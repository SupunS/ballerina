#container {
   margin: 0;
   padding: 0;
   height: 100vh;
   width: 100vw;
   overflow: hidden;
   background-color: #1e1e1e;
}

.shapes-container{
   position: absolute;
   top: 0;
   left: 0;
   width: 274px;
   height: calc(100vh);
   background-color: #232323;
   overflow: hidden;
}

.property-container{
    position: absolute;
    background-color: #232323;
    color: white;
    right: 0px;
    top: 80px;
}

#propertyPane input{
    border: 1px solid #8d8d8d;
    background-color: #232323;
    color: #8d8d8d;
    border-radius: 0;
    box-shadow:none;
}

#propertyPane select{
    border: 1px solid #8d8d8d;
    color: #8d8d8d;
    background-color: #232323;
    border-radius: 0;
    box-shadow:none;
}

#propertyPane label{
    font-weight: normal;
}

#propertyPane > div > div.well.well-sm{
    border-radius:0;
    border: none;
    background: none;
}

.logo{
   height: 25px;
   margin: 15px;
   float: right;
}
.header{
   position: absolute;
   top:0;
   left: 0;
   width: 100vw;
   overflow: hidden;
   height: 50px;
   background-color: #292929;
}

<<<<<<< HEAD
.editor-container{
   position: absolute;
   top: 0;
   left: 274px;
   bottom: 0%;
   right: 0%;
   margin-left: 0px;
   height: 100%;
   width: calc(100vw - 274px);
=======
#editor-container{
   height: 100%;
>>>>>>> 02adb53e
   background-color: #fff;
   overflow: hidden;
}

.editor-scroller{
   width: 100%;
   height: 100%;
   position: relative;
   overflow: hidden;
   cursor: move;
   box-sizing: border-box;
}

svg text::selection { background: none; }

.editor {
   width: 100%;
   height: 100%;
   margin: 0;
   position: relative;
   display: inline-block;

}

.editor > svg {
   display: block;
}

.ruled-paper{
   background-image:
   linear-gradient(90deg, transparent 79px, #abced4 79px, #abced4 81px, transparent 81px),
   linear-gradient(#eee .1em, transparent .1em);
   background-size: 100% 1.2em;
}

.gradient-pattern {
   background-image: url('data:image/png;base64,iVBORw0KGgoAAAANSUhEUgAAAAoAAAAKCAYAAACNMs+9AAAAHUlEQVQYV2NkYGAwBuKzQIwXMBJSAJMfVUidcAQAnUQBC6jEGBUAAAAASUVORK5CYII=');
   background-color: white;
   box-shadow: 0 0 2px lightgray;
}

.cardboard{
   background-color: #ffffff;
   background-image: url("patterns/cardboard-flat.png");
}


.ui-draggable {
   z-index: 10000;
}

.mybs-container {

}

.mybs-row {
  margin-top: 4px;
}

.mybs-glypicon {
  bottom: 12px;
}

.panel-container {
   margin-bottom: 2px;
   margin-left: 4px;
   margin-right: 4px;
}


.lifeline_selected{
    background-color:#cc1;
    stroke-width:3;
    stroke:rgb(0,0,0);
}

.non-user-selectable{
   -webkit-touch-callout: none;
   -webkit-user-select: none;
   -khtml-user-select: none;
   -moz-user-select: none;
   -ms-user-select: none;
   user-select: none;
}

.udcontrol-image {
   width: 20px;
   height: 20px;
}

.hidden-button {
  display: none;
  visibility: hidden;
}

.visible-button {
   display: block;
  visibility: visible;
}

textarea {
    display: block;
    width: 100%;
    height: 100%;
    -webkit-box-sizing: border-box;
       -moz-box-sizing: border-box;
            box-sizing: border-box;
}

body{
   font-family: 'Roboto', sans-serif;
   font-weight: normal;
   font-size: 10pt;
   background: #292929;
   padding-top: 20px;
   margin: 0;
   padding: 0;
   width: 100vw;
   height: 100vh;
}

.glyphicon {
  top: inherit;
}
.panel-info {
    border: none;
}

.panel{
    border-radius: 0px;
}

.panel-heading {
    border-top-left-radius: 0px;
    border-top-right-radius: 0px;
}

.panel-info > .panel-heading {
  color: whitesmoke;
  background-color: #2A80B9;
}

.panel-title {
  font-size: 10pt;
}

.nav-tabs > li.active > a, .nav-tabs > li.active > a:hover, .nav-tabs > li.active > a:focus {
  /*background-color: #ddd;*/
}

iframe {
  border: none;
  width: 100%;
}


.nav-tabs > li {
    /*height:35px;*/

}
.additionbtn {
    width:40px;
}
/*.nav-tabs > li > a {*/
/*-webkit-border-radius: 0;*/
/*-moz-border-radius: 0;*/
/*border-radius: 1px;*/
    /*!*background-color:"#232323";  *!*/
    /*padding-bottom:3px;*/
/*}*/

.monaco-editor {
  margin-top: 10px;
}

#propertyPane  button {
    padding-left: 6px;
    padding-right: 6px;
    padding-top: 1px;
    padding-bottom: 1px;
}

#propertyPane  h3 {
    font-size: 16px;
    padding-left: 6px;
}

#propertyPane > div {
    padding-left: 6px;
    padding-right: 4px;
}

.property-save {
    margin: 2px;
    opacity: 0.4;
}

.tab-divs{
    position: absolute;
<<<<<<< HEAD
    height: calc(100vw - 116px);
    width: calc(100vw - 274px);
=======
    width: 100%;
    height: 100%;
>>>>>>> 02adb53e
    background-color: #fff;
    overflow: hidden;
}

.close-icon {
    cursor: pointer;
}

.circle-hide {
    display: none;
}<|MERGE_RESOLUTION|>--- conflicted
+++ resolved
@@ -66,20 +66,8 @@
    background-color: #292929;
 }
 
-<<<<<<< HEAD
-.editor-container{
-   position: absolute;
-   top: 0;
-   left: 274px;
-   bottom: 0%;
-   right: 0%;
-   margin-left: 0px;
-   height: 100%;
-   width: calc(100vw - 274px);
-=======
 #editor-container{
    height: 100%;
->>>>>>> 02adb53e
    background-color: #fff;
    overflow: hidden;
 }
@@ -279,13 +267,8 @@
 
 .tab-divs{
     position: absolute;
-<<<<<<< HEAD
-    height: calc(100vw - 116px);
-    width: calc(100vw - 274px);
-=======
     width: 100%;
     height: 100%;
->>>>>>> 02adb53e
     background-color: #fff;
     overflow: hidden;
 }
