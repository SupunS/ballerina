--- conflicted
+++ resolved
@@ -23,11 +23,7 @@
   - . $HOME/.nvm/nvm.sh
   - nvm install 8.9.0
   - nvm use 8.9.0
-<<<<<<< HEAD
-  - mvn install -V -pl '!tool-plugins/vscode'
-=======
-  - mvn install -B -V -pl '!tool-plugins/vscode/plugin,!tool-plugins/vscode'
->>>>>>> 70d6e65b
+  - mvn install -B -V -pl '!tool-plugins/vscode'
 
 script: echo "Done"
 
