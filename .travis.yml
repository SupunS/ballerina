# Copyright (c) 2017, WSO2 Inc. (http://wso2.com) All Rights Reserved.
#
# Licensed under the Apache License, Version 2.0 (the "License");
# you may not use this file except in compliance with the License.
# You may obtain a copy of the License at
#
# http://www.apache.org/licenses/LICENSE-2.0
#
# Unless required by applicable law or agreed to in writing, software
# distributed under the License is distributed on an "AS IS" BASIS,
# WITHOUT WARRANTIES OR CONDITIONS OF ANY KIND, either express or implied.
# See the License for the specific language governing permissions and
# limitations under the License.

language: node_js
node_js:
  - "8"

sudo: required

git:
  quiet: true

services:
  - docker

jobs:
  include:
    - stage: "Build and Check(Windows + Linux)"
      name: "Build without tests - Windows"
      os: windows
      language: node_js
      install:
        - choco install jdk8 -params 'installdir=c:\\java8'
        - export JAVA_HOME="c:\\java8"
        - export PATH="$PATH;$JAVA_HOME\\bin"
      script:
        - while sleep 9m; do echo "=====[ $SECONDS seconds still running ]====="; done &
        - ./gradlew.bat build -x test -x createJavadoc --stacktrace -scan --console=plain --no-daemon
        # Killing background sleep loop
        - kill %1
      name: "Build without tests - Windows"
    - script:
      - while sleep 9m; do echo "=====[ $SECONDS seconds still running ]====="; done &
      - ./gradlew build -x test -x createJavadoc --stacktrace -scan --console=plain --no-daemon
      # Killing background sleep loop
      - kill %1
      name:  "Build without tests - Linux"
      os: linux
      language: java
      jdk: openjdk8
      node_js: 8
      install: true
      before_install:
          - nvm install 8
          - nvm use 8
          - npm install -g npm@'5.6.0'
    - stage: "Tests"
      name: "Run Build + tests (without integration) - Linux"
      script:
        - while sleep 9m; do echo "=====[ $SECONDS seconds still running ]====="; done &
        - ./gradlew build -x :jballerina-integration-test:test -x :testerina-integration-test:test -x createJavadoc --stacktrace -scan --console=plain --no-daemon
        # Killing background sleep loop
        - kill %1
      os: linux
      language: java
      jdk: openjdk8
      node_js: 8
      before_install:
          - nvm install 8
          - nvm use 8
          - npm install -g npm@'5.6.0'
      install: 
        - |
          if [ $TRAVIS_OS_NAME == "linux" ]; then
            export DISPLAY=':99.0'
            /usr/bin/Xvfb :99 -screen 0 1024x768x24 > /dev/null 2>&1 &
          fi
    - script:
        - while sleep 9m; do echo "=====[ $SECONDS seconds still running ]====="; done &
        # TODO enable tests for all projects
<<<<<<< HEAD
        - ./gradlew.bat build -Dorg.gradle.parallel=false -x :ballerina-packerina:test -x :ballerina-lang:test -x :ballerina-file:test -x :ballerina-socket:test -x :jballerina-unit-test:test -x :jballerina-integration-test:test -x :plugin-vscode:test -x createJavadoc --stacktrace -scan --console=plain --no-daemon
=======
        - ./gradlew.bat build -Dorg.gradle.parallel=false -x :ballerina-packerina:test -x :ballerina-lang:test -x :ballerina-file:test -x :jballerina-unit-test:test -x :jballerina-bstring-unit-test:test -x :jballerina-integration-test:test -x :plugin-vscode:test -x createJavadoc --stacktrace -scan --console=plain --no-daemon
>>>>>>> 3b9eba1a
        # Killing background sleep loop
        - kill %1
      name:  "Tests - windows"
      os: windows
      language: node_js
      node_js: 8
      install:
        - choco install jdk8 -params 'installdir=c:\\java8'
        - export JAVA_HOME="c:\\java8"
        - export PATH="$PATH;$JAVA_HOME\\bin"
    - script:
        - while sleep 9m; do echo "=====[ $SECONDS seconds still running ]====="; done &
        - ./gradlew :jballerina-integration-test:test :testerina-integration-test:test -x createJavadoc --stacktrace -scan --console=plain --no-daemon
        # Killing background sleep loop
        - kill %1
      os: linux
      install: true
      language: java
      jdk: openjdk8
      node_js: 8
      before_install:
          - nvm install 8
          - nvm use 8
          - npm install -g npm@'5.6.0'
      name:  "Integration tests - Linux"


after_success:
  - bash <(curl -s https://codecov.io/bash)

before_cache:
  - rm -f  $HOME/.gradle/caches/modules-2/modules-2.lock
  - rm -fr $HOME/.gradle/caches/*/plugin-resolution/
  - rm -fr $HOME/.gradle/caches/*/scripts/
cache:
  directories:
    - $HOME/.gradle/caches/
    - $HOME/.gradle/wrapper/
    - $HOME/.m2

branches:
  only:
    - master
    - packerina-dev
    - next-release
    - release-stage
    - new-table-impl
    - stage
    - /^ballerina-\d*[.]\d*[.]x$/<|MERGE_RESOLUTION|>--- conflicted
+++ resolved
@@ -79,11 +79,7 @@
     - script:
         - while sleep 9m; do echo "=====[ $SECONDS seconds still running ]====="; done &
         # TODO enable tests for all projects
-<<<<<<< HEAD
-        - ./gradlew.bat build -Dorg.gradle.parallel=false -x :ballerina-packerina:test -x :ballerina-lang:test -x :ballerina-file:test -x :ballerina-socket:test -x :jballerina-unit-test:test -x :jballerina-integration-test:test -x :plugin-vscode:test -x createJavadoc --stacktrace -scan --console=plain --no-daemon
-=======
-        - ./gradlew.bat build -Dorg.gradle.parallel=false -x :ballerina-packerina:test -x :ballerina-lang:test -x :ballerina-file:test -x :jballerina-unit-test:test -x :jballerina-bstring-unit-test:test -x :jballerina-integration-test:test -x :plugin-vscode:test -x createJavadoc --stacktrace -scan --console=plain --no-daemon
->>>>>>> 3b9eba1a
+        - ./gradlew.bat build -Dorg.gradle.parallel=false -x :ballerina-packerina:test -x :ballerina-lang:test -x :ballerina-file:test -x :jballerina-unit-test:test -x :jballerina-integration-test:test -x :plugin-vscode:test -x createJavadoc --stacktrace -scan --console=plain --no-daemon
         # Killing background sleep loop
         - kill %1
       name:  "Tests - windows"
