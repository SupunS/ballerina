--- conflicted
+++ resolved
@@ -10,12 +10,7 @@
         http:ClientConnector nyseEP = create http:ClientConnector("http://localhost:9090/nyseStocks");
         string nyseString = "nyse";
         json jsonMsg = messages:getJsonPayload(m);
-<<<<<<< HEAD
-        string nameString = jsonutils:getString(jsonMsg, "$.name");
-=======
         string nameString = jsons:getString(jsonMsg, "$.name");
-
->>>>>>> 1b35b92d
         message response = {};
         if (nameString == nyseString) {
             response = http:ClientConnector.post(nyseEP, "/", m);
