import ballerina.net.http;

@http:configuration {
    basePath:"/hello",
    httpsPort:9095,
    keyStoreFile:"${ballerina.home}/bre/security/ballerinaKeystore.p12",
    keyStorePassword:"ballerina",
    certPassword:"ballerina"
}

service<http> helloWorld {
    @http:resourceConfig {
        methods:["GET"],
        path:"/"
    }

    resource sayHello (http:Connection conn, http:InRequest req) {
<<<<<<< HEAD
        http:Response res = {};
=======
        http:OutResponse res = {};
>>>>>>> 96c16488
        res.setStringPayload("Successful");
        _ = conn.respond(res);
    }
}

@Description {value:"Ballerina client connector can be used to connect to the created https server. You have to run the service before running this main function. As this is a 1-way ssl connection, client needs to provide trustStoreFile and trustStorePassword."}
function main (string[] args) {
    endpoint<http:HttpClient> httpEndpoint {
        create http:HttpClient("https://localhost:9095", getConnectorConfigs());
    }
    //Creates an outbound request.
    http:OutRequest req = {};
    http:InResponse resp = {};
    resp, _ = httpEndpoint.get("/hello/", req);
    println("Response code: " + resp.statusCode);
    println("Response: " + resp.getStringPayload());
}

function getConnectorConfigs() (http:Options) {
    http:Options option = {
          ssl: {
                 trustStoreFile:"${ballerina.home}/bre/security/ballerinaTruststore.p12",
                 trustStorePassword:"ballerina"
               },
          followRedirects: {}
    };
    return option;
}<|MERGE_RESOLUTION|>--- conflicted
+++ resolved
@@ -15,11 +15,7 @@
     }
 
     resource sayHello (http:Connection conn, http:InRequest req) {
-<<<<<<< HEAD
-        http:Response res = {};
-=======
         http:OutResponse res = {};
->>>>>>> 96c16488
         res.setStringPayload("Successful");
         _ = conn.respond(res);
     }
