--- conflicted
+++ resolved
@@ -11,11 +11,7 @@
         endpoint<http:HttpClient> endPoint {
             create http:HttpClient("http://localhost:9090", {chunking:"never"});
         }
-<<<<<<< HEAD
-        //Create new request and set payload.
-=======
         //Create new outbound request and set payload.
->>>>>>> 96c16488
         http:OutRequest newReq = {};
         newReq.setJsonPayload({"hello":"world!"});
         var clientResponse, _ = endPoint.post("/echo/", newReq);
@@ -31,7 +27,6 @@
     }
     resource echoResource (http:Connection conn, http:InRequest req) {
         string value;
-        http:OutResponse res = {};
         //Set response according to the request headers.
         if (req.getHeader("Content-Length") != null) {
             value = "Lenght-" + req.getHeader("Content-Length").value;
