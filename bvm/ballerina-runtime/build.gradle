/*
 * Copyright (c) 2019, WSO2 Inc. (http://www.wso2.org) All Rights Reserved.
 *
 * Licensed under the Apache License, Version 2.0 (the "License");
 * you may not use this file except in compliance with the License.
 * You may obtain a copy of the License at
 *
 * http://www.apache.org/licenses/LICENSE-2.0
 *
 * Unless required by applicable law or agreed to in writing, software
 * distributed under the License is distributed on an "AS IS" BASIS,
 * WITHOUT WARRANTIES OR CONDITIONS OF ANY KIND, either express or implied.
 * See the License for the specific language governing permissions and
 * limitations under the License.
 *
 */

apply from: "$rootDir/gradle/javaProject.gradle"

dependencies {
    implementation ('org.apache.ws.commons.axiom:axiom-impl') {
        exclude group: 'org.apache.ws.commons.axiom', module: 'axiom-api'
    }
//    implementation ('org.apache.ws.commons.axiom:axiom-dom') {
//        exclude group: 'org.apache.ws.commons.axiom', module: 'axiom-api'
//    }
    implementation ('org.apache.ws.commons.axiom:axiom-c14n') {
        exclude group: 'org.apache.ws.commons.axiom', module: 'axiom-api'
        exclude group: 'org.apache.ws.commons.axiom', module: 'axiom-impl'
    }
    implementation ('org.apache.ws.commons.axiom:axiom-api') {
        exclude group: 'org.apache.geronimo.specs', module: 'geronimo-stax-api_1.0_spec'
        exclude group: 'jaxen', module: 'jaxen'
    }
    implementation 'org.apache.commons:commons-lang3'
    implementation 'io.opentracing:opentracing-api'
    implementation 'io.opentracing:opentracing-util'
<<<<<<< HEAD
    implementation 'org.awaitility:awaitility'
    implementation 'org.apache.commons:commons-lang3'
    implementation('com.atomikos:transactions-jta:5.0.8') {
        exclude group: 'org.hibernate', module: 'hibernate'
    }
    implementation 'org.apache.geronimo.specs:geronimo-jta_1.0.1B_spec:1.1.1'
=======
    implementation ('org.awaitility:awaitility') {
        exclude group: 'org.hamcrest', module: 'hamcrest-core'
    }
>>>>>>> eb78a4b3

    implementation project(':ballerina-config')
    implementation project(':ballerina-logging')

    testCompile 'org.testng:testng'
}


description = 'Ballerina - Runtime Core'

test {
    useTestNG() {
        suites 'src/test/resources/testng.xml'
    }

    afterSuite { suite, result ->
        result.exception?.printStackTrace()
    }

    testLogging {
        // this will only change --warn flag behaviour
        warn {
            events = ["failed", "skipped"]
            exceptionFormat "full"
        }
    }
}

ext.moduleName = 'ballerina.runtime'

compileJava {
    inputs.property("moduleName", moduleName)
    doFirst {
        options.compilerArgs = [
                '--module-path', classpath.asPath,
        ]
        classpath = files()
    }
}<|MERGE_RESOLUTION|>--- conflicted
+++ resolved
@@ -35,18 +35,13 @@
     implementation 'org.apache.commons:commons-lang3'
     implementation 'io.opentracing:opentracing-api'
     implementation 'io.opentracing:opentracing-util'
-<<<<<<< HEAD
-    implementation 'org.awaitility:awaitility'
-    implementation 'org.apache.commons:commons-lang3'
+    implementation ('org.awaitility:awaitility') {
+        exclude group: 'org.hamcrest', module: 'hamcrest-core'
+    }
     implementation('com.atomikos:transactions-jta:5.0.8') {
         exclude group: 'org.hibernate', module: 'hibernate'
     }
     implementation 'org.apache.geronimo.specs:geronimo-jta_1.0.1B_spec:1.1.1'
-=======
-    implementation ('org.awaitility:awaitility') {
-        exclude group: 'org.hamcrest', module: 'hamcrest-core'
-    }
->>>>>>> eb78a4b3
 
     implementation project(':ballerina-config')
     implementation project(':ballerina-logging')
