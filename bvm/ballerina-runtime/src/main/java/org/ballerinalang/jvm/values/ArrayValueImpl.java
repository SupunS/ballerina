--- conflicted
+++ resolved
@@ -572,11 +572,6 @@
     }
 
     @Override
-    public BString bStringValue() {
-        return org.ballerinalang.jvm.StringUtils.fromString(stringValue());
-    }
-
-    @Override
     public BType getType() {
         return this.arrayType;
     }
@@ -927,12 +922,8 @@
         // to the array, then an exception will be thrown.
         if (arrayType.hasFillerValue()) {
             return;
-<<<<<<< HEAD
-        } else if (index > size) {
-=======
         }
         if (index > size) {
->>>>>>> 596a4651
             throw BLangExceptionHelper.getRuntimeException(BallerinaErrorReasons.ILLEGAL_LIST_INSERTION_ERROR,
                                                            RuntimeErrors.ILLEGAL_ARRAY_INSERTION, size, index + 1);
         }
@@ -972,40 +963,12 @@
     protected void unshift(long index, ArrayValue vals) {
         handleFrozenArrayValue();
         unshiftArray(index, vals.size(), getCurrentArrayLength());
-<<<<<<< HEAD
-        switch (this.elementType.getTag()) {
-            case TypeTags.INT_TAG:
-            case TypeTags.SIGNED32_INT_TAG:
-            case TypeTags.SIGNED16_INT_TAG:
-            case TypeTags.SIGNED8_INT_TAG:
-            case TypeTags.UNSIGNED32_INT_TAG:
-            case TypeTags.UNSIGNED16_INT_TAG:
-            case TypeTags.UNSIGNED8_INT_TAG:
-                addToIntArray(vals, (int) index);
-                break;
-            case TypeTags.BOOLEAN_TAG:
-                addToBooleanArray(vals, (int) index);
-                break;
-            case TypeTags.BYTE_TAG:
-                addToByteArray(vals, (int) index);
-                break;
-            case TypeTags.FLOAT_TAG:
-                addToFloatArray(vals, (int) index);
-                break;
-            case TypeTags.STRING_TAG:
-            case TypeTags.CHAR_STRING_TAG:
-                addToStringArray(vals, (int) index);
-                break;
-            default:
-                addToRefArray(vals, (int) index);
-=======
 
         int startIndex = (int) index;
         int endIndex = startIndex + vals.size();
 
         for (int i = startIndex, j = 0; i < endIndex; i++, j++) {
             add(i, vals.get(j));
->>>>>>> 596a4651
         }
     }
 
@@ -1032,48 +995,6 @@
         if (!arrayType.hasFillerValue()) {
             throw BLangExceptionHelper.getRuntimeException(BallerinaErrorReasons.ILLEGAL_LIST_INSERTION_ERROR,
                                                            RuntimeErrors.ILLEGAL_ARRAY_INSERTION, size, index + 1);
-<<<<<<< HEAD
-        }
-
-        int intIndex = (int) index;
-        rangeCheck(index, size);
-        ensureCapacity(intIndex + 1, currentArraySize);
-
-        switch (this.elementType.getTag()) {
-            case TypeTags.INT_TAG:
-            case TypeTags.BYTE_TAG:
-            case TypeTags.FLOAT_TAG:
-            case TypeTags.BOOLEAN_TAG:
-                break;
-            case TypeTags.STRING_TAG:
-                Arrays.fill(stringValues, size, intIndex, BLangConstants.STRING_EMPTY_VALUE);
-                break;
-            default:
-                for (int i = size; i <= index; i++) {
-                    this.refValues[i] = this.elementType.getZeroValue();
-                }
-        }
-
-        resetSize(intIndex);
-    }
-
-    private void setArrayType(BType elementType) {
-        this.arrayType = new BArrayType(elementType);
-        this.elementType = elementType;
-    }
-
-    private void resetSize(int index) {
-        if (index >= size) {
-            size = index + 1;
-        }
-    }
-
-    private void addToIntArray(ArrayValue vals, int startIndex) {
-        int endIndex = startIndex + vals.size();
-        for (int i = startIndex, j = 0; i < endIndex; i++, j++) {
-            add(i, vals.getInt(j));
-=======
->>>>>>> 596a4651
         }
 
         int intIndex = (int) index;
