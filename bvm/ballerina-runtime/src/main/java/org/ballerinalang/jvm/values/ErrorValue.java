--- conflicted
+++ resolved
@@ -86,25 +86,12 @@
     }
 
     @Override
-    @Deprecated
     public String stringValue() {
         if (isEmptyDetail()) {
             return "error " + reason.getValue();
         }
         return "error " + reason.getValue() + " " + org.ballerinalang.jvm.values.utils.StringUtils.getStringValue(
                 details);
-<<<<<<< HEAD
-    }
-
-    @Override
-    public BString bStringValue() {
-        if (isEmptyDetail()) {
-            return StringUtils.fromString("error ").concat(reason);
-        }
-        return StringUtils.fromString("error ").concat(reason).concat(StringUtils.fromString(" ")).concat(
-                org.ballerinalang.jvm.values.utils.StringUtils.getBStringValue(details));
-=======
->>>>>>> 596a4651
     }
 
     @Override
@@ -261,14 +248,7 @@
         if (details == null) {
             return true;
         }
-<<<<<<< HEAD
-        if ((details instanceof MapValue) && ((MapValue) details).isEmpty()) {
-            return true;
-        }
-        return false;
-=======
         return (details instanceof MapValue) && ((MapValue) details).isEmpty();
->>>>>>> 596a4651
     }
 
     /**
