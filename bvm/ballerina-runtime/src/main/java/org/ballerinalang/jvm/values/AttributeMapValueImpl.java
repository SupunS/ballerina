/*
 * Copyright (c) 2020, WSO2 Inc. (http://www.wso2.org) All Rights Reserved.
 *
 * WSO2 Inc. licenses this file to you under the Apache License,
 * Version 2.0 (the "License"); you may not use this file except
 * in compliance with the License.
 * You may obtain a copy of the License at
 *
 *    http://www.apache.org/licenses/LICENSE-2.0
 *
 * Unless required by applicable law or agreed to in writing,
 * software distributed under the License is distributed on an
 * "AS IS" BASIS, WITHOUT WARRANTIES OR CONDITIONS OF ANY
 * KIND, either express or implied. See the License for the
 * specific language governing permissions and limitations
 * under the License.
 */
package org.ballerinalang.jvm.values;

import org.ballerinalang.jvm.BallerinaErrors;
import org.ballerinalang.jvm.StringUtils;
import org.ballerinalang.jvm.XMLValidator;
import org.ballerinalang.jvm.types.BMapType;
import org.ballerinalang.jvm.types.BTypes;
import org.ballerinalang.jvm.util.exceptions.BLangExceptionHelper;
<<<<<<< HEAD
=======
import org.ballerinalang.jvm.values.api.BString;
>>>>>>> 2ec6bf8b

import javax.xml.XMLConstants;

import static org.ballerinalang.jvm.util.BLangConstants.XML_LANG_LIB;
import static org.ballerinalang.jvm.util.exceptions.BallerinaErrorReasons.INVALID_UPDATE_ERROR_IDENTIFIER;
import static org.ballerinalang.jvm.util.exceptions.BallerinaErrorReasons.getModulePrefixedReason;
import static org.ballerinalang.jvm.util.exceptions.RuntimeErrors.INVALID_READONLY_VALUE_UPDATE;
import static org.ballerinalang.jvm.values.XMLItem.XMLNS_URL_PREFIX;

/**
 * Validating xml attribute map.
 *
 * @since 1.3
 */
class AttributeMapValueImpl extends MapValueImpl<BString, BString> {

    public AttributeMapValueImpl() {
        super(new BMapType(BTypes.typeString));
    }

    public AttributeMapValueImpl(boolean readonly) {
        super(new BMapType(BTypes.typeString));

        if (readonly) {
            this.freezeDirect();
        }
    }

    @Override
<<<<<<< HEAD
    public String put(String key, String value) {
=======
    public BString put(BString keyBStr, BString value) {
>>>>>>> 2ec6bf8b
        if (isFrozen()) {
            throw BallerinaErrors.createError(getModulePrefixedReason(XML_LANG_LIB, INVALID_UPDATE_ERROR_IDENTIFIER),
                                              BLangExceptionHelper.getErrorMessage(INVALID_READONLY_VALUE_UPDATE));
        }

<<<<<<< HEAD
        return insertValue(key, value, false);
    }

    @Override
    public void populateInitialValue(String key, String value) {
=======
        return insertValue(keyBStr, value, false);
    }

    @Override
    public void populateInitialValue(BString key, BString value) {
>>>>>>> 2ec6bf8b
        insertValue(key, value, true);
    }

    void setAttribute(String localName, String namespaceUri, String prefix, String value, boolean onInitialization) {
        PutAttributeFunction func = onInitialization ? super::populateInitialValue : super:: put;

        if (localName == null || localName.isEmpty()) {
            throw BallerinaErrors.createError("localname of the attribute cannot be empty");
        }

        // Validate whether the attribute name is an XML supported qualified name, according to the XML recommendation.
        XMLValidator.validateXMLName(localName);
        XMLValidator.validateXMLName(prefix);

        // JVM codegen uses prefix == 'xmlns' and namespaceUri == null to denote namespace decl at runtime.
        // 'localName' will contain the namespace name where as 'value' will contain the namespace URI
        // todo: Fix this so that namespaceURI points to XMLConstants.XMLNS_ATTRIBUTE_NS_URI
        //  and remove this special case
        if ((namespaceUri == null && prefix != null && prefix.equals(XMLConstants.XMLNS_ATTRIBUTE))
                || localName.equals(XMLConstants.XMLNS_ATTRIBUTE)) {
            String nsNameDecl = "{" + XMLConstants.XMLNS_ATTRIBUTE_NS_URI + "}" + localName;
<<<<<<< HEAD
            func.put(nsNameDecl, value);
=======
            func.put(StringUtils.fromString(nsNameDecl), StringUtils.fromString(value));
>>>>>>> 2ec6bf8b
            return;
        }

        BString nsOfPrefix = get(StringUtils.fromString(XMLNS_URL_PREFIX + prefix));
        if (namespaceUri != null && nsOfPrefix != null && !namespaceUri.equals(nsOfPrefix.getValue())) {
            String errorMsg = String.format(
                    "failed to add attribute '%s:%s'. prefix '%s' is already bound to namespace '%s'",
                    prefix, localName, prefix, nsOfPrefix.getValue());
            throw BallerinaErrors.createError(errorMsg);
        }

        if ((namespaceUri == null || namespaceUri.isEmpty())) {
<<<<<<< HEAD
            func.put(localName, value);
        } else {
            // If the attribute already exists, update the value.
            func.put("{" + namespaceUri + "}" + localName, value);
=======
            func.put(StringUtils.fromString(localName), StringUtils.fromString(value));
        } else {
            // If the attribute already exists, update the value.
            func.put(StringUtils.fromString("{" + namespaceUri + "}" + localName), StringUtils.fromString(value));
>>>>>>> 2ec6bf8b
        }

        // If the prefix is 'xmlns' then this is a namespace addition
        if (prefix != null && prefix.equals(XMLConstants.XMLNS_ATTRIBUTE)) {
            String xmlnsPrefix = "{" + XMLConstants.XMLNS_ATTRIBUTE_NS_URI + "}" + prefix;
<<<<<<< HEAD
            func.put(xmlnsPrefix, namespaceUri);
        }
    }

    private String insertValue(String key, String value, boolean onInitialization) {
=======
            func.put(StringUtils.fromString(xmlnsPrefix), StringUtils.fromString(namespaceUri));
        }
    }

    private BString insertValue(BString keyBStr, BString value, boolean onInitialization) {
        String key = keyBStr.getValue();
>>>>>>> 2ec6bf8b
        String localName = "";
        String namespaceUri = "";
        int closingCurlyPos = key.lastIndexOf('}');
        if (closingCurlyPos == -1) { // no '}' found
            localName = key;
        } else {
            namespaceUri = key.substring(1, closingCurlyPos);
            localName = key.substring(closingCurlyPos + 1);
        }

        if (localName.isEmpty()) {
            throw BallerinaErrors.createError("localname of the attribute cannot be empty");
        }

        // Validate whether the attribute name is an XML supported qualified name, according to the XML recommendation.
        XMLValidator.validateXMLName(localName);

<<<<<<< HEAD
        String keyToInsert = namespaceUri.isEmpty() ? localName : key;
=======
        BString keyToInsert = namespaceUri.isEmpty() ? StringUtils.fromString(localName) : keyBStr;
>>>>>>> 2ec6bf8b

        if (!onInitialization) {
            return super.put(keyToInsert, value);
        }

        super.populateInitialValue(keyToInsert, value);
        return null;
    }

    private interface PutAttributeFunction {
<<<<<<< HEAD
        void put(String key, String value);
=======
        void put(BString key, BString value);
>>>>>>> 2ec6bf8b
    }
}<|MERGE_RESOLUTION|>--- conflicted
+++ resolved
@@ -23,10 +23,7 @@
 import org.ballerinalang.jvm.types.BMapType;
 import org.ballerinalang.jvm.types.BTypes;
 import org.ballerinalang.jvm.util.exceptions.BLangExceptionHelper;
-<<<<<<< HEAD
-=======
 import org.ballerinalang.jvm.values.api.BString;
->>>>>>> 2ec6bf8b
 
 import javax.xml.XMLConstants;
 
@@ -56,29 +53,17 @@
     }
 
     @Override
-<<<<<<< HEAD
-    public String put(String key, String value) {
-=======
     public BString put(BString keyBStr, BString value) {
->>>>>>> 2ec6bf8b
         if (isFrozen()) {
             throw BallerinaErrors.createError(getModulePrefixedReason(XML_LANG_LIB, INVALID_UPDATE_ERROR_IDENTIFIER),
                                               BLangExceptionHelper.getErrorMessage(INVALID_READONLY_VALUE_UPDATE));
         }
 
-<<<<<<< HEAD
-        return insertValue(key, value, false);
-    }
-
-    @Override
-    public void populateInitialValue(String key, String value) {
-=======
         return insertValue(keyBStr, value, false);
     }
 
     @Override
     public void populateInitialValue(BString key, BString value) {
->>>>>>> 2ec6bf8b
         insertValue(key, value, true);
     }
 
@@ -100,11 +85,7 @@
         if ((namespaceUri == null && prefix != null && prefix.equals(XMLConstants.XMLNS_ATTRIBUTE))
                 || localName.equals(XMLConstants.XMLNS_ATTRIBUTE)) {
             String nsNameDecl = "{" + XMLConstants.XMLNS_ATTRIBUTE_NS_URI + "}" + localName;
-<<<<<<< HEAD
-            func.put(nsNameDecl, value);
-=======
             func.put(StringUtils.fromString(nsNameDecl), StringUtils.fromString(value));
->>>>>>> 2ec6bf8b
             return;
         }
 
@@ -117,36 +98,21 @@
         }
 
         if ((namespaceUri == null || namespaceUri.isEmpty())) {
-<<<<<<< HEAD
-            func.put(localName, value);
-        } else {
-            // If the attribute already exists, update the value.
-            func.put("{" + namespaceUri + "}" + localName, value);
-=======
             func.put(StringUtils.fromString(localName), StringUtils.fromString(value));
         } else {
             // If the attribute already exists, update the value.
             func.put(StringUtils.fromString("{" + namespaceUri + "}" + localName), StringUtils.fromString(value));
->>>>>>> 2ec6bf8b
         }
 
         // If the prefix is 'xmlns' then this is a namespace addition
         if (prefix != null && prefix.equals(XMLConstants.XMLNS_ATTRIBUTE)) {
             String xmlnsPrefix = "{" + XMLConstants.XMLNS_ATTRIBUTE_NS_URI + "}" + prefix;
-<<<<<<< HEAD
-            func.put(xmlnsPrefix, namespaceUri);
-        }
-    }
-
-    private String insertValue(String key, String value, boolean onInitialization) {
-=======
             func.put(StringUtils.fromString(xmlnsPrefix), StringUtils.fromString(namespaceUri));
         }
     }
 
     private BString insertValue(BString keyBStr, BString value, boolean onInitialization) {
         String key = keyBStr.getValue();
->>>>>>> 2ec6bf8b
         String localName = "";
         String namespaceUri = "";
         int closingCurlyPos = key.lastIndexOf('}');
@@ -164,11 +130,7 @@
         // Validate whether the attribute name is an XML supported qualified name, according to the XML recommendation.
         XMLValidator.validateXMLName(localName);
 
-<<<<<<< HEAD
-        String keyToInsert = namespaceUri.isEmpty() ? localName : key;
-=======
         BString keyToInsert = namespaceUri.isEmpty() ? StringUtils.fromString(localName) : keyBStr;
->>>>>>> 2ec6bf8b
 
         if (!onInitialization) {
             return super.put(keyToInsert, value);
@@ -179,10 +141,6 @@
     }
 
     private interface PutAttributeFunction {
-<<<<<<< HEAD
-        void put(String key, String value);
-=======
         void put(BString key, BString value);
->>>>>>> 2ec6bf8b
     }
 }