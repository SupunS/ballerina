/*
 * Copyright (c) 2019, WSO2 Inc. (http://www.wso2.org) All Rights Reserved.
 *
 * Licensed under the Apache License, Version 2.0 (the "License");
 * you may not use this file except in compliance with the License.
 * You may obtain a copy of the License at
 *
 * http://www.apache.org/licenses/LICENSE-2.0
 *
 * Unless required by applicable law or agreed to in writing, software
 * distributed under the License is distributed on an "AS IS" BASIS,
 * WITHOUT WARRANTIES OR CONDITIONS OF ANY KIND, either express or implied.
 * See the License for the specific language governing permissions and
 * limitations under the License.
 */

package org.ballerinalang.jvm.values;

import org.ballerinalang.jvm.BallerinaXMLSerializer;
import org.ballerinalang.jvm.XMLNodeType;
import org.ballerinalang.jvm.types.BType;
import org.ballerinalang.jvm.types.BTypes;
import org.ballerinalang.jvm.util.exceptions.BallerinaException;
import org.ballerinalang.jvm.values.api.BMap;
import org.ballerinalang.jvm.values.api.BString;
import org.ballerinalang.jvm.values.api.BXML;
import org.ballerinalang.jvm.values.api.BXMLQName;

import java.io.OutputStream;
import java.util.List;
import java.util.Map;

import javax.xml.namespace.QName;

/**
 * {@code BXML} represents an XML in Ballerina. An XML could be one of:
 * <ul>
 * <li>element</li>
 * <li>text</li>
 * <li>comment</li>
 * <li>processing instruction</li>
 * <li>sequence of above</li>
 * </ul>
 * <p>
 * <i>Note: This is an internal API and may change in future versions.</i>
 * </p>
 *
 * @since 0.995.0
 */
public abstract class XMLValue implements RefValue, BXML, CollectionValue {

    BType type = BTypes.typeXML;

    public abstract int size();

    /**
     * Get the value of a single attribute as a string.
     * 
     * @param attributeName Qualified name of the attribute
     * @return Value of the attribute
     */
    public BString getAttribute(BXMLQName attributeName) {
        return getAttribute(attributeName.getLocalName(), attributeName.getUri(), attributeName.getPrefix());
    }

    /**
     * Set the value of a single attribute. If the attribute already exsists, then the value will be updated.
     * Otherwise a new attribute will be added.
     * 
     * @param attributeName Qualified name of the attribute
     * @param value Value of the attribute
     */
    @Deprecated
    public void setAttribute(BXMLQName attributeName, String value) {
        setAttributeOnInitialization(attributeName.getLocalName(), attributeName.getUri(), attributeName.getPrefix(),
                                     value);
    }

    /**
     * Set the value of a single attribute. If the attribute already exsists, then the value will be updated.
     * Otherwise a new attribute will be added.
     *
     * @param attributeName Qualified name of the attribute
     * @param value Value of the attribute
     */
    @Deprecated
    public void setAttribute(BXMLQName attributeName, BString value) {
        setAttributeOnInitialization(attributeName.getLocalName(), attributeName.getUri(), attributeName.getPrefix(),
                                     value.getValue());
    }

    /**
     * Get attributes as a {@link MapValueImpl}.
     * 
     * @return Attributes as a {@link MapValueImpl}
     */
    public abstract MapValue<BString, ?> getAttributesMap();

    /**
     * Set the attributes of the XML{@link MapValueImpl}.
     * 
     * @param attributes Attributes to be set.
     */
    public abstract void setAttributes(BMap<BString, ?> attributes);

    /**
     * Get the type of the XML.
     * 
     * @return Type of the XML
     */
    public abstract XMLNodeType getNodeType();

    /**
     * Builds itself.
     */
    public abstract void build();

    /**
     * {@inheritDoc}
     */
    @Override
    public BType getType() {
        return type;
    }

<<<<<<< HEAD
    protected abstract void setAttributesOnInitialization(BMap<String, ?> attributes);
=======
    protected abstract void setAttributesOnInitialization(BMap<BString, ?> attributes);
>>>>>>> 2ec6bf8b

    protected abstract void setAttributeOnInitialization(String localName, String namespace, String prefix,
                                                         String value);

    // private methods

    protected static void handleXmlException(String message, Throwable t) {
        // Here local message of the cause is logged whenever possible, to avoid java class being logged
        // along with the error message.
        if (t.getCause() != null) {
            throw new BallerinaException(message + t.getCause().getMessage());
        }

        throw new BallerinaException(message + t.getMessage());
    }

    /**
     * Get the {@link QName} from {@link String}.
     *
     * @param qname String representation of qname
     * @return constructed {@link QName}
     */
    protected QName getQname(String qname) {
        String nsUri;
        String localname;
        int rParenIndex = qname.indexOf('}');

        if (qname.startsWith("{") && rParenIndex > 0) {
            localname = qname.substring(rParenIndex + 1);
            nsUri = qname.substring(1, rParenIndex);
        } else {
            localname = qname;
            nsUri = "";
        }

        return new QName(nsUri, localname);
    }

    /**
     * Recursively traverse and add the descendant with the given name to the descendants list.
     * @param descendants List to add descendants
     * @param currentElement Current node
     * @param qnames Qualified names of the descendants to search
     */
    protected void addDescendants(List<BXML> descendants, XMLItem currentElement, List<String> qnames) {
        for (BXML child : currentElement.getChildrenSeq().children) {
            if (child.getNodeType() == XMLNodeType.ELEMENT) {
                String elemName = ((XMLItem) child).getQName().toString();
                if (qnames.contains(elemName)) {
                    descendants.add(child);
                }
                addDescendants(descendants, (XMLItem) child, qnames);
            }
        }
    }

    // TODO: These are bridge methods to invoke methods in BXML interface
    // Fix in the JVM code gen to directly call overridden BXML methods
    public void addChildren(XMLValue seq) {
        addChildren((BXML) seq);
    }

    public void setChildren(XMLValue seq) {
        setChildren((BXML) seq);
    }

    public abstract XMLValue children();

    public abstract XMLValue children(String qname);

    /**
     * {@inheritDoc}
     */
    @Override
    public Object frozenCopy(Map<Object, Object> refs) {
        XMLValue copy = (XMLValue) copy(refs);
        if (!copy.isFrozen()) {
            copy.freezeDirect();
        }
        return copy;
    }

    public abstract XMLValue getItem(int index);

    @Override
    public void serialize(OutputStream outputStream) {
        try {
            if (outputStream instanceof BallerinaXMLSerializer) {
                ((BallerinaXMLSerializer) outputStream).write(this);
            } else {
                BallerinaXMLSerializer xmlSerializer = new BallerinaXMLSerializer(outputStream);
                xmlSerializer.write(this);
                xmlSerializer.flush();
                xmlSerializer.close();
            }
        } catch (Throwable t) {
            handleXmlException("error occurred during writing the message to the output stream: ", t);
        }
    }
}<|MERGE_RESOLUTION|>--- conflicted
+++ resolved
@@ -123,11 +123,7 @@
         return type;
     }
 
-<<<<<<< HEAD
-    protected abstract void setAttributesOnInitialization(BMap<String, ?> attributes);
-=======
     protected abstract void setAttributesOnInitialization(BMap<BString, ?> attributes);
->>>>>>> 2ec6bf8b
 
     protected abstract void setAttributeOnInitialization(String localName, String namespace, String prefix,
                                                          String value);
