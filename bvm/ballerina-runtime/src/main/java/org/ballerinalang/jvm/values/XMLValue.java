--- conflicted
+++ resolved
@@ -20,11 +20,8 @@
 import org.ballerinalang.jvm.types.BType;
 import org.ballerinalang.jvm.types.BTypes;
 import org.ballerinalang.jvm.util.exceptions.BallerinaException;
-<<<<<<< HEAD
-=======
 import org.ballerinalang.jvm.values.api.BMap;
 import org.ballerinalang.jvm.values.api.BString;
->>>>>>> 8364d05d
 import org.ballerinalang.jvm.values.api.BXML;
 import org.ballerinalang.jvm.values.api.BXMLQName;
 import org.ballerinalang.jvm.values.freeze.State;
@@ -79,12 +76,6 @@
         setAttribute(attributeName.getLocalName(), attributeName.getUri(), attributeName.getPrefix(), value);
     }
 
-<<<<<<< HEAD
-    @Override
-    public MapValue<String, ?> getAttributesMap() {
-        return new MapValueImpl<>();
-    }
-=======
     /**
      * Set the value of a single attribute. If the attribute already exsists, then the value will be updated.
      * Otherwise a new attribute will be added.
@@ -207,7 +198,6 @@
      * Builds itself.
      */
     public abstract void build();
->>>>>>> 8364d05d
 
     /**
      * {@inheritDoc}
