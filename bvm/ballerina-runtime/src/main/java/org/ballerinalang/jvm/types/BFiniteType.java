--- conflicted
+++ resolved
@@ -32,13 +32,13 @@
 
     public Set<Object> valueSpace;
 
-<<<<<<< HEAD
     public BFiniteType(String typeName, BPackage pkg) {
         super(typeName, pkg, RefValue.class);
-=======
+        this.valueSpace = new LinkedHashSet<>();
+    }
+
     public BFiniteType() {
         super(null, null, RefValue.class);
->>>>>>> 8bdd01b7
         this.valueSpace = new LinkedHashSet<>();
     }
 
