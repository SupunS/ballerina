--- conflicted
+++ resolved
@@ -35,11 +35,8 @@
 import java.util.Map;
 import java.util.Optional;
 import java.util.Set;
-<<<<<<< HEAD
+import java.util.Stack;
 import java.util.concurrent.atomic.AtomicInteger;
-=======
-import java.util.Stack;
->>>>>>> b6219493
 import java.util.concurrent.locks.Lock;
 import java.util.concurrent.locks.ReentrantLock;
 
@@ -98,16 +95,9 @@
         this.dependants = new HashSet<>();
         this.strandLock = new ReentrantLock();
         this.waitingContexts = new ArrayList<>();
-<<<<<<< HEAD
         this.name = name;
         this.metadata = metadata;
-=======
         this.trxContexts = new Stack<>();
-    }
-
-    public Strand(Scheduler scheduler, Strand parent, Map<String, Object> properties) {
-        this(scheduler);
->>>>>>> b6219493
         this.parent = parent;
         this.globalProps = properties != null ? properties : new HashMap<>();
     }
