/*
 * Copyright (c) 2019, WSO2 Inc. (http://www.wso2.org) All Rights Reserved.
 * WSO2 Inc. licenses this file to you under the Apache License,
 * Version 2.0 (the "License"); you may not use this file except
 * in compliance with the License.
 * You may obtain a copy of the License at
 * <p>
 * http://www.apache.org/licenses/LICENSE-2.0
 * <p>
 * Unless required by applicable law or agreed to in writing,
 * software distributed under the License is distributed on an
 * "AS IS" BASIS, WITHOUT WARRANTIES OR CONDITIONS OF ANY
 * KIND, either express or implied.  See the License for the
 * specific language governing permissions and limitations
 * under the License.
 */
package org.ballerinalang.jvm.scheduling;

import org.ballerinalang.jvm.BallerinaErrors;
import org.ballerinalang.jvm.util.BLangConstants;
import org.ballerinalang.jvm.values.ChannelDetails;
import org.ballerinalang.jvm.values.FPValue;
import org.ballerinalang.jvm.values.FutureValue;
import org.ballerinalang.jvm.values.connector.CallableUnitCallback;
import org.slf4j.Logger;
import org.slf4j.LoggerFactory;

import java.io.PrintStream;
import java.util.Map;
import java.util.Set;
import java.util.concurrent.BlockingQueue;
import java.util.concurrent.LinkedBlockingDeque;
import java.util.concurrent.Semaphore;
import java.util.concurrent.atomic.AtomicInteger;
import java.util.function.Consumer;
import java.util.function.Function;

import static org.ballerinalang.jvm.scheduling.SchedulerItem.POISON_PILL;

/**
 * Strand scheduler for JBallerina.
 *
 * @since 0.995.0
 */
public class Scheduler {


    private static final Logger logger = LoggerFactory.getLogger(Scheduler.class);
    /**
     * Scheduler does not get killed if the immortal value is true. Specific to services.
     */
    public boolean immortal;
    /**
     * Strands that are ready for execution.
     */
    private BlockingQueue<SchedulerItem> runnableList = new LinkedBlockingDeque<>();

    private static final boolean DEBUG = false;

    private static final BlockingQueue<String> DEBUG_LOG;

    private static final ThreadLocal<StrandHolder> strandHolder = ThreadLocal.withInitial(StrandHolder::new);

    static {
        if (DEBUG) {
            DEBUG_LOG = new LinkedBlockingDeque<>();
        } else {
            DEBUG_LOG = null;
        }
    }

    private AtomicInteger totalStrands = new AtomicInteger();
    /**
     * By default number of threads = (Available logical Processors * 2).
     * This can be changed by setting the BALLERINA_MAX_POOL_SIZE system variable.
     */
    private int numThreads;
    private Semaphore mainBlockSem;

    public Scheduler(boolean immortal) {
        try {
            String poolSizeConf = System.getenv(BLangConstants.BALLERINA_MAX_POOL_SIZE_ENV_VAR);
            this.numThreads = poolSizeConf == null ?
                    Runtime.getRuntime().availableProcessors() * 2 : Integer.parseInt(poolSizeConf);
        } catch (Throwable t) {
            // Log and continue with default
            this.numThreads = Runtime.getRuntime().availableProcessors() * 2;
            logger.error("Error occurred in scheduler while reading system variable:" +
                    BLangConstants.BALLERINA_MAX_POOL_SIZE_ENV_VAR, t);
        }
        this.immortal = immortal;
    }

    public Scheduler(int numThreads, boolean immortal) {
        this.numThreads = numThreads;
        this.immortal = immortal;
    }

    public static Strand getStrand() {
        Strand strand = strandHolder.get().strand;
        if (strand == null) {
            throw new IllegalStateException("strand is not accessible form non-strand-worker threads");
        }
        return strand;
    }

    public FutureValue scheduleFunction(Object[] params, FPValue<?, ?> fp, Strand parent) {
        return schedule(params, fp.getFunction(), parent, null, null);
    }

    public FutureValue scheduleConsumer(Object[] params, FPValue<?, ?> fp, Strand parent) {
        return schedule(params, fp.getConsumer(), parent);
    }

    /**
     * Add a task to the runnable list, which will eventually be executed by the Scheduler.
     *
     * @param params   - parameters to be passed to the function
     * @param function - function to be executed
     * @param parent   - parent strand that makes the request to schedule another
     * @param callback - to notify any listener when ever the execution of the given function is finished
     * @param properties - request properties which requires for co-relation
     * @return - Reference to the scheduled task
     */
    public FutureValue schedule(Object[] params, Function function, Strand parent, CallableUnitCallback callback,
                                Map<String, Object> properties) {
        FutureValue future = createFuture(parent, callback, properties);
        return schedule(params, function, parent, future);
    }

    private FutureValue schedule(Object[] params, Function function, Strand parent, FutureValue future) {
        params[0] = future.strand;
        SchedulerItem item = new SchedulerItem(function, params, future);
        future.strand.schedulerItem = item;
        totalStrands.incrementAndGet();
        if (DEBUG) {
            debugLog(item + " scheduled");
        }
        runnableList.add(item);
        return future;
    }

    /**
     * Add a void returning task to the runnable list, which will eventually be executed by the Scheduler.
     *
     * @param params   - parameters to be passed to the function
     * @param consumer - consumer to be executed
     * @param parent   - parent strand that makes the request to schedule another
     * @return - Reference to the scheduled task
     */
    public FutureValue schedule(Object[] params, Consumer consumer, Strand parent) {
        FutureValue future = createFuture(parent, null, null);
        params[0] = future.strand;
        SchedulerItem item = new SchedulerItem(consumer, params, future);
        future.strand.schedulerItem = item;
        totalStrands.incrementAndGet();
        if (DEBUG) {
            debugLog(item + " scheduled");
        }
        runnableList.add(item);
        return future;
    }

    public void start() {
        if (DEBUG) {
            PrintStream out = System.out;
            Thread debugLogger = new Thread(() -> {
                try {
                    String take;
                    while (true) {
                        take = DEBUG_LOG.take();
                        out.println(take);
                    }
                } catch (InterruptedException e) {
                    logger.error("Error in debug logger", e);
                }
            }, "debug-logger");
            debugLogger.setDaemon(true);
            debugLogger.start();
        }
        this.mainBlockSem = new Semaphore(-(numThreads - 1));
        for (int i = 0; i < numThreads - 1; i++) {
            new Thread(this::runSafely, "jbal-strand-exec-" + i).start();
        }
        this.runSafely();
        try {
            this.mainBlockSem.acquire();
        } catch (InterruptedException e) {
            logger.error("Error while waiting for poison to work", e);
        }
    }

    /**
     * Defensive programming to prevent unforeseen errors.
     */
    private void runSafely() {
        try {
            run();
        } catch (Throwable t) {
            logger.error("Error occurred in scheduler", t);
        }
    }

    /**
     * Executes tasks that are submitted to the Scheduler.
     */
    private void run() {
        while (true) {
            SchedulerItem item;
            try {
                item = runnableList.take();
            } catch (InterruptedException ignored) {
                continue;
            }

            if (item == POISON_PILL) {
                this.mainBlockSem.release();
                break;
            }

            Object result = null;
            Throwable panic = null;
            try {
                if (DEBUG) {
                    debugLog(item + " executing");
                }
                strandHolder.get().strand = item.future.strand;
                result = item.execute();
            } catch (Throwable e) {
                panic = e;
                notifyChannels(item, panic);
                logger.error("Strand died", e);
            } finally {
                strandHolder.get().strand = null;
            }

            switch (item.getState()) {
                case BLOCK_AND_YIELD:
                    if (DEBUG) {
                        debugLog(item + " blocked");
                    }
                    item.future.strand.lock();
                    // need to recheck due to concurrency, unblockStrand() may have changed state
                    if (item.getState().getStatus() == State.YIELD.getStatus()) {
                        reschedule(item);
                        item.future.strand.unlock();
                        break;
                    }
                    if (DEBUG) {
                        debugLog(item + " parked");
                    }
                    item.parked = true;
                    item.future.strand.unlock();
                    break;
                case BLOCK_ON_AND_YIELD:
                    WaitContext waitContext = item.future.strand.waitContext;
                    waitContext.lock();
                    waitContext.intermediate = false;
                    if (waitContext.runnable) {
                        waitContext.completed = true;
                        reschedule(item);
                    } else {
                        if (DEBUG) {
                            debugLog(item + " waiting");
                        }
                    }
                    waitContext.unLock();
                    break;
                case YIELD:
                    reschedule(item);
                    if (DEBUG) {
                        debugLog(item + " yielded");
                    }
                    break;
                case RUNNABLE:
                    item.future.result = result;
                    item.future.isDone = true;
                    item.future.panic = panic;
                    // TODO clean, better move it to future value itself
                    if (item.future.callback != null) {
                        if (item.future.panic != null) {
                            item.future.callback.notifyFailure(BallerinaErrors.createError(panic));
                        } else {
                            item.future.callback.notifySuccess();
                        }
                    }

                    Strand justCompleted = item.future.strand;
                    assert !justCompleted.getState().equals(State.DONE) : "Can't be completed twice";

                    justCompleted.setState(State.DONE);


                    for (WaitContext ctx : justCompleted.waitingContexts) {
                        ctx.lock();
                        if (!ctx.completed) {
                            if ((item.future.panic != null && ctx.handlePanic()) || ctx.waitCompleted(result)) {
                                if (ctx.intermediate) {
                                    ctx.runnable = true;
                                } else {
                                    ctx.completed = true;
                                    reschedule(ctx.schedulerItem);
                                }
                            }
                        }
                        ctx.unLock();
                    }

                    cleanUp(justCompleted);

                    int strandsLeft = totalStrands.decrementAndGet();
                    if (strandsLeft == 0) {
                        // (number of started stands - finished stands) = 0, all the work is done
                        assert runnableList.size() == 0;

                        // server agent start code will be inserted in above line during tests.
<<<<<<< HEAD
                        // It depends on this line number 302.
=======
                        // It depends on this line number 295.
>>>>>>> 762f9913
                        // update the linenumber @BallerinaServerAgent#SCHEDULER_LINE_NUM if modified
                        if (DEBUG) {
                            debugLog("+++++++++ all work completed ++++++++");
                        }

                        if (!immortal) {
                            for (int i = 0; i < numThreads; i++) {
                                runnableList.add(POISON_PILL);
                            }
                        }
                    }
                    break;
                default:
                    assert false : "illegal strand state during execute " + item.getState();
            }
        }
    }

    public void unblockStrand(Strand strand) {
        strand.lock();
        if (strand.schedulerItem.parked) {
            strand.schedulerItem.parked = false;
            reschedule(strand.schedulerItem);
        } else {
            // item not returned to scheduler, yet.
            // scheduler will simply reschedule since this is already unlocked.
            strand.setState(State.YIELD);
        }
        strand.unlock();
    }

    private void cleanUp(Strand justCompleted) {
        justCompleted.scheduler = null;
        justCompleted.frames = null;
        justCompleted.waitingContexts = null;
        //TODO: more cleanup , eg channels
    }

    private synchronized void debugLog(String msg) {
        try {
            Thread.sleep(100);
            DEBUG_LOG.add(msg);
            Thread.sleep(100);
        } catch (InterruptedException ignored) { }
    }

    private void notifyChannels(SchedulerItem item, Throwable panic) {
        Set<ChannelDetails> channels = item.future.strand.channelDetails;
        if (DEBUG) {
            debugLog("notifying channels:" + channels.toString());
        }

        for (ChannelDetails details: channels) {
            WorkerDataChannel wdChannel;

            if (details.channelInSameStrand) {
                wdChannel = item.future.strand.wdChannels.getWorkerDataChannel(details.name);
            } else {
                wdChannel = item.future.strand.parent.wdChannels.getWorkerDataChannel(details.name);
            }

            if (details.send) {
                wdChannel.setSendPanic(panic);
            } else {
                wdChannel.setReceiverPanic(panic);
            }
        }
    }

    private void reschedule(SchedulerItem item) {
            if (!item.getState().equals(State.RUNNABLE)) {
                // release if the same strand is waiting for others as well (wait multiple)
                item.setState(State.RUNNABLE);
                runnableList.add(item);
                if (DEBUG) {
                    debugLog(item + " rescheduled");
                }
            } else {
               debugLog(item + " " + item.getState().toString() + " not rescheduled");
            }
    }

    private FutureValue createFuture(Strand parent, CallableUnitCallback callback, Map<String, Object> properties) {
        Strand newStrand = new Strand(this, parent, properties);
        if (parent != null) {
            newStrand.observerContext = parent.observerContext;
        }
        FutureValue future = new FutureValue(newStrand, callback);
        future.strand.frames = new Object[100];
        return future;
    }

    public void poison() {
        for (int i = 0; i < numThreads; i++) {
            runnableList.add(POISON_PILL);
        }
    }
}

/**
 * Represent an executable item in Scheduler.
 *
 * @since 0.995.0
 */
class SchedulerItem {
    private Function function;
    private Consumer consumer;
    private boolean isVoid;
    private Object[] params;
    final FutureValue future;
    boolean parked;

    public static final SchedulerItem POISON_PILL = new SchedulerItem();

    public SchedulerItem(Function function, Object[] params, FutureValue future) {
        this.future = future;
        this.function = function;
        this.params = params;
        this.isVoid = false;
    }

    public SchedulerItem(Consumer consumer, Object[] params, FutureValue future) {
        this.future = future;
        this.consumer = consumer;
        this.params = params;
        this.isVoid = true;
    }

    private SchedulerItem() {
        future = null;
    }

    public Object execute() {
        if (this.isVoid) {
            this.consumer.accept(this.params);
            return null;
        } else {
            return this.function.apply(this.params);
        }
    }

    public boolean isYielded() {
        return this.future.strand.isYielded();
    }

    public State getState() {
        return this.future.strand.getState();
    }

    public void setState(State state) {
        this.future.strand.setState(state);
    }

    @Override
    public String toString() {
        return future == null ? "POISON_PILL" : String.valueOf(future.strand.hashCode());
    }
}<|MERGE_RESOLUTION|>--- conflicted
+++ resolved
@@ -314,11 +314,7 @@
                         assert runnableList.size() == 0;
 
                         // server agent start code will be inserted in above line during tests.
-<<<<<<< HEAD
-                        // It depends on this line number 302.
-=======
-                        // It depends on this line number 295.
->>>>>>> 762f9913
+                        // It depends on this line number 315.
                         // update the linenumber @BallerinaServerAgent#SCHEDULER_LINE_NUM if modified
                         if (DEBUG) {
                             debugLog("+++++++++ all work completed ++++++++");
