/*
 *  Copyright (c) 2019, WSO2 Inc. (http://www.wso2.org) All Rights Reserved.
 *
 *  WSO2 Inc. licenses this file to you under the Apache License,
 *  Version 2.0 (the "License"); you may not use this file except
 *  in compliance with the License.
 *  You may obtain a copy of the License at
 *
 *    http://www.apache.org/licenses/LICENSE-2.0
 *
 *  Unless required by applicable law or agreed to in writing,
 *  software distributed under the License is distributed on an
 *  "AS IS" BASIS, WITHOUT WARRANTIES OR CONDITIONS OF ANY
 *  KIND, either express or implied.  See the License for the
 *  specific language governing permissions and limitations
 *  under the License.
 */
package org.ballerinalang.jvm.util;

import org.ballerinalang.jvm.BallerinaErrors;
import org.ballerinalang.jvm.JSONParser;
import org.ballerinalang.jvm.JSONUtils;
import org.ballerinalang.jvm.StringUtils;
import org.ballerinalang.jvm.XMLFactory;
import org.ballerinalang.jvm.types.BArrayType;
import org.ballerinalang.jvm.types.BMapType;
import org.ballerinalang.jvm.types.BStructureType;
import org.ballerinalang.jvm.types.BTupleType;
import org.ballerinalang.jvm.types.BType;
import org.ballerinalang.jvm.types.BTypes;
import org.ballerinalang.jvm.types.BUnionType;
import org.ballerinalang.jvm.types.TypeTags;
import org.ballerinalang.jvm.util.RuntimeUtils.ParamInfo;
import org.ballerinalang.jvm.util.exceptions.BallerinaException;
import org.ballerinalang.jvm.values.ArrayValue;
import org.ballerinalang.jvm.values.ArrayValueImpl;
import org.ballerinalang.jvm.values.DecimalValue;
import org.ballerinalang.jvm.values.ErrorValue;
import org.ballerinalang.jvm.values.TupleValueImpl;

import java.util.ArrayList;
import java.util.HashMap;
import java.util.List;
import java.util.Map;

/**
 * Argument Parser class used to parse function args specified on the CLI.
 *
 * @since 0.995.0
 */
public class ArgumentParser {

    private static final String DEFAULT_PARAM_PREFIX = "-";
    private static final String NAMED_ARG_DELIMITER = "=";
    private static final String INVALID_ARG = "invalid argument: ";
    private static final String INVALID_ARG_AS_REST_ARG = "invalid argument as rest argument: ";
    private static final String UNSUPPORTED_TYPE_PREFIX = "unsupported type expected with entry function";
    private static final String JSON_PARSER_ERROR = "at line: ";
    private static final String COMMA = ",";

    private static final String NIL = "()";
    private static final String TRUE = "TRUE";
    private static final String FALSE = "FALSE";
    private static final String HEX_PREFIX = "0X";

    /**
     * Method to retrieve the {@link Object} array containing the arguments to invoke the function specified as the
     * entry function. First element is ignored to keep the strand.
     *
     * @param funcInfo     {@link ParamInfo} array for the entry function
     * @param args         the string array of arguments specified
     * @param hasRestParam whether function accepts rest arguments
     * @return the {@link Object} array containing the arguments to invoke the function
     */
    public static Object[] extractEntryFuncArgs(ParamInfo[] funcInfo, String[] args,
                                                boolean hasRestParam) {
        Object[] bValueArgs = null;
        try {
            bValueArgs = getEntryFuncArgs(funcInfo, args, hasRestParam);
        } catch (ErrorValue e) {
<<<<<<< HEAD
            RuntimeUtils.handleUsageError(e.getMessage());
=======
            RuntimeUtils.handleUsageError(e.getReason().getValue());
>>>>>>> a605c07d
        }
        return bValueArgs;
    }

    private static Object[] getEntryFuncArgs(ParamInfo[] funcInfo, String[] args,
                                             boolean hasRestParam) {
        // first arg is reserved for strand
        Object[] bValueArgs = new Object[funcInfo.length * 2 + 1];
        Map<String, ParamInfo> namedArgs = new HashMap<>();
        boolean isNamedArgFound = false;

        //create map of default params and there indices
        int defaultableCount = 0;
        for (int i = 0; i < funcInfo.length; i++) {
            ParamInfo info = funcInfo[i];
            info.index = i;
            namedArgs.put(info.name, info);
            if (info.hasDefaultable) {
                defaultableCount++;
            }
        }
        int argsCountExceptRestArgs = hasRestParam ? funcInfo.length - 1 : funcInfo.length;
        int requiredParamsCount = hasRestParam ? argsCountExceptRestArgs - defaultableCount :
                argsCountExceptRestArgs - defaultableCount;

        // populate positional args and named args
        List<String> restArgs = new ArrayList<>();
        int providedRequiredArgsCount = 0;
        for (int i = 0; i < args.length; i++) {
            String arg = args[i];
            boolean isNameArg = isNameArg(arg);
            // handle named args
            if (isNameArg) {
                isNamedArgFound = true;
                ParamInfo info = namedArgs.get(getParamName(arg));
                bValueArgs[info.index * 2 + 1] = getBValue(info.type, getValueString(arg));
                bValueArgs[info.index * 2 + 2] = true;
                if (!info.hasDefaultable) {
                    providedRequiredArgsCount++;
                }
            } else {
                if (isNamedArgFound) {
                    throw BallerinaErrors
                            .createError("positional argument not allowed after named arguments when "
                                                      + "calling the 'main' function");
                }
                // handle positional args
                if (i < argsCountExceptRestArgs) {
                    ParamInfo info = funcInfo[i];
                    bValueArgs[2 * i + 1] = getBValue(info.type, arg);
                    bValueArgs[2 * i + 2] = true;
                    if (!info.hasDefaultable) {
                        providedRequiredArgsCount++;
                    }
                } else {
                    // if arg is not a positional or name arg, it will be considered as rest arg.
                    restArgs.add(arg);
                }
            }
        }

        if (providedRequiredArgsCount < requiredParamsCount) {
            throw BallerinaErrors.createError("insufficient arguments to call the 'main' function");
        }

        if (!hasRestParam && !restArgs.isEmpty()) {
            throw BallerinaErrors.createError("too many arguments to call the 'main' function");
        }

        // populate var args
        if (hasRestParam) {
            bValueArgs[funcInfo.length * 2 - 1] = getRestArgArray(funcInfo[funcInfo.length - 1].type, restArgs);
            bValueArgs[funcInfo.length * 2] = true;
        }

        // handle default values which does not have any arg value.
        for (int i = requiredParamsCount; i < argsCountExceptRestArgs; i++) {
            int defaultableArgIndex = i * 2 + 1;
            if (bValueArgs[defaultableArgIndex + 1] == null) {
                bValueArgs[defaultableArgIndex + 1] = false;
                bValueArgs[defaultableArgIndex] = getDefaultBValue(funcInfo[i].type);
            }
        }
        return bValueArgs;
    }

    private static boolean isNameArg(String arg) {
        return arg.startsWith(DEFAULT_PARAM_PREFIX) && arg.contains(NAMED_ARG_DELIMITER);
    }

    private static String getParamName(String arg) {
        return arg.split(NAMED_ARG_DELIMITER, 2)[0].substring(1).trim();
    }

    private static String getValueString(String arg) {
        return arg.split(NAMED_ARG_DELIMITER, 2)[1];
    }

    private static Object getBValue(BType type, String value) {
        switch (type.getTag()) {
            case TypeTags.STRING_TAG:
            case TypeTags.ANY_TAG:
                return StringUtils.fromString(value);
            case TypeTags.INT_TAG:
                return getIntegerValue(value);
            case TypeTags.FLOAT_TAG:
                return getFloatValue(value);
            case TypeTags.DECIMAL_TAG:
                return getDecimalValue(value);
            case TypeTags.BOOLEAN_TAG:
                return getBooleanValue(value);
            case TypeTags.BYTE_TAG:
                return getByteValue(value);
            case TypeTags.XML_TAG:
                try {
                    return XMLFactory.parse(value);
                } catch (RuntimeException e) {
                    throw BallerinaErrors.createError("invalid argument '" + value + "', expected XML value");
                }
            case TypeTags.JSON_TAG:
                try {
                    return JSONParser.parse(value);
                } catch (BallerinaException e) {
                    throw BallerinaErrors.createError("invalid argument '" + value + "', expected JSON value");
                }
            case TypeTags.RECORD_TYPE_TAG:
                try {
                    return JSONUtils.convertJSONToRecord(JSONParser.parse(value), (BStructureType) type);
                } catch (BallerinaException e) {
                    throw BallerinaErrors.createError("invalid argument '" + value
                            + "', error constructing record of type: " + type + ": "
                            + e.getLocalizedMessage().split(JSON_PARSER_ERROR)[0]);
                }
            case TypeTags.TUPLE_TAG:
                if (!value.startsWith("[") || !value.endsWith("]")) {
                    throw BallerinaErrors.createError("invalid argument '"
                            + value + "', " + "expected tuple notation [\"[]\"] with tuple arg");
                }
                return parseTupleArg((BTupleType) type, value.substring(1, value.length() - 1));
            case TypeTags.ARRAY_TAG:
                try {
                    return JSONUtils.convertJSONToBArray(JSONParser.parse(value), (BArrayType) type);
                } catch (BallerinaException | ErrorValue e) {
                    throw BallerinaErrors.createError("invalid argument '" + value
                            + "', expected array elements of " + "type: " + ((BArrayType) type).getElementType());
                }
            case TypeTags.MAP_TAG:
                try {
                    return JSONUtils.jsonToMap(JSONParser.parse(value), (BMapType) type);
                } catch (ErrorValue | BallerinaException e) {
                    throw BallerinaErrors.createError("invalid argument '" + value
                            + "', expected map argument of element type: " + ((BMapType) type).getConstrainedType());
                }
            case TypeTags.UNION_TAG:
                return parseUnionArg((BUnionType) type, value);
            default:
                throw BallerinaErrors.createError(UNSUPPORTED_TYPE_PREFIX + " '" + type + "'");
        }
    }

    private static Object getDefaultBValue(BType type) {
        switch (type.getTag()) {
            case TypeTags.INT_TAG:
            case TypeTags.FLOAT_TAG:
            case TypeTags.DECIMAL_TAG:
            case TypeTags.BYTE_TAG:
                return 0;
            case TypeTags.BOOLEAN_TAG:
                return false;
            default:
                return null;
        }
    }
    
    private static long getIntegerValue(String argument) {
        try {
            if (argument.toUpperCase().startsWith(HEX_PREFIX)) {
                return Long.parseLong(argument.toUpperCase().replace(HEX_PREFIX, ""), 16);
            }
            return Long.parseLong(argument);
        } catch (NumberFormatException e) {
            throw BallerinaErrors.createError("invalid argument '" + argument + "', expected integer value");
        }
    }

    private static double getFloatValue(String argument) {
        try {
            return Double.parseDouble(argument);
        } catch (NumberFormatException e) {
            throw BallerinaErrors.createError("invalid argument '" + argument + "', expected float value");
        }
    }

    private static DecimalValue getDecimalValue(String argument) {
        try {
            return new DecimalValue(argument);
        } catch (NumberFormatException e) {
            throw BallerinaErrors.createError("invalid argument '" + argument + "', expected decimal value");
        }
    }

    private static boolean getBooleanValue(String argument) {
        if (!TRUE.equalsIgnoreCase(argument) && !FALSE.equalsIgnoreCase(argument)) {
            throw BallerinaErrors.createError("invalid argument '" + argument
                    + "', expected boolean value 'true' or " + "'false'");
        }
        return Boolean.parseBoolean(argument);
    }

    private static int getByteValue(String argument) {
        int byteValue; // TODO: 7/4/18 Allow byte literals?
        try {
            byteValue = Integer.parseInt(argument);
        } catch (NumberFormatException e) {
            throw BallerinaErrors.createError("invalid argument '" + argument + "', expected byte value");
        }

        if (!RuntimeUtils.isByteLiteral(byteValue)) {
            throw BallerinaErrors.createError("invalid argument '" + argument +
                    "', expected byte value, found int");
        }

        return byteValue;
    }

    private static ArrayValue getRestArgArray(BType type, List<String> args) {
        BType elementType = ((BArrayType) type).getElementType();
        try {
            switch (elementType.getTag()) {
                case TypeTags.ANY_TAG:
                case TypeTags.STRING_TAG:
                    ArrayValue stringArrayArgs = new ArrayValueImpl(new BArrayType(BTypes.typeString));
                    for (int i = 0; i < args.size(); i++) {
                        stringArrayArgs.add(i, args.get(i));
                    }
                    return stringArrayArgs;
                case TypeTags.INT_TAG:
                    ArrayValue intArrayArgs = new ArrayValueImpl(new BArrayType(BTypes.typeInt));
                    for (int i = 0; i < args.size(); i++) {
                        intArrayArgs.add(i, getIntegerValue(args.get(i)));
                    }
                    return intArrayArgs;
                case TypeTags.FLOAT_TAG:
                    ArrayValue floatArrayArgs = new ArrayValueImpl(new BArrayType(BTypes.typeFloat));
                    for (int i = 0; i < args.size(); i++) {
                        floatArrayArgs.add(i, getFloatValue(args.get(i)));
                    }
                    return floatArrayArgs;
                case TypeTags.BOOLEAN_TAG:
                    ArrayValue booleanArrayArgs = new ArrayValueImpl(new BArrayType(BTypes.typeBoolean));
                    for (int i = 0; i < args.size(); i++) {
                        booleanArrayArgs.add(i, getBooleanValue(args.get(i)) ? 1 : 0);
                    }
                    return booleanArrayArgs;
                case TypeTags.BYTE_TAG:
                    ArrayValue byteArrayArgs = new ArrayValueImpl(new BArrayType(BTypes.typeByte));
                    for (int i = 0; i < args.size(); i++) {
                        byteArrayArgs.add(i, (byte) getByteValue(args.get(i)));
                    }
                    return byteArrayArgs;
                default:
                    ArrayValue refValueArray = new ArrayValueImpl((BArrayType) type);
                    for (int i = 0; i < args.size(); i++) {
                        refValueArray.add(i, getBValue(elementType, args.get(i)));
                    }
                    return refValueArray;
            }
        } catch (BallerinaException e) {
            throw BallerinaErrors.createError(e.getLocalizedMessage().replace(INVALID_ARG, INVALID_ARG_AS_REST_ARG));
        } catch (Exception e) {
            //Ideally shouldn't reach here
            throw BallerinaErrors.createError("error parsing rest arg: " + e.getLocalizedMessage());
        }
    }

    private static ArrayValue parseTupleArg(BTupleType type, String tupleArg) {
        String stringSpecificationErrorSuffix = "', expected argument in the format \\\"str\\\" for tuple element of "
                + "type 'string'";
        String[] tupleElements = tupleArg.split(COMMA);

        if (tupleElements.length != type.getTupleTypes().size()) {
            throw BallerinaErrors.createError("invalid argument '[" + tupleArg
                    + "]', element count mismatch for tuple " + "type: '" + type + "'");
        }

        ArrayValue tupleValues = new TupleValueImpl(type);
        int index = 0;
        for (BType elementType : type.getTupleTypes()) {
            String tupleElement = tupleElements[index].trim();
            try {
                if (elementType.getTag() == TypeTags.STRING_TAG) {
                    if (!tupleElement.startsWith("\"") || !tupleElement.endsWith("\"")) {
                        throw BallerinaErrors.createError("invalid tuple element argument '" + tupleElement
                                + stringSpecificationErrorSuffix);
                    }
                    tupleElement = tupleElement.substring(1, tupleElement.length() - 1);
                }
                tupleValues.add(index, getBValue(elementType, tupleElement));
                index++;
            } catch (BallerinaException | ErrorValue e) {
                String localizedMessage = e.getLocalizedMessage();
                if (localizedMessage.startsWith(UNSUPPORTED_TYPE_PREFIX)) {
                    throw BallerinaErrors.createError(
                            "unsupported element type for tuple as entry function argument: " + elementType);
                } else if (!localizedMessage.endsWith(stringSpecificationErrorSuffix)) {
                    throw BallerinaErrors.createError("invalid tuple member argument '" + tupleElement + "', "
                            + "expected value of type '" + elementType + "'");
                }
                throw e;
            }
        }
        return tupleValues;
    }

    private static Object parseUnionArg(BUnionType type, String unionArg) {
        List<BType> unionMemberTypes = type.getMemberTypes();

        if (unionMemberTypes.contains(BTypes.typeNull) && NIL.equals(unionArg)) {
            return null;
        }

        if (unionMemberTypes.contains(BTypes.typeString)) {
            return getBValue(BTypes.typeString, unionArg);
        }

        for (int memberTypeIndex = 0; memberTypeIndex < unionMemberTypes.size(); ) {
            try {
                BType memberType = unionMemberTypes.get(memberTypeIndex);
                if (memberType.getTag() == TypeTags.NULL_TAG) {
                    memberTypeIndex++;
                    continue;
                }
                return getBValue(memberType, unionArg);
            } catch (ErrorValue e) {
                memberTypeIndex++;
            }
        }
        throw BallerinaErrors.createError("invalid argument '" + unionArg + "' specified for union type: "
                + (type.isNilable() ? type.toString().replace("|null", "|()") : type));
    }
}<|MERGE_RESOLUTION|>--- conflicted
+++ resolved
@@ -78,11 +78,7 @@
         try {
             bValueArgs = getEntryFuncArgs(funcInfo, args, hasRestParam);
         } catch (ErrorValue e) {
-<<<<<<< HEAD
             RuntimeUtils.handleUsageError(e.getMessage());
-=======
-            RuntimeUtils.handleUsageError(e.getReason().getValue());
->>>>>>> a605c07d
         }
         return bValueArgs;
     }
