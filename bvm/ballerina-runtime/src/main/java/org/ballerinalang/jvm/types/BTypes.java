/*
 *  Copyright (c) 2019, WSO2 Inc. (http://www.wso2.org) All Rights Reserved.
 *
 *  WSO2 Inc. licenses this file to you under the Apache License,
 *  Version 2.0 (the "License"); you may not use this file except
 *  in compliance with the License.
 *  You may obtain a copy of the License at
 *
 *    http://www.apache.org/licenses/LICENSE-2.0
 *
 *  Unless required by applicable law or agreed to in writing,
 *  software distributed under the License is distributed on an
 *  "AS IS" BASIS, WITHOUT WARRANTIES OR CONDITIONS OF ANY
 *  KIND, either express or implied.  See the License for the
 *  specific language governing permissions and limitations
 *  under the License.
 */
package org.ballerinalang.jvm.types;

import org.ballerinalang.jvm.IteratorUtils;
import org.ballerinalang.jvm.TypeChecker;
<<<<<<< HEAD
=======
import org.ballerinalang.jvm.util.Flags;
import org.ballerinalang.jvm.values.ReadOnlyUtils;
>>>>>>> 494f6ae7

import java.util.Arrays;

import static org.ballerinalang.jvm.util.BLangConstants.BALLERINA_BUILTIN_PKG_PREFIX;
import static org.ballerinalang.jvm.util.BLangConstants.INT_LANG_LIB;
import static org.ballerinalang.jvm.util.BLangConstants.STRING_LANG_LIB;
import static org.ballerinalang.jvm.util.BLangConstants.XML_LANG_LIB;

/**
 * This class contains various methods manipulate {@link BType}s in Ballerina.
 *
 * @since 0.995.0
 */
public class BTypes {
    public static BType typeInt = new BIntegerType(TypeConstants.INT_TNAME, new BPackage(null, null, null));
    public static BType typeIntSigned32 = new BIntegerType(TypeConstants.SIGNED32,
            new BPackage(BALLERINA_BUILTIN_PKG_PREFIX, INT_LANG_LIB, null), TypeTags.SIGNED32_INT_TAG);
    public static BType typeIntSigned16 = new BIntegerType(TypeConstants.SIGNED16,
            new BPackage(BALLERINA_BUILTIN_PKG_PREFIX, INT_LANG_LIB, null), TypeTags.SIGNED16_INT_TAG);
    public static BType typeIntSigned8 = new BIntegerType(TypeConstants.SIGNED8,
            new BPackage(BALLERINA_BUILTIN_PKG_PREFIX, INT_LANG_LIB, null), TypeTags.SIGNED8_INT_TAG);
    public static BType typeIntUnsigned32 = new BIntegerType(TypeConstants.UNSIGNED32,
            new BPackage(BALLERINA_BUILTIN_PKG_PREFIX, INT_LANG_LIB, null), TypeTags.UNSIGNED32_INT_TAG);
    public static BType typeIntUnsigned16 = new BIntegerType(TypeConstants.UNSIGNED16,
            new BPackage(BALLERINA_BUILTIN_PKG_PREFIX, INT_LANG_LIB, null), TypeTags.UNSIGNED16_INT_TAG);
    public static BType typeIntUnsigned8 = new BIntegerType(TypeConstants.UNSIGNED8,
            new BPackage(BALLERINA_BUILTIN_PKG_PREFIX, INT_LANG_LIB, null), TypeTags.UNSIGNED8_INT_TAG);

    public static BType typeReadonly = new BReadonlyType(TypeConstants.READONLY_TNAME, new BPackage(null, null, null));
    public static BType typeElement =
            new BXMLType(TypeConstants.XML_ELEMENT, new BPackage(BALLERINA_BUILTIN_PKG_PREFIX, XML_LANG_LIB, null),
                         TypeTags.XML_ELEMENT_TAG, false);
    public static BType typeReadonlyElement = ReadOnlyUtils.setImmutableTypeAndGetEffectiveType(typeElement);

    public static BType typeProcessingInstruction =
            new BXMLType(TypeConstants.XML_PI, new BPackage(BALLERINA_BUILTIN_PKG_PREFIX, XML_LANG_LIB, null),
                         TypeTags.XML_PI_TAG, false);
    public static BType typeReadonlyProcessingInstruction =
            ReadOnlyUtils.setImmutableTypeAndGetEffectiveType(typeProcessingInstruction);;

    public static BType typeComment =
            new BXMLType(TypeConstants.XML_COMMENT, new BPackage(BALLERINA_BUILTIN_PKG_PREFIX, XML_LANG_LIB, null),
                         TypeTags.XML_COMMENT_TAG, false);
    public static BType typeReadonlyComment = ReadOnlyUtils.setImmutableTypeAndGetEffectiveType(typeComment);

    public static BType typeText = new BXMLType(TypeConstants.XML_TEXT,
            new BPackage(BALLERINA_BUILTIN_PKG_PREFIX, XML_LANG_LIB, null), TypeTags.XML_TEXT_TAG, true);

    public static BType typeByte = new BByteType(TypeConstants.BYTE_TNAME, new BPackage(null, null, null));
    public static BType typeFloat = new BFloatType(TypeConstants.FLOAT_TNAME, new BPackage(null, null, null));
    public static BType typeDecimal = new BDecimalType(TypeConstants.DECIMAL_TNAME, new BPackage(null, null, null));
    public static BType typeString = new BStringType(TypeConstants.STRING_TNAME, new BPackage(null, null, null));
    public static BType typeStringChar = new BStringType(TypeConstants.CHAR,
            new BPackage(BALLERINA_BUILTIN_PKG_PREFIX, STRING_LANG_LIB, null), TypeTags.CHAR_STRING_TAG);
    public static BType typeBoolean = new BBooleanType(TypeConstants.BOOLEAN_TNAME, new BPackage(null, null, null));
    public static BType typeXML = new BXMLType(TypeConstants.XML_TNAME,
            new BUnionType(Arrays.asList(typeElement, typeComment, typeProcessingInstruction, typeText)),
            new BPackage(null, null, null));
    public static BType typeJSON = new BJSONType(TypeConstants.JSON_TNAME, new BPackage(null, null, null), false);
    public static BType typeReadonlyJSON = new BJSONType(TypeConstants.READONLY_JSON_TNAME,
                                                         new BPackage(null, null, null), true);
    public static BType typeAny = new BAnyType(TypeConstants.ANY_TNAME, new BPackage(null, null, null), false);
    public static BType typeReadonlyAny = new BAnyType(TypeConstants.READONLY_ANY_TNAME, new BPackage(null, null, null),
                                                       true);
    public static BType typeAnydata = new BAnydataType(TypeConstants.ANYDATA_TNAME, new BPackage(null, null, null),
                                                       false);
    public static BType typeReadonlyAnydata = new BAnydataType(TypeConstants.READONLY_ANYDATA_TNAME,
                                                               new BPackage(null, null, null), true);
    public static BType typeStream = new BStreamType(TypeConstants.STREAM_TNAME, typeAny, new BPackage(null,
            null, null));
    public static BType typeTypedesc = new BTypedescType(TypeConstants.TYPEDESC_TNAME, new BPackage(null,
            null, null));
    public static BType typeMap = new BMapType(TypeConstants.MAP_TNAME, typeAny, new BPackage(null, null, null));
    public static BType typeFuture = new BFutureType(TypeConstants.FUTURE_TNAME,
            new BPackage(null, null, null));
    public static BType typeNull = new BNullType(TypeConstants.NULL_TNAME, new BPackage(null, null, null));
    public static BType typeNever = new BNeverType(new BPackage(null, null, null));
    public static BType typeXMLAttributes = new BXMLAttributesType(TypeConstants.XML_ATTRIBUTES_TNAME,
                                                                   new BPackage(null, null, null));
    public static BType typeIterator = new BIteratorType(TypeConstants.ITERATOR_TNAME, new BPackage(null,
            null, null));
    // public static BType typeChannel = new BChannelType(TypeConstants.CHANNEL, null);
    public static BType typeAnyService = new BServiceType(TypeConstants.SERVICE, new BPackage(null, null, null), 0);
    public static BType typeHandle = new BHandleType(TypeConstants.HANDLE_TNAME, new BPackage(null, null, null));
<<<<<<< HEAD
    public static BType typeReadonly = new BReadonlyType(TypeConstants.READONLY_TNAME, new BPackage(null, null, null));
    public static BType anydataOrReadonly = new BUnionType(Arrays.asList(typeAnydata, typeReadonly));
    public static BMapType typeErrorDetail = new BMapType(TypeConstants.MAP_TNAME, anydataOrReadonly,
            new BPackage(null, null, null));
    public static BErrorType typeError = new BErrorType(TypeConstants.ERROR, new BPackage(null, null, null),
            typeErrorDetail);
=======
>>>>>>> 494f6ae7

    public static BRecordType stringItrNextReturnType = IteratorUtils.createIteratorNextReturnType(BTypes.typeString);
    public static BRecordType xmlItrNextReturnType = IteratorUtils
            .createIteratorNextReturnType(new BUnionType(Arrays.asList(BTypes.typeString, BTypes.typeXML)));

    private BTypes() {
    }

    public static boolean isValueType(BType type) {
        if (type == BTypes.typeInt || type == BTypes.typeByte || type == BTypes.typeFloat ||
                type == BTypes.typeDecimal || type == BTypes.typeString || type == BTypes.typeBoolean) {
            return true;
        }


        if (type != null && type.getTag() == TypeTags.FINITE_TYPE_TAG) {
            // All the types in value space should be value types.
            for (Object value : ((BFiniteType) type).valueSpace) {
                if (!isValueType(TypeChecker.getType(value))) {
                    return false;
                }
            }
            return true;
        }
        return false;
    }

    public static BType getTypeFromName(String typeName) {
        switch (typeName) {
            case TypeConstants.INT_TNAME:
                return typeInt;
            case TypeConstants.BYTE_TNAME:
                return typeByte;
            case TypeConstants.FLOAT_TNAME:
                return typeFloat;
            case TypeConstants.DECIMAL_TNAME:
                return typeDecimal;
            case TypeConstants.STRING_TNAME:
                return typeString;
            case TypeConstants.BOOLEAN_TNAME:
                return typeBoolean;
            case TypeConstants.JSON_TNAME:
                return typeJSON;
            case TypeConstants.XML_TNAME:
                return typeXML;
            case TypeConstants.MAP_TNAME:
                return typeMap;
            case TypeConstants.FUTURE_TNAME:
                return typeFuture;
             case TypeConstants.STREAM_TNAME:
                return typeStream;
            // case TypeConstants.CHANNEL:
            // return typeChannel;
            case TypeConstants.ANY_TNAME:
                return typeAny;
            case TypeConstants.TYPEDESC_TNAME:
                return typeTypedesc;
            case TypeConstants.NULL_TNAME:
                return typeNull;
            case TypeConstants.XML_ATTRIBUTES_TNAME:
                return typeXMLAttributes;
            case TypeConstants.ERROR:
                return typeError;
            case TypeConstants.ANYDATA_TNAME:
                return typeAnydata;
            default:
                throw new IllegalStateException("Unknown type name");
        }
    }

    public static BType fromString(String typeName) {
        if (typeName.endsWith("[]")) {
            String elementTypeName = typeName.substring(0, typeName.length() - 2);
            BType elemType = fromString(elementTypeName);
            return new BArrayType(elemType);
        }
        return getTypeFromName(typeName);
    }

}<|MERGE_RESOLUTION|>--- conflicted
+++ resolved
@@ -19,11 +19,8 @@
 
 import org.ballerinalang.jvm.IteratorUtils;
 import org.ballerinalang.jvm.TypeChecker;
-<<<<<<< HEAD
-=======
 import org.ballerinalang.jvm.util.Flags;
 import org.ballerinalang.jvm.values.ReadOnlyUtils;
->>>>>>> 494f6ae7
 
 import java.util.Arrays;
 
@@ -108,15 +105,12 @@
     // public static BType typeChannel = new BChannelType(TypeConstants.CHANNEL, null);
     public static BType typeAnyService = new BServiceType(TypeConstants.SERVICE, new BPackage(null, null, null), 0);
     public static BType typeHandle = new BHandleType(TypeConstants.HANDLE_TNAME, new BPackage(null, null, null));
-<<<<<<< HEAD
     public static BType typeReadonly = new BReadonlyType(TypeConstants.READONLY_TNAME, new BPackage(null, null, null));
     public static BType anydataOrReadonly = new BUnionType(Arrays.asList(typeAnydata, typeReadonly));
     public static BMapType typeErrorDetail = new BMapType(TypeConstants.MAP_TNAME, anydataOrReadonly,
             new BPackage(null, null, null));
     public static BErrorType typeError = new BErrorType(TypeConstants.ERROR, new BPackage(null, null, null),
             typeErrorDetail);
-=======
->>>>>>> 494f6ae7
 
     public static BRecordType stringItrNextReturnType = IteratorUtils.createIteratorNextReturnType(BTypes.typeString);
     public static BRecordType xmlItrNextReturnType = IteratorUtils
