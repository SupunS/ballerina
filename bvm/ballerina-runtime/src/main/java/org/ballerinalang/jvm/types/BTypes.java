/*
 *  Copyright (c) 2019, WSO2 Inc. (http://www.wso2.org) All Rights Reserved.
 *
 *  WSO2 Inc. licenses this file to you under the Apache License,
 *  Version 2.0 (the "License"); you may not use this file except
 *  in compliance with the License.
 *  You may obtain a copy of the License at
 *
 *    http://www.apache.org/licenses/LICENSE-2.0
 *
 *  Unless required by applicable law or agreed to in writing,
 *  software distributed under the License is distributed on an
 *  "AS IS" BASIS, WITHOUT WARRANTIES OR CONDITIONS OF ANY
 *  KIND, either express or implied.  See the License for the
 *  specific language governing permissions and limitations
 *  under the License.
 */
package org.ballerinalang.jvm.types;

import org.ballerinalang.jvm.util.Flags;

import java.util.Arrays;
import java.util.HashMap;

/**
 * This class contains various methods manipulate {@link BType}s in Ballerina.
 *
 * @since 0.995.0
 */
public class BTypes {
    public static BType typeInt = new BIntegerType(TypeConstants.INT_TNAME, new BPackage(null, null, null));
    public static BType typeByte = new BByteType(TypeConstants.BYTE_TNAME, new BPackage(null, null, null));
    public static BType typeFloat = new BFloatType(TypeConstants.FLOAT_TNAME, new BPackage(null, null, null));
    public static BType typeDecimal = new BDecimalType(TypeConstants.DECIMAL_TNAME, new BPackage(null, null, null));
    public static BType typeString = new BStringType(TypeConstants.STRING_TNAME, new BPackage(null, null, null));
    public static BType typeBoolean = new BBooleanType(TypeConstants.BOOLEAN_TNAME, new BPackage(null, null, null));
    public static BType typeXML = new BXMLType(TypeConstants.XML_TNAME, new BPackage(null, null, null));
    public static BType typeJSON = new BJSONType(TypeConstants.JSON_TNAME, new BPackage(null, null, null));
    public static BType typeAny = new BAnyType(TypeConstants.ANY_TNAME, new BPackage(null, null, null));
    public static BType typeAnydata = new BAnydataType(TypeConstants.ANYDATA_TNAME, new BPackage(null, null, null));
    public static BType typeStream = new BStreamType(TypeConstants.STREAM_TNAME, typeAny, new BPackage(null,
            null, null));
    public static BType typeTypedesc = new BTypedescType(TypeConstants.TYPEDESC_TNAME, new BPackage(null,
            null, null));
    public static BType typeMap = new BMapType(TypeConstants.MAP_TNAME, typeAny, new BPackage(null, null, null));
    public static BType typeTable = new BTableType(TypeConstants.TABLE_TNAME, typeAnydata,
            new BPackage(null, null, null));
    public static BType typeFuture = new BFutureType(TypeConstants.FUTURE_TNAME,
            new BPackage(null, null, null));
    public static BType typeNull = new BNullType(TypeConstants.NULL_TNAME, new BPackage(null, null, null));
    public static BType typeXMLAttributes = new BXMLAttributesType(TypeConstants.XML_ATTRIBUTES_TNAME,
                                                                   new BPackage(null, null, null));
    public static BType typeIterator = new BIteratorType(TypeConstants.ITERATOR_TNAME, new BPackage(null,
            null, null));
    // public static BType typeChannel = new BChannelType(TypeConstants.CHANNEL, null);
    public static BType typeAnyService = new BServiceType(TypeConstants.SERVICE, new BPackage(null, null, null), 0);
    public static BRecordType typeErrorDetail = new BRecordType(TypeConstants.DETAIL_TYPE, new BPackage(null, null,
            null), 0, false);
    public static BErrorType typeError = new BErrorType(TypeConstants.ERROR, new BPackage(null,
<<<<<<< HEAD
            null, null), typeString, typeErrorDetail);
    public static BType typePureType = new BUnionType(Arrays.asList(typeAnydata, typeError));
    public static BType typeAllType = new BUnionType(Arrays.asList(typeAny, typeError));
=======
            null, null), typeString, typeMap);
    public static BType typePureType = new BUnionType(new ArrayList<>(Arrays.asList(typeAnydata, typeError)));
    public static BType typeHandle = new BHandleType(TypeConstants.HANDLE_TNAME, new BPackage(null, null, null));
>>>>>>> 1ca86c8b

    static {
        HashMap<String, BField> fields = new HashMap<>();
        fields.put(TypeConstants.DETAIL_MESSAGE, new BField(typeString, TypeConstants.DETAIL_MESSAGE,
                Flags.OPTIONAL + Flags.PUBLIC));
        fields.put(TypeConstants.DETAIL_CAUSE, new BField(typeError, TypeConstants.DETAIL_CAUSE,
                Flags.OPTIONAL + Flags.PUBLIC));
        typeErrorDetail.setFields(fields);
        BType[] restFieldType = new BType[2];
        restFieldType[0] = BTypes.typeAnydata;
        restFieldType[1] = BTypes.typeError;
        typeErrorDetail.restFieldType = new BUnionType(restFieldType);
    }
    
    private BTypes() {
    }

    public static boolean isValueType(BType type) {
        return type == BTypes.typeInt || type == BTypes.typeByte || type == BTypes.typeFloat ||
                type == BTypes.typeDecimal || type == BTypes.typeString || type == BTypes.typeBoolean;

    }

    public static BType getTypeFromName(String typeName) {
        switch (typeName) {
            case TypeConstants.INT_TNAME:
                return typeInt;
            case TypeConstants.BYTE_TNAME:
                return typeByte;
            case TypeConstants.FLOAT_TNAME:
                return typeFloat;
            case TypeConstants.DECIMAL_TNAME:
                return typeDecimal;
            case TypeConstants.STRING_TNAME:
                return typeString;
            case TypeConstants.BOOLEAN_TNAME:
                return typeBoolean;
            case TypeConstants.JSON_TNAME:
                return typeJSON;
            case TypeConstants.XML_TNAME:
                return typeXML;
            case TypeConstants.MAP_TNAME:
                return typeMap;
            case TypeConstants.FUTURE_TNAME:
                return typeFuture;
             case TypeConstants.STREAM_TNAME:
                return typeStream;
            // case TypeConstants.CHANNEL:
            // return typeChannel;
            case TypeConstants.ANY_TNAME:
                return typeAny;
            case TypeConstants.TYPEDESC_TNAME:
                return typeTypedesc;
            case TypeConstants.NULL_TNAME:
                return typeNull;
            case TypeConstants.XML_ATTRIBUTES_TNAME:
                return typeXMLAttributes;
            case TypeConstants.ERROR:
                return typeError;
            case TypeConstants.ANYDATA_TNAME:
                return typeAnydata;
            default:
                throw new IllegalStateException("Unknown type name");
        }
    }

    public static BType fromString(String typeName) {
        if (typeName.endsWith("[]")) {
            String elementTypeName = typeName.substring(0, typeName.length() - 2);
            BType elemType = fromString(elementTypeName);
            return new BArrayType(elemType);
        }
        return getTypeFromName(typeName);
    }
}<|MERGE_RESOLUTION|>--- conflicted
+++ resolved
@@ -57,15 +57,10 @@
     public static BRecordType typeErrorDetail = new BRecordType(TypeConstants.DETAIL_TYPE, new BPackage(null, null,
             null), 0, false);
     public static BErrorType typeError = new BErrorType(TypeConstants.ERROR, new BPackage(null,
-<<<<<<< HEAD
             null, null), typeString, typeErrorDetail);
     public static BType typePureType = new BUnionType(Arrays.asList(typeAnydata, typeError));
     public static BType typeAllType = new BUnionType(Arrays.asList(typeAny, typeError));
-=======
-            null, null), typeString, typeMap);
-    public static BType typePureType = new BUnionType(new ArrayList<>(Arrays.asList(typeAnydata, typeError)));
     public static BType typeHandle = new BHandleType(TypeConstants.HANDLE_TNAME, new BPackage(null, null, null));
->>>>>>> 1ca86c8b
 
     static {
         HashMap<String, BField> fields = new HashMap<>();
