/*
 * Copyright (c) 2019, WSO2 Inc. (http://www.wso2.org) All Rights Reserved.
 *
 * WSO2 Inc. licenses this file to you under the Apache License,
 * Version 2.0 (the "License"); you may not use this file except
 * in compliance with the License.
 * you may obtain a copy of the License at
 *
 *   http://www.apache.org/licenses/LICENSE-2.0
 *
 * Unless required by applicable law or agreed to in writing,
 * software distributed under the License is distributed on an
 * "AS IS" BASIS, WITHOUT WARRANTIES OR CONDITIONS OF ANY
 * KIND, either express or implied.  See the License for the
 * specific language governing permissions and limitations
 * under the License.
 */
package org.ballerinalang.jvm.values;

import org.ballerinalang.jvm.scheduling.Strand;
import org.ballerinalang.jvm.types.BType;
import org.ballerinalang.jvm.util.BLangConstants;
import org.ballerinalang.jvm.values.api.BFunctionPointer;

import java.util.Map;
import java.util.function.Consumer;
import java.util.function.Function;

/**
 * <p>
 * Ballerina runtime value representation of a function pointer.
 * </p>
 * <p>
 * <i>Note: This is an internal API and may change in future versions.</i>
 * </p>
 * 
 * @param <T> the type of the input to the function
 * @param <R> the type of the result of the function
 *
 * @since 0.995.0
 */
public class FPValue<T, R> implements BFunctionPointer<T, R>, RefValue {

    final BType type;
    Function<T, R> function;

    @Deprecated
    public FPValue(Function<T, R> function, BType type) {
        this.function = function;
        this.type = type;
    }

<<<<<<< HEAD
=======
    public R call(T t) {
        return this.function.apply(t);
    }

>>>>>>> e7e99ebc
    @Deprecated
    public FPValue(Consumer<T> consumer, BType type) {
        this.function = val -> {
            consumer.accept(val);
            return null;
        };
        this.type = type;
    }

    @Deprecated
    public R apply(T t) {
        return this.function.apply(t);
    }

    @Deprecated
    public void accept(T t) {
        this.function.apply(t);
    }

    public Function<T, R> getFunction() {
        return this.function;
    }

    @Deprecated
    public Consumer<T> getConsumer() {
        return val -> this.function.apply(val);
    }

    @Override
    public String stringValue(Strand strand) {
        return "function " + type;
    }

    @Override
    public BType getType() {
        return type;
    }

    @Override
    public Object copy(Map<Object, Object> refs) {
        return this;
    }

    @Override
    public Object frozenCopy(Map<Object, Object> refs) {
        return this;
    }

    @Override
    public boolean isFrozen() {
        return true;
    }

    @Override
    public Object freeze() {
        return this;
    }

    @Override
    public String toString() {
        return BLangConstants.EMPTY;
    }
}<|MERGE_RESOLUTION|>--- conflicted
+++ resolved
@@ -50,13 +50,10 @@
         this.type = type;
     }
 
-<<<<<<< HEAD
-=======
     public R call(T t) {
         return this.function.apply(t);
     }
 
->>>>>>> e7e99ebc
     @Deprecated
     public FPValue(Consumer<T> consumer, BType type) {
         this.function = val -> {
