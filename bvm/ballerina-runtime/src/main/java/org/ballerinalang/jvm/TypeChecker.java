/*
 * Copyright (c) 2019, WSO2 Inc. (http://www.wso2.org) All Rights Reserved.
 *
 * WSO2 Inc. licenses this file to you under the Apache License,
 * Version 2.0 (the "License"); you may not use this file except
 * in compliance with the License.
 * You may obtain a copy of the License at
 *
 *    http://www.apache.org/licenses/LICENSE-2.0
 *
 * Unless required by applicable law or agreed to in writing,
 * software distributed under the License is distributed on an
 * "AS IS" BASIS, WITHOUT WARRANTIES OR CONDITIONS OF ANY
 * KIND, either express or implied. See the License for the
 * specific language governing permissions and limitations
 * under the License.
 */
package org.ballerinalang.jvm;

import org.ballerinalang.jvm.commons.ArrayState;
import org.ballerinalang.jvm.commons.TypeValuePair;
import org.ballerinalang.jvm.types.AnnotatableType;
import org.ballerinalang.jvm.types.AttachedFunction;
import org.ballerinalang.jvm.types.BAnydataType;
import org.ballerinalang.jvm.types.BArrayType;
import org.ballerinalang.jvm.types.BErrorType;
import org.ballerinalang.jvm.types.BField;
import org.ballerinalang.jvm.types.BFiniteType;
import org.ballerinalang.jvm.types.BFunctionType;
import org.ballerinalang.jvm.types.BFutureType;
import org.ballerinalang.jvm.types.BIntersectionType;
import org.ballerinalang.jvm.types.BJSONType;
import org.ballerinalang.jvm.types.BMapType;
import org.ballerinalang.jvm.types.BObjectType;
import org.ballerinalang.jvm.types.BPackage;
import org.ballerinalang.jvm.types.BRecordType;
import org.ballerinalang.jvm.types.BStreamType;
import org.ballerinalang.jvm.types.BTableType;
import org.ballerinalang.jvm.types.BTupleType;
import org.ballerinalang.jvm.types.BType;
import org.ballerinalang.jvm.types.BTypeIdSet;
import org.ballerinalang.jvm.types.BTypedescType;
import org.ballerinalang.jvm.types.BTypes;
import org.ballerinalang.jvm.types.BUnionType;
import org.ballerinalang.jvm.types.BXMLType;
import org.ballerinalang.jvm.types.TypeTags;
import org.ballerinalang.jvm.util.Flags;
import org.ballerinalang.jvm.values.ArrayValue;
import org.ballerinalang.jvm.values.DecimalValue;
import org.ballerinalang.jvm.values.ErrorValue;
import org.ballerinalang.jvm.values.HandleValue;
import org.ballerinalang.jvm.values.MapValue;
import org.ballerinalang.jvm.values.MapValueImpl;
import org.ballerinalang.jvm.values.ObjectValue;
import org.ballerinalang.jvm.values.RefValue;
import org.ballerinalang.jvm.values.StreamValue;
import org.ballerinalang.jvm.values.TableValueImpl;
import org.ballerinalang.jvm.values.TypedescValue;
import org.ballerinalang.jvm.values.TypedescValueImpl;
import org.ballerinalang.jvm.values.XMLSequence;
import org.ballerinalang.jvm.values.XMLText;
import org.ballerinalang.jvm.values.XMLValue;
import org.ballerinalang.jvm.values.api.BString;
import org.ballerinalang.jvm.values.api.BValue;
import org.ballerinalang.jvm.values.api.BXML;

import java.math.BigDecimal;
import java.util.ArrayList;
import java.util.Arrays;
import java.util.HashMap;
import java.util.HashSet;
import java.util.Iterator;
import java.util.List;
import java.util.Map;
import java.util.Objects;
import java.util.Optional;
import java.util.Set;
import java.util.stream.Collectors;
import java.util.stream.Stream;

import static org.ballerinalang.jvm.util.BLangConstants.BBYTE_MAX_VALUE;
import static org.ballerinalang.jvm.util.BLangConstants.BBYTE_MIN_VALUE;
import static org.ballerinalang.jvm.util.BLangConstants.SIGNED16_MAX_VALUE;
import static org.ballerinalang.jvm.util.BLangConstants.SIGNED16_MIN_VALUE;
import static org.ballerinalang.jvm.util.BLangConstants.SIGNED32_MAX_VALUE;
import static org.ballerinalang.jvm.util.BLangConstants.SIGNED32_MIN_VALUE;
import static org.ballerinalang.jvm.util.BLangConstants.SIGNED8_MAX_VALUE;
import static org.ballerinalang.jvm.util.BLangConstants.SIGNED8_MIN_VALUE;
import static org.ballerinalang.jvm.util.BLangConstants.UNSIGNED16_MAX_VALUE;
import static org.ballerinalang.jvm.util.BLangConstants.UNSIGNED32_MAX_VALUE;
import static org.ballerinalang.jvm.util.BLangConstants.UNSIGNED8_MAX_VALUE;

/**
 * Responsible for performing runtime type checking.
 *
 * @since 0.995.0
 */
@SuppressWarnings({"rawtypes"})
public class TypeChecker {

    public static Object checkCast(Object sourceVal, BType targetType) {

        if (checkIsType(sourceVal, targetType)) {
            return sourceVal;
        }

        BType sourceType = getType(sourceVal);
        if (sourceType.getTag() <= TypeTags.BOOLEAN_TAG && targetType.getTag() <= TypeTags.BOOLEAN_TAG) {
            return TypeConverter.castValues(targetType, sourceVal);
        }

        // if the source is a numeric value and the target type is a union, try to find a matching
        // member.
        if (sourceType.getTag() <= TypeTags.BOOLEAN_TAG && targetType.getTag() == TypeTags.UNION_TAG) {
            for (BType memberType : ((BUnionType) targetType).getMemberTypes()) {
                try {
                    return TypeConverter.castValues(memberType, sourceVal);
                } catch (Exception e) {
                    //ignore and continue
                }
            }
        }

        throw BallerinaErrors.createTypeCastError(sourceVal, targetType);
    }

    public static long anyToInt(Object sourceVal) {
        return TypeConverter.anyToIntCast(sourceVal,
                () -> BallerinaErrors.createTypeCastError(sourceVal, BTypes.typeInt));
    }

    public static long anyToSigned32(Object sourceVal) {
        return TypeConverter.anyToIntSubTypeCast(sourceVal, BTypes.typeIntSigned32,
                () -> BallerinaErrors.createTypeCastError(sourceVal, BTypes.typeIntSigned32));
    }

    public static long anyToSigned16(Object sourceVal) {
        return TypeConverter.anyToIntSubTypeCast(sourceVal, BTypes.typeIntSigned16,
                () -> BallerinaErrors.createTypeCastError(sourceVal, BTypes.typeIntSigned16));
    }

    public static long anyToSigned8(Object sourceVal) {
        return TypeConverter.anyToIntSubTypeCast(sourceVal, BTypes.typeIntSigned8,
                () -> BallerinaErrors.createTypeCastError(sourceVal, BTypes.typeIntSigned8));
    }

    public static long anyToUnsigned32(Object sourceVal) {
        return TypeConverter.anyToIntSubTypeCast(sourceVal, BTypes.typeIntUnsigned32,
                () -> BallerinaErrors.createTypeCastError(sourceVal, BTypes.typeIntUnsigned32));
    }

    public static long anyToUnsigned16(Object sourceVal) {
        return TypeConverter.anyToIntSubTypeCast(sourceVal, BTypes.typeIntUnsigned16,
                () -> BallerinaErrors.createTypeCastError(sourceVal, BTypes.typeIntUnsigned16));
    }

    public static long anyToUnsigned8(Object sourceVal) {
        return TypeConverter.anyToIntSubTypeCast(sourceVal, BTypes.typeIntUnsigned8,
                () -> BallerinaErrors.createTypeCastError(sourceVal, BTypes.typeIntUnsigned8));
    }

    public static double anyToFloat(Object sourceVal) {
        return TypeConverter.anyToFloatCast(sourceVal, () -> BallerinaErrors.createTypeCastError(sourceVal,
                BTypes.typeFloat));
    }

    public static boolean anyToBoolean(Object sourceVal) {
        return TypeConverter.anyToBooleanCast(sourceVal, () -> BallerinaErrors.createTypeCastError(sourceVal,
                BTypes.typeBoolean));
    }

    public static int anyToByte(Object sourceVal) {
        return TypeConverter.anyToByteCast(sourceVal, () -> BallerinaErrors.createTypeCastError(sourceVal,
                                                                                            BTypes.typeByte));
    }

    public static DecimalValue anyToDecimal(Object sourceVal) {
        return TypeConverter.anyToDecimal(sourceVal, () -> BallerinaErrors.createTypeCastError(sourceVal,
                                                                                               BTypes.typeDecimal));
    }

    public static byte anyToJByte(Object sourceVal) {
        return TypeConverter.anyToJByteCast(sourceVal,
                () -> BallerinaErrors.createBToJTypeCastError(sourceVal, "byte"));
    }

    public static char anyToJChar(Object sourceVal) {
        return TypeConverter.anyToJCharCast(sourceVal,
                () -> BallerinaErrors.createBToJTypeCastError(sourceVal, "char"));
    }

    public static short anyToJShort(Object sourceVal) {
        return TypeConverter.anyToJShortCast(sourceVal,
                () -> BallerinaErrors.createBToJTypeCastError(sourceVal, "short"));
    }

    public static int anyToJInt(Object sourceVal) {
        return TypeConverter.anyToJIntCast(sourceVal,
                () -> BallerinaErrors.createBToJTypeCastError(sourceVal, "int"));
    }

    public static long anyToJLong(Object sourceVal) {
        return TypeConverter.anyToJLongCast(sourceVal,
                () -> BallerinaErrors.createBToJTypeCastError(sourceVal, "long"));
    }

    public static float anyToJFloat(Object sourceVal) {
        return TypeConverter.anyToJFloatCast(sourceVal,
                () -> BallerinaErrors.createBToJTypeCastError(sourceVal, "float"));
    }

    public static double anyToJDouble(Object sourceVal) {
        return TypeConverter.anyToJDoubleCast(sourceVal,
                () -> BallerinaErrors.createBToJTypeCastError(sourceVal, "double"));
    }

    public static boolean anyToJBoolean(Object sourceVal) {
        return TypeConverter.anyToJBooleanCast(sourceVal,
                () -> BallerinaErrors.createBToJTypeCastError(sourceVal, "boolean"));
    }

    /**
     * Check whether a given value belongs to the given type.
     *
     * @param sourceVal value to check the type
     * @param targetType type to be test against
     * @return true if the value belongs to the given type, false otherwise
     */
    public static boolean checkIsType(Object sourceVal, BType targetType) {
        return checkIsType(sourceVal, getType(sourceVal), targetType);
    }

    /**
     * Check whether a given value belongs to the given type.
     *
     * @param sourceVal value to check the type
     * @param sourceType type of the value
     * @param targetType type to be test against
     * @return true if the value belongs to the given type, false otherwise
     */
    public static boolean checkIsType(Object sourceVal, BType sourceType, BType targetType) {
        if (checkIsType(sourceVal, sourceType, targetType, new ArrayList<>())) {
            return true;
        }

        if (sourceType.getTag() == TypeTags.XML_TAG) {
            XMLValue val = (XMLValue) sourceVal;
            if (val.getNodeType() == XMLNodeType.SEQUENCE) {
                return checkIsLikeOnValue(sourceVal, sourceType, targetType, new ArrayList<>(), false);
            }
        }

        if (isMutable(sourceVal, sourceType)) {
            return false;
        }

        return checkIsLikeOnValue(sourceVal, sourceType, targetType, new ArrayList<>(), false);
    }

    /**
     * Check whether a given value has the same shape as the given type.
     *
     * @param sourceValue value to check the shape
     * @param targetType type to check the shape against
     * @return true if the value has the same shape as the given type; false otherwise
     */
    public static boolean checkIsLikeType(Object sourceValue, BType targetType) {
        return checkIsLikeType(sourceValue, targetType, false);
    }

    /**
     * Check whether a given value has the same shape as the given type.
     *
     * @param sourceValue value to check the shape
     * @param targetType type to check the shape against
     * @param allowNumericConversion whether numeric conversion is allowed to change the shape to the target type
     * @return true if the value has the same shape as the given type; false otherwise
     */
    public static boolean checkIsLikeType(Object sourceValue, BType targetType, boolean allowNumericConversion) {
        return checkIsLikeType(sourceValue, targetType, new ArrayList<>(), allowNumericConversion);
    }

    /**
     * Check whether two types are the same.
     *
     * @param sourceType type to test
     * @param targetType type to test against
     * @return true if the two types are same; false otherwise
     */
    public static boolean isSameType(BType sourceType, BType targetType) {
        // First check whether both references points to the same object.
        if (sourceType == targetType || sourceType.equals(targetType)) {
            return true;
        }

        if (sourceType.getTag() == targetType.getTag() && sourceType.getTag() == TypeTags.ARRAY_TAG) {
            return checkArrayEquivalent(sourceType, targetType);
        }

        // TODO Support function types, json/map constrained types etc.
        if (sourceType.getTag() == TypeTags.MAP_TAG && targetType.getTag() == TypeTags.MAP_TAG) {
            return targetType.equals(sourceType);
        }

        if (sourceType.getTag() == TypeTags.STREAM_TAG && targetType.getTag() == TypeTags.STREAM_TAG) {
            return targetType.equals(sourceType);
        }

        if (sourceType.getTag() == TypeTags.FINITE_TYPE_TAG && targetType.getTag() == TypeTags.FINITE_TYPE_TAG) {
            // value space should be same
            Set<Object> sourceValueSpace = ((BFiniteType) sourceType).valueSpace;
            Set<Object> targetValueSpace = ((BFiniteType) targetType).valueSpace;
            if (sourceValueSpace.size() != targetValueSpace.size()) {
                return false;
            }

            for (Object sourceVal : sourceValueSpace) {
                if (!containsType(targetValueSpace, getType(sourceVal))) {
                    return false;
                }
            }
            return true;
        }

        // all the types in a finite type may evaluate to target type
        if (sourceType.getTag() == TypeTags.FINITE_TYPE_TAG) {
            for (Object value : ((BFiniteType) sourceType).valueSpace) {
                if (!isSameType(getType(value), targetType)) {
                    return false;
                }
            }
            return true;
        }

        if (targetType.getTag() == TypeTags.FINITE_TYPE_TAG) {
            for (Object value : ((BFiniteType) targetType).valueSpace) {
                if (!isSameType(getType(value), sourceType)) {
                    return false;
                }
            }
            return true;
        }

        return false;
    }

    public static BType getType(Object value) {
        if (value == null) {
            return BTypes.typeNull;
        } else if (value instanceof Number) {
            if (value instanceof Long) {
                return BTypes.typeInt;
            } else if (value instanceof Double) {
                return BTypes.typeFloat;
            } else if (value instanceof Integer || value instanceof Byte) {
                return BTypes.typeByte;
            }
        } else if (value instanceof String || value instanceof BString) {
            return BTypes.typeString;
        } else if (value instanceof Boolean) {
            return BTypes.typeBoolean;
        }

        return ((BValue) value).getType();
    }

    /**
     * Deep value equality check for anydata.
     *
     * @param lhsValue The value on the left hand side
     * @param rhsValue The value on the right hand side
     * @return True if values are equal, else false.
     */
    public static boolean isEqual(Object lhsValue, Object rhsValue) {
        return isEqual(lhsValue, rhsValue, new ArrayList<>());
    }

    /**
     * Check if two decimal values are equal in value.
     *
     * @param lhsValue The value on the left hand side
     * @param rhsValue The value of the right hand side
     * @return True if values are equal, else false.
     */
    public static boolean checkDecimalEqual(DecimalValue lhsValue, DecimalValue rhsValue) {
        return isDecimalRealNumber(lhsValue) && isDecimalRealNumber(rhsValue) &&
               lhsValue.decimalValue().compareTo(rhsValue.decimalValue()) == 0;
    }

    /**
     * Check if left hand side decimal value is less than the right hand side decimal value.
     *
     * @param lhsValue The value on the left hand side
     * @param rhsValue The value of the right hand side
     * @return True if left hand value is less than right hand side value, else false.
     */
    public static boolean checkDecimalLessThan(DecimalValue lhsValue, DecimalValue rhsValue) {
        return checkDecimalGreaterThanOrEqual(rhsValue, lhsValue);
    }

    /**
     * Check if left hand side decimal value is less than or equal the right hand side decimal value.
     *
     * @param lhsValue The value on the left hand side
     * @param rhsValue The value of the right hand side
     * @return True if left hand value is less than or equal right hand side value, else false.
     */
    public static boolean checkDecimalLessThanOrEqual(DecimalValue lhsValue, DecimalValue rhsValue) {
        return checkDecimalGreaterThan(rhsValue, lhsValue);
    }

    /**
     * Check if left hand side decimal value is greater than the right hand side decimal value.
     *
     * @param lhsValue The value on the left hand side
     * @param rhsValue The value of the right hand side
     * @return True if left hand value is greater than right hand side value, else false.
     */
    public static boolean checkDecimalGreaterThan(DecimalValue lhsValue, DecimalValue rhsValue) {
        switch (lhsValue.valueKind) {
            case POSITIVE_INFINITY:
                return isDecimalRealNumber(rhsValue) || rhsValue.valueKind == DecimalValueKind.NEGATIVE_INFINITY;
            case ZERO:
            case OTHER:
                return rhsValue.valueKind == DecimalValueKind.NEGATIVE_INFINITY || (isDecimalRealNumber(rhsValue) &&
                        lhsValue.decimalValue().compareTo(rhsValue.decimalValue()) > 0);
            default:
                return false;
        }
    }

    /**
     * Check if left hand side decimal value is greater than or equal the right hand side decimal value.
     *
     * @param lhsValue The value on the left hand side
     * @param rhsValue The value of the right hand side
     * @return True if left hand value is greater than or equal right hand side value, else false.
     */
    public static boolean checkDecimalGreaterThanOrEqual(DecimalValue lhsValue, DecimalValue rhsValue) {
        return checkDecimalGreaterThan(lhsValue, rhsValue) ||
               (isDecimalRealNumber(lhsValue) && isDecimalRealNumber(rhsValue) &&
                lhsValue.decimalValue().compareTo(rhsValue.decimalValue()) == 0);
    }

    /**
     * Checks if the given decimal number is a real number.
     *
     * @param decimalValue The decimal value being checked
     * @return True if the decimal value is a real number.
     */
    private static boolean isDecimalRealNumber(DecimalValue decimalValue) {
        return decimalValue.valueKind == DecimalValueKind.ZERO || decimalValue.valueKind == DecimalValueKind.OTHER;
    }

    /**
     * Reference equality check for values. If both the values are simple basic types, returns the same
     * result as {@link #isEqual(Object, Object, List)}
     *
     * @param lhsValue The value on the left hand side
     * @param rhsValue The value on the right hand side
     * @return True if values are reference equal or in the case of simple basic types if the values are equal,
     *         else false.
     */
    public static boolean isReferenceEqual(Object lhsValue, Object rhsValue) {
        if (lhsValue == rhsValue) {
            return true;
        }

        // if one is null, the other also needs to be null to be true
        if (lhsValue == null || rhsValue == null) {
            return false;
        }

        BType lhsType = getType(lhsValue);
        BType rhsType = getType(rhsValue);

        if (isSimpleBasicType(lhsType) && isSimpleBasicType(rhsType)) {
            return isEqual(lhsValue, rhsValue);
        }

        if (lhsType.getTag() == TypeTags.XML_TAG && rhsType.getTag() == TypeTags.XML_TAG) {
            return isXMLValueRefEqual((XMLValue) lhsValue, (XMLValue) rhsValue);
        }

        if (isHandleType(lhsType) && isHandleType(rhsType)) {
            return isHandleValueRefEqual(lhsValue, rhsValue);
        }

        return false;
    }

    private static boolean isXMLValueRefEqual(XMLValue lhsValue, XMLValue rhsValue) {
        if (lhsValue.getNodeType() != rhsValue.getNodeType()) {
            return false;
        }

        if (lhsValue.getNodeType() == XMLNodeType.SEQUENCE && rhsValue.getNodeType() == XMLNodeType.SEQUENCE) {
            return isXMLSequenceRefEqual((XMLSequence) lhsValue, (XMLSequence) rhsValue);
        }

        if (lhsValue.getNodeType() == XMLNodeType.TEXT && rhsValue.getNodeType() == XMLNodeType.TEXT) {
            return ((XMLText) lhsValue).equals(rhsValue);
        }
        return false;
    }

    private static boolean isXMLSequenceRefEqual(XMLSequence lhsValue, XMLSequence rhsValue) {
        Iterator<BXML> lhsIter = lhsValue.getChildrenList().iterator();
        Iterator<BXML> rhsIter = rhsValue.getChildrenList().iterator();
        while (lhsIter.hasNext() && rhsIter.hasNext()) {
            BXML l = lhsIter.next();
            BXML r = rhsIter.next();
            if (!(l == r || isXMLValueRefEqual((XMLValue) l, (XMLValue) r))) {
                return false;
            }
        }
        // lhs hasNext = false & rhs hasNext = false -> empty sequences, hence ref equal
        // lhs hasNext = true & rhs hasNext = true would never reach here
        // only one hasNext method returns true means requences are of different sizes, hence not ref equal
        return lhsIter.hasNext() == rhsIter.hasNext();
    }

    /**
     * Get the typedesc of a value.
     * 
     * @param value Value
     * @return type desc associated with the value
     */
    public static TypedescValue getTypedesc(Object value) {
        BType type = TypeChecker.getType(value);
        if (type == null) {
            return null;
        }
        if (value instanceof MapValue) {
            TypedescValue typedesc = ((MapValue) value).getTypedesc();
            if (typedesc != null) {
                return typedesc;
            }
        }
        return new TypedescValueImpl(type);
    }

    /**
     * Get the annotation value if present.
     *
     * @param typedescValue     The typedesc value
     * @param annotTag          The annot-tag-reference
     * @return the annotation value if present, nil else
     */
    public static Object getAnnotValue(TypedescValue typedescValue, String annotTag) {
        BType describingType = typedescValue.getDescribingType();
        if (!(describingType instanceof AnnotatableType)) {
            return null;
        }
        return ((AnnotatableType) describingType).getAnnotation(StringUtils.fromString(annotTag));
    }

    public static Object getAnnotValue(TypedescValue typedescValue, BString annotTag) {
        BType describingType = typedescValue.getDescribingType();
        if (!(describingType instanceof AnnotatableType)) {
            return null;
        }
        return ((AnnotatableType) describingType).getAnnotation(annotTag);
    }

    /**
     * Check whether a given type is equivalent to a target type.
     *
     * @param sourceType type to check
     * @param targetType type to compare with
     * @return flag indicating the the equivalence of the two types
     */
    public static boolean checkIsType(BType sourceType, BType targetType) {
        return checkIsType(sourceType, targetType, (List<TypePair>) null);
    }

    @Deprecated
    public static boolean checkIsType(BType sourceType, BType targetType, List<TypePair> unresolvedTypes) {
        // First check whether both types are the same.
        if (sourceType == targetType || sourceType.equals(targetType)) {
            return true;
        }

        if (targetType.isReadOnly() && !sourceType.isReadOnly()) {
            return false;
        }

        int sourceTypeTag = sourceType.getTag();
        int targetTypeTag = targetType.getTag();

        if (sourceTypeTag == TypeTags.INTERSECTION_TAG) {
            return checkIsType(((BIntersectionType) sourceType).getEffectiveType(),
                               targetTypeTag != TypeTags.INTERSECTION_TAG ? targetType :
                                       ((BIntersectionType) targetType).getEffectiveType(), unresolvedTypes);
        }

        if (targetTypeTag == TypeTags.INTERSECTION_TAG) {
            return checkIsType(sourceType, ((BIntersectionType) targetType).getEffectiveType(), unresolvedTypes);
        }

        switch (targetTypeTag) {
            case TypeTags.BYTE_TAG:
            case TypeTags.SIGNED32_INT_TAG:
            case TypeTags.SIGNED16_INT_TAG:
            case TypeTags.SIGNED8_INT_TAG:
            case TypeTags.UNSIGNED32_INT_TAG:
            case TypeTags.UNSIGNED16_INT_TAG:
            case TypeTags.UNSIGNED8_INT_TAG:
            case TypeTags.FLOAT_TAG:
            case TypeTags.DECIMAL_TAG:
            case TypeTags.STRING_TAG:
            case TypeTags.XML_TEXT_TAG:
            case TypeTags.CHAR_STRING_TAG:
            case TypeTags.BOOLEAN_TAG:
            case TypeTags.NULL_TAG:
                if (sourceTypeTag == TypeTags.FINITE_TYPE_TAG) {
                    return isFiniteTypeMatch((BFiniteType) sourceType, targetType);
                }
                return sourceTypeTag == targetTypeTag;
            case TypeTags.INT_TAG:
                if (sourceTypeTag == TypeTags.FINITE_TYPE_TAG) {
                    return isFiniteTypeMatch((BFiniteType) sourceType, targetType);
                }
                return sourceTypeTag == TypeTags.BYTE_TAG || sourceTypeTag == TypeTags.INT_TAG;
            case TypeTags.ANY_TAG:
                return checkIsAnyType(sourceType);
            case TypeTags.ANYDATA_TAG:
                return sourceType.isAnydata();
            case TypeTags.SERVICE_TAG:
                return checkIsServiceType(sourceType);
            case TypeTags.HANDLE_TAG:
                return sourceTypeTag == TypeTags.HANDLE_TAG;
            case TypeTags.READONLY_TAG:
                return isInherentlyImmutableType(sourceType) || sourceType.isReadOnly();
            case TypeTags.XML_ELEMENT_TAG:
            case TypeTags.XML_COMMENT_TAG:
            case TypeTags.XML_PI_TAG:
                return targetTypeTag == sourceTypeTag;
            default:
                return checkIsRecursiveType(sourceType, targetType,
                        unresolvedTypes == null ? new ArrayList<>() : unresolvedTypes);
        }
    }

    private static boolean checkIsType(Object sourceVal, BType sourceType, BType targetType,
                                      List<TypePair> unresolvedTypes) {
        int sourceTypeTag = sourceType.getTag();
        int targetTypeTag = targetType.getTag();

        // If the source type is neither a record type nor an object type, check `is` type by looking only at the types.
        // Else, since records and objects may have `readonly` fields, need to use the value also.
        // e.g.,
        //      const HUNDRED = 100;
        //
        //      type Foo record {
        //          HUNDRED i;
        //      };
        //
        //      type Bar record {
        //          readonly string|int i;
        //      };
        //
        // where `Bar b = {i: 100};`, `b is Foo` should evaluate to true.
        if (sourceTypeTag != TypeTags.RECORD_TYPE_TAG && sourceTypeTag != TypeTags.OBJECT_TYPE_TAG) {
            return checkIsType(sourceType, targetType);
        }

        if (targetTypeTag == TypeTags.INTERSECTION_TAG) {
            targetType = ((BIntersectionType) targetType).getEffectiveType();
            targetTypeTag = targetType.getTag();
        }

        if (sourceType == targetType || sourceType.equals(targetType)) {
            return true;
        }

        if (targetType.isReadOnly() && !sourceType.isReadOnly()) {
            return false;
        }

        switch (targetTypeTag) {
            case TypeTags.ANY_TAG:
                return checkIsAnyType(sourceType);
            case TypeTags.ANYDATA_TAG:
                if (sourceTypeTag == TypeTags.OBJECT_TYPE_TAG) {
                    return false;
                }
                return checkRecordBelongsToAnydataType((MapValue) sourceVal, (BRecordType) sourceType, unresolvedTypes);
            case TypeTags.READONLY_TAG:
                return isInherentlyImmutableType(sourceType) || sourceType.isReadOnly();
            case TypeTags.MAP_TAG:
                return checkIsMapType(sourceVal, sourceType, (BMapType) targetType, unresolvedTypes);
            case TypeTags.JSON_TAG:
                return checkIsMapType(sourceVal, sourceType,
                                      new BMapType(targetType.isReadOnly() ? BTypes.typeReadonlyJSON : BTypes.typeJSON),
                                      unresolvedTypes);
            case TypeTags.RECORD_TYPE_TAG:
                return checkIsRecordType(sourceVal, sourceType, (BRecordType) targetType, unresolvedTypes);
            case TypeTags.UNION_TAG:
                for (BType type : ((BUnionType) targetType).getMemberTypes()) {
                    if (checkIsType(sourceVal, sourceType, type, unresolvedTypes)) {
                        return true;
                    }
                }
                return false;
            case TypeTags.OBJECT_TYPE_TAG:
                return checkObjectEquivalency(sourceVal, sourceType, (BObjectType) targetType, unresolvedTypes);
            default:
                return false;
        }
    }

    // Private methods

    private static boolean checkTypeDescType(BType sourceType, BTypedescType targetType,
            List<TypePair> unresolvedTypes) {
        if (sourceType.getTag() != TypeTags.TYPEDESC_TAG) {
            return false;
        }

        BTypedescType sourceTypedesc = (BTypedescType) sourceType;
        return checkIsType(sourceTypedesc.getConstraint(), targetType.getConstraint(), unresolvedTypes);
    }

    private static boolean checkIsRecursiveType(BType sourceType, BType targetType, List<TypePair> unresolvedTypes) {
        switch (targetType.getTag()) {
            case TypeTags.MAP_TAG:
                return checkIsMapType(sourceType, (BMapType) targetType, unresolvedTypes);
            case TypeTags.STREAM_TAG:
                return checkIsStreamType(sourceType, (BStreamType) targetType, unresolvedTypes);
            case TypeTags.TABLE_TAG:
                return checkIsTableType(sourceType, (BTableType) targetType, unresolvedTypes);
            case TypeTags.JSON_TAG:
                return checkIsJSONType(sourceType, unresolvedTypes);
            case TypeTags.RECORD_TYPE_TAG:
                return checkIsRecordType(sourceType, (BRecordType) targetType, unresolvedTypes);
            case TypeTags.FUNCTION_POINTER_TAG:
                return checkIsFunctionType(sourceType, (BFunctionType) targetType);
            case TypeTags.ARRAY_TAG:
                return checkIsArrayType(sourceType, (BArrayType) targetType, unresolvedTypes);
            case TypeTags.TUPLE_TAG:
                return checkIsTupleType(sourceType, (BTupleType) targetType, unresolvedTypes);
            case TypeTags.UNION_TAG:
                return checkIsUnionType(sourceType, (BUnionType) targetType, unresolvedTypes);
            case TypeTags.OBJECT_TYPE_TAG:
                return checkObjectEquivalency(sourceType, (BObjectType) targetType, unresolvedTypes);
            case TypeTags.FINITE_TYPE_TAG:
                return checkIsFiniteType(sourceType, (BFiniteType) targetType, unresolvedTypes);
            case TypeTags.FUTURE_TAG:
                return checkIsFutureType(sourceType, (BFutureType) targetType, unresolvedTypes);
            case TypeTags.ERROR_TAG:
                return checkIsErrorType(sourceType, (BErrorType) targetType, unresolvedTypes);
            case TypeTags.TYPEDESC_TAG:
                return checkTypeDescType(sourceType, (BTypedescType) targetType, unresolvedTypes);
            case TypeTags.XML_TAG:
                return checkIsXMLType(sourceType, targetType, unresolvedTypes);
            default:
                // other non-recursive types shouldn't reach here
                return false;
        }
    }

    private static boolean isFiniteTypeMatch(BFiniteType sourceType, BType targetType) {
        for (Object bValue : sourceType.valueSpace) {
            if (!checkIsType(bValue, targetType)) {
                return false;
            }
        }
        return true;
    }

    private static boolean isUnionTypeMatch(BUnionType sourceType, BType targetType, List<TypePair> unresolvedTypes) {
        for (BType type : sourceType.getMemberTypes()) {
            if (!checkIsType(type, targetType, unresolvedTypes)) {
                return false;
            }
        }
        return true;
    }

    private static boolean checkIsUnionType(BType sourceType, BUnionType targetType, List<TypePair> unresolvedTypes) {
        switch (sourceType.getTag()) {
            case TypeTags.UNION_TAG:
                return isUnionTypeMatch((BUnionType) sourceType, targetType, unresolvedTypes);
            case TypeTags.FINITE_TYPE_TAG:
                return isFiniteTypeMatch((BFiniteType) sourceType, targetType);
            default:
                for (BType type : targetType.getMemberTypes()) {
                    if (checkIsType(sourceType, type, unresolvedTypes)) {
                        return true;
                    }
                }
                return false;

        }
    }

    private static boolean checkIsMapType(BType sourceType, BMapType targetType, List<TypePair> unresolvedTypes) {
        BType targetConstrainedType = targetType.getConstrainedType();
        switch (sourceType.getTag()) {
            case TypeTags.MAP_TAG:
                return checkConstraints(((BMapType) sourceType).getConstrainedType(), targetConstrainedType,
                        unresolvedTypes);
            case TypeTags.RECORD_TYPE_TAG:
                BRecordType recType = (BRecordType) sourceType;
                BUnionType wideTypeUnion = new BUnionType(getWideTypeComponents(recType));
                return checkConstraints(wideTypeUnion, targetConstrainedType, unresolvedTypes);
            default:
                return false;
        }
    }

    private static boolean checkIsMapType(Object sourceVal, BType sourceType, BMapType targetType,
                                          List<TypePair> unresolvedTypes) {
        BType targetConstrainedType = targetType.getConstrainedType();
        switch (sourceType.getTag()) {
            case TypeTags.MAP_TAG:
                return checkConstraints(((BMapType) sourceType).getConstrainedType(), targetConstrainedType,
                                        unresolvedTypes);
            case TypeTags.RECORD_TYPE_TAG:
                return checkIsMapType((MapValue) sourceVal, (BRecordType) sourceType, unresolvedTypes,
                                      targetConstrainedType);
            default:
                return false;
        }
    }

    private static boolean checkIsMapType(MapValue sourceVal, BRecordType sourceType, List<TypePair> unresolvedTypes,
                                          BType targetConstrainedType) {
        for (BField field : sourceType.getFields().values()) {
            if (!Flags.isFlagOn(field.flags, Flags.READONLY)) {
                if (!checkIsType(field.type, targetConstrainedType, unresolvedTypes)) {
                    return false;
                }
                continue;
            }

            BString name = StringUtils.fromString(field.name);

            if (Flags.isFlagOn(field.flags, Flags.OPTIONAL) && !sourceVal.containsKey(name)) {
                continue;
            }

            if (!checkIsLikeType(sourceVal.get(name), targetConstrainedType)) {
                return false;
            }
        }

        if (sourceType.sealed) {
            return true;
        }

        return checkIsType(sourceType.restFieldType, targetConstrainedType, unresolvedTypes);
    }

    private static boolean checkIsXMLType(BType sourceType, BType targetType, List<TypePair> unresolvedTypes) {
        if (sourceType.getTag() == TypeTags.FINITE_TYPE_TAG) {
            return isFiniteTypeMatch((BFiniteType) sourceType, targetType);
        }
        BXMLType target = ((BXMLType) targetType);
        if (sourceType.getTag() == TypeTags.XML_TAG) {
            BType targetConstraint = target.constraint;
            // TODO: Revisit and check why xml<xml<constraint>>> on chained iteration
            while (target.constraint.getTag() == TypeTags.XML_TAG) {
                target = (BXMLType) target.constraint;
                targetConstraint = target.constraint;
            }
            return checkIsType(((BXMLType) sourceType).constraint, targetConstraint,
                    unresolvedTypes);
        } else if (TypeTags.isXMLTypeTag(sourceType.getTag())) {
            return checkIsType(sourceType, target.constraint, unresolvedTypes);
        }
        return false;
    }

    private static List<BType> getWideTypeComponents(BRecordType recType) {
        List<BType> types = new ArrayList<>();
        for (BField f : recType.getFields().values()) {
            types.add(f.type);
        }
        if (!recType.sealed) {
            types.add(recType.restFieldType);
        }
        return types;
    }

    private static boolean checkIsStreamType(BType sourceType, BStreamType targetType, List<TypePair> unresolvedTypes) {
        if (sourceType.getTag() != TypeTags.STREAM_TAG) {
            return false;
        }
        return checkConstraints(((BStreamType) sourceType).getConstrainedType(), targetType.getConstrainedType(),
                               unresolvedTypes);
    }

    private static boolean checkIsTableType(BType sourceType, BTableType targetType, List<TypePair> unresolvedTypes) {
        if (sourceType.getTag() != TypeTags.TABLE_TAG) {
            return false;
        }

        BTableType srcTableType  = (BTableType) sourceType;

        if (!checkConstraints(srcTableType.getConstrainedType(), targetType.getConstrainedType(),
                unresolvedTypes)) {
            return false;
        }

        if (targetType.getKeyType() == null && targetType.getFieldNames() == null) {
            return true;
        }

        if (targetType.getKeyType() != null) {
            if (srcTableType.getKeyType() != null &&
                    (checkConstraints(srcTableType.getKeyType(), targetType.getKeyType(), unresolvedTypes))) {
                return true;
            }

            if (srcTableType.getFieldNames() == null) {
                return false;
            }

            List<BType> fieldTypes = new ArrayList<>();
            Arrays.stream(srcTableType.getFieldNames()).forEach(field -> fieldTypes
                    .add(Objects.requireNonNull(getTableConstraintField(srcTableType.getConstrainedType(), field))
                    .type));

            if (fieldTypes.size() == 1) {
                return checkConstraints(fieldTypes.get(0), targetType.getKeyType(), unresolvedTypes);
            }

            BTupleType tupleType = new BTupleType(fieldTypes);
            return checkConstraints(tupleType, targetType.getKeyType(), unresolvedTypes);
        }

        return Arrays.equals(srcTableType.getFieldNames(), targetType.getFieldNames());
    }

    static BField getTableConstraintField(BType constraintType, String fieldName) {

        switch (constraintType.getTag()) {
            case TypeTags.RECORD_TYPE_TAG:
                Map<String, BField> fieldList = ((BRecordType) constraintType).getFields();
                return fieldList.get(fieldName);

            case TypeTags.UNION_TAG:
                BUnionType unionType = (BUnionType) constraintType;
                List<BType> memTypes = unionType.getMemberTypes();
                List<BField> fields = memTypes.stream().map(type -> getTableConstraintField(type, fieldName))
                        .filter(Objects::nonNull).collect(Collectors.toList());

                if (fields.size() != memTypes.size()) {
                    return null;
                }

                if (fields.stream().allMatch(field -> isSameType(field.type, fields.get(0).type))) {
                    return fields.get(0);
                }
        }

        return null;
    }

    private static boolean checkIsJSONType(BType sourceType, List<TypePair> unresolvedTypes) {
        BJSONType jsonType = (BJSONType) BTypes.typeJSON;

        // If we encounter two types that we are still resolving, then skip it.
        // This is done to avoid recursive checking of the same type.
        TypePair pair = new TypePair(sourceType, jsonType);
        if (unresolvedTypes.contains(pair)) {
            return true;
        }
        unresolvedTypes.add(pair);

        switch (sourceType.getTag()) {
            case TypeTags.STRING_TAG:
            case TypeTags.CHAR_STRING_TAG:
            case TypeTags.INT_TAG:
            case TypeTags.SIGNED32_INT_TAG:
            case TypeTags.SIGNED16_INT_TAG:
            case TypeTags.SIGNED8_INT_TAG:
            case TypeTags.UNSIGNED32_INT_TAG:
            case TypeTags.UNSIGNED16_INT_TAG:
            case TypeTags.UNSIGNED8_INT_TAG:
            case TypeTags.BYTE_TAG:
            case TypeTags.FLOAT_TAG:
            case TypeTags.DECIMAL_TAG:
            case TypeTags.BOOLEAN_TAG:
            case TypeTags.NULL_TAG:
            case TypeTags.JSON_TAG:
                return true;
            case TypeTags.ARRAY_TAG:
                // Element type of the array should be 'is type' JSON
                return checkIsType(((BArrayType) sourceType).getElementType(), jsonType, unresolvedTypes);
            case TypeTags.FINITE_TYPE_TAG:
                return isFiniteTypeMatch((BFiniteType) sourceType, jsonType);
            case TypeTags.MAP_TAG:
                return checkIsType(((BMapType) sourceType).getConstrainedType(), jsonType, unresolvedTypes);
            case TypeTags.RECORD_TYPE_TAG:
                BRecordType recordType = (BRecordType) sourceType;
                for (BField field : recordType.getFields().values()) {
                    if (!checkIsJSONType(field.type, unresolvedTypes)) {
                        return false;
                    }
                }

                if (!recordType.sealed) {
                    return checkIsJSONType(recordType.restFieldType, unresolvedTypes);
                }
                return true;
            case TypeTags.UNION_TAG:
                for (BType memberType : ((BUnionType) sourceType).getMemberTypes()) {
                    if (!checkIsJSONType(memberType, unresolvedTypes)) {
                        return false;
                    }
                }
                return true;
            default:
                return false;
        }
    }

    private static boolean checkIsRecordType(BType sourceType, BRecordType targetType, List<TypePair> unresolvedTypes) {
        if (sourceType.getTag() != TypeTags.RECORD_TYPE_TAG) {
            return false;
        }

        // If we encounter two types that we are still resolving, then skip it.
        // This is done to avoid recursive checking of the same type.
        TypePair pair = new TypePair(sourceType, targetType);
        if (unresolvedTypes.contains(pair)) {
            return true;
        }
        unresolvedTypes.add(pair);

        // Unsealed records are not equivalent to sealed records. But vice-versa is allowed.
        BRecordType sourceRecordType = (BRecordType) sourceType;
        if (targetType.sealed && !sourceRecordType.sealed) {
            return false;
        }

        // If both are sealed (one is sealed means other is also sealed) check the rest field type
        if (!sourceRecordType.sealed &&
                !checkIsType(sourceRecordType.restFieldType, targetType.restFieldType, unresolvedTypes)) {
            return false;
        }

        Map<String, BField> sourceFields = sourceRecordType.getFields();
        Set<String> targetFieldNames = targetType.getFields().keySet();

        for (BField targetField : targetType.getFields().values()) {
            BField sourceField = sourceFields.get(targetField.getFieldName());

            if (sourceField == null) {
                return false;
            }

            if (hasIncompatibleReadOnlyFlags(targetField, sourceField)) {
                return false;
            }

            // If the target field is required, the source field should be required as well.
            if (!Flags.isFlagOn(targetField.flags, Flags.OPTIONAL)
                    && Flags.isFlagOn(sourceField.flags, Flags.OPTIONAL)) {
                return false;
            }

            if (!checkIsType(sourceField.type, targetField.type, unresolvedTypes)) {
                return false;
            }
        }

        // If there are fields remaining in the source record, first check if it's a closed record. Closed records
        // should only have the fields specified by its type.
        if (targetType.sealed) {
            return targetFieldNames.containsAll(sourceFields.keySet());
        }

        // If it's an open record, check if they are compatible with the rest field of the target type.
        for (BField field : sourceFields.values()) {
            if (targetFieldNames.contains(field.name)) {
                continue;
            }

            if (!checkIsType(field.getFieldType(), targetType.restFieldType, unresolvedTypes)) {
                return false;
            }
        }
        return true;
    }

    private static boolean checkRecordBelongsToAnydataType(MapValue sourceVal, BRecordType recordType,
                                                           List<TypePair> unresolvedTypes) {
        BType targetType = BTypes.typeAnydata;
        TypePair pair = new TypePair(recordType, targetType);
        if (unresolvedTypes.contains(pair)) {
            return true;
        }
        unresolvedTypes.add(pair);

        Map<String, BField> fields = recordType.getFields();

        for (BField field : fields.values()) {
            String fieldName = field.getFieldName();

            if (Flags.isFlagOn(field.flags, Flags.READONLY)) {
                BString fieldNameBString = StringUtils.fromString(fieldName);

                if (Flags.isFlagOn(field.flags, Flags.OPTIONAL) && !sourceVal.containsKey(fieldNameBString)) {
                    continue;
                }

                if (!checkIsLikeType(sourceVal.get(fieldNameBString), targetType)) {
                    return false;
                }
            } else {
                if (!checkIsType(field.type, targetType, unresolvedTypes)) {
                    return false;
                }
            }
        }

        if (recordType.sealed) {
            return true;
        }

        return checkIsType(recordType.restFieldType, targetType, unresolvedTypes);
    }

    private static boolean checkIsRecordType(Object sourceVal, BType sourceType, BRecordType targetType,
                                             List<TypePair> unresolvedTypes) {
        if (sourceType.getTag() != TypeTags.RECORD_TYPE_TAG) {
            return false;
        }

        TypePair pair = new TypePair(sourceType, targetType);
        if (unresolvedTypes.contains(pair)) {
            return true;
        }
        unresolvedTypes.add(pair);

        BRecordType sourceRecordType = (BRecordType) sourceType;
        if (targetType.sealed && !sourceRecordType.sealed) {
            return false;
        }

        if (!sourceRecordType.sealed &&
                !checkIsType(sourceRecordType.restFieldType, targetType.restFieldType, unresolvedTypes)) {
            return false;
        }

        MapValue sourceRecordValue = (MapValue) sourceVal;

        Map<String, BField> sourceFields = sourceRecordType.getFields();
        Set<String> targetFieldNames = targetType.getFields().keySet();

        for (BField targetField : targetType.getFields().values()) {
            String fieldName = targetField.getFieldName();
            BField sourceField = sourceFields.get(fieldName);

            if (sourceField == null) {
                return false;
            }

            if (hasIncompatibleReadOnlyFlags(targetField, sourceField)) {
                return false;
            }

            boolean optionalTargetField = Flags.isFlagOn(targetField.flags, Flags.OPTIONAL);
            boolean optionalSourceField = Flags.isFlagOn(sourceField.flags, Flags.OPTIONAL);

            if (Flags.isFlagOn(sourceField.flags, Flags.READONLY)) {
                BString fieldNameBString = StringUtils.fromString(fieldName);

                if (optionalSourceField && !sourceRecordValue.containsKey(fieldNameBString)) {
                    if (!optionalTargetField) {
                        return false;
                    }
                    continue;
                }

                if (!checkIsLikeType(sourceRecordValue.get(fieldNameBString), targetField.type)) {
                    return false;
                }
            } else {
                if (!optionalTargetField && optionalSourceField) {
                    return false;
                }

                if (!checkIsType(sourceField.type, targetField.type, unresolvedTypes)) {
                    return false;
                }
            }
        }

        if (targetType.sealed) {
            return targetFieldNames.containsAll(sourceFields.keySet());
        }

        for (BField field : sourceFields.values()) {
            if (targetFieldNames.contains(field.name)) {
                continue;
            }

            if (Flags.isFlagOn(field.flags, Flags.READONLY)) {
                if (!checkIsLikeType(sourceRecordValue.get(StringUtils.fromString(field.name)),
                                     targetType.restFieldType)) {
                    return false;
                }
            } else if (!checkIsType(field.getFieldType(), targetType.restFieldType, unresolvedTypes)) {
                return false;
            }
        }
        return true;
    }

    private static boolean hasIncompatibleReadOnlyFlags(BField targetField, BField sourceField) {
        return Flags.isFlagOn(targetField.flags, Flags.READONLY) && !Flags.isFlagOn(sourceField.flags, Flags.READONLY);
    }

    private static boolean checkIsArrayType(BType sourceType, BArrayType targetType, List<TypePair> unresolvedTypes) {
        if (sourceType.getTag() == TypeTags.UNION_TAG) {
            for (BType memberType : ((BUnionType) sourceType).getMemberTypes()) {
                if (!checkIsArrayType(memberType, targetType, unresolvedTypes)) {
                    return false;
                }
            }
            return true;
        }

        if (sourceType.getTag() != TypeTags.ARRAY_TAG && sourceType.getTag() != TypeTags.TUPLE_TAG) {
            return false;
        }

        BArrayType sourceArrayType;
        if (sourceType.getTag() == TypeTags.ARRAY_TAG) {
            sourceArrayType = (BArrayType) sourceType;
        } else {
            BTupleType sourceTupleType = (BTupleType) sourceType;
            Set<BType> tupleTypes = new HashSet<>(sourceTupleType.getTupleTypes());
            if (sourceTupleType.getRestType() != null) {
                tupleTypes.add(sourceTupleType.getRestType());
            }
            if (tupleTypes.isEmpty()) {
                return targetType.getState() == ArrayState.UNSEALED || targetType.getSize() == 0;
            }
            sourceArrayType =
                    new BArrayType(new BUnionType(new ArrayList<>(tupleTypes), sourceTupleType.getTypeFlags()));
        }

        switch (sourceArrayType.getState()) {
            case UNSEALED:
                if (targetType.getState() != ArrayState.UNSEALED) {
                    return false;
                }
                break;
            case CLOSED_SEALED:
                if (targetType.getState() == ArrayState.CLOSED_SEALED &&
                        sourceArrayType.getSize() != targetType.getSize()) {
                    return false;
                }
                break;
        }

        //If element type is a value type, then check same type
        BType targetElementType = targetType.getElementType();
        int targetElementTypeTag = targetElementType.getTag();

        BType sourceElementType = sourceArrayType.getElementType();

        if (targetElementTypeTag <= TypeTags.BOOLEAN_TAG) {
            if (targetElementTypeTag == TypeTags.INT_TAG && sourceElementType.getTag() == TypeTags.BYTE_TAG) {
                return true;
            }

            return sourceElementType.getTag() == targetElementTypeTag;
        }
        return checkIsType(sourceElementType, targetElementType, unresolvedTypes);
    }

    private static boolean checkIsTupleType(BType sourceType, BTupleType targetType, List<TypePair> unresolvedTypes) {
        if (sourceType.getTag() != TypeTags.TUPLE_TAG) {
            return false;
        }

        List<BType> sourceTypes = new ArrayList<>(((BTupleType) sourceType).getTupleTypes());
        BType sourceRestType = ((BTupleType) sourceType).getRestType();
        if (sourceRestType != null) {
            sourceTypes.add(sourceRestType);
        }

        List<BType> targetTypes = new ArrayList<>(targetType.getTupleTypes());
        BType targetRestType = targetType.getRestType();
        if (targetRestType != null) {
            targetTypes.add(targetRestType);
        }

        if (sourceTypes.size() != targetTypes.size()) {
            return false;
        }

        for (int i = 0; i < sourceTypes.size(); i++) {
            if (!checkIsType(sourceTypes.get(i), targetTypes.get(i), unresolvedTypes)) {
                return false;
            }
        }
        return true;
    }

    private static boolean checkIsAnyType(BType sourceType) {
        switch (sourceType.getTag()) {
            case TypeTags.ERROR_TAG:
                return false;
            case TypeTags.UNION_TAG:
                for (BType memberType : ((BUnionType) sourceType).getMemberTypes()) {
                    if (!checkIsAnyType(memberType)) {
                        return false;
                    }
                }
                return true;
        }
        return true;
    }

    private static boolean checkIsFiniteType(BType sourceType, BFiniteType targetType, List<TypePair> unresolvedTypes) {
        if (sourceType.getTag() != TypeTags.FINITE_TYPE_TAG) {
            return false;
        }

        BFiniteType sourceFiniteType = (BFiniteType) sourceType;
        if (sourceFiniteType.valueSpace.size() != targetType.valueSpace.size()) {
            return false;
        }

        return targetType.valueSpace.containsAll(sourceFiniteType.valueSpace);
    }

    private static boolean checkIsFutureType(BType sourceType, BFutureType targetType, List<TypePair> unresolvedTypes) {
        if (sourceType.getTag() != TypeTags.FUTURE_TAG) {
            return false;
        }
        return checkConstraints(((BFutureType) sourceType).getConstrainedType(), targetType.getConstrainedType(),
                unresolvedTypes);
    }

    private static boolean checkObjectEquivalency(BType sourceType, BObjectType targetType,
                                                  List<TypePair> unresolvedTypes) {
        return checkObjectEquivalency(null, sourceType, targetType, unresolvedTypes);
    }

    private static boolean checkObjectEquivalency(Object sourceVal, BType sourceType, BObjectType targetType,
                                                  List<TypePair> unresolvedTypes) {
        if (sourceType.getTag() != TypeTags.OBJECT_TYPE_TAG) {
            return false;
        }
        // If we encounter two types that we are still resolving, then skip it.
        // This is done to avoid recursive checking of the same type.
        TypePair pair = new TypePair(sourceType, targetType);
        if (unresolvedTypes.contains(pair)) {
            return true;
        }
        unresolvedTypes.add(pair);

        BObjectType sourceObjectType = (BObjectType) sourceType;
        Map<String, BField> targetFields = targetType.getFields();
        Map<String, BField> sourceFields = sourceObjectType.getFields();
        AttachedFunction[] targetFuncs = targetType.getAttachedFunctions();
        AttachedFunction[] sourceFuncs = sourceObjectType.getAttachedFunctions();

        if (targetType.getFields().values().stream().anyMatch(field -> Flags.isFlagOn(field.flags, Flags.PRIVATE))
                || Stream.of(targetFuncs).anyMatch(func -> Flags.isFlagOn(func.flags, Flags.PRIVATE))) {
            return false;
        }

        if (targetFields.size() > sourceFields.size() || targetFuncs.length > sourceFuncs.length) {
            return false;
        }

        String targetTypeModule = Optional.ofNullable(targetType.getPackage()).map(BPackage::toString).orElse("");
        String sourceTypeModule = Optional.ofNullable(sourceObjectType.getPackage()).map(BPackage::toString).orElse("");

        if (sourceVal == null) {
            if (!checkObjectSubTypeForFields(targetFields, sourceFields, targetTypeModule, sourceTypeModule,
                                             unresolvedTypes)) {
                return false;
            }
        } else if (!checkObjectSubTypeForFieldsByValue(targetFields, sourceFields, targetTypeModule, sourceTypeModule,
                                                       (ObjectValue) sourceVal, unresolvedTypes)) {
            return false;
        }

        return checkObjectSubTypeForMethods(unresolvedTypes, targetFuncs, sourceFuncs, targetTypeModule,
                                            sourceTypeModule, sourceObjectType, targetType);
    }

    private static boolean checkObjectSubTypeForFields(Map<String, BField> targetFields,
                                                       Map<String, BField> sourceFields, String targetTypeModule,
                                                       String sourceTypeModule, List<TypePair> unresolvedTypes) {
        for (BField lhsField : targetFields.values()) {
            BField rhsField = sourceFields.get(lhsField.name);
            if (rhsField == null ||
<<<<<<< HEAD
                    !isInSameVisibilityRegion(Optional.ofNullable(lhsField.type.getPackage()).map(BPackage::getName)
                        .orElse(""), Optional.ofNullable(rhsField.type.getPackage()).map(BPackage::getName)
                        .orElse(""), lhsField.flags, rhsField.flags) ||
                    !checkIsType(rhsField.type, lhsField.type, new ArrayList<>())) {
=======
                    !isInSameVisibilityRegion(targetTypeModule, sourceTypeModule, lhsField.flags, rhsField.flags) ||
                    hasIncompatibleReadOnlyFlags(lhsField, rhsField) ||
                    !checkIsType(rhsField.type, lhsField.type, unresolvedTypes)) {
                return false;
            }
        }
        return true;
    }

    private static boolean checkObjectSubTypeForFieldsByValue(Map<String, BField> targetFields,
                                                              Map<String, BField> sourceFields, String targetTypeModule,
                                                              String sourceTypeModule, ObjectValue sourceObjVal,
                                                              List<TypePair> unresolvedTypes) {
        for (BField lhsField : targetFields.values()) {
            String name = lhsField.name;
            BField rhsField = sourceFields.get(name);
            if (rhsField == null ||
                    !isInSameVisibilityRegion(targetTypeModule, sourceTypeModule, lhsField.flags, rhsField.flags) ||
                    hasIncompatibleReadOnlyFlags(lhsField, rhsField)) {
                return false;
            }

            if (Flags.isFlagOn(rhsField.flags, Flags.READONLY)) {
                if (!checkIsLikeType(sourceObjVal.get(StringUtils.fromString(name)), lhsField.type)) {
                    return false;
                }
            } else if (!checkIsType(rhsField.type, lhsField.type, unresolvedTypes)) {
>>>>>>> ab1bb186
                return false;
            }
        }
        return true;
    }

    private static boolean checkObjectSubTypeForMethods(List<TypePair> unresolvedTypes,
                                                        AttachedFunction[] targetFuncs, AttachedFunction[] sourceFuncs,
                                                        String targetTypeModule, String sourceTypeModule,
                                                        BObjectType sourceType, BObjectType targetType) {
        for (AttachedFunction lhsFunc : targetFuncs) {
            AttachedFunction rhsFunc = getMatchingInvokableType(sourceFuncs, lhsFunc, unresolvedTypes);
            if (rhsFunc == null ||
                    !isInSameVisibilityRegion(targetTypeModule, sourceTypeModule, lhsFunc.flags, rhsFunc.flags)) {
                return false;
            }
            if (Flags.isFlagOn(lhsFunc.flags, Flags.REMOTE) != Flags.isFlagOn(rhsFunc.flags, Flags.REMOTE)) {
                return false;
            }
        }

        // Target type is not a distinct type, no need to match type-ids
        BTypeIdSet targetTypeIdSet = targetType.typeIdSet;
        if (targetTypeIdSet == null) {
            return true;
        }

        BTypeIdSet sourceTypeIdSet = sourceType.typeIdSet;
        if (sourceTypeIdSet == null) {
            return false;
        }

        return sourceTypeIdSet.containsAll(targetTypeIdSet);
    }

    private static boolean isInSameVisibilityRegion(String lhsTypePkg, String rhsTypePkg, int lhsFlags, int rhsFlags) {
        if (Flags.isFlagOn(lhsFlags, Flags.PRIVATE)) {
            return lhsTypePkg.equals(rhsTypePkg);
        } else if (Flags.isFlagOn(lhsFlags, Flags.PUBLIC)) {
            return Flags.isFlagOn(rhsFlags, Flags.PUBLIC);
        }
        return !Flags.isFlagOn(rhsFlags, Flags.PRIVATE) && !Flags.isFlagOn(rhsFlags, Flags.PUBLIC) &&
                lhsTypePkg.equals(rhsTypePkg);
    }

    private static AttachedFunction getMatchingInvokableType(AttachedFunction[] rhsFuncs, AttachedFunction lhsFunc,
                                                             List<TypePair> unresolvedTypes) {
        return Arrays.stream(rhsFuncs)
                .filter(rhsFunc -> lhsFunc.funcName.equals(rhsFunc.funcName))
                .filter(rhsFunc -> checkFunctionTypeEqualityForObjectType(rhsFunc.type, lhsFunc.type, unresolvedTypes))
                .findFirst()
                .orElse(null);
    }

    private static boolean checkFunctionTypeEqualityForObjectType(BFunctionType source, BFunctionType target,
                                                                  List<TypePair> unresolvedTypes) {
        if (source.paramTypes.length != target.paramTypes.length) {
            return false;
        }

        for (int i = 0; i < source.paramTypes.length; i++) {
            if (!checkIsType(target.paramTypes[i], source.paramTypes[i], unresolvedTypes)) {
                return false;
            }
        }

        if (source.retType == null && target.retType == null) {
            return true;
        } else if (source.retType == null || target.retType == null) {
            return false;
        }

        return checkIsType(source.retType, target.retType, unresolvedTypes);
    }

    private static boolean checkIsFunctionType(BType sourceType, BFunctionType targetType) {
        if (sourceType.getTag() != TypeTags.FUNCTION_POINTER_TAG) {
            return false;
        }

        BFunctionType source = (BFunctionType) sourceType;
        if (source.paramTypes.length != targetType.paramTypes.length) {
            return false;
        }

        for (int i = 0; i < source.paramTypes.length; i++) {
            if (!checkIsType(targetType.paramTypes[i], source.paramTypes[i], new ArrayList<>())) {
                return false;
            }
        }

        return checkIsType(source.retType, targetType.retType, new ArrayList<>());
    }

    private static boolean checkIsServiceType(BType sourceType) {
        if (sourceType.getTag() == TypeTags.SERVICE_TAG) {
            return true;
        }

        if (sourceType.getTag() == TypeTags.OBJECT_TYPE_TAG) {
            int flags = ((BObjectType) sourceType).flags;
            return (flags & Flags.SERVICE) == Flags.SERVICE;
        }

        return false;
    }

    public static boolean isInherentlyImmutableType(BType sourceType) {
        if (isSimpleBasicType(sourceType)) {
            return true;
        }

        switch (sourceType.getTag()) {
            case TypeTags.XML_TEXT_TAG:
            case TypeTags.FINITE_TYPE_TAG: // Assuming a finite type will only have members from simple basic types.
            case TypeTags.READONLY_TAG:
            case TypeTags.NULL_TAG:
            case TypeTags.ERROR_TAG:
            case TypeTags.INVOKABLE_TAG:
            case TypeTags.SERVICE_TAG:
            case TypeTags.TYPEDESC_TAG:
            case TypeTags.FUNCTION_POINTER_TAG:
            case TypeTags.HANDLE_TAG:
                return true;
        }
        return false;
    }

    public static boolean isSelectivelyImmutableType(BType type, Set<BType> unresolvedTypes) {
        if (!unresolvedTypes.add(type)) {
            return true;
        }

        switch (type.getTag()) {
            case TypeTags.ANY_TAG:
            case TypeTags.ANYDATA_TAG:
            case TypeTags.JSON_TAG:
            case TypeTags.XML_TAG:
            case TypeTags.XML_COMMENT_TAG:
            case TypeTags.XML_ELEMENT_TAG:
            case TypeTags.XML_PI_TAG:
                return true;
            case TypeTags.ARRAY_TAG:
                BType elementType = ((BArrayType) type).getElementType();
                return isInherentlyImmutableType(elementType) ||
                        isSelectivelyImmutableType(elementType, unresolvedTypes);
            case TypeTags.TUPLE_TAG:
                BTupleType tupleType = (BTupleType) type;
                for (BType tupMemType : tupleType.getTupleTypes()) {
                    if (!isInherentlyImmutableType(tupMemType) &&
                            !isSelectivelyImmutableType(tupMemType, unresolvedTypes)) {
                        return false;
                    }
                }

                BType tupRestType = tupleType.getRestType();
                if (tupRestType == null) {
                    return true;
                }

                return isInherentlyImmutableType(tupRestType) ||
                        isSelectivelyImmutableType(tupRestType, unresolvedTypes);
            case TypeTags.RECORD_TYPE_TAG:
                BRecordType recordType = (BRecordType) type;
                for (BField field : recordType.getFields().values()) {
                    BType fieldType = field.type;
                    if (!isInherentlyImmutableType(fieldType) &&
                            !isSelectivelyImmutableType(fieldType, unresolvedTypes)) {
                        return false;
                    }
                }

                BType recordRestType = recordType.restFieldType;
                if (recordRestType == null) {
                    return true;
                }

                return isInherentlyImmutableType(recordRestType) ||
                        isSelectivelyImmutableType(recordRestType, unresolvedTypes);
            case TypeTags.OBJECT_TYPE_TAG:
                BObjectType objectType = (BObjectType) type;

                if (Flags.isFlagOn(objectType.flags, Flags.CLASS) &&
                        !Flags.isFlagOn(objectType.flags, Flags.READONLY)) {
                    return false;
                }

                for (BField field : objectType.getFields().values()) {
                    BType fieldType = field.type;
                    if (!isInherentlyImmutableType(fieldType) &&
                            !isSelectivelyImmutableType(fieldType, unresolvedTypes)) {
                        return false;
                    }
                }
                return true;
            case TypeTags.MAP_TAG:
                BType constraintType = ((BMapType) type).getConstrainedType();
                return isInherentlyImmutableType(constraintType) ||
                        isSelectivelyImmutableType(constraintType, unresolvedTypes);
            case TypeTags.TABLE_TAG:
                BType tableConstraintType = ((BTableType) type).getConstrainedType();
                return isInherentlyImmutableType(tableConstraintType) ||
                        isSelectivelyImmutableType(tableConstraintType, unresolvedTypes);
            case TypeTags.UNION_TAG:
                boolean readonlyIntersectionExists = false;
                for (BType memberType : ((BUnionType) type).getMemberTypes()) {
                    if (isInherentlyImmutableType(memberType) ||
                            isSelectivelyImmutableType(memberType, unresolvedTypes)) {
                        readonlyIntersectionExists = true;
                    }
                }
                return readonlyIntersectionExists;
        }
        return false;
    }

    private static boolean checkConstraints(BType sourceConstraint, BType targetConstraint,
                                            List<TypePair> unresolvedTypes) {
        if (sourceConstraint == null) {
            sourceConstraint = BTypes.typeAny;
        }

        if (targetConstraint == null) {
            targetConstraint = BTypes.typeAny;
        }

        return checkIsType(sourceConstraint, targetConstraint, unresolvedTypes);
    }

    private static boolean isMutable(Object value, BType sourceType) {
        // All the value types are immutable
        if (value == null || sourceType.getTag() < TypeTags.JSON_TAG || TypeTags.isIntegerTypeTag(sourceType.getTag())
                || sourceType.getTag() == TypeTags.FINITE_TYPE_TAG || TypeTags.isStringTypeTag(sourceType.getTag())) {
            return false;
        }

        return !((RefValue) value).isFrozen();
    }

    private static boolean checkArrayEquivalent(BType actualType, BType expType) {
        if (expType.getTag() == TypeTags.ARRAY_TAG && actualType.getTag() == TypeTags.ARRAY_TAG) {
            // Both types are array types
            BArrayType lhrArrayType = (BArrayType) expType;
            BArrayType rhsArrayType = (BArrayType) actualType;
            return checkIsArrayType(rhsArrayType, lhrArrayType, new ArrayList<>());
        }
        // Now one or both types are not array types and they have to be equal
        return expType == actualType;
    }


    /**
     * Check whether a given value confirms to a given type. First it checks if the type of the value, and
     * if fails then falls back to checking the value.
     * 
     * @param sourceValue Value to check
     * @param targetType Target type
     * @param unresolvedValues Values that are unresolved so far
     * @param allowNumericConversion Flag indicating whether to perform numeric conversions
     * @return True if the value confirms to the provided type. False, otherwise.
     */
    private static boolean checkIsLikeType(Object sourceValue, BType targetType, List<TypeValuePair> unresolvedValues,
                                           boolean allowNumericConversion) {
        BType sourceType = getType(sourceValue);
        if (checkIsType(sourceType, targetType, new ArrayList<>())) {
            return true;
        }

        return checkIsLikeOnValue(sourceValue, sourceType, targetType, unresolvedValues, allowNumericConversion);
    }

    /**
     * Check whether a given value confirms to a given type. Strictly checks the value only, and does not consider the
     * type of the value for consideration.
     * 
     * @param sourceValue Value to check
     * @param sourceType Type of the value
     * @param targetType Target type
     * @param unresolvedValues Values that are unresolved so far
     * @param allowNumericConversion Flag indicating whether to perform numeric conversions
     * @return True if the value confirms to the provided type. False, otherwise.
     */
    private static boolean checkIsLikeOnValue(Object sourceValue, BType sourceType, BType targetType,
                                              List<TypeValuePair> unresolvedValues, boolean allowNumericConversion) {
        int sourceTypeTag = sourceType.getTag();
        int targetTypeTag = targetType.getTag();

        if (sourceTypeTag == TypeTags.INTERSECTION_TAG) {
            return checkIsLikeOnValue(sourceValue, ((BIntersectionType) sourceType).getEffectiveType(),
                                      targetTypeTag != TypeTags.INTERSECTION_TAG ? targetType :
                                              ((BIntersectionType) targetType).getEffectiveType(),
                                      unresolvedValues, allowNumericConversion);
        }

        if (targetTypeTag == TypeTags.INTERSECTION_TAG) {
            return checkIsLikeOnValue(sourceValue, sourceType, ((BIntersectionType) targetType).getEffectiveType(),
                                      unresolvedValues, allowNumericConversion);
        }

        switch (targetTypeTag) {
            case TypeTags.READONLY_TAG:
                return true;
            case TypeTags.BYTE_TAG:
                if (TypeTags.isIntegerTypeTag(sourceTypeTag)) {
                    return isByteLiteral((Long) sourceValue);
                }
                return allowNumericConversion && TypeConverter.isConvertibleToByte(sourceValue);
            case TypeTags.INT_TAG:
                return allowNumericConversion && TypeConverter.isConvertibleToInt(sourceValue);
            case TypeTags.SIGNED32_INT_TAG:
            case TypeTags.SIGNED16_INT_TAG:
            case TypeTags.SIGNED8_INT_TAG:
            case TypeTags.UNSIGNED32_INT_TAG:
            case TypeTags.UNSIGNED16_INT_TAG:
            case TypeTags.UNSIGNED8_INT_TAG:
                if (TypeTags.isIntegerTypeTag(sourceTypeTag) || targetTypeTag == TypeTags.BYTE_TAG) {
                    return TypeConverter.isConvertibleToIntSubType(sourceValue, targetType);
                }
                return allowNumericConversion && TypeConverter.isConvertibleToIntSubType(sourceValue, targetType);
            case TypeTags.FLOAT_TAG:
            case TypeTags.DECIMAL_TAG:
                return allowNumericConversion && TypeConverter.isConvertibleToFloatingPointTypes(sourceValue);
            case TypeTags.CHAR_STRING_TAG:
                return TypeConverter.isConvertibleToChar(sourceValue);
            case TypeTags.RECORD_TYPE_TAG:
                return checkIsLikeRecordType(sourceValue, (BRecordType) targetType, unresolvedValues,
                        allowNumericConversion);
            case TypeTags.JSON_TAG:
                return checkIsLikeJSONType(sourceValue, sourceType, (BJSONType) targetType, unresolvedValues,
                        allowNumericConversion);
            case TypeTags.MAP_TAG:
                return checkIsLikeMapType(sourceValue, (BMapType) targetType, unresolvedValues, allowNumericConversion);
            case TypeTags.STREAM_TAG:
                return checkIsLikeStreamType(sourceValue, (BStreamType) targetType);
            case TypeTags.ARRAY_TAG:
                return checkIsLikeArrayType(sourceValue, (BArrayType) targetType, unresolvedValues,
                                            allowNumericConversion);
            case TypeTags.TUPLE_TAG:
                return checkIsLikeTupleType(sourceValue, (BTupleType) targetType, unresolvedValues,
                                            allowNumericConversion);
            case TypeTags.ERROR_TAG:
                return checkIsLikeErrorType(sourceValue, (BErrorType) targetType, unresolvedValues,
                                            allowNumericConversion);
            case TypeTags.ANYDATA_TAG:
                return checkIsLikeAnydataType(sourceValue, sourceType, unresolvedValues, allowNumericConversion);
            case TypeTags.FINITE_TYPE_TAG:
                return checkFiniteTypeAssignable(sourceValue, sourceType, (BFiniteType) targetType);
            case TypeTags.XML_ELEMENT_TAG:
                if (sourceTypeTag == TypeTags.XML_TAG) {
                    XMLValue xmlSource = (XMLValue) sourceValue;
                    return xmlSource.isSingleton();
                }
                return false;
            case TypeTags.XML_COMMENT_TAG:
            case TypeTags.XML_PI_TAG:
            case TypeTags.XML_TEXT_TAG:
                if (sourceTypeTag == TypeTags.XML_TAG) {
                    return checkIsLikeNonElementSingleton((XMLValue) sourceValue, targetType);
                }
                return false;
            case TypeTags.XML_TAG:
                if (sourceTypeTag == TypeTags.XML_TAG) {
                    return checkIsLikeXMLSequenceType((XMLValue) sourceValue, targetType);
                }
                return false;
            case TypeTags.UNION_TAG:
                if (allowNumericConversion) {
                    List<BType> compatibleTypesWithNumConversion = new ArrayList<>();
                    List<BType> compatibleTypesWithoutNumConversion = new ArrayList<>();
                    for (BType type : ((BUnionType) targetType).getMemberTypes()) {
                        List<TypeValuePair> tempList = new ArrayList<>(unresolvedValues.size());
                        tempList.addAll(unresolvedValues);

                        if (checkIsLikeType(sourceValue, type, tempList, false)) {
                            compatibleTypesWithoutNumConversion.add(type);
                        }

                        if (checkIsLikeType(sourceValue, type, unresolvedValues, true)) {
                            compatibleTypesWithNumConversion.add(type);
                        }
                    }
                    // Conversion should only be possible to one other numeric type.
                    return compatibleTypesWithNumConversion.size() != 0 &&
                            compatibleTypesWithNumConversion.size() - compatibleTypesWithoutNumConversion.size() <= 1;
                } else {
                    for (BType type : ((BUnionType) targetType).getMemberTypes()) {
                        if (checkIsLikeType(sourceValue, type, unresolvedValues, false)) {
                            return true;
                        }
                    }
                }
                return false;
            default:
                return false;
        }
    }

    private static XMLNodeType getXmlNodeType(BType type) {
        XMLNodeType nodeType = null;
        switch (type.getTag()) {
            case TypeTags.XML_ELEMENT_TAG:
                nodeType = XMLNodeType.ELEMENT;
                break;
            case TypeTags.XML_COMMENT_TAG:
                nodeType = XMLNodeType.COMMENT;
                break;
            case TypeTags.XML_PI_TAG:
                nodeType = XMLNodeType.PI;
                break;
            case TypeTags.XML_TEXT_TAG:
                nodeType = XMLNodeType.TEXT;
                break;
            default:
                return null;
        }
        return nodeType;
    }

    private static boolean checkIsLikeNonElementSingleton(XMLValue xmlSource, BType targetType) {

        XMLNodeType nodeType = getXmlNodeType(targetType);

        if (nodeType == null) {
            return false;
        }

        if (xmlSource.getNodeType() == nodeType) {
            return true;
        }

        if (xmlSource.getNodeType() == XMLNodeType.SEQUENCE) {
            XMLSequence seq = (XMLSequence) xmlSource;

            return seq.size() == 1 && seq.getChildrenList().get(0).getNodeType() == nodeType ||
                    (nodeType == XMLNodeType.TEXT && seq.isEmpty());
        }
        return false;
    }

    private static boolean checkIsLikeXMLSequenceType(XMLValue xmlSource, BType targetType) {
        if (xmlSource.getNodeType() != XMLNodeType.SEQUENCE) {
            return false;
        }
        Set<XMLNodeType> acceptedNodes = new HashSet<>();

        BXMLType target = (BXMLType) targetType;
        if (target.constraint.getTag() == TypeTags.UNION_TAG) {
            getXMLNodeOnUnion((BUnionType) target.constraint, acceptedNodes);
        } else {
            acceptedNodes.add(getXmlNodeType(((BXMLType) targetType).constraint));
        }

        XMLSequence seq = (XMLSequence) xmlSource;
        for (BXML m : seq.getChildrenList()) {
            if (!acceptedNodes.contains(m.getNodeType())) {
                return false;
            }
        }
        return true;
    }

    private static void getXMLNodeOnUnion(BUnionType unionType, Set<XMLNodeType> nodeTypes) {
        // Currently there are only 4 xml subtypes
        if (nodeTypes.size() == 4) {
            return;
        }

        for (BType memberType : unionType.getMemberTypes()) {
            if (memberType.getTag() == TypeTags.UNION_TAG) {
                getXMLNodeOnUnion((BUnionType) memberType, nodeTypes);
            } else {
               nodeTypes.add(getXmlNodeType(memberType));
            }
        }
    }
    public static boolean isNumericType(BType type) {
        return type.getTag() < TypeTags.STRING_TAG;
    }

    private static boolean checkIsLikeAnydataType(Object sourceValue, BType sourceType,
                                                  List<TypeValuePair> unresolvedValues,
                                                  boolean allowNumericConversion) {
        switch (sourceType.getTag()) {
            case TypeTags.RECORD_TYPE_TAG:
            case TypeTags.JSON_TAG:
            case TypeTags.MAP_TAG:
                return isLikeType(((MapValueImpl) sourceValue).values().toArray(), BTypes.typeAnydata,
                                  unresolvedValues, allowNumericConversion);
            case TypeTags.ARRAY_TAG:
                ArrayValue arr = (ArrayValue) sourceValue;
                BArrayType arrayType = (BArrayType) arr.getType();
                switch (arrayType.getElementType().getTag()) {
                    case TypeTags.INT_TAG:
                    case TypeTags.FLOAT_TAG:
                    case TypeTags.DECIMAL_TAG:
                    case TypeTags.STRING_TAG:
                    case TypeTags.BOOLEAN_TAG:
                    case TypeTags.BYTE_TAG:
                        return true;
                    default:
                        return isLikeType(arr.getValues(), BTypes.typeAnydata, unresolvedValues,
                                          allowNumericConversion);
                }
            case TypeTags.TUPLE_TAG:
                return isLikeType(((ArrayValue) sourceValue).getValues(), BTypes.typeAnydata, unresolvedValues,
                                  allowNumericConversion);
            case TypeTags.ANYDATA_TAG:
                return true;
            // TODO: 8/13/19 Check if can be removed
            case TypeTags.FINITE_TYPE_TAG:
            case TypeTags.UNION_TAG:
                return checkIsLikeType(sourceValue, BTypes.typeAnydata, unresolvedValues, allowNumericConversion);
            default:
                return false;
        }
    }

    private static boolean isLikeType(Object[] objects, BType targetType, List<TypeValuePair> unresolvedValues,
                                      boolean allowNumericConversion) {
        for (Object value : objects) {
            if (!checkIsLikeType(value, targetType, unresolvedValues, allowNumericConversion)) {
                return false;
            }
        }
        return true;
    }

    private static boolean checkIsLikeTupleType(Object sourceValue, BTupleType targetType,
                                                List<TypeValuePair> unresolvedValues, boolean allowNumericConversion) {
        if (!(sourceValue instanceof ArrayValue)) {
            return false;
        }

        ArrayValue source = (ArrayValue) sourceValue;
        if (source.size() != targetType.getTupleTypes().size()) {
            return false;
        }

        int bound = source.size();
        for (int i = 0; i < bound; i++) {
            BType elementType = getArrayElementType(source, i);
            if (BTypes.isValueType(elementType)) {
                if (!checkIsType(elementType, targetType.getTupleTypes().get(i), new ArrayList<>())) {
                    return false;
                }
            } else {
                if (!checkIsLikeType(source.getRefValue(i), targetType.getTupleTypes().get(i), unresolvedValues,
                        allowNumericConversion)) {
                    return false;
                }
            }
        }
        return true;

    }

    private static BType getArrayElementType(ArrayValue source, int elementIndex) {
        BType type = source.getType();
        switch (type.getTag()) {
            case TypeTags.TUPLE_TAG:
                BTupleType tupleType = (BTupleType) type;
                int fixedLen = tupleType.getTupleTypes().size();
                return (elementIndex < fixedLen) ? tupleType.getTupleTypes().get(elementIndex)
                        : tupleType.getRestType();
            case TypeTags.ARRAY_TAG:
                return ((BArrayType) source.getType()).getElementType();
            default:
                throw new IllegalStateException();
        }
    }

    static boolean isByteLiteral(long longValue) {
        return (longValue >= BBYTE_MIN_VALUE && longValue <= BBYTE_MAX_VALUE);
    }

    static boolean isSigned32LiteralValue(Long longObject) {

        return (longObject >= SIGNED32_MIN_VALUE && longObject <= SIGNED32_MAX_VALUE);
    }

    static boolean isSigned16LiteralValue(Long longObject) {

        return (longObject.intValue() >= SIGNED16_MIN_VALUE && longObject.intValue() <= SIGNED16_MAX_VALUE);
    }

    static boolean isSigned8LiteralValue(Long longObject) {

        return (longObject.intValue() >= SIGNED8_MIN_VALUE && longObject.intValue() <= SIGNED8_MAX_VALUE);
    }

    static boolean isUnsigned32LiteralValue(Long longObject) {

        return (longObject >= 0 && longObject <= UNSIGNED32_MAX_VALUE);
    }

    static boolean isUnsigned16LiteralValue(Long longObject) {

        return (longObject.intValue() >= 0 && longObject.intValue() <= UNSIGNED16_MAX_VALUE);
    }

    static boolean isUnsigned8LiteralValue(Long longObject) {

        return (longObject.intValue() >= 0 && longObject.intValue() <= UNSIGNED8_MAX_VALUE);
    }

    static boolean isCharLiteralValue(Object object) {
        String value;
        if (object instanceof BString) {
            value = ((BString) object).getValue();
        } else if (object instanceof String) {
            value = (String) object;
        } else {
            return false;
        }
        return value.codePoints().count() == 1;
    }

    private static boolean checkIsLikeArrayType(Object sourceValue, BArrayType targetType,
                                                List<TypeValuePair> unresolvedValues, boolean allowNumericConversion) {
        if (!(sourceValue instanceof ArrayValue)) {
            return false;
        }

        ArrayValue source = (ArrayValue) sourceValue;
        BType targetTypeElementType = targetType.getElementType();
        if (source.getType().getTag() == TypeTags.ARRAY_TAG) {
            BType sourceElementType = ((BArrayType) source.getType()).getElementType();
            if (BTypes.isValueType(sourceElementType)) {
                boolean isType = checkIsType(sourceElementType, targetTypeElementType, new ArrayList<>());

                if (isType || !allowNumericConversion || !isNumericType(sourceElementType)) {
                    return isType;
                }

                if (isNumericType(targetTypeElementType)) {
                    return true;
                }

                if (targetTypeElementType.getTag() != TypeTags.UNION_TAG) {
                    return false;
                }

                List<BType> targetNumericTypes = new ArrayList<>();
                for (BType memType : ((BUnionType) targetTypeElementType).getMemberTypes()) {
                    if (isNumericType(memType) && !targetNumericTypes.contains(memType)) {
                        targetNumericTypes.add(memType);
                    }
                }
                return targetNumericTypes.size() == 1;
            }
        }

        Object[] arrayValues = source.getValues();
        for (int i = 0; i < ((ArrayValue) sourceValue).size(); i++) {
            if (!checkIsLikeType(arrayValues[i], targetTypeElementType, unresolvedValues, allowNumericConversion)) {
                return false;
            }
        }
        return true;
    }

    private static boolean checkIsLikeMapType(Object sourceValue, BMapType targetType,
                                              List<TypeValuePair> unresolvedValues, boolean allowNumericConversion) {
        if (!(sourceValue instanceof MapValueImpl)) {
            return false;
        }

        for (Object mapEntry : ((MapValueImpl) sourceValue).values()) {
            if (!checkIsLikeType(mapEntry, targetType.getConstrainedType(), unresolvedValues, allowNumericConversion)) {
                return false;
            }
        }
        return true;
    }

    private static boolean checkIsLikeStreamType(Object sourceValue, BStreamType targetType) {
        if (!(sourceValue instanceof StreamValue)) {
            return false;
        }

        BStreamType streamType = (BStreamType) ((StreamValue) sourceValue).getType();

        return streamType.getConstrainedType() == targetType.getConstrainedType();
    }

    private static boolean checkIsLikeJSONType(Object sourceValue, BType sourceType, BJSONType targetType,
                                               List<TypeValuePair> unresolvedValues, boolean allowNumericConversion) {
        if (sourceType.getTag() == TypeTags.ARRAY_TAG) {
            ArrayValue source = (ArrayValue) sourceValue;
            BType elementType = ((BArrayType) source.getType()).getElementType();
            if (BTypes.isValueType(elementType)) {
                return checkIsType(elementType, targetType, new ArrayList<>());
            }

            Object[] arrayValues = source.getValues();
            for (int i = 0; i < ((ArrayValue) sourceValue).size(); i++) {
                if (!checkIsLikeType(arrayValues[i], targetType, unresolvedValues, allowNumericConversion)) {
                    return false;
                }
            }
            return true;
        } else if (sourceType.getTag() == TypeTags.MAP_TAG) {
            for (Object value : ((MapValueImpl) sourceValue).values()) {
                if (!checkIsLikeType(value, targetType, unresolvedValues, allowNumericConversion)) {
                    return false;
                }
            }
            return true;
        } else if (sourceType.getTag() == TypeTags.RECORD_TYPE_TAG) {
            TypeValuePair typeValuePair = new TypeValuePair(sourceValue, targetType);
            if (unresolvedValues.contains(typeValuePair)) {
                return true;
            }
            unresolvedValues.add(typeValuePair);
            for (Object object : ((MapValueImpl) sourceValue).values()) {
                if (!checkIsLikeType(object, targetType, unresolvedValues, allowNumericConversion)) {
                    return false;
                }
            }
            return true;
        }
        return false;
    }

    private static boolean checkIsLikeRecordType(Object sourceValue, BRecordType targetType,
                                                 List<TypeValuePair> unresolvedValues, boolean allowNumericConversion) {
        if (!(sourceValue instanceof MapValueImpl)) {
            return false;
        }

        TypeValuePair typeValuePair = new TypeValuePair(sourceValue, targetType);
        if (unresolvedValues.contains(typeValuePair)) {
            return true;
        }
        unresolvedValues.add(typeValuePair);
        Map<String, BType> targetTypeField = new HashMap<>();
        BType restFieldType = targetType.restFieldType;

        for (BField field : targetType.getFields().values()) {
            targetTypeField.put(field.getFieldName(), field.type);
        }

        for (Map.Entry targetTypeEntry : targetTypeField.entrySet()) {
            Object fieldName = StringUtils.fromString(targetTypeEntry.getKey().toString());
            if (!(((MapValueImpl) sourceValue).containsKey(fieldName)) &&
                    !Flags.isFlagOn(targetType.getFields().get(fieldName.toString()).flags, Flags.OPTIONAL)) {
                return false;
            }
        }

        for (Object object : ((MapValueImpl) sourceValue).entrySet()) {
            Map.Entry valueEntry = (Map.Entry) object;
            String fieldName = valueEntry.getKey().toString();

            if (targetTypeField.containsKey(fieldName)) {
                if (!checkIsLikeType((valueEntry.getValue()), targetTypeField.get(fieldName),
                                     unresolvedValues, allowNumericConversion)) {
                    return false;
                }
            } else {
                if (!targetType.sealed) {
                    if (!checkIsLikeType((valueEntry.getValue()), restFieldType, unresolvedValues,
                                         allowNumericConversion)) {
                        return false;
                    }
                } else {
                    return false;
                }
            }
        }
        return true;
    }

    private static boolean checkFiniteTypeAssignable(Object sourceValue, BType sourceType, BFiniteType targetType) {
        if (sourceValue == null) {
            // we should not reach here
            return false;
        }

        for (Object valueSpaceItem : targetType.valueSpace) {
            // TODO: 8/13/19 Maryam fix for conversion
            if (isFiniteTypeValue(sourceValue, sourceType, valueSpaceItem)) {
                return true;
            }
        }
        return false;
    }

    protected static boolean isFiniteTypeValue(Object sourceValue, BType sourceType, Object valueSpaceItem) {
        BType valueSpaceItemType = getType(valueSpaceItem);
        if (valueSpaceItemType.getTag() > TypeTags.FLOAT_TAG) {
            return valueSpaceItemType.getTag() == sourceType.getTag() && valueSpaceItem.equals(sourceValue);
        }

        switch (sourceType.getTag()) {
            case TypeTags.BYTE_TAG:
            case TypeTags.INT_TAG:
                return ((Number) sourceValue).longValue() == ((Number) valueSpaceItem).longValue();
            case TypeTags.FLOAT_TAG:
                if (sourceType.getTag() != valueSpaceItemType.getTag()) {
                    return false;
                }

                return ((Number) sourceValue).doubleValue() == ((Number) valueSpaceItem).doubleValue();
            case TypeTags.DECIMAL_TAG:
                // falls through
            default:
                if (sourceType.getTag() != valueSpaceItemType.getTag()) {
                    return false;
                }
                return valueSpaceItem.equals(sourceValue);
        }
    }

    private static boolean checkIsErrorType(BType sourceType, BErrorType targetType, List<TypePair> unresolvedTypes) {
        if (sourceType.getTag() != TypeTags.ERROR_TAG) {
            return false;
        }
        // Handle recursive error types.
        TypePair pair = new TypePair(sourceType, targetType);
        if (unresolvedTypes.contains(pair)) {
            return true;
        }
        unresolvedTypes.add(pair);
        BErrorType bErrorType = (BErrorType) sourceType;

        if (targetType.typeIdSet == null) {
            return checkIsType(bErrorType.detailType, targetType.detailType, unresolvedTypes);
        }

        BTypeIdSet sourceTypeIdSet = bErrorType.typeIdSet;
        if (sourceTypeIdSet == null) {
            return false;
        }

        return sourceTypeIdSet.containsAll(targetType.typeIdSet);
    }

    private static boolean checkIsLikeErrorType(Object sourceValue, BErrorType targetType,
                                                List<TypeValuePair> unresolvedValues, boolean allowNumericConversion) {
        BType sourceType = getType(sourceValue);
        if (sourceValue == null || sourceType.getTag() != TypeTags.ERROR_TAG) {
            return false;
        }

        if (targetType.typeIdSet == null) {
            return checkIsLikeType(((ErrorValue) sourceValue).getDetails(), targetType.detailType, unresolvedValues,
                    allowNumericConversion);
        }

        BTypeIdSet sourceIdSet = ((BErrorType) sourceType).typeIdSet;
        if (sourceIdSet == null) {
            return false;
        }

        return sourceIdSet.containsAll(targetType.typeIdSet);
    }

    private static boolean isSimpleBasicType(BType type) {
        return type.getTag() < TypeTags.JSON_TAG || TypeTags.isIntegerTypeTag(type.getTag());
    }

    private static boolean isHandleType(BType type) {
        return type.getTag() == TypeTags.HANDLE_TAG;
    }

    /**
     * Deep value equality check for anydata.
     *
     * @param lhsValue The value on the left hand side
     * @param rhsValue The value on the right hand side
     * @param checkedValues Structured value pairs already compared or being compared
     * @return True if values are equal, else false.
     */
    private static boolean isEqual(Object lhsValue, Object rhsValue, List<ValuePair> checkedValues) {
        if (lhsValue == rhsValue) {
            return true;
        }

        if (null == lhsValue || null == rhsValue) {
            return false;
        }

        int lhsValTypeTag = getType(lhsValue).getTag();
        int rhsValTypeTag = getType(rhsValue).getTag();

        switch (lhsValTypeTag) {
            case TypeTags.STRING_TAG:
            case TypeTags.FLOAT_TAG:
            case TypeTags.DECIMAL_TAG:
            case TypeTags.BOOLEAN_TAG:
                return lhsValue.equals(rhsValue);
            case TypeTags.INT_TAG:
                if (rhsValTypeTag <= TypeTags.FLOAT_TAG) {
                    return lhsValue.equals(((Number) rhsValue).longValue());
                }

                if (rhsValTypeTag == TypeTags.DECIMAL_TAG) {
                    return DecimalValue.valueOf((long) lhsValue).equals(rhsValue);
                }

                return false;
            case TypeTags.BYTE_TAG:
                if (rhsValTypeTag <= TypeTags.FLOAT_TAG) {
                    return ((Number) lhsValue).byteValue() == ((Number) rhsValue).byteValue();
                }

                if (rhsValTypeTag == TypeTags.DECIMAL_TAG) {
                    return DecimalValue.valueOf((int) lhsValue).equals(rhsValue);
                }

                return false;
            case TypeTags.XML_TAG:
            case TypeTags.XML_ELEMENT_TAG:
            case TypeTags.XML_COMMENT_TAG:
            case TypeTags.XML_TEXT_TAG:
            case TypeTags.XML_PI_TAG:
                return XMLFactory.isEqual((XMLValue) lhsValue, (XMLValue) rhsValue);
            case TypeTags.MAP_TAG:
            case TypeTags.JSON_TAG:
            case TypeTags.RECORD_TYPE_TAG:
                return isMappingType(rhsValTypeTag) && isEqual((MapValueImpl) lhsValue, (MapValueImpl) rhsValue,
                        checkedValues);
            case TypeTags.TUPLE_TAG:
            case TypeTags.ARRAY_TAG:
                return isListType(rhsValTypeTag) &&
                        isEqual((ArrayValue) lhsValue, (ArrayValue) rhsValue, checkedValues);
            case TypeTags.ERROR_TAG:
                return rhsValTypeTag == TypeTags.ERROR_TAG &&
                        isEqual((ErrorValue) lhsValue, (ErrorValue) rhsValue, checkedValues);
            case TypeTags.SERVICE_TAG:
                break;
            case TypeTags.TABLE_TAG:
                return rhsValTypeTag == TypeTags.TABLE_TAG &&
                        isEqual((TableValueImpl) lhsValue, (TableValueImpl) rhsValue, checkedValues);
        }
        return false;
    }

    private static boolean isListType(int typeTag) {
        return typeTag == TypeTags.ARRAY_TAG || typeTag == TypeTags.TUPLE_TAG;
    }

    private static boolean isMappingType(int typeTag) {
        return typeTag == TypeTags.MAP_TAG || typeTag == TypeTags.RECORD_TYPE_TAG || typeTag == TypeTags.JSON_TAG;
    }

    /**
     * Deep equality check for an array/tuple.
     *
     * @param lhsList The array/tuple on the left hand side
     * @param rhsList The array/tuple on the right hand side
     * @param checkedValues Structured value pairs already compared or being compared
     * @return True if the array/tuple values are equal, else false.
     */
    private static boolean isEqual(ArrayValue lhsList, ArrayValue rhsList, List<ValuePair> checkedValues) {
        ValuePair compValuePair = new ValuePair(lhsList, rhsList);
        if (checkedValues.contains(compValuePair)) {
            return true;
        }
        checkedValues.add(compValuePair);

        if (lhsList.size() != rhsList.size()) {
            return false;
        }

        for (int i = 0; i < lhsList.size(); i++) {
            if (!isEqual(lhsList.get(i), rhsList.get(i), checkedValues)) {
                return false;
            }
        }
        return true;
    }

    /**
     * Deep equality check for a map.
     *
     * @param lhsMap Map on the left hand side
     * @param rhsMap Map on the right hand side
     * @param checkedValues Structured value pairs already compared or being compared
     * @return True if the map values are equal, else false.
     */
    private static boolean isEqual(MapValueImpl lhsMap, MapValueImpl rhsMap, List<ValuePair> checkedValues) {
        ValuePair compValuePair = new ValuePair(lhsMap, rhsMap);
        if (checkedValues.contains(compValuePair)) {
            return true;
        }
        checkedValues.add(compValuePair);

        if (lhsMap.size() != rhsMap.size()) {
            return false;
        }

        if (!lhsMap.keySet().containsAll(rhsMap.keySet())) {
            return false;
        }

        Iterator<Map.Entry<BString, Object>> mapIterator = lhsMap.entrySet().iterator();
        while (mapIterator.hasNext()) {
            Map.Entry<BString, Object> lhsMapEntry = mapIterator.next();
            if (!isEqual(lhsMapEntry.getValue(), rhsMap.get(lhsMapEntry.getKey()), checkedValues)) {
                return false;
            }
        }
        return true;
    }

    /**
     * Deep equality check for a table.
     *
     * @param lhsTable      Table on the left hand side
     * @param rhsTable      Table on the right hand side
     * @param checkedValues Structured value pairs already compared or being compared
     * @return True if the table values are equal, else false.
     */
    private static boolean isEqual(TableValueImpl lhsTable, TableValueImpl rhsTable, List<ValuePair> checkedValues) {
        ValuePair compValuePair = new ValuePair(lhsTable, rhsTable);
        if (checkedValues.contains(compValuePair)) {
            return true;
        }
        checkedValues.add(compValuePair);

        if (lhsTable.size() != rhsTable.size()) {
            return false;
        }

        if (((BTableType) lhsTable.getType()).getFieldNames() != null &&
                ((BTableType) lhsTable.getType()).getFieldNames().length > 0) {
            for (Map.Entry<BAnydataType, Object> lhsTableEntry :
                    (Iterable<Map.Entry<BAnydataType, Object>>) lhsTable.entrySet()) {
                if (!isEqual(lhsTableEntry.getValue(), rhsTable.get(lhsTableEntry.getKey()), checkedValues)) {
                    return false;
                }
            }

            return true;
        }

        return lhsTable.entrySet().equals(rhsTable.entrySet());
    }


    /**
     * Deep equality check for error.
     *
     * @param lhsError The error on the left hand side
     * @param rhsError The error on the right hand side
     * @param checkedValues Errors already compared or being compared
     * @return True if the error values are equal, else false.
     */
    private static boolean isEqual(ErrorValue lhsError, ErrorValue rhsError, List<ValuePair> checkedValues) {
        ValuePair compValuePair = new ValuePair(lhsError, rhsError);
        if (checkedValues.contains(compValuePair)) {
            return true;
        }
        checkedValues.add(compValuePair);

        return isEqual(lhsError.getMessage(), rhsError.getMessage(), checkedValues) &&
                isEqual((MapValueImpl) lhsError.getDetails(), (MapValueImpl) rhsError.getDetails(), checkedValues) &&
                isEqual(lhsError.getCause(), rhsError.getCause(), checkedValues);
    }

    /**
     * Type vector of size two, to hold the source and the target types.
     *
     * @since 0.995.0
     */
    private static class TypePair {
        BType sourceType;
        BType targetType;

        public TypePair(BType sourceType, BType targetType) {
            this.sourceType = sourceType;
            this.targetType = targetType;
        }

        @Override
        public boolean equals(Object obj) {
            if (!(obj instanceof TypePair)) {
                return false;
            }

            TypePair other = (TypePair) obj;
            return this.sourceType.equals(other.sourceType) && this.targetType.equals(other.targetType);
        }
    }

    /**
     * Check the reference equality of handle values.
     *
     * @param lhsValue The value on the left hand side
     * @param rhsValue The value on the right hand side
     * @return True if values are equal, else false.
     */
    private static boolean isHandleValueRefEqual(Object lhsValue, Object rhsValue) {
        HandleValue lhsHandle = (HandleValue) lhsValue;
        HandleValue rhsHandle = (HandleValue) rhsValue;
        return lhsHandle.getValue() == rhsHandle.getValue();
    }

    /**
     * Unordered value vector of size two, to hold two values being compared.
     *
     * @since 0.995.0
     */
    private static class ValuePair {
        ArrayList<Object> valueList = new ArrayList<>(2);

        ValuePair(Object valueOne, Object valueTwo) {
            valueList.add(valueOne);
            valueList.add(valueTwo);
        }

        @Override
        public boolean equals(Object otherPair) {
            if (!(otherPair instanceof ValuePair)) {
                return false;
            }

            ArrayList otherList = ((ValuePair) otherPair).valueList;
            ArrayList currentList = valueList;

            if (otherList.size() != currentList.size()) {
                return false;
            }

            for (int i = 0; i < otherList.size(); i++) {
                if (!otherList.get(i).equals(currentList.get(i))) {
                    return false;
                }
            }

            return true;
        }
    }

    /**
     * Checks whether a given {@link BType} has an implicit initial value or not.
     * @param type {@link BType} to be analyzed.
     * @return whether there's an implicit initial value or not.
     */
    public static boolean hasFillerValue(BType type) {
        return hasFillerValue(type, new ArrayList<>());
    }

    private static boolean hasFillerValue(BType type, List<BType> unanalyzedTypes) {
        if (type == null) {
            return true;
        }
        if (type.getTag() < TypeTags.RECORD_TYPE_TAG || TypeTags.isIntegerTypeTag(type.getTag())) {
            return true;
        }
        switch (type.getTag()) {
            case TypeTags.STREAM_TAG:
            case TypeTags.MAP_TAG:
            case TypeTags.ANY_TAG:
                return true;
            case TypeTags.ARRAY_TAG:
                return checkFillerValue((BArrayType) type);
            case TypeTags.FINITE_TYPE_TAG:
                return checkFillerValue((BFiniteType) type);
            case TypeTags.OBJECT_TYPE_TAG:
                return checkFillerValue((BObjectType) type);
            case TypeTags.RECORD_TYPE_TAG:
                return checkFillerValue((BRecordType) type, unanalyzedTypes);
            case TypeTags.TUPLE_TAG:
                BTupleType tupleType = (BTupleType) type;
                return tupleType.getTupleTypes().stream().allMatch(TypeChecker::hasFillerValue);
            case TypeTags.UNION_TAG:
                return checkFillerValue((BUnionType) type);
            default:
                return false;
        }
    }

    private static boolean checkFillerValue(BUnionType type) {
        // NIL is a member.
        if (type.isNullable()) {
            return true;
        }
        // All members are of same type.
        Iterator<BType> iterator = type.getMemberTypes().iterator();
        BType firstMember;
        for (firstMember = iterator.next(); iterator.hasNext(); ) {
            if (!isSameType(firstMember, iterator.next())) {
                return false;
            }
        }
        // Control reaching this point means there is only one type in the union.
        return BTypes.isValueType(firstMember) && hasFillerValue(firstMember);
    }

    private static boolean checkFillerValue(BRecordType type, List<BType> unAnalyzedTypes) {
        if (unAnalyzedTypes.contains(type)) {
            return true;
        }
        unAnalyzedTypes.add(type);
        for (BField field : type.getFields().values()) {
            if (Flags.isFlagOn(field.flags, Flags.OPTIONAL)) {
                continue;
            }
            if (!Flags.isFlagOn(field.flags, Flags.REQUIRED)) {
                continue;
            }
            return false;
        }
        return true;
    }

    private static boolean checkFillerValue(BArrayType type) {
        return type.getState() == ArrayState.UNSEALED || hasFillerValue(type.getElementType());
    }

    private static boolean checkFillerValue(BObjectType type) {
        if (type.getTag() == TypeTags.SERVICE_TAG) {
            return false;
        } else {
            AttachedFunction generatedInitializer = type.generatedInitializer;
            if (generatedInitializer == null) {
                // abstract objects doesn't have a filler value.
                return false;
            }
            BFunctionType initFuncType = generatedInitializer.type;
            // Todo: check defaultable params of the init func as well
            boolean noParams = initFuncType.paramTypes.length == 0;
            boolean nilReturn = initFuncType.retType.getTag() == TypeTags.NULL_TAG;
            return noParams && nilReturn;
        }
    }

    private static boolean checkFillerValue(BFiniteType type) {
        // Has NIL element as a member.
        for (Object value: type.valueSpace) {
            if (value == null) {
                return true;
            }
        }

        // For singleton types, that value is the implicit initial value
        if (type.valueSpace.size() == 1) {
            return true;
        }

        Object firstElement = type.valueSpace.iterator().next();
        for (Object value : type.valueSpace) {
            if (value.getClass() != firstElement.getClass()) {
                return false;
            }
        }

        if (firstElement instanceof String) {
            // check empty string for strings, and 0.0 for decimals
            return containsElement(type.valueSpace, "\"\"");
        } else if (firstElement instanceof Byte
                || firstElement instanceof Integer
                || firstElement instanceof Long) {
            return containsElement(type.valueSpace, "0");
        } else if (firstElement instanceof Float
                || firstElement instanceof Double
                || firstElement instanceof BigDecimal) {
            return containsElement(type.valueSpace, "0.0");
        } else if (firstElement instanceof Boolean) {
            return containsElement(type.valueSpace, "false");
        } else {
            return false;
        }
    }

    private static boolean containsElement(Set<Object> valueSpace, String e) {
        for (Object value : valueSpace) {
            if (value != null && value.toString().equals(e)) {
                return true;
            }
        }
        return false;
    }

    private static boolean containsType(Set<Object> valueSpace, BType type) {
        for (Object value : valueSpace) {
            if (!isSameType(type, getType(value))) {
                return false;
            }
        }
        return true;
    }
}<|MERGE_RESOLUTION|>--- conflicted
+++ resolved
@@ -1397,12 +1397,6 @@
         for (BField lhsField : targetFields.values()) {
             BField rhsField = sourceFields.get(lhsField.name);
             if (rhsField == null ||
-<<<<<<< HEAD
-                    !isInSameVisibilityRegion(Optional.ofNullable(lhsField.type.getPackage()).map(BPackage::getName)
-                        .orElse(""), Optional.ofNullable(rhsField.type.getPackage()).map(BPackage::getName)
-                        .orElse(""), lhsField.flags, rhsField.flags) ||
-                    !checkIsType(rhsField.type, lhsField.type, new ArrayList<>())) {
-=======
                     !isInSameVisibilityRegion(targetTypeModule, sourceTypeModule, lhsField.flags, rhsField.flags) ||
                     hasIncompatibleReadOnlyFlags(lhsField, rhsField) ||
                     !checkIsType(rhsField.type, lhsField.type, unresolvedTypes)) {
@@ -1430,7 +1424,6 @@
                     return false;
                 }
             } else if (!checkIsType(rhsField.type, lhsField.type, unresolvedTypes)) {
->>>>>>> ab1bb186
                 return false;
             }
         }
