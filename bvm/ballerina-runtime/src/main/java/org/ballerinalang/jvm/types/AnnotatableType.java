--- conflicted
+++ resolved
@@ -17,11 +17,7 @@
  */
 package org.ballerinalang.jvm.types;
 
-<<<<<<< HEAD
 import org.ballerinalang.jvm.values.MapValue;
-=======
-import org.ballerinalang.jvm.values.ArrayValue;
->>>>>>> 2bd60000
 import org.ballerinalang.jvm.values.MapValueImpl;
 
 /**
@@ -31,11 +27,7 @@
  */
 public abstract class AnnotatableType extends BType {
 
-<<<<<<< HEAD
     protected MapValue<String, Object> annotations = new MapValueImpl<>();
-=======
-    protected MapValueImpl<String, ArrayValue> annotations = new MapValueImpl<>();
->>>>>>> 2bd60000
 
     AnnotatableType(String typeName, BPackage pkg, Class<?> valueClass) {
         super(typeName, pkg, valueClass);
@@ -43,22 +35,11 @@
 
     public abstract String getAnnotationKey();
 
-<<<<<<< HEAD
     public void setAnnotations(MapValue<String, Object> annotations) {
         this.annotations = annotations;
     }
 
     public Object getAnnotation(String key) {
-=======
-    public void addAnnotation(String key, MapValueImpl annotation) {
-        ArrayValue arrayValue = this.annotations.computeIfAbsent(key,
-                k -> new ArrayValue(new BArrayType(BTypes.typeAnydata)));
-        arrayValue.append(annotation);
-    }
-
-    public ArrayValue getAnnotation(String pkgPath, String name) {
-        String key = pkgPath + ":" + name;
->>>>>>> 2bd60000
         return this.annotations.get(key);
     }
 }