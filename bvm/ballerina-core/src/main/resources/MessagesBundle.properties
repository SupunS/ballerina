#
# Copyright (c) 2017, WSO2 Inc. (http://www.wso2.org) All Rights Reserved.
#
# WSO2 Inc. licenses this file to you under the Apache License,
# Version 2.0 (the "License"); you may not use this file except
# in compliance with the License.
# You may obtain a copy of the License at
#
#    http://www.apache.org/licenses/LICENSE-2.0
#
# Unless required by applicable law or agreed to in writing,
# software distributed under the License is distributed on an
# "AS IS" BASIS, WITHOUT WARRANTIES OR CONDITIONS OF ANY
# KIND, either express or implied.  See the License for the
# specific language governing permissions and limitations
# under the License.
#

#the following will interpreted as: invalid type 'typName'
invalid.type = invalid type ''{0}''
incompatible.types = incompatible types: expected ''{0}'', found ''{1}''
redeclared.symbol = redeclared symbol ''{0}''
incompatible.types.cannot.convert = incompatible types: ''{0}'' cannot be converted to ''{1}''
cannot.convert.with.suggestion = incompatible types: ''{0}'' cannot be converted to ''{1}'', try casting
incompatible.types.cannot.cast = incompatible types: ''{0}'' cannot be cast to ''{1}''
cannot.cast.with.suggestion = incompatible types: ''{0}'' cannot be cast to ''{1}'', try conversion
unreachable.statement = unreachable statement
incompatible.types.boolean.expected = incompatible types: expected ''boolean'', found ''{0}''
no.statements.while.loop = no statements in the while loop in
unknown.operator.in.unary = unknown operator ''{0}'' in unary expression
ref.type.init.not.allowed.here = reference type initializer is not allowed here
struct.map.init.not.allowed = struct/map initializer is not allowed here
connector.init.not.allowed = connector initializer is not allowed here
array.init.not.allowed.here = array initializer is not allowed here
invalid.field.name.struct.init = invalid field name in struct initializer
unknown.field.in.struct = unknown field ''{0}'' in struct ''{1}''
invalid.type.in.map.index.expected.string = invalid type ''{0}'' in map index: expected ''string''
undefined.symbol = undefined symbol ''{0}''
non.integer.array.index = non-integer array index type ''{0}''
non.string.map.index = non-string map index type ''{0}''
invalid.operation.not.support.indexing = invalid operation: type ''{0}'' does not support indexing
multiple.value.in.single.value.context = multiple-value ''{0}()'' in single-value context
reply.statement.cannot.used.in.function = reply statement cannot be used in a function definition
reply.statement.cannot.used.in.action = reply statement cannot be used in a action definition
action.invocation.not.allowed.in.reply = action invocation is not allowed in a reply statement
not.enough.arguments.to.return = not enough arguments to return
too.many.arguments.to.return = too many arguments to return
cannot.use.type.in.return.statement = incompatible types in return statement. expected ''{0}'', found ''{1}''
cannot.use.create.for.value.types = cannot use ''create'' for value types
incompatible.types.expected.xml = incompatible types: expected xml
cannot.assign.value.constant = cannot assign a value to constant ''{0}''
assignment.count.mismatch = assignment count mismatch: {0} != {1}
cannot.assign.in.multiple.assignment = cannot assign {0} to ''{1}'' (type {2}) in multiple assignment
var.is.repeated.on.left.side.assignment = ''{0}'' is repeated on the left side of assignment
undefined.function  = undefined function ''{0}''
undefined.connector = undefined connector ''{0}''
undefined.action = undefined action ''{0}'' in connector ''{1}''
undefined.native.action = undefined native action ''{0}'' in connector ''{1}''
invalid.operation.operator.not.defined = invalid operation: operator {0} not defined on ''{1}''
struct.not.found = struct ''{0}'' not found
must.be.struct.type = {0} must be of struct type
invalid.operation.incompatible.types = invalid operation: incompatible types ''{0}'' and ''{1}''
unused.import.module = unused import module ''{0}''
redeclared.import.module = redeclared import module name ''{0}''
unsupported.operator = unsupported operator ''{0}''
action.invocation.not.allowed.here = action invocation is not allowed here
undefined.module.name = undefined module name ''{0}'' in ''{1}''
template.expression.not.allowed.here = xml/json template expression is not allowed here
connector.init.not.allowed.here = connector initializer is not allowed here
only.count.1.allowed.this.version = only count 1 is allowed in this version
only.error.type.here = only a struct type structurally equivalent to 'ballerina.lang.errors:Error' is allowed here
break.stmt.not.allowed.here = break statement is not allowed here
undefined.type.mapper = undefine type mapper ''{0}''
incompatible.types.unknown.found = incompatible types: expected a ''{0}''
built.in.type.names.not.allowed.as.identifier = {0} is a built in type name which is not allowed as identifier
incompatible.types.connector.expected = incompatible types: expected a connector name, found ''{0}''
ambiguous.functions  = function reference ''{0}'' is ambiguous, functions ''{1}'' and ''{2}'' matches
casting.any.to.wrong.value.type = cannot cast ''any'' with type ''{0}'' to type ''{1}''
casting.any.without.init = cannot cast ''null'' value to type ''{0}''
unsupported.annotation.attribute.value = unsupported attribute value. only basic literals are allowed
undefined.annotation = undefined annotation ''{0}''
annotation.not.allowed = annotation ''{0}'' is not allowed in {1}
no.such.attribute = no such attribute ''{0}'' in annotation ''{1}''
invalid.default.value = only value types are allowed for default values
invalid.attribute.type = invalid attribute type ''{0}''. only value types and annotations allowed
incompatible.types.array.found = incompatible types: expected a ''{0}'', found an array
worker.interaction.not.valid = worker interaction is not valid
incompatible.assignment = incompatible types: ''{0}'' cannot be assigned to ''{1}''
index.number.too.large = index number too large: {0}
array.index.out.of.range = array index out of range: index: {0}, size: {1}
casting.without.required.field = cannot cast ''{0}'' to type ''{1}'': no such field ''{2}''
missing.field.in.json = no such field found in json
casting.failed.with.cause = cannot cast ''{0}'' to type ''{1}'': {2}
cannot.set.value.incompatible.types = cannot set value to ''{0}'': expected a ''{1}'', but found ''{2}''
cannot.get.value.incompatible.types = cannot get value from ''{0}'': expected a ''{1}'', but found ''{2}''
incompatible.field.type.for.casting = error while mapping ''{0}'': incompatible types: expected ''{1}'', found ''{2}''
incompatible.types.in.json = incompatible types: expected ''{0}'', found ''{1}'' in json
indexing.not.supported.map.element = invalid operation: indexing is not supported for map elements of type ''{0}''. cast the value before access with index
json.set.error = failed to set element to json: {0}
json.get.error = failed to get element from json: {0}
dynamic.keys.not.supported.for.struct = only static keys are supported for accessing struct fields
struct.field.child.has.module.identifier = struct child fields cannot have module identifiers: ''{0}''
duplicated.error.catch = error ''{0}'' already caught in try catch block
reserved.identifier = identifier ''{0}'' is a reserved identifier
ignored.assignment = assignment statement should have at least one variable assignment
cannot.assign.value.array.length = cannot assign a value to array length
missing.return.statement = missing return statement
abort.stmt.not.allowed.here = abort statement is not allowed here
return.cannot.used.in.transaction = return statement cannot be used in a transaction
transform.statement.invalid.input.output=input and output variables cannot be interchanged in transform statement
incompatible.types.in.multiple.assignment = incompatible types for ''{0}'': expected ''{1}'', found ''{2}''
cannot.resolve.struct = "could not resolve ''{0}':'{1}'' struct"
continue.stmt.not.allowed.here = continue statement is not allowed here
reply.stmt.not.allowed.here=reply statement not allowed here within worker
return.stmt.not.allowed.here=return statement not allowed here within worker
break.used.in.transaction=break statement cannot be used to exit from a transaction
continue.used.in.transaction=continue statement cannot be used to exit from a transaction
from.and.to.array.type.mismatch = arguments have different types:''{0}'' and ''{1}''
unsafe.cast.attempt = unsafe cast from ''{0}'' to ''{1}'', use multi-return cast expression
unsafe.conversion.attempt = unsafe conversion from ''{0}'' to ''{1}'', use multi-return conversion expression
invalid.action.invocation = invalid action invocation expression
incorrect.action.invocation = invalid action invocation. connector variable expected
invalid.var.assignment = invalid usage of 'var'
xml.attribute.map.update.not.allowed = xml attributes cannot be updated as a collection. update attributes one at a time
xml.qname.update.not.allowed = cannot assign values to an xml qualified name
undefined.namespace = undefined namespace ''{0}''
incorrect.function.arguments = incorrect arguments for function pointer - ''{0}''
server.connector.already.exist = server connector config with port - {0} already exist with different parameters
invalid.service.protocol = server connector does not exist for the module ''{0}''
no.new.variables.var.assignment = no new variables on left side
annotation.attribute.value.cannot.refer.non.constant = annotation attribute value should be either constant reference or a basic literal
invalid.namespace.prefix = invalid namespace prefix ''{0}''
mismatching.xml.start.end.tags = mismatching start and end tags found
incompatible.types.in.xml.template = incompatible types in xml template literal. expected ''xml'' or ''string'', found ''{0}''
invalid.namespace.declaration = cannot bind a prefix (''{0}'') to the empty namespace name
connector.input.types.are.not.equivalent = connector input types are not equivalent in connectors ''{0}'' and ''{1}''
connector.types.not.equivalent = connector types ''{0}'' and ''{1}'' are not equivalent
filter.connector.must.be.a.connector = filter connector ''{0}'' must be of connector type
unknown.field.in.json.struct = unknown field ''{0}'' in json with struct constraint ''{1}''
invalid.action.first.parameter = first parameter of the action should be of connector type ''{0}''
retry.stmt.not.allowed.here = retry statement not allowed here
invalid.retry.count = invalid retry count
arguments.count.mismatch = arguments count mismatch: expected {0}, found {1}
not.enough.format.arguments = not enough format arguments
invalid.format.specifier = unknown format conversion ''{0}''
invalid.map.insertion = invalid map insertion: expected value of type ''{0}'', found ''{1}''
invalid.value.load = value ''{0}'' cannot be assigned to type ''{1}''
invalid.task.config = Task scheduling configuration is invalid
task.already.running = The task is already running
task.not.running = The task in not running
illegal.format.conversion = illegal format conversion ''{0}''
incompatible.stamp.operation = incompatible stamp operation: ''{0}'' value cannot be stamped as ''{1}''
cannot.stamp.null = cannot stamp ''null'' value to type ''{0}''
cannot.convert.null = cannot convert ''null'' value to type ''{0}''
incompatible.convert.operation = ''{0}'' value cannot be converted to ''{1}''
incompatible.simple.type.convert.operation = ''{0}'' value ''{1}'' cannot be converted to ''{2}''
unsupported.clone.operation = ''clone()'' not allowed on ''{0}''
invalid.record.field.access = invalid field access: field ''{0}'' not found in record type ''{1}''
invalid.record.field.addition = invalid value for record field ''{0}'': expected value of type ''{1}'', found ''{2}''
invalid.object.field.addition = invalid value for object field ''{0}'': expected value of type ''{1}'', found ''{2}''
dynamically.nested.transactions.are.not.allowed = dynamically nested transactions are not allowed
cyclic.value.reference = ''{0}'' value has cyclic reference
tuple.index.out.of.range = tuple index out of range: index: {0}, size: {1}
illegal.array.insertion = array of length {0} cannot be expanded into array of length {1} without filler values
<<<<<<< HEAD
unexpected.xml.type = lang.xml function ''{0}'' only accept xml type ''{1}''
java.null.reference = handle refers to Java null
=======
illegal.tuple.insertion = tuple of length {0} cannot be expanded into tuple of length {1} without filler values
unexpected.xml.type = lang.xml function ''{0}'' only accept xml type ''{1}''
>>>>>>> c628c115
<|MERGE_RESOLUTION|>--- conflicted
+++ resolved
@@ -162,10 +162,6 @@
 cyclic.value.reference = ''{0}'' value has cyclic reference
 tuple.index.out.of.range = tuple index out of range: index: {0}, size: {1}
 illegal.array.insertion = array of length {0} cannot be expanded into array of length {1} without filler values
-<<<<<<< HEAD
+illegal.tuple.insertion = tuple of length {0} cannot be expanded into tuple of length {1} without filler values
 unexpected.xml.type = lang.xml function ''{0}'' only accept xml type ''{1}''
 java.null.reference = handle refers to Java null
-=======
-illegal.tuple.insertion = tuple of length {0} cannot be expanded into tuple of length {1} without filler values
-unexpected.xml.type = lang.xml function ''{0}'' only accept xml type ''{1}''
->>>>>>> c628c115
