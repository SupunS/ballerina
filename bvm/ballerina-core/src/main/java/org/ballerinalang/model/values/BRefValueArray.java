--- conflicted
+++ resolved
@@ -52,17 +52,13 @@
                 this.size = maxArraySize = arrayType.getSize();
             }
             values = (BRefType[]) newArrayInstance(BRefType.class);
-<<<<<<< HEAD
             Arrays.fill(values, arrayType.getElementType().getZeroValue());
-=======
-            Arrays.fill(values, type.getZeroValue());
         } else if (type.getTag() == TypeTags.TUPLE_TAG) {
             BTupleType tupleType = (BTupleType) type;
             this.size = maxArraySize = tupleType.getTupleTypes().size();
             values = (BRefType[]) newArrayInstance(BRefType.class);
             AtomicInteger counter = new AtomicInteger(0);
             tupleType.getTupleTypes().forEach(memType -> values[counter.getAndIncrement()] = memType.getEmptyValue());
->>>>>>> 4c2ead8c
         } else {
             values = (BRefType[]) newArrayInstance(BRefType.class);
             Arrays.fill(values, type.getEmptyValue());
