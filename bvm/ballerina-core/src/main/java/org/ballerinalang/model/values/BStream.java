/*
 *  Copyright (c) 2018, WSO2 Inc. (http://www.wso2.org) All Rights Reserved.
 *
 *  WSO2 Inc. licenses this file to you under the Apache License,
 *  Version 2.0 (the "License"); you may not use this file except
 *  in compliance with the License.
 *  You may obtain a copy of the License at
 *
 *  http://www.apache.org/licenses/LICENSE-2.0
 *
 *  Unless required by applicable law or agreed to in writing,
 *  software distributed under the License is distributed on an
 *  "AS IS" BASIS, WITHOUT WARRANTIES OR CONDITIONS OF ANY
 *  KIND, either express or implied.  See the License for the
 *  specific language governing permissions and limitations
 *  under the License.
 */

package org.ballerinalang.model.values;


import io.ballerina.messaging.broker.core.BrokerException;
import io.ballerina.messaging.broker.core.Consumer;
import io.ballerina.messaging.broker.core.ContentChunk;
import io.ballerina.messaging.broker.core.Message;
import org.ballerinalang.bre.Context;
import org.ballerinalang.bre.bvm.StreamingRuntimeManager;
import org.ballerinalang.bre.bvm.WorkerContext;
import org.ballerinalang.model.types.BStreamType;
import org.ballerinalang.model.types.BStructType;
import org.ballerinalang.model.types.BType;
import org.ballerinalang.model.types.BTypes;
import org.ballerinalang.model.types.TypeTags;
import org.ballerinalang.model.util.JSONUtils;
import org.ballerinalang.util.BrokerUtils;
import org.ballerinalang.util.exceptions.BallerinaException;
import org.ballerinalang.util.program.BLangFunctions;
import org.wso2.siddhi.core.event.Event;
import org.wso2.siddhi.core.stream.input.InputHandler;
import org.wso2.siddhi.core.stream.output.StreamCallback;

import java.nio.charset.StandardCharsets;
import java.util.List;
import java.util.UUID;

/**
 * The {@code BStream} represents a stream in Ballerina.
 *
 * @since 0.964.0
 */
public class BStream implements BRefType<Object> {

    private static final String TOPIC_NAME_PREFIX = "TOPIC_NAME_";

    private BStructType constraintType;

    private String streamId = "";

    private List<InputHandler> inputHandlerList;

    /**
     * The name of the underlying broker topic representing the stream object.
     */
    private String topicName;

    public BStream(BType type, String name) {
        if (((BStreamType) type).getConstrainedType() == null) {
            throw new BallerinaException("A stream cannot be created without a constraint");
        }
        this.constraintType = (BStructType) ((BStreamType) type).getConstrainedType();
        this.topicName = TOPIC_NAME_PREFIX + ((BStreamType) type).getConstrainedType().getName().toUpperCase() + "_"
<<<<<<< HEAD
                + streamTopicId++;
=======
                        + name;
>>>>>>> 2fa6bd6a
    }

    @Override
    public String stringValue() {
        return "";
    }

    @Override
    public BType getType() {
        return BTypes.typeStream;
    }

    @Override
    public BValue copy() {
        return null;
    }

    @Override
    public Object value() {
        return null;
    }

    /**
     * Method to publish to a topic representing the stream in the broker.
     *
     * @param data the data to publish to the stream
     */
    public void publish(BStruct data) {

        if (inputHandlerList != null) {
            inputHandlerList = StreamingRuntimeManager.getInstance().getStreamSpecificInputHandlerList(streamId);
        }

        if (data.getType() != this.constraintType) {
            throw new BallerinaException("Incompatible Types: struct of type:" + data.getType().getName()
                    + " cannot be added to a stream of type:" + this.constraintType.getName());
        }
        BrokerUtils.publish(topicName, JSONUtils.convertStructToJSON(data).stringValue().getBytes());
    }

    /**
     * Method to register a subscription to the underlying topic representing the stream in the broker.
     *
     * @param context         the context object representing runtime state
     * @param functionPointer represents the funtion pointer reference for the function to be invoked on receiving
     *                        messages
     */
    public void subscribe(Context context, BFunctionPointer functionPointer) {
        String queueName = String.valueOf(System.currentTimeMillis());
        BrokerUtils.addSubscription(topicName, new StreamSubscriber(queueName, context, functionPointer));
    }

    public void subscribe(Context context, BStreamlet streamlet) {
        String queueName = String.valueOf(UUID.randomUUID());
        BrokerUtils.addSubscription(topicName, new InternalStreamSubscriber(topicName, queueName, context, streamlet));
    }

    public void addCallback(BStreamlet streamlet) {
        streamlet.getSiddhiAppRuntime().addCallback(topicName, new StreamCallback() {
            @Override
            public void receive(Event[] events) {
                int intVarIndex = -1;
                int floatVarIndex = -1;
                int boolVarIndex = -1;
                int stringVarIndex = -1;
                for (Event event : events) {
                    BStruct output = new BStruct(constraintType);
                    for (Object field : event.getData()) {
                        if (field instanceof Long) {
                            output.setIntField(++intVarIndex, (Long) field);
                        } else if (field instanceof Double) {
                            output.setFloatField(++floatVarIndex, (Double) field);
                        } else if (field instanceof Boolean) {
                            output.setBooleanField(++boolVarIndex, (Integer) field);
                        } else if (field instanceof String) {
                            output.setStringField(++stringVarIndex, (String) field);
                        }
                    }
                    publish(output);
                }
            }
        });
    }

    private class StreamSubscriber extends Consumer {

        final String queueName;
        final Context context;
        final BFunctionPointer functionPointer;

        StreamSubscriber(String queueName, Context context, BFunctionPointer functionPointer) {
            this.queueName = queueName;
            this.context = context;
            this.functionPointer = functionPointer;
        }

        @Override
        protected void send(Message message) throws BrokerException {
            byte[] bytes = new byte[0];
            for (ContentChunk chunk : message.getContentChunks()) {
                bytes = new byte[chunk.getBytes().readableBytes()];
                chunk.getBytes().getBytes(0, bytes);
            }
            BJSON json = new BJSON(new String(bytes, StandardCharsets.UTF_8));
//            BStruct data = JSONUtils.convertJSONToStruct(json, constraintType); TODO: replace with rebase
            BStruct data = JSONUtils.convertJSONToStruct(json, constraintType,
                    context.getProgramFile().getEntryPackage());
            BValue[] args = {data};
            Context workerContext = new WorkerContext(context.getProgramFile(), context);
            BLangFunctions.invokeFunction(context.getProgramFile(), functionPointer.value().getFunctionInfo(), args,
                    workerContext);
        }

        @Override
        public String getQueueName() {
            return queueName;
        }

        @Override
        protected void close() throws BrokerException {

        }

        @Override
        public boolean isExclusive() {
            return false;
        }

        @Override
        public boolean isReady() {
            return true;
        }
    }

    private class InternalStreamSubscriber extends Consumer {
        private final String topic;
        private final String queueName;
        private final Context context;
        private final BStreamlet streamlet;

        InternalStreamSubscriber(String topic, String queueName, Context context, BStreamlet streamlet) {
            this.topic = topic;
            this.queueName = queueName;
            this.context = context;
            this.streamlet = streamlet;
        }

        @Override
        protected void send(Message message) throws BrokerException {
            byte[] bytes = new byte[0];
            for (ContentChunk chunk : message.getContentChunks()) {
                bytes = new byte[chunk.getBytes().readableBytes()];
                chunk.getBytes().getBytes(0, bytes);
            }
            BJSON json = new BJSON(new String(bytes, StandardCharsets.UTF_8));
            BStruct data = JSONUtils.convertJSONToStruct(json, constraintType,
                    context.getProgramFile().getEntryPackage());
            Object[] event = createEvent(data);
            InputHandler handler = streamlet.getStreamSpecificInputHandlerMap().get(topic);
            try {
                handler.send(event);
            } catch (InterruptedException e) {
                throw new BallerinaException("Error while sending events to stream: " + topic + ": " + e.getMessage()
                        , e);
            }
        }

        private Object[] createEvent(BStruct data) {
            BStructType streamType = data.getType();
            int intValueIndex = -1;
            int floatValueIndex = -1;
            int stringValueIndex = -1;
            int boolValueIndex = -1;
            Object[] event = new Object[streamType.getStructFields().length];
            for (int index = 0; index < streamType.getStructFields().length; index++) {
                BStructType.StructField field = streamType.getStructFields()[index];
                switch (field.getFieldType().getTag()) {
                    case TypeTags.INT_TAG:
                        event[index] = data.getIntField(++intValueIndex);
                        break;
                    case TypeTags.FLOAT_TAG:
                        event[index] = data.getFloatField(++floatValueIndex);
                        break;
                    case TypeTags.BOOLEAN_TAG:
                        event[index] = data.getBooleanField(++boolValueIndex);
                        break;
                    case TypeTags.STRING_TAG:
                        event[index] = data.getStringField(++stringValueIndex);
                        break;
                    default:
                        throw new BallerinaException("Fields in streams do not support data types other than int, " +
                                "float, boolean and string");

                }
            }
            return event;
        }

        @Override
        public String getQueueName() {
            return queueName;
        }

        @Override
        protected void close() throws BrokerException {

        }

        @Override
        public boolean isExclusive() {
            return false;
        }

        @Override
        public boolean isReady() {
            return false;
        }
    }


}<|MERGE_RESOLUTION|>--- conflicted
+++ resolved
@@ -65,15 +65,11 @@
 
     public BStream(BType type, String name) {
         if (((BStreamType) type).getConstrainedType() == null) {
-            throw new BallerinaException("A stream cannot be created without a constraint");
+            throw  new BallerinaException("A stream cannot be created without a constraint");
         }
         this.constraintType = (BStructType) ((BStreamType) type).getConstrainedType();
         this.topicName = TOPIC_NAME_PREFIX + ((BStreamType) type).getConstrainedType().getName().toUpperCase() + "_"
-<<<<<<< HEAD
-                + streamTopicId++;
-=======
                         + name;
->>>>>>> 2fa6bd6a
     }
 
     @Override
@@ -102,11 +98,6 @@
      * @param data the data to publish to the stream
      */
     public void publish(BStruct data) {
-
-        if (inputHandlerList != null) {
-            inputHandlerList = StreamingRuntimeManager.getInstance().getStreamSpecificInputHandlerList(streamId);
-        }
-
         if (data.getType() != this.constraintType) {
             throw new BallerinaException("Incompatible Types: struct of type:" + data.getType().getName()
                     + " cannot be added to a stream of type:" + this.constraintType.getName());
