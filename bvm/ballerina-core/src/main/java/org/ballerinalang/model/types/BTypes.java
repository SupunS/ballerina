--- conflicted
+++ resolved
@@ -89,13 +89,10 @@
                 return typeNull;
             case TypeConstants.XML_ATTRIBUTES_TNAME:
                 return typeXMLAttributes;
-<<<<<<< HEAD
+            case TypeConstants.ERROR:
+                return typeError;
             case TypeConstants.ANYDATA_TNAME:
                 return typeAnydata;
-=======
-            case TypeConstants.ERROR:
-                return typeError;
->>>>>>> 87c9f5c8
             default:
                 throw new IllegalStateException("Unknown type name");
         }
