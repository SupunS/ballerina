--- conflicted
+++ resolved
@@ -17,12 +17,8 @@
  */
 package org.ballerinalang.model.values;
 
-<<<<<<< HEAD
+import org.ballerinalang.bre.bvm.VarLock;
 import org.ballerinalang.bre.vm.BVM;
-=======
-import org.ballerinalang.bre.bvm.CPU;
-import org.ballerinalang.bre.bvm.VarLock;
->>>>>>> cb2f0382
 import org.ballerinalang.model.types.BField;
 import org.ballerinalang.model.types.BJSONType;
 import org.ballerinalang.model.types.BMapType;
@@ -73,12 +69,8 @@
     private final Lock writeLock = lock.writeLock();
     private BType type = BTypes.typeMap;
     private HashMap<String, Object> nativeData = new HashMap<>();
-<<<<<<< HEAD
     private volatile BVM.FreezeStatus freezeStatus = new BVM.FreezeStatus(BVM.FreezeStatus.State.UNFROZEN);
-=======
     private ConcurrentHashMap<String, VarLock> lockMap = new ConcurrentHashMap();
-    private volatile CPU.FreezeStatus freezeStatus = new CPU.FreezeStatus(CPU.FreezeStatus.State.UNFROZEN);
->>>>>>> cb2f0382
 
     public BMap() {
         map =  new LinkedHashMap<>();
