--- conflicted
+++ resolved
@@ -21,18 +21,15 @@
 import org.ballerinalang.bre.bvm.CallableUnitCallback;
 
 /**
-<<<<<<< HEAD
- * Class represents native invokable constructs.
+ * Class represents native callable constructs.
  * Known constructs:
  * <ul>
  * <li>Native Functions</li>
  * <li>Native Actions</li>
  * </ul>
+ * 
  * @since 0.946.0
  *
-=======
- * This represents a native callable unit, i.e. functions/actions.
->>>>>>> fa8638ba
  */
 public interface NativeCallableUnit {
 
