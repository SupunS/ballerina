--- conflicted
+++ resolved
@@ -38,7 +38,7 @@
  * <li>processing instruction</li>
  * <li>sequence of above</li>
  * </ul>
- *
+ * 
  * @param <T> Type of the BXML
  *
  * @since 0.8.0
@@ -51,85 +51,82 @@
      * Start of a XML comment.
      */
     public static final String COMMENT_START = "<!--";
-
+    
     /**
      * End of a XML Comment.
      */
     public static final String COMMENT_END = "-->";
-
+    
     /**
      * Start of a XML processing instruction.
      */
     public static final String PI_START = "<?";
-
+    
     /**
      * End of a XML processing instruction.
      */
     public static final String PI_END = "?>";
 
-<<<<<<< HEAD
-=======
     protected volatile CPU.FreezeStatus freezeStatus = new CPU.FreezeStatus(CPU.FreezeStatus.State.UNFROZEN);
 
->>>>>>> 78b34678
     /**
      * Check whether the XML sequence is empty.
-     *
+     * 
      * @return Flag indicating whether the XML sequence is empty
      */
     public abstract BBoolean isEmpty();
-
+    
     /**
      * Check whether the XML sequence contains only a single element.
-     *
+     * 
      * @return Flag indicating whether the XML sequence contains only a single element
      */
     public abstract BBoolean isSingleton();
-
+    
     /**
      * Get the type of the XML as a {@link BString}. Type can be one of "element", "text", "comment" or "pi".
-     *
+     * 
      * @return Type of the XML as a {@link BString}
      */
     public abstract BString getItemType();
-
+    
     /**
      * Get the fully qualified name of the element as a {@link BString}.
-     *
+     * 
      * @return fully qualified name of the element as a {@link BString}.
      */
     public abstract BString getElementName();
-
+    
     /**
      * Get the text values in this XML.
-     *
+     * 
      * @return text values in this XML.
      */
     public abstract BString getTextValue();
-
+    
     /**
      * Get the value of a single attribute as a string.
-     *
+     * 
      * @param localName Local name of the attribute
      * @param namespace Namespace of the attribute
      * @return Value of the attribute
      */
     public abstract String getAttribute(String localName, String namespace);
-
+    
     /**
      * Get the value of a single attribute as a string.
-     *
+     * 
      * @param localName Local name of the attribute
      * @param namespace Namespace of the attribute
      * @param prefix    Prefix of the namespace
      * @return Value of the attribute
      */
     public abstract String getAttribute(String localName, String namespace, String prefix);
-
+    
     /**
      * Set the value of a single attribute. If the attribute already exsists, then the value will be updated.
      * Otherwise a new attribute will be added.
-     *
+     * 
      * @param namespace Namespace of the attribute
      * @param prefix Namespace prefix of the attribute
      * @param localName Local name of the attribute
@@ -139,28 +136,28 @@
 
     /**
      * Get attributes as a {@link BMap}.
-     *
+     * 
      * @return Attributes as a {@link BMap}
      */
     public abstract BMap<?, ?> getAttributesMap();
 
     /**
      * Set the attributes of the XML{@link BMap}.
-     *
+     * 
      * @param attributes Attributes to be set.
      */
     public abstract void setAttributes(BMap<String, ?> attributes);
 
     /**
      * Get all the elements-type items, in the given sequence.
-     *
+     * 
      * @return All the elements-type items, in the given sequence
      */
     public abstract BXML<?> elements();
 
     /**
      * Get all the elements-type items in the given sequence, that matches a given qualified name.
-     *
+     * 
      * @param qname qualified name of the element
      * @return All the elements-type items, that matches a given qualified name, from the this sequence.
      */
@@ -168,16 +165,16 @@
 
     /**
      * Selects and concatenate all the children sequences of the elements in this sequence.
-     *
+     * 
      * @return All the children sequences of the elements in this sequence
      */
     public abstract BXML<?> children();
 
     /**
-     * Selects and concatenate all the children sequences that matches the given qualified name,
+     * Selects and concatenate all the children sequences that matches the given qualified name, 
      * in all the element-type items in this sequence. Only the children will be selected, but not
      * the nested children.
-     *
+     * 
      * @param qname qualified name of the children to filter
      * @return All the children that matches the given qualified name, as a sequence
      */
@@ -185,15 +182,15 @@
 
     /**
      * Set the children of this XML. Any existing children will be removed.
-     *
-     * @param seq XML Sequence to be set as the children
+     * 
+     * @param seq XML Sequence to be set as the children 
      */
     public abstract void setChildren(BXML<?> seq);
 
     /**
      * Add a XMl sequence to this XML as children.
-     *
-     * @param seq XML Sequence to be added as the children
+     * 
+     * @param seq XML Sequence to be added as the children 
      */
     public abstract void addChildren(BXML<?> seq);
 
@@ -206,7 +203,7 @@
 
     /**
      * Get the type of the XML.
-     *
+     * 
      * @return Type of the XML
      */
     public abstract XMLNodeType getNodeType();
@@ -218,7 +215,7 @@
 
     /**
      * Slice and return a subsequence of the given XML sequence.
-     *
+     * 
      * @param startIndex To slice
      * @param endIndex To slice
      * @return sliced sequence
@@ -228,7 +225,7 @@
     /**
      * Searches in children recursively for elements matching the name and returns a sequence containing them all.
      * Does not search within a matched result.
-     *
+     * 
      * @param qname Qualified name of the descendants to filter
      * @return All the descendants that matches the given qualified name, as a sequence
      */
@@ -236,7 +233,7 @@
 
     /**
      * Get an item from the XML sequence, at the given index.
-     *
+     * 
      * @param index Index of the item to retrieve
      * @return Item at the given index in the sequence
      */
@@ -244,7 +241,7 @@
 
     /**
      * Get the length of this XML sequence.
-     *
+     * 
      * @return length of this XML sequence.
      */
     public abstract int length();
@@ -276,7 +273,7 @@
     }
 
     // private methods
-
+    
     protected static void handleXmlException(String message, Throwable t) {
         // Here local message of the cause is logged whenever possible, to avoid java class being logged
         // along with the error message.
@@ -311,7 +308,7 @@
 
     /**
      * Recursively traverse and add the descendant with the given name to the descendants list.
-     *
+     * 
      * @param descendants List to add descendants
      * @param currentElement Current node
      * @param qname Qualified name of the descendants to search
@@ -333,14 +330,14 @@
 
     /**
      * Remove an attribute from the XML.
-     *
+     * 
      * @param qname Qualified name of the attribute
      */
     public abstract void removeAttribute(String qname);
 
     /**
      * Remove children matching the given name from an XML.
-     *
+     * 
      * @param qname Namespace qualified name of the children to be removed.
      */
     public abstract void removeChildren(String qname);
