/*
*  Copyright (c) 2017, WSO2 Inc. (http://www.wso2.org) All Rights Reserved.
*
*  WSO2 Inc. licenses this file to you under the Apache License,
*  Version 2.0 (the "License"); you may not use this file except
*  in compliance with the License.
*  You may obtain a copy of the License at
*
*    http://www.apache.org/licenses/LICENSE-2.0
*
*  Unless required by applicable law or agreed to in writing,
*  software distributed under the License is distributed on an
*  "AS IS" BASIS, WITHOUT WARRANTIES OR CONDITIONS OF ANY
*  KIND, either express or implied.  See the License for the
*  specific language governing permissions and limitations
*  under the License.
*/
package org.ballerinalang.connector.impl;

import org.ballerinalang.bre.bvm.CallableUnitCallback;
import org.ballerinalang.bre.bvm.WorkerExecutionContext;
import org.ballerinalang.connector.api.BallerinaConnectorException;
import org.ballerinalang.connector.api.Resource;
import org.ballerinalang.model.values.BValue;
import org.ballerinalang.runtime.Constants;
import org.ballerinalang.util.codegen.ResourceInfo;
import org.ballerinalang.util.program.BLangFunctions;
import org.ballerinalang.util.program.BLangVMUtils;
import org.ballerinalang.util.transactions.LocalTransactionInfo;

import java.util.Map;

/**
 * {@code ResourceExecutor} This provides the implementation to execute resources within Ballerina.
 *
 * @since 0.94
 */
public class ResourceExecutor {

    /**
     * This method will execute the resource, given required details.
     * And it will use the callback to notify interested parties about the
     * outcome of the execution.
     *
     * @param resource to be executed.
     * @param responseCallback to notify.
     * @param properties to be passed to context.
     * @param bValues for parameters.
     */
    public static void execute(Resource resource, CallableUnitCallback responseCallback,
                               Map<String, Object> properties, BValue... bValues) throws BallerinaConnectorException {
        if (resource == null || responseCallback == null) {
            throw new BallerinaConnectorException("invalid arguments provided");
        }
<<<<<<< HEAD
        ResourceInfo resourceInfo = ((ResourceImpl) resource).getResourceInfo();
        ServiceInfo serviceInfo = resourceInfo.getServiceInfo();
        // Invoke VM.
        PackageInfo packageInfo = serviceInfo.getPackageInfo();
        ProgramFile programFile = packageInfo.getProgramFile();

        Context context = new Context(programFile);
        context.setServiceInfo(serviceInfo);
        context.setConnectorFuture(connectorFuture);

        //TODO remove this with a proper way
=======
        ResourceInfo resourceInfo = ((BResource) resource).getResourceInfo();
        WorkerExecutionContext context = new WorkerExecutionContext(resourceInfo.getPackageInfo().getProgramFile());
>>>>>>> 4a0c86df
        if (properties != null) {
            context.globalProps.putAll(properties);
            if (properties.get(Constants.GLOBAL_TRANSACTION_ID) != null) {
                context.setLocalTransactionInfo(new LocalTransactionInfo(
                        properties.get(Constants.GLOBAL_TRANSACTION_ID).toString(),
                        properties.get(Constants.TRANSACTION_URL).toString(), "2pc"));
            }
        }
        BLangVMUtils.setServiceInfo(context, resourceInfo.getServiceInfo());
        BLangFunctions.invokeCallable(resourceInfo, context, bValues, responseCallback);
    }
}<|MERGE_RESOLUTION|>--- conflicted
+++ resolved
@@ -52,22 +52,8 @@
         if (resource == null || responseCallback == null) {
             throw new BallerinaConnectorException("invalid arguments provided");
         }
-<<<<<<< HEAD
-        ResourceInfo resourceInfo = ((ResourceImpl) resource).getResourceInfo();
-        ServiceInfo serviceInfo = resourceInfo.getServiceInfo();
-        // Invoke VM.
-        PackageInfo packageInfo = serviceInfo.getPackageInfo();
-        ProgramFile programFile = packageInfo.getProgramFile();
-
-        Context context = new Context(programFile);
-        context.setServiceInfo(serviceInfo);
-        context.setConnectorFuture(connectorFuture);
-
-        //TODO remove this with a proper way
-=======
-        ResourceInfo resourceInfo = ((BResource) resource).getResourceInfo();
+        ResourceInfo resourceInfo = resource.getResourceInfo();
         WorkerExecutionContext context = new WorkerExecutionContext(resourceInfo.getPackageInfo().getProgramFile());
->>>>>>> 4a0c86df
         if (properties != null) {
             context.globalProps.putAll(properties);
             if (properties.get(Constants.GLOBAL_TRANSACTION_ID) != null) {
