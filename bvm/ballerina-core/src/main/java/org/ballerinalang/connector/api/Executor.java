/*
 *  Copyright (c) 2017, WSO2 Inc. (http://www.wso2.org) All Rights Reserved.
 *
 *  WSO2 Inc. licenses this file to you under the Apache License,
 *  Version 2.0 (the "License"); you may not use this file except
 *  in compliance with the License.
 *  You may obtain a copy of the License at
 *
 *    http://www.apache.org/licenses/LICENSE-2.0
 *
 *  Unless required by applicable law or agreed to in writing,
 *  software distributed under the License is distributed on an
 *  "AS IS" BASIS, WITHOUT WARRANTIES OR CONDITIONS OF ANY
 *  KIND, either express or implied.  See the License for the
 *  specific language governing permissions and limitations
 *  under the License.
 */
package org.ballerinalang.connector.api;

import org.ballerinalang.bre.bvm.BVMExecutor;
import org.ballerinalang.bre.bvm.CallableUnitCallback;
import org.ballerinalang.bre.old.WorkerExecutionContext;
import org.ballerinalang.model.values.BValue;
import org.ballerinalang.util.codegen.FunctionInfo;
import org.ballerinalang.util.observability.ObserverContext;

import java.util.ArrayList;
import java.util.Arrays;
import java.util.List;
import java.util.Map;

/**
 * {@code Executor} Is the entry point from server connector side to ballerina side.
 * After doing the dispatching and finding the resource, server connector implementations can use
 * this API to invoke Ballerina engine.
 *
 * @since 0.94
 */
public class Executor {

    /**
     * This method will execute Ballerina resource in non-blocking manner.
     * It will use Ballerina worker-pool for the execution and will return the
     * connector thread immediately.
     *
     * @param resource         to be executed.
     * @param responseCallback to be executed when execution completes.
     * @param properties       to be passed to context.
     * @param observerContext  for the resource invocation.
     * @param values           required for the resource.
     */
    public static void submit(Resource resource, CallableUnitCallback responseCallback, Map<String, Object> properties,
                              ObserverContext observerContext, BValue... values)
            throws BallerinaConnectorException {
        if (resource == null || responseCallback == null) {
            throw new BallerinaConnectorException("invalid arguments provided");
        }
<<<<<<< HEAD

        List<BValue> args = new ArrayList<>();
        args.add(resource.getService().getBValue());
        args.addAll(Arrays.asList(values));

        FunctionInfo resourceInfo = resource.getResourceInfo();
        BVMExecutor.executeResource(resourceInfo.getPackageInfo().getProgramFile(), resourceInfo, responseCallback,
                                    properties, observerContext, resource.getService().getServiceInfo(),
                                    args.toArray(new BValue[0]));
=======
        List<BValue> args = new ArrayList<>();
        args.add(resource.getService().getBValue());
        args.addAll(Arrays.asList(values));
        FunctionInfo resourceInfo = resource.getResourceInfo();
        BVMExecutor.executeResource(resourceInfo.getPackageInfo().getProgramFile(),
                resourceInfo, responseCallback, properties, observerContext,
                resource.getService().getServiceInfo(), args.toArray(new BValue[0]));
>>>>>>> 3b96f4d6


//        WorkerExecutionContext context = new WorkerExecutionContext(resource.getResourceInfo().getPackageInfo()
//                .getProgramFile());
//        ResourceExecutor.execute(resource, responseCallback, properties, observerContext, context, values);
    }

<<<<<<< HEAD
=======
    /**
     * This method will execute Ballerina resource in non-blocking manner.
     * It will use Ballerina worker-pool for the execution and will return the
     * connector thread immediately.
     *
     * @param resource         to be executed.
     * @param responseCallback to be executed when execution completes.
     * @param properties       to be passed to context.
     * @param observerContext  for the resource invocation.
     * @param context          of the resource execution.
     * @param values           required for the resource.
     */
    public static void submit(Resource resource, CallableUnitCallback responseCallback, Map<String, Object> properties,
                              ObserverContext observerContext, WorkerExecutionContext context, BValue... values)
            throws BallerinaConnectorException {
        if (resource == null || responseCallback == null) {
            throw new BallerinaConnectorException("invalid arguments provided");
        }
        List<BValue> args = new ArrayList<>();
        args.add(resource.getService().getBValue());
        args.addAll(Arrays.asList(values));
        FunctionInfo resourceInfo = resource.getResourceInfo();
        BVMExecutor.executeResource(resourceInfo.getPackageInfo().getProgramFile(),
                resourceInfo, responseCallback, properties, observerContext,
                resource.getService().getServiceInfo(), args.toArray(new BValue[0]));
//        ResourceExecutor.execute(resource, responseCallback, properties, observerContext, context, values);
    }

>>>>>>> 3b96f4d6
}<|MERGE_RESOLUTION|>--- conflicted
+++ resolved
@@ -55,17 +55,6 @@
         if (resource == null || responseCallback == null) {
             throw new BallerinaConnectorException("invalid arguments provided");
         }
-<<<<<<< HEAD
-
-        List<BValue> args = new ArrayList<>();
-        args.add(resource.getService().getBValue());
-        args.addAll(Arrays.asList(values));
-
-        FunctionInfo resourceInfo = resource.getResourceInfo();
-        BVMExecutor.executeResource(resourceInfo.getPackageInfo().getProgramFile(), resourceInfo, responseCallback,
-                                    properties, observerContext, resource.getService().getServiceInfo(),
-                                    args.toArray(new BValue[0]));
-=======
         List<BValue> args = new ArrayList<>();
         args.add(resource.getService().getBValue());
         args.addAll(Arrays.asList(values));
@@ -73,7 +62,6 @@
         BVMExecutor.executeResource(resourceInfo.getPackageInfo().getProgramFile(),
                 resourceInfo, responseCallback, properties, observerContext,
                 resource.getService().getServiceInfo(), args.toArray(new BValue[0]));
->>>>>>> 3b96f4d6
 
 
 //        WorkerExecutionContext context = new WorkerExecutionContext(resource.getResourceInfo().getPackageInfo()
@@ -81,8 +69,6 @@
 //        ResourceExecutor.execute(resource, responseCallback, properties, observerContext, context, values);
     }
 
-<<<<<<< HEAD
-=======
     /**
      * This method will execute Ballerina resource in non-blocking manner.
      * It will use Ballerina worker-pool for the execution and will return the
@@ -111,5 +97,4 @@
 //        ResourceExecutor.execute(resource, responseCallback, properties, observerContext, context, values);
     }
 
->>>>>>> 3b96f4d6
 }