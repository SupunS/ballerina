/*
*  Copyright (c) 2017, WSO2 Inc. (http://www.wso2.org) All Rights Reserved.
*
*  WSO2 Inc. licenses this file to you under the Apache License,
*  Version 2.0 (the "License"); you may not use this file except
*  in compliance with the License.
*  You may obtain a copy of the License at
*
*    http://www.apache.org/licenses/LICENSE-2.0
*
*  Unless required by applicable law or agreed to in writing,
*  software distributed under the License is distributed on an
*  "AS IS" BASIS, WITHOUT WARRANTIES OR CONDITIONS OF ANY
*  KIND, either express or implied.  See the License for the
*  specific language governing permissions and limitations
*  under the License.
*/
package org.ballerinalang.connector.api;

import org.ballerinalang.bre.bvm.CallableUnitCallback;
import org.ballerinalang.connector.impl.ResourceExecutor;
import org.ballerinalang.model.values.BValue;
<<<<<<< HEAD
import org.ballerinalang.runtime.threadpool.BallerinaWorkerThread;
import org.ballerinalang.runtime.threadpool.ThreadPoolFactory;
import org.ballerinalang.util.tracer.BTracer;
=======
>>>>>>> 7f2dd240

import java.util.Map;

/**
 * {@code Executor} Is the entry point from server connector side to ballerina side.
 * After doing the dispatching and finding the resource, server connector implementations can use
 * this API to invoke Ballerina engine.
 *
 * @since 0.94
 */
public class Executor {

    /**
<<<<<<< HEAD
     * This method will execute Ballerina resource in blocking manner.
     * So connector thread will have to wait until execution finishes.
     *
     * @param resource   to be executed.
     * @param properties to be passed to context.
     * @param values     required for the resource.
     * @return future object to listen to events if any.
     */
    public static ConnectorFuture execute(Resource resource, Map<String, Object> properties,
                                          BTracer bTracer, BValue... values) {
        BServerConnectorFuture connectorFuture = new BServerConnectorFuture();
        ResourceExecutor.execute(resource, connectorFuture, properties, bTracer, values);
        return connectorFuture;
    }

    /**
=======
>>>>>>> 7f2dd240
     * This method will execute Ballerina resource in non-blocking manner.
     * It will use Ballerina worker-pool for the execution and will return the
     * connector thread immediately.
     *
     * @param resource   to be executed.
     * @param properties to be passed to context.
<<<<<<< HEAD
     * @param values     required for the resource.
     * @return future object to listen to events if any.
     */
    public static ConnectorFuture submit(Resource resource, Map<String, Object> properties,
                                         BTracer bTracer, BValue... values) {
        BServerConnectorFuture connectorFuture = new BServerConnectorFuture();
        ThreadPoolFactory.getInstance().getExecutor().
                execute(new BallerinaWorkerThread(resource, connectorFuture, properties, bTracer, values));
        return connectorFuture;
=======
     * @param values    required for the resource.
     */
    public static void submit(Resource resource, CallableUnitCallback responseCallback, Map<String, Object> properties,
                              BValue... values) throws BallerinaConnectorException {
        ResourceExecutor.execute(resource, responseCallback, properties, values);
>>>>>>> 7f2dd240
    }

}<|MERGE_RESOLUTION|>--- conflicted
+++ resolved
@@ -1,31 +1,26 @@
 /*
-*  Copyright (c) 2017, WSO2 Inc. (http://www.wso2.org) All Rights Reserved.
-*
-*  WSO2 Inc. licenses this file to you under the Apache License,
-*  Version 2.0 (the "License"); you may not use this file except
-*  in compliance with the License.
-*  You may obtain a copy of the License at
-*
-*    http://www.apache.org/licenses/LICENSE-2.0
-*
-*  Unless required by applicable law or agreed to in writing,
-*  software distributed under the License is distributed on an
-*  "AS IS" BASIS, WITHOUT WARRANTIES OR CONDITIONS OF ANY
-*  KIND, either express or implied.  See the License for the
-*  specific language governing permissions and limitations
-*  under the License.
-*/
+ *  Copyright (c) 2017, WSO2 Inc. (http://www.wso2.org) All Rights Reserved.
+ *
+ *  WSO2 Inc. licenses this file to you under the Apache License,
+ *  Version 2.0 (the "License"); you may not use this file except
+ *  in compliance with the License.
+ *  You may obtain a copy of the License at
+ *
+ *    http://www.apache.org/licenses/LICENSE-2.0
+ *
+ *  Unless required by applicable law or agreed to in writing,
+ *  software distributed under the License is distributed on an
+ *  "AS IS" BASIS, WITHOUT WARRANTIES OR CONDITIONS OF ANY
+ *  KIND, either express or implied.  See the License for the
+ *  specific language governing permissions and limitations
+ *  under the License.
+ */
 package org.ballerinalang.connector.api;
 
 import org.ballerinalang.bre.bvm.CallableUnitCallback;
 import org.ballerinalang.connector.impl.ResourceExecutor;
 import org.ballerinalang.model.values.BValue;
-<<<<<<< HEAD
-import org.ballerinalang.runtime.threadpool.BallerinaWorkerThread;
-import org.ballerinalang.runtime.threadpool.ThreadPoolFactory;
 import org.ballerinalang.util.tracer.BTracer;
-=======
->>>>>>> 7f2dd240
 
 import java.util.Map;
 
@@ -39,48 +34,18 @@
 public class Executor {
 
     /**
-<<<<<<< HEAD
-     * This method will execute Ballerina resource in blocking manner.
-     * So connector thread will have to wait until execution finishes.
-     *
-     * @param resource   to be executed.
-     * @param properties to be passed to context.
-     * @param values     required for the resource.
-     * @return future object to listen to events if any.
-     */
-    public static ConnectorFuture execute(Resource resource, Map<String, Object> properties,
-                                          BTracer bTracer, BValue... values) {
-        BServerConnectorFuture connectorFuture = new BServerConnectorFuture();
-        ResourceExecutor.execute(resource, connectorFuture, properties, bTracer, values);
-        return connectorFuture;
-    }
-
-    /**
-=======
->>>>>>> 7f2dd240
      * This method will execute Ballerina resource in non-blocking manner.
      * It will use Ballerina worker-pool for the execution and will return the
      * connector thread immediately.
      *
      * @param resource   to be executed.
      * @param properties to be passed to context.
-<<<<<<< HEAD
      * @param values     required for the resource.
-     * @return future object to listen to events if any.
-     */
-    public static ConnectorFuture submit(Resource resource, Map<String, Object> properties,
-                                         BTracer bTracer, BValue... values) {
-        BServerConnectorFuture connectorFuture = new BServerConnectorFuture();
-        ThreadPoolFactory.getInstance().getExecutor().
-                execute(new BallerinaWorkerThread(resource, connectorFuture, properties, bTracer, values));
-        return connectorFuture;
-=======
-     * @param values    required for the resource.
      */
     public static void submit(Resource resource, CallableUnitCallback responseCallback, Map<String, Object> properties,
-                              BValue... values) throws BallerinaConnectorException {
-        ResourceExecutor.execute(resource, responseCallback, properties, values);
->>>>>>> 7f2dd240
+                              BTracer bTracer, BValue... values) throws BallerinaConnectorException {
+        ResourceExecutor.execute(resource, responseCallback, properties, bTracer, values);
     }
 
+
 }