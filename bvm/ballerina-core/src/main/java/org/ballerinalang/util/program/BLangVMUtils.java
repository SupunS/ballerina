--- conflicted
+++ resolved
@@ -35,12 +35,8 @@
 import org.ballerinalang.util.codegen.ServiceInfo;
 import org.ballerinalang.util.codegen.WorkerInfo;
 import org.ballerinalang.util.codegen.attributes.CodeAttributeInfo;
-<<<<<<< HEAD
-import org.ballerinalang.util.codegen.attributes.LocalVariableAttributeInfo;
 import org.ballerinalang.util.tracer.BTracer;
 import org.ballerinalang.util.tracer.TraceUtil;
-=======
->>>>>>> 5c64be19
 import org.ballerinalang.util.transactions.LocalTransactionInfo;
 
 import java.io.PrintStream;
@@ -65,23 +61,23 @@
             BType paramType = paramTypes[i];
             int argReg = argRegs[i];
             switch (paramType.getTag()) {
-                case TypeTags.INT_TAG:
-                    callee.longRegs[++longRegIndex] = caller.longRegs[argReg];
-                    break;
-                case TypeTags.FLOAT_TAG:
-                    callee.doubleRegs[++doubleRegIndex] = caller.doubleRegs[argReg];
-                    break;
-                case TypeTags.STRING_TAG:
-                    callee.stringRegs[++stringRegIndex] = caller.stringRegs[argReg];
-                    break;
-                case TypeTags.BOOLEAN_TAG:
-                    callee.intRegs[++booleanRegIndex] = caller.intRegs[argReg];
-                    break;
-                case TypeTags.BLOB_TAG:
-                    callee.byteRegs[++blobRegIndex] = caller.byteRegs[argReg];
-                    break;
-                default:
-                    callee.refRegs[++refRegIndex] = caller.refRegs[argReg];
+            case TypeTags.INT_TAG:
+                callee.longRegs[++longRegIndex] = caller.longRegs[argReg];
+                break;
+            case TypeTags.FLOAT_TAG:
+                callee.doubleRegs[++doubleRegIndex] = caller.doubleRegs[argReg];
+                break;
+            case TypeTags.STRING_TAG:
+                callee.stringRegs[++stringRegIndex] = caller.stringRegs[argReg];
+                break;
+            case TypeTags.BOOLEAN_TAG:
+                callee.intRegs[++booleanRegIndex] = caller.intRegs[argReg];
+                break;
+            case TypeTags.BLOB_TAG:
+                callee.byteRegs[++blobRegIndex] = caller.byteRegs[argReg];
+                break;
+            default:
+                callee.refRegs[++refRegIndex] = caller.refRegs[argReg];
             }
         }
     }
@@ -120,7 +116,7 @@
     }
 
     public static WorkerData createWorkerDataForLocal(WorkerInfo workerInfo, WorkerExecutionContext parentCtx,
-                                                      int[] argRegs, BType[] paramTypes) {
+            int[] argRegs, BType[] paramTypes) {
         WorkerData wd = createWorkerData(workerInfo);
         BLangVMUtils.copyArgValues(parentCtx.workerLocal, wd, argRegs, paramTypes);
         return wd;
@@ -154,74 +150,74 @@
             int callersRetRegIndex = regIndexes[i];
             BType retType = types[i];
             switch (retType.getTag()) {
-                case TypeTags.INT_TAG:
-                    if (vals[i] == null) {
-                        data.longRegs[callersRetRegIndex] = 0;
-                        break;
-                    }
-                    data.longRegs[callersRetRegIndex] = ((BInteger) vals[i]).intValue();
-                    break;
-                case TypeTags.FLOAT_TAG:
-                    if (vals[i] == null) {
-                        data.doubleRegs[callersRetRegIndex] = 0;
-                        break;
-                    }
-                    data.doubleRegs[callersRetRegIndex] = ((BFloat) vals[i]).floatValue();
-                    break;
-                case TypeTags.STRING_TAG:
-                    if (vals[i] == null) {
-                        data.stringRegs[callersRetRegIndex] = BLangConstants.STRING_NULL_VALUE;
-                        break;
-                    }
-                    data.stringRegs[callersRetRegIndex] = vals[i].stringValue();
-                    break;
-                case TypeTags.BOOLEAN_TAG:
-                    if (vals[i] == null) {
-                        data.intRegs[callersRetRegIndex] = 0;
-                        break;
-                    }
-                    data.intRegs[callersRetRegIndex] = ((BBoolean) vals[i]).booleanValue() ? 1 : 0;
-                    break;
-                case TypeTags.BLOB_TAG:
-                    if (vals[i] == null) {
-                        data.byteRegs[callersRetRegIndex] = new byte[0];
-                        break;
-                    }
-                    data.byteRegs[callersRetRegIndex] = ((BBlob) vals[i]).blobValue();
-                    break;
-                default:
-                    data.refRegs[callersRetRegIndex] = (BRefType) vals[i];
-            }
-        }
-    }
-
-    public static BValue[] populateReturnData(WorkerExecutionContext ctx, CallableUnitInfo callableUnitInfo,
-                                              int[] retRegs) {
+            case TypeTags.INT_TAG:
+                if (vals[i] == null) {
+                    data.longRegs[callersRetRegIndex] = 0;
+                    break;
+                }
+                data.longRegs[callersRetRegIndex] = ((BInteger) vals[i]).intValue();
+                break;
+            case TypeTags.FLOAT_TAG:
+                if (vals[i] == null) {
+                    data.doubleRegs[callersRetRegIndex] = 0;
+                    break;
+                }
+                data.doubleRegs[callersRetRegIndex] = ((BFloat) vals[i]).floatValue();
+                break;
+            case TypeTags.STRING_TAG:
+                if (vals[i] == null) {
+                    data.stringRegs[callersRetRegIndex] = BLangConstants.STRING_NULL_VALUE;
+                    break;
+                }
+                data.stringRegs[callersRetRegIndex] = vals[i].stringValue();
+                break;
+            case TypeTags.BOOLEAN_TAG:
+                if (vals[i] == null) {
+                    data.intRegs[callersRetRegIndex] = 0;
+                    break;
+                }
+                data.intRegs[callersRetRegIndex] = ((BBoolean) vals[i]).booleanValue() ? 1 : 0;
+                break;
+            case TypeTags.BLOB_TAG:
+                if (vals[i] == null) {
+                    data.byteRegs[callersRetRegIndex] = new byte[0];
+                    break;
+                }
+                data.byteRegs[callersRetRegIndex] = ((BBlob) vals[i]).blobValue();
+                break;
+            default:
+                data.refRegs[callersRetRegIndex] = (BRefType) vals[i];
+            }
+        }
+    }
+    
+    public static BValue[] populateReturnData(WorkerExecutionContext ctx, CallableUnitInfo callableUnitInfo, 
+            int[] retRegs) {
         WorkerData data = ctx.workerLocal;
         BType[] retTypes = callableUnitInfo.getRetParamTypes();
         BValue[] returnValues = new BValue[retTypes.length];
         for (int i = 0; i < returnValues.length; i++) {
             BType retType = retTypes[i];
             switch (retType.getTag()) {
-                case TypeTags.INT_TAG:
-                    returnValues[i] = new BInteger(data.longRegs[retRegs[i]]);
-                    break;
-                case TypeTags.FLOAT_TAG:
-                    returnValues[i] = new BFloat(data.doubleRegs[retRegs[i]]);
-                    break;
-                case TypeTags.STRING_TAG:
-                    returnValues[i] = new BString(data.stringRegs[retRegs[i]]);
-                    break;
-                case TypeTags.BOOLEAN_TAG:
-                    boolean boolValue = data.intRegs[retRegs[i]] == 1;
-                    returnValues[i] = new BBoolean(boolValue);
-                    break;
-                case TypeTags.BLOB_TAG:
-                    returnValues[i] = new BBlob(data.byteRegs[retRegs[i]]);
-                    break;
-                default:
-                    returnValues[i] = data.refRegs[retRegs[i]];
-                    break;
+            case TypeTags.INT_TAG:
+                returnValues[i] = new BInteger(data.longRegs[retRegs[i]]);
+                break;
+            case TypeTags.FLOAT_TAG:
+                returnValues[i] = new BFloat(data.doubleRegs[retRegs[i]]);
+                break;
+            case TypeTags.STRING_TAG:
+                returnValues[i] = new BString(data.stringRegs[retRegs[i]]);
+                break;
+            case TypeTags.BOOLEAN_TAG:
+                boolean boolValue = data.intRegs[retRegs[i]] == 1;
+                returnValues[i] = new BBoolean(boolValue);
+                break;
+            case TypeTags.BLOB_TAG:
+                returnValues[i] = new BBlob(data.byteRegs[retRegs[i]]);
+                break;
+            default:
+                returnValues[i] = data.refRegs[retRegs[i]];
+                break;
             }
         }
         return returnValues;
@@ -233,37 +229,37 @@
         for (int i = 0; i < result.length; i++) {
             BType retType = retTypes[i];
             switch (retType.getTag()) {
-                case TypeTags.INT_TAG:
-                    result[i] += paramWDI.longRegCount;
-                    break;
-                case TypeTags.FLOAT_TAG:
-                    result[i] += paramWDI.doubleRegCount;
-                    break;
-                case TypeTags.STRING_TAG:
-                    result[i] += paramWDI.stringRegCount;
-                    break;
-                case TypeTags.BOOLEAN_TAG:
-                    result[i] += paramWDI.intRegCount;
-                    break;
-                case TypeTags.BLOB_TAG:
-                    result[i] += paramWDI.byteRegCount;
-                    break;
-                default:
-                    result[i] += paramWDI.refRegCount;
-                    break;
+            case TypeTags.INT_TAG:
+                result[i] += paramWDI.longRegCount;
+                break;
+            case TypeTags.FLOAT_TAG:
+                result[i] += paramWDI.doubleRegCount;
+                break;
+            case TypeTags.STRING_TAG:
+                result[i] += paramWDI.stringRegCount;
+                break;
+            case TypeTags.BOOLEAN_TAG:
+                result[i] += paramWDI.intRegCount;
+                break;
+            case TypeTags.BLOB_TAG:
+                result[i] += paramWDI.byteRegCount;
+                break;
+            default:
+                result[i] += paramWDI.refRegCount;
+                break;
             }
         }
         return result;
     }
-
+    
     @SuppressWarnings("rawtypes")
-    public static int[][] populateArgAndReturnData(WorkerExecutionContext ctx,
-                                                   CallableUnitInfo callableUnitInfo, BValue[] args) {
+    public static int[][] populateArgAndReturnData(WorkerExecutionContext ctx, 
+            CallableUnitInfo callableUnitInfo, BValue[] args) {
         WorkerDataIndex wdi1 = callableUnitInfo.paramWorkerIndex;
         WorkerDataIndex wdi2 = callableUnitInfo.retWorkerIndex;
         WorkerData local = createWorkerData(wdi1, wdi2);
         BType[] types = callableUnitInfo.getParamTypes();
-        int longParamCount = 0, doubleParamCount = 0, stringParamCount = 0, intParamCount = 0,
+        int longParamCount = 0, doubleParamCount = 0, stringParamCount = 0, intParamCount = 0, 
                 byteParamCount = 0, refParamCount = 0;
         for (int i = 0; i < types.length; i++) {
             switch (types[i].getTag()) {
@@ -294,10 +290,10 @@
             }
         }
         ctx.workerLocal = local;
-        return new int[][]{wdi1.retRegs, BLangVMUtils.createReturnRegValues(
-                wdi1, wdi2, callableUnitInfo.getRetParamTypes())};
-    }
-
+        return new int[][] { wdi1.retRegs, BLangVMUtils.createReturnRegValues(
+                wdi1, wdi2, callableUnitInfo.getRetParamTypes()) };
+    }
+    
     public static WorkerData createWorkerData(WorkerDataIndex wdi) {
         WorkerData wd = new WorkerData();
         wd.longRegs = new long[wdi.longRegCount];
@@ -308,7 +304,7 @@
         wd.refRegs = new BRefType[wdi.refRegCount];
         return wd;
     }
-
+    
     private static WorkerData createWorkerData(WorkerDataIndex wdi1, WorkerDataIndex wdi2) {
         WorkerData wd = new WorkerData();
         wd.longRegs = new long[wdi1.longRegCount + wdi2.longRegCount];
@@ -319,45 +315,9 @@
         wd.refRegs = new BRefType[wdi1.refRegCount + wdi2.refRegCount];
         return wd;
     }
-<<<<<<< HEAD
-
-    public static void processUnresolvedAnnAttrValues(ProgramFile programFile) {
-        programFile.getUnresolvedAnnAttrValues().forEach(entry -> {
-            PackageInfo packageInfo = programFile.getPackageInfo(entry.getConstPkg());
-            LocalVariableAttributeInfo localVariableAttributeInfo = (LocalVariableAttributeInfo) packageInfo
-                    .getAttributeInfo(AttributeInfo.Kind.LOCAL_VARIABLES_ATTRIBUTE);
-
-            LocalVariableInfo localVariableInfo = localVariableAttributeInfo.getLocalVarialbeDetails(
-                    entry.getConstName());
-
-            switch (localVariableInfo.getVariableType().getTag()) {
-                case TypeTags.BOOLEAN_TAG:
-                    entry.setBooleanValue(programFile.getGlobalMemoryBlock().getBooleanField(localVariableInfo
-                            .getVariableIndex()) == 1 ? true : false);
-                    break;
-                case TypeTags.INT_TAG:
-                    entry.setIntValue(programFile.getGlobalMemoryBlock().getIntField(localVariableInfo
-                            .getVariableIndex()));
-                    break;
-                case TypeTags.FLOAT_TAG:
-                    entry.setFloatValue(programFile.getGlobalMemoryBlock().getFloatField(localVariableInfo
-                            .getVariableIndex()));
-                    break;
-                case TypeTags.STRING_TAG:
-                    entry.setStringValue(programFile.getGlobalMemoryBlock().getStringField(localVariableInfo
-                            .getVariableIndex()));
-                    break;
-            }
-        });
-    }
-
-    public static void mergeResultData(WorkerData sourceData, WorkerData targetData, BType[] types,
-                                       int[] regIndexes) {
-=======
     
     public static void mergeResultData(WorkerData sourceData, WorkerData targetData, BType[] types,
             int[] regIndexes) {
->>>>>>> 5c64be19
         int callersRetRegIndex;
         int longRegCount = 0;
         int doubleRegCount = 0;
@@ -369,30 +329,30 @@
             BType retType = types[i];
             callersRetRegIndex = regIndexes[i];
             switch (retType.getTag()) {
-                case TypeTags.INT_TAG:
-                    targetData.longRegs[callersRetRegIndex] = sourceData.longRegs[longRegCount++];
-                    break;
-                case TypeTags.FLOAT_TAG:
-                    targetData.doubleRegs[callersRetRegIndex] = sourceData.doubleRegs[doubleRegCount++];
-                    break;
-                case TypeTags.STRING_TAG:
-                    targetData.stringRegs[callersRetRegIndex] = sourceData.stringRegs[stringRegCount++];
-                    break;
-                case TypeTags.BOOLEAN_TAG:
-                    targetData.intRegs[callersRetRegIndex] = sourceData.intRegs[intRegCount++];
-                    break;
-                case TypeTags.BLOB_TAG:
-                    targetData.byteRegs[callersRetRegIndex] = sourceData.byteRegs[byteRegCount++];
-                    break;
-                default:
-                    targetData.refRegs[callersRetRegIndex] = sourceData.refRegs[refRegCount++];
-                    break;
-            }
-        }
-    }
-
-    public static void mergeInitWorkertData(WorkerData sourceData, WorkerData targetData,
-                                            CodeAttributeInfo initWorkerCAI) {
+            case TypeTags.INT_TAG:
+                targetData.longRegs[callersRetRegIndex] = sourceData.longRegs[longRegCount++];
+                break;
+            case TypeTags.FLOAT_TAG:
+                targetData.doubleRegs[callersRetRegIndex] = sourceData.doubleRegs[doubleRegCount++];
+                break;
+            case TypeTags.STRING_TAG:
+                targetData.stringRegs[callersRetRegIndex] = sourceData.stringRegs[stringRegCount++];
+                break;
+            case TypeTags.BOOLEAN_TAG:
+                targetData.intRegs[callersRetRegIndex] = sourceData.intRegs[intRegCount++];
+                break;
+            case TypeTags.BLOB_TAG:
+                targetData.byteRegs[callersRetRegIndex] = sourceData.byteRegs[byteRegCount++];
+                break;
+            default:
+                targetData.refRegs[callersRetRegIndex] = sourceData.refRegs[refRegCount++];
+                break;
+            }
+        }
+    }
+    
+    public static void mergeInitWorkertData(WorkerData sourceData, WorkerData targetData, 
+            CodeAttributeInfo initWorkerCAI) {
         for (int i = 0; i < initWorkerCAI.getMaxByteLocalVars(); i++) {
             targetData.byteRegs[i] = sourceData.byteRegs[i];
         }
@@ -412,16 +372,16 @@
             targetData.refRegs[i] = sourceData.refRegs[i];
         }
     }
-
+    
     public static void log(String msg) {
         PrintStream out = System.out;
         out.println(msg);
     }
-
+    
     public static void setServiceInfo(WorkerExecutionContext ctx, ServiceInfo serviceInfo) {
         ctx.globalProps.put(SERVICE_INFO_KEY, serviceInfo);
     }
-
+    
     public static ServiceInfo getServiceInfo(WorkerExecutionContext ctx) {
         return (ServiceInfo) ctx.globalProps.get(SERVICE_INFO_KEY);
     }
