--- conflicted
+++ resolved
@@ -204,11 +204,7 @@
 
             // TODO Introduce an abstraction for memory blocks
             // Initialize global memory block
-<<<<<<< HEAD
             BStructType dummyType = new BStructType(null, "", "", 0);
-=======
-            BStructType dummyType = new BStructType("", "", 0);
->>>>>>> f492ef5f
             dummyType.setFieldTypeCount(globalVarCount);
             this.globalMemoryBlock = new BStruct(dummyType);
         }
