--- conflicted
+++ resolved
@@ -1149,16 +1149,6 @@
                 case InstructionCodes.TR_END:
                 case InstructionCodes.NEWSTRUCT:
                 case InstructionCodes.ITR_NEW:
-<<<<<<< HEAD
-                case InstructionCodes.IRET:
-                case InstructionCodes.FRET:
-                case InstructionCodes.SRET:
-                case InstructionCodes.BRET:
-                case InstructionCodes.DRET:
-                case InstructionCodes.RRET:
-=======
-                case InstructionCodes.ITR_HAS_NEXT:
->>>>>>> 1a47ab74
                 case InstructionCodes.XML2XMLATTRS:
                 case InstructionCodes.NEWXMLCOMMENT:
                 case InstructionCodes.NEWXMLTEXT:
