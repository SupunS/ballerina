--- conflicted
+++ resolved
@@ -279,16 +279,12 @@
         List<WorkerExecutionContext> workerExecutionContexts = new ArrayList<>();
         /* execute all the workers in their own threads */
         for (int i = 0; i < generalWorkersCount; i++) {
-            workerExecutionContexts.add(executeWorker(respCtx, parentCtx, argRegs, callableUnitInfo, 
+            workerExecutionContexts.add(executeWorker(respCtx, parentCtx, argRegs, callableUnitInfo,
                     workerSet.generalWorkers[i], wdi, initWorkerLocalData, initWorkerCAI, false));
         }
-<<<<<<< HEAD
-
-=======
         /* set the worker execution contexts in the response context, so it can use them to do later
          * operations such as cancel */
         respCtx.setWorkerExecutionContexts(workerExecutionContexts);
->>>>>>> c18fc647
         /* create the future encapsulating the worker response context, and set it as the return value
          * to the parent */
         BLangVMUtils.populateWorkerDataWithValues(parentCtx.workerLocal, retRegs,
