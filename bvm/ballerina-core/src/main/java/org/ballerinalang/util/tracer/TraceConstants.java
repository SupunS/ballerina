/*
 * Copyright (c)  2018, WSO2 Inc. (http://www.wso2.org) All Rights Reserved.
 *
 * WSO2 Inc. licenses this file to you under the Apache License,
 * Version 2.0 (the "License"); you may not use this file except
 * in compliance with the License.
 * You may obtain a copy of the License at
 *
 *     http://www.apache.org/licenses/LICENSE-2.0
 *
 * Unless required by applicable law or agreed to in writing,
 * software distributed under the License is distributed on an
 * "AS IS" BASIS, WITHOUT WARRANTIES OR CONDITIONS OF ANY
 * KIND, either express or implied. See the License for the
 * specific language governing permissions and limitations
 * under the License.
 */

package org.ballerinalang.util.tracer;

/**
 * {@code TraceConstants} define tracer constants.
 *
 * @since 0.964.1
 */
public class TraceConstants {

    private TraceConstants() {
    }

    static final String TRACER_MANAGER_CLASS = "org.ballerinalang.observe.trace.OpenTracerManager";
    static final String DEFAULT_CONNECTOR_NAME = "BallerinaConnector";
    static final String DEFAULT_ACTION_NAME = "BallerinaAction";
    public static final String TRACE_PREFIX = "trace___";
    public static final String KEY_TRACER = "_tracer_";

    public static final String TAG_KEY_SPAN_KIND = "span.kind";

    public static final String TAG_KEY_STR_ERROR = "error";
    public static final String TAG_STR_TRUE = "true";

    public static final String TAG_SPAN_KIND_SERVER = "server";
    public static final String TAG_SPAN_KIND_CLIENT = "client";

    public static final String LOG_KEY_MESSAGE = "message";
    public static final String LOG_KEY_ERROR_KIND = "error.kind";
    public static final String LOG_KEY_EVENT_TYPE = "event";
    public static final String LOG_ERROR_KIND_EXCEPTION = "Exception";
    public static final String LOG_EVENT_TYPE_ERROR = "error";

<<<<<<< HEAD
=======
    public static final int TRACE_PREFIX_LENGTH = TRACE_PREFIX.length();
>>>>>>> 23dc637f
}<|MERGE_RESOLUTION|>--- conflicted
+++ resolved
@@ -48,8 +48,5 @@
     public static final String LOG_ERROR_KIND_EXCEPTION = "Exception";
     public static final String LOG_EVENT_TYPE_ERROR = "error";
 
-<<<<<<< HEAD
-=======
     public static final int TRACE_PREFIX_LENGTH = TRACE_PREFIX.length();
->>>>>>> 23dc637f
 }