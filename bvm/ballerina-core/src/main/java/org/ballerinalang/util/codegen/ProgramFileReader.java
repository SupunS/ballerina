--- conflicted
+++ resolved
@@ -210,11 +210,7 @@
                 int versionCPIndex = dataInStream.readInt();
                 UTF8CPEntry utf8VersionCPEntry = (UTF8CPEntry) constantPool.getCPEntry(versionCPIndex);
                 return new PackageRefCPEntry(cpIndex, utf8CPEntry.getValue(), versionCPIndex,
-<<<<<<< HEAD
-                                             utf8VersionCPEntry.getValue());
-=======
                         utf8VersionCPEntry.getValue());
->>>>>>> c1f992c4
 
             case CP_ENTRY_FUNCTION_REF:
                 pkgCPIndex = dataInStream.readInt();
