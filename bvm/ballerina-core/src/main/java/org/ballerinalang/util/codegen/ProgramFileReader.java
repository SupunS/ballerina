--- conflicted
+++ resolved
@@ -1395,11 +1395,7 @@
                 case InstructionCodes.ERRSTORE:
                 case InstructionCodes.TR_END:
                 case InstructionCodes.NEWMAP:
-<<<<<<< HEAD
-                case InstructionCodes.NEWTABLE:
                 case InstructionCodes.NEWSTREAM:
-=======
->>>>>>> e86f9dbf
                     i = codeStream.readInt();
                     packageInfo.addInstruction(InstructionFactory.get(opcode, i));
                     break;
