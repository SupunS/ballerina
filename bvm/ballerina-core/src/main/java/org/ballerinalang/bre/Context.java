--- conflicted
+++ resolved
@@ -25,11 +25,8 @@
 import org.ballerinalang.util.codegen.ProgramFile;
 import org.ballerinalang.util.codegen.ServiceInfo;
 import org.ballerinalang.util.debugger.DebugContext;
-<<<<<<< HEAD
 import org.ballerinalang.util.tracer.BTracer;
-=======
 import org.ballerinalang.util.transactions.LocalTransactionInfo;
->>>>>>> 62158b2e
 import org.wso2.carbon.messaging.CarbonMessage;
 
 import java.util.HashMap;
@@ -80,7 +77,7 @@
     public DebugContext getDebugContext() {
         return debugContext;
     }
-    
+
     public void setDebugContext(DebugContext debugContext) {
         this.debugContext = debugContext;
     }
