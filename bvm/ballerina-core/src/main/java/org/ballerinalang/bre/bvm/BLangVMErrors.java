/*
*   Copyright (c) 2017, WSO2 Inc. (http://www.wso2.org) All Rights Reserved.
*
*  WSO2 Inc. licenses this file to you under the Apache License,
*  Version 2.0 (the "License"); you may not use this file except
*  in compliance with the License.
*  You may obtain a copy of the License at
*
*    http://www.apache.org/licenses/LICENSE-2.0
*
* Unless required by applicable law or agreed to in writing,
* software distributed under the License is distributed on an
* "AS IS" BASIS, WITHOUT WARRANTIES OR CONDITIONS OF ANY
* KIND, either express or implied.  See the License for the
* specific language governing permissions and limitations
* under the License.
*/
package org.ballerinalang.bre.bvm;

import org.ballerinalang.bre.Context;
import org.ballerinalang.connector.api.BallerinaConnectorException;
import org.ballerinalang.model.types.BErrorType;
import org.ballerinalang.model.types.BTypes;
import org.ballerinalang.model.types.TypeTags;
import org.ballerinalang.model.values.BError;
import org.ballerinalang.model.values.BInteger;
import org.ballerinalang.model.values.BMap;
import org.ballerinalang.model.values.BRefValueArray;
import org.ballerinalang.model.values.BValue;
import org.ballerinalang.util.codegen.CallableUnitInfo;
import org.ballerinalang.util.codegen.LineNumberInfo;
import org.ballerinalang.util.codegen.PackageInfo;
import org.ballerinalang.util.codegen.ProgramFile;
import org.ballerinalang.util.codegen.ResourceInfo;
import org.ballerinalang.util.codegen.StructureTypeInfo;

import java.util.List;
import java.util.Map;
import java.util.Optional;

import static org.ballerinalang.util.BLangConstants.BALLERINA_BUILTIN_PKG;
import static org.ballerinalang.util.BLangConstants.BALLERINA_RUNTIME_PKG;

/**
 * Util Class for handling Error in Ballerina VM.
 *
 * @since 0.88
 */
public class BLangVMErrors {

    private static final String DEFAULT_PKG_PATH = ".";
    private static final String MSG_CALL_FAILED = "call failed";
    private static final String MSG_CALL_CANCELLED = "call cancelled";
    public static final String STRUCT_GENERIC_ERROR = "error";
    private static final String NULL_REF_EXCEPTION = "NullReferenceException";
    public static final String STRUCT_CALL_STACK_ELEMENT = "CallStackElement";
<<<<<<< HEAD
    public static final String STRUCT_CALL_FAILED_EXCEPTION = "CallFailedException";
=======
    public static final String TRANSACTION_ERROR = "TransactionError";
>>>>>>> 4671e06e
    public static final String ERROR_MESSAGE_FIELD = "message";
    public static final String STACK_FRAME_CALLABLE_NAME = "callableName";
    public static final String STACK_FRAME_PACKAGE_NAME = "moduleName";
    public static final String STACK_FRAME_FILE_NAME = "fileName";
    public static final String STACK_FRAME_LINE_NUMBER = "lineNumber";

    /**
     * Create BError value with given reason string.
     *
     * @param reason error reason
     * @return BError instance
     */
    public static BError createError(String reason) {
        return generateError(null, null, false, reason);
    }

    /**
     * Create BError value.
     *
     * @param reason error reason
     * @param detail error details
     * @return BError instance
     */
    public static BError createError(String reason, BMap<String, BValue> detail) {
        return generateError(null, null, false, BTypes.typeError, reason, detail);
    }

    /**
     * Create BError value.
     *
     * @param errorType BError type
     * @param reason    error reason
     * @return BError instance
     */
    public static BError createError(BErrorType errorType, String reason) {
        return generateError(null, null, false, errorType, reason, null);
    }

    /**
     * Create BError value.
     *
     * @param errorType BError type
     * @param reason    error reason
     * @param detail    error detail
     * @return BError instance
     */
    public static BError createError(BErrorType errorType, String reason, BMap<String, BValue> detail) {
        return generateError(null, null, false, errorType, reason, detail);
    }

    /**
     * Create error Struct from given error reason.
     *
     * @param context current Context
     * @param reason error reason
     * @return generated error
     */
    public static BError createError(Context context, String reason) {
        return createError(context, true, reason);
    }

    public static BError createError(WorkerExecutionContext context, String message) {
        return generateError(context, true, message);
    }

    /**
     * Create error Struct from given reason.
     *
     * @param context         current Context
     * @param attachCallStack attach Call Stack
     * @param reason         error reason
     * @return generated error
     */
    public static BError createError(Context context, boolean attachCallStack, String reason) {
        return generateError(context.getProgramFile(), context.getCallableUnitInfo(), attachCallStack, reason);
    }

    public static BError createError(Context context, boolean attachCallStack, BErrorType errorType, String reason,
            BMap<String, BValue> details) {
        return generateError(context.getProgramFile(), context.getCallableUnitInfo(), attachCallStack, errorType,
                reason, details);
    }

    /* Custom errors messages */

    public static BError createTypeCastError(WorkerExecutionContext context, String sourceType, 
            String targetType) {
        String errorMessage = "'" + sourceType + "' cannot be cast to '" + targetType + "'";
        return createError(context, errorMessage);
    }

    public static BError createTypeConversionError(WorkerExecutionContext context, String errorMessage) {
        return createError(context, errorMessage);
    }

    /* Type Specific Errors */

    static BError createNullRefException(Context context) {
        return generateError(context.getProgramFile(), context.getCallableUnitInfo(), true, NULL_REF_EXCEPTION);
    }

    public static BError createNullRefException(WorkerExecutionContext context) {
        return generateError(context, true, NULL_REF_EXCEPTION);
    }

    static BError handleError(WorkerExecutionContext context, Map<String, BError> errors) {
        if (!errors.isEmpty()) {
            BError error = errors.computeIfAbsent("default", key -> errors.values().iterator().next());
            attachStackFrame(error, context);
            return error;
        }
        return generateError(context, true, MSG_CALL_FAILED);
    }

    static BError createCallCancelledException(WorkerExecutionContext context) {
        return generateError(context, true, MSG_CALL_CANCELLED);
    }

    /* Private Util Methods */

    private static BError generateError(WorkerExecutionContext context, boolean attachCallStack, String reason) {
        BMap<String, BValue> details = new BMap<>(BTypes.typeMap);
        return generateError(context, attachCallStack, BTypes.typeError, reason, details);
    }

    private static BError generateError(WorkerExecutionContext context, boolean attachCallStack, BErrorType type,
            String reason, BMap<String, BValue> details) {
        BError error = new BError(type, reason, details);
        if (attachCallStack) {
            attachStackFrame(error, context);
        }
        return error;
    }

    private static BError generateError(ProgramFile programFile, CallableUnitInfo callableUnitInfo,
            boolean attachCallStack, String reason) {
        return generateError(programFile, callableUnitInfo, attachCallStack, BTypes.typeError, reason, null);
    }

    private static BError generateError(ProgramFile programFile, CallableUnitInfo callableUnitInfo,
            boolean attachCallStack, String reason, BMap<String, BValue> details) {
        return generateError(programFile, callableUnitInfo, attachCallStack, BTypes.typeError, reason, details);
    }

    private static BError generateError(ProgramFile programFile, CallableUnitInfo callableUnitInfo,
            boolean attachCallStack, BErrorType type, String reason, BMap<String, BValue> details) {
        BMap<String, BValue> detailMap = Optional.ofNullable(details).orElse(new BMap<>(BTypes.typeMap));
        BError error = new BError(type, Optional.ofNullable(reason).orElse(""), detailMap);
        if (attachCallStack) {
            attachStackFrame(programFile, error, callableUnitInfo);
        }
        return error;
    }

    public static void attachStackFrame(BError error, WorkerExecutionContext context) {
        Optional.ofNullable(getStackFrame(context)).ifPresent(error.callStack::add);
    }

    public static void attachStackFrame(ProgramFile programFile, BError error,
                                        CallableUnitInfo callableUnitInfo) {
        Optional.ofNullable(getStackFrame(programFile, callableUnitInfo, 0)).ifPresent(error.callStack::add);
    }

    public static BRefValueArray generateCallStack(WorkerExecutionContext context, CallableUnitInfo nativeCUI) {
        BRefValueArray callStack = new BRefValueArray();
        long index = 0;
        if (nativeCUI != null) {
            callStack.add(index, getStackFrame(context.programFile, nativeCUI, 0));
            index++;
        }
        while (!context.isRootContext()) {
            callStack.add(index, getStackFrame(context));
            context = context.parent;
            index++;
        }
        return callStack;
    }

    public static BMap<String, BValue> getStackFrame(ProgramFile programFile, CallableUnitInfo callableUnitInfo,
                                                     int ip) {
        if (callableUnitInfo == null) {
            return null;
        }
        
        PackageInfo runtimePackage = programFile.getPackageInfo(BALLERINA_RUNTIME_PKG);
        StructureTypeInfo typeInfo = runtimePackage.getStructInfo(STRUCT_CALL_STACK_ELEMENT);
        if (typeInfo == null || typeInfo.getType().getTag() != TypeTags.RECORD_TYPE_TAG) {
            throw new BallerinaConnectorException("record - " + STRUCT_CALL_STACK_ELEMENT + " does not exist");
        }

        int currentIP = ip - 1;
        Object[] values;
        values = new Object[4];

        String parentScope = "";
        if (callableUnitInfo instanceof ResourceInfo) {
            parentScope = ((ResourceInfo) callableUnitInfo).getServiceInfo().getName() + ".";
        }

        values[0] = parentScope + callableUnitInfo.getName();
        values[1] = callableUnitInfo.getPkgPath();
        if (callableUnitInfo.isNative()) {
            values[2] = "<native>";
            values[3] = 0;
        } else {
            LineNumberInfo lineNumberInfo = callableUnitInfo.getPackageInfo().getLineNumberInfo(currentIP);
            if (lineNumberInfo != null) {
                values[2] = lineNumberInfo.getFileName();
                values[3] = lineNumberInfo.getLineNumber();
            }
        }

        return BLangVMStructs.createBStruct(typeInfo, values);
    }

    public static BMap<String, BValue> getStackFrame(WorkerExecutionContext context) {
        if (context == null) {
            return null;
        }
        return getStackFrame(context.programFile, context.callableUnitInfo, context.ip);
    }

<<<<<<< HEAD
        return null;
    }
    
    public static String getCauseStackTraceArray(BRefValueArray cause) {
        StringBuilder sb = new StringBuilder();
        for (int i = 0; i < cause.size(); i++) {
            sb.append(getCasueStackTrace((BMap<String, BValue>) cause.get(i)) + "\n");
        }
        return sb.toString();
    }

    @SuppressWarnings("unchecked")
    public static BMap<String, BValue> getCause(BMap<String, BValue> outerError) {
        return (BMap<String, BValue>) outerError.getMap().get(ERROR_CAUSE_FIELD);
    }

    public static String getCasueStackTrace(BMap<String, BValue> error) {
=======
    public static String getPrintableStackTrace(BError error) {
>>>>>>> 4671e06e
        StringBuilder sb = new StringBuilder();

        // Get error type name and the message (if any)
        String errorMsg = getErrorMessage(error);
        sb.append(errorMsg).append("\n\tat ");

        List<BMap<String, BValue>> stackFrames = error.callStack;
        // Append function/action/resource name with package path (if any)
        for (int i = stackFrames.size() - 1; i >= 0; i--) {
            BMap<String, BValue> stackFrame = stackFrames.get(i);
            String pkgName = stackFrame.get(STACK_FRAME_PACKAGE_NAME).stringValue();
            if (pkgName.isEmpty() || DEFAULT_PKG_PATH.equals(pkgName) || BALLERINA_BUILTIN_PKG.equals(pkgName)) {
                sb.append(stackFrame.get(STACK_FRAME_CALLABLE_NAME).stringValue());
            } else {
                sb.append(pkgName).append(":").append(stackFrame.get(STACK_FRAME_CALLABLE_NAME).stringValue());
            }
            // Append the filename
            sb.append("(").append(stackFrame.get(STACK_FRAME_FILE_NAME).stringValue());

            // Append the line number
            long lineNo = ((BInteger) stackFrame.get(STACK_FRAME_LINE_NUMBER)).intValue();
            if (lineNo > 0) {
                sb.append(":").append(lineNo);
            }
            sb.append(")");
            if (i != 0) {
                sb.append("\n\t   ");
            }
        }
        return sb.toString();
    }

    private static String getErrorMessage(BError error) {
        // No longer consider nominal error type, just the reason and details.

        String errorMsg = "";
        boolean reasonAdded = false;
        if (error.reason != null && !error.reason.isEmpty()) {
            errorMsg = removeJava(error.reason);
            reasonAdded = true;
        }

        if (error.details != null) {
            errorMsg = errorMsg + (reasonAdded ? " " : "") + error.details.toString();
        }

        return errorMsg;
    }

    private static String removeJava(String s) {
        if (s == null) {
            return null;
        }
        return s.replaceAll("java", "runtime");
    }
}<|MERGE_RESOLUTION|>--- conflicted
+++ resolved
@@ -54,11 +54,7 @@
     public static final String STRUCT_GENERIC_ERROR = "error";
     private static final String NULL_REF_EXCEPTION = "NullReferenceException";
     public static final String STRUCT_CALL_STACK_ELEMENT = "CallStackElement";
-<<<<<<< HEAD
-    public static final String STRUCT_CALL_FAILED_EXCEPTION = "CallFailedException";
-=======
     public static final String TRANSACTION_ERROR = "TransactionError";
->>>>>>> 4671e06e
     public static final String ERROR_MESSAGE_FIELD = "message";
     public static final String STACK_FRAME_CALLABLE_NAME = "callableName";
     public static final String STACK_FRAME_PACKAGE_NAME = "moduleName";
@@ -144,7 +140,7 @@
 
     /* Custom errors messages */
 
-    public static BError createTypeCastError(WorkerExecutionContext context, String sourceType, 
+    public static BError createTypeCastError(WorkerExecutionContext context, String sourceType,
             String targetType) {
         String errorMessage = "'" + sourceType + "' cannot be cast to '" + targetType + "'";
         return createError(context, errorMessage);
@@ -281,27 +277,7 @@
         return getStackFrame(context.programFile, context.callableUnitInfo, context.ip);
     }
 
-<<<<<<< HEAD
-        return null;
-    }
-    
-    public static String getCauseStackTraceArray(BRefValueArray cause) {
-        StringBuilder sb = new StringBuilder();
-        for (int i = 0; i < cause.size(); i++) {
-            sb.append(getCasueStackTrace((BMap<String, BValue>) cause.get(i)) + "\n");
-        }
-        return sb.toString();
-    }
-
-    @SuppressWarnings("unchecked")
-    public static BMap<String, BValue> getCause(BMap<String, BValue> outerError) {
-        return (BMap<String, BValue>) outerError.getMap().get(ERROR_CAUSE_FIELD);
-    }
-
-    public static String getCasueStackTrace(BMap<String, BValue> error) {
-=======
     public static String getPrintableStackTrace(BError error) {
->>>>>>> 4671e06e
         StringBuilder sb = new StringBuilder();
 
         // Get error type name and the message (if any)
