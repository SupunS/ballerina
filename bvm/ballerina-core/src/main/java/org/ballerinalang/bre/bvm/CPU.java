--- conflicted
+++ resolved
@@ -1718,16 +1718,6 @@
                         } else {
                             expType = ((BMapType) mapType).getConstrainedType();
                         }
-<<<<<<< HEAD
-//                        ctx.setError(BLangVMErrors.createError(ctx,  errMessage + e.getMessage()));
-                        handleError(ctx);
-                    }
-                } else {
-                    // We reach here only for map insertions. Hence bMap.getType() is always BMapType
-                    BType expType = ((BMapType) bMap.getType()).getConstrainedType();
-//                    ctx.setError(BLangVMErrors.createError(ctx, BLangExceptionHelper
-//                            .getErrorMessage(RuntimeErrors.INVALID_MAP_INSERTION, expType, value.getType())));
-=======
                         break;
                     case TypeTags.RECORD_TYPE_TAG:
                     case TypeTags.OBJECT_TYPE_TAG:
@@ -1751,9 +1741,8 @@
                 }
 
                 if (expType != null) {
-                    ctx.setError(BLangVMErrors.createError(ctx, BLangExceptionHelper
-                            .getErrorMessage(RuntimeErrors.INVALID_MAP_INSERTION, expType, value.getType())));
->>>>>>> 70b17f36
+//                    ctx.setError(BLangVMErrors.createError(ctx, BLangExceptionHelper
+//                            .getErrorMessage(RuntimeErrors.INVALID_MAP_INSERTION, expType, value.getType())));
                     handleError(ctx);
                 }
                 break;
@@ -4073,7 +4062,7 @@
                     errMessage = "Invalid map insertion: ";
                     break;
             }
-            ctx.setError(BLangVMErrors.createError(ctx, errMessage + e.getMessage()));
+//            ctx.setError(BLangVMErrors.createError(ctx, errMessage + e.getMessage()));
             handleError(ctx);
         }
     }
