/*
 *  Copyright (c) 2018, WSO2 Inc. (http://www.wso2.org) All Rights Reserved.
 *
 *  WSO2 Inc. licenses this file to you under the Apache License,
 *  Version 2.0 (the "License"); you may not use this file except
 *  in compliance with the License.
 *  You may obtain a copy of the License at
 *
 *    http://www.apache.org/licenses/LICENSE-2.0
 *
 *  Unless required by applicable law or agreed to in writing,
 *  software distributed under the License is distributed on an
 *  "AS IS" BASIS, WITHOUT WARRANTIES OR CONDITIONS OF ANY
 *  KIND, either express or implied.  See the License for the
 *  specific language governing permissions and limitations
 *  under the License.
 */
package org.ballerinalang.bre.bvm;

import org.apache.commons.lang3.StringEscapeUtils;
import org.ballerinalang.channels.ChannelManager;
import org.ballerinalang.channels.ChannelRegistry;
import org.ballerinalang.model.types.BArrayType;
import org.ballerinalang.model.types.BAttachedFunction;
import org.ballerinalang.model.types.BField;
import org.ballerinalang.model.types.BFiniteType;
import org.ballerinalang.model.types.BFunctionType;
import org.ballerinalang.model.types.BFutureType;
import org.ballerinalang.model.types.BJSONType;
import org.ballerinalang.model.types.BMapType;
import org.ballerinalang.model.types.BRecordType;
import org.ballerinalang.model.types.BStreamType;
import org.ballerinalang.model.types.BStructureType;
import org.ballerinalang.model.types.BTableType;
import org.ballerinalang.model.types.BTupleType;
import org.ballerinalang.model.types.BType;
import org.ballerinalang.model.types.BTypes;
import org.ballerinalang.model.types.BUnionType;
import org.ballerinalang.model.types.TypeConstants;
import org.ballerinalang.model.types.TypeTags;
import org.ballerinalang.model.util.Flags;
import org.ballerinalang.model.util.JSONUtils;
import org.ballerinalang.model.util.ListUtils;
import org.ballerinalang.model.util.StringUtils;
import org.ballerinalang.model.util.XMLUtils;
import org.ballerinalang.model.values.BBoolean;
import org.ballerinalang.model.values.BBooleanArray;
import org.ballerinalang.model.values.BByte;
import org.ballerinalang.model.values.BByteArray;
import org.ballerinalang.model.values.BClosure;
import org.ballerinalang.model.values.BCollection;
import org.ballerinalang.model.values.BDecimal;
import org.ballerinalang.model.values.BError;
import org.ballerinalang.model.values.BFloat;
import org.ballerinalang.model.values.BFloatArray;
import org.ballerinalang.model.values.BFunctionPointer;
import org.ballerinalang.model.values.BFuture;
import org.ballerinalang.model.values.BIntArray;
import org.ballerinalang.model.values.BIntRange;
import org.ballerinalang.model.values.BInteger;
import org.ballerinalang.model.values.BIterator;
import org.ballerinalang.model.values.BMap;
import org.ballerinalang.model.values.BNewArray;
import org.ballerinalang.model.values.BRefType;
import org.ballerinalang.model.values.BRefValueArray;
import org.ballerinalang.model.values.BStream;
import org.ballerinalang.model.values.BString;
import org.ballerinalang.model.values.BStringArray;
import org.ballerinalang.model.values.BTable;
import org.ballerinalang.model.values.BTypeDescValue;
import org.ballerinalang.model.values.BValue;
import org.ballerinalang.model.values.BValueType;
import org.ballerinalang.model.values.BXML;
import org.ballerinalang.model.values.BXMLAttributes;
import org.ballerinalang.model.values.BXMLQName;
import org.ballerinalang.model.values.BXMLSequence;
import org.ballerinalang.persistence.states.State;
import org.ballerinalang.persistence.store.PersistenceStore;
import org.ballerinalang.runtime.Constants;
import org.ballerinalang.util.TransactionStatus;
import org.ballerinalang.util.codegen.ErrorTableEntry;
import org.ballerinalang.util.codegen.FunctionInfo;
import org.ballerinalang.util.codegen.Instruction;
import org.ballerinalang.util.codegen.Instruction.InstructionCALL;
import org.ballerinalang.util.codegen.Instruction.InstructionCHNReceive;
import org.ballerinalang.util.codegen.Instruction.InstructionCHNSend;
import org.ballerinalang.util.codegen.Instruction.InstructionIteratorNext;
import org.ballerinalang.util.codegen.Instruction.InstructionLock;
import org.ballerinalang.util.codegen.Instruction.InstructionVCALL;
import org.ballerinalang.util.codegen.Instruction.InstructionWRKSendReceive;
import org.ballerinalang.util.codegen.InstructionCodes;
import org.ballerinalang.util.codegen.LineNumberInfo;
import org.ballerinalang.util.codegen.ObjectTypeInfo;
import org.ballerinalang.util.codegen.StructFieldInfo;
import org.ballerinalang.util.codegen.StructureTypeInfo;
import org.ballerinalang.util.codegen.TypeDefInfo;
import org.ballerinalang.util.codegen.WorkerDataChannelInfo;
import org.ballerinalang.util.codegen.attributes.AttributeInfo;
import org.ballerinalang.util.codegen.attributes.AttributeInfoPool;
import org.ballerinalang.util.codegen.attributes.DefaultValueAttributeInfo;
import org.ballerinalang.util.codegen.cpentries.BlobCPEntry;
import org.ballerinalang.util.codegen.cpentries.ByteCPEntry;
import org.ballerinalang.util.codegen.cpentries.FloatCPEntry;
import org.ballerinalang.util.codegen.cpentries.FunctionCallCPEntry;
import org.ballerinalang.util.codegen.cpentries.FunctionRefCPEntry;
import org.ballerinalang.util.codegen.cpentries.IntegerCPEntry;
import org.ballerinalang.util.codegen.cpentries.StringCPEntry;
import org.ballerinalang.util.codegen.cpentries.StructureRefCPEntry;
import org.ballerinalang.util.codegen.cpentries.TypeRefCPEntry;
import org.ballerinalang.util.codegen.cpentries.UTF8CPEntry;
import org.ballerinalang.util.debugger.DebugContext;
import org.ballerinalang.util.debugger.Debugger;
import org.ballerinalang.util.exceptions.BLangExceptionHelper;
import org.ballerinalang.util.exceptions.BLangFreezeException;
import org.ballerinalang.util.exceptions.BallerinaException;
import org.ballerinalang.util.exceptions.RuntimeErrors;
import org.ballerinalang.util.program.BLangFunctions;
import org.ballerinalang.util.program.BLangVMUtils;
import org.ballerinalang.util.program.CompensationTable;
import org.ballerinalang.util.transactions.LocalTransactionInfo;
import org.ballerinalang.util.transactions.TransactionConstants;
import org.ballerinalang.util.transactions.TransactionResourceManager;
import org.ballerinalang.util.transactions.TransactionUtils;
import org.wso2.ballerinalang.compiler.util.BArrayState;

import java.io.PrintStream;
import java.math.BigDecimal;
import java.math.MathContext;
import java.util.ArrayList;
import java.util.Arrays;
import java.util.Collection;
import java.util.HashMap;
import java.util.Iterator;
import java.util.List;
import java.util.Map;
import java.util.Optional;
import java.util.Set;
import java.util.UUID;
import java.util.function.Predicate;
import java.util.stream.Collectors;
import java.util.stream.IntStream;
import java.util.stream.LongStream;

import static org.ballerinalang.runtime.Constants.STATE_ID;
import static org.ballerinalang.util.BLangConstants.BBYTE_MAX_VALUE;
import static org.ballerinalang.util.BLangConstants.BBYTE_MIN_VALUE;
import static org.ballerinalang.util.BLangConstants.STRING_NULL_VALUE;

/**
 * This class executes Ballerina instruction codes by acting as a CPU.
 *
 * @since 0.965.0
 */
@SuppressWarnings({"rawtypes", "unchecked"})
public class CPU {

    public static void traceCode(Instruction[] code) {
        PrintStream printStream = System.out;
        for (int i = 0; i < code.length; i++) {
            printStream.println(i + ": " + code[i].toString());
        }
    }

    private static WorkerExecutionContext handleHalt(WorkerExecutionContext ctx) {
        BLangScheduler.workerDone(ctx);
        return ctx.respCtx.signal(new WorkerSignal(ctx, SignalType.HALT, ctx.workerResult));
    }

    public static void exec(WorkerExecutionContext ctx) {
        while (ctx != null && !ctx.isRootContext()) {
            try {
                tryExec(ctx);
                break;
            } catch (HandleErrorException e) {
                ctx = e.ctx;
            }
        }

    }

    private static void tryExec(WorkerExecutionContext ctx) {
        BLangScheduler.workerRunning(ctx);

        int i, j, k, l;
        int cpIndex;
        FunctionCallCPEntry funcCallCPEntry;
        FunctionRefCPEntry funcRefCPEntry;
        TypeRefCPEntry typeRefCPEntry;
        FunctionInfo functionInfo;
        InstructionCALL callIns;

        boolean debugEnabled = ctx.programFile.getDebugger().isDebugEnabled();

        WorkerData currentSF, callersSF;
        int callersRetRegIndex;

        while (ctx.ip >= 0) {
            try {
                if (ctx.stop) {
                    BLangScheduler.workerDone(ctx);
                    return;
                }
                if (debugEnabled && debug(ctx)) {
                    return;
                }
    
                Instruction instruction = ctx.code[ctx.ip];
                int opcode = instruction.getOpcode();
                int[] operands = instruction.getOperands();
                ctx.ip++;
                WorkerData sf = ctx.workerLocal;
                switch (opcode) {
                    case InstructionCodes.ICONST:
                        cpIndex = operands[0];
                        i = operands[1];
                        sf.longRegs[i] = ((IntegerCPEntry) ctx.constPool[cpIndex]).getValue();
                        break;
                    case InstructionCodes.FCONST:
                        cpIndex = operands[0];
                        i = operands[1];
                        sf.doubleRegs[i] = ((FloatCPEntry) ctx.constPool[cpIndex]).getValue();
                        break;
                    case InstructionCodes.DCONST:
                        cpIndex = operands[0];
                        i = operands[1];
                        String decimalVal = ((UTF8CPEntry) ctx.constPool[cpIndex]).getValue();
                        sf.refRegs[i] = new BDecimal(new BigDecimal(decimalVal, MathContext.DECIMAL128));
                        break;
                    case InstructionCodes.SCONST:
                        cpIndex = operands[0];
                        i = operands[1];
                        sf.stringRegs[i] = ((StringCPEntry) ctx.constPool[cpIndex]).getValue();
                        break;
                    case InstructionCodes.ICONST_0:
                        i = operands[0];
                        sf.longRegs[i] = 0;
                        break;
                    case InstructionCodes.ICONST_1:
                        i = operands[0];
                        sf.longRegs[i] = 1;
                        break;
                    case InstructionCodes.ICONST_2:
                        i = operands[0];
                        sf.longRegs[i] = 2;
                        break;
                    case InstructionCodes.ICONST_3:
                        i = operands[0];
                        sf.longRegs[i] = 3;
                        break;
                    case InstructionCodes.ICONST_4:
                        i = operands[0];
                        sf.longRegs[i] = 4;
                        break;
                    case InstructionCodes.ICONST_5:
                        i = operands[0];
                        sf.longRegs[i] = 5;
                        break;
                    case InstructionCodes.FCONST_0:
                        i = operands[0];
                        sf.doubleRegs[i] = 0;
                        break;
                    case InstructionCodes.FCONST_1:
                        i = operands[0];
                        sf.doubleRegs[i] = 1;
                        break;
                    case InstructionCodes.FCONST_2:
                        i = operands[0];
                        sf.doubleRegs[i] = 2;
                        break;
                    case InstructionCodes.FCONST_3:
                        i = operands[0];
                        sf.doubleRegs[i] = 3;
                        break;
                    case InstructionCodes.FCONST_4:
                        i = operands[0];
                        sf.doubleRegs[i] = 4;
                        break;
                    case InstructionCodes.FCONST_5:
                        i = operands[0];
                        sf.doubleRegs[i] = 5;
                        break;
                    case InstructionCodes.BCONST_0:
                        i = operands[0];
                        sf.intRegs[i] = 0;
                        break;
                    case InstructionCodes.BCONST_1:
                        i = operands[0];
                        sf.intRegs[i] = 1;
                        break;
                    case InstructionCodes.RCONST_NULL:
                        i = operands[0];
                        sf.refRegs[i] = null;
                        break;
                    case InstructionCodes.BICONST:
                        cpIndex = operands[0];
                        i = operands[1];
                        sf.intRegs[i] = ((ByteCPEntry) ctx.constPool[cpIndex]).getValue();
                        break;
                    case InstructionCodes.BACONST:
                        cpIndex = operands[0];
                        i = operands[1];
                        sf.refRegs[i] = new BByteArray(((BlobCPEntry) ctx.constPool[cpIndex]).getValue());
                        break;

                    case InstructionCodes.IMOVE:
                    case InstructionCodes.FMOVE:
                    case InstructionCodes.SMOVE:
                    case InstructionCodes.BMOVE:
                    case InstructionCodes.RMOVE:
                    case InstructionCodes.IALOAD:
                    case InstructionCodes.BIALOAD:
                    case InstructionCodes.FALOAD:
                    case InstructionCodes.SALOAD:
                    case InstructionCodes.BALOAD:
                    case InstructionCodes.RALOAD:
                    case InstructionCodes.JSONALOAD:
                    case InstructionCodes.IGLOAD:
                    case InstructionCodes.FGLOAD:
                    case InstructionCodes.SGLOAD:
                    case InstructionCodes.BGLOAD:
                    case InstructionCodes.RGLOAD:
                    case InstructionCodes.MAPLOAD:
                    case InstructionCodes.JSONLOAD:
                        execLoadOpcodes(ctx, sf, opcode, operands);
                        break;

                    case InstructionCodes.IASTORE:
                    case InstructionCodes.BIASTORE:
                    case InstructionCodes.FASTORE:
                    case InstructionCodes.SASTORE:
                    case InstructionCodes.BASTORE:
                    case InstructionCodes.RASTORE:
                    case InstructionCodes.JSONASTORE:
                    case InstructionCodes.IGSTORE:
                    case InstructionCodes.FGSTORE:
                    case InstructionCodes.SGSTORE:
                    case InstructionCodes.BGSTORE:
                    case InstructionCodes.RGSTORE:
                    case InstructionCodes.MAPSTORE:
                    case InstructionCodes.JSONSTORE:
                        execStoreOpcodes(ctx, sf, opcode, operands);
                        break;

                    case InstructionCodes.IADD:
                    case InstructionCodes.FADD:
                    case InstructionCodes.SADD:
                    case InstructionCodes.DADD:
                    case InstructionCodes.XMLADD:
                    case InstructionCodes.ISUB:
                    case InstructionCodes.FSUB:
                    case InstructionCodes.DSUB:
                    case InstructionCodes.IMUL:
                    case InstructionCodes.FMUL:
                    case InstructionCodes.DMUL:
                    case InstructionCodes.IDIV:
                    case InstructionCodes.FDIV:
                    case InstructionCodes.DDIV:
                    case InstructionCodes.IMOD:
                    case InstructionCodes.FMOD:
                    case InstructionCodes.DMOD:
                    case InstructionCodes.INEG:
                    case InstructionCodes.FNEG:
                    case InstructionCodes.DNEG:
                    case InstructionCodes.BNOT:
                    case InstructionCodes.IEQ:
                    case InstructionCodes.FEQ:
                    case InstructionCodes.SEQ:
                    case InstructionCodes.BEQ:
                    case InstructionCodes.DEQ:
                    case InstructionCodes.REQ:
                    case InstructionCodes.REF_EQ:
                    case InstructionCodes.TEQ:
                    case InstructionCodes.INE:
                    case InstructionCodes.FNE:
                    case InstructionCodes.SNE:
                    case InstructionCodes.BNE:
                    case InstructionCodes.DNE:
                    case InstructionCodes.RNE:
                    case InstructionCodes.REF_NEQ:
                    case InstructionCodes.TNE:
                    case InstructionCodes.IAND:
                    case InstructionCodes.BIAND:
                    case InstructionCodes.IOR:
                    case InstructionCodes.BIOR:
                    case InstructionCodes.IXOR:
                    case InstructionCodes.BIXOR:
                    case InstructionCodes.BILSHIFT:
                    case InstructionCodes.BIRSHIFT:
                    case InstructionCodes.IRSHIFT:
                    case InstructionCodes.ILSHIFT:
                    case InstructionCodes.IURSHIFT:
                    case InstructionCodes.TYPE_TEST:
                    case InstructionCodes.IS_LIKE:
                        execBinaryOpCodes(ctx, sf, opcode, operands);
                        break;

                    case InstructionCodes.LENGTHOF:
                        calculateLength(ctx, operands, sf);
                        break;
                    case InstructionCodes.TYPELOAD:
                        cpIndex = operands[0];
                        j = operands[1];
                        TypeRefCPEntry typeEntry = (TypeRefCPEntry) ctx.constPool[cpIndex];
                        sf.refRegs[j] = new BTypeDescValue(typeEntry.getType());
                        break;
                    case InstructionCodes.HALT:
                        ctx = handleHalt(ctx);
                        if (ctx == null) {
                            return;
                        }
                        break;
                    case InstructionCodes.IGT:
                    case InstructionCodes.FGT:
                    case InstructionCodes.DGT:
                    case InstructionCodes.IGE:
                    case InstructionCodes.FGE:
                    case InstructionCodes.DGE:
                    case InstructionCodes.ILT:
                    case InstructionCodes.FLT:
                    case InstructionCodes.DLT:
                    case InstructionCodes.ILE:
                    case InstructionCodes.FLE:
                    case InstructionCodes.DLE:
                    case InstructionCodes.REQ_NULL:
                    case InstructionCodes.RNE_NULL:
                    case InstructionCodes.BR_TRUE:
                    case InstructionCodes.BR_FALSE:
                    case InstructionCodes.GOTO:
                        execCmpAndBranchOpcodes(ctx, sf, opcode, operands);
                        break;
                    case InstructionCodes.INT_RANGE:
                        execIntegerRangeOpcodes(sf, operands);
                        break;
                    case InstructionCodes.TR_RETRY:
                        i = operands[0];
                        j = operands[1];
                        k = operands[2];
                        retryTransaction(ctx, i, j, k);
                        break;
                    case InstructionCodes.CALL:
                        callIns = (InstructionCALL) instruction;
                        ctx = BLangFunctions.invokeCallable(callIns.functionInfo, ctx, callIns.argRegs,
                                callIns.retRegs, false, callIns.flags);
                        if (ctx == null) {
                            return;
                        }
                        break;
                    case InstructionCodes.VCALL:
                        InstructionVCALL vcallIns = (InstructionVCALL) instruction;
                        ctx = invokeVirtualFunction(ctx, vcallIns.receiverRegIndex, vcallIns.functionInfo,
                                vcallIns.argRegs, vcallIns.retRegs, vcallIns.flags);
                        if (ctx == null) {
                            return;
                        }
                        break;
                    case InstructionCodes.TR_BEGIN:
                        i = operands[0];
                        j = operands[1];
                        k = operands[2];
                        l = operands[3];
                        beginTransaction(ctx, i, j, k, l);
                        break;
                    case InstructionCodes.TR_END:
                        i = operands[0];
                        j = operands[1];
                        endTransaction(ctx, i, j);
                        break;
                    case InstructionCodes.WRKSEND:
                        InstructionWRKSendReceive wrkSendIns = (InstructionWRKSendReceive) instruction;
                        handleWorkerSend(ctx, wrkSendIns.dataChannelInfo, wrkSendIns.type, wrkSendIns.reg);
                        break;
                    case InstructionCodes.WRKRECEIVE:
                        InstructionWRKSendReceive wrkReceiveIns = (InstructionWRKSendReceive) instruction;
                        if (!handleWorkerReceive(ctx, wrkReceiveIns.dataChannelInfo, wrkReceiveIns.type,
                                wrkReceiveIns.reg)) {
                            return;
                        }
                        break;
                    case InstructionCodes.CHNRECEIVE:
                        InstructionCHNReceive chnReceiveIns = (InstructionCHNReceive) instruction;
                        if (!handleCHNReceive(ctx, chnReceiveIns.channelName, chnReceiveIns.receiverType,
                                chnReceiveIns.receiverReg, chnReceiveIns.keyType, chnReceiveIns.keyReg)) {
                            return;
                        }
                        break;
                    case InstructionCodes.CHNSEND:
                        InstructionCHNSend chnSendIns = (InstructionCHNSend) instruction;
                        handleCHNSend(ctx, chnSendIns.channelName, chnSendIns.dataType,
                                chnSendIns.dataReg, chnSendIns.keyType, chnSendIns.keyReg);
                        break;
                    case InstructionCodes.PANIC:
                        i = operands[0];
                        if (i >= 0) {
                            BError error = (BError) sf.refRegs[i];
                            if (error == null) {
                                handleNullRefError(ctx);
                                break;
                            }
//                            BLangVMErrors.attachStackFrame(error, ctx);
                            ctx.setError(error);
                        }
                        handleError(ctx);
                        break;
                    case InstructionCodes.ERROR:
                        createNewError(operands, ctx, sf);
                        break;
                    case InstructionCodes.REASON:
                    case InstructionCodes.DETAIL:
                        handleErrorBuiltinMethods(opcode, operands, sf);
                        break;
                    case InstructionCodes.IS_FROZEN:
                    case InstructionCodes.FREEZE:
                        handleFreezeBuiltinMethods(ctx, opcode, operands, sf);
                        break;
                    case InstructionCodes.STAMP:
                        handleStampBuildInMethod(ctx, operands, sf);
                        break;
                    case InstructionCodes.FPCALL:
                        i = operands[0];
                        if (sf.refRegs[i] == null) {
                            handleNullRefError(ctx);
                            break;
                        }
                        cpIndex = operands[1];
                        funcCallCPEntry = (FunctionCallCPEntry) ctx.constPool[cpIndex];
                        functionInfo = ((BFunctionPointer) sf.refRegs[i]).value();
                        ctx = invokeCallable(ctx, (BFunctionPointer) sf.refRegs[i], funcCallCPEntry, functionInfo, sf);
                        if (ctx == null) {
                            return;
                        }
                        break;
                    case InstructionCodes.FPLOAD:
                        i = operands[0];
                        j = operands[1];
                        k = operands[2];
                        funcRefCPEntry = (FunctionRefCPEntry) ctx.constPool[i];
                        typeEntry = (TypeRefCPEntry) ctx.constPool[k];
                        BFunctionPointer functionPointer = new BFunctionPointer(funcRefCPEntry.getFunctionInfo(),
                                typeEntry.getType());
                        sf.refRegs[j] = functionPointer;
                        findAndAddAdditionalVarRegIndexes(ctx, operands, functionPointer);
                        break;
                    case InstructionCodes.VFPLOAD:
                        i = operands[0];
                        j = operands[1];
                        k = operands[2];
                        int m = operands[5];
                        funcRefCPEntry = (FunctionRefCPEntry) ctx.constPool[i];
                        typeEntry = (TypeRefCPEntry) ctx.constPool[k];

                        BMap<String, BValue> structVal = (BMap<String, BValue>) ctx.workerLocal.refRegs[m];
                        if (structVal == null) {
                            handleNullRefError(ctx);
                            break;
                        }

                        StructureTypeInfo structInfo = (ObjectTypeInfo) ((BStructureType)
                                structVal.getType()).getTypeInfo();
                        FunctionInfo attachedFuncInfo = structInfo.funcInfoEntries
                                .get(funcRefCPEntry.getFunctionInfo().getName());

                        BFunctionPointer fPointer = new BFunctionPointer(attachedFuncInfo, typeEntry.getType());
                        sf.refRegs[j] = fPointer;
                        findAndAddAdditionalVarRegIndexes(ctx, operands, fPointer);
                        break;

                    case InstructionCodes.CLONE:
                        createClone(ctx, operands, sf);
                        break;

                    case InstructionCodes.I2ANY:
                    case InstructionCodes.BI2ANY:
                    case InstructionCodes.F2ANY:
                    case InstructionCodes.S2ANY:
                    case InstructionCodes.B2ANY:
                    case InstructionCodes.ANY2I:
                    case InstructionCodes.ANY2BI:
                    case InstructionCodes.ANY2F:
                    case InstructionCodes.ANY2S:
                    case InstructionCodes.ANY2B:
                    case InstructionCodes.ANY2D:
                    case InstructionCodes.ARRAY2JSON:
                    case InstructionCodes.JSON2ARRAY:
                    case InstructionCodes.ANY2JSON:
                    case InstructionCodes.ANY2XML:
                    case InstructionCodes.ANY2MAP:
                    case InstructionCodes.ANY2TYPE:
                    case InstructionCodes.ANY2E:
                    case InstructionCodes.ANY2T:
                    case InstructionCodes.ANY2C:
                    case InstructionCodes.ANY2DT:
                    case InstructionCodes.CHECKCAST:
                    case InstructionCodes.IS_ASSIGNABLE:
                    case InstructionCodes.O2JSON:
                        execTypeCastOpcodes(ctx, sf, opcode, operands);
                        break;

                    case InstructionCodes.I2F:
                    case InstructionCodes.I2S:
                    case InstructionCodes.I2B:
                    case InstructionCodes.I2D:
                    case InstructionCodes.I2BI:
                    case InstructionCodes.BI2I:
                    case InstructionCodes.F2I:
                    case InstructionCodes.F2S:
                    case InstructionCodes.F2B:
                    case InstructionCodes.F2D:
                    case InstructionCodes.S2I:
                    case InstructionCodes.S2F:
                    case InstructionCodes.S2B:
                    case InstructionCodes.S2D:
                    case InstructionCodes.B2I:
                    case InstructionCodes.B2F:
                    case InstructionCodes.B2S:
                    case InstructionCodes.B2D:
                    case InstructionCodes.D2I:
                    case InstructionCodes.D2F:
                    case InstructionCodes.D2S:
                    case InstructionCodes.D2B:
                    case InstructionCodes.DT2XML:
                    case InstructionCodes.DT2JSON:
                    case InstructionCodes.T2MAP:
                    case InstructionCodes.T2JSON:
                    case InstructionCodes.MAP2JSON:
                    case InstructionCodes.JSON2MAP:
                    case InstructionCodes.MAP2T:
                    case InstructionCodes.JSON2T:
                    case InstructionCodes.XMLATTRS2MAP:
                    case InstructionCodes.XML2S:
                    case InstructionCodes.ANY2SCONV:
                        execTypeConversionOpcodes(ctx, sf, opcode, operands);
                        break;

                    case InstructionCodes.INEWARRAY:
                        i = operands[0];
                        j = operands[2];
                        sf.refRegs[i] = new BIntArray((int) sf.longRegs[j]);
                        break;
                    case InstructionCodes.BINEWARRAY:
                        i = operands[0];
                        j = operands[2];
                        sf.refRegs[i] = new BByteArray((int) sf.longRegs[j]);
                        break;
                    case InstructionCodes.FNEWARRAY:
                        i = operands[0];
                        j = operands[2];
                        sf.refRegs[i] = new BFloatArray((int) sf.longRegs[j]);
                        break;
                    case InstructionCodes.SNEWARRAY:
                        i = operands[0];
                        j = operands[2];
                        sf.refRegs[i] = new BStringArray((int) sf.longRegs[j]);
                        break;
                    case InstructionCodes.BNEWARRAY:
                        i = operands[0];
                        j = operands[2];
                        sf.refRegs[i] = new BBooleanArray((int) sf.longRegs[j]);
                        break;
                    case InstructionCodes.RNEWARRAY:
                        i = operands[0];
                        cpIndex = operands[1];
                        typeRefCPEntry = (TypeRefCPEntry) ctx.constPool[cpIndex];
                        sf.refRegs[i] = new BRefValueArray(typeRefCPEntry.getType());
                        break;
                    case InstructionCodes.NEWSTRUCT:
                        createNewStruct(ctx, operands, sf);
                        break;
                    case InstructionCodes.NEWMAP:
                        i = operands[0];
                        cpIndex = operands[1];
                        typeRefCPEntry = (TypeRefCPEntry) ctx.constPool[cpIndex];
                        sf.refRegs[i] = new BMap<String, BRefType>(typeRefCPEntry.getType());
                        break;
                    case InstructionCodes.NEWTABLE:
                        i = operands[0];
                        cpIndex = operands[1];
                        j = operands[2];
                        k = operands[3];
                        l = operands[4];
                        typeRefCPEntry = (TypeRefCPEntry) ctx.constPool[cpIndex];
                        BStringArray indexColumns = (BStringArray) sf.refRegs[j];
                        BStringArray keyColumns = (BStringArray) sf.refRegs[k];
                        BRefValueArray dataRows = (BRefValueArray) sf.refRegs[l];
                        sf.refRegs[i] = new BTable(typeRefCPEntry.getType(), indexColumns, keyColumns, dataRows);
                        break;
                    case InstructionCodes.NEWSTREAM:
                        i = operands[0];
                        cpIndex = operands[1];
                        typeRefCPEntry = (TypeRefCPEntry) ctx.constPool[cpIndex];
                        StringCPEntry name = (StringCPEntry) ctx.constPool[operands[2]];
                        BStream stream = new BStream(typeRefCPEntry.getType(), name.getValue());
                        sf.refRegs[i] = stream;
                        break;
                    case InstructionCodes.NEW_INT_RANGE:
                        createNewIntRange(operands, sf);
                        break;
                    case InstructionCodes.IRET:
                        i = operands[0];
                        j = operands[1];
                        currentSF = ctx.workerLocal;
                        callersSF = ctx.workerResult;
                        callersRetRegIndex = ctx.retRegIndexes[i];
                        callersSF.longRegs[callersRetRegIndex] = currentSF.longRegs[j];
                        break;
                    case InstructionCodes.FRET:
                        i = operands[0];
                        j = operands[1];
                        currentSF = ctx.workerLocal;
                        callersSF = ctx.workerResult;
                        callersRetRegIndex = ctx.retRegIndexes[i];
                        callersSF.doubleRegs[callersRetRegIndex] = currentSF.doubleRegs[j];
                        break;
                    case InstructionCodes.SRET:
                        i = operands[0];
                        j = operands[1];
                        currentSF = ctx.workerLocal;
                        callersSF = ctx.workerResult;
                        callersRetRegIndex = ctx.retRegIndexes[i];
                        callersSF.stringRegs[callersRetRegIndex] = currentSF.stringRegs[j];
                        break;
                    case InstructionCodes.BRET:
                        i = operands[0];
                        j = operands[1];
                        currentSF = ctx.workerLocal;
                        callersSF = ctx.workerResult;
                        callersRetRegIndex = ctx.retRegIndexes[i];
                        callersSF.intRegs[callersRetRegIndex] = currentSF.intRegs[j];
                        break;
                    case InstructionCodes.DRET:
                    case InstructionCodes.RRET:
                        i = operands[0];
                        j = operands[1];
                        currentSF = ctx.workerLocal;
                        callersSF = ctx.workerResult;
                        callersRetRegIndex = ctx.retRegIndexes[i];
                        callersSF.refRegs[callersRetRegIndex] = currentSF.refRegs[j];
                        break;
                    case InstructionCodes.RET:
                        ctx = handleReturn(ctx);
                        if (ctx == null) {
                            return;
                        }
                        break;
                    case InstructionCodes.XMLATTRSTORE:
                    case InstructionCodes.XMLATTRLOAD:
                    case InstructionCodes.XML2XMLATTRS:
                    case InstructionCodes.S2QNAME:
                    case InstructionCodes.NEWQNAME:
                    case InstructionCodes.NEWXMLELEMENT:
                    case InstructionCodes.NEWXMLCOMMENT:
                    case InstructionCodes.NEWXMLTEXT:
                    case InstructionCodes.NEWXMLPI:
                    case InstructionCodes.XMLSEQSTORE:
                    case InstructionCodes.XMLSEQLOAD:
                    case InstructionCodes.XMLLOAD:
                    case InstructionCodes.XMLLOADALL:
                    case InstructionCodes.NEWXMLSEQ:
                        execXMLOpcodes(ctx, sf, opcode, operands);
                        break;
                    case InstructionCodes.ITR_NEW:
                    case InstructionCodes.ITR_NEXT:
                    case InstructionCodes.ITR_HAS_NEXT:
                        execIteratorOperation(ctx, sf, instruction);
                        break;
                    case InstructionCodes.LOCK:
                        InstructionLock instructionLock = (InstructionLock) instruction;
                        if (!handleVariableLock(ctx, instructionLock.types,
                                instructionLock.pkgRefs, instructionLock.varRegs)) {
                            return;
                        }
                        break;
                    case InstructionCodes.UNLOCK:
                        InstructionLock instructionUnLock = (InstructionLock) instruction;
                        handleVariableUnlock(ctx, instructionUnLock.types,
                                instructionUnLock.pkgRefs, instructionUnLock.varRegs);
                        break;
                    case InstructionCodes.WAIT:
                        ctx = execAwait(ctx, operands);
                        if (ctx == null) {
                            return;
                        }
                        break;
                    case InstructionCodes.SCOPE_END:
                        Instruction.InstructionScopeEnd scopeEnd = (Instruction.InstructionScopeEnd) instruction;
                        i = operands[0];
                        k = operands[2];
                        funcRefCPEntry = (FunctionRefCPEntry) ctx.constPool[i];
                        typeEntry = (TypeRefCPEntry) ctx.constPool[k];
                        BFunctionPointer fp = new BFunctionPointer(funcRefCPEntry.getFunctionInfo(),
                                typeEntry.getType());
                        findAndAddAdditionalVarRegIndexes(ctx, operands, fp);
                        addToCompensationTable(scopeEnd, ctx, fp);
                        break;
                    case InstructionCodes.COMPENSATE:
                        Instruction.InstructionCompensate compIn = (Instruction.InstructionCompensate) instruction;
                        CompensationTable table = (CompensationTable) ctx.globalProps.get(Constants.COMPENSATION_TABLE);
                        int index = --table.index;
                        if (index >= 0 && (table.compensations.get(index).scope.equals(compIn
                                .scopeName) || compIn.childScopes.contains(table.compensations.get(index).scope))) {
                            CompensationTable.CompensationEntry entry = table.compensations.get(index);

                            int[] retRegsIndexes = {compIn.retRegIndex};
                            ctx = invokeCompensate(ctx, entry.fPointer, entry.functionInfo, sf, retRegsIndexes);
                        }
                        if (ctx == null) {
                            return;
                        }
                        break;
                    case InstructionCodes.LOOP_COMPENSATE:
                        i = operands[0];
                        CompensationTable compTable = (CompensationTable) ctx.globalProps
                                .get(Constants.COMPENSATION_TABLE);
                        if (compTable.index == 0) {
                            compTable.index = compTable.compensations.size();
                        } else {
                            ctx.ip = i;
                        }
                        break;
                    default:
                        throw new UnsupportedOperationException();
                }
            } catch (HandleErrorException e) {
                throw e;
            } catch (Throwable e) {
//                ctx.setError(BLangVMErrors.createError(ctx, e.getMessage()));
                handleError(ctx);
            }
        }
    }

    private static void createClone(WorkerExecutionContext ctx, int[] operands, WorkerData sf) {
        int i = operands[0];
        int j = operands[1];

        BRefType<?> refRegVal = sf.refRegs[i];
        if (!checkIsLikeType(refRegVal, BTypes.typeAnydata)) {
<<<<<<< HEAD
//            sf.refRegs[j] = BLangVMErrors.createError(ctx, BLangExceptionHelper
//                    .getErrorMessage(RuntimeErrors.UNSUPPORTED_CLONE_OPERATION, refRegVal, refRegVal.getType()));
=======
            sf.refRegs[j] = BLangVMErrors.createError(ctx, BLangExceptionHelper
                    .getErrorMessage(RuntimeErrors.UNSUPPORTED_CLONE_OPERATION, refRegVal, refRegVal.getType()));
>>>>>>> 8cb40286
            return;
        }
        sf.refRegs[j] = (BRefType<?>) refRegVal.copy(new HashMap<>());
    }

    private static void createNewError(int[] operands, WorkerExecutionContext ctx, WorkerData sf) {
        int i = operands[0];
        int j = operands[1];
        int k = operands[2];
        int l = operands[3];
        TypeRefCPEntry typeRefCPEntry = (TypeRefCPEntry) ctx.constPool[i];
        sf.refRegs[l] = new BError(typeRefCPEntry.getType(), sf.stringRegs[j], sf.refRegs[k]);
    }

    private static void handleErrorBuiltinMethods(int opcode, int[] operands, WorkerData sf) {
        int i = operands[0];
        int j = operands[1];
        BError error = (BError) sf.refRegs[i];
        switch (opcode) {
            case InstructionCodes.REASON:
                sf.stringRegs[j] = error.getReason();
                break;
            case InstructionCodes.DETAIL:
                sf.refRegs[j] = error.getDetails();
                break;
        }
    }

    private static void handleFreezeBuiltinMethods(WorkerExecutionContext ctx, int opcode, int[] operands,
                                                   WorkerData sf) {
        int i = operands[0];
        int j = operands[1];
        BRefType value = sf.refRegs[i];
        switch (opcode) {
            case InstructionCodes.FREEZE:
                if (value == null) {
                    // assuming we reach here because the value is nil (()), the frozen value would also be nil.
                    sf.refRegs[j] = null;
                    break;
                }

                FreezeStatus freezeStatus = new FreezeStatus(FreezeStatus.State.MID_FREEZE);
                try {
//                    value.attemptFreeze(freezeStatus);

                    // if freeze is successful, set the status as frozen and the value itself as the return value
                    freezeStatus.setFrozen();
                    sf.refRegs[j] = value;
                } catch (BLangFreezeException e) {
                    // if freeze is unsuccessful due to an invalid value, set the frozen status of the value and its
                    // constituents to false, and return an error
                    freezeStatus.setUnfrozen();
//                    sf.refRegs[j] = BLangVMErrors.createError(ctx, e.getMessage());
                } catch (BallerinaException e) {
                    // if freeze is unsuccessful due to concurrent freeze attempts, set the frozen status of the value
                    // and its constituents to false, and panic
                    freezeStatus.setUnfrozen();
//                    ctx.setError(BLangVMErrors.createError(ctx, e.getMessage()));
                    handleError(ctx);
                }
                break;
            case InstructionCodes.IS_FROZEN:
                sf.intRegs[j] = (value == null || value.isFrozen())  ? 1 : 0;
                break;
        }
    }

    private static void handleStampBuildInMethod(WorkerExecutionContext ctx, int[] operands, WorkerData sf) {

        int i = operands[0];
        int j = operands[1];
        int k = operands[2];

        BRefType<?> valueToBeStamped = sf.refRegs[i];
        BType stampType = ((TypeRefCPEntry) ctx.constPool[j]).getType();
        BType targetType;

        if (stampType.getTag() == TypeTags.UNION_TAG) {
            List<BType> memberTypes = new ArrayList<>(((BUnionType) stampType).getMemberTypes());
            targetType = new BUnionType(memberTypes);

            Predicate<BType> errorPredicate = e -> e.getTag() == TypeTags.ERROR_TAG;
            ((BUnionType) targetType).getMemberTypes().removeIf(errorPredicate);

            if (((BUnionType) targetType).getMemberTypes().size() == 1) {
                targetType = ((BUnionType) stampType).getMemberTypes().get(0);
            }
        } else {
            targetType = stampType;
        }

        if (!checkIsLikeType(valueToBeStamped, targetType)) {
//            BError error = BLangVMErrors.createError(ctx,
//                    BLangExceptionHelper.getErrorMessage(RuntimeErrors.INCOMPATIBLE_STAMP_OPERATION,
//                            valueToBeStamped.getType(), targetType));
//            sf.refRegs[k] = error;
            return;
        }

        try {
            valueToBeStamped.stamp(targetType);
            sf.refRegs[k] = valueToBeStamped;
        } catch (BallerinaException e) {
//            BError error = BLangVMErrors.createError(ctx,
//                    BLangExceptionHelper.getErrorMessage(RuntimeErrors.INCOMPATIBLE_STAMP_OPERATION,
//                            valueToBeStamped.getType(), targetType));
//            sf.refRegs[k] = error;
        }
    }

    /**
     * Handle sending a message to a channel. If there is a worker already waiting to accept this message, it is
     * resumed.
     * @param ctx Current worker context
     * @param channelName Name os the channel to get the message
     * @param dataType Type od the message
     * @param dataReg Registry location of the message
     * @param keyType Type of message key
     * @param keyReg message key registry index
     */
    private static void handleCHNSend(WorkerExecutionContext ctx, String channelName, BType dataType, int dataReg,
            BType keyType, int keyReg) {
        BRefType keyVal = null;
        if (keyType != null) {
            keyVal = extractValue(ctx.workerLocal, keyType, keyReg);
        }
        BRefType dataVal = extractValue(ctx.workerLocal, dataType, dataReg);
        ChannelRegistry.PendingContext pendingCtx = ChannelManager.channelSenderAction(channelName, keyVal, dataVal,
                keyType, dataType);
        if (pendingCtx != null) {
            //inject the value to the ctx
            copyArgValueForWorkerReceive(pendingCtx.context.workerLocal, pendingCtx.regIndex, dataType, dataVal);
            if (pendingCtx.context.interruptible) {
                String stateId = (String) pendingCtx.context.globalProps.get(STATE_ID);
                PersistenceStore.persistState(new State(pendingCtx.context, stateId, pendingCtx.context.ip + 1));
            }
            BLangScheduler.resume(pendingCtx.context);
        }
        if (ctx.interruptible) {
            String stateId = (String) ctx.globalProps.get(STATE_ID);
            PersistenceStore.persistState(new State(ctx, stateId, ctx.ip + 1));
        }
    }

    /**
     * Handles message receiving using a channel.
     * If the expected message is already available, it is assigned to the receiver reg and returns true.
     * @param ctx Current worker context
     * @param channelName Name os the channel to get the message
     * @param receiverType Type of the expected message
     * @param receiverReg Registry index of the receiving message
     * @param keyType Type of message key
     * @param keyIndex message key registry index
     * @return true if a matching value is available
     */
    private static boolean handleCHNReceive(WorkerExecutionContext ctx, String channelName, BType receiverType,
            int receiverReg, BType keyType, int keyIndex) {
        BValue keyVal = null;
        if (keyType != null) {
            keyVal = extractValue(ctx.workerLocal, keyType, keyIndex);
        }
        BValue value = ChannelManager.channelReceiverAction(channelName, keyVal, keyType, ctx, receiverReg,
                receiverType);
        if (value != null) {
            copyArgValueForWorkerReceive(ctx.workerLocal, receiverReg, receiverType, (BRefType) value);
            if (ctx.interruptible) {
                String stateId = (String) ctx.globalProps.get(STATE_ID);
                PersistenceStore.persistState(new State(ctx, stateId, ctx.ip + 1));
            }
            return true;
        }

        return false;
    }

    private static WorkerExecutionContext invokeCallable(WorkerExecutionContext ctx, BFunctionPointer fp,
                                                         FunctionCallCPEntry funcCallCPEntry,
                                                         FunctionInfo functionInfo, WorkerData sf) {
        List<BClosure> closureVars = fp.getClosureVars();
        int[] argRegs = funcCallCPEntry.getArgRegs();
        if (closureVars.isEmpty()) {
            return BLangFunctions.invokeCallable(functionInfo, ctx, argRegs, funcCallCPEntry.getRetRegs(), false);
        }

        int[] newArgRegs = new int[argRegs.length + closureVars.size()];
        System.arraycopy(argRegs, 0, newArgRegs, closureVars.size(), argRegs.length);
        int argRegIndex = 0;

        int longIndex = expandLongRegs(sf, fp);
        int doubleIndex = expandDoubleRegs(sf, fp);
        int intIndex = expandIntRegs(sf, fp);
        int stringIndex = expandStringRegs(sf, fp);
        int refIndex = expandRefRegs(sf, fp);

        for (BClosure closure : closureVars) {
            switch (closure.getType().getTag()) {
                case TypeTags.INT_TAG: {
                    sf.longRegs[longIndex] = ((BInteger) closure.value()).intValue();
                    newArgRegs[argRegIndex++] = longIndex++;
                    break;
                }
                case TypeTags.BYTE_TAG: {
                    sf.intRegs[intIndex] = ((BByte) closure.value()).byteValue();
                    newArgRegs[argRegIndex++] = intIndex++;
                    break;
                }
                case TypeTags.FLOAT_TAG: {
                    sf.doubleRegs[doubleIndex] = ((BFloat) closure.value()).floatValue();
                    newArgRegs[argRegIndex++] = doubleIndex++;
                    break;
                }
                case TypeTags.BOOLEAN_TAG: {
                    sf.intRegs[intIndex] = ((BBoolean) closure.value()).booleanValue() ? 1 : 0;
                    newArgRegs[argRegIndex++] = intIndex++;
                    break;
                }
                case TypeTags.STRING_TAG: {
                    sf.stringRegs[stringIndex] = (closure.value()).stringValue();
                    newArgRegs[argRegIndex++] = stringIndex++;
                    break;
                }
                default:
                    sf.refRegs[refIndex] = ((BRefType<?>) closure.value());
                    newArgRegs[argRegIndex++] = refIndex++;
            }
        }

        return BLangFunctions.invokeCallable(functionInfo, ctx, newArgRegs, funcCallCPEntry.getRetRegs(), false);
    }

    private static WorkerExecutionContext invokeCompensate(WorkerExecutionContext ctx, BFunctionPointer fp,
                                                           FunctionInfo functionInfo, WorkerData sf, int[] retRegs) {
        List<BClosure> closureVars = fp.getClosureVars();
        if (closureVars.isEmpty()) {
            //compensate functions has no args apart from closure vars
            return BLangFunctions.invokeCallable(functionInfo, ctx, new int[0], retRegs, false);
        }

        int[] newArgRegs = new int[closureVars.size()];
        int argRegIndex = 0;

        int longIndex = expandLongRegs(sf, fp);
        int doubleIndex = expandDoubleRegs(sf, fp);
        int intIndex = expandIntRegs(sf, fp);
        int stringIndex = expandStringRegs(sf, fp);
        int refIndex = expandRefRegs(sf, fp);

        for (BClosure closure : closureVars) {
            switch (closure.getType().getTag()) {
                case TypeTags.INT_TAG: {
                    sf.longRegs[longIndex] = ((BInteger) closure.value()).intValue();
                    newArgRegs[argRegIndex++] = longIndex++;
                    break;
                }
                case TypeTags.BYTE_TAG: {
                    sf.intRegs[intIndex] = ((BByte) closure.value()).byteValue();
                    newArgRegs[argRegIndex++] = intIndex++;
                    break;
                }
                case TypeTags.FLOAT_TAG: {
                    sf.doubleRegs[doubleIndex] = ((BFloat) closure.value()).floatValue();
                    newArgRegs[argRegIndex++] = doubleIndex++;
                    break;
                }
                case TypeTags.BOOLEAN_TAG: {
                    sf.intRegs[intIndex] = ((BBoolean) closure.value()).booleanValue() ? 1 : 0;
                    newArgRegs[argRegIndex++] = intIndex++;
                    break;
                }
                case TypeTags.STRING_TAG: {
                    sf.stringRegs[stringIndex] = (closure.value()).stringValue();
                    newArgRegs[argRegIndex++] = stringIndex++;
                    break;
                }
                default:
                    sf.refRegs[refIndex] = ((BRefType<?>) closure.value());
                    newArgRegs[argRegIndex++] = refIndex++;
            }
        }

        return BLangFunctions.invokeCallable(functionInfo, ctx, newArgRegs, retRegs, false);
    }

    private static int expandLongRegs(WorkerData sf, BFunctionPointer fp) {
        int longIndex = 0;
        if (fp.getAdditionalIndexCount(BTypes.typeInt.getTag()) > 0) {
            if (sf.longRegs == null) {
                sf.longRegs = new long[0];
            }
            long[] newLongRegs = new long[sf.longRegs.length + fp.getAdditionalIndexCount(BTypes.typeInt.getTag())];
            System.arraycopy(sf.longRegs, 0, newLongRegs, 0, sf.longRegs.length);
            longIndex = sf.longRegs.length;
            sf.longRegs = newLongRegs;
        }
        return longIndex;
    }

    private static int expandIntRegs(WorkerData sf, BFunctionPointer fp) {
        int intIndex = 0;
        if (fp.getAdditionalIndexCount(BTypes.typeBoolean.getTag()) > 0  ||
                fp.getAdditionalIndexCount(BTypes.typeByte.getTag()) > 0) {
            if (sf.intRegs == null) {
                sf.intRegs = new int[0];
            }
            int[] newIntRegs = new int[sf.intRegs.length + fp.getAdditionalIndexCount(BTypes.typeBoolean.getTag()) +
                    fp.getAdditionalIndexCount(BTypes.typeByte.getTag())];
            System.arraycopy(sf.intRegs, 0, newIntRegs, 0, sf.intRegs.length);
            intIndex = sf.intRegs.length;
            sf.intRegs = newIntRegs;
        }
        return intIndex;
    }

    private static int expandDoubleRegs(WorkerData sf, BFunctionPointer fp) {
        int doubleIndex = 0;
        if (fp.getAdditionalIndexCount(BTypes.typeFloat.getTag()) > 0) {
            if (sf.doubleRegs == null) {
                sf.doubleRegs = new double[0];
            }
            double[] newDoubleRegs = new double[sf.doubleRegs.length +
                    fp.getAdditionalIndexCount(BTypes.typeFloat.getTag())];
            System.arraycopy(sf.doubleRegs, 0, newDoubleRegs, 0, sf.doubleRegs.length);
            doubleIndex = sf.doubleRegs.length;
            sf.doubleRegs = newDoubleRegs;
        }
        return doubleIndex;
    }

    private static int expandStringRegs(WorkerData sf, BFunctionPointer fp) {
        int stringIndex = 0;
        if (fp.getAdditionalIndexCount(BTypes.typeString.getTag()) > 0) {
            if (sf.stringRegs == null) {
                sf.stringRegs = new String[0];
            }
            String[] newStringRegs = new String[sf.stringRegs.length +
                    fp.getAdditionalIndexCount(BTypes.typeString.getTag())];
            System.arraycopy(sf.stringRegs, 0, newStringRegs, 0, sf.stringRegs.length);
            stringIndex = sf.stringRegs.length;
            sf.stringRegs = newStringRegs;
        }
        return stringIndex;
    }

    private static int expandRefRegs(WorkerData sf, BFunctionPointer fp) {
        int refIndex = 0;
        if (fp.getAdditionalIndexCount(BTypes.typeAny.getTag()) > 0) {
            if (sf.refRegs == null) {
                sf.refRegs = new BRefType[0];
            }
            BRefType<?>[] newRefRegs = new BRefType[sf.refRegs.length +
                    fp.getAdditionalIndexCount(BTypes.typeAny.getTag())];
            System.arraycopy(sf.refRegs, 0, newRefRegs, 0, sf.refRegs.length);
            refIndex = sf.refRegs.length;
            sf.refRegs = newRefRegs;
        }
        return refIndex;
    }

    private static void findAndAddAdditionalVarRegIndexes(WorkerExecutionContext ctx, int[] operands,
                                                          BFunctionPointer fp) {

        int h = operands[3];

        //if '0', then there are no additional indexes needs to be processed
        if (h == 0) {
            return;
        }

        //or else, this is a closure related scenario
        for (int i = 0; i < h; i++) {
            int operandIndex = i + 4;
            int type = operands[operandIndex];
            int index = operands[++operandIndex];
            switch (type) {
                case TypeTags.INT_TAG: {
                    fp.addClosureVar(new BClosure(new BInteger(ctx.workerLocal.longRegs[index]), BTypes.typeInt),
                            TypeTags.INT_TAG);
                    break;
                }
                case TypeTags.BYTE_TAG: {
                    fp.addClosureVar(new BClosure(new BByte((byte) ctx.workerLocal.intRegs[index]), BTypes.typeByte),
                            TypeTags.BYTE_TAG);
                    break;
                }
                case TypeTags.FLOAT_TAG: {
                    fp.addClosureVar(new BClosure(new BFloat(ctx.workerLocal.doubleRegs[index]), BTypes.typeFloat),
                            TypeTags.FLOAT_TAG);
                    break;
                }
                case TypeTags.DECIMAL_TAG: {
                    fp.addClosureVar(new BClosure(ctx.workerLocal.refRegs[index], BTypes.typeDecimal),
                            TypeTags.DECIMAL_TAG);
                    break;
                }
                case TypeTags.BOOLEAN_TAG: {
                    fp.addClosureVar(new BClosure(new BBoolean(ctx.workerLocal.intRegs[index] == 1),
                                    BTypes.typeBoolean), TypeTags.BOOLEAN_TAG);
                    break;
                }
                case TypeTags.STRING_TAG: {
                    fp.addClosureVar(new BClosure(new BString(ctx.workerLocal.stringRegs[index]), BTypes.typeString),
                            TypeTags.STRING_TAG);
                    break;
                }
                default:
                    fp.addClosureVar(new BClosure(ctx.workerLocal.refRegs[index], BTypes.typeAny), TypeTags.ANY_TAG);
            }
            i++;
        }
    }

    private static void execCmpAndBranchOpcodes(WorkerExecutionContext ctx, WorkerData sf, int opcode,
                                                int[] operands) {
        int i;
        int j;
        int k;
        BigDecimal lhsValue;
        BigDecimal rhsValue;

        switch (opcode) {
            case InstructionCodes.IGT:
                i = operands[0];
                j = operands[1];
                k = operands[2];
                sf.intRegs[k] = sf.longRegs[i] > sf.longRegs[j] ? 1 : 0;
                break;
            case InstructionCodes.FGT:
                i = operands[0];
                j = operands[1];
                k = operands[2];
                sf.intRegs[k] = sf.doubleRegs[i] > sf.doubleRegs[j] ? 1 : 0;
                break;
            case InstructionCodes.DGT:
                i = operands[0];
                j = operands[1];
                k = operands[2];
                lhsValue = ((BDecimal) sf.refRegs[i]).decimalValue();
                rhsValue = ((BDecimal) sf.refRegs[j]).decimalValue();
                sf.intRegs[k] = lhsValue.compareTo(rhsValue) > 0 ? 1 : 0;
                break;

            case InstructionCodes.IGE:
                i = operands[0];
                j = operands[1];
                k = operands[2];
                sf.intRegs[k] = sf.longRegs[i] >= sf.longRegs[j] ? 1 : 0;
                break;
            case InstructionCodes.FGE:
                i = operands[0];
                j = operands[1];
                k = operands[2];
                sf.intRegs[k] = sf.doubleRegs[i] >= sf.doubleRegs[j] ? 1 : 0;
                break;
            case InstructionCodes.DGE:
                i = operands[0];
                j = operands[1];
                k = operands[2];
                lhsValue = ((BDecimal) sf.refRegs[i]).decimalValue();
                rhsValue = ((BDecimal) sf.refRegs[j]).decimalValue();
                sf.intRegs[k] = lhsValue.compareTo(rhsValue) >= 0 ? 1 : 0;
                break;

            case InstructionCodes.ILT:
                i = operands[0];
                j = operands[1];
                k = operands[2];
                sf.intRegs[k] = sf.longRegs[i] < sf.longRegs[j] ? 1 : 0;
                break;
            case InstructionCodes.FLT:
                i = operands[0];
                j = operands[1];
                k = operands[2];
                sf.intRegs[k] = sf.doubleRegs[i] < sf.doubleRegs[j] ? 1 : 0;
                break;
            case InstructionCodes.DLT:
                i = operands[0];
                j = operands[1];
                k = operands[2];
                lhsValue = ((BDecimal) sf.refRegs[i]).decimalValue();
                rhsValue = ((BDecimal) sf.refRegs[j]).decimalValue();
                sf.intRegs[k] = lhsValue.compareTo(rhsValue) < 0 ? 1 : 0;
                break;

            case InstructionCodes.ILE:
                i = operands[0];
                j = operands[1];
                k = operands[2];
                sf.intRegs[k] = sf.longRegs[i] <= sf.longRegs[j] ? 1 : 0;
                break;
            case InstructionCodes.FLE:
                i = operands[0];
                j = operands[1];
                k = operands[2];
                sf.intRegs[k] = sf.doubleRegs[i] <= sf.doubleRegs[j] ? 1 : 0;
                break;
            case InstructionCodes.DLE:
                i = operands[0];
                j = operands[1];
                k = operands[2];
                lhsValue = ((BDecimal) sf.refRegs[i]).decimalValue();
                rhsValue = ((BDecimal) sf.refRegs[j]).decimalValue();
                sf.intRegs[k] = lhsValue.compareTo(rhsValue) <= 0 ? 1 : 0;
                break;

            case InstructionCodes.REQ_NULL:
                i = operands[0];
                j = operands[1];
                if (sf.refRegs[i] == null) {
                    sf.intRegs[j] = 1;
                } else {
                    sf.intRegs[j] = 0;
                }
                break;
            case InstructionCodes.RNE_NULL:
                i = operands[0];
                j = operands[1];
                if (sf.refRegs[i] != null) {
                    sf.intRegs[j] = 1;
                } else {
                    sf.intRegs[j] = 0;
                }
                break;
            case InstructionCodes.BR_TRUE:
                i = operands[0];
                j = operands[1];
                if (sf.intRegs[i] == 1) {
                    ctx.ip = j;
                }
                break;
            case InstructionCodes.BR_FALSE:
                i = operands[0];
                j = operands[1];
                if (sf.intRegs[i] == 0) {
                    ctx.ip = j;
                }
                break;
            case InstructionCodes.GOTO:
                i = operands[0];
                ctx.ip = i;
                break;
            default:
                throw new UnsupportedOperationException();
        }
    }

    private static void execIntegerRangeOpcodes(WorkerData sf, int[] operands) {
        int i = operands[0];
        int j = operands[1];
        int k = operands[2];
        sf.refRegs[k] = new BIntArray(LongStream.rangeClosed(sf.longRegs[i], sf.longRegs[j]).toArray());
    }

    private static void execLoadOpcodes(WorkerExecutionContext ctx, WorkerData sf, int opcode, int[] operands) {
        int i;
        int j;
        int k;
        int pkgIndex;
        int lvIndex; // Index of the local variable

        BIntArray bIntArray;
        BByteArray bByteArray;
        BFloatArray bFloatArray;
        BStringArray bStringArray;
        BBooleanArray bBooleanArray;
        BMap<String, BRefType> bMap;

        switch (opcode) {
            case InstructionCodes.IMOVE:
                lvIndex = operands[0];
                i = operands[1];
                sf.longRegs[i] = sf.longRegs[lvIndex];
                break;
            case InstructionCodes.FMOVE:
                lvIndex = operands[0];
                i = operands[1];
                sf.doubleRegs[i] = sf.doubleRegs[lvIndex];
                break;
            case InstructionCodes.SMOVE:
                lvIndex = operands[0];
                i = operands[1];
                sf.stringRegs[i] = sf.stringRegs[lvIndex];
                break;
            case InstructionCodes.BMOVE:
                lvIndex = operands[0];
                i = operands[1];
                sf.intRegs[i] = sf.intRegs[lvIndex];
                break;
            case InstructionCodes.RMOVE:
                lvIndex = operands[0];
                i = operands[1];
                sf.refRegs[i] = sf.refRegs[lvIndex];
                break;
            case InstructionCodes.IALOAD:
                i = operands[0];
                j = operands[1];
                k = operands[2];
                bIntArray = Optional.of((BIntArray) sf.refRegs[i]).get();
                try {
                    sf.longRegs[k] = bIntArray.get(sf.longRegs[j]);
                } catch (Exception e) {
//                    ctx.setError(BLangVMErrors.createError(ctx, e.getMessage()));
                    handleError(ctx);
                }
                break;
            case InstructionCodes.BIALOAD:
                i = operands[0];
                j = operands[1];
                k = operands[2];
                bByteArray = Optional.of((BByteArray) sf.refRegs[i]).get();
                try {
                    sf.intRegs[k] = bByteArray.get(sf.longRegs[j]);
                } catch (Exception e) {
//                    ctx.setError(BLangVMErrors.createError(ctx, e.getMessage()));
                    handleError(ctx);
                }
                break;
            case InstructionCodes.FALOAD:
                i = operands[0];
                j = operands[1];
                k = operands[2];
                bFloatArray = Optional.of((BFloatArray) sf.refRegs[i]).get();
                try {
                    sf.doubleRegs[k] = bFloatArray.get(sf.longRegs[j]);
                } catch (Exception e) {
//                    ctx.setError(BLangVMErrors.createError(ctx, e.getMessage()));
                    handleError(ctx);
                }
                break;
            case InstructionCodes.SALOAD:
                i = operands[0];
                j = operands[1];
                k = operands[2];
                bStringArray = Optional.of((BStringArray) sf.refRegs[i]).get();
                try {
                    sf.stringRegs[k] = bStringArray.get(sf.longRegs[j]);
                } catch (Exception e) {
//                    ctx.setError(BLangVMErrors.createError(ctx, e.getMessage()));
                    handleError(ctx);
                }
                break;
            case InstructionCodes.BALOAD:
                i = operands[0];
                j = operands[1];
                k = operands[2];
                bBooleanArray = Optional.of((BBooleanArray) sf.refRegs[i]).get();
                try {
                    sf.intRegs[k] = bBooleanArray.get(sf.longRegs[j]);
                } catch (Exception e) {
//                    ctx.setError(BLangVMErrors.createError(ctx, e.getMessage()));
                    handleError(ctx);
                }
                break;
            case InstructionCodes.RALOAD:
                i = operands[0];
                j = operands[1];
                k = operands[2];
                BNewArray bNewArray = Optional.of((BNewArray) sf.refRegs[i]).get();
                try {
                    sf.refRegs[k] = ListUtils.execListGetOperation(bNewArray, sf.longRegs[j]);
                } catch (Exception e) {
//                    ctx.setError(BLangVMErrors.createError(ctx, e.getMessage()));
                    handleError(ctx);
                }
                break;
            case InstructionCodes.JSONALOAD:
                i = operands[0];
                j = operands[1];
                k = operands[2];

                try {
                    sf.refRegs[k] = JSONUtils.getArrayElement(sf.refRegs[i], sf.longRegs[j]);
                } catch (Exception e) {
//                    ctx.setError(BLangVMErrors.createError(ctx, e.getMessage()));
                    handleError(ctx);
                }
                break;
            case InstructionCodes.IGLOAD:
                // package index
                pkgIndex = operands[0];
                // package level variable index
                i = operands[1];
                // Stack registry index
                j = operands[2];
                sf.longRegs[j] = ctx.programFile.globalMemArea.getIntField(pkgIndex, i);
                break;
            case InstructionCodes.FGLOAD:
                pkgIndex = operands[0];
                i = operands[1];
                j = operands[2];
                sf.doubleRegs[j] = ctx.programFile.globalMemArea.getFloatField(pkgIndex, i);
                break;
            case InstructionCodes.SGLOAD:
                pkgIndex = operands[0];
                i = operands[1];
                j = operands[2];
                sf.stringRegs[j] = ctx.programFile.globalMemArea.getStringField(pkgIndex, i);
                break;
            case InstructionCodes.BGLOAD:
                pkgIndex = operands[0];
                i = operands[1];
                j = operands[2];
                sf.intRegs[j] = ctx.programFile.globalMemArea.getBooleanField(pkgIndex, i);
                break;
            case InstructionCodes.RGLOAD:
                pkgIndex = operands[0];
                i = operands[1];
                j = operands[2];
                sf.refRegs[j] = ctx.programFile.globalMemArea.getRefField(pkgIndex, i);
                break;

            case InstructionCodes.MAPLOAD:
                i = operands[0];
                j = operands[1];
                k = operands[2];
                bMap = (BMap<String, BRefType>) sf.refRegs[i];
                if (bMap == null) {
                    handleNullRefError(ctx);
                    break;
                }

                IntegerCPEntry exceptCPEntry = (IntegerCPEntry) ctx.constPool[operands[3]];
                boolean except = exceptCPEntry.getValue() == 1;
                sf.refRegs[k] = bMap.get(sf.stringRegs[j], except);
                break;

            case InstructionCodes.JSONLOAD:
                i = operands[0];
                j = operands[1];
                k = operands[2];
                sf.refRegs[k] = JSONUtils.getElement(sf.refRegs[i], sf.stringRegs[j]);
                break;
            default:
                throw new UnsupportedOperationException();
        }
    }

    private static void execStoreOpcodes(WorkerExecutionContext ctx, WorkerData sf, int opcode, int[] operands) {
        int i;
        int j;
        int k;
        int pkgIndex;

        BIntArray bIntArray;
        BByteArray bByteArray;
        BFloatArray bFloatArray;
        BStringArray bStringArray;
        BBooleanArray bBooleanArray;
        BMap<String, BRefType> bMap;

        switch (opcode) {
            case InstructionCodes.IASTORE:
                i = operands[0];
                j = operands[1];
                k = operands[2];
                bIntArray = Optional.of((BIntArray) sf.refRegs[i]).get();
                try {
                    bIntArray.add(sf.longRegs[j], sf.longRegs[k]);
                } catch (Exception e) {
//                    ctx.setError(BLangVMErrors.createError(ctx, e.getMessage()));
                    handleError(ctx);
                }
                break;
            case InstructionCodes.BIASTORE:
                i = operands[0];
                j = operands[1];
                k = operands[2];
                bByteArray = Optional.of((BByteArray) sf.refRegs[i]).get();
                try {
                    bByteArray.add(sf.longRegs[j], (byte) sf.intRegs[k]);
                } catch (Exception e) {
//                    ctx.setError(BLangVMErrors.createError(ctx, e.getMessage()));
                    handleError(ctx);
                }
                break;
            case InstructionCodes.FASTORE:
                i = operands[0];
                j = operands[1];
                k = operands[2];
                bFloatArray = Optional.of((BFloatArray) sf.refRegs[i]).get();
                try {
                    bFloatArray.add(sf.longRegs[j], sf.doubleRegs[k]);
                } catch (Exception e) {
//                    ctx.setError(BLangVMErrors.createError(ctx, e.getMessage()));
                    handleError(ctx);
                }
                break;
            case InstructionCodes.SASTORE:
                i = operands[0];
                j = operands[1];
                k = operands[2];
                bStringArray = Optional.of((BStringArray) sf.refRegs[i]).get();
                try {
                    bStringArray.add(sf.longRegs[j], sf.stringRegs[k]);
                } catch (Exception e) {
//                    ctx.setError(BLangVMErrors.createError(ctx, e.getMessage()));
                    handleError(ctx);
                }
                break;
            case InstructionCodes.BASTORE:
                i = operands[0];
                j = operands[1];
                k = operands[2];
                bBooleanArray = Optional.of((BBooleanArray) sf.refRegs[i]).get();
                try {
                    bBooleanArray.add(sf.longRegs[j], sf.intRegs[k]);
                } catch (Exception e) {
//                    ctx.setError(BLangVMErrors.createError(ctx, e.getMessage()));
                    handleError(ctx);
                }
                break;
            case InstructionCodes.RASTORE:
                i = operands[0];
                j = operands[1];
                k = operands[2];
                BNewArray list = Optional.of((BNewArray) sf.refRegs[i]).get();
                long index = sf.longRegs[j];
                BRefType refReg = sf.refRegs[k];
                BType elementType = (list.getType().getTag() == TypeTags.ARRAY_TAG)
                        ? ((BArrayType) list.getType()).getElementType()
                        : ((BTupleType) list.getType()).getTupleTypes().get((int) index);
                if (!checkCast(refReg, elementType)) {
//                    ctx.setError(BLangVMErrors.createError(ctx,
//                            BLangExceptionHelper.getErrorMessage(RuntimeErrors.INCOMPATIBLE_TYPE,
//                                    elementType, (refReg != null) ? refReg.getType() : BTypes.typeNull)));
                    handleError(ctx);
                    break;
                }

                try {
                    ListUtils.execListAddOperation(list, index, refReg);
                } catch (BLangFreezeException e) {
//                    ctx.setError(BLangVMErrors.createError(ctx, "Failed to add element: " + e.getMessage()));
                    handleError(ctx);
                }
                break;
            case InstructionCodes.JSONASTORE:
                i = operands[0];
                j = operands[1];
                k = operands[2];

                try {
                    JSONUtils.setArrayElement(sf.refRegs[i], sf.longRegs[j], sf.refRegs[k]);
                } catch (Exception e) {
//                    ctx.setError(BLangVMErrors.createError(ctx, e.getMessage()));
                    handleError(ctx);
                }
                break;
            case InstructionCodes.IGSTORE:
                pkgIndex = operands[0];
                // Stack reg index
                i = operands[1];
                // Global var index
                j = operands[2];
                ctx.programFile.globalMemArea.setIntField(pkgIndex, j, sf.longRegs[i]);
                break;
            case InstructionCodes.FGSTORE:
                pkgIndex = operands[0];
                i = operands[1];
                j = operands[2];
                ctx.programFile.globalMemArea.setFloatField(pkgIndex, j, sf.doubleRegs[i]);
                break;
            case InstructionCodes.SGSTORE:
                pkgIndex = operands[0];
                i = operands[1];
                j = operands[2];
                ctx.programFile.globalMemArea.setStringField(pkgIndex, j, sf.stringRegs[i]);
                break;
            case InstructionCodes.BGSTORE:
                pkgIndex = operands[0];
                i = operands[1];
                j = operands[2];
                ctx.programFile.globalMemArea.setBooleanField(pkgIndex, j, sf.intRegs[i]);
                break;
            case InstructionCodes.RGSTORE:
                pkgIndex = operands[0];
                i = operands[1];
                j = operands[2];
                ctx.programFile.globalMemArea.setRefField(pkgIndex, j, sf.refRegs[i]);
                break;
            case InstructionCodes.MAPSTORE:
                i = operands[0];
                j = operands[1];
                k = operands[2];
                bMap = (BMap<String, BRefType>) sf.refRegs[i];
                if (bMap == null) {
                    handleNullRefError(ctx);
                    break;
                }

                BRefType<?> value = sf.refRegs[k];
                BType mapType = bMap.getType();
                BType expType = null;

                switch (mapType.getTag()) {
                    case TypeTags.MAP_TAG:
                        if (isValidMapInsertion(mapType, value)) {
                            insertToMap(ctx, bMap, sf.stringRegs[j], value);
                        } else {
                            expType = ((BMapType) mapType).getConstrainedType();
                        }
                        break;
                    case TypeTags.RECORD_TYPE_TAG:
                    case TypeTags.OBJECT_TYPE_TAG:
                        BStructureType structureType = (BStructureType) mapType;
                        BField targetField = structureType.getFields().get(sf.stringRegs[j]);
                        BType targetFieldType;

                        if (structureType.getTag() == TypeTags.RECORD_TYPE_TAG) {
                            targetFieldType = targetField == null ? ((BRecordType) structureType).restFieldType :
                                                                    targetField.fieldType;
                        } else {
                            targetFieldType = targetField.getFieldType();
                        }

                        if (checkIsType(value, targetFieldType)) {
                            insertToMap(ctx, bMap, sf.stringRegs[j], value);
                        } else {
                            expType = targetFieldType;
                        }
                        break;
                }

                if (expType != null) {
//                    ctx.setError(BLangVMErrors.createError(ctx, BLangExceptionHelper
//                            .getErrorMessage(RuntimeErrors.INVALID_MAP_INSERTION, expType, value.getType())));
                    handleError(ctx);
                }
                break;
            case InstructionCodes.JSONSTORE:
                i = operands[0];
                j = operands[1];
                k = operands[2];
                try {
                    JSONUtils.setElement(sf.refRegs[i], sf.stringRegs[j], sf.refRegs[k]);
                } catch (BLangFreezeException e) {
//                    ctx.setError(BLangVMErrors.createError(ctx, "Failed to set element to JSON: " + e.getMessage()));
                    handleError(ctx);
                }
                break;
            default:
                throw new UnsupportedOperationException();
        }
    }

    private static void execBinaryOpCodes(WorkerExecutionContext ctx, WorkerData sf, int opcode, int[] operands) {
        int i;
        int j;
        int k;
        BigDecimal lhsValue;
        BigDecimal rhsValue;

        switch (opcode) {
            case InstructionCodes.IADD:
                i = operands[0];
                j = operands[1];
                k = operands[2];
                sf.longRegs[k] = sf.longRegs[i] + sf.longRegs[j];
                break;
            case InstructionCodes.FADD:
                i = operands[0];
                j = operands[1];
                k = operands[2];
                sf.doubleRegs[k] = sf.doubleRegs[i] + sf.doubleRegs[j];
                break;
            case InstructionCodes.SADD:
                i = operands[0];
                j = operands[1];
                k = operands[2];
                sf.stringRegs[k] = sf.stringRegs[i] + sf.stringRegs[j];
                break;
            case InstructionCodes.DADD:
                i = operands[0];
                j = operands[1];
                k = operands[2];
                lhsValue = ((BDecimal) sf.refRegs[i]).decimalValue();
                rhsValue = ((BDecimal) sf.refRegs[j]).decimalValue();
                sf.refRegs[k] = new BDecimal(lhsValue.add(rhsValue, MathContext.DECIMAL128));
                break;
            case InstructionCodes.XMLADD:
                i = operands[0];
                j = operands[1];
                k = operands[2];
                BXML lhsXMLVal = (BXML) sf.refRegs[i];
                BXML rhsXMLVal = (BXML) sf.refRegs[j];

                // Here it is assumed that a refType addition can only be a xml-concat.
                sf.refRegs[k] = XMLUtils.concatenate(lhsXMLVal, rhsXMLVal);
                break;
            case InstructionCodes.ISUB:
                i = operands[0];
                j = operands[1];
                k = operands[2];
                sf.longRegs[k] = sf.longRegs[i] - sf.longRegs[j];
                break;
            case InstructionCodes.FSUB:
                i = operands[0];
                j = operands[1];
                k = operands[2];
                sf.doubleRegs[k] = sf.doubleRegs[i] - sf.doubleRegs[j];
                break;
            case InstructionCodes.DSUB:
                i = operands[0];
                j = operands[1];
                k = operands[2];
                lhsValue = ((BDecimal) sf.refRegs[i]).decimalValue();
                rhsValue = ((BDecimal) sf.refRegs[j]).decimalValue();
                sf.refRegs[k] = new BDecimal(lhsValue.subtract(rhsValue, MathContext.DECIMAL128));
                break;
            case InstructionCodes.IMUL:
                i = operands[0];
                j = operands[1];
                k = operands[2];
                sf.longRegs[k] = sf.longRegs[i] * sf.longRegs[j];
                break;
            case InstructionCodes.FMUL:
                i = operands[0];
                j = operands[1];
                k = operands[2];
                sf.doubleRegs[k] = sf.doubleRegs[i] * sf.doubleRegs[j];
                break;
            case InstructionCodes.DMUL:
                i = operands[0];
                j = operands[1];
                k = operands[2];
                lhsValue = ((BDecimal) sf.refRegs[i]).decimalValue();
                rhsValue = ((BDecimal) sf.refRegs[j]).decimalValue();
                sf.refRegs[k] = new BDecimal(lhsValue.multiply(rhsValue, MathContext.DECIMAL128));
                break;
            case InstructionCodes.IDIV:
                i = operands[0];
                j = operands[1];
                k = operands[2];
                if (sf.longRegs[j] == 0) {
//                    ctx.setError(BLangVMErrors.createError(ctx, " / by zero"));
                    handleError(ctx);
                    break;
                }

                sf.longRegs[k] = sf.longRegs[i] / sf.longRegs[j];
                break;
            case InstructionCodes.FDIV:
                i = operands[0];
                j = operands[1];
                k = operands[2];
                sf.doubleRegs[k] = sf.doubleRegs[i] / sf.doubleRegs[j];
                break;
            case InstructionCodes.DDIV:
                i = operands[0];
                j = operands[1];
                k = operands[2];
                lhsValue = ((BDecimal) sf.refRegs[i]).decimalValue();
                rhsValue = ((BDecimal) sf.refRegs[j]).decimalValue();
                if (rhsValue.compareTo(BigDecimal.ZERO) == 0) {
//                    ctx.setError(BLangVMErrors.createError(ctx, " / by zero"));
                    handleError(ctx);
                    break;
                }

                sf.refRegs[k] = new BDecimal(lhsValue.divide(rhsValue, MathContext.DECIMAL128));
                break;
            case InstructionCodes.IMOD:
                i = operands[0];
                j = operands[1];
                k = operands[2];
                if (sf.longRegs[j] == 0) {
//                    ctx.setError(BLangVMErrors.createError(ctx, " / by zero"));
                    handleError(ctx);
                    break;
                }

                sf.longRegs[k] = sf.longRegs[i] % sf.longRegs[j];
                break;
            case InstructionCodes.FMOD:
                i = operands[0];
                j = operands[1];
                k = operands[2];
                if (sf.doubleRegs[j] == 0) {
//                    ctx.setError(BLangVMErrors.createError(ctx, " / by zero"));
                    handleError(ctx);
                    break;
                }

                sf.doubleRegs[k] = sf.doubleRegs[i] % sf.doubleRegs[j];
                break;
            case InstructionCodes.DMOD:
                i = operands[0];
                j = operands[1];
                k = operands[2];
                lhsValue = ((BDecimal) sf.refRegs[i]).decimalValue();
                rhsValue = ((BDecimal) sf.refRegs[j]).decimalValue();
                if (rhsValue.compareTo(BigDecimal.ZERO) == 0) {
//                    ctx.setError(BLangVMErrors.createError(ctx, " / by zero"));
                    handleError(ctx);
                    break;
                }

                sf.refRegs[k] = new BDecimal(lhsValue.remainder(rhsValue, MathContext.DECIMAL128));
                break;
            case InstructionCodes.INEG:
                i = operands[0];
                j = operands[1];
                sf.longRegs[j] = -sf.longRegs[i];
                break;
            case InstructionCodes.FNEG:
                i = operands[0];
                j = operands[1];
                sf.doubleRegs[j] = -sf.doubleRegs[i];
                break;
            case InstructionCodes.DNEG:
                i = operands[0];
                j = operands[1];
                BigDecimal value = ((BDecimal) sf.refRegs[i]).decimalValue();
                sf.refRegs[j] = new BDecimal(value.negate());
                break;
            case InstructionCodes.BNOT:
                i = operands[0];
                j = operands[1];
                sf.intRegs[j] = sf.intRegs[i] == 0 ? 1 : 0;
                break;
            case InstructionCodes.IEQ:
                i = operands[0];
                j = operands[1];
                k = operands[2];
                sf.intRegs[k] = sf.longRegs[i] == sf.longRegs[j] ? 1 : 0;
                break;
            case InstructionCodes.FEQ:
                i = operands[0];
                j = operands[1];
                k = operands[2];
                sf.intRegs[k] = sf.doubleRegs[i] == sf.doubleRegs[j] ? 1 : 0;
                break;
            case InstructionCodes.SEQ:
                i = operands[0];
                j = operands[1];
                k = operands[2];
                sf.intRegs[k] = StringUtils.isEqual(sf.stringRegs[i], sf.stringRegs[j]) ? 1 : 0;
                break;
            case InstructionCodes.BEQ:
                i = operands[0];
                j = operands[1];
                k = operands[2];
                sf.intRegs[k] = sf.intRegs[i] == sf.intRegs[j] ? 1 : 0;
                break;
            case InstructionCodes.DEQ:
                i = operands[0];
                j = operands[1];
                k = operands[2];
                lhsValue = ((BDecimal) sf.refRegs[i]).decimalValue();
                rhsValue = ((BDecimal) sf.refRegs[j]).decimalValue();
                sf.intRegs[k] = lhsValue.compareTo(rhsValue) == 0 ? 1 : 0;
                break;
            case InstructionCodes.REQ:
                i = operands[0];
                j = operands[1];
                k = operands[2];
                if (sf.refRegs[i] == null) {
                    sf.intRegs[k] = sf.refRegs[j] == null ? 1 : 0;
                } else {
                    sf.intRegs[k] = isEqual(sf.refRegs[i], sf.refRegs[j]) ? 1 : 0;
                }
                break;
            case InstructionCodes.REF_EQ:
                i = operands[0];
                j = operands[1];
                k = operands[2];
                sf.intRegs[k] = isReferenceEqual(sf.refRegs[i], sf.refRegs[j]) ? 1 : 0;
                break;
            case InstructionCodes.TEQ:
                i = operands[0];
                j = operands[1];
                k = operands[2];
                if (sf.refRegs[i] == null || sf.refRegs[j] == null) {
                    handleNullRefError(ctx);
                }
                sf.intRegs[k] = sf.refRegs[i].equals(sf.refRegs[j]) ? 1 : 0;
                break;

            case InstructionCodes.INE:
                i = operands[0];
                j = operands[1];
                k = operands[2];
                sf.intRegs[k] = sf.longRegs[i] != sf.longRegs[j] ? 1 : 0;
                break;
            case InstructionCodes.FNE:
                i = operands[0];
                j = operands[1];
                k = operands[2];
                sf.intRegs[k] = sf.doubleRegs[i] != sf.doubleRegs[j] ? 1 : 0;
                break;
            case InstructionCodes.SNE:
                i = operands[0];
                j = operands[1];
                k = operands[2];
                sf.intRegs[k] = !StringUtils.isEqual(sf.stringRegs[i], sf.stringRegs[j]) ? 1 : 0;
                break;
            case InstructionCodes.BNE:
                i = operands[0];
                j = operands[1];
                k = operands[2];
                sf.intRegs[k] = sf.intRegs[i] != sf.intRegs[j] ? 1 : 0;
                break;
            case InstructionCodes.DNE:
                i = operands[0];
                j = operands[1];
                k = operands[2];
                lhsValue = ((BDecimal) sf.refRegs[i]).decimalValue();
                rhsValue = ((BDecimal) sf.refRegs[j]).decimalValue();
                sf.intRegs[k] = lhsValue.compareTo(rhsValue) != 0 ? 1 : 0;
                break;
            case InstructionCodes.RNE:
                i = operands[0];
                j = operands[1];
                k = operands[2];
                if (sf.refRegs[i] == null) {
                    sf.intRegs[k] = (sf.refRegs[j] != null) ? 1 : 0;
                } else {
                    sf.intRegs[k] = (!isEqual(sf.refRegs[i], sf.refRegs[j])) ? 1 : 0;
                }
                break;
            case InstructionCodes.REF_NEQ:
                i = operands[0];
                j = operands[1];
                k = operands[2];
                sf.intRegs[k] = isReferenceInequal(sf.refRegs[i], sf.refRegs[j]) ? 1 : 0;
                break;
            case InstructionCodes.TNE:
                i = operands[0];
                j = operands[1];
                k = operands[2];
                if (sf.refRegs[i] == null || sf.refRegs[j] == null) {
                    handleNullRefError(ctx);
                }
                sf.intRegs[k] = (!sf.refRegs[i].equals(sf.refRegs[j])) ? 1 : 0;
                break;
            case InstructionCodes.BIAND:
                i = operands[0];
                j = operands[1];
                k = operands[2];
                sf.intRegs[k] = sf.intRegs[i] & sf.intRegs[j];
                break;
            case InstructionCodes.BIOR:
                i = operands[0];
                j = operands[1];
                k = operands[2];
                sf.intRegs[k] = sf.intRegs[i] | sf.intRegs[j];
                break;
            case InstructionCodes.BIXOR:
                i = operands[0];
                j = operands[1];
                k = operands[2];
                sf.intRegs[k] = sf.intRegs[i] ^ sf.intRegs[j];
                break;
            case InstructionCodes.IAND:
                i = operands[0];
                j = operands[1];
                k = operands[2];
                sf.longRegs[k] = sf.longRegs[i] & sf.longRegs[j];
                break;
            case InstructionCodes.IOR:
                i = operands[0];
                j = operands[1];
                k = operands[2];
                sf.longRegs[k] = sf.longRegs[i] | sf.longRegs[j];
                break;
            case InstructionCodes.IXOR:
                i = operands[0];
                j = operands[1];
                k = operands[2];
                sf.longRegs[k] = sf.longRegs[i] ^ sf.longRegs[j];
                break;
            case InstructionCodes.BILSHIFT:
                i = operands[0];
                j = operands[1];
                k = operands[2];
                sf.intRegs[k] = (byte) (sf.intRegs[i] << sf.longRegs[j]);
                break;
            case InstructionCodes.BIRSHIFT:
                i = operands[0];
                j = operands[1];
                k = operands[2];
                sf.intRegs[k] = (byte) (sf.intRegs[i] >>> sf.longRegs[j]);
                break;
            case InstructionCodes.IRSHIFT:
                i = operands[0];
                j = operands[1];
                k = operands[2];
                sf.longRegs[k] = sf.longRegs[i] >> sf.longRegs[j];
                break;
            case InstructionCodes.ILSHIFT:
                i = operands[0];
                j = operands[1];
                k = operands[2];
                sf.longRegs[k] = sf.longRegs[i] << sf.longRegs[j];
                break;
            case InstructionCodes.IURSHIFT:
                i = operands[0];
                j = operands[1];
                k = operands[2];
                sf.longRegs[k] = sf.longRegs[i] >>> sf.longRegs[j];
                break;
            case InstructionCodes.TYPE_TEST:
                i = operands[0];
                j = operands[1];
                k = operands[2];
                TypeRefCPEntry typeRefCPEntry = (TypeRefCPEntry) ctx.constPool[j];
                sf.intRegs[k] = checkIsType(sf.refRegs[i], typeRefCPEntry.getType()) ? 1 : 0;
                break;
            case InstructionCodes.IS_LIKE:
                i = operands[0];
                j = operands[1];
                k = operands[2];
                typeRefCPEntry = (TypeRefCPEntry) ctx.constPool[j];
                sf.intRegs[k] = checkIsLikeType(sf.refRegs[i], typeRefCPEntry.getType()) ? 1 : 0;
                break;
            default:
                throw new UnsupportedOperationException();
        }
    }

    private static void execXMLOpcodes(WorkerExecutionContext ctx, WorkerData sf, int opcode, int[] operands) {
        int i;
        int j;
        int k;
        int localNameIndex;
        int uriIndex;
        int prefixIndex;

        BXML<?> xmlVal;
        BXMLQName xmlQName;

        switch (opcode) {
            case InstructionCodes.XMLATTRSTORE:
                i = operands[0];
                j = operands[1];
                k = operands[2];

                xmlVal = Optional.of((BXML) sf.refRegs[i]).get();
                xmlQName = Optional.of((BXMLQName) sf.refRegs[j]).get();
                xmlVal.setAttribute(xmlQName.getLocalName(), xmlQName.getUri(), xmlQName.getPrefix(),
                        sf.stringRegs[k]);
                break;
            case InstructionCodes.XMLATTRLOAD:
                i = operands[0];
                j = operands[1];
                k = operands[2];

                xmlVal = Optional.of((BXML) sf.refRegs[i]).get();
                xmlQName = Optional.of((BXMLQName) sf.refRegs[j]).get();
                sf.stringRegs[k] = xmlVal.getAttribute(xmlQName.getLocalName(), xmlQName.getUri(),
                        xmlQName.getPrefix());
                break;
            case InstructionCodes.XML2XMLATTRS:
                i = operands[0];
                j = operands[1];
                xmlVal = (BXML) sf.refRegs[i];
                sf.refRegs[j] = new BXMLAttributes(xmlVal);
                break;
            case InstructionCodes.S2QNAME:
                i = operands[0];
                j = operands[1];
                k = operands[2];

                String qNameStr = sf.stringRegs[i];
                int parenEndIndex = qNameStr.indexOf('}');

                if (qNameStr.startsWith("{") && parenEndIndex > 0) {
                    sf.stringRegs[j] = qNameStr.substring(parenEndIndex + 1, qNameStr.length());
                    sf.stringRegs[k] = qNameStr.substring(1, parenEndIndex);
                } else {
                    sf.stringRegs[j] = qNameStr;
                    sf.stringRegs[k] = STRING_NULL_VALUE;
                }

                break;
            case InstructionCodes.NEWQNAME:
                localNameIndex = operands[0];
                uriIndex = operands[1];
                prefixIndex = operands[2];
                i = operands[3];

                String localname = sf.stringRegs[localNameIndex];
                localname = StringEscapeUtils.escapeXml11(localname);

                String prefix = sf.stringRegs[prefixIndex];
                prefix = StringEscapeUtils.escapeXml11(prefix);

                sf.refRegs[i] = new BXMLQName(localname, sf.stringRegs[uriIndex], prefix);
                break;
            case InstructionCodes.XMLSEQLOAD:
                i = operands[0];
                j = operands[1];
                k = operands[2];

                xmlVal = Optional.of((BXML) sf.refRegs[i]).get();
                long index = sf.longRegs[j];
                sf.refRegs[k] = xmlVal.getItem(index);
                break;
            case InstructionCodes.XMLLOAD:
                i = operands[0];
                j = operands[1];
                k = operands[2];

                xmlVal = Optional.of((BXML) sf.refRegs[i]).get();
                String qname = sf.stringRegs[j];
                sf.refRegs[k] = xmlVal.children(qname);
                break;
            case InstructionCodes.XMLLOADALL:
                i = operands[0];
                j = operands[1];

                xmlVal = Optional.of((BXML) sf.refRegs[i]).get();
                sf.refRegs[j] = xmlVal.children();
                break;
            case InstructionCodes.NEWXMLELEMENT:
            case InstructionCodes.NEWXMLCOMMENT:
            case InstructionCodes.NEWXMLTEXT:
            case InstructionCodes.NEWXMLPI:
            case InstructionCodes.XMLSEQSTORE:
            case InstructionCodes.NEWXMLSEQ:
                execXMLCreationOpcodes(ctx, sf, opcode, operands);
                break;
            default:
                throw new UnsupportedOperationException();
        }
    }

    private static void execTypeCastOpcodes(WorkerExecutionContext ctx, WorkerData sf, int opcode, int[] operands) {
        int i;
        int j;
        int cpIndex; // Index of the constant pool

        BRefType bRefTypeValue;
        TypeRefCPEntry typeRefCPEntry;

        switch (opcode) {
            case InstructionCodes.I2ANY:
                i = operands[0];
                j = operands[1];
                sf.refRegs[j] = new BInteger(sf.longRegs[i]);
                break;
            case InstructionCodes.BI2ANY:
                i = operands[0];
                j = operands[1];
                sf.refRegs[j] = new BByte((byte) sf.intRegs[i]);
                break;
            case InstructionCodes.F2ANY:
                i = operands[0];
                j = operands[1];
                sf.refRegs[j] = new BFloat(sf.doubleRegs[i]);
                break;
            case InstructionCodes.S2ANY:
                i = operands[0];
                j = operands[1];
                sf.refRegs[j] = new BString(sf.stringRegs[i]);
                break;
            case InstructionCodes.B2ANY:
                i = operands[0];
                j = operands[1];
                sf.refRegs[j] = new BBoolean(sf.intRegs[i] == 1);
                break;
            case InstructionCodes.ANY2I:
                i = operands[0];
                j = operands[1];
                sf.longRegs[j] = ((BValueType) sf.refRegs[i]).intValue();
                break;
            case InstructionCodes.ANY2BI:
                i = operands[0];
                j = operands[1];
                sf.intRegs[j] = ((BValueType) sf.refRegs[i]).byteValue();
                break;
            case InstructionCodes.ANY2F:
                i = operands[0];
                j = operands[1];
                sf.doubleRegs[j] = ((BValueType) sf.refRegs[i]).floatValue();
                break;
            case InstructionCodes.ANY2S:
                i = operands[0];
                j = operands[1];
                sf.stringRegs[j] = sf.refRegs[i].stringValue();
                break;
            case InstructionCodes.ANY2B:
                i = operands[0];
                j = operands[1];
                sf.intRegs[j] = ((BBoolean) sf.refRegs[i]).booleanValue() ? 1 : 0;
                break;
            case InstructionCodes.ANY2D:
                i = operands[0];
                j = operands[1];
                sf.refRegs[j] = new BDecimal(((BValueType) sf.refRegs[i]).decimalValue());
                break;
            case InstructionCodes.ANY2JSON:
                handleAnyToRefTypeCast(ctx, sf, operands, BTypes.typeJSON);
                break;
            case InstructionCodes.ANY2XML:
                handleAnyToRefTypeCast(ctx, sf, operands, BTypes.typeXML);
                break;
            case InstructionCodes.ANY2MAP:
                handleAnyToRefTypeCast(ctx, sf, operands, BTypes.typeMap);
                break;
            case InstructionCodes.ANY2TYPE:
                handleAnyToRefTypeCast(ctx, sf, operands, BTypes.typeDesc);
                break;
            case InstructionCodes.ANY2DT:
                handleAnyToRefTypeCast(ctx, sf, operands, BTypes.typeTable);
                break;
            case InstructionCodes.ANY2STM:
                handleAnyToRefTypeCast(ctx, sf, operands, BTypes.typeStream);
                break;
            case InstructionCodes.ANY2E:
            case InstructionCodes.ANY2T:
            case InstructionCodes.ANY2C:
            case InstructionCodes.CHECKCAST:
                i = operands[0];
                cpIndex = operands[1];
                j = operands[2];
                typeRefCPEntry = (TypeRefCPEntry) ctx.constPool[cpIndex];

                bRefTypeValue = sf.refRegs[i];

                if (checkCast(bRefTypeValue, typeRefCPEntry.getType())) {
                        sf.refRegs[j] = bRefTypeValue;
                } else {
                    handleTypeCastError(ctx, sf, j, bRefTypeValue != null ? bRefTypeValue.getType() : BTypes.typeNull,
                            typeRefCPEntry.getType());
                }
                break;
            case InstructionCodes.IS_ASSIGNABLE:
                i = operands[0];
                cpIndex = operands[1];
                j = operands[2];
                typeRefCPEntry = (TypeRefCPEntry) ctx.constPool[cpIndex];
                bRefTypeValue = sf.refRegs[i];
                if (checkCast(bRefTypeValue, typeRefCPEntry.getType())) {
                    sf.intRegs[j] = 1;
                } else {
                    sf.intRegs[j] = 0;
                }
                break;
            case InstructionCodes.ARRAY2JSON:
                convertArrayToJSON(ctx, operands, sf);
                break;
            case InstructionCodes.JSON2ARRAY:
                convertJSONToArray(ctx, operands, sf);
                break;
            case InstructionCodes.O2JSON:
                i = operands[0];
                cpIndex = operands[1];
                j = operands[2];
                BJSONType targetType = (BJSONType) ((TypeRefCPEntry) ctx.constPool[cpIndex]).getType();
                bRefTypeValue = sf.refRegs[i];
                sf.refRegs[j] = JSONUtils.convertUnionTypeToJSON(bRefTypeValue, targetType);
                break;
            default:
                throw new UnsupportedOperationException();
        }
    }

    private static void execTypeConversionOpcodes(WorkerExecutionContext ctx, WorkerData sf, int opcode,
                                                  int[] operands) {
        int i;
        int j;
        BRefType bRefType;
        String str;

        switch (opcode) {
            case InstructionCodes.I2F:
                i = operands[0];
                j = operands[1];
                sf.doubleRegs[j] = sf.longRegs[i];
                break;
            case InstructionCodes.I2S:
                i = operands[0];
                j = operands[1];
                sf.stringRegs[j] = Long.toString(sf.longRegs[i]);
                break;
            case InstructionCodes.I2B:
                i = operands[0];
                j = operands[1];
                sf.intRegs[j] = sf.longRegs[i] != 0 ? 1 : 0;
                break;
            case InstructionCodes.I2D:
                i = operands[0];
                j = operands[1];
                sf.refRegs[j] = new BDecimal(new BigDecimal(sf.longRegs[i], MathContext.DECIMAL128));
                break;
            case InstructionCodes.I2BI:
                i = operands[0];
                j = operands[1];
                if (isByteLiteral(sf.longRegs[i])) {
                    sf.refRegs[j] = new BByte((byte) sf.longRegs[i]);
                } else {
                    handleTypeConversionError(ctx, sf, j, TypeConstants.INT_TNAME, TypeConstants.BYTE_TNAME);
                }
                break;
            case InstructionCodes.BI2I:
                i = operands[0];
                j = operands[1];
                sf.longRegs[j] = Byte.toUnsignedInt((byte) sf.intRegs[i]);
                break;
            case InstructionCodes.F2I:
                i = operands[0];
                j = operands[1];
                sf.longRegs[j] = (long) sf.doubleRegs[i];
                break;
            case InstructionCodes.F2S:
                i = operands[0];
                j = operands[1];
                sf.stringRegs[j] = Double.toString(sf.doubleRegs[i]);
                break;
            case InstructionCodes.F2B:
                i = operands[0];
                j = operands[1];
                sf.intRegs[j] = sf.doubleRegs[i] != 0.0 ? 1 : 0;
                break;
            case InstructionCodes.F2D:
                i = operands[0];
                j = operands[1];
                sf.refRegs[j] = new BDecimal(new BigDecimal(sf.doubleRegs[i], MathContext.DECIMAL128));
                break;
            case InstructionCodes.S2I:
                i = operands[0];
                j = operands[1];

                str = sf.stringRegs[i];
                try {
                    sf.refRegs[j] = new BInteger(Long.parseLong(str));
                } catch (NumberFormatException e) {
                    handleTypeConversionError(ctx, sf, j, TypeConstants.STRING_TNAME, TypeConstants.INT_TNAME);
                }
                break;
            case InstructionCodes.S2F:
                i = operands[0];
                j = operands[1];

                str = sf.stringRegs[i];
                try {
                    sf.refRegs[j] = new BFloat(Double.parseDouble(str));
                } catch (NumberFormatException e) {
                    handleTypeConversionError(ctx, sf, j, TypeConstants.STRING_TNAME, TypeConstants.FLOAT_TNAME);
                }
                break;
            case InstructionCodes.S2B:
                i = operands[0];
                j = operands[1];
                sf.intRegs[j] = Boolean.parseBoolean(sf.stringRegs[i]) ? 1 : 0;
                break;
            case InstructionCodes.S2D:
                i = operands[0];
                j = operands[1];

                str = sf.stringRegs[i];
                try {
                    sf.refRegs[j] = new BDecimal(new BigDecimal(str, MathContext.DECIMAL128));
                } catch (NumberFormatException e) {
                    handleTypeConversionError(ctx, sf, j, TypeConstants.STRING_TNAME, TypeConstants.DECIMAL_TNAME);
                }
                break;
            case InstructionCodes.B2I:
                i = operands[0];
                j = operands[1];
                sf.longRegs[j] = sf.intRegs[i];
                break;
            case InstructionCodes.B2F:
                i = operands[0];
                j = operands[1];
                sf.doubleRegs[j] = sf.intRegs[i];
                break;
            case InstructionCodes.B2S:
                i = operands[0];
                j = operands[1];
                sf.stringRegs[j] = sf.intRegs[i] == 1 ? "true" : "false";
                break;
            case InstructionCodes.B2D:
                i = operands[0];
                j = operands[1];
                sf.refRegs[j] = sf.intRegs[i] == 1 ? new BDecimal(BigDecimal.ONE) : new BDecimal(BigDecimal.ZERO);
                break;
            case InstructionCodes.D2I:
                i = operands[0];
                j = operands[1];
                sf.longRegs[j] = ((BDecimal) sf.refRegs[i]).intValue();
                break;
            case InstructionCodes.D2F:
                i = operands[0];
                j = operands[1];
                sf.doubleRegs[j] = ((BDecimal) sf.refRegs[i]).floatValue();
                break;
            case InstructionCodes.D2S:
                i = operands[0];
                j = operands[1];
                sf.stringRegs[j] = sf.refRegs[i].stringValue();
                break;
            case InstructionCodes.D2B:
                i = operands[0];
                j = operands[1];
                sf.intRegs[j] = ((BDecimal) sf.refRegs[i]).decimalValue().compareTo(BigDecimal.ZERO) != 0 ? 1 : 0;
                break;
            case InstructionCodes.DT2XML:
                i = operands[0];
                j = operands[1];

                bRefType = sf.refRegs[i];
                if (bRefType == null) {
                    handleTypeConversionError(ctx, sf, j, BTypes.typeNull, BTypes.typeXML);
                    break;
                }

                try {
                    sf.refRegs[j] = XMLUtils.tableToXML((BTable) bRefType);
                } catch (Exception e) {
                    sf.refRegs[j] = null;
                    handleTypeConversionError(ctx, sf, j, TypeConstants.TABLE_TNAME, TypeConstants.XML_TNAME);
                }
                break;
            case InstructionCodes.DT2JSON:
                i = operands[0];
                j = operands[1];

                bRefType = sf.refRegs[i];
                if (bRefType == null) {
                    handleNullRefError(ctx);
                    break;
                }

                try {
                    sf.refRegs[j] = JSONUtils.toJSON((BTable) bRefType, ctx.isInTransaction());
                } catch (Exception e) {
                    handleTypeConversionError(ctx, sf, j, TypeConstants.TABLE_TNAME, TypeConstants.XML_TNAME);
                }
                break;
            case InstructionCodes.T2MAP:
                convertStructToMap(ctx, operands, sf);
                break;
            case InstructionCodes.T2JSON:
                convertStructToJSON(ctx, operands, sf);
                break;
            case InstructionCodes.MAP2JSON:
                convertMapToJSON(ctx, operands, sf);
                break;
            case InstructionCodes.JSON2MAP:
                convertJSONToMap(ctx, operands, sf);
                break;
            case InstructionCodes.MAP2T:
                convertMapToStruct(ctx, operands, sf);
                break;
            case InstructionCodes.JSON2T:
                convertJSONToStruct(ctx, operands, sf);
                break;
            case InstructionCodes.XMLATTRS2MAP:
                i = operands[0];
                j = operands[1];
                bRefType = sf.refRegs[i];
                sf.refRegs[j] = ((BXMLAttributes) sf.refRegs[i]).value();
                break;
            case InstructionCodes.XML2S:
                i = operands[0];
                j = operands[1];
                sf.stringRegs[j] = sf.refRegs[i].stringValue();
                break;
            case InstructionCodes.ANY2SCONV:
                i = operands[0];
                j = operands[1];

                bRefType = sf.refRegs[i];
                if (bRefType == null) {
                    sf.stringRegs[j] = STRING_NULL_VALUE;
                } else {
                    sf.stringRegs[j] = bRefType.stringValue();
                }
                break;
            default:
                throw new UnsupportedOperationException();
        }
    }

    public static boolean isByteLiteral(long longValue) {
        return (longValue >= BBYTE_MIN_VALUE && longValue <= BBYTE_MAX_VALUE);
    }

    private static void execIteratorOperation(WorkerExecutionContext ctx, WorkerData sf, Instruction instruction) {
        int i, j;
        BValue collection;
        BIterator iterator;
        InstructionIteratorNext nextInstruction;
        switch (instruction.getOpcode()) {
            case InstructionCodes.ITR_NEW:
                i = instruction.getOperands()[0];   // collection
                j = instruction.getOperands()[1];   // iterator variable (ref) index.

                collection = sf.refRegs[i];
                if (collection == null) {
                    handleNullRefError(ctx);
                    return;
                } else if (!(collection instanceof BCollection)) {
                    // Value is a value-type JSON.
                    sf.refRegs[j] = new BIterator() {
                        @Override
                        public boolean hasNext() {
                            return false;
                        }

                        @Override
                        public BValue[] getNext(int arity) {
                            return null;
                        }
                    };
                    break;
                }

                sf.refRegs[j] = ((BCollection) collection).newIterator();
                break;
            case InstructionCodes.ITR_HAS_NEXT:
                i = instruction.getOperands()[0];   // iterator
                j = instruction.getOperands()[1];   // boolean variable index to store has next result
                iterator = (BIterator) sf.refRegs[i];
                sf.intRegs[j] = Optional.of(iterator).get().hasNext() ? 1 : 0;
                break;
            case InstructionCodes.ITR_NEXT:
                nextInstruction = (InstructionIteratorNext) instruction;
                iterator = (BIterator) sf.refRegs[nextInstruction.iteratorIndex];
                BValue[] values = Optional.of(iterator).get().getNext(nextInstruction.arity);
                copyValuesToRegistries(nextInstruction.typeTags, nextInstruction.retRegs, values, sf);
                break;
        }
    }

    private static void copyValuesToRegistries(int[] typeTags, int[] targetReg, BValue[] values, WorkerData sf) {
        for (int i = 0; i < typeTags.length; i++) {
            BValue source = values[i];
            int target = targetReg[i];
            switch (typeTags[i]) {
                case TypeTags.INT_TAG:
                    sf.longRegs[target] = ((BInteger) source).intValue();
                    break;
                case TypeTags.BYTE_TAG:
                    sf.intRegs[target] = ((BByte) source).byteValue();
                    break;
                case TypeTags.FLOAT_TAG:
                    sf.doubleRegs[target] = ((BFloat) source).floatValue();
                    break;
                case TypeTags.STRING_TAG:
                    sf.stringRegs[target] = source.stringValue();
                    break;
                case TypeTags.BOOLEAN_TAG:
                    sf.intRegs[target] = ((BBoolean) source).booleanValue() ? 1 : 0;
                    break;
                default:
                    sf.refRegs[target] = (BRefType) source;
            }
        }
    }

    private static void execXMLCreationOpcodes(WorkerExecutionContext ctx, WorkerData sf, int opcode,
                                               int[] operands) {
        int i;
        int j;
        int k;
        int l;
        BXML<?> xmlVal;

        switch (opcode) {
            case InstructionCodes.NEWXMLELEMENT:
                i = operands[0];
                j = operands[1];
                k = operands[2];
                l = operands[3];

                BXMLQName startTagName = (BXMLQName) sf.refRegs[j];
                BXMLQName endTagName = (BXMLQName) sf.refRegs[k];

                try {
                    sf.refRegs[i] = XMLUtils.createXMLElement(startTagName, endTagName, sf.stringRegs[l]);
                } catch (Exception e) {
//                    ctx.setError(BLangVMErrors.createError(ctx, e.getMessage()));
                    handleError(ctx);
                }
                break;
            case InstructionCodes.NEWXMLCOMMENT:
                i = operands[0];
                j = operands[1];

                sf.refRegs[i] = XMLUtils.createXMLComment(sf.stringRegs[j]);
                break;
            case InstructionCodes.NEWXMLTEXT:
                i = operands[0];
                j = operands[1];

                sf.refRegs[i] = XMLUtils.createXMLText(sf.stringRegs[j]);
                break;
            case InstructionCodes.NEWXMLPI:
                i = operands[0];
                j = operands[1];
                k = operands[2];

                sf.refRegs[i] = XMLUtils.createXMLProcessingInstruction(sf.stringRegs[j], sf.stringRegs[k]);
                break;
            case InstructionCodes.XMLSEQSTORE:
                i = operands[0];
                j = operands[1];

                xmlVal = (BXML<?>) sf.refRegs[i];
                BXML<?> child = (BXML<?>) sf.refRegs[j];
                xmlVal.addChildren(child);
                break;
            case InstructionCodes.NEWXMLSEQ:
                i = operands[0];
                sf.refRegs[i] = new BXMLSequence();
                break;
        }
    }

    private static boolean handleVariableLock(WorkerExecutionContext ctx, BType[] types,
                                              int[] pkgRegs, int[] varRegs) {
        boolean lockAcquired = true;
//        for (int i = 0; i < varRegs.length && lockAcquired; i++) {
//            BType paramType = types[i];
//            int pkgIndex = pkgRegs[i];
//            int regIndex = varRegs[i];
//            switch (paramType.getTag()) {
//                case TypeTags.INT_TAG:
//                    lockAcquired = ctx.programFile.globalMemArea.lockIntField(ctx, pkgIndex, regIndex);
//                    break;
//                case TypeTags.BYTE_TAG:
//                    lockAcquired = ctx.programFile.globalMemArea.lockBooleanField(ctx, pkgIndex, regIndex);
//                    break;
//                case TypeTags.FLOAT_TAG:
//                    lockAcquired = ctx.programFile.globalMemArea.lockFloatField(ctx, pkgIndex, regIndex);
//                    break;
//                case TypeTags.STRING_TAG:
//                    lockAcquired = ctx.programFile.globalMemArea.lockStringField(ctx, pkgIndex, regIndex);
//                    break;
//                case TypeTags.BOOLEAN_TAG:
//                    lockAcquired = ctx.programFile.globalMemArea.lockBooleanField(ctx, pkgIndex, regIndex);
//                    break;
//                default:
//                    lockAcquired = ctx.programFile.globalMemArea.lockRefField(ctx, pkgIndex, regIndex);
//            }
//        }
        return lockAcquired;
    }

    private static void handleVariableUnlock(WorkerExecutionContext ctx, BType[] types,
                                             int[] pkgRegs, int[] varRegs) {
        for (int i = varRegs.length - 1; i > -1; i--) {
            BType paramType = types[i];
            int pkgIndex = pkgRegs[i];
            int regIndex = varRegs[i];
            switch (paramType.getTag()) {
                case TypeTags.INT_TAG:
                    ctx.programFile.globalMemArea.unlockIntField(pkgIndex, regIndex);
                    break;
                case TypeTags.BYTE_TAG:
                    ctx.programFile.globalMemArea.unlockBooleanField(pkgIndex, regIndex);
                    break;
                case TypeTags.FLOAT_TAG:
                    ctx.programFile.globalMemArea.unlockFloatField(pkgIndex, regIndex);
                    break;
                case TypeTags.STRING_TAG:
                    ctx.programFile.globalMemArea.unlockStringField(pkgIndex, regIndex);
                    break;
                case TypeTags.BOOLEAN_TAG:
                    ctx.programFile.globalMemArea.unlockBooleanField(pkgIndex, regIndex);
                    break;
                default:
                    ctx.programFile.globalMemArea.unlockRefField(pkgIndex, regIndex);
            }
        }
    }

    /**
     * Method to calculate and detect debug points when the instruction point is given.
     */
    private static boolean debug(WorkerExecutionContext ctx) {
        Debugger debugger = ctx.programFile.getDebugger();
        if (!debugger.isClientSessionActive()) {
            return false;
        }
        DebugContext debugContext = ctx.getDebugContext();

        if (debugContext.isWorkerPaused()) {
            debugContext.setWorkerPaused(false);
            return false;
        }

        LineNumberInfo currentExecLine = debugger
                .getLineNumber(ctx.callableUnitInfo.getPackageInfo().getPkgPath(), ctx.ip);
        /*
         Below if check stops hitting the same debug line again and again in case that single line has
         multiple instructions.
         */
        if (currentExecLine.equals(debugContext.getLastLine())) {
            return false;
        }
        if (debugPointCheck(ctx, currentExecLine, debugger)) {
            return true;
        }

        switch (debugContext.getCurrentCommand()) {
            case RESUME:
                /*
                 In case of a for loop, need to clear the last hit line, so that, same line can get hit again.
                 */
                debugContext.clearLastDebugLine();
                break;
            case STEP_IN:
            case STEP_OVER:
                debugHit(ctx, currentExecLine, debugger);
                return true;
            case STEP_OUT:
                break;
            default:
                debugger.notifyExit();
                debugger.stopDebugging();
        }
        return false;
    }

    /**
     * Helper method to check whether given point is a debug point or not.
     * If it's a debug point, then notify the debugger.
     *
     * @param ctx             Current ctx.
     * @param currentExecLine Current execution line.
     * @param debugger        Debugger object.
     * @return Boolean true if it's a debug point, false otherwise.
     */
    private static boolean debugPointCheck(WorkerExecutionContext ctx, LineNumberInfo currentExecLine,
                                           Debugger debugger) {
        if (!currentExecLine.isDebugPoint()) {
            return false;
        }
        debugHit(ctx, currentExecLine, debugger);
        return true;
    }

    /**
     * Helper method to set required details when a debug point hits.
     * And also to notify the debugger.
     *
     * @param ctx             Current ctx.
     * @param currentExecLine Current execution line.
     * @param debugger        Debugger object.
     */
    private static void debugHit(WorkerExecutionContext ctx, LineNumberInfo currentExecLine, Debugger debugger) {
        ctx.getDebugContext().setLastLine(currentExecLine);
        debugger.pauseWorker(ctx);
        debugger.notifyDebugHit(ctx, currentExecLine, ctx.getDebugContext().getWorkerId());
    }

    private static void handleAnyToRefTypeCast(WorkerExecutionContext ctx, WorkerData sf, int[] operands,
                                               BType targetType) {
        int i = operands[0];
        int j = operands[1];

        BRefType bRefType = sf.refRegs[i];
        if (bRefType == null) {
            sf.refRegs[j] = null;
        } else if (bRefType.getType() == targetType) {
            sf.refRegs[j] = bRefType;
        } else {
            handleTypeCastError(ctx, sf, j, bRefType.getType(), targetType);
        }
    }

    private static void handleTypeCastError(WorkerExecutionContext ctx, WorkerData sf, int errorRegIndex,
                                            BType sourceType, BType targetType) {
        handleTypeCastError(ctx, sf, errorRegIndex, sourceType.toString(), targetType.toString());
    }

    private static void handleTypeCastError(WorkerExecutionContext ctx, WorkerData sf, int errorRegIndex,
                                            String sourceType, String targetType) {
//        BError errorVal = BLangVMErrors.createTypeCastError(ctx, sourceType, targetType);
//        sf.refRegs[errorRegIndex] = errorVal;
    }

    private static void handleTypeConversionError(WorkerExecutionContext ctx, WorkerData sf, int errorRegIndex,
                                                  BType sourceType, BType targetType) {
        handleTypeConversionError(ctx, sf, errorRegIndex, sourceType.toString(), targetType.toString());
    }

    private static void handleTypeConversionError(WorkerExecutionContext ctx, WorkerData sf, int errorRegIndex,
                                                  String sourceTypeName, String targetTypeName) {
        String errorMsg = "'" + sourceTypeName + "' cannot be converted to '" + targetTypeName + "'";
        handleTypeConversionError(ctx, sf, errorRegIndex, errorMsg);
    }

    private static void handleTypeConversionError(WorkerExecutionContext ctx, WorkerData sf,
                                                  int errorRegIndex, String errorMessage) {
//        BError errorVal = BLangVMErrors.createTypeConversionError(ctx, errorMessage);
//        sf.refRegs[errorRegIndex] = errorVal;
    }

    private static void createNewIntRange(int[] operands, WorkerData sf) {
        long startValue = sf.longRegs[operands[0]];
        long endValue = sf.longRegs[operands[1]];
        sf.refRegs[operands[2]] = new BIntRange(startValue, endValue);
    }

    private static void createNewStruct(WorkerExecutionContext ctx, int[] operands, WorkerData sf) {
        int cpIndex = operands[0];
        int i = operands[1];
        StructureRefCPEntry structureRefCPEntry = (StructureRefCPEntry) ctx.constPool[cpIndex];
        StructureTypeInfo structInfo = (StructureTypeInfo) ((TypeDefInfo) structureRefCPEntry
                .getStructureTypeInfo()).typeInfo;
        sf.refRegs[i] = new BMap<>(structInfo.getType());
    }

    private static void beginTransaction(WorkerExecutionContext ctx, int transactionBlockId, int retryCountRegIndex,
                                         int committedFuncIndex, int abortedFuncIndex) {
        //If global tx enabled, it is managed via transaction coordinator. Otherwise it is managed locally without
        //any interaction with the transaction coordinator.
        boolean isGlobalTransactionEnabled = ctx.getGlobalTransactionEnabled();

        //Transaction is attempted three times by default to improve resiliency
        int retryCount = TransactionConstants.DEFAULT_RETRY_COUNT;
        if (retryCountRegIndex != -1) {
            retryCount = (int) ctx.workerLocal.longRegs[retryCountRegIndex];
            if (retryCount < 0) {
//                ctx.setError(BLangVMErrors
//                        .createError(ctx, BLangExceptionHelper.getErrorMessage(RuntimeErrors.INVALID_RETRY_COUNT)));
                handleError(ctx);
                return;
            }
        }

        //Register committed function handler if exists.
        if (committedFuncIndex != -1) {
            FunctionRefCPEntry funcRefCPEntry = (FunctionRefCPEntry) ctx.constPool[committedFuncIndex];
            BFunctionPointer fpCommitted = new BFunctionPointer(funcRefCPEntry.getFunctionInfo());
            TransactionResourceManager.getInstance().registerCommittedFunction(transactionBlockId, fpCommitted);
        }

        //Register aborted function handler if exists.
        if (abortedFuncIndex != -1) {
            FunctionRefCPEntry funcRefCPEntry = (FunctionRefCPEntry) ctx.constPool[abortedFuncIndex];
            BFunctionPointer fpAborted = new BFunctionPointer(funcRefCPEntry.getFunctionInfo());
            TransactionResourceManager.getInstance().registerAbortedFunction(transactionBlockId, fpAborted);
        }

        LocalTransactionInfo localTransactionInfo = ctx.getLocalTransactionInfo();
        if (localTransactionInfo == null) {
            String globalTransactionId;
            String protocol = null;
            String url = null;
            if (isGlobalTransactionEnabled) {
                BValue[] returns = TransactionUtils.notifyTransactionBegin(ctx, null, null, transactionBlockId,
                        TransactionConstants.DEFAULT_COORDINATION_TYPE);
                BMap<String, BValue> txDataStruct = (BMap<String, BValue>) returns[0];
                globalTransactionId = txDataStruct.get(TransactionConstants.TRANSACTION_ID).stringValue();
                protocol = txDataStruct.get(TransactionConstants.CORDINATION_TYPE).stringValue();
                url = txDataStruct.get(TransactionConstants.REGISTER_AT_URL).stringValue();
            } else {
                globalTransactionId = UUID.randomUUID().toString().replaceAll("-", "");
            }
            localTransactionInfo = new LocalTransactionInfo(globalTransactionId, url, protocol);
            ctx.setLocalTransactionInfo(localTransactionInfo);
        } else {
            if (isGlobalTransactionEnabled) {
                TransactionUtils.notifyTransactionBegin(ctx, localTransactionInfo.getGlobalTransactionId(),
                        localTransactionInfo.getURL(), transactionBlockId, localTransactionInfo.getProtocol());
            }
        }
        localTransactionInfo.beginTransactionBlock(transactionBlockId, retryCount);
    }

    private static void retryTransaction(WorkerExecutionContext ctx, int transactionBlockId, int startOfAbortIP,
                                         int startOfNoThrowEndIP) {
        LocalTransactionInfo localTransactionInfo = ctx.getLocalTransactionInfo();
        if (!localTransactionInfo.isRetryPossible(ctx, transactionBlockId)) {
            if (ctx.getError() == null) {
                ctx.ip = startOfNoThrowEndIP;
            } else {
                String errorMsg = ctx.getError().reason;
                if (BLangVMErrors.TRANSACTION_ERROR.equals(errorMsg)) {
                    ctx.ip = startOfNoThrowEndIP;
                } else {
                    ctx.ip = startOfAbortIP;
                }
            }
        }
        localTransactionInfo.incrementCurrentRetryCount(transactionBlockId);
    }

    private static void endTransaction(WorkerExecutionContext ctx, int transactionBlockId, int status) {
        LocalTransactionInfo localTransactionInfo = ctx.getLocalTransactionInfo();
        boolean isGlobalTransactionEnabled = ctx.getGlobalTransactionEnabled();
        boolean notifyCoordinator;
        try {
            //In success case no need to do anything as with the transaction end phase it will be committed.
            if (status == TransactionStatus.FAILED.value()) {
                notifyCoordinator = localTransactionInfo.onTransactionFailed(ctx, transactionBlockId);
                if (notifyCoordinator) {
                    if (isGlobalTransactionEnabled) {
                        TransactionUtils.notifyTransactionAbort(ctx, localTransactionInfo.getGlobalTransactionId(),
                                transactionBlockId);
                    } else {
                        TransactionResourceManager.getInstance()
                                .notifyAbort(localTransactionInfo.getGlobalTransactionId(), transactionBlockId, false);
                    }
                }
            } else if (status == TransactionStatus.ABORTED.value()) {
                if (isGlobalTransactionEnabled) {
                    TransactionUtils.notifyTransactionAbort(ctx, localTransactionInfo.getGlobalTransactionId(),
                            transactionBlockId);
                } else {
                    TransactionResourceManager.getInstance()
                            .notifyAbort(localTransactionInfo.getGlobalTransactionId(), transactionBlockId, false);
                }
            } else if (status == TransactionStatus.SUCCESS.value()) {
                //We dont' need to notify the coordinator in this case. If it does not receive abort from the tx
                //it will commit at the end message
                if (!isGlobalTransactionEnabled) {
                    TransactionResourceManager.getInstance()
                            .prepare(localTransactionInfo.getGlobalTransactionId(), transactionBlockId);
                    TransactionResourceManager.getInstance()
                            .notifyCommit(localTransactionInfo.getGlobalTransactionId(), transactionBlockId);
                }
            } else if (status == TransactionStatus.END.value()) { //status = 1 Transaction end
                boolean isOuterTx = localTransactionInfo.onTransactionEnd(transactionBlockId);
                if (isGlobalTransactionEnabled) {
                    TransactionUtils.notifyTransactionEnd(ctx, localTransactionInfo.getGlobalTransactionId(),
                            transactionBlockId);
                }
                if (isOuterTx) {
                    BLangVMUtils.removeTransactionInfo(ctx);
                }
            }
        } catch (Throwable e) {
//            ctx.setError(BLangVMErrors.createError(ctx, e.getMessage()));
//            handleError(ctx);
        }
    }

    private static WorkerExecutionContext invokeVirtualFunction(WorkerExecutionContext ctx, int receiver,
                                                                FunctionInfo virtualFuncInfo, int[] argRegs,
                                                                int[] retRegs, int flags) {
        BMap<String, BValue> structVal = (BMap<String, BValue>) ctx.workerLocal.refRegs[receiver];

        // TODO use ObjectTypeInfo once record init function is removed
        StructureTypeInfo structInfo = (StructureTypeInfo) ((BStructureType) structVal.getType()).getTypeInfo();
        FunctionInfo attachedFuncInfo = structInfo.funcInfoEntries.get(virtualFuncInfo.getName());
        return BLangFunctions.invokeCallable(attachedFuncInfo, ctx, argRegs, retRegs, false, flags);
    }

    private static void handleWorkerSend(WorkerExecutionContext ctx, WorkerDataChannelInfo workerDataChannelInfo,
                                         BType type, int reg) {
        BRefType val = extractValue(ctx.workerLocal, type, reg);
        WorkerDataChannel dataChannel = getWorkerChannel(ctx, workerDataChannelInfo.getChannelName());
        dataChannel.putData(val);
    }

    private static WorkerDataChannel getWorkerChannel(WorkerExecutionContext ctx, String name) {
        return ctx.respCtx.getWorkerDataChannel(name);
    }

    private static BRefType extractValue(WorkerData data, BType type, int reg) {
        BRefType result;
        switch (type.getTag()) {
            case TypeTags.INT_TAG:
                result = new BInteger(data.longRegs[reg]);
                break;
            case TypeTags.BYTE_TAG:
                result = new BByte((byte) data.intRegs[reg]);
                break;
            case TypeTags.FLOAT_TAG:
                result = new BFloat(data.doubleRegs[reg]);
                break;
            case TypeTags.STRING_TAG:
                result = new BString(data.stringRegs[reg]);
                break;
            case TypeTags.BOOLEAN_TAG:
                result = new BBoolean(data.intRegs[reg] > 0);
                break;
            default:
                result = data.refRegs[reg];
        }
        return result;
    }

    private static boolean handleWorkerReceive(WorkerExecutionContext ctx, WorkerDataChannelInfo workerDataChannelInfo,
                                               BType type, int reg) {
        WorkerDataChannel.WorkerResult passedInValue = getWorkerChannel(
                ctx, workerDataChannelInfo.getChannelName()).tryTakeData(ctx);
        if (passedInValue != null) {
            WorkerData currentFrame = ctx.workerLocal;
            copyArgValueForWorkerReceive(currentFrame, reg, type, passedInValue.value);
            return true;
        } else {
            return false;
        }
    }

    public static void copyArgValueForWorkerReceive(WorkerData currentSF, int regIndex, BType paramType,
                                                     BRefType passedInValue) {
        switch (paramType.getTag()) {
            case TypeTags.INT_TAG:
                currentSF.longRegs[regIndex] = ((BInteger) passedInValue).intValue();
                break;
            case TypeTags.BYTE_TAG:
                currentSF.intRegs[regIndex] = ((BByte) passedInValue).byteValue();
                break;
            case TypeTags.FLOAT_TAG:
                currentSF.doubleRegs[regIndex] = ((BFloat) passedInValue).floatValue();
                break;
            case TypeTags.STRING_TAG:
                currentSF.stringRegs[regIndex] = (passedInValue).stringValue();
                break;
            case TypeTags.BOOLEAN_TAG:
                currentSF.intRegs[regIndex] = (((BBoolean) passedInValue).booleanValue()) ? 1 : 0;
                break;
            default:
                currentSF.refRegs[regIndex] = passedInValue;
        }
    }

    private static WorkerExecutionContext handleReturn(WorkerExecutionContext ctx) {
        BLangScheduler.workerDone(ctx);
        return ctx.respCtx.signal(new WorkerSignal(ctx, SignalType.RETURN, ctx.workerResult));
    }

    private static boolean checkFiniteTypeAssignable(BValue bRefTypeValue, BType lhsType) {
        BFiniteType fType = (BFiniteType) lhsType;
        if (bRefTypeValue == null) {
            // we should not reach here
            return false;
        } else {
            Iterator<BValue> valueSpaceItr = fType.valueSpace.iterator();
            while (valueSpaceItr.hasNext()) {
                BValue valueSpaceItem = valueSpaceItr.next();
                if (valueSpaceItem.getType().getTag() == bRefTypeValue.getType().getTag()) {
                    if (valueSpaceItem.equals(bRefTypeValue)) {
                        return true;
                    }
                }
            }
        }
        return false;
    }

    private static boolean checkUnionCast(BValue rhsValue, BType lhsType, List<TypePair> unresolvedTypes) {
        BUnionType unionType = (BUnionType) lhsType;
        for (BType memberType : unionType.getMemberTypes()) {
            if (checkCast(rhsValue, memberType, unresolvedTypes)) {
                return true;
            }
        }
        return false;
    }

    public static boolean checkCast(BValue rhsValue, BType lhsType) {
        return checkCast(rhsValue, lhsType, new ArrayList<>());
    }

    private static boolean checkCast(BValue rhsValue, BType lhsType, List<TypePair> unresolvedTypes) {
        BType rhsType = rhsValue == null ? BTypes.typeNull : rhsValue.getType();
        if (isSameOrAnyType(rhsType, lhsType)) {
            return true;
        }

        if (rhsType.getTag() == TypeTags.INT_TAG && lhsType.getTag() == TypeTags.BYTE_TAG) {
            return isByteLiteral(((BInteger) rhsValue).intValue());
        }

        if (lhsType.getTag() == TypeTags.UNION_TAG) {
            return checkUnionCast(rhsValue, lhsType, unresolvedTypes);
        }

        if (getElementType(rhsType).getTag() == TypeTags.JSON_TAG) {
            return checkJSONCast(rhsValue, rhsType, lhsType, unresolvedTypes);
        }

        if (lhsType.getTag() == TypeTags.ARRAY_TAG && rhsValue instanceof BNewArray) {
            BType sourceType = rhsValue.getType();
            if (sourceType.getTag() == TypeTags.ARRAY_TAG) {
                if (((BArrayType) sourceType).getState() == BArrayState.CLOSED_SEALED
                        && ((BArrayType) lhsType).getState() == BArrayState.CLOSED_SEALED
                        && ((BArrayType) sourceType).getSize() != ((BArrayType) lhsType).getSize()) {
                    return false;
                }
                sourceType = ((BArrayType) rhsValue.getType()).getElementType();
            }
            return checkArrayCast(sourceType, ((BArrayType) lhsType).getElementType(), unresolvedTypes);
        }

        if (rhsType.getTag() == TypeTags.TUPLE_TAG && lhsType.getTag() == TypeTags.TUPLE_TAG) {
            return checkTupleCast(rhsValue, lhsType, unresolvedTypes);
        }

        if (lhsType.getTag() == TypeTags.FINITE_TYPE_TAG) {
            return checkFiniteTypeAssignable(rhsValue, lhsType);
        }

        return checkCastByType(rhsType, lhsType, unresolvedTypes);
    }

    /**
     * This method is for use as the first check in checking for cast/assignability for two types.
     * Checks whether the source type is the same as the target type or if the target type is any type, and if true
     * the return value would be true.
     *
     * @param rhsType   the source type - the type (of the value) being cast/assigned
     * @param lhsType   the target type against which cast/assignability is checked
     * @return          true if the lhsType is any or is the same as rhsType
     */
    private static boolean isSameOrAnyType(BType rhsType, BType lhsType) {
        return lhsType.getTag() == TypeTags.ANY_TAG || rhsType.equals(lhsType);
    }

    private static boolean checkCastByType(BType rhsType, BType lhsType, List<TypePair> unresolvedTypes) {
        if (rhsType.getTag() == TypeTags.INT_TAG &&
                (lhsType.getTag() == TypeTags.FLOAT_TAG || lhsType.getTag() == TypeTags.DECIMAL_TAG)) {
            return true;
        } else if (rhsType.getTag() == TypeTags.FLOAT_TAG && lhsType.getTag() == TypeTags.DECIMAL_TAG) {
            return true;
        } else if (rhsType.getTag() == TypeTags.BYTE_TAG && lhsType.getTag() == TypeTags.INT_TAG) {
            return true;
        }

        if (lhsType.getTag() == TypeTags.JSON_TAG) {
            switch (rhsType.getTag()) {
                case TypeTags.INT_TAG:
                case TypeTags.FLOAT_TAG:
                case TypeTags.DECIMAL_TAG:
                case TypeTags.STRING_TAG:
                case TypeTags.BOOLEAN_TAG:
                case TypeTags.NULL_TAG:
                case TypeTags.JSON_TAG:
                    return true;
                case TypeTags.ARRAY_TAG:
                    if (((BJSONType) lhsType).getConstrainedType() != null) {
                        return false;
                    }
                    return checkCastByType(((BArrayType) rhsType).getElementType(), lhsType, unresolvedTypes);
                default:
                    return false;
            }
        }

        if (rhsType.getTag() == TypeTags.OBJECT_TYPE_TAG && lhsType.getTag() == TypeTags.OBJECT_TYPE_TAG) {
            return checkObjectEquivalency((BStructureType) rhsType, (BStructureType) lhsType, unresolvedTypes);
        }

        if (rhsType.getTag() == TypeTags.RECORD_TYPE_TAG && lhsType.getTag() == TypeTags.RECORD_TYPE_TAG) {
            return checkRecordEquivalency((BRecordType) lhsType, (BRecordType) rhsType, unresolvedTypes);
        }

        if (rhsType.getTag() == TypeTags.MAP_TAG && lhsType.getTag() == TypeTags.MAP_TAG) {
            return checkMapCast(rhsType, lhsType, unresolvedTypes);
        }

        if (rhsType.getTag() == TypeTags.TABLE_TAG && lhsType.getTag() == TypeTags.TABLE_TAG) {
            return true;
        }

        if (rhsType.getTag() == TypeTags.STREAM_TAG && lhsType.getTag() == TypeTags.STREAM_TAG) {
            return isAssignable(((BStreamType) rhsType).getConstrainedType(),
                    ((BStreamType) lhsType).getConstrainedType(), unresolvedTypes);
        }

        if (rhsType.getTag() == TypeTags.FUNCTION_POINTER_TAG && lhsType.getTag() == TypeTags.FUNCTION_POINTER_TAG) {
            return checkFunctionCast(rhsType, (BFunctionType) lhsType);
        }

        if (lhsType.getTag() == TypeTags.ANYDATA_TAG && isAnydata(rhsType)) {
            return true;
        }

        return false;
    }

    private static boolean checkMapCast(BType sourceType, BType targetType, List<TypePair> unresolvedTypes) {
        BMapType sourceMapType = (BMapType) sourceType;
        BMapType targetMapType = (BMapType) targetType;

        if (sourceMapType.equals(targetMapType)) {
            return true;
        }

        if (targetMapType.getConstrainedType().getTag() == TypeTags.ANY_TAG) {
            return true;
        }

        if (sourceMapType.getConstrainedType().getTag() == TypeTags.OBJECT_TYPE_TAG &&
                targetMapType.getConstrainedType().getTag() == TypeTags.OBJECT_TYPE_TAG) {
            return checkObjectEquivalency((BStructureType) sourceMapType.getConstrainedType(),
                    (BStructureType) targetMapType.getConstrainedType(), unresolvedTypes);
        }

        if (sourceMapType.getConstrainedType().getTag() == TypeTags.RECORD_TYPE_TAG &&
                targetMapType.getConstrainedType().getTag() == TypeTags.RECORD_TYPE_TAG) {
            return checkRecordEquivalency((BRecordType) targetMapType.getConstrainedType(),
                                          (BRecordType) sourceMapType.getConstrainedType(), unresolvedTypes);
        }

        return false;
    }

    private static boolean checkArrayCast(BType sourceType, BType targetType, List<TypePair> unresolvedTypes) {
        if (targetType.getTag() == TypeTags.ARRAY_TAG && sourceType.getTag() == TypeTags.ARRAY_TAG) {
            BArrayType sourceArrayType = (BArrayType) sourceType;
            BArrayType targetArrayType = (BArrayType) targetType;
            if (targetArrayType.getDimensions() > sourceArrayType.getDimensions()) {
                return false;
            }

            return checkArrayCast(sourceArrayType.getElementType(), targetArrayType.getElementType(), unresolvedTypes);
        } else if (targetType.getTag() == TypeTags.UNION_TAG) {
            return checkUnionAssignable(sourceType, targetType, unresolvedTypes);
        }

        if (targetType.getTag() == TypeTags.ANY_TAG) {
            return true;
        }

        return sourceType.equals(targetType);
    }

    private static boolean checkTupleCast(BValue sourceValue, BType targetType, List<TypePair> unresolvedTypes) {
        BRefValueArray source = (BRefValueArray) sourceValue;
        BTupleType target = (BTupleType) targetType;
        List<BType> targetTupleTypes = target.getTupleTypes();
        if (source.size() != targetTupleTypes.size()) {
            return false;
        }
        for (int i = 0; i < source.size(); i++) {
            if (!checkCast(source.getBValue(i), targetTupleTypes.get(i), unresolvedTypes)) {
                return false;
            }
        }
        return true;
    }

    private static boolean isAnydata(BType type) {
        if (type.getTag() <= TypeTags.ANYDATA_TAG) {
            return true;
        }

        switch (type.getTag()) {
            case TypeTags.MAP_TAG:
                return isAnydata(((BMapType) type).getConstrainedType());
            case TypeTags.RECORD_TYPE_TAG:
                BRecordType recordType = (BRecordType) type;
                List<BType> fieldTypes = recordType.getFields().values().stream()
                        .map(BField::getFieldType)
                        .collect(Collectors.toList());
                return isAnydata(fieldTypes) && (recordType.sealed || isAnydata(recordType.restFieldType));
            case TypeTags.UNION_TAG:
                return isAnydata(((BUnionType) type).getMemberTypes());
            case TypeTags.TUPLE_TAG:
                return isAnydata(((BTupleType) type).getTupleTypes());
            case TypeTags.ARRAY_TAG:
                return isAnydata(((BArrayType) type).getElementType());
            case TypeTags.FINITE_TYPE_TAG:
                Set<BType> valSpaceTypes = ((BFiniteType) type).valueSpace.stream()
                                                                        .map(BValue::getType)
                                                                        .collect(Collectors.toSet());
                return isAnydata(valSpaceTypes);
            default:
                return false;
        }
    }

    private static boolean isAnydata(Collection<BType> types) {
        return types.stream().allMatch(CPU::isAnydata);
    }

    private static BType getElementType(BType type) {
        if (type.getTag() != TypeTags.ARRAY_TAG) {
            return type;
        }

        return getElementType(((BArrayType) type).getElementType());
    }

    public static boolean checkStructEquivalency(BStructureType rhsType, BStructureType lhsType) {
        return checkObjectEquivalency(rhsType, lhsType, new ArrayList<>());
    }

    private static boolean checkObjectEquivalency(BStructureType rhsType, BStructureType lhsType,
                                                 List<TypePair> unresolvedTypes) {
        // If we encounter two types that we are still resolving, then skip it.
        // This is done to avoid recursive checking of the same type.
        TypePair pair = new TypePair(rhsType, lhsType);
        if (unresolvedTypes.contains(pair)) {
            return true;
        }
        unresolvedTypes.add(pair);

        // Both structs should be public or private.
        // Get the XOR of both flags(masks)
        // If both are public, then public bit should be 0;
        // If both are private, then public bit should be 0;
        // The public bit is on means, one is public, and the other one is private.
        if (Flags.isFlagOn(lhsType.flags ^ rhsType.flags, Flags.PUBLIC)) {
            return false;
        }

        // If both structs are private, they should be in the same package.
        if (!Flags.isFlagOn(lhsType.flags, Flags.PUBLIC) &&
                !rhsType.getPackagePath().equals(lhsType.getPackagePath())) {
            return false;
        }

        // Adjust the number of the attached functions of the lhs struct based on
        //  the availability of the initializer function.
        int lhsAttachedFunctionCount = lhsType.initializer != null ?
                lhsType.getAttachedFunctions().length - 1 :
                lhsType.getAttachedFunctions().length;

        if (lhsType.getFields().size() > rhsType.getFields().size() ||
                lhsAttachedFunctionCount > rhsType.getAttachedFunctions().length) {
            return false;
        }

        return !Flags.isFlagOn(lhsType.flags, Flags.PUBLIC) &&
                rhsType.getPackagePath().equals(lhsType.getPackagePath()) ?
                checkPrivateObjectsEquivalency(lhsType, rhsType, unresolvedTypes) :
                checkPublicObjectsEquivalency(lhsType, rhsType, unresolvedTypes);
    }

    public static boolean checkRecordEquivalency(BRecordType lhsType, BRecordType rhsType,
                                                 List<TypePair> unresolvedTypes) {
        // Both records should be public or private.
        // Get the XOR of both flags(masks)
        // If both are public, then public bit should be 0;
        // If both are private, then public bit should be 0;
        // The public bit is on means, one is public, and the other one is private.
        if (Flags.isFlagOn(lhsType.flags ^ rhsType.flags, Flags.PUBLIC)) {
            return false;
        }

        // If both records are private, they should be in the same package.
        if (!Flags.isFlagOn(lhsType.flags, Flags.PUBLIC) &&
                !rhsType.getPackagePath().equals(lhsType.getPackagePath())) {
            return false;
        }

        // If only one is a closed record, the records aren't equivalent
        if (lhsType.sealed && !rhsType.sealed) {
            return false;
        }

        // The rest field types should match if they are open records
        if ((!lhsType.sealed && !rhsType.sealed) &&
                !isAssignable(rhsType.restFieldType, lhsType.restFieldType, unresolvedTypes)) {
            return false;
        }

        return checkFieldEquivalency(lhsType, rhsType, unresolvedTypes);
    }

    private static boolean checkPrivateObjectsEquivalency(BStructureType lhsType, BStructureType rhsType,
                                                           List<TypePair> unresolvedTypes) {
        Map<String, BField> rhsFields = rhsType.getFields();
        for (Map.Entry<String, BField> lhsFieldEntry : lhsType.getFields().entrySet()) {
            BField rhsField = rhsFields.get(lhsFieldEntry.getKey());
            if (rhsField == null || !isSameType(rhsField.fieldType, lhsFieldEntry.getValue().fieldType)) {
                return false;
            }
        }

        BAttachedFunction[] lhsFuncs = lhsType.getAttachedFunctions();
        BAttachedFunction[] rhsFuncs = rhsType.getAttachedFunctions();
        for (BAttachedFunction lhsFunc : lhsFuncs) {
            if (lhsFunc == lhsType.initializer || lhsFunc == lhsType.defaultsValuesInitFunc) {
                continue;
            }

            BAttachedFunction rhsFunc = getMatchingInvokableType(rhsFuncs, lhsFunc, unresolvedTypes);
            if (rhsFunc == null) {
                return false;
            }
        }
        return true;
    }

    private static boolean checkPublicObjectsEquivalency(BStructureType lhsType, BStructureType rhsType,
                                                           List<TypePair> unresolvedTypes) {
        // Check the whether there is any private fields in RHS type
        if (rhsType.getFields().values().stream().anyMatch(field -> !Flags.isFlagOn(field.flags, Flags.PUBLIC))) {
            return false;
        }

        Map<String, BField> rhsFields = rhsType.getFields();
        for (Map.Entry<String, BField> lhsFieldEntry : lhsType.getFields().entrySet()) {
            BField rhsField = rhsFields.get(lhsFieldEntry.getKey());
            if (rhsField == null || !Flags.isFlagOn(lhsFieldEntry.getValue().flags, Flags.PUBLIC) ||
                    !isSameType(rhsField.fieldType, lhsFieldEntry.getValue().fieldType)) {
                return false;
            }
        }

        BAttachedFunction[] lhsFuncs = lhsType.getAttachedFunctions();
        BAttachedFunction[] rhsFuncs = rhsType.getAttachedFunctions();
        for (BAttachedFunction lhsFunc : lhsFuncs) {
            if (lhsFunc == lhsType.initializer || lhsFunc == lhsType.defaultsValuesInitFunc) {
                continue;
            }

            if (!Flags.isFlagOn(lhsFunc.flags, Flags.PUBLIC)) {
                return false;
            }

            BAttachedFunction rhsFunc = getMatchingInvokableType(rhsFuncs, lhsFunc, unresolvedTypes);
            if (rhsFunc == null || !Flags.isFlagOn(rhsFunc.flags, Flags.PUBLIC)) {
                return false;
            }
        }

        // Check for private attached function in RHS type
        for (BAttachedFunction rhsFunc : rhsFuncs) {
            if (!Flags.isFlagOn(rhsFunc.flags, Flags.PUBLIC)) {
                return false;
            }
        }

        return true;
    }

    private static boolean checkFieldEquivalency(BRecordType lhsType, BRecordType rhsType,
                                                 List<TypePair> unresolvedTypes) {
        Map<String, BField> rhsFields = rhsType.getFields();

        for (Map.Entry<String, BField> lhsFieldEntry : lhsType.getFields().entrySet()) {
            BField rhsField = rhsFields.get(lhsFieldEntry.getKey());

            if (rhsField == null || !isAssignable(rhsField.fieldType, lhsFieldEntry.getValue().fieldType,
                                                  unresolvedTypes)) {
                return false;
            }

            rhsFields.remove(lhsFieldEntry.getKey());
        }

        return rhsFields.entrySet().stream().allMatch(
                fieldEntry -> isAssignable(fieldEntry.getValue().getFieldType(), lhsType.restFieldType,
                                           unresolvedTypes));
    }

    private static boolean checkFunctionTypeEqualityForObjectType(BFunctionType source, BFunctionType target,
                                                                  List<TypePair> unresolvedTypes) {
        if (source.paramTypes.length != target.paramTypes.length ||
                source.retParamTypes.length != target.retParamTypes.length) {
            return false;
        }

        for (int i = 0; i < source.paramTypes.length; i++) {
            if (!isAssignable(source.paramTypes[i], target.paramTypes[i], unresolvedTypes)) {
                return false;
            }
        }

        if (source.retParamTypes == null && target.retParamTypes == null) {
            return true;
        } else if (source.retParamTypes == null || target.retParamTypes == null) {
            return false;
        }

        for (int i = 0; i < source.retParamTypes.length; i++) {
            if (!isAssignable(source.retParamTypes[i], target.retParamTypes[i], unresolvedTypes)) {
                return false;
            }
        }

        return true;
    }

    private static BAttachedFunction getMatchingInvokableType(BAttachedFunction[] rhsFuncs, BAttachedFunction lhsFunc,
                                                              List<TypePair> unresolvedTypes) {
        return Arrays.stream(rhsFuncs)
                .filter(rhsFunc -> lhsFunc.funcName.equals(rhsFunc.funcName))
                .filter(rhsFunc -> checkFunctionTypeEqualityForObjectType(rhsFunc.type, lhsFunc.type, unresolvedTypes))
                .findFirst()
                .orElse(null);
    }


    private static boolean isSameType(BType rhsType, BType lhsType) {
        // First check whether both references points to the same object.
        if (rhsType == lhsType || rhsType.equals(lhsType)) {
            return true;
        }

        if (rhsType.getTag() == lhsType.getTag() && rhsType.getTag() == TypeTags.ARRAY_TAG) {
            return checkArrayEquivalent(rhsType, lhsType);
        }

        // TODO Support function types, json/map constrained types etc.
        if (rhsType.getTag() == TypeTags.MAP_TAG && lhsType.getTag() == TypeTags.MAP_TAG) {
            return lhsType.equals(rhsType);
        }

        return false;
    }

    private static boolean checkArrayEquivalent(BType actualType, BType expType) {
        if (expType.getTag() == TypeTags.ARRAY_TAG && actualType.getTag() == TypeTags.ARRAY_TAG) {
            // Both types are array types
            BArrayType lhrArrayType = (BArrayType) expType;
            BArrayType rhsArrayType = (BArrayType) actualType;
            return checkArrayEquivalent(lhrArrayType.getElementType(), rhsArrayType.getElementType());
        }
        // Now one or both types are not array types and they have to be equal
        if (expType == actualType) {
            return true;
        }
        return false;
    }

    private static boolean checkJSONEquivalency(BValue json, BJSONType sourceType, BJSONType targetType,
                                                List<TypePair> unresolvedTypes) {
        BRecordType sourceConstrainedType = (BRecordType) sourceType.getConstrainedType();
        BRecordType targetConstrainedType = (BRecordType) targetType.getConstrainedType();

        // Casting to an unconstrained JSON
        if (targetConstrainedType == null) {
            return true;
        }

        // Casting from constrained JSON to constrained JSON
        if (sourceConstrainedType != null) {
            if (sourceConstrainedType.equals(targetConstrainedType)) {
                return true;
            }

            return checkRecordEquivalency(targetConstrainedType, sourceConstrainedType, unresolvedTypes);
        }

        // Casting from unconstrained JSON to constrained JSON
        if (json == null) {
            return true;
        }

        // Return false if the JSON is not a json-object
        if (json.getType().getTag() != TypeTags.JSON_TAG) {
            return false;
        }

        BMap<String, BValue> jsonObject = (BMap<String, BValue>) json;
        Map<String, BField> tFields = targetConstrainedType.getFields();
        for (Map.Entry<String, BField> tFieldEntry : tFields.entrySet()) {
            String fieldName = tFieldEntry.getKey();
            if (!jsonObject.hasKey(fieldName)) {
                return false;
            }

            BValue fieldVal = jsonObject.get(fieldName);
            if (!checkJSONCast(fieldVal, fieldVal.getType(), tFieldEntry.getValue().getFieldType(), unresolvedTypes)) {
                return false;
            }
        }

        return true;
    }

    /**
     * Check the compatibility of casting a JSON to a target type.
     *
     * @param json       JSON to cast
     * @param sourceType Type of the source JSON
     * @param targetType Target type
     * @param unresolvedTypes Unresolved types
     * @return Runtime compatibility for casting
     */
    private static boolean checkJSONCast(BValue json, BType sourceType, BType targetType,
                                         List<TypePair> unresolvedTypes) {
        switch (targetType.getTag()) {
            case TypeTags.STRING_TAG:
            case TypeTags.INT_TAG:
            case TypeTags.FLOAT_TAG:
            case TypeTags.BOOLEAN_TAG:
                return json != null && json.getType().getTag() == targetType.getTag();
            case TypeTags.DECIMAL_TAG:
                return json != null && json.getType().getTag() == TypeTags.FLOAT_TAG;
            case TypeTags.ARRAY_TAG:
                if (json == null || json.getType().getTag() != TypeTags.ARRAY_TAG) {
                    return false;
                }
                BArrayType arrayType = (BArrayType) targetType;
                BRefValueArray array = (BRefValueArray) json;
                for (int i = 0; i < array.size(); i++) {
                    // get the element type of source and json, and recursively check for json casting.
                    BType sourceElementType = sourceType.getTag() == TypeTags.ARRAY_TAG
                            ? ((BArrayType) sourceType).getElementType() : sourceType;
                    if (!checkJSONCast(array.get(i), sourceElementType, arrayType.getElementType(), unresolvedTypes)) {
                        return false;
                    }
                }
                return true;
            case TypeTags.JSON_TAG:
                // If JSON is unconstrained, any JSON value is compatible
                if (((BJSONType) targetType).getConstrainedType() == null &&
                        getElementType(sourceType).getTag() == TypeTags.JSON_TAG) {
                    return true;
                } else if (sourceType.getTag() != TypeTags.JSON_TAG) {
                    // If JSON is constrained, only JSON objects are compatible
                    return false;
                }
                return checkJSONEquivalency(json, (BJSONType) sourceType, (BJSONType) targetType, unresolvedTypes);
            case TypeTags.ANY_TAG:
            case TypeTags.ANYDATA_TAG:
                return true;
            default:
                return false;
        }
    }

    private static void convertStructToMap(WorkerExecutionContext ctx, int[] operands, WorkerData sf) {
        int i = operands[0];
        int j = operands[1];

        // TODO: do validation for type?
        BMap newMap = new BMap(BTypes.typeMap);
        ((BMap) sf.refRegs[i]).getMap().forEach((key, value)
                -> newMap.put(key, value == null ? null : ((BValue) value).copy(new HashMap<>())));
        sf.refRegs[j] = newMap;
    }

    private static void convertStructToJSON(WorkerExecutionContext ctx, int[] operands, WorkerData sf) {
        int i = operands[0];
        int cpIndex = operands[1];
        int j = operands[2];
        BJSONType targetType = (BJSONType) ((TypeRefCPEntry) ctx.constPool[cpIndex]).getType();

        BMap<String, BValue> bStruct = (BMap<String, BValue>) sf.refRegs[i];
        try {
            sf.refRegs[j] = JSONUtils.convertMapToJSON(bStruct, targetType);
        } catch (Exception e) {
            String errorMsg = "cannot convert '" + bStruct.getType() + "' to type '" + targetType + "': " +
                    e.getMessage();
            handleTypeConversionError(ctx, sf, j, errorMsg);
        }
    }

    private static void convertArrayToJSON(WorkerExecutionContext ctx, int[] operands, WorkerData sf) {
        int i = operands[0];
        int j = operands[1];

        BNewArray bArray = (BNewArray) sf.refRegs[i];
        try {
            sf.refRegs[j] = JSONUtils.convertArrayToJSON(bArray);
        } catch (Exception e) {
            String errorMsg = "cannot convert '" + bArray.getType() + "' to type '" + BTypes.typeJSON + "': " +
                    e.getMessage();
            handleTypeConversionError(ctx, sf, j, errorMsg);
        }
    }

    private static void convertJSONToArray(WorkerExecutionContext ctx, int[] operands, WorkerData sf) {
        int i = operands[0];
        int cpIndex = operands[1];
        int j = operands[2];
        BArrayType targetType = (BArrayType) ((TypeRefCPEntry) ctx.constPool[cpIndex]).getType();

        BRefType<?> json = sf.refRegs[i];
        if (json == null) {
            handleTypeConversionError(ctx, sf, j, BTypes.typeNull, targetType);
            return;
        }

        try {
            sf.refRegs[j] = JSONUtils.convertJSON(json, targetType);
        } catch (Exception e) {
            String errorMsg = "cannot convert '" + json.getType() + "' to type '" + targetType + "': " +
                    e.getMessage();
            handleTypeConversionError(ctx, sf, j, errorMsg);
        }
    }

    private static void convertMapToJSON(WorkerExecutionContext ctx, int[] operands, WorkerData sf) {
        int i = operands[0];
        int cpIndex = operands[1];
        int j = operands[2];
        BJSONType targetType = (BJSONType) ((TypeRefCPEntry) ctx.constPool[cpIndex]).getType();

        BMap<String, ?> bMap = (BMap<String, ?>) sf.refRegs[i];
        try {
            sf.refRegs[j] = JSONUtils.convertMapToJSON((BMap<String, BValue>) bMap, targetType);
        } catch (Exception e) {
            String errorMsg = "cannot convert '" + bMap.getType() + "' to type '" + targetType + "': " +
                    e.getMessage();
            handleTypeConversionError(ctx, sf, j, errorMsg);
        }
    }

    private static void convertJSONToMap(WorkerExecutionContext ctx, int[] operands, WorkerData sf) {
        int i = operands[0];
        int cpIndex = operands[1];
        int j = operands[2];
        BMapType targetType = (BMapType) ((TypeRefCPEntry) ctx.constPool[cpIndex]).getType();

        BRefType<?> json = sf.refRegs[i];
        if (json == null) {
            handleTypeConversionError(ctx, sf, j, BTypes.typeNull, targetType);
            return;
        }

        try {
            sf.refRegs[j] = JSONUtils.jsonToBMap(json, targetType);
        } catch (Exception e) {
            String errorMsg = "cannot convert '" + json.getType() + "' to type '" + targetType + "': " +
                    e.getMessage();
            handleTypeConversionError(ctx, sf, j, errorMsg);
        }
    }

    private static void convertMapToStruct(WorkerExecutionContext ctx, int[] operands, WorkerData sf) {
        int i = operands[0];
        int cpIndex = operands[1];
        int j = operands[2];

        TypeRefCPEntry typeRefCPEntry = (TypeRefCPEntry) ctx.constPool[cpIndex];
        BStructureType structType = (BStructureType) typeRefCPEntry.getType();
        BMap<String, BValue> bMap = (BMap<String, BValue>) sf.refRegs[i];

        try {
            sf.refRegs[j] = convertMapToStruct(ctx, bMap, structType);
        } catch (BallerinaException e) {
            sf.refRegs[j] = null;
            String errorMsg = "cannot convert '" + bMap.getType() + "' to type '" + structType + ": " +
                    e.getMessage();
            handleTypeConversionError(ctx, sf, j, errorMsg);
        }
    }

    private static BMap<String, BValue> convertMapToStruct(WorkerExecutionContext ctx,
                                                           BMap<String, BValue> bMap, BStructureType structType) {
        BMap<String, BValue> bStruct = new BMap<>(structType);
        StructureTypeInfo structInfo = (StructureTypeInfo) structType.getTypeInfo();

        for (StructFieldInfo fieldInfo : structInfo.getFieldInfoEntries()) {
            String key = fieldInfo.getName();
            BType fieldType = fieldInfo.getFieldType();

            boolean containsField = bMap.hasKey(key);
            if (!containsField) {
                DefaultValueAttributeInfo defaultValAttrInfo = (DefaultValueAttributeInfo)
                        getAttributeInfo(fieldInfo, AttributeInfo.Kind.DEFAULT_VALUE_ATTRIBUTE);
                if (defaultValAttrInfo != null) {
                    switch (fieldType.getTag()) {
                        case TypeTags.INT_TAG:
                            bStruct.put(key, new BInteger(defaultValAttrInfo.getDefaultValue().getIntValue()));
                            continue;
                        case TypeTags.BYTE_TAG:
                            bStruct.put(key, new BByte(defaultValAttrInfo.getDefaultValue().getByteValue()));
                            continue;
                        case TypeTags.FLOAT_TAG:
                            bStruct.put(key, new BFloat(defaultValAttrInfo.getDefaultValue().getFloatValue()));
                            continue;
                        case TypeTags.DECIMAL_TAG:
                            bStruct.put(key, new BDecimal(defaultValAttrInfo.getDefaultValue().getDecimalValue()));
                            continue;
                        case TypeTags.STRING_TAG:
                            bStruct.put(key, new BString(defaultValAttrInfo.getDefaultValue().getStringValue()));
                            continue;
                        case TypeTags.BOOLEAN_TAG:
                            bStruct.put(key, new BBoolean(defaultValAttrInfo.getDefaultValue().getBooleanValue()));
                            continue;
                    }
                }
                bStruct.put(key, fieldType.getZeroValue());
                continue;
            }

            BValue mapVal = bMap.get(key);
            if (mapVal == null && BTypes.isValueType(fieldType)) {
                throw BLangExceptionHelper.getRuntimeException(
                        RuntimeErrors.INCOMPATIBLE_FIELD_TYPE_FOR_CASTING, key, fieldType, null);
            }

            if (mapVal != null && mapVal.getType().getTag() == TypeTags.MAP_TAG) {
                bStruct.put(key, convertMap(ctx, (BMap<String, BValue>) mapVal, fieldType, key));
                continue;
            }

            if (!checkCast(mapVal, fieldType, new ArrayList<TypePair>())) {
                throw BLangExceptionHelper.getRuntimeException(RuntimeErrors.INCOMPATIBLE_FIELD_TYPE_FOR_CASTING,
                                                               key, fieldType,
                                                               mapVal == null ? null : mapVal.getType());
            }
            bStruct.put(key, mapVal);
        }
        return bStruct;
    }

    private static BValue convertMap(WorkerExecutionContext ctx, BMap<String, BValue> mapValue, BType targetType,
                                     String key) {
        switch (targetType.getTag()) {
            case TypeTags.RECORD_TYPE_TAG:
                return convertMapToStruct(ctx, mapValue, (BStructureType) targetType);
            case TypeTags.JSON_TAG:
                return JSONUtils.convertMapToJSON(mapValue, (BJSONType) targetType);
            case TypeTags.UNION_TAG:
                for (BType memType : ((BUnionType) targetType).getMemberTypes()) {
                    try {
                        return convertMap(ctx, mapValue, memType, key);
                    } catch (BallerinaException e) {
                        // ignore conversion exception if thrown when the expected type is a union
                        // type, to allow attempting conversion for other types
                    }
                }
                break;
            default:
                if (checkCast(mapValue, targetType, new ArrayList<TypePair>())) {
                    return mapValue;
                }
        }
        throw BLangExceptionHelper.getRuntimeException(RuntimeErrors.INCOMPATIBLE_FIELD_TYPE_FOR_CASTING, key,
                                                       targetType, mapValue.getType());
    }

    private static void convertJSONToStruct(WorkerExecutionContext ctx, int[] operands, WorkerData sf) {
        int i = operands[0];
        int cpIndex = operands[1];
        int j = operands[2];

        TypeRefCPEntry typeRefCPEntry = (TypeRefCPEntry) ctx.constPool[cpIndex];
        BRefType<?> bjson = sf.refRegs[i];
        if (bjson == null) {
            handleTypeConversionError(ctx, sf, j, bjson != null ? bjson.getType() : BTypes.typeNull,
                    typeRefCPEntry.getType());
            return;
        }

        try {
            sf.refRegs[j] = JSONUtils.convertJSONToStruct(bjson, (BStructureType) typeRefCPEntry.getType());
        } catch (Exception e) {
            String errorMsg = "cannot convert '" + TypeConstants.JSON_TNAME + "' to type '" +
                    typeRefCPEntry.getType() + "': " + e.getMessage();
            handleTypeConversionError(ctx, sf, j, errorMsg);
        }
    }

    private static void handleNullRefError(WorkerExecutionContext ctx) {
//        ctx.setError(BLangVMErrors.createNullRefException(ctx));
        handleError(ctx);
    }

    public static void handleError(WorkerExecutionContext ctx) {
        // TODO: Fix me
        int ip = ctx.ip;
        ip--;
        ErrorTableEntry match = ErrorTableEntry.getMatch(ctx.callableUnitInfo.getPackageInfo(), ip);
        if (match != null) {
            ctx.ip = match.ipTarget;
            ctx.workerLocal.refRegs[match.regIndex] = ctx.getError();
            ctx.setError(null);
        } else {
            BLangScheduler.workerExcepted(ctx);
            throw new HandleErrorException(
                    ctx.respCtx.signal(new WorkerSignal(ctx, SignalType.ERROR, ctx.workerResult)));
        }
    }

    private static AttributeInfo getAttributeInfo(AttributeInfoPool attrInfoPool, AttributeInfo.Kind attrInfoKind) {
        for (AttributeInfo attributeInfo : attrInfoPool.getAttributeInfoEntries()) {
            if (attributeInfo.getKind() == attrInfoKind) {
                return attributeInfo;
            }
        }
        return null;
    }

    private static void calculateLength(WorkerExecutionContext ctx, int[] operands, WorkerData sf) {
        int i = operands[0];
        int cpIndex = operands[1];
        int j = operands[2];

        TypeRefCPEntry typeRefCPEntry = (TypeRefCPEntry) ctx.constPool[cpIndex];
        int typeTag = typeRefCPEntry.getType().getTag();
        if (typeTag == TypeTags.STRING_TAG) {
            sf.longRegs[j] = sf.stringRegs[i].length();
            return;
        }

        BValue entity = sf.refRegs[i];
        if (entity == null) {
            handleNullRefError(ctx);
            return;
        }

        if (typeTag == TypeTags.XML_TAG) {
            sf.longRegs[j] = ((BXML) entity).length();
            return;
        } else if (typeTag == TypeTags.TABLE_TAG) {
            BTable bTable = (BTable) entity;
            int tableLength = bTable.length();
            sf.longRegs[j] = tableLength;
            return;
        } else if (entity instanceof BMap) {
            sf.longRegs[j] = ((BMap) entity).size();
            return;
        } else if (entity instanceof BNewArray) {
            sf.longRegs[j] = ((BNewArray) entity).size();
            return;
        }

        sf.longRegs[j] = -1;
        return;
    }

    private static WorkerExecutionContext execAwait(WorkerExecutionContext ctx, int[] operands) {
        int futureReg = operands[0];
        int retValReg = operands[1];
        BFuture future = (BFuture) ctx.workerLocal.refRegs[futureReg];
//        WorkerResponseContext respCtx = future.value();
//        if (retValReg != -1) {
//            return respCtx.joinTargetContextInfo(ctx, new int[]{retValReg});
//        } else {
//            return respCtx.joinTargetContextInfo(ctx, new int[0]);
//        }
        return null;
    }

    /**
     * This is used to propagate the results of {@link CPU#handleError(WorkerExecutionContext)} to the
     * main CPU instruction loop.
     */
    public static class HandleErrorException extends BallerinaException {

        private static final long serialVersionUID = 1L;

        public WorkerExecutionContext ctx;

        public HandleErrorException(WorkerExecutionContext ctx) {
            this.ctx = ctx;
        }

    }

    private static void insertToMap(WorkerExecutionContext ctx, BMap bMap, String fieldName, BValue value) {
        try {
            bMap.put(fieldName, value);
        } catch (BLangFreezeException e) {
            // we would only reach here for record or map, not for object
            String errMessage = "";
            switch (bMap.getType().getTag()) {
                case TypeTags.RECORD_TYPE_TAG:
                    errMessage = "Invalid update of record field: ";
                    break;
                case TypeTags.MAP_TAG:
                    errMessage = "Invalid map insertion: ";
                    break;
            }
//            ctx.setError(BLangVMErrors.createError(ctx, errMessage + e.getMessage()));
            handleError(ctx);
        }
    }

    private static boolean isValidMapInsertion(BType mapType, BValue value) {
        if (value == null) {
            return true;
        }

        BType constraintType = ((BMapType) mapType).getConstrainedType();
        if (constraintType == BTypes.typeAny || constraintType.equals(value.getType())) {
            return true;
        }

        return checkCast(value, constraintType, new ArrayList<>());
    }

    public static boolean isAssignable(BType sourceType, BType targetType, List<TypePair> unresolvedTypes) {
        if (isSameOrAnyType(sourceType, targetType)) {
            return true;
        }

        if (targetType.getTag() == TypeTags.UNION_TAG) {
            return checkUnionAssignable(sourceType, targetType, unresolvedTypes);
        }

        // TODO: 6/26/18 complete impl. for JSON assignable
        if (targetType.getTag() == TypeTags.JSON_TAG && sourceType.getTag() == TypeTags.JSON_TAG) {
            return true;
        }

        if (targetType.getTag() == TypeTags.ARRAY_TAG && sourceType.getTag() == TypeTags.ARRAY_TAG) {
            if (((BArrayType) sourceType).getState() == BArrayState.CLOSED_SEALED
                    && ((BArrayType) targetType).getState() == BArrayState.CLOSED_SEALED
                    && ((BArrayType) sourceType).getSize() != ((BArrayType) targetType).getSize()) {
                return false;
            }
            return checkArrayCast(((BArrayType) sourceType).getElementType(),
                                  ((BArrayType) targetType).getElementType(), unresolvedTypes);
        }

        if (sourceType.getTag() == TypeTags.TUPLE_TAG && targetType.getTag() == TypeTags.TUPLE_TAG) {
            return checkTupleAssignable(sourceType, targetType, unresolvedTypes);
        }

        return checkCastByType(sourceType, targetType, unresolvedTypes);
    }

    private static boolean checkUnionAssignable(BType sourceType, BType targetType, List<TypePair> unresolvedTypes) {
        if (sourceType.getTag() == TypeTags.UNION_TAG) {
            for (BType sourceMemberType : ((BUnionType) sourceType).getMemberTypes()) {
                if (!checkUnionAssignable(sourceMemberType, targetType, unresolvedTypes)) {
                    return false;
                }
            }
            return true;
        } else {
            BUnionType targetUnionType = (BUnionType) targetType;
            for (BType memberType : targetUnionType.getMemberTypes()) {
                if (isAssignable(sourceType, memberType, unresolvedTypes)) {
                    return true;
                }
            }
            return false;
        }
    }

    private static boolean checkTupleAssignable(BType sourceType, BType targetType, List<TypePair> unresolvedTypes) {
        List<BType> targetTupleTypes = ((BTupleType) targetType).getTupleTypes();
        List<BType> sourceTupleTypes = ((BTupleType) sourceType).getTupleTypes();

        if (sourceTupleTypes.size() != targetTupleTypes.size()) {
            return false;
        }
        for (int i = 0; i < sourceTupleTypes.size(); i++) {
            if (!isAssignable(sourceTupleTypes.get(i), targetTupleTypes.get(i), unresolvedTypes)) {
                return false;
            }
        }
        return true;
    }

    private static boolean checkFunctionCast(BType sourceType, BFunctionType targetType) {
        if (sourceType.getTag() != TypeTags.FUNCTION_POINTER_TAG) {
            return false;
        }

        BFunctionType source = (BFunctionType) sourceType;
        if (source.paramTypes.length != targetType.paramTypes.length ||
                source.retParamTypes.length != targetType.retParamTypes.length) {
            return false;
        }

        for (int i = 0; i < source.paramTypes.length; i++) {
            if (!isSameType(source.paramTypes[i], targetType.paramTypes[i])) {
                return false;
            }
        }

        for (int i = 0; i < source.retParamTypes.length; i++) {
            if (!isSameType(source.retParamTypes[i], targetType.retParamTypes[i])) {
                return false;
            }
        }

        return true;
    }

    /**
     * Add the corresponding compensation function pointer of the given scope, to the compensations table. A copy of
     * current worker data of the args also added to the table.
     * @param scopeEnd current scope instruction
     * @param ctx current WorkerExecutionContext
     */
    private static void addToCompensationTable(Instruction.InstructionScopeEnd scopeEnd, WorkerExecutionContext ctx,
            BFunctionPointer fp) {
        CompensationTable compensationTable = (CompensationTable) ctx.globalProps.get(Constants.COMPENSATION_TABLE);
        CompensationTable.CompensationEntry entry = compensationTable.getNewEntry();
        entry.functionInfo = scopeEnd.function;
        entry.scope = scopeEnd.scopeName;
        entry.fPointer = fp;
        compensationTable.compensations.add(entry);
        compensationTable.index++;
    }

    private static boolean checkIsLikeType(BValue sourceValue, BType targetType) {
        BType sourceType = sourceValue == null ? BTypes.typeNull : sourceValue.getType();
        if (checkIsType(sourceType, targetType, new ArrayList<>())) {
            return true;
        }

        switch (targetType.getTag()) {
            case TypeTags.RECORD_TYPE_TAG:
                return checkIsLikeRecordType(sourceValue, (BRecordType) targetType);
            case TypeTags.JSON_TAG:
                return checkIsLikeJSONType(sourceValue, (BJSONType) targetType);
            case TypeTags.MAP_TAG:
                return checkIsLikeMapType(sourceValue, (BMapType) targetType);
            case TypeTags.ARRAY_TAG:
                return checkIsLikeArrayType(sourceValue, (BArrayType) targetType);
            case TypeTags.TUPLE_TAG:
                return checkIsLikeTupleType(sourceValue, (BTupleType) targetType);
            case TypeTags.ANYDATA_TAG:
                return checkIsLikeAnydataType(sourceValue, targetType);
            case TypeTags.FINITE_TYPE_TAG:
                return checkFiniteTypeAssignable(sourceValue, targetType);
            case TypeTags.UNION_TAG:
                return ((BUnionType) targetType).getMemberTypes().stream()
                        .anyMatch(type -> checkIsType(sourceValue, type));
            default:
                return false;
        }
    }

    private static boolean checkIsLikeAnydataType(BValue sourceValue, BType targetType) {
        switch (sourceValue.getType().getTag()) {
            case TypeTags.RECORD_TYPE_TAG:
            case TypeTags.JSON_TAG:
            case TypeTags.MAP_TAG:
                return ((BMap) sourceValue).getMap().entrySet().stream()
                        .allMatch(value -> checkIsLikeType((BValue) value, targetType));
            case TypeTags.ARRAY_TAG:
                BNewArray arr = (BNewArray) sourceValue;
                switch (arr.getType().getTag()) {
                    case TypeTags.INT_TAG:
                    case TypeTags.FLOAT_TAG:
                    case TypeTags.DECIMAL_TAG:
                    case TypeTags.STRING_TAG:
                    case TypeTags.BOOLEAN_TAG:
                    case TypeTags.BYTE_TAG:
                        return true;
                    default:
                        return Arrays.stream(((BRefValueArray) sourceValue).getValues())
                                .allMatch(value -> checkIsLikeType(value, targetType));
                }
            case TypeTags.TUPLE_TAG:
                return Arrays.stream(((BRefValueArray) sourceValue).getValues())
                        .allMatch(value -> checkIsLikeType(value, targetType));
            case TypeTags.ANYDATA_TAG:
                return true;
            case TypeTags.FINITE_TYPE_TAG:
            case TypeTags.UNION_TAG:
                return checkIsLikeType(sourceValue, targetType);
            default:
                return false;
        }
    }

    private static boolean checkIsLikeTupleType(BValue sourceValue, BTupleType targetType) {
        if (!(sourceValue instanceof BRefValueArray)) {
            return false;
        }

        BRefValueArray source = (BRefValueArray) sourceValue;
        if (source.size() != targetType.getTupleTypes().size()) {
            return false;
        }

        return IntStream.range(0, (int) source.size())
                .allMatch(i -> checkIsLikeType(source.get(i), targetType.getTupleTypes().get(i)));
    }

    private static boolean checkIsLikeArrayType(BValue sourceValue, BArrayType targetType) {
        if (!(sourceValue instanceof BRefValueArray)) {
            return false;
        }

        BType arrayElementType = targetType.getElementType();
        BRefType<?>[] arrayValues = ((BRefValueArray) sourceValue).getValues();
        for (int i = 0; i < ((BRefValueArray) sourceValue).size(); i++) {
            if (!checkIsLikeType(arrayValues[i], arrayElementType)) {
                return false;
            }
        }
        return true;
    }

    private static boolean checkIsLikeMapType(BValue sourceValue, BMapType targetType) {
        if (!(sourceValue instanceof BMap)) {
            return false;
        }

        for (Object mapEntry : ((BMap) sourceValue).values()) {
            if (!checkIsLikeType((BValue) mapEntry, targetType.getConstrainedType())) {
                return false;
            }
        }
        return true;
    }

    private static boolean checkIsLikeJSONType(BValue sourceValue, BJSONType targetType) {
        if (targetType.getConstrainedType() != null) {
            return checkIsLikeType(sourceValue, targetType.getConstrainedType());
        } else if (sourceValue.getType().getTag() == TypeTags.ARRAY_TAG) {
            BRefType<?>[] arrayValues = ((BRefValueArray) sourceValue).getValues();
            for (int i = 0; i < ((BRefValueArray) sourceValue).size(); i++) {
                if (!checkIsLikeType(arrayValues[i], targetType)) {
                    return false;
                }
            }
        } else if (sourceValue.getType().getTag() == TypeTags.MAP_TAG) {
            for (BValue value : ((BMap) sourceValue).values()) {
                if (!checkIsLikeType(value, targetType)) {
                    return false;
                }
            }
        }
        return true;
    }

    private static boolean checkIsLikeRecordType(BValue sourceValue, BRecordType targetType) {
        if (!(sourceValue instanceof BMap)) {
            return false;
        }

        Map<String, BType> targetTypeField = new HashMap<>();
        BType restFieldType = targetType.restFieldType;

        for (BField field : targetType.getFields().values()) {
            targetTypeField.put(field.getFieldName(), field.fieldType);
        }

        for (Map.Entry targetTypeEntry : targetTypeField.entrySet()) {
            String fieldName = targetTypeEntry.getKey().toString();

            if (!(((BMap) sourceValue).getMap().containsKey(fieldName))) {
                return false;
            }
        }

        for (Object object : ((BMap) sourceValue).getMap().entrySet()) {
            Map.Entry valueEntry = (Map.Entry) object;
            String fieldName = valueEntry.getKey().toString();

            if (targetTypeField.containsKey(fieldName)) {
                if (!checkIsLikeType(((BValue) valueEntry.getValue()), targetTypeField.get(fieldName))) {
                    return false;
                }
            } else {
                if (!targetType.sealed) {
                    if (!checkIsLikeType(((BValue) valueEntry.getValue()), restFieldType)) {
                        return false;
                    }
                } else {
                    return false;
                }
            }
        }
        return true;
    }

    private static boolean checkIsType(BValue sourceVal, BType targetType) {
        if (isMutable(sourceVal)) {
            BType sourceType = sourceVal == null ? BTypes.typeNull : sourceVal.getType();
            return checkIsType(sourceType, targetType, new ArrayList<>());
        }

        return checkIsLikeType(sourceVal, targetType);
    }

    private static boolean checkIsType(BType sourceType, BType targetType, List<TypePair> unresolvedTypes) {
        // First check whether both types are the same.
        if (sourceType == targetType || sourceType.equals(targetType)) {
            return true;
        }

        switch (targetType.getTag()) {
            case TypeTags.INT_TAG:
            case TypeTags.FLOAT_TAG:
            case TypeTags.DECIMAL_TAG:
            case TypeTags.STRING_TAG:
            case TypeTags.BOOLEAN_TAG:
            case TypeTags.BYTE_TAG:
            case TypeTags.NULL_TAG:
            case TypeTags.XML_TAG:
                return sourceType.getTag() == targetType.getTag();
            case TypeTags.MAP_TAG:
                return checkIsMapType(sourceType, (BMapType) targetType, unresolvedTypes);
            case TypeTags.JSON_TAG:
                return checkIsJSONType(sourceType, (BJSONType) targetType, unresolvedTypes);
            case TypeTags.RECORD_TYPE_TAG:
                return checkIsRecordType(sourceType, (BRecordType) targetType, unresolvedTypes);
            case TypeTags.FUNCTION_POINTER_TAG:
                return checkFunctionCast(sourceType, (BFunctionType) targetType);
            case TypeTags.ARRAY_TAG:
                return checkIsArrayType(sourceType, (BArrayType) targetType, unresolvedTypes);
            case TypeTags.TUPLE_TAG:
                return checkIsTupleType(sourceType, (BTupleType) targetType, unresolvedTypes);
            case TypeTags.UNION_TAG:
                return ((BUnionType) targetType).getMemberTypes().stream()
                        .anyMatch(type -> checkIsType(sourceType, type, unresolvedTypes));
            case TypeTags.TABLE_TAG:
                return checkIsTableType(sourceType, (BTableType) targetType, unresolvedTypes);
            case TypeTags.ANY_TAG:
                return true;
            case TypeTags.ANYDATA_TAG:
            case TypeTags.OBJECT_TYPE_TAG:
                return isAssignable(sourceType, targetType, unresolvedTypes);
            case TypeTags.FINITE_TYPE_TAG:
                return checkIsFiniteType(sourceType, (BFiniteType) targetType, unresolvedTypes);
            case TypeTags.FUTURE_TAG:
                return checkIsFutureType(sourceType, (BFutureType) targetType, unresolvedTypes);
            default:
                return false;
        }
    }

    private static boolean checkIsMapType(BType sourceType, BMapType targetType, List<TypePair> unresolvedTypes) {
        if (sourceType.getTag() != TypeTags.MAP_TAG) {
            return false;
        }
        return checkContraints(((BMapType) sourceType).getConstrainedType(), targetType.getConstrainedType(),
                unresolvedTypes);
    }

    private static boolean checkIsJSONType(BType sourceType, BJSONType targetType,
                                         List<TypePair> unresolvedTypes) {
        // If the target is an constrained JSON, then value also should be of
        // constrained JSON type. And the constraints should satisfy 'is type'
        // relationship.
        if (targetType.getConstrainedType() != null) {
            if (sourceType.getTag() != TypeTags.JSON_TAG) {
                return false;
            }

            BType constraintType = ((BJSONType) sourceType).getConstrainedType();
            if (constraintType == null) {
                return false;
            }

            return checkIsType(constraintType, targetType.getConstrainedType(), unresolvedTypes);
        }

        switch (sourceType.getTag()) {
            case TypeTags.STRING_TAG:
            case TypeTags.INT_TAG:
            case TypeTags.FLOAT_TAG:
            case TypeTags.DECIMAL_TAG:
            case TypeTags.BOOLEAN_TAG:
            case TypeTags.NULL_TAG:
                return true;
            case TypeTags.JSON_TAG:
                // JSON should be unconstrained
                return targetType.getConstrainedType() == null;
            case TypeTags.ARRAY_TAG:
                // Element type of the array should be 'is type' JSON
                return checkIsType(((BArrayType) sourceType).getElementType(), targetType, unresolvedTypes);
            default:
                return false;
        }
    }

    private static boolean checkIsRecordType(BType sourceType, BRecordType targetType, List<TypePair> unresolvedTypes) {
        if (sourceType.getTag() != TypeTags.RECORD_TYPE_TAG) {
            return false;
        }

        // If we encounter two types that we are still resolving, then skip it.
        // This is done to avoid recursive checking of the same type.
        TypePair pair = new TypePair(sourceType, targetType);
        if (unresolvedTypes.contains(pair)) {
            return true;
        }
        unresolvedTypes.add(pair);

        // Unsealed records are not equivalent to sealed records. But vice-versa is allowed.
        BRecordType sourceRecordType = (BRecordType) sourceType;
        if (targetType.sealed && !sourceRecordType.sealed) {
            return false;
        }

        if (targetType.getFields().size() > sourceRecordType.getFields().size()) {
            return false;
        }

        // If both are sealed (one is sealed means other is also sealed) check the rest field type
        if (!sourceRecordType.sealed &&
                !checkIsType(sourceRecordType.restFieldType, targetType.restFieldType, unresolvedTypes)) {
            return false;
        }

        Map<String, BField> sourceFields = sourceRecordType.getFields();

        return targetType.getFields().values().stream().noneMatch(targetField -> {
            BField sourceField = sourceFields.get(targetField.fieldName);
            return sourceField == null || !checkIsType(sourceField.fieldType, targetField.fieldType, unresolvedTypes);
        });
    }

    private static boolean checkIsTableType(BType sourceType, BTableType targetType, List<TypePair> unresolvedTypes) {
        if (sourceType.getTag() != TypeTags.TABLE_TAG) {
            return false;
        }
        return checkContraints(((BTableType) sourceType).getConstrainedType(), targetType.getConstrainedType(),
                unresolvedTypes);
    }

    private static boolean checkIsArrayType(BType sourceType, BArrayType targetType, List<TypePair> unresolvedTypes) {
        if (sourceType.getTag() != TypeTags.ARRAY_TAG) {
            return false;
        }

        BArrayType sourceArrayType = (BArrayType) sourceType;
        if (sourceArrayType.getState() != targetType.getState() || sourceArrayType.getSize() != targetType.getSize()) {
            return false;
        }
        return checkIsType(sourceArrayType.getElementType(), targetType.getElementType(), unresolvedTypes);
    }

    private static boolean checkIsTupleType(BType sourceType, BTupleType targetType, List<TypePair> unresolvedTypes) {
        if (sourceType.getTag() != TypeTags.TUPLE_TAG) {
            return false;
        }

        List<BType> sourceTypes = ((BTupleType) sourceType).getTupleTypes();
        List<BType> targetTypes = targetType.getTupleTypes();
        if (sourceTypes.size() != targetTypes.size()) {
            return false;
        }

        for (int i = 0; i < sourceTypes.size(); i++) {
            if (!checkIsType(sourceTypes.get(i), targetTypes.get(i), unresolvedTypes)) {
                return false;
            }
        }
        return true;
    }

    private static boolean checkIsFiniteType(BType sourceType, BFiniteType targetType, List<TypePair> unresolvedTypes) {
        if (sourceType.getTag() != TypeTags.FINITE_TYPE_TAG) {
            return false;
        }

        BFiniteType sourceFiniteType = (BFiniteType) sourceType;
        if (sourceFiniteType.valueSpace.size() != targetType.valueSpace.size()) {
            return false;
        }

        return sourceFiniteType.valueSpace.stream().allMatch(value -> targetType.valueSpace.contains(value));
    }

    private static boolean checkIsFutureType(BType sourceType, BFutureType targetType, List<TypePair> unresolvedTypes) {
        if (sourceType.getTag() != TypeTags.FUTURE_TAG) {
            return false;
        }
        return checkContraints(((BFutureType) sourceType).getConstrainedType(), targetType.getConstrainedType(),
                unresolvedTypes);
    }

    private static boolean checkContraints(BType sourceConstraint, BType targetConstraint,
                                           List<TypePair> unresolvedTypes) {
        if (sourceConstraint == null) {
            sourceConstraint = BTypes.typeAny;
        }

        if (targetConstraint == null) {
            targetConstraint = BTypes.typeAny;
        }

        return checkIsType(sourceConstraint, targetConstraint, unresolvedTypes);
    }

    private static boolean isMutable(BValue value) {
        if (value == null) {
            return false;
        }

        // All the value types are immutable
        if (value.getType().getTag() < TypeTags.JSON_TAG || value.getType().getTag() == TypeTags.FINITE_TYPE_TAG) {
            return false;
        }

        return !value.isFrozen();
    }

    /**
     * Deep value equality check for anydata.
     *
     * @param lhsValue  The value on the left hand side
     * @param rhsValue  The value on the right hand side
     * @return True if values are equal, else false.
     */
    private static boolean isEqual(BValue lhsValue, BValue rhsValue) {
        if (lhsValue == rhsValue) {
            return true;
        }

        if (null == lhsValue || null == rhsValue) {
            return false;
        }

        int lhsValTypeTag = lhsValue.getType().getTag();
        int rhsValTypeTag = rhsValue.getType().getTag();

        switch (lhsValTypeTag) {
            case TypeTags.STRING_TAG:
            case TypeTags.FLOAT_TAG:
            case TypeTags.DECIMAL_TAG:
            case TypeTags.BOOLEAN_TAG:
                return lhsValue.equals(rhsValue);
            case TypeTags.INT_TAG:
                if (rhsValTypeTag == TypeTags.BYTE_TAG) {
                    return ((BInteger) lhsValue).intValue() == (((BByte) rhsValue).intValue());
                }
                return lhsValue.equals(rhsValue);
            case TypeTags.BYTE_TAG:
                if (rhsValTypeTag == TypeTags.INT_TAG) {
                    return ((BByte) lhsValue).intValue() == (((BInteger) rhsValue).intValue());
                }
                return lhsValue.equals(rhsValue);
            case TypeTags.XML_TAG:
                return XMLUtils.isEqual((BXML) lhsValue, (BXML) rhsValue);
            case TypeTags.TABLE_TAG:
                // TODO: 10/8/18
                break;
            case TypeTags.MAP_TAG:
            case TypeTags.JSON_TAG:
            case TypeTags.RECORD_TYPE_TAG:
                return isMappingType(rhsValTypeTag) && isEqual((BMap) lhsValue, (BMap) rhsValue);
            case TypeTags.TUPLE_TAG:
            case TypeTags.ARRAY_TAG:
                return isListType(rhsValTypeTag) && isEqual((BNewArray) lhsValue, (BNewArray) rhsValue);
        }
        return false;
    }

    private static boolean isListType(int typeTag) {
        return typeTag == TypeTags.ARRAY_TAG || typeTag == TypeTags.TUPLE_TAG;
    }

    private static boolean isMappingType(int typeTag) {
        return typeTag == TypeTags.MAP_TAG || typeTag == TypeTags.RECORD_TYPE_TAG || typeTag == TypeTags.JSON_TAG;
    }

    /**
     * Deep equality check for an array/tuple.
     *
     * @param lhsList   The array/tuple on the left hand side
     * @param rhsList   The array/tuple on the right hand side
     * @return True if the array/tuple values are equal, else false.
     */
    private static boolean isEqual(BNewArray lhsList, BNewArray rhsList) {
        if (lhsList.size() != rhsList.size()) {
            return false;
        }

        for (int i = 0; i < lhsList.size(); i++) {
            if (!isEqual(lhsList.getBValue(i), rhsList.getBValue(i))) {
                return false;
            }
        }
        return true;
    }

    /**
     * Deep equality check for a map.
     *
     * @param lhsMap    Map on the left hand side
     * @param rhsMap    Map on the right hand side
     * @return True if the map values are equal, else false.
     */
    private static boolean isEqual(BMap lhsMap, BMap rhsMap) {
        if (lhsMap.size() != rhsMap.size()) {
            return false;
        }

        if (!lhsMap.getMap().keySet().containsAll(rhsMap.getMap().keySet())) {
            return false;
        }

        Iterator<Map.Entry<String, BValue>> mapIterator = lhsMap.getMap().entrySet().iterator();
        while (mapIterator.hasNext()) {
            Map.Entry<String, BValue> lhsMapEntry = mapIterator.next();
            if (!isEqual(lhsMapEntry.getValue(), rhsMap.get(lhsMapEntry.getKey()))) {
                return false;
            }
        }
        return true;
    }


    /**
     * Maintains the frozen status of a freezable {@link BValue}.
     *
     * @since 0.985.0
     */
    public static class FreezeStatus {
        /**
         * Representation of the current state of a freeze attempt.
         */
        public enum State {
            FROZEN, MID_FREEZE, UNFROZEN;
        }

        private State currentState;

        public FreezeStatus(State state) {
            this.currentState = state;
        }

        private void setFrozen() {
            this.currentState = State.FROZEN;
        }

        private void setUnfrozen() {
            this.currentState = State.UNFROZEN;
        }

        public State getState() {
            return currentState;
        }

        public boolean isFrozen() {
            return currentState == State.FROZEN;
        }
    }

    /**
     * Reference equality check for values. If both the values are simple basic types, returns the same
     * result as {@link CPU#isEqual(BValue, BValue)}
     *
     * @param lhsValue  The value on the left hand side
     * @param rhsValue  The value on the right hand side
     * @return True if values are reference equal or in the case of simple basic types if the values are equal,
     * else false.
     */
    private static boolean isReferenceEqual(BValue lhsValue, BValue rhsValue) {
        if (lhsValue == rhsValue) {
            return true;
        }

        // if one is null, the other also needs to be null to be true
        if (lhsValue == null || rhsValue == null) {
            return false;
        }

        if (isSimpleBasicType(lhsValue.getType()) && isSimpleBasicType(rhsValue.getType())) {
            return isEqual(lhsValue, rhsValue);
        }

        return false;
    }

    /**
     * Reference inequality check for values. If both the values are simple basic types, returns the same
     * result as the negation of {@link CPU#isEqual(BValue, BValue)}
     *
     * @param lhsValue  The value on the left hand side
     * @param rhsValue  The value on the right hand side
     * @return True if values are not reference equal or in the case of simple basic types if the values are not equal,
     * else false.
     */
    private static boolean isReferenceInequal(BValue lhsValue, BValue rhsValue) {
        if (lhsValue == null || rhsValue == null) {
            return lhsValue != rhsValue;
        }

        if (isSimpleBasicType(lhsValue.getType()) && isSimpleBasicType(rhsValue.getType())) {
            return !isEqual(lhsValue, rhsValue);
        }

        return lhsValue != rhsValue;
    }

    private static boolean isSimpleBasicType(BType type) {
        return type.getTag() < TypeTags.JSON_TAG;
    }

    /**
     * Type vector of size two, to hold the source and the target types.
     *
     * @since 0.982.0
     */
    private static class TypePair {
        BType sourceType;
        BType targetType;

        public TypePair(BType sourceType, BType targetType) {
            this.sourceType = sourceType;
            this.targetType = targetType;
        }

        @Override
        public boolean equals(Object obj) {
            if (!(obj instanceof TypePair)) {
                return false;
            }

            TypePair other = (TypePair) obj;
            return this.sourceType.equals(other.sourceType) && this.targetType.equals(other.targetType);
        }
    }
}<|MERGE_RESOLUTION|>--- conflicted
+++ resolved
@@ -834,13 +834,8 @@
 
         BRefType<?> refRegVal = sf.refRegs[i];
         if (!checkIsLikeType(refRegVal, BTypes.typeAnydata)) {
-<<<<<<< HEAD
 //            sf.refRegs[j] = BLangVMErrors.createError(ctx, BLangExceptionHelper
 //                    .getErrorMessage(RuntimeErrors.UNSUPPORTED_CLONE_OPERATION, refRegVal, refRegVal.getType()));
-=======
-            sf.refRegs[j] = BLangVMErrors.createError(ctx, BLangExceptionHelper
-                    .getErrorMessage(RuntimeErrors.UNSUPPORTED_CLONE_OPERATION, refRegVal, refRegVal.getType()));
->>>>>>> 8cb40286
             return;
         }
         sf.refRegs[j] = (BRefType<?>) refRegVal.copy(new HashMap<>());
