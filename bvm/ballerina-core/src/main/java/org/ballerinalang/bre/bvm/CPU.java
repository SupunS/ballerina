--- conflicted
+++ resolved
@@ -573,13 +573,10 @@
                         findAndAddAdditionalVarRegIndexes(ctx, operands, fPointer);
                         break;
 
-<<<<<<< HEAD
                     case InstructionCodes.CLONE:
                         createClone(operands, sf);
                         break;
 
-=======
->>>>>>> 2578651b
                     case InstructionCodes.I2ANY:
                     case InstructionCodes.BI2ANY:
                     case InstructionCodes.F2ANY:
