--- conflicted
+++ resolved
@@ -59,32 +59,17 @@
 
     public StrandWaitHandler strandWaitHandler;
 
-<<<<<<< HEAD
-    public Strand(ProgramFile programFile, String name, Map<String, Object> properties, StrandCallback respCallback) {
-=======
-    //TODO try to generalize below to normal data channels
-    public WDChannels parentChannels;
-
-    public WDChannels wdChannels;
-
     private TransactionLocalContext transactionStrandContext;
 
-    public Strand(ProgramFile programFile, String name, Map<String, Object> properties, StrandCallback respCallback,
-                  WDChannels parentChannels) {
->>>>>>> c3d8c604
+    public Strand(ProgramFile programFile, String name, Map<String, Object> properties, StrandCallback respCallback) {
         this.programFile = programFile;
         this.respCallback = respCallback;
         this.callStack = new StackFrame[DEFAULT_CONTROL_STACK_SIZE];
         this.state = State.NEW;
         this.globalProps = properties;
         this.id = name + "-" + UUID.randomUUID().toString();
-<<<<<<< HEAD
-=======
-        this.parentChannels = parentChannels;
-        this.wdChannels = new WDChannels();
         this.aborted = false;
         this.transactionStrandContext = null;
->>>>>>> c3d8c604
         initDebugger();
     }
 
