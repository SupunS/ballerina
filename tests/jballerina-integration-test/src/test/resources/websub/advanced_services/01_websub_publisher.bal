--- conflicted
+++ resolved
@@ -53,11 +53,7 @@
         websub:addWebSubLinkHeader(response, [webSubHub.hubUrl], WEBSUB_PERSISTENCE_TOPIC_ONE);
         var err = caller->accepted(message = response);
         if (err is error) {
-<<<<<<< HEAD
-            log:printError("Error responding on discovery", err = <error> err);
-=======
             log:printError("Error responding on discovery", err);
->>>>>>> b5df24cc
         }
     }
 
@@ -80,11 +76,7 @@
         http:Response response = new;
         err = caller->accepted(message = response);
         if (err is error) {
-<<<<<<< HEAD
-            log:printError("Error responding on notify request", err = <error> err);
-=======
             log:printError("Error responding on notify request", err);
->>>>>>> b5df24cc
         }
     }
 }
@@ -99,11 +91,7 @@
         websub:addWebSubLinkHeader(response, [webSubHub.hubUrl], WEBSUB_PERSISTENCE_TOPIC_TWO);
         var err = caller->accepted(message = response);
         if (err is error) {
-<<<<<<< HEAD
-            log:printError("Error responding on discovery", err = <error> err);
-=======
             log:printError("Error responding on discovery", err);
->>>>>>> b5df24cc
         }
     }
 
@@ -125,11 +113,7 @@
         http:Response response = new;
         err = caller->accepted(message = response);
         if (err is error) {
-<<<<<<< HEAD
-            log:printError("Error responding on notify request", err = <error> err);
-=======
             log:printError("Error responding on notify request", err);
->>>>>>> b5df24cc
         }
     }
 }
@@ -144,11 +128,7 @@
         websub:addWebSubLinkHeader(response, [webSubHub.hubUrl], WEBSUB_TOPIC_ONE);
         var err = caller->accepted(message = response);
         if (err is error) {
-<<<<<<< HEAD
-            log:printError("Error responding on discovery", err = <error> err);
-=======
             log:printError("Error responding on discovery", err);
->>>>>>> b5df24cc
         }
     }
 
@@ -163,21 +143,13 @@
         checkSubscriberAvailability(WEBSUB_TOPIC_ONE, "http://localhost:8484/websubFour");
         var err = websubHubClientEP->publishUpdate(WEBSUB_TOPIC_ONE, <@untainted> <json> payload);
         if (err is error) {
-<<<<<<< HEAD
-            log:printError("Error publishing update remotely", err = <error> err);
-=======
             log:printError("Error publishing update remotely", err);
->>>>>>> b5df24cc
         }
 
         http:Response response = new;
         err = caller->accepted(message = response);
         if (err is error) {
-<<<<<<< HEAD
-            log:printError("Error responding on notify request", err = <error> err);
-=======
             log:printError("Error responding on notify request", err);
->>>>>>> b5df24cc
         }
     }
 }
