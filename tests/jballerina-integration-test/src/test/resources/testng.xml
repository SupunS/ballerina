--- conflicted
+++ resolved
@@ -329,11 +329,8 @@
 <!--            <class name="org.ballerinalang.test.packaging.DirectoryTestCase"/>-->
 <!--            <class name="org.ballerinalang.test.packaging.SpiServicesTestCase"/>-->
 <!--            <class name="org.ballerinalang.test.packaging.SingleBalFileTestCase"/>-->
-<<<<<<< HEAD
             <class name="org.ballerinalang.test.packaging.MultipleVersionsModuleTestCase"/>
-=======
             <class name="org.ballerinalang.test.packaging.DependencyScopeTestCase"/>
->>>>>>> 58b86cf6
         </classes>
     </test>
 
