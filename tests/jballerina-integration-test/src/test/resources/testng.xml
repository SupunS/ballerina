<?xml version="1.0" encoding="UTF-8"?>
<!--
 ~ Copyright (c) 2016, WSO2 Inc. (http://www.wso2.org) All Rights Reserved.
 ~
 ~ Licensed under the Apache License, Version 2.0 (the "License");
 ~ you may not use this file except in compliance with the License.
 ~ You may obtain a copy of the License at
 ~
 ~      http://www.apache.org/licenses/LICENSE-2.0
 ~
 ~ Unless required by applicable law or agreed to in writing, software
 ~ distributed under the License is distributed on an "AS IS" BASIS,
 ~ WITHOUT WARRANTIES OR CONDITIONS OF ANY KIND, either express or implied.
 ~ See the License for the specific language governing permissions and
 ~ limitations under the License.
-->

<!DOCTYPE suite SYSTEM "http://testng.org/testng-1.0.dtd" >

<suite name="jBallerina-Test-Suite">
    <listeners>
        <listener class-name="org.ballerinalang.test.listener.TestExecutionListener"/>
        <listener class-name="org.ballerinalang.test.listener.TestNGListener"/>
        <listener class-name="org.ballerinalang.test.listener.JBallerinaTestInitializer"/>
    </listeners>

    <!-- Below tests should run sequentially since it will use same port in each test -->
     <test name="ballerina-http-tests" parallel="false">
         <parameter name="enableJBallerinaTests" value="true"/>
        <groups>
            <run>
                <exclude name="broken"/>
            </run>
        </groups>

        <classes>
            <class name="org.ballerinalang.test.service.http.HttpBaseTest"/>
            <class name="org.ballerinalang.test.service.http.configuration.AcceptEncodingHeaderTestCase"/>
            <class name="org.ballerinalang.test.service.http.configuration.RequestLimitsConfigurationTest"/>
            <class name="org.ballerinalang.test.service.http.sample.HttpHeaderTestCases"/>
            <class name="org.ballerinalang.test.service.http.sample.RedirectTestCase"/>
            <class name="org.ballerinalang.test.service.http.sample.RoutingServiceSampleTestCase"/>
            <class name="org.ballerinalang.test.service.http.sample.MutualSSLTestCase"/>
            <class name="org.ballerinalang.test.service.http.sample.MutualSSLWithCerts"/>
            <class name="org.ballerinalang.test.service.http.sample.DisableSslTestCase"/>
            <class name="org.ballerinalang.test.service.http.sample.HTTPVerbsPassthruTestCases"/>
            <class name="org.ballerinalang.test.service.http.sample.HTTPClientActionsTestCase"/>
            <class name="org.ballerinalang.test.service.http.sample.EchoServiceSampleTestCase"/>
            <class name="org.ballerinalang.test.service.http.sample.ExpectContinueTestCase"/>
            <class name="org.ballerinalang.test.service.http.sample.HttpPayloadTestCase"/>
            <class name="org.ballerinalang.test.service.http.sample.ProxyServerTest"/>
            <class name="org.ballerinalang.test.service.http.sample.EcommerceSampleTestCase"/>
            <class name="org.ballerinalang.test.service.http.sample.PassthroughServiceSampleTestCase"/>
            <class name="org.ballerinalang.test.service.http.sample.HttpOptionsTestCase"/>
            <class name="org.ballerinalang.test.service.http.sample.RetrySampleTestCase"/>
            <class name="org.ballerinalang.test.service.http.sample.HelloWorldSampleTestCase"/>
            <class name="org.ballerinalang.test.service.http.sample.ServiceChainingSampleTestCase"/>
            <class name="org.ballerinalang.test.service.http.sample.TestReusabilityOfRequest"/>
            <class name="org.ballerinalang.test.service.http.sample.CompressionTestCase"/>
            <class name="org.ballerinalang.test.service.http.sample.IdleTimeoutResponseTestCase"/>
            <class name="org.ballerinalang.test.service.http.sample.HttpPipeliningTestCase"/>
            <class name="org.ballerinalang.test.service.http.sample.HttpStatusCodeTestCase"/>
            <class name="org.ballerinalang.test.service.http.sample.CipherStrengthSSLTestCase"/>
            <class name="org.ballerinalang.test.service.http.sample.ResourceFunctionReturnTestCase"/>
            <class name="org.ballerinalang.test.service.http.sample.HTTPCallerActionsTestCase"/>
            <class name="org.ballerinalang.test.service.http.sample.MultipleHTTPClientsTestCase"/>
            <class name="org.ballerinalang.test.service.http.sample.HTTPHeaderServerTestCase"/>
            <class name="org.ballerinalang.test.service.http.sample.KeepAliveTestCase"/>
            <class name="org.ballerinalang.test.service.http.sample.HTTPCachingTestCase"/>
            <class name="org.ballerinalang.test.service.http.sample.HTTPClientContinueTestCase"/>
            <class name="org.ballerinalang.test.service.http.sample.SslProtocolTest"/>
            <class name="org.ballerinalang.test.service.http.sample.SerializeComplexXmlTestCase"/>
            <class name="org.ballerinalang.test.service.http.sample.HTTPListenerMethodTestCase"/>
            <class name="org.ballerinalang.test.service.http.sample.HTTPCookiesTestCase"/>
            <class name="org.ballerinalang.test.service.http.sample.HttpUrlTestCase"/>
            <class name="org.ballerinalang.test.service.http.sample.TrailingHeadersTestCase"/>
        </classes>
    </test>

    <test name="ballerina-resiliency-tests" parallel="methods" thread-count="17">
        <parameter name="enableJBallerinaTests" value="true"/>
        <classes>
            <class name="org.ballerinalang.test.service.resiliency.HttpResiliencyTest"/>
        </classes>
    </test>

<!--    <test name="ballerina-future-tests" parallel="false">-->
<!--        <classes>-->
<!--            <class name="org.ballerinalang.test.future.CancelledFuturesWithTrxTest"/>-->
<!--        </classes>-->
<!--    </test>-->

    <test name="ballerina-http2-tests" parallel="false">
        <parameter name="enableJBallerinaTests" value="true"/>
        <classes>
            <class name="org.ballerinalang.test.service.http2.Http2BaseTest"/>
            <class name="org.ballerinalang.test.service.http2.Http2PriorKnowledgeTestCase"/>
            <class name="org.ballerinalang.test.service.http2.Http2ServerPushTestCase"/>
            <class name="org.ballerinalang.test.service.http2.Http2ToHttp1FallbackTestCase"/>
            <class name="org.ballerinalang.test.service.http2.RedirectTestCase"/>
            <class name="org.ballerinalang.test.service.http2.Http2GenericScenarioTestCase"/>
            <class name="org.ballerinalang.test.service.http2.MultipartTestCase"/>
            <class name="org.ballerinalang.test.service.http2.ClientUpgradeWithLargePayload"/>
            <class name="org.ballerinalang.test.service.http2.HTTP2ClientActionsTestCase"/>
            <class name="org.ballerinalang.test.service.http2.Http2MutualSslTestCase"/>
            <class name="org.ballerinalang.test.service.http2.Http2ForwardHeaderTest"/>
            <class name="org.ballerinalang.test.service.http2.Http2100ContinueTestCase"/>
            <class name="org.ballerinalang.test.service.http2.Http2TrailingHeadersTestCase"/>
        </classes>
    </test>

    <test name="ballerina-auth-tests" parallel="false">
        <parameter name="enableJBallerinaTests" value="true"/>
        <groups>
            <run>
                <exclude name="broken"/>
            </run>
        </groups>
        <classes>
            <class name="org.ballerinalang.test.auth.AuthBaseTest"/>
            <class name="org.ballerinalang.test.auth.AuthnConfigInheritanceTest"/>
            <class name="org.ballerinalang.test.auth.AuthnWithMultipleHandlersTest" />
            <class name="org.ballerinalang.test.auth.AuthnWithoutHTTPAnnotationsTest" />
            <class name="org.ballerinalang.test.auth.AuthzCacheTest" />
            <class name="org.ballerinalang.test.auth.AuthzConfigInheritanceTest"/>
            <class name="org.ballerinalang.test.auth.LdapAuthStoreTest"/>
            <class name="org.ballerinalang.test.auth.OAuth2ConfigTest"/>
            <class name="org.ballerinalang.test.auth.ResourceLevelAuthTest"/>
            <class name="org.ballerinalang.test.auth.ServiceLevelAuthnTest"/>
            <class name="org.ballerinalang.test.auth.TokenPropagationTest"/>
            <class name="org.ballerinalang.test.auth.AuthWithCustomProvidersHandlersTest"/>
            <class name="org.ballerinalang.test.auth.AuthzConfigPatternTest"/>
            <class name="org.ballerinalang.test.auth.AuthnConfigPatternTest"/>
            <class name="org.ballerinalang.test.auth.AuthnWithOAuth2Test"/>
        </classes>
    </test>

    <test name="ballerina-filter-tests" parallel="false">
        <classes>
            <class name="org.ballerinalang.test.filter.FilterTestCommons"/>
            <class name="org.ballerinalang.test.filter.MultpleFiltersTestCase"/>
            <class name="org.ballerinalang.test.filter.InvocationContextTestCase"/>
            <class name="org.ballerinalang.test.filter.SingleFilterTestCase"/>
        </classes>
    </test>

    <test name="ballerina-transaction-tests" parallel="false">
        <groups>
            <run>
                <exclude name="brokenOnJBallerina"/>
            </run>
        </groups>
        <classes>
<!--            <class name="org.ballerinalang.test.transaction.MicroTransactionTestCase"/>-->
<!--            <class name="org.ballerinalang.test.transaction.RemoteParticipantTransactionTest"/>-->
<!--            <class name="org.ballerinalang.test.transaction.MultiModuleTransactionTestCase"/>-->
        </classes>
    </test>

    <test name="ballerina-websocket-tests" parallel="false">
        <parameter name="enableJBallerinaTests" value="true"/>
        <groups>
            <run>
                <exclude name="broken"/>
            </run>
        </groups>
        <classes>
            <class name="org.ballerinalang.test.service.websocket.WebSocketTestCommons"/>
            <class name="org.ballerinalang.test.service.websocket.CancelWebSocketUpgradeTest"/>
            <class name="org.ballerinalang.test.service.websocket.ClientInitializationFailureTest"/>
            <class name="org.ballerinalang.test.service.websocket.ClientServiceTest"/>
            <class name="org.ballerinalang.test.service.websocket.CustomHeaderClientSupportTest"/>
            <class name="org.ballerinalang.test.service.websocket.CustomHeaderServerSupportTest"/>
            <class name="org.ballerinalang.test.service.websocket.OnErrorWebSocketTest"/>
            <class name="org.ballerinalang.test.service.websocket.PingPongSupportTestCase"/>
            <class name="org.ballerinalang.test.service.websocket.ResourceFailureTest"/>
            <class name="org.ballerinalang.test.service.websocket.UpgradeResourceFailureTest"/>
            <class name="org.ballerinalang.test.service.websocket.AutoPingPongTest"/>
            <class name="org.ballerinalang.test.service.websocket.ContinuationAndAggregationTest"/>
            <class name="org.ballerinalang.test.service.websocket.PushAndOnTextResourceTest"/>
            <class name="org.ballerinalang.test.service.websocket.QueryAndPathParamSupportTestCase"/>
            <class name="org.ballerinalang.test.service.websocket.ServiceNotFoundTest"/>
            <class name="org.ballerinalang.test.service.websocket.SimpleProxyTest"/>
            <class name="org.ballerinalang.test.service.websocket.SslProxyTest"/>
            <class name="org.ballerinalang.test.service.websocket.OnBinaryContinuationTest"/>
            <class name="org.ballerinalang.test.service.websocket.MissingResourcesTest"/>
            <class name="org.ballerinalang.test.service.websocket.ClientCloseTest"/>
            <class name="org.ballerinalang.test.service.websocket.PushTextFailureTest"/>
            <class name="org.ballerinalang.test.service.websocket.IsOpenTest"/>
            <class name="org.ballerinalang.test.service.websocket.SslEchoTest"/>
            <class name="org.ballerinalang.test.service.websocket.ClientErrorsTest"/>
            <class name="org.ballerinalang.test.service.websocket.ServerErrorsTest"/>
            <class name="org.ballerinalang.test.service.websocket.AttachDetachTest"/>
            <class name="org.ballerinalang.test.service.websocket.RetryClientTest"/>
        </classes>
    </test>

    <test name="ballerina-grpc-tests" parallel="false">
        <parameter name="enableJBallerinaTests" value="true"/>
        <groups>
            <run>
                <exclude name="broken"/>
            </run>
        </groups>
        <classes>
            <class name="org.ballerinalang.test.service.grpc.sample.GrpcBaseTest"/>
            <class name="org.ballerinalang.test.service.grpc.sample.ClientStreamingTestCase"/>
            <class name="org.ballerinalang.test.service.grpc.sample.UnaryBlockingBasicTestCase"/>
            <class name="org.ballerinalang.test.service.grpc.sample.UnaryBlockingArrayValueTestCase"/>
            <class name="org.ballerinalang.test.service.grpc.sample.UnaryBlockingHeaderTestCase"/>
            <class name="org.ballerinalang.test.service.grpc.sample.GrpcMutualSslWithCertsTest"/>
            <class name="org.ballerinalang.test.service.grpc.sample.UnarySecuredBlockingBasicTestCase"/>
            <class name="org.ballerinalang.test.service.grpc.sample.UnaryBlockingNestedStructTestCase"/>
            <class name="org.ballerinalang.test.service.grpc.sample.InvalidServiceMethodTestCase"/>
            <class name="org.ballerinalang.test.service.grpc.sample.UnaryBlockingEmptyValueTestCase"/>
            <class name="org.ballerinalang.test.service.grpc.sample.InvalidMessageTypeTestCase"/>
            <class name="org.ballerinalang.test.service.grpc.sample.ServiceUnavailableTestCase"/>
            <class name="org.ballerinalang.test.service.grpc.sample.ProtoBuilderTestCase"/>
            <class name="org.ballerinalang.test.service.grpc.sample.ServerStreamingTestCase"/>
            <class name="org.ballerinalang.test.service.grpc.sample.ByteArrayTestCase"/>
            <class name="org.ballerinalang.test.service.grpc.sample.UnaryBlockingEnumTestCase"/>
            <class name="org.ballerinalang.test.service.grpc.sample.ErrorServiceTestCase"/>
            <class name="org.ballerinalang.test.service.grpc.sample.BidiStreamingTestCase"/>
            <class name="org.ballerinalang.test.service.grpc.sample.ErrorReturnServiceTestCase"/>
            <class name="org.ballerinalang.test.service.grpc.sample.UnaryBlockingOneofFieldTestCase"/>
            <class name="org.ballerinalang.test.service.grpc.sample.Http2GatewayTestCase"/>
            <class name="org.ballerinalang.test.service.grpc.sample.UnaryAnonymousServiceTestCase"/>
<<<<<<< HEAD
            <class name="org.ballerinalang.test.service.grpc.sample.UnaryBlockingRetryTestCase"></class>
=======
            <class name="org.ballerinalang.test.service.grpc.sample.UnaryGZipEncodingTestCase"/>
>>>>>>> 76a53ff0
            <class name="org.ballerinalang.test.service.grpc.tool.InvalidServiceContractTestCase"/>
            <class name="org.ballerinalang.test.service.grpc.tool.StubGeneratorTestCase"/>
            <class name="org.ballerinalang.test.service.grpc.tool.ProtoMessageTestCase"/>
        </classes>
    </test>

<!--    <test name="ballerina-streaming-tests" parallel="false" enabled="false">-->
<!--        <classes>-->
<!--            <class name="org.ballerinalang.test.streaming.StreamsWithinServicesTestCase"/>-->
<!--        </classes>-->
<!--    </test>-->

<!--    <test name="ballerina-security-tests" parallel="false">-->
<!--        <classes>-->
<!--            <class name="org.ballerinalang.test.security.HTTPResponseXMLSecurityTestCase"/>-->
<!--        </classes>-->
<!--    </test>-->

    <test name="ballerina-websub-tests" parallel="false">
        <parameter name="enableJBallerinaTests" value="true"/>
        <classes>
            <class name="org.ballerinalang.test.service.websub.basic.WebSubBaseTest"/>
            <!-- WebSubServiceExtensionTestCase or any other test which does not have @BeforeClass and belongs to the
                "websub-test" group needs to be the first test to run to ensure @BeforeGroup is executed before
                @BeforeClass in test classes which have @BeforeClass -->
            <class name="org.ballerinalang.test.service.websub.basic.WebSubServiceExtensionTestCase"/>
            <class name="org.ballerinalang.test.service.websub.basic.WebSubServiceExtensionProjectTestCase"/>
            <class name="org.ballerinalang.test.service.websub.basic.WebSubCoreFunctionalityTestCase"/>
            <class name="org.ballerinalang.test.service.websub.basic.WebSubContentTypeSupportTestCase"/>
            <class name="org.ballerinalang.test.service.websub.basic.WebSubDiscoveryWithMultipleSubscribersTestCase"/>
            <class name="org.ballerinalang.test.service.websub.basic.WebSubRedirectionTestCase"/>
            <class name="org.ballerinalang.test.service.websub.basic.WebSubStartupFunctionalityTestCase"/>
        </classes>
    </test>

    <test name="ballerina-websub-advanced-config-tests" parallel="false">
        <parameter name="enableJBallerinaTests" value="true"/>
        <classes>
            <class name="org.ballerinalang.test.service.websub.advanced.WebSubAdvancedBaseTest"/>
            <!-- DummyTestCase or any other test which does not have @BeforeClass and belongs to the
                "websub-test" group needs to be the first test to run to ensure @BeforeGroup is executed before
                @BeforeClass in test classes which have @BeforeClass -->
            <class name="org.ballerinalang.test.service.websub.advanced.WebSubDummyTestCase"/>
            <class name="org.ballerinalang.test.service.websub.advanced.WebSubSecureHubTestCase"/>
            <!--<class name="org.ballerinalang.test.service.websub.advanced.WebSubPersistenceTestCase"/>-->
        </classes>
    </test>

    <test name="ballerina-data-streaming-tests" parallel="false">
        <groups>
            <run>
                <exclude name="brokenOnXMLChange"/>
            </run>
        </groups>
        <classes>
            <class name="org.ballerinalang.test.data.streaming.TableDataStreamingTestCase"/>
        </classes>
    </test>
    <test name="ballerina-socket-tests" parallel="false">
        <parameter name="enableJBallerinaTests" value="true"/>
        <classes>
            <class name="org.ballerinalang.test.socket.SocketBaseTest"/>
            <class name="org.ballerinalang.test.socket.SocketClientCallbackServiceTestCase"/>
        </classes>
    </test>

    <test name="ballerina-observability-tests" parallel="false">
        <parameter name="enableJBallerinaTests" value="true"/>
        <groups>
            <run>
                <exclude name="brokenOnJBallerina"/>
            </run>
        </groups>
        <classes>
            <class name="org.ballerinalang.test.observability.tracing.TracingTestCase"/>
            <class name="org.ballerinalang.test.observability.metrics.MetricsTestCase"/>
            <class name="org.ballerinalang.test.observability.metrics.WebSocketMetricsTestCase"/>
            <class name="org.ballerinalang.test.observability.metrics.KafkaMetricsTestCase"/>
        </classes>
    </test>

    <test name="ballerina-packerina-tests" parallel="false">
        <parameter name="enableJBallerinaTests" value="true"/>
        <groups>
            <run>
                <exclude name="brokenOnJBallerina"/>
            </run>
        </groups>
        <classes>
            <class name="org.ballerinalang.test.packaging.ModulePushTestCase"/>
            <class name="org.ballerinalang.test.packaging.PackagingNegativeTestCase"/>
            <class name="org.ballerinalang.test.packaging.PackagingTestCase"/>
            <class name="org.ballerinalang.test.packaging.LockFileTestCase"/>
            <!--            <class name="org.ballerinalang.test.packaging.NativePackagingTestCase"/>-->
            <class name="org.ballerinalang.test.packaging.PathDependencyTestCase"/>
            <class name="org.ballerinalang.test.packaging.DirectoryTestCase"/>
            <class name="org.ballerinalang.test.packaging.SpiServicesTestCase"/>
            <class name="org.ballerinalang.test.packaging.SingleBalFileTestCase"/>
        </classes>
    </test>

    <test name="ballerina-task-tests" parallel="false">
        <parameter name="enableJBallerinaTests" value="true"/>
        <classes>
            <class name="org.ballerinalang.test.task.TaskBaseTest"/>
            <class name="org.ballerinalang.test.task.TimerWithHttpClientTestCase"/>
            <class name="org.ballerinalang.test.task.AppointmentTest"/>
            <class name="org.ballerinalang.test.task.TimerTest"/>
            <class name="org.ballerinalang.test.task.TimerPauseResumeTestCase"/>
            <class name="org.ballerinalang.test.task.TimerStopTestCase"/>
        </classes>
    </test>

    <test name="ballerina-cache-tests" parallel="false">
        <parameter name="enableJBallerinaTests" value="true"/>
        <classes>
            <class name="org.ballerinalang.test.cache.CacheBaseTest"/>
        </classes>
    </test>

    <test name="ballerina-run-tests" preserve-order="true" parallel="false">
        <parameter name="enableJBallerinaTests" value="true"/>
        <packages>
            <package name="org.ballerinalang.test.run.*"/>
        </packages>
    </test>

    <test name="ballerina-logging-tests" preserve-order="true" parallel="false">
        <parameter name="enableJBallerinaTests" value="true" />
        <classes>
            <class name="org.ballerinalang.test.logging.LogAPITestCase" />
        </classes>
    </test>
<!--    <test name="ballerina-kafka-tests" parallel="false">-->
<!--        <parameter name="enableJBallerinaTests" value="true" />-->
<!--        <classes>-->
<!--            <class name="org.ballerinalang.test.kafka.KafkaSerializerDeserializerTest" />-->
<!--        </classes>-->
<!--    </test>-->
    <test name="ballerina-testerina-tests" parallel="false">
        <parameter name="enableJBallerinaTests" value="true" />
        <groups>
            <run>
                <exclude name="brokenOnJBallerina"/>
            </run>
        </groups>
        <classes>
            <class name="org.ballerinalang.test.testarina.TestarinaTestCase" />
        </classes>
    </test>
</suite><|MERGE_RESOLUTION|>--- conflicted
+++ resolved
@@ -225,11 +225,8 @@
             <class name="org.ballerinalang.test.service.grpc.sample.UnaryBlockingOneofFieldTestCase"/>
             <class name="org.ballerinalang.test.service.grpc.sample.Http2GatewayTestCase"/>
             <class name="org.ballerinalang.test.service.grpc.sample.UnaryAnonymousServiceTestCase"/>
-<<<<<<< HEAD
             <class name="org.ballerinalang.test.service.grpc.sample.UnaryBlockingRetryTestCase"></class>
-=======
             <class name="org.ballerinalang.test.service.grpc.sample.UnaryGZipEncodingTestCase"/>
->>>>>>> 76a53ff0
             <class name="org.ballerinalang.test.service.grpc.tool.InvalidServiceContractTestCase"/>
             <class name="org.ballerinalang.test.service.grpc.tool.StubGeneratorTestCase"/>
             <class name="org.ballerinalang.test.service.grpc.tool.ProtoMessageTestCase"/>
