--- conflicted
+++ resolved
@@ -23,17 +23,10 @@
 service initiator on new http:Listener(9108) {
 
     @http:ResourceConfig {
-<<<<<<< HEAD
-        path: "{path}"
-    }
-    resource function echoResponse(http:Caller caller, http:Request request, string path) {
-        var responseFromBackend = clientEp->forward("/backend/" + <@untainted> path, request);
-=======
         path: "{svc}/{rsc}"
     }
     resource function echoResponse(http:Caller caller, http:Request request, string svc, string rsc) {
         var responseFromBackend = clientEp->forward("/" + <@untainted> svc + "/" + <@untainted> rsc, request);
->>>>>>> 596a4651
         if (responseFromBackend is http:Response) {
             string trailerHeaderValue = responseFromBackend.getHeader("trailer");
             var textPayload = responseFromBackend.getTextPayload();
@@ -70,8 +63,6 @@
         response.setHeader("foo", "Trailer for empty payload", position = "trailing");
         response.setHeader("baz", "The second trailer for empty payload", position = "trailing");
         var result = caller->respond(response);
-<<<<<<< HEAD
-=======
     }
 }
 
@@ -95,6 +86,5 @@
         } else {
             var resultSentToClient = caller->respond("No response from backend");
         }
->>>>>>> 596a4651
     }
 }