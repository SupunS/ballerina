/*
 * Copyright (c) 2019, WSO2 Inc. (http://www.wso2.org) All Rights Reserved.
 *
 * WSO2 Inc. licenses this file to you under the Apache License,
 * Version 2.0 (the "License"); you may not use this file except
 * in compliance with the License.
 * You may obtain a copy of the License at
 *
 *   http://www.apache.org/licenses/LICENSE-2.0
 *
 * Unless required by applicable law or agreed to in writing,
 * software distributed under the License is distributed on an
 * "AS IS" BASIS, WITHOUT WARRANTIES OR CONDITIONS OF ANY
 * KIND, either express or implied.  See the License for the
 * specific language governing permissions and limitations
 * under the License.
 */

package org.ballerinalang.test.packaging;

import org.awaitility.Duration;
import org.ballerinalang.test.BaseTest;
import org.ballerinalang.test.context.BMainInstance;
import org.ballerinalang.test.context.BallerinaTestException;
import org.ballerinalang.test.context.LogLeecher;
import org.testng.annotations.AfterClass;
import org.testng.annotations.BeforeClass;
import org.testng.annotations.Test;
import org.wso2.ballerinalang.compiler.util.ProjectDirConstants;
import org.wso2.ballerinalang.programfile.ProgramFileConstants;

import java.io.File;
import java.io.IOException;
import java.nio.file.Files;
import java.nio.file.Path;
import java.nio.file.Paths;
import java.util.List;
import java.util.Map;
import java.util.stream.Collectors;
import java.util.stream.Stream;

import static java.nio.file.StandardCopyOption.REPLACE_EXISTING;
import static java.util.concurrent.TimeUnit.SECONDS;
import static org.awaitility.Awaitility.given;
import static org.ballerinalang.test.packaging.ModulePushTestCase.REPO_TO_CENTRAL_SUCCESS_MSG;
import static org.ballerinalang.test.packaging.PackerinaTestUtils.deleteFiles;
import static org.wso2.ballerinalang.compiler.util.ProjectDirConstants.BLANG_COMPILED_JAR_EXT;
import static org.wso2.ballerinalang.compiler.util.ProjectDirConstants.BLANG_COMPILED_PKG_BINARY_EXT;
import static org.wso2.ballerinalang.compiler.util.ProjectDirConstants.BLANG_SOURCE_EXT;

/**
 * Test cases related to solving dependencies using paths in Ballerina.toml.
 */
public class PathDependencyTestCase extends BaseTest {
    private Path tempHomeDirectory;
    private Path tempTestResources;
    private Map<String, String> envVariables;
    private BMainInstance balClient;
    private String orgName = "bcintegrationtest";
    private String beeModuleName = "bee" + PackerinaTestUtils.randomModuleName(10);
    
    @BeforeClass()
    public void setUp() throws IOException, BallerinaTestException {
        this.tempHomeDirectory = Files.createTempDirectory("bal-test-integration-packaging-pathdep-home-");
        this.tempTestResources = Files.createTempDirectory("bal-test-integration-packaging-pathdep-project-");
        
        // copy resources to a temp
        Path testResources = Paths.get("src", "test", "resources", "packaging", "balopath").toAbsolutePath();
        copyFolder(testResources, this.tempTestResources);
        
        PackerinaTestUtils.createSettingToml(tempHomeDirectory);
        envVariables = addEnvVariables(PackerinaTestUtils.getEnvVariables());
        balClient = new BMainInstance(balServer);
    }
    
    /**
     * Case1: Build TestProject1. Then build TestProject2 which refer to the balo of TestProject1. Run the jar of
     * TestProject2
     *
     * @throws BallerinaTestException Error when executing the commands.
     */
    @Test(description = "Case1: Test path between 2 projects.")
    public void testBaloPathCase1() throws BallerinaTestException {
        Path caseResources = tempTestResources.resolve("case1");
        // Build bee module of TestProject1
        String beeModuleBaloFileName = "bee-" + ProgramFileConstants.IMPLEMENTATION_VERSION + "-any-1.2.0"
                                     + BLANG_COMPILED_PKG_BINARY_EXT;
        
        String module1BuildMsg = "target" + File.separator + "balo" + File.separator + beeModuleBaloFileName;
        LogLeecher beeModuleBuildLeecher = new LogLeecher(module1BuildMsg);
        balClient.runMain("build", new String[]{"-c", "-a"}, envVariables, new String[]{},
                new LogLeecher[]{beeModuleBuildLeecher}, caseResources.resolve("TestProject1").toString());
        beeModuleBuildLeecher.waitForText(5000);
    
        // Build foo module of TestProject2
        String bazModuleBaloFileName = "baz" + BLANG_COMPILED_JAR_EXT;
    
        String bazBuildMsg = "target" + File.separator + "bin" + File.separator + bazModuleBaloFileName;
        LogLeecher bazModuleBuildLeecher = new LogLeecher(bazBuildMsg);
        balClient.runMain("build", new String[]{"-a"}, envVariables, new String[]{},
                new LogLeecher[]{bazModuleBuildLeecher}, caseResources.resolve("TestProject2").toString());
        bazModuleBuildLeecher.waitForText(5000);
    
        // Run and see output
        String msg = "Bar-bzzzz";
        LogLeecher bazRunLeecher = new LogLeecher(msg);
        balClient.runMain("run", new String[] {bazBuildMsg}, envVariables, new String[0],
                new LogLeecher[]{bazRunLeecher}, caseResources.resolve("TestProject2").toString());
        bazRunLeecher.waitForText(10000);
    }
    
    /**
     * Case2: Build TestProject1. Then build TestProject2 which has 2 modules. Module m1 imports and uses module bee of
     * TestProject1. Modules m2 uses m1. Run the jar if m2.
     *
     * @throws BallerinaTestException Error when executing the commands.
     */
    @Test(description = "Case2: Test path between 2 projects where 3 modules are involved and imported as a chain.")
    public void testBaloPathCase2() throws BallerinaTestException {
        Path caseResources = tempTestResources.resolve("case2");
        // Build bee module of TestProject1
        String beeModuleBaloFileName = "bee-" + ProgramFileConstants.IMPLEMENTATION_VERSION + "-any-1.2.0"
                                       + BLANG_COMPILED_PKG_BINARY_EXT;
        
        String module1BuildMsg = "target" + File.separator + "balo" + File.separator + beeModuleBaloFileName;
        LogLeecher beeModuleBuildLeecher = new LogLeecher(module1BuildMsg);
        balClient.runMain("build", new String[]{"-c", "--all"}, envVariables, new String[]{},
                new LogLeecher[]{beeModuleBuildLeecher}, caseResources.resolve("TestProject1").toString());
        beeModuleBuildLeecher.waitForText(5000);
        
        // Build modules of TestProject2
        String m1ModuleBaloFileName = "m1-" + ProgramFileConstants.IMPLEMENTATION_VERSION + "-any-2.0.0"
                                       + BLANG_COMPILED_PKG_BINARY_EXT;
        String m2ModuleExecutableFileName = "m2" + BLANG_COMPILED_JAR_EXT;
        
        String m1BuildMsg = "target" + File.separator + "balo" + File.separator + m1ModuleBaloFileName;
        String m2BuildMsg = "target" + File.separator + "bin" + File.separator + m2ModuleExecutableFileName;
        LogLeecher m1ModuleBuildLeecher = new LogLeecher(m1BuildMsg);
        LogLeecher m2ModuleBuildLeecher = new LogLeecher(m2BuildMsg);
        balClient.runMain("build", new String[]{"-a"}, envVariables, new String[]{},
                new LogLeecher[]{m1ModuleBuildLeecher, m2ModuleBuildLeecher},
                caseResources.resolve("TestProject2").toString());
        m1ModuleBuildLeecher.waitForText(5000);
        m2ModuleBuildLeecher.waitForText(5000);
        
        // Run and see output
        LogLeecher beeOutputLeecher = new LogLeecher("bzzz");
        LogLeecher m1OutputLeecher = new LogLeecher("This is org2/m1");
        balClient.runMain("run", new String[] {m2BuildMsg}, envVariables, new String[0],
                new LogLeecher[]{beeOutputLeecher, m1OutputLeecher}, caseResources.resolve("TestProject2").toString());
        beeOutputLeecher.waitForText(10000);
        m1OutputLeecher.waitForText(10000);
    }
    
    /**
     * Case3: Build TestProject1 which has a native module. Then build TestProject2 which refer to the native module
     * balo. Run the jar of TestProject2
     *
     * @throws BallerinaTestException Error when executing the commands.
     */
    @Test(description = "Case3: Test path between 2 projects which the import is a native.")
    public void testBaloPathCase3() throws BallerinaTestException {
        Path caseResources = tempTestResources.resolve("case3");
        // Build bee module of TestProject1
        String toml4jModuleBaloFileName = "toml4j-" + ProgramFileConstants.IMPLEMENTATION_VERSION + "-java8-0.7.2"
                                       + BLANG_COMPILED_PKG_BINARY_EXT;

        String toml4jBuildMsg = "target" + File.separator + "balo" + File.separator + toml4jModuleBaloFileName;
        LogLeecher toml4jBuildLeecher = new LogLeecher(toml4jBuildMsg);
        balClient.runMain("build", new String[]{"--all", "-c"}, envVariables, new String[]{},
                new LogLeecher[]{toml4jBuildLeecher}, caseResources.resolve("TestProject1").toString());
        toml4jBuildLeecher.waitForText(5000);

        // Build foo module of TestProject2
        String bazModuleBaloFileName = "baz" + BLANG_COMPILED_JAR_EXT;

        String bazBuildMsg = "target" + File.separator + "bin" + File.separator + bazModuleBaloFileName;
        LogLeecher bazModuleBuildLeecher = new LogLeecher(bazBuildMsg);
        balClient.runMain("build", new String[]{"-a"}, envVariables, new String[]{},
                new LogLeecher[]{bazModuleBuildLeecher}, caseResources.resolve("TestProject2").toString());
        bazModuleBuildLeecher.waitForText(5000);

        // Run and see output
        LogLeecher bazRunLeecher = new LogLeecher("cat");
        balClient.runMain("run", new String[] {bazBuildMsg}, envVariables, new String[0],
                new LogLeecher[]{bazRunLeecher}, caseResources.resolve("TestProject2").toString());
        bazRunLeecher.waitForText(10000);
    }
    
    /**
     * Case4: 1. Build TestProject1 and push bee to central.
     * 2. Build TestProject2 and push to central where module fee depends on bee.
     * 3. Build TestProject3 which imports fee.
     * 4. Run the jar if fee. Check output.
     * 5. Modify and build bee.
     * 6. Set dependency path to bee in TestProject3.
     * 7. Check if output has changes.
     *
     * @throws BallerinaTestException Error when executing the commands.
     */
<<<<<<< HEAD
    @Test(groups = "brokenOnJBallerina")
    public void testBaloPathCase4() throws BallerinaTestException, IOException {
=======
    @Test()
    public void testBaloPathCase4() throws BallerinaTestException, IOException, InterruptedException {
>>>>>>> bc5ec12b
        Path caseResources = tempTestResources.resolve("case4");
        // Build bee module of TestProject1
        //// change module name
        Path testProjBeeModulePath = caseResources.resolve("TestProject1").resolve("src").resolve(beeModuleName);
        Files.createDirectories(caseResources.resolve("TestProject1").resolve("src").resolve(beeModuleName));
        copyFolder(caseResources.resolve("TestProject1").resolve("src").resolve("bee"), testProjBeeModulePath);
        deleteFiles(caseResources.resolve("TestProject1").resolve("src").resolve("bee"));
        
        String beeModuleBaloFileName = beeModuleName + "-" + ProgramFileConstants.IMPLEMENTATION_VERSION + "-java8-1" +
                ".2.0" + BLANG_COMPILED_PKG_BINARY_EXT;
        
        String module1BuildMsg = "target" + File.separator + "balo" + File.separator + beeModuleBaloFileName;
        LogLeecher beeModuleBuildLeecher = new LogLeecher(module1BuildMsg);
        balClient.runMain("build", new String[]{"-a", "-c"}, envVariables, new String[]{},
                new LogLeecher[]{beeModuleBuildLeecher}, caseResources.resolve("TestProject1").toString());
        beeModuleBuildLeecher.waitForText(5000);
    
        // Push bee module of TestProject1
        String beePushMsg = orgName + "/" + beeModuleName + ":1.2.0" + REPO_TO_CENTRAL_SUCCESS_MSG;
        LogLeecher beePushLeecher = new LogLeecher(beePushMsg, LogLeecher.LeecherType.INFO);
        balClient.runMain("push", new String[]{"--all"}, envVariables, new String[]{},
                new LogLeecher[]{beePushLeecher}, caseResources.resolve("TestProject1").toString());
        beePushLeecher.waitForText(12000);
    
        
        // Build fee module of TestProject2
        String feeModuleName = "fee" + PackerinaTestUtils.randomModuleName(10);
        //// replace import
        Path feeBalPath = caseResources.resolve("TestProject2").resolve("src").resolve("fee").resolve("impl.bal");
        Stream<String> lines = Files.lines(feeBalPath);
        List<String> replaced = lines.map(line -> line.replaceAll("bee", beeModuleName))
                .collect(Collectors.toList());
        Files.write(feeBalPath, replaced);
        
        //// change module name
        Path testProjFeeModulePath = caseResources.resolve("TestProject2").resolve("src").resolve(feeModuleName);
        Files.createDirectories(caseResources.resolve("TestProject2").resolve("src").resolve(feeModuleName));
        copyFolder(caseResources.resolve("TestProject2").resolve("src").resolve("fee"), testProjFeeModulePath);
        deleteFiles(caseResources.resolve("TestProject2").resolve("src").resolve("fee"));
    
        String feeModuleBaloFileName = feeModuleName + "-" + ProgramFileConstants.IMPLEMENTATION_VERSION + "-any-2.0.0"
                                       + BLANG_COMPILED_PKG_BINARY_EXT;
    
        String feeBaloFilePath = "target" + File.separator + "balo" + File.separator + feeModuleBaloFileName;

        given().with().pollInterval(Duration.TEN_SECONDS).and()
                .with().pollDelay(Duration.FIVE_SECONDS)
                .await().atMost(120, SECONDS).until(() -> {
            balClient.runMain("build", new String[]{"-a", "-c"}, envVariables, new String[]{},
                    new LogLeecher[]{}, caseResources.resolve("TestProject2").toString());
            return Files.exists(caseResources.resolve("TestProject2").resolve(Paths.get(feeBaloFilePath)));
        });
    
        // Push fee module of TestProject2
        String feePushMsg = orgName + "/" + feeModuleName + ":2.0.0" + REPO_TO_CENTRAL_SUCCESS_MSG;
        LogLeecher feePushLeecher = new LogLeecher(feePushMsg);
        balClient.runMain("push", new String[]{"-a"}, envVariables, new String[]{},
                new LogLeecher[]{feePushLeecher}, caseResources.resolve("TestProject2").toString());
        feePushLeecher.waitForText(5000);

        // Build jee module of TestProject3
        //// replace import
        Path jeeBalPath = caseResources.resolve("TestProject3").resolve("src").resolve("jee").resolve("impl.bal");
        lines = Files.lines(jeeBalPath);
        replaced = lines.map(line -> line.replaceAll("fee", feeModuleName))
                .collect(Collectors.toList());
        Files.write(jeeBalPath, replaced);
    
        String jeeModuleBaloFileName = "jee" + BLANG_COMPILED_JAR_EXT;
        String jeeExecutableFilePath = "target" + File.separator + "bin" + File.separator + jeeModuleBaloFileName;

        given().with().pollInterval(Duration.TEN_SECONDS).and()
                .with().pollDelay(Duration.FIVE_SECONDS)
                .await().atMost(120, SECONDS).until(() -> {
            balClient.runMain("build", new String[]{"-a"}, envVariables, new String[]{},
                    new LogLeecher[]{}, caseResources.resolve("TestProject3").toString());
            return Files.exists(caseResources.resolve("TestProject3").resolve(Paths.get(jeeExecutableFilePath)));
        });
    
        // Run and see output
        LogLeecher beeRunLeecher = new LogLeecher("bzzz");
        LogLeecher feeRunLeecher = new LogLeecher("feeeee");
        balClient.runMain("run", new String[] {jeeExecutableFilePath}, envVariables, new String[0],
                new LogLeecher[]{beeRunLeecher, feeRunLeecher}, caseResources.resolve("TestProject3").toString());
        beeRunLeecher.waitForText(10000);
        feeRunLeecher.waitForText(10000);
    
        // Update and build bee module of TestProject1
        //// replace code
        Path beeBalPath = caseResources.resolve("TestProject1").resolve("src").resolve(beeModuleName)
                .resolve("say.bal");
        lines = Files.lines(beeBalPath);
        replaced = lines.map(line -> line.replaceAll("bzzz", "buzzz")).collect(Collectors.toList());
        Files.write(beeBalPath, replaced);
    
        beeModuleBuildLeecher = new LogLeecher(module1BuildMsg);
        balClient.runMain("build", new String[]{"-a", "-c"}, envVariables, new String[]{},
                new LogLeecher[]{beeModuleBuildLeecher}, caseResources.resolve("TestProject1").toString());
        beeModuleBuildLeecher.waitForText(5000);
    
        // Build and run TestProject3 with path set to bee balo in TestProject1
        //// replace Ballerina.toml
        Path ballerinaToml = caseResources.resolve("TestProject3").resolve("Ballerina.toml");
        lines = Files.lines(ballerinaToml);
        replaced = lines.map(line -> line.replaceAll("#", ""))
                .map(line -> line.replaceAll("bee", beeModuleName))
                .collect(Collectors.toList());
        Files.write(ballerinaToml, replaced);
        
        given().with().pollInterval(Duration.TEN_SECONDS).and()
                .with().pollDelay(Duration.FIVE_SECONDS)
                .await().atMost(120, SECONDS).until(() -> {
            balClient.runMain("build", new String[]{"-a"}, envVariables, new String[]{},
                    new LogLeecher[]{}, caseResources.resolve("TestProject3").toString());
            return Files.exists(caseResources.resolve("TestProject3").resolve(Paths.get(jeeExecutableFilePath)));
        });
    
        // Run and see output
        beeRunLeecher = new LogLeecher("buzzz");
        feeRunLeecher = new LogLeecher("feeeee");
        balClient.runMain("run", new String[] {jeeExecutableFilePath}, envVariables, new String[0],
                new LogLeecher[]{beeRunLeecher, feeRunLeecher}, caseResources.resolve("TestProject3").toString());
        beeRunLeecher.waitForText(10000);
        feeRunLeecher.waitForText(10000);
    }
    
    /**
     * Case5: Build TestProject1. Then build TestProject2 which refer to the balo of TestProject1. Then try to push baz
     * of TestProject2 to central with balo path dependency
     *
     * @throws BallerinaTestException Error when executing the commands.
     */
    @Test(description = "Case5: Push with path dependency.", expectedExceptions = BallerinaTestException.class)
    public void testBaloPathCase5() throws BallerinaTestException {
        Path caseResources = tempTestResources.resolve("case5");
        // Build bee module of TestProject1
        String beeModuleBaloFileName = "bee-" + ProgramFileConstants.IMPLEMENTATION_VERSION + "-any-1.2.0"
                                       + BLANG_COMPILED_PKG_BINARY_EXT;
        
        String module1BuildMsg = "target" + File.separator + "balo" + File.separator + beeModuleBaloFileName;
        LogLeecher beeModuleBuildLeecher = new LogLeecher(module1BuildMsg);
        balClient.runMain("build", new String[]{"-a", "-c"}, envVariables, new String[]{},
                new LogLeecher[]{beeModuleBuildLeecher}, caseResources.resolve("TestProject1").toString());
        beeModuleBuildLeecher.waitForText(5000);
        
        // Build foo module of TestProject2
        String bazModuleBaloFileName = "baz" + BLANG_COMPILED_JAR_EXT;
        
        String bazBuildMsg = "target" + File.separator + "bin" + File.separator + bazModuleBaloFileName;
        LogLeecher bazModuleBuildLeecher = new LogLeecher(bazBuildMsg);
        balClient.runMain("build", new String[]{"-a"}, envVariables, new String[]{},
                new LogLeecher[]{bazModuleBuildLeecher}, caseResources.resolve("TestProject2").toString());
        bazModuleBuildLeecher.waitForText(5000);
    
        // Push baz module of TestProject2
        String bazPushMsg = "[project repo -> central]";
        LogLeecher bazPushLeecher = new LogLeecher(bazPushMsg);
        balClient.runMain("push", new String[]{"-a"}, envVariables, new String[]{},
                new LogLeecher[]{bazPushLeecher}, caseResources.resolve("TestProject2").toString());
        bazPushLeecher.waitForText(5000);
    }

    /**
     * Case6: Build TestProject2. Then build TestProject1 which refer to the balo of TestProject2. TestProject2 has two
     * modules X and Y which imports the same module from TestProject2 which is Z.
     * Then run the jar of TestProject1
     *
     * @throws BallerinaTestException Error when executing the commands.
     */
    @Test(description = "Case6: Test dependency between two porject with common module as an import.")
    public void testBaloPathCase6() throws BallerinaTestException {
        Path caseResources = tempTestResources.resolve("case6");

        // Build Z module of TestProject2
        String moduleZBaloFileName = "Z-" + ProgramFileConstants.IMPLEMENTATION_VERSION + "-any-0.1.0"
                + BLANG_COMPILED_PKG_BINARY_EXT;

        String moduleZBuildMsg = "target" + File.separator + "balo" + File.separator + moduleZBaloFileName;
        LogLeecher moduleZBuildLeecher = new LogLeecher(moduleZBuildMsg);
        balClient.runMain("build", new String[]{"-c", "-a"}, envVariables, new String[]{},
                new LogLeecher[]{moduleZBuildLeecher}, caseResources.resolve("TestProject2").toString());
        moduleZBuildLeecher.waitForText(5000);

        // Build all modules of TestProject1
        String moduleXBaloFileName = "X-" + ProgramFileConstants.IMPLEMENTATION_VERSION + "-any-0.1.0"
                + BLANG_COMPILED_PKG_BINARY_EXT;

        String moduleYBaloFileName = "Y-" + ProgramFileConstants.IMPLEMENTATION_VERSION + "-any-0.1.0"
                + BLANG_COMPILED_PKG_BINARY_EXT;

        String moduleXBuildMsg = "target" + File.separator + "balo" + File.separator + moduleXBaloFileName;
        String moduleYBuildMsg = "target" + File.separator + "balo" + File.separator + moduleYBaloFileName;
        LogLeecher moduleXBuildLeecher = new LogLeecher(moduleXBuildMsg);
        LogLeecher moduleYBuildLeecher = new LogLeecher(moduleYBuildMsg);
        balClient.runMain("build", new String[]{"-a"}, envVariables, new String[]{},
                new LogLeecher[]{moduleXBuildLeecher, moduleYBuildLeecher},
                caseResources.resolve("TestProject1").toString());
        moduleXBuildLeecher.waitForText(5000);
        moduleYBuildLeecher.waitForText(5000);

        // Run and see output
        String msg = "Hello world from module X!";
        String moduleXJarFileName = "X" + BLANG_COMPILED_JAR_EXT;
        String executableFilePath = "target" + File.separator + "bin" + File.separator + moduleXJarFileName;
        LogLeecher bazRunLeecher = new LogLeecher(msg);
        balClient.runMain("run", new String[]{executableFilePath}, envVariables, new String[0],
                new LogLeecher[]{bazRunLeecher}, caseResources.resolve("TestProject1").toString());
        bazRunLeecher.waitForText(10000);
    }

    /**
     * Case7: Build TestProject1. TestProject1 has two modules utils and foo. "foo" module import the utils module
     * which has an interop jar as platform dependency. Then run the jar of TestProject1.
     *
     * @throws BallerinaTestException Error when executing the commands.
     */
    @Test(description = "Case7: Test platform dependency of two project with common module as an interop dependency",
            groups = "brokenOnJBallerina")
    public void testBaloPathCase7() throws BallerinaTestException {
        Path caseResources = tempTestResources.resolve("case7");
        // Build all modules of TestProject3
        String moduleUtilsBaloFileName = "utils-" + ProgramFileConstants.IMPLEMENTATION_VERSION + "-java8-0.1.0"
                + BLANG_COMPILED_PKG_BINARY_EXT;

        String moduleFooBaloFileName = "foo-" + ProgramFileConstants.IMPLEMENTATION_VERSION + "-any-0.1.0"
                + BLANG_COMPILED_PKG_BINARY_EXT;

        String moduleXBuildMsg = "target" + File.separator + "balo" + File.separator + moduleUtilsBaloFileName;
        String moduleYBuildMsg = "target" + File.separator + "balo" + File.separator + moduleFooBaloFileName;
        LogLeecher moduleXBuildLeecher = new LogLeecher(moduleXBuildMsg);
        LogLeecher moduleYBuildLeecher = new LogLeecher(moduleYBuildMsg);
        balClient.runMain("build", new String[]{"-a"}, envVariables, new String[]{},
                new LogLeecher[]{moduleXBuildLeecher, moduleYBuildLeecher},
                caseResources.resolve("TestProject1").toString());
        moduleXBuildLeecher.waitForText(5000);
        moduleYBuildLeecher.waitForText(5000);

        String msg = "This is a test string value !!!";

        String moduleFooJarFileName = "foo" + BLANG_COMPILED_JAR_EXT;
        String executableFilePath = "target" + File.separator + "bin" + File.separator + moduleFooJarFileName;
        LogLeecher bazRunLeecher = new LogLeecher(msg);
        balClient.runMain("run", new String[]{executableFilePath}, envVariables, new String[0],
                new LogLeecher[]{bazRunLeecher}, caseResources.resolve("TestProject1").toString());
        bazRunLeecher.waitForText(10000);
    }

    /**
     * Case8: Build the utils single bal file which is using previusly pushed utils module with interop jar.
     * Then run the jar.
     *
     * @throws BallerinaTestException Error when executing the commands.
     */
    @Test(description = "Case8: Test single bal file using external module with interop dependency",
    dependsOnMethods = "testBaloPathCase7", groups = "brokenOnJBallerina")
    public void testBaloSingleBalFileCase8() throws BallerinaTestException, IOException {

        Path caseResources = tempTestResources.resolve("case8");

        String interopFileName = "interop_file";
        String interopBalFileName = interopFileName + BLANG_SOURCE_EXT;
        String interopBalJarFileName = interopFileName + BLANG_COMPILED_JAR_EXT;
        //// replace import
        Path feeBalPath = caseResources.resolve(interopBalFileName);
        Stream<String> lines = Files.lines(feeBalPath);
        List<String> replaced = lines.map(line -> line.replaceAll("bee", beeModuleName))
                .collect(Collectors.toList());
        Files.write(feeBalPath, replaced);

        String testMsg = "Tested utils getString method using interop and received: This is a test string value !!!";
        LogLeecher fileBuildLeecher = new LogLeecher(interopBalJarFileName);
        LogLeecher fileTestLeecher = new LogLeecher(testMsg);
        balClient.runMain("build", new String[]{interopBalFileName}, envVariables, new String[]{},
                          new LogLeecher[]{fileBuildLeecher, fileTestLeecher}, caseResources.toString());
        fileBuildLeecher.waitForText(5000);

        String msg = "This is a test string value !!!";

        LogLeecher bazRunLeecher = new LogLeecher(msg);
        balClient.runMain("run", new String[]{interopBalJarFileName}, envVariables, new String[0],
                          new LogLeecher[]{bazRunLeecher}, caseResources.toString());
        bazRunLeecher.waitForText(10000);

        // ballerina run bal command
        LogLeecher balRunLeecher = new LogLeecher(msg);
        balClient.runMain("run", new String[]{interopBalFileName}, envVariables, new String[]{},
                          new LogLeecher[]{balRunLeecher}, caseResources.toString());
        balRunLeecher.waitForText(10000);
    }

    /**
     * Case9: Build TestProject1 which has a native module with java libraries in the resources directory.
     * Then build TestProject2 which refer to the native module balo. Run the jar of TestProject2
     *
     * @throws BallerinaTestException Error when executing the commands.
     */
    @Test(description = "Case9: Test path between 2 projects which the import is a native and libraries are in " +
            "resources directory.")
    public void testBaloPathCase9() throws BallerinaTestException {
        Path caseResources = tempTestResources.resolve("case9");
        // Build bee module of TestProject1
        String toml4jModuleBaloFileName = "toml4j-" + ProgramFileConstants.IMPLEMENTATION_VERSION + "-java8-0.7.2"
                + BLANG_COMPILED_PKG_BINARY_EXT;

        String toml4jBuildMsg = "target" + File.separator + "balo" + File.separator + toml4jModuleBaloFileName;
        LogLeecher toml4jBuildLeecher = new LogLeecher(toml4jBuildMsg);
        balClient.runMain("build", new String[]{"--all", "-c"}, envVariables, new String[]{},
                          new LogLeecher[]{toml4jBuildLeecher}, caseResources.resolve("TestProject1").toString());
        toml4jBuildLeecher.waitForText(5000);

        // Build foo module of TestProject2
        String bazModuleBaloFileName = "baz" + BLANG_COMPILED_JAR_EXT;

        String bazBuildMsg = "target" + File.separator + "bin" + File.separator + bazModuleBaloFileName;
        LogLeecher bazModuleBuildLeecher = new LogLeecher(bazBuildMsg);
        balClient.runMain("build", new String[]{"-a"}, envVariables, new String[]{},
                          new LogLeecher[]{bazModuleBuildLeecher}, caseResources.resolve("TestProject2").toString());
        bazModuleBuildLeecher.waitForText(5000);

        // Run and see output
        LogLeecher bazRunLeecher = new LogLeecher("cat");
        balClient.runMain("run", new String[]{bazBuildMsg}, envVariables, new String[0],
                          new LogLeecher[]{bazRunLeecher}, caseResources.resolve("TestProject2").toString());
        bazRunLeecher.waitForText(10000);
    }

    /**
     * Build TestProject1. TestProject1 will fail as the given platform dependency does not have a valid path.
     *
     * @throws BallerinaTestException Error when executing the commands.
     */
    @Test(description = "Test platform library dependency valid path")
    public void testValidatePlatformLibraryPath() throws BallerinaTestException {
        Path caseResources = tempTestResources.resolve("platform-dependency");
        String msg = "error: path is not specified for given platform library dependency.";
        LogLeecher bazRunLeecher = new LogLeecher(msg, LogLeecher.LeecherType.ERROR);
        balClient.runMain("build", new String[]{"-a"}, envVariables, new String[]{}, new LogLeecher[]{bazRunLeecher},
                caseResources.resolve("TestProject1").toString());
        bazRunLeecher.waitForText(10000);
    }

    /**
     * Build test-dependency project. There is a test time dependency from foo to bar. This should pass as previously,
     * it was failing to load test time dependency from foo for bar, when test suite of bar was running.
     *
     * @throws BallerinaTestException Error when executing the commands.
     */
    @Test(description = "Test runtime test dependency from different modules", groups = "brokenOnJBallerina")
    public void testRuntimeTimeDependencyForExecutingModuleTests() throws BallerinaTestException {
        Path caseResources = tempTestResources.resolve("test-dependency");
        String msg = "invoked fooFn";

        LogLeecher buildLogLeecher = new LogLeecher(msg);
        balClient.runMain("build", new String[]{"bar"}, envVariables, new String[]{}, new LogLeecher[]{buildLogLeecher},
                caseResources.toString());
        buildLogLeecher.waitForText(10000);

        buildLogLeecher = new LogLeecher(msg);
        balClient.runMain("build", new String[]{"daz"}, envVariables, new String[]{}, new LogLeecher[]{buildLogLeecher},
                caseResources.toString());
        buildLogLeecher.waitForText(10000);

        buildLogLeecher = new LogLeecher(msg);
        balClient.runMain("build", new String[]{"-a"}, envVariables, new String[]{}, new LogLeecher[]{buildLogLeecher},
                caseResources.toString());
        buildLogLeecher.waitForText(10000);
    }

    /**
     * Get environment variables and add ballerina_home as a env variable the tmp directory.
     *
     * @return env directory variable array
     */
    private Map<String, String> addEnvVariables(Map<String, String> envVariables) {
        envVariables.put(ProjectDirConstants.HOME_REPO_ENV_KEY, tempHomeDirectory.toString());
        envVariables.put("BALLERINA_DEV_STAGE_CENTRAL", "true");
        return envVariables;
    }
    
    public  void copyFolder(Path src, Path dest) throws IOException {
        Files.walk(src).forEach(source -> copy(source, dest.resolve(src.relativize(source))));
    }
    
    private void copy(Path source, Path dest) {
        try {
            Files.copy(source, dest, REPLACE_EXISTING);
        } catch (Exception e) {
            throw new RuntimeException(e.getMessage(), e);
        }
    }
    
    @AfterClass
    private void cleanup() throws Exception {
        deleteFiles(this.tempHomeDirectory);
        deleteFiles(this.tempTestResources);
    }
}<|MERGE_RESOLUTION|>--- conflicted
+++ resolved
@@ -198,13 +198,8 @@
      *
      * @throws BallerinaTestException Error when executing the commands.
      */
-<<<<<<< HEAD
     @Test(groups = "brokenOnJBallerina")
-    public void testBaloPathCase4() throws BallerinaTestException, IOException {
-=======
-    @Test()
     public void testBaloPathCase4() throws BallerinaTestException, IOException, InterruptedException {
->>>>>>> bc5ec12b
         Path caseResources = tempTestResources.resolve("case4");
         // Build bee module of TestProject1
         //// change module name
