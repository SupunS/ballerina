--- conflicted
+++ resolved
@@ -17,11 +17,8 @@
  */
 package org.ballerinalang.test.service.grpc.tool;
 
-<<<<<<< HEAD
 import org.ballerinalang.compiler.BLangCompilerException;
-=======
 import org.ballerinalang.model.elements.Flag;
->>>>>>> c368d180
 import org.ballerinalang.protobuf.cmd.GrpcCmd;
 import org.ballerinalang.protobuf.cmd.OSDetector;
 import org.ballerinalang.protobuf.utils.BalFileGenerationUtils;
@@ -41,11 +38,8 @@
 import java.nio.file.Paths;
 
 import static org.ballerinalang.net.grpc.proto.ServiceProtoConstants.TMP_DIRECTORY_PATH;
-<<<<<<< HEAD
 import static org.testng.Assert.assertEquals;
-=======
 import static org.testng.Assert.assertTrue;
->>>>>>> c368d180
 
 /**
  * Protobuf to bal generation function testcase.
@@ -67,10 +61,10 @@
     @Test
     public void testUnaryHelloWorld() throws IllegalAccessException, ClassNotFoundException, InstantiationException {
         CompileResult compileResult = getStubCompileResult("helloWorld.proto", "helloWorld_pb.bal");
-<<<<<<< HEAD
         assertEquals(compileResult.getDiagnostics().length, 0);
         assertEquals(((BLangPackage) compileResult.getAST()).typeDefinitions.size(), 7);
         assertEquals(((BLangPackage) compileResult.getAST()).functions.size(), 11);
+        validatePublicAttachedFunctions(compileResult);
         assertEquals(((BLangPackage) compileResult.getAST()).globalVars.size(), 1);
         assertEquals(((BLangPackage) compileResult.getAST()).constants.size(), 1);
         assertEquals(((BLangPackage) compileResult.getAST()).imports.size(), 2);
@@ -100,39 +94,20 @@
         CompileResult compileResult = getStubCompileResult("helloWorldWithInvalidDependency.proto",
                 "helloWorldWithInvalidDependency_pb.bal");
         assertEquals(compileResult.getDiagnostics().length, 1);
-=======
-        Assert.assertEquals(compileResult.getDiagnostics().length, 0);
-        Assert.assertEquals(((BLangPackage) compileResult.getAST()).typeDefinitions.size(), 7);
-        Assert.assertEquals(((BLangPackage) compileResult.getAST()).functions.size(), 11);
-        validatePublicAttachedFunctions(compileResult);
-        Assert.assertEquals(((BLangPackage) compileResult.getAST()).globalVars.size(), 1);
-        Assert.assertEquals(((BLangPackage) compileResult.getAST()).constants.size(), 1);
-        Assert.assertEquals(((BLangPackage) compileResult.getAST()).imports.size(), 2);
->>>>>>> c368d180
     }
 
     @Test(description = "Test service stub generation tool for package service")
     public void testUnaryHelloWorldWithPackage() throws IllegalAccessException,
             ClassNotFoundException, InstantiationException {
-<<<<<<< HEAD
         CompileResult compileResult = getStubCompileResult("helloWorldWithPackage.proto",
                 "helloWorldWithPackage_pb.bal");
         assertEquals(compileResult.getDiagnostics().length, 0);
         assertEquals(((BLangPackage) compileResult.getAST()).typeDefinitions.size(), 7);
         assertEquals(((BLangPackage) compileResult.getAST()).functions.size(), 11);
-        assertEquals(((BLangPackage) compileResult.getAST()).globalVars.size(), 1);
-        assertEquals(((BLangPackage) compileResult.getAST()).constants.size(), 1);
-        assertEquals(((BLangPackage) compileResult.getAST()).imports.size(), 2);
-=======
-        CompileResult compileResult = getStubCompileResult("helloWorldWithPackage.proto", "helloWorld_pb.bal");
-        Assert.assertEquals(compileResult.getDiagnostics().length, 0);
-        Assert.assertEquals(((BLangPackage) compileResult.getAST()).typeDefinitions.size(), 7);
-        Assert.assertEquals(((BLangPackage) compileResult.getAST()).functions.size(), 11);
-        validatePublicAttachedFunctions(compileResult);
-        Assert.assertEquals(((BLangPackage) compileResult.getAST()).globalVars.size(), 1);
-        Assert.assertEquals(((BLangPackage) compileResult.getAST()).constants.size(), 1);
-        Assert.assertEquals(((BLangPackage) compileResult.getAST()).imports.size(), 2);
->>>>>>> c368d180
+        validatePublicAttachedFunctions(compileResult);
+        assertEquals(((BLangPackage) compileResult.getAST()).globalVars.size(), 1);
+        assertEquals(((BLangPackage) compileResult.getAST()).constants.size(), 1);
+        assertEquals(((BLangPackage) compileResult.getAST()).imports.size(), 2);
     }
 
     @Test(description = "Test service stub generation tool command without specifying output directory path")
@@ -146,22 +121,13 @@
             grpcCmd1.execute();
             Path sourceFileRoot = Paths.get("temp", "helloWorld_pb.bal");
             CompileResult compileResult = BCompileUtil.compile(sourceFileRoot.toAbsolutePath().toString());
-<<<<<<< HEAD
             assertEquals(compileResult.getDiagnostics().length, 0);
             assertEquals(((BLangPackage) compileResult.getAST()).typeDefinitions.size(), 7);
             assertEquals(((BLangPackage) compileResult.getAST()).functions.size(), 11);
+            validatePublicAttachedFunctions(compileResult);
             assertEquals(((BLangPackage) compileResult.getAST()).globalVars.size(), 1);
             assertEquals(((BLangPackage) compileResult.getAST()).constants.size(), 1);
             assertEquals(((BLangPackage) compileResult.getAST()).imports.size(), 2);
-=======
-            Assert.assertEquals(compileResult.getDiagnostics().length, 0);
-            Assert.assertEquals(((BLangPackage) compileResult.getAST()).typeDefinitions.size(), 7);
-            Assert.assertEquals(((BLangPackage) compileResult.getAST()).functions.size(), 11);
-            validatePublicAttachedFunctions(compileResult);
-            Assert.assertEquals(((BLangPackage) compileResult.getAST()).globalVars.size(), 1);
-            Assert.assertEquals(((BLangPackage) compileResult.getAST()).constants.size(), 1);
-            Assert.assertEquals(((BLangPackage) compileResult.getAST()).imports.size(), 2);
->>>>>>> c368d180
         } finally {
             if (Paths.get("temp", "helloWorld_pb.bal").toFile().exists()) {
                 BalFileGenerationUtils.delete(Paths.get("temp").toFile());
@@ -220,22 +186,13 @@
         grpcCmd1.execute();
         Path sourceFileRoot = Paths.get(TMP_DIRECTORY_PATH, "grpc", "client", "helloWorld_pb.bal");
         CompileResult compileResult = BCompileUtil.compile(sourceFileRoot.toString());
-<<<<<<< HEAD
         assertEquals(compileResult.getDiagnostics().length, 0);
         assertEquals(((BLangPackage) compileResult.getAST()).typeDefinitions.size(), 7);
         assertEquals(((BLangPackage) compileResult.getAST()).functions.size(), 11);
-        assertEquals(((BLangPackage) compileResult.getAST()).globalVars.size(), 1);
-        assertEquals(((BLangPackage) compileResult.getAST()).constants.size(), 1);
-        assertEquals(((BLangPackage) compileResult.getAST()).imports.size(), 2);
-=======
-        Assert.assertEquals(compileResult.getDiagnostics().length, 0);
-        Assert.assertEquals(((BLangPackage) compileResult.getAST()).typeDefinitions.size(), 7);
-        Assert.assertEquals(((BLangPackage) compileResult.getAST()).functions.size(), 11);
-        validatePublicAttachedFunctions(compileResult);
-        Assert.assertEquals(((BLangPackage) compileResult.getAST()).globalVars.size(), 1);
-        Assert.assertEquals(((BLangPackage) compileResult.getAST()).constants.size(), 1);
-        Assert.assertEquals(((BLangPackage) compileResult.getAST()).imports.size(), 2);
->>>>>>> c368d180
+        validatePublicAttachedFunctions(compileResult);
+        assertEquals(((BLangPackage) compileResult.getAST()).globalVars.size(), 1);
+        assertEquals(((BLangPackage) compileResult.getAST()).constants.size(), 1);
+        assertEquals(((BLangPackage) compileResult.getAST()).imports.size(), 2);
     }
 
     @Test
@@ -275,22 +232,13 @@
             InstantiationException {
         CompileResult compileResult = getStubCompileResult("oneof_field_service.proto",
                 "oneof_field_service_pb.bal");
-<<<<<<< HEAD
         assertEquals(compileResult.getDiagnostics().length, 0);
         assertEquals(((BLangPackage) compileResult.getAST()).typeDefinitions.size(), 30);
         assertEquals(((BLangPackage) compileResult.getAST()).functions.size(), 30);
-        assertEquals(((BLangPackage) compileResult.getAST()).globalVars.size(), 1);
-        assertEquals(((BLangPackage) compileResult.getAST()).constants.size(), 1);
-        assertEquals(((BLangPackage) compileResult.getAST()).imports.size(), 2);
-=======
-        Assert.assertEquals(compileResult.getDiagnostics().length, 0);
-        Assert.assertEquals(((BLangPackage) compileResult.getAST()).typeDefinitions.size(), 30);
-        Assert.assertEquals(((BLangPackage) compileResult.getAST()).functions.size(), 30);
-        validatePublicAttachedFunctions(compileResult);
-        Assert.assertEquals(((BLangPackage) compileResult.getAST()).globalVars.size(), 1);
-        Assert.assertEquals(((BLangPackage) compileResult.getAST()).constants.size(), 1);
-        Assert.assertEquals(((BLangPackage) compileResult.getAST()).imports.size(), 2);
->>>>>>> c368d180
+        validatePublicAttachedFunctions(compileResult);
+        assertEquals(((BLangPackage) compileResult.getAST()).globalVars.size(), 1);
+        assertEquals(((BLangPackage) compileResult.getAST()).constants.size(), 1);
+        assertEquals(((BLangPackage) compileResult.getAST()).imports.size(), 2);
     }
 
     private void validatePublicAttachedFunctions(CompileResult compileResult) {
