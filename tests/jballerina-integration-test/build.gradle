/*
 * Copyright (c) 2019, WSO2 Inc. (http://www.wso2.org) All Rights Reserved.
 *
 * Licensed under the Apache License, Version 2.0 (the "License");
 * you may not use this file except in compliance with the License.
 * You may obtain a copy of the License at
 *
 * http://www.apache.org/licenses/LICENSE-2.0
 *
 * Unless required by applicable law or agreed to in writing, software
 * distributed under the License is distributed on an "AS IS" BASIS,
 * WITHOUT WARRANTIES OR CONDITIONS OF ANY KIND, either express or implied.
 * See the License for the specific language governing permissions and
 * limitations under the License.
 *
 */

apply from: "$rootDir/gradle/javaProjectWithExtBalo.gradle"
apply from: "$rootDir/gradle/birTestableProject.gradle"
apply from: "$rootDir/gradle/baseNativeStdLibProject.gradle"


configurations {
    testLibs {
        transitive false
    }
    balRuntime
    jballerinaTools
    ballerina {
        transitive false
    }
    testUtils {
        transitive false
    }
    observeTestUtils {
        transitive false
    }
    launchListenerTestUtils {
        transitive false
    }
}

dependencies {
    implementation 'org.ballerinalang:ballerina-lang:0.992.0-m2-SNAPSHOT'
    implementation project(':ballerina-core')
    implementation project(':ballerina-lang')
    implementation project(':ballerina-lang:annotations')
    implementation project(':ballerina-system')
    implementation project(':ballerina-io')
    implementation project(':ballerina-runtime')
    implementation project(':ballerina-runtime-api')
    implementation project(':ballerina-tool')
    implementation project(':ballerina-http')
    implementation project(':ballerina-transactions')
    implementation project(':ballerina-packerina')
    implementation project(':ballerina-transactions')
    implementation project(':ballerina-crypto')
    implementation project(':ballerina-time')
    implementation project(':ballerina-filepath')
    implementation project(':ballerina-observability')
<<<<<<< HEAD
    implementation project(':ballerina-ldap')
=======
>>>>>>> 0d81f0ff
    implementation project(':ballerina-task')
    implementation project(':ballerina-stringutils')
    implementation project(':ballerina-java')
    implementation project(':ballerina-jsonutils')
    implementation project(':ballerina-xmlutils')
    implementation project(':observability-test-utils')
    implementation project(path: ':ballerina-test-utils', configuration: 'shadow')
    implementation 'io.netty:netty-tcnative-boringssl-static'
    implementation 'org.slf4j:slf4j-api'
    implementation 'com.google.protobuf:protobuf-java'
    implementation 'commons-beanutils:commons-beanutils'

    balRuntime project(':ballerina-runtime')

    baloTestImplementation project(path: ':ballerina-http', configuration: 'baloImplementation')
    baloTestImplementation project(path: ':ballerina-transactions', configuration: 'baloImplementation')
    baloTestImplementation project(path: ':ballerina-observability', configuration: 'baloImplementation')
    baloTestImplementation project(path: ':ballerina-lang:annotations', configuration: 'baloImplementation')
    baloTestImplementation project(path: ':ballerina-io', configuration: 'baloImplementation')
    baloTestImplementation project(path: ':ballerina-runtime-api', configuration: 'baloImplementation')
    baloTestImplementation project(path: ':ballerina-system', configuration: 'baloImplementation')
    baloTestImplementation project(path: ':ballerina-config-api', configuration: 'baloImplementation')
    baloTestImplementation project(path: ':observability-test-utils', configuration: 'baloImplementation')
    baloTestImplementation project(path: ':ballerina-crypto', configuration: 'baloImplementation')
    baloTestImplementation project(path: ':ballerina-time', configuration: 'baloImplementation')
    baloTestImplementation project(path: ':ballerina-log-api', configuration: 'baloImplementation')
    baloTestImplementation project(path: ':ballerina-task', configuration: 'baloImplementation')
    baloTestImplementation project(path: ':ballerina-math', configuration: 'baloImplementation')
    baloTestImplementation project(path: ':ballerina-mime', configuration: 'baloImplementation')
    baloTestImplementation project(path: ':ballerina-cache', configuration: 'baloImplementation')
    baloTestImplementation project(path: ':ballerina-reflect', configuration: 'baloImplementation')
    baloTestImplementation project(path: ':ballerina-auth', configuration: 'baloImplementation')
    baloTestImplementation project(path: ':ballerina-filepath', configuration: 'baloImplementation')
<<<<<<< HEAD
    baloTestImplementation project(path: ':ballerina-ldap', configuration: 'baloImplementation')
=======
>>>>>>> 0d81f0ff
    baloTestImplementation project(path: ':ballerina-task', configuration: 'baloImplementation')
    baloTestImplementation project(path: ':ballerina-xmlutils', configuration: 'baloImplementation')
    baloTestImplementation project(path: ':ballerina-jsonutils', configuration: 'baloImplementation')
    baloTestImplementation project(path: ':ballerina-stringutils', configuration: 'baloImplementation')
    baloTestImplementation project(path: ':ballerina-java', configuration: 'baloImplementation')

    testCompile project(':ballerina-mime')
    testCompile project(':ballerina-runtime')
    testCompile 'org.slf4j:slf4j-jdk14'
    testCompile 'io.netty:netty-transport'
    testCompile 'io.netty:netty-codec-http'
    testCompile 'io.netty:netty-codec-http2'
    testCompile 'io.netty:netty-handler'
    testCompile 'org.wso2.orbit.org.yaml:snakeyaml'
    testCompile 'org.awaitility:awaitility'
    testCompile 'org.hsqldb:hsqldb'
    testCompile 'com.h2database:h2'
    testCompile 'io.ballerina.messaging:broker-amqp'
    testCompile 'org.apache.commons:commons-text'
    testCompile 'org.testng:testng'

    testUtils project(path: ':ballerina-test-utils', configuration: 'shadow')
    jballerinaTools project(path: ':jballerina-tools', configuration: 'zip')
    observeTestUtils project(path: ':observability-test-utils', configuration: 'shadow')

    launchListenerTestUtils project(':test-launch-listener-01')
    launchListenerTestUtils project(':test-launch-listener-02')
    launchListenerTestUtils project(':test-launch-listener-03')
    launchListenerTestUtils project(':test-launch-listener-04')

    testLibs 'org.hsqldb:hsqldb:2.4.1'
}

task createBre(type: org.gradle.api.tasks.Copy) {
    from configurations.balRuntime
    into '$buildDir/bre/lib'
}

test {
    // make sure ballerina zip is built before test run
    dependsOn ':jballerina-tools:build'
    systemProperty 'enableJBallerinaTests', 'true'

    maxParallelForks = 1
    systemProperty 'basedir', "$buildDir"
    systemProperty 'libdir', "$buildDir"
    systemProperty 'observability.test.utils', "$buildDir/../../observability-test-utils/"
    systemProperty 'server.zip', configurations.jballerinaTools.asPath
    systemProperty 'jballerina.server.zip', configurations.jballerinaTools.asPath
    systemProperty 'java.util.logging.config.file', "$buildDir/resources/test/logging.properties"
    systemProperty 'java.util.logging.manager', 'org.ballerinalang.logging.BLogManager'
    systemProperty 'ballerina.agent.path', configurations.testUtils.asPath
    systemProperty 'observability-test-natives.jar', configurations.observeTestUtils.asPath
    useTestNG() {
        suites 'src/test/resources/testng.xml'
    }
}

clean.doFirst {
    delete 'data'
}

description = 'Ballerina - Integration Test'

configurations.all {
    resolutionStrategy.preferProjectModules()
}

task copyToLib(type: Copy) {
    into "${buildDir}/libs"
    from configurations.testLibs
}

test.dependsOn(copyToLib)

task createLaunchListenerUtilsLib(type: Copy) {
    from configurations.launchListenerTestUtils
    into "${buildDir}/launch-listener/libs"
}

test.dependsOn(createLaunchListenerUtilsLib)<|MERGE_RESOLUTION|>--- conflicted
+++ resolved
@@ -58,10 +58,6 @@
     implementation project(':ballerina-time')
     implementation project(':ballerina-filepath')
     implementation project(':ballerina-observability')
-<<<<<<< HEAD
-    implementation project(':ballerina-ldap')
-=======
->>>>>>> 0d81f0ff
     implementation project(':ballerina-task')
     implementation project(':ballerina-stringutils')
     implementation project(':ballerina-java')
@@ -95,10 +91,6 @@
     baloTestImplementation project(path: ':ballerina-reflect', configuration: 'baloImplementation')
     baloTestImplementation project(path: ':ballerina-auth', configuration: 'baloImplementation')
     baloTestImplementation project(path: ':ballerina-filepath', configuration: 'baloImplementation')
-<<<<<<< HEAD
-    baloTestImplementation project(path: ':ballerina-ldap', configuration: 'baloImplementation')
-=======
->>>>>>> 0d81f0ff
     baloTestImplementation project(path: ':ballerina-task', configuration: 'baloImplementation')
     baloTestImplementation project(path: ':ballerina-xmlutils', configuration: 'baloImplementation')
     baloTestImplementation project(path: ':ballerina-jsonutils', configuration: 'baloImplementation')
