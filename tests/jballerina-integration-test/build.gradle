--- conflicted
+++ resolved
@@ -64,13 +64,9 @@
     implementation project(':ballerina-jwt')
     implementation project(':ballerina-ldap')
     implementation project(':ballerina-oauth2')
-<<<<<<< HEAD
     implementation project(':ballerina-backend-jvm')
     implementation project(':ballerina-jvm')
-    implementation project(':observability-test-utils')
-=======
 //    implementation project(':observability-test-utils')
->>>>>>> ea6afec1
     implementation project(path: ':ballerina-test-utils', configuration: 'shadow')
 
 
@@ -86,13 +82,12 @@
     baloTestImplementation project(path: ':ballerina-transactions', configuration: 'baloImplementation')
     baloTestImplementation project(path: ':ballerina-utils', configuration: 'baloImplementation')
     // baloImplementation project(path: ':ballerina-websub', configuration: 'baloImplementation')
-<<<<<<< HEAD
     baloTestImplementation project(path: ':ballerina-jms', configuration: 'baloImplementation')
     baloTestImplementation project(path: ':ballerina-grpc', configuration: 'baloImplementation')
     baloTestImplementation project(path: ':ballerina-socket', configuration: 'baloImplementation')
     baloTestImplementation project(path: ':ballerina-observability', configuration: 'baloImplementation')
     baloTestImplementation project(path: ':ballerina-encoding', configuration: 'baloImplementation')
-    baloTestImplementation project(path: ':ballerina-builtin', configuration: 'baloImplementation')
+    baloTestImplementation project(path: ':ballerina-lang:annotations', configuration: 'baloImplementation')
     baloTestImplementation project(path: ':ballerina-io', configuration: 'baloImplementation')
     baloTestImplementation project(path: ':ballerina-runtime-api', configuration: 'baloImplementation')
     baloTestImplementation project(path: ':ballerina-system', configuration: 'baloImplementation')
@@ -114,34 +109,6 @@
     baloTestImplementation project(path: ':ballerina-ldap', configuration: 'baloImplementation')
     baloTestImplementation project(path: ':ballerina-oauth2', configuration: 'baloImplementation')
     baloTestImplementation project(path: ':ballerina-backend-jvm', configuration: 'baloImplementation')
-=======
-    baloImplementation project(path: ':ballerina-jms', configuration: 'baloImplementation')
-    baloImplementation project(path: ':ballerina-grpc', configuration: 'baloImplementation')
-    baloImplementation project(path: ':ballerina-socket', configuration: 'baloImplementation')
-    baloImplementation project(path: ':ballerina-observability', configuration: 'baloImplementation')
-    baloImplementation project(path: ':ballerina-encoding', configuration: 'baloImplementation')
-    baloImplementation project(path: ':ballerina-lang:annotations', configuration: 'baloImplementation')
-    baloImplementation project(path: ':ballerina-io', configuration: 'baloImplementation')
-    baloImplementation project(path: ':ballerina-runtime-api', configuration: 'baloImplementation')
-    baloImplementation project(path: ':ballerina-system', configuration: 'baloImplementation')
-    baloImplementation project(path: ':ballerina-config-api', configuration: 'baloImplementation')
-//    baloImplementation project(path: ':observability-test-utils', configuration: 'baloImplementation')
-    baloImplementation project(path: ':ballerina-activemq-artemis', configuration: 'baloImplementation')
-    baloImplementation project(path: ':ballerina-crypto', configuration: 'baloImplementation')
-    baloImplementation project(path: ':ballerina-time', configuration: 'baloImplementation')
-    baloImplementation project(path: ':ballerina-log-api', configuration: 'baloImplementation')
-    baloImplementation project(path: ':ballerina-task', configuration: 'baloImplementation')
-    baloImplementation project(path: ':ballerina-math', configuration: 'baloImplementation')
-    baloImplementation project(path: ':ballerina-mime', configuration: 'baloImplementation')
-    baloImplementation project(path: ':ballerina-cache', configuration: 'baloImplementation')
-    baloImplementation project(path: ':ballerina-reflect', configuration: 'baloImplementation')
-    baloImplementation project(path: ':ballerina-auth', configuration: 'baloImplementation')
-    baloImplementation project(path: ':ballerina-encoding', configuration: 'baloImplementation')
-    baloImplementation project(path: ':ballerina-filepath', configuration: 'baloImplementation')
-    baloImplementation project(path: ':ballerina-jwt', configuration: 'baloImplementation')
-    baloImplementation project(path: ':ballerina-ldap', configuration: 'baloImplementation')
-    baloImplementation project(path: ':ballerina-oauth2', configuration: 'baloImplementation')
->>>>>>> ea6afec1
 
     testCompile project(':ballerina-mime')
     testCompile project(':ballerina-runtime')
@@ -172,14 +139,9 @@
 
 test {
     // make sure ballerina zip is built before test run
-<<<<<<< HEAD
     dependsOn ":ballerina:build"
-    dependsOn ":jballerina-tools:build"
-    systemProperty "enableJBallerinaTests", "true"
-=======
     dependsOn ':jballerina-tools:build'
     systemProperty 'enableJBallerinaTests', 'true'
->>>>>>> ea6afec1
     
     maxParallelForks = 1
     systemProperty 'basedir', "$buildDir"
