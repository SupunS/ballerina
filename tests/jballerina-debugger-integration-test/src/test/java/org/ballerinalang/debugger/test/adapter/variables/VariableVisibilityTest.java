/*
 * Copyright (c) 2020 WSO2 Inc. (http://www.wso2.org) All Rights Reserved.
 *
 * WSO2 Inc. licenses this file to you under the Apache License,
 * Version 2.0 (the "License"); you may not use this file except
 * in compliance with the License.
 * You may obtain a copy of the License at
 *
 *   http://www.apache.org/licenses/LICENSE-2.0
 *
 * Unless required by applicable law or agreed to in writing,
 * software distributed under the License is distributed on an
 * "AS IS" BASIS, WITHOUT WARRANTIES OR CONDITIONS OF ANY
 * KIND, either express or implied.  See the License for the
 * specific language governing permissions and limitations
 * under the License.
 */

package org.ballerinalang.debugger.test.adapter.variables;

//import org.apache.commons.lang3.tuple.Pair;
import org.ballerinalang.debugger.test.DebugAdapterBaseTestCase;
//import org.ballerinalang.debugger.test.utils.BallerinaTestDebugPoint;
//import org.ballerinalang.debugger.test.utils.DebugUtils;
//import org.ballerinalang.test.context.BallerinaTestException;
//import org.eclipse.lsp4j.debug.StoppedEventArguments;
//import org.eclipse.lsp4j.debug.Variable;
//import org.testng.annotations.AfterClass;
//import org.testng.annotations.BeforeClass;
//import org.testng.annotations.Test;
//
//import java.io.File;
//import java.nio.file.Paths;
//import java.util.Arrays;
//import java.util.Comparator;

/**
 * Test class for variable visibility.
 */
public class VariableVisibilityTest extends DebugAdapterBaseTestCase {
<<<<<<< HEAD

    Variable[] variables;
    Comparator<Variable> compareByName = Comparator.comparing(Variable::getName);

    @BeforeClass
    public void setup() throws BallerinaTestException {
        testProjectName = "basic-project";
        testModuleName = "advanced";
        testModuleFileName = "main.bal";
        testProjectPath = testProjectBaseDir.toString() + File.separator + testProjectName;
        testEntryFilePath = Paths.get(testProjectPath, "src", testModuleName, testModuleFileName).toString();

        addBreakPoint(new BallerinaTestDebugPoint(testEntryFilePath, 159));
        initDebugSession(DebugUtils.DebuggeeExecutionKind.RUN);
        Pair<BallerinaTestDebugPoint, StoppedEventArguments> debugHitInfo = waitForDebugHit(25000);
        variables = fetchDebugHitVariables(debugHitInfo.getRight());
        Arrays.sort(variables, compareByName);
    }

    @Test
    public void parentVariableVisibilityTest() {

        // var variable visibility test
        assertVariable(variables[0], "v01_varVariable", "()", "nil");

        // boolean variable visibility test
        assertVariable(variables[1], "v02_booleanVar", "true", "boolean");

        // int variable visibility test
        assertVariable(variables[2], "v03_intVar", "20", "int");

        // float variable visibility test
        assertVariable(variables[3], "v04_floatVar", "-10.0", "float");

        // decimal variable visibility test
        assertVariable(variables[4], "v05_decimalVar", "3.5", "decimal");

        // string variable visibility test
        assertVariable(variables[5], "v06_stringVar", "foo", "string");

        // xml variable visibility test
        assertVariable(variables[6], "v07_xmlVar",
                "<person gender=\"male\"><firstname>Praveen</firstname><lastname>Nada</lastname></person>",
                "xml");

        // array variable visibility test
        assertVariable(variables[7], "v08_arrayVar", "any[4]", "array");

        // tuple variable visibility test
        assertVariable(variables[8], "v09_tupleVar", "tuple[int,string]", "tuple");

        // map variable visibility test
        assertVariable(variables[9], "v10_mapVar", "map", "map");

        // record variable visibility test (Student record)
        assertVariable(variables[10], "v11_recordVar", " /:@[`{~⌤_123_ƮέŞŢ_Student", "record");

        // anonymous record variable visibility test
        assertVariable(variables[11], "v12_anonRecord", "anonymous", "record");

        // error variable visibility test
        assertVariable(variables[12], "v13_errorVar", "SimpleErrorType", "error");

        // anonymous function variable visibility test
        assertVariable(variables[13], "v14_anonFunctionVar",
                "function (string,string) returns (string)", "function");

        // future variable visibility test
        assertVariable(variables[14], "v15_futureVar", "future", "future");

        // object variable visibility test (Person object)
        assertVariable(variables[15], "v16_objectVar", "Person_\\ /<>:@[`{~⌤_ƮέŞŢ", "object");

        assertVariable(variables[16], "v17_anonObjectVar", "Person_\\ /<>:@[`{~⌤_ƮέŞŢ", "object");

        // type descriptor variable visibility test
        assertVariable(variables[17], "v18_typedescVar", "int", "typedesc");

        // union variable visibility test
        assertVariable(variables[18], "v19_unionVar", "foo", "string");

        // optional variable visibility test
        assertVariable(variables[19], "v20_optionalVar", "foo", "string");

        // any variable visibility test
        assertVariable(variables[20], "v21_anyVar", "15.0", "float");

        // anydata variable visibility test
        assertVariable(variables[21], "v22_anydataVar", "619", "int");

        // byte variable visibility test
        assertVariable(variables[22], "v23_byteVar", "128", "int");

        // json variable visibility test
        assertVariable(variables[23], "v24_jsonVar", "object", "json");

        // table variable visibility test
        assertVariable(variables[24], "v25_tableVar", "table<Employee>", "table");

        // stream variable visibility test
        assertVariable(variables[25], "v26_oddNumberStream", "stream<int>", "stream");

        // never variable visibility test
        assertVariable(variables[26], "v27_neverVar", "", "xml");

        // variables with quoted identifiers visibility test
        assertVariable(variables[27], "v28_ /:@[`{~⌤_var", "IL with special characters in var", "string");
        assertVariable(variables[28], "v29_üňĩćőđę_var", "IL with unicode characters in var", "string");
        assertVariable(variables[29], "v30_ĠĿŐΒȂɭ_ /:@[`{~⌤_json", "object", "json");
    }

    @Test
    public void childVariableVisibilityTest() throws BallerinaTestException {
        // xml child variable visibility test
        Variable[] xmlChildVariables = getChildVariable(variables[6]);
        Arrays.sort(xmlChildVariables, compareByName);
        assertVariable(xmlChildVariables[0], "attributes", "map", "map");
        assertVariable(xmlChildVariables[1], "children",
                "<firstname>Praveen</firstname><lastname>Nada</lastname>", "xml");

        // xml attributes child variable visibility test
        Variable[] xmlAttributesChildVariables = getChildVariable(xmlChildVariables[0]);
        assertVariable(xmlAttributesChildVariables[0], "gender", "male", "string");

        // xml children variable visibility test
        Variable[] xmlChildrenVariables = getChildVariable(xmlChildVariables[1]);
        assertVariable(xmlChildrenVariables[0], "0", "<firstname>Praveen</firstname>",
                "xml");
        assertVariable(xmlChildrenVariables[1], "1", "<lastname>Nada</lastname>",
                "xml");

        // xml grand children variable visibility test
        Variable[] xmlGrandChildrenVariables = getChildVariable(xmlChildrenVariables[0]);
        Arrays.sort(xmlGrandChildrenVariables, compareByName);
        assertVariable(xmlGrandChildrenVariables[1], "children", "Praveen", "xml");

        // array child variable visibility test
        Variable[] arrayChildVariables = getChildVariable(variables[7]);
        assertVariable(arrayChildVariables[0], "[0]", "1", "int");
        assertVariable(arrayChildVariables[1], "[1]", "20", "int");
        assertVariable(arrayChildVariables[2], "[2]", "-10.0", "float");
        assertVariable(arrayChildVariables[3], "[3]", "foo", "string");

        // tuple child variable visibility test
        Variable[] tupleChildVariables = getChildVariable(variables[8]);
        assertVariable(tupleChildVariables[0], "[0]", "20", "int");
        assertVariable(tupleChildVariables[1], "[1]", "foo", "string");

        // map child variable visibility test
        Variable[] mapChildVariables = getChildVariable(variables[9]);
        Arrays.sort(mapChildVariables, compareByName);
        assertVariable(mapChildVariables[0], "city", "Colombo 03", "string");
        assertVariable(mapChildVariables[1], "country", "Sri Lanka", "string");
        assertVariable(mapChildVariables[2], "line1", "No. 20", "string");
        assertVariable(mapChildVariables[3], "line2", "Palm Grove", "string");

        // record child variable visibility test (Student record)
        Variable[] studentRecordChildVariables = getChildVariable(variables[10]);
        Arrays.sort(studentRecordChildVariables, compareByName);
        assertVariable(studentRecordChildVariables[0], "1st_name", "John Doe", "string");
        assertVariable(studentRecordChildVariables[1], "grades", "Grades", "record");
        assertVariable(studentRecordChildVariables[2], "Ȧɢέ_ /:@[`{~⌤", "20", "int");

        // record child variable visibility test (Grades record)
        Variable[] studentGradesChildVariables = getChildVariable(studentRecordChildVariables[1]);
        Arrays.sort(studentGradesChildVariables, compareByName);
        assertVariable(studentGradesChildVariables[0], "chemistry", "65", "int");
        assertVariable(studentGradesChildVariables[1], "maths", "80", "int");
        assertVariable(studentGradesChildVariables[2], "physics", "75", "int");

        // anonymous record child variable visibility test
        Variable[] recordChildVariables = getChildVariable(variables[11]);
        Arrays.sort(recordChildVariables, compareByName);
        assertVariable(recordChildVariables[0], "city", "London", "string");
        assertVariable(recordChildVariables[1], "country", "UK", "string");

        // error child variable visibility test
        Variable[] errorChildVariables = getChildVariable(variables[12]);
        Arrays.sort(errorChildVariables, compareByName);
        assertVariable(errorChildVariables[0], "details", "map", "map");
        assertVariable(errorChildVariables[1], "message", "SimpleErrorType",
                "string");

        // error details child variable visibility test
        Variable[] errorDetailsChildVariables = getChildVariable(errorChildVariables[0]);
        assertVariable(errorDetailsChildVariables[0], "message", "Simple error occurred", "string");

        // future child variable visibility test
        Variable[] futureChildVariables = getChildVariable(variables[14]);
        Arrays.sort(futureChildVariables, compareByName);
        assertVariable(futureChildVariables[0], "isDone", "true", "boolean");
        assertVariable(futureChildVariables[1], "result", "90", "int");

        // object child variable visibility test (Person object)
        Variable[] personObjectChildVariables = getChildVariable(variables[15]);
        Arrays.sort(personObjectChildVariables, compareByName);
        assertVariable(personObjectChildVariables[0], "1st_name", "John", "string");
        assertVariable(personObjectChildVariables[1], "address", "No 20, Palm grove", "string");
        assertVariable(personObjectChildVariables[3], "parent", "()", "nil");
        assertVariable(personObjectChildVariables[2], "email", "default@abc.com", "string");
        assertVariable(personObjectChildVariables[4], "Ȧɢέ_ /:@[`{~⌤", "0", "int");

        // anonymous object child variable visibility test (AnonPerson object)
        Variable[] anonPersonObjectChildVariables = getChildVariable(variables[16]);
        Arrays.sort(anonPersonObjectChildVariables, compareByName);
        assertVariable(personObjectChildVariables[0], "1st_name", "John", "string");
        assertVariable(personObjectChildVariables[1], "address", "No 20, Palm grove", "string");
        assertVariable(personObjectChildVariables[3], "parent", "()", "nil");
        assertVariable(personObjectChildVariables[2], "email", "default@abc.com", "string");
        assertVariable(personObjectChildVariables[4], "Ȧɢέ_ /:@[`{~⌤", "0", "int");

        // TODO: Anonymous object's grand child variables are not visible. Need to fix it.
        // Variable[] anonPersonAddressChildVariables = getChildVariable(anonPersonObjectChildVariables[0]);
        // Arrays.sort(anonPersonAddressChildVariables, compareByName);
        // assertVariable(anonPersonAddressChildVariables[0], "city", "Colombo", "string");
        // assertVariable(anonPersonAddressChildVariables[1], "country", "Sri Lanka", "string");

        // json child variable visibility test
        Variable[] jsonChildVariables = getChildVariable(variables[23]);
        Arrays.sort(jsonChildVariables, compareByName);
        assertVariable(jsonChildVariables[0], "color", "red", "string");
        assertVariable(jsonChildVariables[1], "name", "apple", "string");
        assertVariable(jsonChildVariables[2], "price", "40", "int");
    }

    @AfterClass
    private void cleanup() {
        terminateDebugSession();
    }
=======
//    Variable[] variables;
//    Comparator<Variable> compareByName = Comparator.comparing(Variable::getName);
//
//    @BeforeClass
//    public void setup() {
//        testProjectName = "basic-project";
//        testModuleName = "advanced";
//        testModuleFileName = "main.bal";
//        testProjectPath = testProjectBaseDir.toString() + File.separator + testProjectName;
//        testEntryFilePath = Paths.get(testProjectPath, "src", testModuleName, testModuleFileName).toString();
//    }
//
//    @Test
//    public void parentVariableVisibilityTest() throws BallerinaTestException {
//        addBreakPoint(new BallerinaTestDebugPoint(testEntryFilePath, 154));
//        initDebugSession(DebugUtils.DebuggeeExecutionKind.RUN);
//
//        Pair<BallerinaTestDebugPoint, StoppedEventArguments> debugHitInfo = waitForDebugHit(10000);
//        variables = fetchDebugHitVariables(debugHitInfo.getRight());
//        Arrays.sort(variables, compareByName);
//
//        // var variable visibility test
//        assertVariable(variables[0], "v01_varVariable", "()", "nil");
//
//        // boolean variable visibility test
//        assertVariable(variables[1], "v02_booleanVar", "true", "boolean");
//
//        // int variable visibility test
//        assertVariable(variables[2], "v03_intVar", "20", "int");
//
//        // float variable visibility test
//        assertVariable(variables[3], "v04_floatVar", "-10.0", "float");
//
//        // decimal variable visibility test
//        assertVariable(variables[4], "v05_decimalVar", "3.5", "decimal");
//
//        // string variable visibility test
//        assertVariable(variables[5], "v06_stringVar", "foo", "string");
//
//        // xml variable visibility test
//        assertVariable(variables[6], "v07_xmlVar",
//                "<person gender=\"male\"><firstname>Praveen</firstname><lastname>Nada</lastname></person>",
//                "xml");
//
//        // array variable visibility test
//        assertVariable(variables[7], "v08_arrayVar", "any[4]", "array");
//
//        // tuple variable visibility test
//        assertVariable(variables[8], "v09_tupleVar", "tuple[int,string]", "tuple");
//
//        // map variable visibility test
//        assertVariable(variables[9], "v10_mapVar", "map", "map");
//
//        // record variable visibility test (Student record)
//        assertVariable(variables[10], "v11_john", "Student", "record");
//
//        // anonymous record variable visibility test
//        assertVariable(variables[11], "v12_anonRecord", "anonymous", "record");
//
//        // error variable visibility test
//        assertVariable(variables[12], "v13_errorVar", "SimpleErrorType", "error");
//
//        // anonymous function variable visibility test
//        assertVariable(variables[13], "v14_anonFunctionVar",
//                "function (string,string) returns (string)", "function");
//
//        // future variable visibility test
//        assertVariable(variables[14], "v15_futureVar", "future", "future");
//
//        // object variable visibility test (Person object)
//        assertVariable(variables[15], "v16_objectVar", "Person", "object");
//
//        // anonymous object variable visibility test (AnonPerson object)
////        assertVariable(variables[16], "v17_anonObjectVar", "AnonPerson", "object");
//
//        // type descriptor variable visibility test
//        assertVariable(variables[17], "v18_typedescVar", "int", "typedesc");
//
//        // union variable visibility test
//        assertVariable(variables[18], "v19_unionVar", "foo", "string");
//
//        // optional variable visibility test
//        assertVariable(variables[19], "v20_optionalVar", "foo", "string");
//
//        // any variable visibility test
//        assertVariable(variables[20], "v21_anyVar", "15.0", "float");
//
//        // anydata variable visibility test
//        assertVariable(variables[21], "v22_anydataVar", "619", "int");
//
//        // byte variable visibility test
//        assertVariable(variables[22], "v23_byteVar", "128", "int");
//
//        // json variable visibility test
//        assertVariable(variables[23], "v24_jsonVar", "object", "json");
//
//        // table variable visibility test
//        assertVariable(variables[24], "v25_tableVar", "table<Employee>", "table");
//
//        // stream variable visibility test
//        assertVariable(variables[25], "v26_oddNumberStream", "stream<int>",
//                "stream");
//
//        // never variable visibility test
//        assertVariable(variables[26], "v27_neverVar", "", "xml");
//    }
//
//    @Test(enabled = false, dependsOnMethods = "parentVariableVisibilityTest")
//    public void childVariableVisibilityTest() throws BallerinaTestException {
//        // xml child variable visibility test
//        Variable[] xmlChildVariables = getChildVariable(variables[6]);
//        Arrays.sort(xmlChildVariables, compareByName);
//        assertVariable(xmlChildVariables[0], "attributes", "map", "map");
//        assertVariable(xmlChildVariables[1], "children",
//                "<firstname>Praveen</firstname><lastname>Nada</lastname>", "xml");
//
//        // xml attributes child variable visibility test
//        Variable[] xmlAttributesChildVariables = getChildVariable(xmlChildVariables[0]);
//        assertVariable(xmlAttributesChildVariables[0], "gender", "male", "string");
//
//        // xml children variable visibility test
//        Variable[] xmlChildrenVariables = getChildVariable(xmlChildVariables[1]);
//        assertVariable(xmlChildrenVariables[0], "0", "<firstname>Praveen</firstname>",
//                "xml");
//        assertVariable(xmlChildrenVariables[1], "1", "<lastname>Nada</lastname>",
//                "xml");
//
//        // xml grand children variable visibility test
//        Variable[] xmlGrandChildrenVariables = getChildVariable(xmlChildrenVariables[0]);
//        Arrays.sort(xmlGrandChildrenVariables, compareByName);
//        assertVariable(xmlGrandChildrenVariables[1], "children", "Praveen", "xml");
//
//        // array child variable visibility test
//        Variable[] arrayChildVariables = getChildVariable(variables[7]);
//        assertVariable(arrayChildVariables[0], "[0]", "1", "int");
//        assertVariable(arrayChildVariables[1], "[1]", "20", "int");
//        assertVariable(arrayChildVariables[2], "[2]", "-10.0", "float");
//        assertVariable(arrayChildVariables[3], "[3]", "foo", "string");
//
//        // tuple child variable visibility test
//        Variable[] tupleChildVariables = getChildVariable(variables[8]);
//        assertVariable(tupleChildVariables[0], "[0]", "20", "int");
//        assertVariable(tupleChildVariables[1], "[1]", "foo", "string");
//
//        // map child variable visibility test
//        Variable[] mapChildVariables = getChildVariable(variables[9]);
//        Arrays.sort(mapChildVariables, compareByName);
//        assertVariable(mapChildVariables[0], "city", "Colombo 03", "string");
//        assertVariable(mapChildVariables[1], "country", "Sri Lanka", "string");
//        assertVariable(mapChildVariables[2], "line1", "No. 20", "string");
//        assertVariable(mapChildVariables[3], "line2", "Palm Grove", "string");
//
//        // record child variable visibility test (Student record)
//        Variable[] studentRecordChildVariables = getChildVariable(variables[10]);
//        Arrays.sort(studentRecordChildVariables, compareByName);
//        assertVariable(studentRecordChildVariables[0], "age", "20", "int");
//        assertVariable(studentRecordChildVariables[1], "grades", "Grades",
//                "record");
//        assertVariable(studentRecordChildVariables[2], "name", "John Doe",
//                "string");
//
//        // record child variable visibility test (Grades record)
//        Variable[] studentGradesChildVariables = getChildVariable(studentRecordChildVariables[1]);
//        Arrays.sort(studentGradesChildVariables, compareByName);
//        assertVariable(studentGradesChildVariables[0], "chemistry", "65", "int");
//        assertVariable(studentGradesChildVariables[1], "maths", "80", "int");
//        assertVariable(studentGradesChildVariables[2], "physics", "75", "int");
//
//        // anonymous record child variable visibility test
//        Variable[] recordChildVariables = getChildVariable(variables[11]);
//        Arrays.sort(recordChildVariables, compareByName);
//        assertVariable(recordChildVariables[0], "city", "London", "string");
//        assertVariable(recordChildVariables[1], "country", "UK", "string");
//
//        // error child variable visibility test
//        Variable[] errorChildVariables = getChildVariable(variables[12]);
//        Arrays.sort(errorChildVariables, compareByName);
//        assertVariable(errorChildVariables[0], "details", "map", "map");
//        assertVariable(errorChildVariables[1], "message", "SimpleErrorType",
//                "string");
//
//        // error details child variable visibility test
//        Variable[] errorDetailsChildVariables = getChildVariable(errorChildVariables[0]);
//        assertVariable(errorDetailsChildVariables[0], "message", "Simple error occurred", "string");
//
//        // future child variable visibility test
//        Variable[] futureChildVariables = getChildVariable(variables[14]);
//        Arrays.sort(futureChildVariables, compareByName);
//        assertVariable(futureChildVariables[0], "isDone", "true", "boolean");
//        assertVariable(futureChildVariables[1], "result", "90", "int");
//
//        // object child variable visibility test (Person object)
//        Variable[] personObjectChildVariables = getChildVariable(variables[15]);
//        Arrays.sort(personObjectChildVariables, compareByName);
//        assertVariable(personObjectChildVariables[0], "address", "No 20, Palm grove", "string");
//        assertVariable(personObjectChildVariables[1], "age", "0", "int");
//        assertVariable(personObjectChildVariables[2], "email", "default@abc.com", "string");
//        assertVariable(personObjectChildVariables[3], "name", "", "string");
//
//        // anonymous object child variable visibility test (AnonPerson object)
//        Variable[] anonPersonObjectChildVariables = getChildVariable(variables[16]);
//        Arrays.sort(anonPersonObjectChildVariables, compareByName);
////        assertVariable(anonPersonObjectChildVariables[0], "address", "Address", "record");
//        assertVariable(anonPersonObjectChildVariables[1], "age", "25", "int");
//        assertVariable(anonPersonObjectChildVariables[2], "name", "John Doe", "string");
//
//        // TODO: Anonymous object's grand child variables are not visible. Need to fix it.
//
////        Variable[] anonPersonAddressChildVariables = getChildVariable(anonPersonObjectChildVariables[0]);
////        Arrays.sort(anonPersonAddressChildVariables, compareByName);
////        assertVariable(anonPersonAddressChildVariables[0], "city", "Colombo", "string");
////        assertVariable(anonPersonAddressChildVariables[1], "country", "Sri Lanka", "string");
//
//        // json child variable visibility test
//        Variable[] jsonChildVariables = getChildVariable(variables[23]);
//        Arrays.sort(jsonChildVariables, compareByName);
//        assertVariable(jsonChildVariables[0], "color", "red", "string");
//        assertVariable(jsonChildVariables[1], "name", "apple", "string");
//        assertVariable(jsonChildVariables[2], "price", "40", "int");
//    }
//
//    @AfterClass
//    private void cleanup() {
//        terminateDebugSession();
//    }
>>>>>>> 92e0b929
}<|MERGE_RESOLUTION|>--- conflicted
+++ resolved
@@ -38,237 +38,6 @@
  * Test class for variable visibility.
  */
 public class VariableVisibilityTest extends DebugAdapterBaseTestCase {
-<<<<<<< HEAD
-
-    Variable[] variables;
-    Comparator<Variable> compareByName = Comparator.comparing(Variable::getName);
-
-    @BeforeClass
-    public void setup() throws BallerinaTestException {
-        testProjectName = "basic-project";
-        testModuleName = "advanced";
-        testModuleFileName = "main.bal";
-        testProjectPath = testProjectBaseDir.toString() + File.separator + testProjectName;
-        testEntryFilePath = Paths.get(testProjectPath, "src", testModuleName, testModuleFileName).toString();
-
-        addBreakPoint(new BallerinaTestDebugPoint(testEntryFilePath, 159));
-        initDebugSession(DebugUtils.DebuggeeExecutionKind.RUN);
-        Pair<BallerinaTestDebugPoint, StoppedEventArguments> debugHitInfo = waitForDebugHit(25000);
-        variables = fetchDebugHitVariables(debugHitInfo.getRight());
-        Arrays.sort(variables, compareByName);
-    }
-
-    @Test
-    public void parentVariableVisibilityTest() {
-
-        // var variable visibility test
-        assertVariable(variables[0], "v01_varVariable", "()", "nil");
-
-        // boolean variable visibility test
-        assertVariable(variables[1], "v02_booleanVar", "true", "boolean");
-
-        // int variable visibility test
-        assertVariable(variables[2], "v03_intVar", "20", "int");
-
-        // float variable visibility test
-        assertVariable(variables[3], "v04_floatVar", "-10.0", "float");
-
-        // decimal variable visibility test
-        assertVariable(variables[4], "v05_decimalVar", "3.5", "decimal");
-
-        // string variable visibility test
-        assertVariable(variables[5], "v06_stringVar", "foo", "string");
-
-        // xml variable visibility test
-        assertVariable(variables[6], "v07_xmlVar",
-                "<person gender=\"male\"><firstname>Praveen</firstname><lastname>Nada</lastname></person>",
-                "xml");
-
-        // array variable visibility test
-        assertVariable(variables[7], "v08_arrayVar", "any[4]", "array");
-
-        // tuple variable visibility test
-        assertVariable(variables[8], "v09_tupleVar", "tuple[int,string]", "tuple");
-
-        // map variable visibility test
-        assertVariable(variables[9], "v10_mapVar", "map", "map");
-
-        // record variable visibility test (Student record)
-        assertVariable(variables[10], "v11_recordVar", " /:@[`{~⌤_123_ƮέŞŢ_Student", "record");
-
-        // anonymous record variable visibility test
-        assertVariable(variables[11], "v12_anonRecord", "anonymous", "record");
-
-        // error variable visibility test
-        assertVariable(variables[12], "v13_errorVar", "SimpleErrorType", "error");
-
-        // anonymous function variable visibility test
-        assertVariable(variables[13], "v14_anonFunctionVar",
-                "function (string,string) returns (string)", "function");
-
-        // future variable visibility test
-        assertVariable(variables[14], "v15_futureVar", "future", "future");
-
-        // object variable visibility test (Person object)
-        assertVariable(variables[15], "v16_objectVar", "Person_\\ /<>:@[`{~⌤_ƮέŞŢ", "object");
-
-        assertVariable(variables[16], "v17_anonObjectVar", "Person_\\ /<>:@[`{~⌤_ƮέŞŢ", "object");
-
-        // type descriptor variable visibility test
-        assertVariable(variables[17], "v18_typedescVar", "int", "typedesc");
-
-        // union variable visibility test
-        assertVariable(variables[18], "v19_unionVar", "foo", "string");
-
-        // optional variable visibility test
-        assertVariable(variables[19], "v20_optionalVar", "foo", "string");
-
-        // any variable visibility test
-        assertVariable(variables[20], "v21_anyVar", "15.0", "float");
-
-        // anydata variable visibility test
-        assertVariable(variables[21], "v22_anydataVar", "619", "int");
-
-        // byte variable visibility test
-        assertVariable(variables[22], "v23_byteVar", "128", "int");
-
-        // json variable visibility test
-        assertVariable(variables[23], "v24_jsonVar", "object", "json");
-
-        // table variable visibility test
-        assertVariable(variables[24], "v25_tableVar", "table<Employee>", "table");
-
-        // stream variable visibility test
-        assertVariable(variables[25], "v26_oddNumberStream", "stream<int>", "stream");
-
-        // never variable visibility test
-        assertVariable(variables[26], "v27_neverVar", "", "xml");
-
-        // variables with quoted identifiers visibility test
-        assertVariable(variables[27], "v28_ /:@[`{~⌤_var", "IL with special characters in var", "string");
-        assertVariable(variables[28], "v29_üňĩćőđę_var", "IL with unicode characters in var", "string");
-        assertVariable(variables[29], "v30_ĠĿŐΒȂɭ_ /:@[`{~⌤_json", "object", "json");
-    }
-
-    @Test
-    public void childVariableVisibilityTest() throws BallerinaTestException {
-        // xml child variable visibility test
-        Variable[] xmlChildVariables = getChildVariable(variables[6]);
-        Arrays.sort(xmlChildVariables, compareByName);
-        assertVariable(xmlChildVariables[0], "attributes", "map", "map");
-        assertVariable(xmlChildVariables[1], "children",
-                "<firstname>Praveen</firstname><lastname>Nada</lastname>", "xml");
-
-        // xml attributes child variable visibility test
-        Variable[] xmlAttributesChildVariables = getChildVariable(xmlChildVariables[0]);
-        assertVariable(xmlAttributesChildVariables[0], "gender", "male", "string");
-
-        // xml children variable visibility test
-        Variable[] xmlChildrenVariables = getChildVariable(xmlChildVariables[1]);
-        assertVariable(xmlChildrenVariables[0], "0", "<firstname>Praveen</firstname>",
-                "xml");
-        assertVariable(xmlChildrenVariables[1], "1", "<lastname>Nada</lastname>",
-                "xml");
-
-        // xml grand children variable visibility test
-        Variable[] xmlGrandChildrenVariables = getChildVariable(xmlChildrenVariables[0]);
-        Arrays.sort(xmlGrandChildrenVariables, compareByName);
-        assertVariable(xmlGrandChildrenVariables[1], "children", "Praveen", "xml");
-
-        // array child variable visibility test
-        Variable[] arrayChildVariables = getChildVariable(variables[7]);
-        assertVariable(arrayChildVariables[0], "[0]", "1", "int");
-        assertVariable(arrayChildVariables[1], "[1]", "20", "int");
-        assertVariable(arrayChildVariables[2], "[2]", "-10.0", "float");
-        assertVariable(arrayChildVariables[3], "[3]", "foo", "string");
-
-        // tuple child variable visibility test
-        Variable[] tupleChildVariables = getChildVariable(variables[8]);
-        assertVariable(tupleChildVariables[0], "[0]", "20", "int");
-        assertVariable(tupleChildVariables[1], "[1]", "foo", "string");
-
-        // map child variable visibility test
-        Variable[] mapChildVariables = getChildVariable(variables[9]);
-        Arrays.sort(mapChildVariables, compareByName);
-        assertVariable(mapChildVariables[0], "city", "Colombo 03", "string");
-        assertVariable(mapChildVariables[1], "country", "Sri Lanka", "string");
-        assertVariable(mapChildVariables[2], "line1", "No. 20", "string");
-        assertVariable(mapChildVariables[3], "line2", "Palm Grove", "string");
-
-        // record child variable visibility test (Student record)
-        Variable[] studentRecordChildVariables = getChildVariable(variables[10]);
-        Arrays.sort(studentRecordChildVariables, compareByName);
-        assertVariable(studentRecordChildVariables[0], "1st_name", "John Doe", "string");
-        assertVariable(studentRecordChildVariables[1], "grades", "Grades", "record");
-        assertVariable(studentRecordChildVariables[2], "Ȧɢέ_ /:@[`{~⌤", "20", "int");
-
-        // record child variable visibility test (Grades record)
-        Variable[] studentGradesChildVariables = getChildVariable(studentRecordChildVariables[1]);
-        Arrays.sort(studentGradesChildVariables, compareByName);
-        assertVariable(studentGradesChildVariables[0], "chemistry", "65", "int");
-        assertVariable(studentGradesChildVariables[1], "maths", "80", "int");
-        assertVariable(studentGradesChildVariables[2], "physics", "75", "int");
-
-        // anonymous record child variable visibility test
-        Variable[] recordChildVariables = getChildVariable(variables[11]);
-        Arrays.sort(recordChildVariables, compareByName);
-        assertVariable(recordChildVariables[0], "city", "London", "string");
-        assertVariable(recordChildVariables[1], "country", "UK", "string");
-
-        // error child variable visibility test
-        Variable[] errorChildVariables = getChildVariable(variables[12]);
-        Arrays.sort(errorChildVariables, compareByName);
-        assertVariable(errorChildVariables[0], "details", "map", "map");
-        assertVariable(errorChildVariables[1], "message", "SimpleErrorType",
-                "string");
-
-        // error details child variable visibility test
-        Variable[] errorDetailsChildVariables = getChildVariable(errorChildVariables[0]);
-        assertVariable(errorDetailsChildVariables[0], "message", "Simple error occurred", "string");
-
-        // future child variable visibility test
-        Variable[] futureChildVariables = getChildVariable(variables[14]);
-        Arrays.sort(futureChildVariables, compareByName);
-        assertVariable(futureChildVariables[0], "isDone", "true", "boolean");
-        assertVariable(futureChildVariables[1], "result", "90", "int");
-
-        // object child variable visibility test (Person object)
-        Variable[] personObjectChildVariables = getChildVariable(variables[15]);
-        Arrays.sort(personObjectChildVariables, compareByName);
-        assertVariable(personObjectChildVariables[0], "1st_name", "John", "string");
-        assertVariable(personObjectChildVariables[1], "address", "No 20, Palm grove", "string");
-        assertVariable(personObjectChildVariables[3], "parent", "()", "nil");
-        assertVariable(personObjectChildVariables[2], "email", "default@abc.com", "string");
-        assertVariable(personObjectChildVariables[4], "Ȧɢέ_ /:@[`{~⌤", "0", "int");
-
-        // anonymous object child variable visibility test (AnonPerson object)
-        Variable[] anonPersonObjectChildVariables = getChildVariable(variables[16]);
-        Arrays.sort(anonPersonObjectChildVariables, compareByName);
-        assertVariable(personObjectChildVariables[0], "1st_name", "John", "string");
-        assertVariable(personObjectChildVariables[1], "address", "No 20, Palm grove", "string");
-        assertVariable(personObjectChildVariables[3], "parent", "()", "nil");
-        assertVariable(personObjectChildVariables[2], "email", "default@abc.com", "string");
-        assertVariable(personObjectChildVariables[4], "Ȧɢέ_ /:@[`{~⌤", "0", "int");
-
-        // TODO: Anonymous object's grand child variables are not visible. Need to fix it.
-        // Variable[] anonPersonAddressChildVariables = getChildVariable(anonPersonObjectChildVariables[0]);
-        // Arrays.sort(anonPersonAddressChildVariables, compareByName);
-        // assertVariable(anonPersonAddressChildVariables[0], "city", "Colombo", "string");
-        // assertVariable(anonPersonAddressChildVariables[1], "country", "Sri Lanka", "string");
-
-        // json child variable visibility test
-        Variable[] jsonChildVariables = getChildVariable(variables[23]);
-        Arrays.sort(jsonChildVariables, compareByName);
-        assertVariable(jsonChildVariables[0], "color", "red", "string");
-        assertVariable(jsonChildVariables[1], "name", "apple", "string");
-        assertVariable(jsonChildVariables[2], "price", "40", "int");
-    }
-
-    @AfterClass
-    private void cleanup() {
-        terminateDebugSession();
-    }
-=======
 //    Variable[] variables;
 //    Comparator<Variable> compareByName = Comparator.comparing(Variable::getName);
 //
@@ -494,5 +263,4 @@
 //    private void cleanup() {
 //        terminateDebugSession();
 //    }
->>>>>>> 92e0b929
 }