--- conflicted
+++ resolved
@@ -151,16 +151,9 @@
     byte v23_byteVar = 128;
     json v24_jsonVar = {name: "apple", color: "red", price: 40};
     xml<never> v27_neverVar = <xml<never>> 'xml:concat();
-<<<<<<< HEAD
 
     // quoted identifiers
     string 'v28_\ \/\:\@\[\`\{\~\u{2324}_var = "IL with special characters in var";
     string 'v29_üňĩćőđę_var = "IL with unicode characters in var";
     json 'v30_ĠĿŐΒȂɭ_\ \/\:\@\[\`\{\~\u{2324}_json = {};
-}
-
-function sum(int a, int b) returns int {
-    return a + b;
-=======
->>>>>>> 32fbe2ec
 }