/*
 * Copyright (c) 2018, WSO2 Inc. (http://www.wso2.org) All Rights Reserved.
 *
 * WSO2 Inc. licenses this file to you under the Apache License,
 * Version 2.0 (the "License"); you may not use this file except
 * in compliance with the License.
 * You may obtain a copy of the License at
 *
 *    http://www.apache.org/licenses/LICENSE-2.0
 *
 * Unless required by applicable law or agreed to in writing,
 * software distributed under the License is distributed on an
 * "AS IS" BASIS, WITHOUT WARRANTIES OR CONDITIONS OF ANY
 * KIND, either express or implied. See the License for the
 * specific language governing permissions and limitations
 * under the License.
 */
package org.ballerinalang.test.command;

import org.ballerinalang.test.BaseTest;
import org.ballerinalang.test.context.BMainInstance;
import org.ballerinalang.test.context.BallerinaTestException;
import org.ballerinalang.test.context.LogLeecher;
<<<<<<< HEAD
=======
import org.ballerinalang.test.context.ServerInstance;
import org.testng.Assert;
import org.testng.annotations.AfterClass;
import org.testng.annotations.AfterMethod;
>>>>>>> 9dd8fff5
import org.testng.annotations.BeforeClass;
import org.testng.annotations.DataProvider;
import org.testng.annotations.Test;

import java.io.File;
import java.io.IOException;
import java.nio.file.Files;
import java.nio.file.Path;

import static org.ballerinalang.test.utils.PackagingTestUtils.deleteFiles;

/**
 * This class tests CLI parsing.
 *
 * @since 0.981.2
 */
public class CommandParserTestCase extends BaseTest {

    private String sourceArg = (new File("src/test/resources/command/test_cmd_parser.bal")).getAbsolutePath();
<<<<<<< HEAD
    private BMainInstance mainInstance;

    @BeforeClass()
    public void setUp() throws BallerinaTestException, IOException {
        mainInstance = new BMainInstance(balServer);
=======
    private ServerInstance serverInstance;
    private Path tempProjectDirectory;

    @BeforeClass()
    public void setUp() throws BallerinaTestException, IOException {
        serverInstance = ServerInstance.initBallerinaServer();
        tempProjectDirectory = Files.createTempDirectory("bal-test-option-ordering");
>>>>>>> 9dd8fff5
    }

    @Test (description = "Tests correct identification of empty strings as args")
    public void testEmptyStringArg() throws BallerinaTestException {
        LogLeecher outLogLeecher = new LogLeecher("empty_string");
        mainInstance.runMain(sourceArg, null, new String[]{""}, new LogLeecher[]{outLogLeecher});
        outLogLeecher.waitForText(2000);
    }

    @Test (description = "Tests enforcing CLI option/param ordering: any argument specified after the first "
            + "non-option argument (the source to run) needs to be identified as a param, and not an option, even if "
            + "an option of the same name exists",
           dataProvider = "runCmdOptions")
    public void testCliParamOrderEnforcement(String cmdOption) throws BallerinaTestException {
        LogLeecher outLogLeecher = new LogLeecher(cmdOption);
        mainInstance.runMain(sourceArg, null, new String[]{cmdOption}, new LogLeecher[]{outLogLeecher});
        outLogLeecher.waitForText(2000);
    }

    @Test (description = "Test arguments starting with a dash", dataProvider = "valuesWithDashPrefix")
    public void testDashPrefixedArg(String argWithDashPrefix) throws BallerinaTestException {
        LogLeecher outLogLeecher = new LogLeecher(argWithDashPrefix);
        mainInstance.runMain(sourceArg, null, new String[]{argWithDashPrefix}, new LogLeecher[]{outLogLeecher});
        outLogLeecher.waitForText(2000);
    }

<<<<<<< HEAD
=======
    @Test(description = "Test option param ordering not being enforced for non run command")
    public void testBuildWithOutputOptionAfterSource() throws Exception {
        Path targetDirPath = tempProjectDirectory.resolve("target");
        Files.createDirectories(targetDirPath);
        String[] clientArgs = {(new File("src/test/resources/command/test_option_ordering.bal")).getAbsolutePath(),
                                "-o", targetDirPath.toString().concat(File.separator).concat("order_test_one")};
        serverInstance.runMain(clientArgs, null, "build", tempProjectDirectory.toString());
        Path generatedBalx = targetDirPath.resolve("order_test_one.balx");
        Assert.assertTrue(Files.exists(generatedBalx));
    }

    @Test(description = "Test option param ordering not being enforced for non run command")
    public void testBuildWithOutputOptionBeforeSource() throws Exception {
        Path targetDirPath = tempProjectDirectory.resolve("target");
        Files.createDirectories(targetDirPath);
        String[] clientArgs = {"-o", targetDirPath.toString().concat(File.separator).concat("order_test_two"),
                        (new File("src/test/resources/command/test_option_ordering.bal")).getAbsolutePath()};
        serverInstance.runMain(clientArgs, null, "build", tempProjectDirectory.toString());
        Path generatedBalx = targetDirPath.resolve("order_test_two.balx");
        Assert.assertTrue(Files.exists(generatedBalx));
    }

    @AfterMethod
    public void stopServer() throws BallerinaTestException {
        serverInstance.stopServer();
    }

    @AfterClass
    public void tearDown() throws BallerinaTestException {
        serverInstance.cleanup();
        try {
            deleteFiles(tempProjectDirectory);
        } catch (IOException e) {
            throw new BallerinaTestException("Error deleting temporary directory", e);
        }
    }

>>>>>>> 9dd8fff5
    @DataProvider(name = "runCmdOptions")
    public Object[][] runCmdOptions() {
        return new Object[][] {
                { "--config" },
                { "--debug" },
                { "--offline" },
                { "-e" }
        };
    }

    @DataProvider(name = "valuesWithDashPrefix")
    public Object[][] valuesWithDashPrefix() {
        return new Object[][] {
                { "-5" },
                { "-1.0" },
                { "-config" }
        };
    }
}<|MERGE_RESOLUTION|>--- conflicted
+++ resolved
@@ -18,16 +18,9 @@
 package org.ballerinalang.test.command;
 
 import org.ballerinalang.test.BaseTest;
-import org.ballerinalang.test.context.BMainInstance;
 import org.ballerinalang.test.context.BallerinaTestException;
 import org.ballerinalang.test.context.LogLeecher;
-<<<<<<< HEAD
-=======
-import org.ballerinalang.test.context.ServerInstance;
 import org.testng.Assert;
-import org.testng.annotations.AfterClass;
-import org.testng.annotations.AfterMethod;
->>>>>>> 9dd8fff5
 import org.testng.annotations.BeforeClass;
 import org.testng.annotations.DataProvider;
 import org.testng.annotations.Test;
@@ -37,8 +30,6 @@
 import java.nio.file.Files;
 import java.nio.file.Path;
 
-import static org.ballerinalang.test.utils.PackagingTestUtils.deleteFiles;
-
 /**
  * This class tests CLI parsing.
  *
@@ -47,27 +38,17 @@
 public class CommandParserTestCase extends BaseTest {
 
     private String sourceArg = (new File("src/test/resources/command/test_cmd_parser.bal")).getAbsolutePath();
-<<<<<<< HEAD
-    private BMainInstance mainInstance;
-
-    @BeforeClass()
-    public void setUp() throws BallerinaTestException, IOException {
-        mainInstance = new BMainInstance(balServer);
-=======
-    private ServerInstance serverInstance;
     private Path tempProjectDirectory;
 
     @BeforeClass()
     public void setUp() throws BallerinaTestException, IOException {
-        serverInstance = ServerInstance.initBallerinaServer();
         tempProjectDirectory = Files.createTempDirectory("bal-test-option-ordering");
->>>>>>> 9dd8fff5
     }
 
     @Test (description = "Tests correct identification of empty strings as args")
     public void testEmptyStringArg() throws BallerinaTestException {
         LogLeecher outLogLeecher = new LogLeecher("empty_string");
-        mainInstance.runMain(sourceArg, null, new String[]{""}, new LogLeecher[]{outLogLeecher});
+        balClient.runMain(sourceArg, null, new String[]{""}, new LogLeecher[]{outLogLeecher});
         outLogLeecher.waitForText(2000);
     }
 
@@ -77,26 +58,26 @@
            dataProvider = "runCmdOptions")
     public void testCliParamOrderEnforcement(String cmdOption) throws BallerinaTestException {
         LogLeecher outLogLeecher = new LogLeecher(cmdOption);
-        mainInstance.runMain(sourceArg, null, new String[]{cmdOption}, new LogLeecher[]{outLogLeecher});
+        balClient.runMain(sourceArg, null, new String[]{cmdOption}, new LogLeecher[]{outLogLeecher});
         outLogLeecher.waitForText(2000);
     }
 
     @Test (description = "Test arguments starting with a dash", dataProvider = "valuesWithDashPrefix")
     public void testDashPrefixedArg(String argWithDashPrefix) throws BallerinaTestException {
         LogLeecher outLogLeecher = new LogLeecher(argWithDashPrefix);
-        mainInstance.runMain(sourceArg, null, new String[]{argWithDashPrefix}, new LogLeecher[]{outLogLeecher});
+        balClient.runMain(sourceArg, null, new String[]{argWithDashPrefix}, new LogLeecher[]{outLogLeecher});
         outLogLeecher.waitForText(2000);
     }
 
-<<<<<<< HEAD
-=======
     @Test(description = "Test option param ordering not being enforced for non run command")
     public void testBuildWithOutputOptionAfterSource() throws Exception {
         Path targetDirPath = tempProjectDirectory.resolve("target");
         Files.createDirectories(targetDirPath);
         String[] clientArgs = {(new File("src/test/resources/command/test_option_ordering.bal")).getAbsolutePath(),
                                 "-o", targetDirPath.toString().concat(File.separator).concat("order_test_one")};
-        serverInstance.runMain(clientArgs, null, "build", tempProjectDirectory.toString());
+        balClient.runMain("build", clientArgs, null, new String[]{},
+                new LogLeecher[]{}, tempProjectDirectory.toString());
+
         Path generatedBalx = targetDirPath.resolve("order_test_one.balx");
         Assert.assertTrue(Files.exists(generatedBalx));
     }
@@ -107,27 +88,12 @@
         Files.createDirectories(targetDirPath);
         String[] clientArgs = {"-o", targetDirPath.toString().concat(File.separator).concat("order_test_two"),
                         (new File("src/test/resources/command/test_option_ordering.bal")).getAbsolutePath()};
-        serverInstance.runMain(clientArgs, null, "build", tempProjectDirectory.toString());
+        balClient.runMain("build", clientArgs, null, new String[]{},
+                new LogLeecher[]{}, tempProjectDirectory.toString());
         Path generatedBalx = targetDirPath.resolve("order_test_two.balx");
         Assert.assertTrue(Files.exists(generatedBalx));
     }
 
-    @AfterMethod
-    public void stopServer() throws BallerinaTestException {
-        serverInstance.stopServer();
-    }
-
-    @AfterClass
-    public void tearDown() throws BallerinaTestException {
-        serverInstance.cleanup();
-        try {
-            deleteFiles(tempProjectDirectory);
-        } catch (IOException e) {
-            throw new BallerinaTestException("Error deleting temporary directory", e);
-        }
-    }
-
->>>>>>> 9dd8fff5
     @DataProvider(name = "runCmdOptions")
     public Object[][] runCmdOptions() {
         return new Object[][] {
