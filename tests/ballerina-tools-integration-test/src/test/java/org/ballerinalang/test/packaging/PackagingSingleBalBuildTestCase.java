/*
 * Copyright (c) 2018, WSO2 Inc. (http://www.wso2.org) All Rights Reserved.
 *
 * WSO2 Inc. licenses this file to you under the Apache License,
 * Version 2.0 (the "License"); you may not use this file except
 * in compliance with the License.
 * You may obtain a copy of the License at
 *
 *    http://www.apache.org/licenses/LICENSE-2.0
 *
 * Unless required by applicable law or agreed to in writing,
 * software distributed under the License is distributed on an
 * "AS IS" BASIS, WITHOUT WARRANTIES OR CONDITIONS OF ANY
 * KIND, either express or implied. See the License for the
 * specific language governing permissions and limitations
 * under the License.
 */
package org.ballerinalang.test.packaging;

import org.ballerinalang.test.context.BallerinaTestException;
import org.ballerinalang.test.context.Constant;
import org.ballerinalang.test.context.ServerInstanceOld;
import org.testng.Assert;
import org.testng.annotations.AfterClass;
import org.testng.annotations.BeforeClass;
import org.testng.annotations.Test;

import java.io.IOException;
import java.nio.file.Files;
import java.nio.file.Path;
import java.nio.file.Paths;
import java.nio.file.StandardOpenOption;
import java.util.ArrayList;
import java.util.Comparator;
import java.util.List;
import java.util.Map;

/**
 * Testing building of a single bal file.
 */
public class PackagingSingleBalBuildTestCase {
    private String serverZipPath;
    private Path tempProjectDirectory;
    private Path balFilePath;

    @BeforeClass()
    public void setUp() throws BallerinaTestException, IOException {
        tempProjectDirectory = Files.createTempDirectory("bal-test-integration-packaging-single-bal-");
        Path tempPackage = tempProjectDirectory.resolve("sourcePkg");
        Files.createDirectories(tempPackage);

        // Write bal file
        balFilePath = tempPackage.resolve("main.bal");
        Files.createFile(balFilePath);
        String mainFuncContent = "import ballerina/io;\n" +
                "\n" +
                "documentation {\n" +
                "   Prints `Hello World`.\n" +
                "}\n" +
                "function main(string... args) {\n" +
                "    io:println(\"Hello World!\");\n" +
                "}\n";
        Files.write(balFilePath, mainFuncContent.getBytes(), StandardOpenOption.CREATE);

        serverZipPath = System.getProperty(Constant.SYSTEM_PROP_SERVER_ZIP);
    }

    @Test(description = "Test building a bal file by giving the absolute path")
    public void testBuildingSourceWithAbsolutePath() throws Exception {
        Path currentDirPath = tempProjectDirectory.resolve("foo");
        Files.createDirectories(currentDirPath);

        // Test ballerina build
        ServerInstanceOld ballerinaServer = createNewBallerinaServer();
        String[] clientArgs = {balFilePath.toString()};
        ballerinaServer.runMain(clientArgs, getEnvVariables(), "build", currentDirPath.toString());
        Path generatedBalx = currentDirPath.resolve("main.balx");
        Assert.assertTrue(Files.exists(generatedBalx));
    }

    @Test(description = "Test building a bal file by giving the path from the current directory")
    public void testBuildingSourceWithCurrentDir() throws Exception {
        // Test ballerina build
        ServerInstanceOld ballerinaServer = createNewBallerinaServer();
        String[] clientArgs = {Paths.get("sourcePkg", "main.bal").toString()};
        ballerinaServer.runMain(clientArgs, getEnvVariables(), "build", tempProjectDirectory.toString());
        Path generatedBalx = tempProjectDirectory.resolve("main.balx");
        Assert.assertTrue(Files.exists(generatedBalx));
    }

    @Test(description = "Test building a bal file to the output file given by the user")
    public void testBuildingSourceToOutput() throws Exception {
        Path targetDirPath = tempProjectDirectory.resolve("target");
        Files.createDirectories(targetDirPath);

        // Test ballerina build
<<<<<<< HEAD
        ServerInstanceOld ballerinaServer = createNewBallerinaServer();
        String[] clientArgs = {balFilePath.toString(), "-o", targetDirPath.resolve("main.bal").toString()};
=======
        ServerInstance ballerinaServer = createNewBallerinaServer();
        String[] clientArgs = {"-o", targetDirPath.resolve("main.bal").toString(), balFilePath.toString()};
>>>>>>> 79dbf8c1
        ballerinaServer.runMain(clientArgs, getEnvVariables(), "build", tempProjectDirectory.toString());
        Path generatedBalx = targetDirPath.resolve("main.balx");
        Assert.assertTrue(Files.exists(generatedBalx));
    }

    /**
     * Get new instance of the ballerina server.
     *
     * @return new ballerina server instance
     * @throws BallerinaTestException
     */
    private ServerInstanceOld createNewBallerinaServer() throws BallerinaTestException {
        return new ServerInstanceOld(serverZipPath);
    }

    /**
     * Get environment variables and add ballerina_home as a env variable the tmp directory.
     *
     * @return env directory variable array
     */
    private String[] getEnvVariables() {
        List<String> variables = new ArrayList<>();

        Map<String, String> envVarMap = System.getenv();
        envVarMap.forEach((key, value) -> variables.add(key + "=" + value));
        return variables.toArray(new String[variables.size()]);
    }

    @AfterClass
    private void cleanup() throws Exception {
        deleteFiles(tempProjectDirectory);
    }

    /**
     * Delete files inside directories.
     *
     * @param dirPath directory path
     * @throws IOException throw an exception if an issue occurs
     */
    private void deleteFiles(Path dirPath) throws IOException {
        Files.walk(dirPath)
             .sorted(Comparator.reverseOrder())
             .forEach(path -> {
                 try {
                     Files.delete(path);
                 } catch (IOException e) {
                     Assert.fail(e.getMessage(), e);
                 }
             });
    }
}<|MERGE_RESOLUTION|>--- conflicted
+++ resolved
@@ -94,13 +94,8 @@
         Files.createDirectories(targetDirPath);
 
         // Test ballerina build
-<<<<<<< HEAD
         ServerInstanceOld ballerinaServer = createNewBallerinaServer();
-        String[] clientArgs = {balFilePath.toString(), "-o", targetDirPath.resolve("main.bal").toString()};
-=======
-        ServerInstance ballerinaServer = createNewBallerinaServer();
-        String[] clientArgs = {"-o", targetDirPath.resolve("main.bal").toString(), balFilePath.toString()};
->>>>>>> 79dbf8c1
+        String[] clientArgs = {balFilePath.toString(), "-o", targetDirPath.resolve("main.bal").toString(), balFilePath.toString()};
         ballerinaServer.runMain(clientArgs, getEnvVariables(), "build", tempProjectDirectory.toString());
         Path generatedBalx = targetDirPath.resolve("main.balx");
         Assert.assertTrue(Files.exists(generatedBalx));
