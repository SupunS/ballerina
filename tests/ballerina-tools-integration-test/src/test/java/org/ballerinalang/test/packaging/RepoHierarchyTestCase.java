/*
 * Copyright (c) 2018, WSO2 Inc. (http://www.wso2.org) All Rights Reserved.
 *
 * WSO2 Inc. licenses this file to you under the Apache License,
 * Version 2.0 (the "License"); you may not use this file except
 * in compliance with the License.
 * You may obtain a copy of the License at
 *
 *    http://www.apache.org/licenses/LICENSE-2.0
 *
 * Unless required by applicable law or agreed to in writing,
 * software distributed under the License is distributed on an
 * "AS IS" BASIS, WITHOUT WARRANTIES OR CONDITIONS OF ANY
 * KIND, either express or implied. See the License for the
 * specific language governing permissions and limitations
 * under the License.
 */

package org.ballerinalang.test.packaging;

import org.apache.commons.io.FileUtils;
import org.ballerinalang.test.BaseTest;
import org.ballerinalang.test.context.BallerinaTestException;
import org.ballerinalang.test.context.LogLeecher;
import org.ballerinalang.test.utils.TestUtils;
import org.testng.Assert;
import org.testng.annotations.AfterClass;
import org.testng.annotations.BeforeClass;
import org.testng.annotations.Test;
import org.wso2.ballerinalang.compiler.util.ProjectDirConstants;

import java.io.File;
import java.io.IOException;
import java.nio.file.Files;
import java.nio.file.Path;
import java.nio.file.Paths;
import java.util.Map;

/**
 * Integration test cases for repository hierarchy.
 */
public class RepoHierarchyTestCase extends BaseTest {
    private Path tempHomeDirectory;
    private Path tempProjectDirectory;
    private static final String ORG_NAME = "bcintegrationtest";
    private static final String VERSION = "0.0.1";
    private Map<String, String> envVariables;
    
    @BeforeClass()
    public void setUp() throws IOException {
        tempHomeDirectory = Files.createTempDirectory("bal-test-integration-repo-hierarchy-home-");
        tempProjectDirectory = Files.createTempDirectory("bal-test-integration-repo-hierarchy-project-");
<<<<<<< HEAD
        
        String projectPath = (new File("src/test/resources/repohierarchy")).getAbsolutePath();
        FileUtils.copyDirectory(Paths.get(projectPath).toFile(), tempProjectDirectory.toFile());
        envVariables = addEnvVariables(TestUtils.getEnvVariables());
=======

        FileUtils.copyDirectory(new File(getClass().getClassLoader().getResource("repohierarchy")
                .getPath()), tempProjectDirectory.toFile());
        envVariables = addEnvVariables(PackagingTestUtils.getEnvVariables());
>>>>>>> 78873d69
    }
    
    /**
     * Create the toml and .ballerina file using init command.
     * @throws BallerinaTestException When an error occurs executing the command.
     */
    @Test(description = "Test initializing the project")
    public void testInitProject() throws BallerinaTestException {
        String outputMessage = "Ballerina project initialized";
        LogLeecher clientLeecher = new LogLeecher(outputMessage);
        
        String[] clientArgsForInit = {"-i"};
        String[] options = {"\n", ORG_NAME + "\n", VERSION + "\n", "f\n"};
        balClient.runMain("init", clientArgsForInit, envVariables, options, new LogLeecher[]{clientLeecher},
                tempProjectDirectory.toString());
    }
    
    /**
     * Installing module 'a' to home repository.
     * @throws BallerinaTestException When an error occurs executing the command.
     */
    @Test(description = "Test installing module 'a'", dependsOnMethods = "testInitProject")
    public void testInstallingModuleA() throws BallerinaTestException {
        String[] clientArgs = {"a"};
    
        balClient.runMain("install", clientArgs, envVariables, new String[]{}, new LogLeecher[]{},
                tempProjectDirectory.toString());
    
        Path dirPath = Paths.get(ProjectDirConstants.DOT_BALLERINA_REPO_DIR_NAME, ORG_NAME, "a", VERSION);
        Assert.assertTrue(Files.exists(tempHomeDirectory.resolve(dirPath)));
        Assert.assertTrue(Files.exists(tempHomeDirectory.resolve(dirPath).resolve("a" + ".zip")));
    }
    
    /**
     * Installing module 'b' to home repository.
     * @throws BallerinaTestException When an error occurs executing the command.
     */
    @Test(description = "Test installing module 'b'", dependsOnMethods = "testInstallingModuleA")
    public void testInstallingModuleB() throws BallerinaTestException {
        String[] clientArgs = {"b"};
        
        balClient.runMain("install", clientArgs, envVariables, new String[]{}, new LogLeecher[]{},
                tempProjectDirectory.toString());
        
        Path dirPath = Paths.get(ProjectDirConstants.DOT_BALLERINA_REPO_DIR_NAME, ORG_NAME, "b", VERSION);
        Assert.assertTrue(Files.exists(tempHomeDirectory.resolve(dirPath)));
        Assert.assertTrue(Files.exists(tempHomeDirectory.resolve(dirPath).resolve("b" + ".zip")));
    }
    
    /**
     * Run main function of module 'x'. This should print 'Print A from Home'.
     * @throws BallerinaTestException When an error occurs executing the command.
     */
    @Test(description = "Test running module 'x'", dependsOnMethods = "testInstallingModuleB")
    public void testRunningModuleX() throws BallerinaTestException {
        String outputMessage = "Print A from Home";
        LogLeecher clientLeecher = new LogLeecher(outputMessage);
        balClient.runMain("run", new String[]{"x"}, envVariables, new String[]{},
                new LogLeecher[]{clientLeecher}, tempProjectDirectory.toString());
        clientLeecher.waitForText(10000);
    }
    
    /**
     * Change print content of 'x' module from 'Print A from Home' to 'Print A from Proj'. Running the 'x' module
     * should print 'Print A from Proj'.
     * @throws IOException Error changing the contents of the module.
     * @throws BallerinaTestException When an error occurs executing the command.
     */
    @Test(description = "Change content in module 'x' function", dependsOnMethods = "testRunningModuleX")
    public void testRunningModifiedModuleX() throws IOException, BallerinaTestException {
        File aPkgPrinterFile = tempProjectDirectory.resolve("a").resolve("printer.bal").toFile();
        String fileContext = FileUtils.readFileToString(aPkgPrinterFile);
        fileContext = fileContext.replaceAll("Print A from Home", "Print A from Proj");
        FileUtils.write(aPkgPrinterFile, fileContext);

        String outputMessage = "Print A from Proj";
        LogLeecher clientLeecher = new LogLeecher(outputMessage);
        balClient.runMain("run", new String[]{"x"}, envVariables, new String[]{},
                new LogLeecher[]{clientLeecher}, tempProjectDirectory.toString());
        clientLeecher.waitForText(5000);
    }

    /**
     * Change module name of 'b' to 'bc' and run 'x' module. This should print 'Print A from Home'.The 'b' module
     * should be resolved from project repository.
     * @throws IOException Error when modifying the module name.
     * @throws BallerinaTestException When an error occurs executing the command.
     */
    @Test(description = "Change content in module 'x' function", dependsOnMethods = "testRunningModifiedModuleX")
    public void testRunningWithModuleBFromProjectRepo() throws IOException, BallerinaTestException {
        Files.copy(tempProjectDirectory.resolve("b"), tempProjectDirectory.resolve("bc"));
        FileUtils.deleteDirectory(tempProjectDirectory.resolve("b").toFile());

        String outputMessage = "Print A from Home";
        LogLeecher clientLeecher = new LogLeecher(outputMessage);
        balClient.runMain("run", new String[]{"x"}, envVariables, new String[]{},
                new LogLeecher[]{clientLeecher}, tempProjectDirectory.toString());
        clientLeecher.waitForText(5000);
    }

    /**
     * Remove the project repository and run 'x' module. This should print 'Print A from Home'.The 'b' module
     * should be resolved from home repository.
     * @throws IOException Error when removing project repo.
     * @throws BallerinaTestException When an error occurs executing the command.
     */
    @Test(description = "Change content in module 'x' function",
          dependsOnMethods = "testRunningWithModuleBFromProjectRepo")
    public void testRunningWithModuleBFromProjectHome() throws IOException, BallerinaTestException {
        FileUtils.deleteDirectory(tempProjectDirectory.resolve(".ballerina").resolve("repo").toFile());

        String outputMessage = "Print A from Home";
        LogLeecher clientLeecher = new LogLeecher(outputMessage);
        balClient.runMain("run", new String[]{"x"}, envVariables, new String[]{},
                new LogLeecher[]{clientLeecher}, tempProjectDirectory.toString());
        clientLeecher.waitForText(5000);
    }
    
    /**
     * Get environment variables and add ballerina_home as a env variable the tmp directory.
     *
     * @return env directory variable array
     */
    private Map<String, String> addEnvVariables(Map<String, String> envVariables) {
        envVariables.put(ProjectDirConstants.HOME_REPO_ENV_KEY, tempHomeDirectory.toString());
        envVariables.put("BALLERINA_DEV_STAGE_CENTRAL", "true");
        return envVariables;
    }
    
    @AfterClass
    private void cleanup() throws Exception {
        TestUtils.deleteFiles(tempHomeDirectory);
    }
}<|MERGE_RESOLUTION|>--- conflicted
+++ resolved
@@ -50,17 +50,10 @@
     public void setUp() throws IOException {
         tempHomeDirectory = Files.createTempDirectory("bal-test-integration-repo-hierarchy-home-");
         tempProjectDirectory = Files.createTempDirectory("bal-test-integration-repo-hierarchy-project-");
-<<<<<<< HEAD
-        
-        String projectPath = (new File("src/test/resources/repohierarchy")).getAbsolutePath();
-        FileUtils.copyDirectory(Paths.get(projectPath).toFile(), tempProjectDirectory.toFile());
-        envVariables = addEnvVariables(TestUtils.getEnvVariables());
-=======
 
         FileUtils.copyDirectory(new File(getClass().getClassLoader().getResource("repohierarchy")
                 .getPath()), tempProjectDirectory.toFile());
-        envVariables = addEnvVariables(PackagingTestUtils.getEnvVariables());
->>>>>>> 78873d69
+        envVariables = addEnvVariables(TestUtils.getEnvVariables());
     }
     
     /**
