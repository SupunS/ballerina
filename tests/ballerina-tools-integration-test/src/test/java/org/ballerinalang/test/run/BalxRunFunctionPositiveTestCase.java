/*
 * Copyright (c) 2018, WSO2 Inc. (http://www.wso2.org) All Rights Reserved.
 *
 * WSO2 Inc. licenses this file to you under the Apache License,
 * Version 2.0 (the "License"); you may not use this file except
 * in compliance with the License.
 * You may obtain a copy of the License at
 *
 *    http://www.apache.org/licenses/LICENSE-2.0
 *
 * Unless required by applicable law or agreed to in writing,
 * software distributed under the License is distributed on an
 * "AS IS" BASIS, WITHOUT WARRANTIES OR CONDITIONS OF ANY
 * KIND, either express or implied. See the License for the
 * specific language governing permissions and limitations
 * under the License.
 */
package org.ballerinalang.test.run;

import org.ballerinalang.test.BaseTest;
import org.ballerinalang.test.context.BallerinaTestException;
import org.ballerinalang.test.context.LogLeecher;
<<<<<<< HEAD
import org.ballerinalang.test.utils.TestUtils;
=======
import org.testng.Assert;
>>>>>>> 79b5d9fc
import org.testng.annotations.AfterClass;
import org.testng.annotations.BeforeClass;
import org.testng.annotations.Test;

import java.io.File;
import java.io.IOException;
import java.nio.file.Files;
import java.nio.file.Path;
import java.nio.file.Paths;


/**
 * This class tests invoking the main function in a balx via the Ballerina Run Command and the data binding
 * functionality.
 */
public class BalxRunFunctionPositiveTestCase extends BaseTest {

    private static final String ENTRY_NAME = "entry";
    private Path tempProjectDir;
    private Path tempProjectDirTwo;

    @BeforeClass()
    public void setUp() throws BallerinaTestException, IOException {
        // set up for testNoArg
        tempProjectDir = Files.createTempDirectory("temp-entry-func-test");
        String[] clientArgs = {"-o", Paths.get(tempProjectDir.toString(), ENTRY_NAME).toString(),
                (new File("src/test/resources/run/balx/no_params/test_main_with_no_params.bal")).getAbsolutePath()};
        balClient.runMain("build", clientArgs, null, new String[0],
                          new LogLeecher[0], tempProjectDir.toString());

        // set up for testMultipleParams
        tempProjectDirTwo = Files.createTempDirectory("temp-entry-func-test-two");
        clientArgs = new String[]{"-o", Paths.get(tempProjectDirTwo.toString(), ENTRY_NAME).toString(),
                (new File("src/test/resources/run/balx/multiple_params/" +
                                  "test_main_with_multiple_typed_params.bal")).getAbsolutePath()};
        balClient.runMain("build", clientArgs, null, new String[0],
                          new LogLeecher[0], tempProjectDirTwo.toString());
    }

    @Test
    public void testNoArg() throws BallerinaTestException {
        String output = balClient.runMainAndReadStdOut("run", new String[]{ ENTRY_NAME + ".balx" },
                                                       tempProjectDir.toString());
        Assert.assertEquals(output, "1");
    }

    @Test
    public void testMultipleParams() throws BallerinaTestException {
        String output = balClient.runMainAndReadStdOut("run", new String[]{ ENTRY_NAME + ".balx", "1000", "1.0",
                "Hello Ballerina", "255", "true", "{ \"name\": \"Maryam\" }", "<book>Harry Potter</book>",
                "{ \"name\": \"Em\" }", "just", "the", "rest"}, tempProjectDirTwo.toString());
        Assert.assertEquals(output, "integer: 1000, float: 1.0, string: Hello Ballerina, byte: 255, "
                + "boolean: true, JSON Name Field: Maryam, XML Element Name: "
                + "book, Employee Name Field: Em, string rest args: just the"
                + " rest ");
    }

    @AfterClass
    public void tearDown() throws BallerinaTestException {
        try {
            TestUtils.deleteFiles(tempProjectDir);
            TestUtils.deleteFiles(tempProjectDirTwo);
        } catch (IOException e) {
            throw new BallerinaTestException("Error deleting files");
        }
    }
}<|MERGE_RESOLUTION|>--- conflicted
+++ resolved
@@ -20,11 +20,7 @@
 import org.ballerinalang.test.BaseTest;
 import org.ballerinalang.test.context.BallerinaTestException;
 import org.ballerinalang.test.context.LogLeecher;
-<<<<<<< HEAD
-import org.ballerinalang.test.utils.TestUtils;
-=======
 import org.testng.Assert;
->>>>>>> 79b5d9fc
 import org.testng.annotations.AfterClass;
 import org.testng.annotations.BeforeClass;
 import org.testng.annotations.Test;
@@ -35,6 +31,7 @@
 import java.nio.file.Path;
 import java.nio.file.Paths;
 
+import static org.ballerinalang.test.utils.PackagingTestUtils.deleteFiles;
 
 /**
  * This class tests invoking the main function in a balx via the Ballerina Run Command and the data binding
@@ -85,8 +82,8 @@
     @AfterClass
     public void tearDown() throws BallerinaTestException {
         try {
-            TestUtils.deleteFiles(tempProjectDir);
-            TestUtils.deleteFiles(tempProjectDirTwo);
+            deleteFiles(tempProjectDir);
+            deleteFiles(tempProjectDirTwo);
         } catch (IOException e) {
             throw new BallerinaTestException("Error deleting files");
         }
