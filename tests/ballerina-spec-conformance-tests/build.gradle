--- conflicted
+++ resolved
@@ -19,13 +19,8 @@
 
 dependencies {
     testImplementation project(':ballerina-core')
-<<<<<<< HEAD
-//    testImplementation project(':ballerina-lang')
+    testImplementation project(':ballerina-lang')
     testImplementation project(':ballerina-lang:annotations')
-=======
-    testImplementation project(':ballerina-lang')
-    testImplementation project(':ballerina-builtin')
->>>>>>> b353369a
     testImplementation project(':ballerina-runtime-api')
     testImplementation project(':ballerina-io')
     testImplementation project(':ballerina-reflect')
