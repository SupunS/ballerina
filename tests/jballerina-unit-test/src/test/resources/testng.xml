--- conflicted
+++ resolved
@@ -89,13 +89,9 @@
             <!--<package name="org.ballerinalang.test.expressions.builtinoperations.*"/>-->
             <!--<package name="org.ballerinalang.test.expressions.builtinfunctions.*"/>-->
             <!--<package name="org.ballerinalang.test.expressions.conversion.*"/>-->
-<<<<<<< HEAD
             <!--<package name="org.ballerinalang.test.expressions.access.*"/>-->
             <package name="org.ballerinalang.test.expressions.unaryoperations.*"/>
-=======
             <package name="org.ballerinalang.test.expressions.access.*"/>
-            <!--<package name="org.ballerinalang.test.expressions.unaryoperations.*"/>-->
->>>>>>> 25bf6627
             <package name="org.ballerinalang.test.expressions.binaryoperations.*"/>
             <package name="org.ballerinalang.test.expressions.checkedexpr.*"/>
             <package name="org.ballerinalang.test.expressions.checkpanicexpr.*"/>
