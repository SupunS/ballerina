<?xml version="1.0" encoding="UTF-8"?>
<!--
  ~ Copyright (c) 2020, WSO2 Inc. (http://www.wso2.org) All Rights Reserved.
  ~
  ~ WSO2 Inc. licenses this file to you under the Apache License,
  ~ Version 2.0 (the "License"); you may not use this file except
  ~ in compliance with the License.
  ~ You may obtain a copy of the License at
  ~
  ~     http://www.apache.org/licenses/LICENSE-2.0
  ~
  ~ Unless required by applicable law or agreed to in writing,
  ~ software distributed under the License is distributed on an
  ~ "AS IS" BASIS, WITHOUT WARRANTIES OR CONDITIONS OF ANY
  ~ KIND, either express or implied. See the License for the
  ~ specific language governing permissions and limitations
  ~ under the License.
  ~
  -->

<!DOCTYPE suite SYSTEM "http://testng.org/testng-1.0.dtd" >

<suite name="ballerina-new-parser-test-suite" time-out="120000">
    <test name="jballerina-test" parallel="false">
        <parameter name="enableJBallerinaTests" value="true"/>
        <groups>
            <run>
                <exclude name="brokenOnJBallerina"/>
                <exclude name="brokenOnSpecDeviation"/>
                <exclude name="brokenOnXMLLangLibChange"/>
                <exclude name="brokenOnNewParser"/>
                <exclude name="brokenOnErrorChange"/>
                <exclude name="brokenOnClassChange"/>
            </run>
        </groups>
        <packages>
            <package name="org.ballerinalang.test.vm.*"/>
            <package name="org.ballerinalang.test.annotations.*"/>
            <package name="org.ballerinalang.test.action.*"/>
            <package name="org.ballerinalang.test.imports.*"/>
<!--            <package name="org.ballerinalang.test.parser.*"/>-->
            <package name="org.ballerinalang.test.closures.*"/>
            <package name="org.ballerinalang.test.bir.*"/>

            <!-- has complex match stmt usages -->
            <!-- <package name="org.ballerinalang.test.dataflow.analysis.*"/> -->
            <package name="org.ballerinalang.test.isolation.*"/>

            <package name="org.ballerinalang.test.variable.shadowing.*"/>
            <package name="org.ballerinalang.test.net.*"/>
            <package name="org.ballerinalang.test.typedefs.*"/>
<!--            <package name="org.ballerinalang.test.access.*"/>-->
            <package name="org.ballerinalang.test.structs.*"/>
            <package name="org.ballerinalang.test.testerina.*"/>
            <package name="org.ballerinalang.test.jvm.*"/>
            <package name="org.ballerinalang.test.types.integer"/>
            <package name="org.ballerinalang.test.types.floattype"/>
            <package name="org.ballerinalang.test.main.function.*"/>
            <package name="org.ballerinalang.test.types.decimaltype.*"/>
            <package name="org.ballerinalang.test.types.any.*"/>
            <package name="org.ballerinalang.test.error.*"/>
            <package name="org.ballerinalang.test.enums.*"/>
            <package name="org.ballerinalang.test.types.finaltypes.*"/>
            <package name="org.ballerinalang.test.types.finite.*"/>
            <package name="org.ballerinalang.test.types.map.*"/>
            <package name="org.ballerinalang.test.types.string.*"/>
            <package name="org.ballerinalang.test.types.stream.*"/>
            <package name="org.ballerinalang.test.types.table.*"/>
            <package name="org.ballerinalang.test.types.errors.*"/>
            <package name="org.ballerinalang.test.types.var.*"/>
            <package name="org.ballerinalang.test.types.uniontypes.*"/>
            <package name="org.ballerinalang.test.types.typedesc.*"/>
            <package name="org.ballerinalang.test.types.tuples.*"/>
            <package name="org.ballerinalang.test.types.anydata.*"/>
            <package name="org.ballerinalang.test.statements.arrays.*"/>
            <package name="org.ballerinalang.test.statements.assign.*"/>
            <package name="org.ballerinalang.test.statements.block.*"/>
            <package name="org.ballerinalang.test.statements.breakstatement.*"/>
            <package name="org.ballerinalang.test.statements.comment.*"/>
            <package name="org.ballerinalang.test.statements.compoundassignment.*"/>
            <package name="org.ballerinalang.test.statements.continuestatement.*"/>
            <package name="org.ballerinalang.test.statements.dostatement.*"/>
            <package name="org.ballerinalang.test.statements.fail.*"/>
            <package name="org.ballerinalang.test.statements.onfail.*"/>

            <!-- No longer valid since new parser handles those -->
            <!-- <package name="org.ballerinalang.test.statements.expressionstmt.*"/> -->

            <package name="org.ballerinalang.test.statements.ifelse.*"/>
            <package name="org.ballerinalang.test.statements.packageimport.*"/>
            <package name="org.ballerinalang.test.statements.returnstmt.*"/>
            <package name="org.ballerinalang.test.statements.vardeclr.*"/>
            <package name="org.ballerinalang.test.statements.whilestatement.*"/>
            <package name="org.ballerinalang.test.statements.variabledef.*"/>
<!--            <package name="org.ballerinalang.test.statements.matchstmt.*"/>-->
            <package name="org.ballerinalang.test.types.json.*"/>
            <package name="org.ballerinalang.test.types.nullable.*"/>
            <package name="org.ballerinalang.test.types.nullvalue.*"/>
            <package name="org.ballerinalang.test.types.service.*"/>
            <package name="org.ballerinalang.test.types.globalvar.*"/>
            <package name="org.ballerinalang.test.types.intersection.*"/>
            <package name="org.ballerinalang.test.expressions.builtinoperations.*"/>
            <package name="org.ballerinalang.test.expressions.let.*"/>
            <package name="org.ballerinalang.test.expressions.checkpanicexpr.*"/>
            <package name="org.ballerinalang.test.expressions.builtinfunctions.*"/>
            <package name="org.ballerinalang.test.expressions.conversion.*"/>
            <package name="org.ballerinalang.test.expressions.unaryoperations.*"/>
            <package name="org.ballerinalang.test.expressions.access.*"/>
            <package name="org.ballerinalang.test.expressions.binaryoperations.*"/>
            <package name="org.ballerinalang.test.expressions.checkedexpr.*"/>
            <package name="org.ballerinalang.test.expressions.elvis.*"/>
            <package name="org.ballerinalang.test.expressions.ternary.*"/>
            <package name="org.ballerinalang.test.expressions.typeof.*"/>
            <package name="org.ballerinalang.test.expressions.stamp.*"/>
            <package name="org.ballerinalang.test.expressions.group.*"/>
            <package name="org.ballerinalang.test.expressions.lambda.*"/>
            <package name="org.ballerinalang.test.expressions.invocations.*"/>
            <package name="org.ballerinalang.test.expressions.mappingconstructor.*"/>
            <package name="org.ballerinalang.test.expressions.listconstructor.*"/>
            <package name="org.ballerinalang.test.expressions.rawtemplate.*"/>
            <package name="org.ballerinalang.test.expressions.object.*" />
            <package name="org.ballerinalang.test.object.*" />
            <package name="org.ballerinalang.test.documentation.*" />
            <package name="org.ballerinalang.test.endpoint.*" />
            <package name="org.ballerinalang.test.packaging.*" />
            <package name="org.ballerinalang.test.types.xml.*" />
            <package name="org.ballerinalang.test.record.*"/>
            <package name="org.ballerinalang.test.types.constant.*" />
            <package name="org.ballerinalang.test.types.bytetype.*"/>
            <package name="org.ballerinalang.test.types.handle.*"/>
            <package name="org.ballerinalang.test.balo.*"/>
            <package name="org.ballerinalang.test.expressions.typecast.*"/>
            <package name="org.ballerinalang.test.expressions.literals.*"/>
            <package name="org.ballerinalang.test.expressions.varref.*"/>
            <package name="org.ballerinalang.test.worker.*"/>
            <package name="org.ballerinalang.test.taintchecking.*"/>
            <package name="org.ballerinalang.test.functions.*"/>
            <package name="org.ballerinalang.test.javainterop.*"/>
            <package name="org.ballerinalang.test.execution.*" />
            <package name="org.ballerinalang.test.taintchecking*"/>
            <package name="org.ballerinalang.test.query.*"/>
            <package name="org.ballerinalang.test.statements.retrystmt.*"/>
            <package name="org.ballerinalang.test.types.readonly.*"/>
            <package name="org.ballerinalang.test.strand.*"/>
            <package name="org.ballerinalang.test.klass.*"/>
            <package name="org.ballerinalang.test.services.*"/>
        </packages>

        <classes>
            <class name="org.ballerinalang.test.parser.ResilientParserTest"/>
            <class name="org.ballerinalang.test.typedefs.DistinctTypeDefTest"/>
            <class name="org.ballerinalang.test.statements.transaction.TransactionStmtTest"/>
            <class name="org.ballerinalang.test.statements.transaction.TransactionalWorkerTest"/>
            <class name="org.ballerinalang.test.statements.transaction.RetryTransactionBlockStmtOutcomesTest"/>
            <class name="org.ballerinalang.test.statements.transaction.NestedTransactionTest"/>
            <class name="org.ballerinalang.test.statements.transaction.NestedRetryTransactionStmtsTest" />
            <class name="org.ballerinalang.test.statements.transaction.SetRollbackOnlyTest" />
            <class name="org.ballerinalang.test.statements.transaction.RetryTransactionStmtTest"></class>
            <class name="org.ballerinalang.test.statements.transaction.TransactionOnFailTest" />
            <class name="org.ballerinalang.test.balo.constant.SimpleConstantBaloNegativeTests"></class>
            <class name="org.ballerinalang.test.expressions.builtinoperations.BuiltinOperationsTest"></class>
            <class name="org.ballerinalang.test.expressions.invocations.StringFunctionInvocationExprTest"></class>
            <class name="org.ballerinalang.test.expressions.invocations.PackageInitInvocationTest"></class>
            <class name="org.ballerinalang.test.expressions.unaryoperations.UnaryExprTest"></class>
            <class name="org.ballerinalang.test.statements.ifelse.IfElseStmtTest"></class>
            <class name="org.ballerinalang.test.worker.StackOverflowTest"></class>
            <class name="org.ballerinalang.test.worker.WaitForAllWorkersTest"></class>
            <class name="org.ballerinalang.test.javainterop.basic.AsyncTest"></class>
            <class name="org.ballerinalang.test.javainterop.basic.ConstructorTest"></class>
            <class name="org.ballerinalang.test.javainterop.basic.FieldAccessMutateTest"></class>
            <class name="org.ballerinalang.test.javainterop.basic.JavaToBallerinaTest"></class>
            <class name="org.ballerinalang.test.javainterop.primitivetypes.FunctionsReturningPrimitivesTest"></class>
            <class name="org.ballerinalang.test.javainterop.basic.HandleRefersNullTest"></class>
            <class name="org.ballerinalang.test.javainterop.primitivetypes.PrimitiveConversionInFunctionReturnsTest"></class>
            <class name="org.ballerinalang.test.javainterop.primitivetypes.PrimitiveConversionsInFunctionParamsTest"></class>
            <class name="org.ballerinalang.test.javainterop.primitivetypes.PrimitiveTypeFunctionParamTest"></class>
            <class name="org.ballerinalang.test.javainterop.primitivetypes.UnionsWithPrimitiveTypesTest"></class>
            <class name="org.ballerinalang.test.jvm.BuiltinMethodTest"></class>
            <class name="org.ballerinalang.test.jvm.TypeTestExprTest"></class>
            <class name="org.ballerinalang.test.record.RecordValueTest"></class>
            <class name="org.ballerinalang.test.statements.arrays.ArrayIndexTooLargeTest"></class>
            <class name="org.ballerinalang.test.statements.arrays.ArrayLengthAccessExprTest"></class>
            <class name="org.ballerinalang.test.statements.arrays.BArrayValueTest"></class>
            <class name="org.ballerinalang.test.statements.ifelse.IfElseStmtTest"></class>
            <class name="org.ballerinalang.test.statements.returnstmt.NamedReturnParameterTest"></class>
            <class name="org.ballerinalang.test.statements.returnstmt.ReturnStmtInBranchTest"></class>
            <class name="org.ballerinalang.test.statements.variabledef.VariableDefinitionTest"></class>
            <class name="org.ballerinalang.test.structs.StructEquivalencyNegativeTest"></class>
            <class name="org.ballerinalang.test.testerina.TopLevelNodesTest"></class>
            <class name="org.ballerinalang.test.types.any.BAnyTypeInvalidCastError"></class>
            <class name="org.ballerinalang.test.types.globalvar.GlobalVarFunctionTest"></class>
            <class name="org.ballerinalang.test.types.var.TopLevelVarDeclarationTest"></class>
            <class name="org.ballerinalang.test.vm.DynamicControlStackTest"></class>
            <class name="org.ballerinalang.test.javainterop.RefTypeNegativeTests"></class>
            <class name="org.ballerinalang.test.types.constant.ConstantAccessNegativeTest"></class>
            <class name="org.ballerinalang.test.types.constant.ConstantAccessTest"></class>
            <class name="org.ballerinalang.test.types.var.VarIgnoreTest"></class>
            <class name="org.ballerinalang.test.documentation.MultilineDocsTest"></class>
            <class name="org.ballerinalang.test.documentation.ObjectFieldDefaultValueTest"></class>
            <class name="org.ballerinalang.test.statements.matchstmt.MatchStmtConstPatternTest"></class>
            <class name="org.ballerinalang.test.statements.matchstmt.MatchStatementSyntaxErrorsTest"></class>
            <class name="org.ballerinalang.test.statements.matchstmt.varbindingpatternmatchpattern.CaptureBindingPatternTest"></class>
            <class name="org.ballerinalang.test.statements.matchstmt.MatchStmtListMatchPatternTest"></class>
            <class name="org.ballerinalang.test.statements.matchstmt.MatchStatementOnFailTest"></class>
            <class name="org.ballerinalang.test.lock.LocksWithOnFailTest"></class>
            <!--<class name="org.ballerinalang.test.closures.VarMutabilityClosureTest" />-->
            <!--<class name="org.ballerinalang.test.lock.LocksInMainTest">-->
            <!--<methods>-->
            <!--<include name="simpleLock"/>-->
            <!--</methods>-->
            <!--</class>-->
<!--            <class name="org.ballerinalang.test.lock.LocksInServicesTest">-->
<!--                <methods>-->
<!--                    &lt;!&ndash; Not supported at the moment &ndash;&gt;-->
<!--                    <exclude name="testFieldLock"></exclude>-->
<!--                </methods>-->
<!--            </class>-->
            <class name="org.ballerinalang.test.lock.LocksInMainTest" />
            <class name="org.ballerinalang.test.lock.FieldLockTest">
                <methods>
                    <!-- Not supported at the moment -->
                    <exclude name="testObjectLock" />
                    <exclude name="testLockInRecords" />
                </methods>
            </class>
            <!-- <class name="org.ballerinalang.test.types.TypeUnificationTest"/> -->
            <!--<class name="org.ballerinalang.test.error.ErrorTest" />-->
            <class name="org.ballerinalang.test.expressions.async.BasicAsyncOperationsTest">
                <methods>
                    <exclude name="testAsyncNonNativeBasic6" />
                    <exclude name="testAsyncNonNativeBasic7" />
                    <exclude name="testAsyncNonNativeBasic8" />
                    <exclude name="testAsyncNonNativeBasic9" />
                    <exclude name="testAsyncNonNativeBasic10" />
                    <exclude name="testAsyncNonNativeBasic11" />
                </methods>
            </class>
            <class name="org.ballerinalang.test.balo.record.OpenRecordTypeReferenceTest" />
            <class name="org.ballerinalang.test.balo.record.ClosedRecordTypeReferenceTest" />


            <!-- Disabled tests related to ProjectAPI change -->
            <!-- ########################## START ############################# -->

            <class name="org.ballerinalang.test.record.AnonymousOpenRecordTest">
                <methods>
                    <exclude name="testAnonRecordAsRestFieldOfAnonRecord"/>
                    <exclude name="testAnonRecordWithRestField"/>
                    <exclude name="testAnonStructAsFuncParam"/>
                    <exclude name="testAnonStructAsLocalVar"/>
                    <exclude name="testAnonStructAsPkgVar"/>
                    <exclude name="testAnonStructAsStructField"/>
                </methods>
            </class>
            <class name="org.ballerinalang.test.balo.object.RemoteObjectBaloTest">
                <methods>
                    <exclude name="testRemoteObject"/>
                </methods>
            </class>
            <class name="org.ballerinalang.test.balo.constant.SimpleConstantAccessInBaloTest">
                <methods>
                    <exclude name="testAccessConstantWithType"/>
                    <exclude name="testAccessConstantWithoutType"/>
                    <exclude name="testAccessConstantWithoutTypeAsString"/>
                    <exclude name="testAccessFiniteType"/>
                    <exclude name="testAccessTypeWithContInDef"/>
                    <exclude name="testBooleanTypeWithType"/>
                    <exclude name="testBooleanTypeWithoutType"/>
                    <exclude name="testByteTypeWithType"/>
                    <exclude name="testDecimalTypeWithType"/>
                    <exclude name="testFloatTypeWithType"/>
                    <exclude name="testFloatTypeWithoutType"/>
                    <exclude name="testIntTypeWithType"/>
                    <exclude name="testIntTypeWithoutType"/>
                    <exclude name="testReturnFiniteType"/>
                    <exclude name="testStringTypeWithType"/>
                    <exclude name="testStringTypeWithoutType"/>
                </methods>
            </class>
            <class name="org.ballerinalang.test.worker.WorkerSyncSendTest">
                <methods>
                    <exclude name="basicSyncSendTest"/>
                    <exclude name="errorAfterSendTest"/>
                    <exclude name="errorResultWithMultipleWorkers"/>
                    <exclude name="multiWorkerTest"/>
                    <exclude name="multipleSendsToErroredWorker"/>
                    <exclude name="multipleSyncSendTest"/>
                    <exclude name="multipleSyncSendWithPanic"/>
                    <exclude name="multipleSyncSendWithPanicInSend"/>
                    <exclude name="nilReturnTest"/>
                    <exclude name="panicAfterSendTest"/>
                    <exclude name="panicWithMultipleSendStmtsTest"/>
                    <exclude name="simpleSyncSendTest"/>
                    <exclude name="syncSendWithPanicInReceive"/>
                    <exclude name="testComplexTypeSend"/>
                    <exclude name="testFailureForReceiveWithError"/>
                    <exclude name="testNoFailureForReceiveWithError"/>
                    <exclude name="testSyncSendAfterSend"/>
                </methods>
            </class>
            <class name="org.ballerinalang.test.javainterop.basic.InstanceMethodTest">
                <methods>
                    <exclude name="handleOrErrorReturn"/>
                    <exclude name="handleOrErrorWithObjectReturn"/>
                    <exclude name="testAcceptNothingAndReturnNothing"/>
                    <exclude name="testAcceptNothingButReturnSomething"/>
                    <exclude name="testAcceptSomethingAndReturnSomething"/>
                    <exclude name="testAcceptSomethingButReturnNothing"/>
                    <exclude name="testAcceptTwoParamsAndReturnSomething"/>
                    <exclude name="testErrorDetail"/>
                    <exclude name="testInstanceResolve"/>
                    <exclude name="testInteropFunctionWithDifferentName"/>
                    <exclude name="testPrimitiveOrErrorReturn"/>
                    <exclude name="testUncheckedErrorDetail"/>
                    <exclude name="testUnionWithErrorReturn"/>
                    <exclude name="testVoidWithThrows"/>
                </methods>
            </class>
            <class name="org.ballerinalang.test.functions.FunctionSignatureTest">
                <methods>
                    <exclude name="defaultValueForObjectFunctionParam"/>
                    <exclude name="funcInvocAsRestArgs"/>
                    <exclude name="testAttachedFunction"/>
                    <exclude name="testFuncWithNilDefaultParamExpr"/>
                    <exclude name="testFuncWithUnionTypedDefaultParam"/>
                    <exclude name="testFunctionWithFunctionTypedParamWithOnlyRestParam1"/>
                    <exclude name="testFunctionWithFunctionTypedParamWithOnlyRestParam2"/>
                    <exclude name="testInvokeFuncWithAnyRestParam1"/>
                    <exclude name="testInvokeFuncWithOnlyNamedParams1"/>
                    <exclude name="testInvokeFuncWithOnlyNamedParams2"/>
                    <exclude name="testInvokeFuncWithOnlyNamedParams3"/>
                    <exclude name="testInvokeFuncWithOnlyRestParam1"/>
                    <exclude name="testInvokeFuncWithOnlyRestParam2"/>
                    <exclude name="testInvokeFuncWithOnlyRestParam3"/>
                    <exclude name="testInvokeFuncWithoutRestParamsAndMissingDefaultableParam"/>
                    <exclude name="testInvokeFunctionInMixOrder1"/>
                    <exclude name="testInvokeFunctionInMixOrder2"/>
                    <exclude name="testInvokeFunctionInOrder1"/>
                    <exclude name="testInvokeFunctionInOrder2"/>
                    <exclude name="testInvokeFunctionWithAllParamsAndRestArgs"/>
                    <exclude name="testInvokeFunctionWithRequiredArgsOnly"/>
                    <exclude name="testInvokeFunctionWithoutSomeNamedArgs"/>
                    <exclude name="testInvokePkgFunctionInMixOrder"/>
                    <exclude name="testInvokePkgFunctionInOrderWithRestParams"/>
                    <exclude name="testInvokePkgFunctionWithRequiredArgsOnly"/>
                    <exclude name="testOptionalArgsInNativeFunc"/>
                </methods>
            </class>
            <class name="org.ballerinalang.test.balo.types.FiniteTypeTest">
                <methods>
                    <exclude name="finiteAssignmentIntArrayType"/>
                    <exclude name="finiteAssignmentIntSetType"/>
                    <exclude name="finiteAssignmentNumberSetType"/>
                    <exclude name="finiteAssignmentRefValueType"/>
                    <exclude name="finiteAssignmentRefValueTypeCaseTwo"/>
                    <exclude name="finiteAssignmentStateSameTypeComparison"/>
                    <exclude name="finiteAssignmentStateSameTypeComparisonCaseTwo"/>
                    <exclude name="finiteAssignmentStateType"/>
                    <exclude name="finiteAssignmentStringOrIntSetType"/>
                    <exclude name="finiteAssignmentStringOrIntSetTypeCaseTwo"/>
                    <exclude name="testByteTypeDefinitionWithVarArgs"/>
                    <exclude name="testFiniteAssignmentByteType"/>
                    <exclude name="testFiniteTypeAssignmentToBroaderType"/>
                    <exclude name="testFiniteTypeAssignmentToBroaderType"/>
                    <exclude name="testFiniteTypeAssignmentToBroaderType"/>
                    <exclude name="testFiniteTypeAssignmentToBroaderType"/>
                    <exclude name="testFiniteTypeAssignmentToBroaderType"/>
                    <exclude name="testFiniteTypeAssignmentToBroaderType"/>
                    <exclude name="testFiniteTypeAssignmentToBroaderType"/>
                    <exclude name="testFiniteTypeAssignmentToBroaderType"/>
                    <exclude name="testFiniteTypeAssignmentToBroaderType"/>
                    <exclude name="testFiniteTypeAssignmentToBroaderType"/>
                    <exclude name="testFiniteTypeWithMatch"/>
                    <exclude name="testFiniteTypesWithDefaultValues"/>
                    <exclude name="testFiniteTypesWithTuple"/>
                    <exclude name="testFiniteTypesWithUnion"/>
                    <exclude name="testFiniteTypesWithUnionCaseOne"/>
                    <exclude name="testFiniteTypesWithUnionCaseThree"/>
                    <exclude name="testFiniteTypesWithUnionCaseTwo"/>
                    <exclude name="testTypeAliasing"/>
                    <exclude name="testTypeAliasingCaseOne"/>
                    <exclude name="testTypeDefWithFunctions"/>
                    <exclude name="testTypeDefWithFunctions2"/>
                    <exclude name="testTypeDefinitionWithArray"/>
                    <exclude name="testTypeDefinitionWithByteArray"/>
                    <exclude name="testTypeDefinitionWithVarArgs"/>
                </methods>
            </class>
            <class name="org.ballerinalang.test.object.DistinctObjectTest">
                <methods>
                    <exclude name="testDistinctObjectAssignability"/>
                </methods>
            </class>
            <class name="org.ballerinalang.test.javainterop.basic.StaticMethodTest">
                <methods>
                    <exclude name="testAcceptNothingAndReturnNothing"/>
                    <exclude name="testAcceptNothingButReturnDate"/>
                    <exclude name="testAcceptNothingButReturnString"/>
                    <exclude name="testAcceptSomethingAndReturnSomething"/>
                    <exclude name="testBalEnvFastAsync"/>
                    <exclude name="testBalEnvFastAsyncVoidSig"/>
                    <exclude name="testBalEnvSlowAsync"/>
                    <exclude name="testBalEnvSlowAsyncVoidSig"/>
                    <exclude name="testDecimalParamAndReturn"/>
                    <exclude name="testFuncWithAsyncDefaultParamExpression"/>
                    <exclude name="testInteropFunctionWithDifferentName"/>
                    <exclude name="testJavaInteropFunctionThatAcceptsThreeParameters"/>
                    <exclude name="testJavaInteropFunctionThatAcceptsTwoParameters"/>
                    <exclude name="testMapValueOrErrorReturn"/>
                    <exclude name="testReturnObjectValueOrError"/>
                    <exclude name="testStaticResolve"/>
                    <exclude name="testStringParamAndReturn"/>
                    <exclude name="testTupleReturn"/>
                    <exclude name="testUsingParamValues"/>
                </methods>
            </class>
            <class name="org.ballerinalang.test.balo.listener.ListenerBaloTest">
                <methods>
                    <exclude name="testBasicStructAsObject"/>
                </methods>
            </class>
            <class name="org.ballerinalang.test.action.start.StartActionTest">
                <methods>
                    <exclude name="testStartActionNegative"/>
                </methods>
            </class>
            <class name="org.ballerinalang.test.worker.WaitForAllActionsTest">
                <methods>
                    <exclude name="waitTest1"/>
                    <exclude name="waitTest10"/>
                    <exclude name="waitTest11"/>
                    <exclude name="waitTest12"/>
                    <exclude name="waitTest13"/>
                    <exclude name="waitTest14"/>
                    <exclude name="waitTest15"/>
                    <exclude name="waitTest16"/>
                    <exclude name="waitTest17"/>
                    <exclude name="waitTest18"/>
                    <exclude name="waitTest19"/>
                    <exclude name="waitTest2"/>
                    <exclude name="waitTest20"/>
                    <exclude name="waitTest21"/>
                    <exclude name="waitTest22"/>
                    <exclude name="waitTest23"/>
                    <exclude name="waitTest24"/>
                    <exclude name="waitTest25"/>
                    <exclude name="waitTest26"/>
                    <exclude name="waitTest27"/>
                    <exclude name="waitTest3"/>
                    <exclude name="waitTest4"/>
                    <exclude name="waitTest5"/>
                    <exclude name="waitTest6"/>
                    <exclude name="waitTest7"/>
                    <exclude name="waitTest8"/>
                    <exclude name="waitTest9"/>
                </methods>
            </class>
            <class name="org.ballerinalang.test.testerina.TopLevelNodesTest">
                <methods>
                    <exclude name="testModule"/>
                </methods>
            </class>
            <class name="org.ballerinalang.test.record.AnonymousClosedRecordTest">
                <methods>
                    <exclude name="testAnonStructAsFuncParam"/>
                    <exclude name="testAnonStructAsLocalVar"/>
                    <exclude name="testAnonStructAsPkgVar"/>
                    <exclude name="testAnonStructAsStructField"/>
                </methods>
            </class>
            <class name="org.ballerinalang.test.execution.ModuleExecutionFlowTests">
                <methods>
                    <exclude name="testModuleDependencyChainForInit"/>
                    <exclude name="testModuleDependencyChainForStart"/>
                    <exclude name="testModuleExecutionOrder"/>
                    <exclude name="testModuleImmediateStopPanic"/>
                    <exclude name="testModuleInitPanic"/>
                    <exclude name="testModuleInitReturningError"/>
                    <exclude name="testModuleMainPanicError"/>
                    <exclude name="testModuleMainReturnError"/>
                    <exclude name="testModuleStartAndStopPanic"/>
                    <exclude name="testModuleStartPanic"/>
                    <exclude name="testModuleStartReturningError"/>
                    <exclude name="testModuleStopPanic"/>
                </methods>
            </class>
            <class name="org.ballerinalang.test.taintchecking.TaintedStatusPropagationTest">
                <methods>
                    <exclude name="testParameterStatusWithNativeInvocations"/>
                    <exclude name="testParameterStatusWithNativeInvocationsNegative"/>
                </methods>
            </class>
            <class name="org.ballerinalang.test.query.QueryExprWithQueryConstructTypeTest">
                <methods>
                    <exclude name="testInnerJoinAndLimitReturnStream"/>
                    <exclude name="testKeyLessTableWithReturnTable"/>
                    <exclude name="testMultipleFromWhereAndLetReturnStream"/>
                    <exclude name="testQueryExprWithJoinClauseReturnTable"/>
                    <exclude name="testQueryExprWithLimitClauseReturnTable"/>
                    <exclude name="testQueryExprWithOtherClausesReturnTable"/>
                    <exclude name="testSimpleQueryExprReturnTable"/>
                    <exclude name="testSimpleQueryReturnStream"/>
                    <exclude name="testStreamInFromClauseWithReturnStream"/>
                    <exclude name="testTableNoDuplicatesAndOnConflictReturnTable"/>
                    <exclude name="testTableWithDuplicateKeys"/>
                    <exclude name="testTableWithDuplicatesAndOnConflictReturnTable"/>
                </methods>
            </class>
            <class name="org.ballerinalang.test.error.ErrorTest">
                <methods>
                    <exclude name="customErrorDetailsTest"/>
                    <exclude name="errorConstructDetailTest"/>
                    <exclude name="errorConstructReasonTest"/>
                    <exclude name="errorPanicTest"/>
                    <exclude name="errorReasonSubtypeTest"/>
                    <exclude name="errorTrapTest"/>
                    <exclude name="indirectErrorCtorTest"/>
                    <exclude name="testConsecutiveTraps"/>
                    <exclude name="testCustomErrorDetails2"/>
                    <exclude name="testDefaultErrorTypeDescriptionInferring"/>
                    <exclude name="testErrorTrapVarReuse"/>
                    <exclude name="testErrorTypeDescriptionInferring"/>
                    <exclude name="testErrorUnionPassedToErrorParam"/>
                    <exclude name="testErrorWithConstantAsReason"/>
                    <exclude name="testErrorWithConstantAsReason"/>
                    <exclude name="testErrorWithErrorConstructor"/>
                    <exclude name="testErrorWithUserDefinedReasonType"/>
                    <exclude name="testErrorWithUserDefinedReasonType"/>
                    <exclude name="testGenericErrorWithDetailRecord"/>
                    <exclude name="testIndirectErrorCtor"/>
                    <exclude name="testIndirectErrorReturn"/>
                    <exclude name="testOneLinePanic"/>
                    <exclude name="testOptionalErrorReturn"/>
                    <exclude name="testPanicOnErrorUnion"/>
                    <exclude name="testPanicOnErrorUnionCustomError"/>
                    <exclude name="testPanicOnErrorUnionCustomError2"/>
                    <exclude name="testStackOverFlow"/>
                    <exclude name="testTrapSuccessScenario"/>
                    <exclude name="testUnionErrorTypeDescriptionInferring"/>
                    <exclude name="testUnionLhsWithIndirectErrorRhs"/>
                    <exclude name="testUnspecifiedErrorDetailFrozenness"/>
                </methods>
            </class>
            <class name="org.ballerinalang.test.object.ObjectTest">
                <methods>
                    <exclude name="testObjectAttachFuncReturningTuple"/>
                    <exclude name="testObjectInitFunctionWithDefaultableParams"/>
                    <exclude name="testObjectInitFunctionWithDefaultableParams2"/>
                    <exclude name="testObjectVisibilityModifiers"/>
                </methods>
            </class>
            <class name="org.ballerinalang.test.worker.BasicWorkerTest">
                <methods>
                    <exclude name="basicForkTest"/>
                    <exclude name="forkWithMessageParsingTest"/>
                    <exclude name="forkWithWaitForAny"/>
                    <exclude name="simpleWorkerMessagePassingTest"/>
                    <exclude name="workerDeclTest"/>
                    <exclude name="workerReturnTest"/>
                    <exclude name="workerSameThreadSchedulingTest"/>
                </methods>
            </class>
            <class name="org.ballerinalang.test.worker.WaitForOneActionsTest">
                <methods>
                    <exclude name="asyncObjectCreationTest"/>
                    <exclude name="waitTest1"/>
                    <exclude name="waitTest2"/>
                    <exclude name="waitTest3"/>
                    <exclude name="waitTest4"/>
                    <exclude name="waitTest5"/>
                    <exclude name="waitTest6"/>
                    <exclude name="waitTest7"/>
                    <exclude name="waitTest8"/>
                    <exclude name="waitTest9"/>
                </methods>
            </class>
            <class name="org.ballerinalang.test.expressions.conversion.NativeConversionTest">
                <methods>
                    <exclude name="structWithComplexArraysToJson"/>
                    <exclude name="structWithComplexMapToJson"/>
                    <exclude name="testAnyRecordToAnydataMap"/>
                    <exclude name="testArrayToJson1"/>
                    <exclude name="testArrayToJson2"/>
                    <exclude name="testConvertWithFuncCall"/>
                    <exclude name="testConvertWithFuncReturnUnion"/>
                    <exclude name="testEmptyJSONtoStructWithOptionals"/>
                    <exclude name="testImplicitConversionToString"/>
                    <exclude name="testIncompatibleJsonToStruct"/>
                    <exclude name="testJsonArrayToStruct"/>
                    <exclude name="testJsonFloatToRecordWithFloat"/>
                    <exclude name="testJsonIntArrayToStringArray"/>
                    <exclude name="testJsonToAnyArray"/>
                    <exclude name="testJsonToArray1"/>
                    <exclude name="testJsonToArray2"/>
                    <exclude name="testJsonToArrayFail"/>
                    <exclude name="testJsonToIntArray"/>
                    <exclude name="testJsonToMapConstrained1"/>
                    <exclude name="testJsonToMapConstrained2"/>
                    <exclude name="testJsonToMapConstrainedFail"/>
                    <exclude name="testJsonToMapUnconstrained"/>
                    <exclude name="testJsonToRecordInPackage"/>
                    <exclude name="testJsonToStringArray"/>
                    <exclude name="testJsonToStruct"/>
                    <exclude name="testJsonToStructWithMissingOptionalFields"/>
                    <exclude name="testJsonToStructWithMissingRequiredFields"/>
                    <exclude name="testJsonToXmlArray"/>
                    <exclude name="testJsonWithIncompatibleMapToStruct"/>
                    <exclude name="testJsonWithIncompatibleStructToStruct"/>
                    <exclude name="testJsonWithIncompatibleTypeToStruct"/>
                    <exclude name="testMapToJsonConversion"/>
                    <exclude name="testMapToRecordInPackage"/>
                    <exclude name="testMapToStruct"/>
                    <exclude name="testMapToStructWithMapValueForJsonField"/>
                    <exclude name="testMapWithIncompatibleArrayToStruct"/>
                    <exclude name="testMapWithIncompatibleStructToStruct"/>
                    <exclude name="testMapWithMissingOptionalFieldsToStruct"/>
                    <exclude name="testNestedMapToNestedStruct"/>
                    <exclude name="testNonArrayJsonToArray"/>
                    <exclude name="testNullJsonArrayToArray"/>
                    <exclude name="testNullJsonToArray"/>
                    <exclude name="testNullJsonToStruct"/>
                    <exclude name="testNullStructToJson"/>
                    <exclude name="testRecordToJsonWithIsJson"/>
                    <exclude name="testStructArrayConversion1"/>
                    <exclude name="testStructArrayConversion2"/>
                    <exclude name="testStructToJson"/>
                    <exclude name="testStructToMap"/>
                    <exclude name="testStructToMapWithRefTypeArray"/>
                    <exclude name="testStructWithIncompatibleTypeMapToJson"/>
                    <exclude name="testStructWithIncompatibleTypeToJson"/>
                    <exclude name="testStructWithStringArrayToJSON"/>
                    <exclude name="testTupleConversion1"/>
                    <exclude name="testTupleConversion2"/>
                </methods>
            </class>
            <class name="org.ballerinalang.test.balo.documentation.DocumentationTest">
                <methods>
                    <exclude name="testAnnotationDoc"/>
                    <exclude name="testDocAttachmentBalo"/>
                </methods>
            </class>
            <class name="org.ballerinalang.test.worker.WaitForAnyActionsTest">
                <methods>
                    <exclude name="waitTest1"/>
                    <exclude name="waitTest10"/>
                    <exclude name="waitTest11"/>
                    <exclude name="waitTest12"/>
                    <exclude name="waitTest13"/>
                    <exclude name="waitTest14"/>
                    <exclude name="waitTest15"/>
                    <exclude name="waitTest16"/>
                    <exclude name="waitTest17"/>
                    <exclude name="waitTest18"/>
                    <exclude name="waitTest19"/>
                    <exclude name="waitTest2"/>
                    <exclude name="waitTest20"/>
                    <exclude name="waitTest21"/>
                    <exclude name="waitTest22"/>
                    <exclude name="waitTest23"/>
                    <exclude name="waitTest24"/>
                    <exclude name="waitTest3"/>
                    <exclude name="waitTest4"/>
                    <exclude name="waitTest5"/>
                    <exclude name="waitTest6"/>
                    <exclude name="waitTest7"/>
                    <exclude name="waitTest8"/>
                    <exclude name="waitTest9"/>
                </methods>
            </class>
            <class name="org.ballerinalang.test.worker.WaitForAllWorkersTest">
                <methods>
                    <exclude name="sendToFork"/>
                </methods>
            </class>
            <class name="org.ballerinalang.test.worker.WorkerCancelledTest">
                <methods>
                    <exclude name="workerCancelledBeforeSend"/>
                </methods>
            </class>
            <class name="org.ballerinalang.test.balo.record.ClosedRecordTypeReferenceTest">
                <methods>
                    <exclude name="testDefaultValueInit"/>
                    <exclude name="testDefaultValueInitInBALOs"/>
                    <exclude name="testOrdering"/>
                    <exclude name="testRefTypes"/>
                    <exclude name="testReferenceChains"/>
                    <exclude name="testTypeReferencingInBALOs"/>
                    <exclude name="testValRefType"/>
                </methods>
            </class>
            <class name="org.ballerinalang.test.balo.constant.SimpleConstantInBaloTest">
                <methods>
                    <exclude name="testBooleanConstInTuple"/>
                    <exclude name="testBooleanConstInUnion"/>
                    <exclude name="testBooleanWithType"/>
                    <exclude name="testBooleanWithoutType"/>
                    <exclude name="testBuiltinFunctionInvocation"/>
                    <exclude name="testBuiltinFunctionInvocationOnArrayElement"/>
                    <exclude name="testBuiltinFunctionInvocationOnField"/>
                    <exclude name="testByteConstInTuple"/>
                    <exclude name="testByteConstInUnion"/>
                    <exclude name="testByteWithType"/>
                    <exclude name="testConstAndTypeComparison"/>
                    <exclude name="testConstInJsonKey"/>
                    <exclude name="testConstInJsonValue"/>
                    <exclude name="testConstInMapKey"/>
                    <exclude name="testConstInMapValue"/>
                    <exclude name="testConstInRecord"/>
                    <exclude name="testConstWithTypeAsParam"/>
                    <exclude name="testConstWithTypeAssignmentToGlobalVariable"/>
                    <exclude name="testConstWithTypeAssignmentToLocalVariable"/>
                    <exclude name="testConstWithTypeAssignmentToType"/>
                    <exclude name="testConstWithTypeConcat"/>
                    <exclude name="testConstWithTypeInCondition"/>
                    <exclude name="testConstWithTypeInReturn"/>
                    <exclude name="testConstWithoutTypeAsParam"/>
                    <exclude name="testConstWithoutTypeAssignmentToGlobalVariable"/>
                    <exclude name="testConstWithoutTypeAssignmentToLocalVariable"/>
                    <exclude name="testConstWithoutTypeAssignmentToType"/>
                    <exclude name="testConstWithoutTypeConcat"/>
                    <exclude name="testConstWithoutTypeInCondition"/>
                    <exclude name="testConstWithoutTypeInReturn"/>
                    <exclude name="testDecimalWithType"/>
                    <exclude name="testEqualityWithConstWithType"/>
                    <exclude name="testFloatAsFiniteType"/>
                    <exclude name="testFloatConstInTuple"/>
                    <exclude name="testFloatConstInUnion"/>
                    <exclude name="testFloatWithType"/>
                    <exclude name="testFloatWithoutType"/>
                    <exclude name="testIntConstInTuple"/>
                    <exclude name="testIntConstInUnion"/>
                    <exclude name="testIntWithType"/>
                    <exclude name="testIntWithoutType"/>
                    <exclude name="testLabeling"/>
                    <exclude name="testNilWithType"/>
                    <exclude name="testNilWithoutType"/>
                    <exclude name="testProperSubset"/>
                    <exclude name="testStringConstInTuple"/>
                    <exclude name="testStringConstInUnion"/>
                    <exclude name="testStringWithType"/>
                    <exclude name="testStringWithoutType"/>
                    <exclude name="testTypeConstAsParam"/>
                    <exclude name="testTypeConstants"/>
                </methods>
            </class>
            <class name="org.ballerinalang.test.documentation.FieldLevelDocsTest">
                <methods>
                    <exclude name="testObjWithModuleLevelAndFieldLevelFieldDocs"/>
                    <exclude name="testObjectDocsWithMarkdownStyles"/>
                    <exclude name="testObjectWithFieldLevelFieldDocs"/>
                    <exclude name="testObjectWithModuleLevelFieldDocs"/>
                    <exclude name="testRecordDocsWithMarkdownStyles"/>
                    <exclude name="testRecordWithFieldLevelFieldDocs"/>
                    <exclude name="testRecordWithModuleLevelAndFieldLevelFieldDocs"/>
                    <exclude name="testRecordWithModuleLevelFieldDocs"/>
                </methods>
            </class>
            <class name="org.ballerinalang.test.balo.listener.ListenerBaloTestExtPackage">
                <methods>
                    <exclude name="testListenerObjectDefinedInDifferentPackage"/>
                </methods>
            </class>
            <class name="org.ballerinalang.test.types.constant.ConstantAssignmentTest">
                <methods>
                    <exclude name="testConstantAssignmentExpression"/>
                </methods>
            </class>
            <class name="org.ballerinalang.test.lock.LocksInMainTest">
                <methods>
                    <exclude name="testBreakInsideLock"/>
                    <exclude name="testForGlobalRefUpdateInsideConditional"/>
                    <exclude name="testForGlobalRefUpdateInsideWorker"/>
                    <exclude name="testLockInsideWhileLoop"/>
                    <exclude name="testLockNegativeCases"/>
                    <exclude name="testLockWithinFunctionsDownTheLine"/>
                    <exclude name="testLockWithinLock"/>
                    <exclude name="testLockWithinLockInWorkers"/>
                    <exclude name="testLockWithinLockInWorkersForBlobAndBoolean"/>
                    <exclude name="testLocksWhenGlobalVariablesReferToSameValue"/>
                    <exclude name="testNextInsideLock"/>
                    <exclude name="testParallelRunWithChainedInvocationDependencies"/>
                    <exclude name="testParallelRunWithImportInvocationDependencies"/>
                    <exclude name="testParallelRunWithInvocationDependencies"/>
                    <exclude name="testParallelRunWithRecursiveInvocationDependencies"/>
                    <exclude name="testThrowErrorInsideLockInsideTrap"/>
                    <exclude name="testThrowErrorInsideLockInsideTryCatch"/>
                    <exclude name="testThrowErrorInsideTryCatchFinallyInsideLock"/>
                    <exclude name="testThrowErrorInsideTryCatchInsideLock"/>
                </methods>
            </class>
            <class name="org.ballerinalang.test.functions.FunctionsWithDefaultableArguments">
                <methods>
                    <exclude name="testAttachedAsyncDefaultParam"/>
                    <exclude name="testCombinedExprAsDefaultValue"/>
                    <exclude name="testDefaultExprInFunctionPointers"/>
                    <exclude name="testDefaultObject"/>
                    <exclude name="testDefaultValueWithError"/>
                    <exclude name="testDefaultValueWithTernary"/>
                    <exclude name="testFuncWithAsyncDefaultParamExpression"/>
                    <exclude name="testFunctionCallAsDefaultExpr"/>
                    <exclude name="testPanicWithinDefaultExpr"/>
                    <exclude name="testRecordAsDefaultExpr"/>
                    <exclude name="testUsingParamValues"/>
                    <exclude name="testUsingParamValuesInAttachedFunc"/>
                </methods>
            </class>
            <class name="org.ballerinalang.test.expressions.literals.IdentifierLiteralPackageTest">
                <methods>
                    <exclude name="testAccessStructGlobalVarWithIdentifierLiteralInOtherPackage"/>
                    <exclude name="testAccessingVarsInOtherPackage"/>
                </methods>
            </class>
            <class name="org.ballerinalang.test.balo.types.NeverTypeBaloTest">
                <methods>
                    <exclude name="testExclusiveRecordTypeWithNeverTypedField"/>
                    <exclude name="testInclusiveRecordTypeWithNeverTypedField"/>
                    <exclude name="testNeverReturnTypedFunctionCall"/>
                    <exclude name="testNeverWithKeyLessTable"/>
                    <exclude name="testTypeOfNeverReturnTypedFunction"/>
                </methods>
            </class>
            <class name="org.ballerinalang.test.balo.constant.MapConstantEqualityInDifferentBaloTest">
                <methods>
                    <exclude name="testComplexBooleanMapReferenceEquality"/>
                    <exclude name="testComplexBooleanMapReferenceEqualityUsingDifferentReference"/>
                    <exclude name="testComplexBooleanMapReferenceEqualityUsingMapAccessDifferentReference"/>
                    <exclude name="testComplexBooleanMapReferenceEqualityUsingMapAccessSameReference"/>
                    <exclude name="testComplexBooleanMapReferenceEqualityUsingSameReference"/>
                    <exclude name="testComplexBooleanMapValueEquality"/>
                    <exclude name="testComplexBooleanMapValueEqualityUsingDifferentReference"/>
                    <exclude name="testComplexBooleanMapValueEqualityUsingMapAccessDifferentReference"/>
                    <exclude name="testComplexBooleanMapValueEqualityUsingMapAccessSameReference"/>
                    <exclude name="testComplexBooleanMapValueEqualityUsingSameReference"/>
                    <exclude name="testComplexByteMapReferenceEquality"/>
                    <exclude name="testComplexByteMapReferenceEqualityUsingDifferentReference"/>
                    <exclude name="testComplexByteMapReferenceEqualityUsingMapAccessDifferentReference"/>
                    <exclude name="testComplexByteMapReferenceEqualityUsingMapAccessSameReference"/>
                    <exclude name="testComplexByteMapReferenceEqualityUsingSameReference"/>
                    <exclude name="testComplexByteMapValueEquality"/>
                    <exclude name="testComplexByteMapValueEqualityUsingDifferentReference"/>
                    <exclude name="testComplexByteMapValueEqualityUsingMapAccessDifferentReference"/>
                    <exclude name="testComplexByteMapValueEqualityUsingMapAccessSameReference"/>
                    <exclude name="testComplexByteMapValueEqualityUsingSameReference"/>
                    <exclude name="testComplexDecimalMapReferenceEquality"/>
                    <exclude name="testComplexDecimalMapReferenceEqualityUsingDifferentReference"/>
                    <exclude name="testComplexDecimalMapReferenceEqualityUsingMapAccessDifferentReference"/>
                    <exclude name="testComplexDecimalMapReferenceEqualityUsingMapAccessSameReference"/>
                    <exclude name="testComplexDecimalMapReferenceEqualityUsingSameReference"/>
                    <exclude name="testComplexDecimalMapValueEquality"/>
                    <exclude name="testComplexDecimalMapValueEqualityUsingDifferentReference"/>
                    <exclude name="testComplexDecimalMapValueEqualityUsingMapAccessDifferentReference"/>
                    <exclude name="testComplexDecimalMapValueEqualityUsingMapAccessSameReference"/>
                    <exclude name="testComplexDecimalMapValueEqualityUsingSameReference"/>
                    <exclude name="testComplexFloatMapReferenceEquality"/>
                    <exclude name="testComplexFloatMapReferenceEqualityUsingDifferentReference"/>
                    <exclude name="testComplexFloatMapReferenceEqualityUsingMapAccessDifferentReference"/>
                    <exclude name="testComplexFloatMapReferenceEqualityUsingMapAccessSameReference"/>
                    <exclude name="testComplexFloatMapReferenceEqualityUsingSameReference"/>
                    <exclude name="testComplexFloatMapValueEquality"/>
                    <exclude name="testComplexFloatMapValueEqualityUsingDifferentReference"/>
                    <exclude name="testComplexFloatMapValueEqualityUsingMapAccessDifferentReference"/>
                    <exclude name="testComplexFloatMapValueEqualityUsingMapAccessSameReference"/>
                    <exclude name="testComplexFloatMapValueEqualityUsingSameReference"/>
                    <exclude name="testComplexIntMapReferenceEquality"/>
                    <exclude name="testComplexIntMapReferenceEqualityUsingDifferentReference"/>
                    <exclude name="testComplexIntMapReferenceEqualityUsingMapAccessDifferentReference"/>
                    <exclude name="testComplexIntMapReferenceEqualityUsingMapAccessSameReference"/>
                    <exclude name="testComplexIntMapReferenceEqualityUsingSameReference"/>
                    <exclude name="testComplexIntMapValueEquality"/>
                    <exclude name="testComplexIntMapValueEqualityUsingDifferentReference"/>
                    <exclude name="testComplexIntMapValueEqualityUsingMapAccessDifferentReference"/>
                    <exclude name="testComplexIntMapValueEqualityUsingMapAccessSameReference"/>
                    <exclude name="testComplexIntMapValueEqualityUsingSameReference"/>
                    <exclude name="testComplexNilMapReferenceEquality"/>
                    <exclude name="testComplexNilMapReferenceEqualityUsingDifferentReference"/>
                    <exclude name="testComplexNilMapReferenceEqualityUsingMapAccessDifferentReference"/>
                    <exclude name="testComplexNilMapReferenceEqualityUsingMapAccessSameReference"/>
                    <exclude name="testComplexNilMapReferenceEqualityUsingSameReference"/>
                    <exclude name="testComplexNilMapValueEquality"/>
                    <exclude name="testComplexNilMapValueEqualityUsingDifferentReference"/>
                    <exclude name="testComplexNilMapValueEqualityUsingMapAccessDifferentReference"/>
                    <exclude name="testComplexNilMapValueEqualityUsingMapAccessSameReference"/>
                    <exclude name="testComplexNilMapValueEqualityUsingSameReference"/>
                    <exclude name="testComplexStringMapReferenceEquality"/>
                    <exclude name="testComplexStringMapReferenceEqualityUsingDifferentReference"/>
                    <exclude name="testComplexStringMapReferenceEqualityUsingMapAccessDifferentReference"/>
                    <exclude name="testComplexStringMapReferenceEqualityUsingMapAccessSameReference"/>
                    <exclude name="testComplexStringMapReferenceEqualityUsingSameReference"/>
                    <exclude name="testComplexStringMapValueEquality"/>
                    <exclude name="testComplexStringMapValueEqualityUsingDifferentReference"/>
                    <exclude name="testComplexStringMapValueEqualityUsingMapAccessDifferentReference"/>
                    <exclude name="testComplexStringMapValueEqualityUsingMapAccessSameReference"/>
                    <exclude name="testComplexStringMapValueEqualityUsingSameReference"/>
                    <exclude name="testSimpleBooleanMapReferenceEqualityInDifferentMap"/>
                    <exclude name="testSimpleBooleanMapReferenceEqualityUsingDifferentReference"/>
                    <exclude name="testSimpleBooleanMapReferenceEqualityUsingDifferentReferenceInMap"/>
                    <exclude name="testSimpleBooleanMapReferenceEqualityUsingSameReference"/>
                    <exclude name="testSimpleBooleanMapReferenceEqualityUsingSameReferenceInMap"/>
                    <exclude name="testSimpleBooleanMapValueEqualityInDifferentMap"/>
                    <exclude name="testSimpleBooleanMapValueEqualityUsingDifferentReference"/>
                    <exclude name="testSimpleBooleanMapValueEqualityUsingDifferentReferenceInMap"/>
                    <exclude name="testSimpleBooleanMapValueEqualityUsingSameReference"/>
                    <exclude name="testSimpleBooleanMapValueEqualityUsingSameReferenceInMap"/>
                    <exclude name="testSimpleByteMapReferenceEqualityInDifferentMap"/>
                    <exclude name="testSimpleByteMapReferenceEqualityUsingDifferentReference"/>
                    <exclude name="testSimpleByteMapReferenceEqualityUsingDifferentReferenceInMap"/>
                    <exclude name="testSimpleByteMapReferenceEqualityUsingSameReference"/>
                    <exclude name="testSimpleByteMapReferenceEqualityUsingSameReferenceInMap"/>
                    <exclude name="testSimpleByteMapValueEqualityInDifferentMap"/>
                    <exclude name="testSimpleByteMapValueEqualityUsingDifferentReference"/>
                    <exclude name="testSimpleByteMapValueEqualityUsingDifferentReferenceInMap"/>
                    <exclude name="testSimpleByteMapValueEqualityUsingSameReference"/>
                    <exclude name="testSimpleByteMapValueEqualityUsingSameReferenceInMap"/>
                    <exclude name="testSimpleDecimalMapReferenceEqualityInDifferentMap"/>
                    <exclude name="testSimpleDecimalMapReferenceEqualityUsingDifferentReference"/>
                    <exclude name="testSimpleDecimalMapReferenceEqualityUsingDifferentReferenceInMap"/>
                    <exclude name="testSimpleDecimalMapReferenceEqualityUsingSameReference"/>
                    <exclude name="testSimpleDecimalMapReferenceEqualityUsingSameReferenceInMap"/>
                    <exclude name="testSimpleDecimalMapValueEqualityInDifferentMap"/>
                    <exclude name="testSimpleDecimalMapValueEqualityUsingDifferentReference"/>
                    <exclude name="testSimpleDecimalMapValueEqualityUsingDifferentReferenceInMap"/>
                    <exclude name="testSimpleDecimalMapValueEqualityUsingSameReference"/>
                    <exclude name="testSimpleDecimalMapValueEqualityUsingSameReferenceInMap"/>
                    <exclude name="testSimpleFloatMapReferenceEqualityInDifferentMap"/>
                    <exclude name="testSimpleFloatMapReferenceEqualityUsingDifferentReference"/>
                    <exclude name="testSimpleFloatMapReferenceEqualityUsingDifferentReferenceInMap"/>
                    <exclude name="testSimpleFloatMapReferenceEqualityUsingSameReference"/>
                    <exclude name="testSimpleFloatMapReferenceEqualityUsingSameReferenceInMap"/>
                    <exclude name="testSimpleFloatMapValueEqualityInDifferentMap"/>
                    <exclude name="testSimpleFloatMapValueEqualityUsingDifferentReference"/>
                    <exclude name="testSimpleFloatMapValueEqualityUsingDifferentReferenceInMap"/>
                    <exclude name="testSimpleFloatMapValueEqualityUsingSameReference"/>
                    <exclude name="testSimpleFloatMapValueEqualityUsingSameReferenceInMap"/>
                    <exclude name="testSimpleIntMapReferenceEqualityInDifferentMap"/>
                    <exclude name="testSimpleIntMapReferenceEqualityUsingDifferentReference"/>
                    <exclude name="testSimpleIntMapReferenceEqualityUsingDifferentReferenceInMap"/>
                    <exclude name="testSimpleIntMapReferenceEqualityUsingSameReference"/>
                    <exclude name="testSimpleIntMapReferenceEqualityUsingSameReferenceInMap"/>
                    <exclude name="testSimpleIntMapValueEqualityInDifferentMap"/>
                    <exclude name="testSimpleIntMapValueEqualityUsingDifferentReference"/>
                    <exclude name="testSimpleIntMapValueEqualityUsingDifferentReferenceInMap"/>
                    <exclude name="testSimpleIntMapValueEqualityUsingSameReference"/>
                    <exclude name="testSimpleIntMapValueEqualityUsingSameReferenceInMap"/>
                    <exclude name="testSimpleNilMapReferenceEqualityInDifferentMap"/>
                    <exclude name="testSimpleNilMapReferenceEqualityUsingDifferentReference"/>
                    <exclude name="testSimpleNilMapReferenceEqualityUsingDifferentReferenceInMap"/>
                    <exclude name="testSimpleNilMapReferenceEqualityUsingSameReference"/>
                    <exclude name="testSimpleNilMapReferenceEqualityUsingSameReferenceInMap"/>
                    <exclude name="testSimpleNilMapValueEqualityInDifferentMap"/>
                    <exclude name="testSimpleNilMapValueEqualityUsingDifferentReference"/>
                    <exclude name="testSimpleNilMapValueEqualityUsingDifferentReferenceInMap"/>
                    <exclude name="testSimpleNilMapValueEqualityUsingSameReference"/>
                    <exclude name="testSimpleNilMapValueEqualityUsingSameReferenceInMap"/>
                    <exclude name="testSimpleStringMapReferenceEqualityInDifferentMap"/>
                    <exclude name="testSimpleStringMapReferenceEqualityUsingDifferentReference"/>
                    <exclude name="testSimpleStringMapReferenceEqualityUsingDifferentReferenceInMap"/>
                    <exclude name="testSimpleStringMapReferenceEqualityUsingSameReference"/>
                    <exclude name="testSimpleStringMapReferenceEqualityUsingSameReferenceInMap"/>
                    <exclude name="testSimpleStringMapValueEqualityInDifferentMap"/>
                    <exclude name="testSimpleStringMapValueEqualityUsingDifferentReference"/>
                    <exclude name="testSimpleStringMapValueEqualityUsingDifferentReferenceInMap"/>
                    <exclude name="testSimpleStringMapValueEqualityUsingSameReference"/>
                    <exclude name="testSimpleStringMapValueEqualityUsingSameReferenceInMap"/>
                </methods>
            </class>
            <class name="org.ballerinalang.test.expressions.async.BasicAsyncOperationsTest">
                <methods>
                    <exclude name="testAsyncInvWithDefaultParams"/>
                    <exclude name="testAsyncInvWithoutDefaultParams"/>
                    <exclude name="testAsyncNegative"/>
                    <exclude name="testAsyncNonNativeBasic1"/>
                    <exclude name="testAsyncNonNativeBasic2"/>
                    <exclude name="testAsyncNonNativeBasic3"/>
                    <exclude name="testAsyncNonNativeBasic4"/>
                    <exclude name="testAsyncNonNativeBasic5"/>
                    <exclude name="testAsyncObjectAttachedFunctions"/>
                    <exclude name="testAttachedAsyncInvWithDefaultParams"/>
                    <exclude name="testAttachedAsyncInvWithoutDefaultParams"/>
                </methods>
            </class>
            <class name="org.ballerinalang.test.balo.annotation.AnnotationTests">
                <methods>
                    <exclude name="testDeprecation"/>
                </methods>
            </class>
            <class name="org.ballerinalang.test.balo.types.ErrorTypeTest">
                <methods>
                    <exclude name="errorFromAnotherPkg"/>
                    <exclude name="indirectErrorCtorFromAnotherPkg"/>
                    <exclude name="testDistinctErrorTypeNegative"/>
                    <exclude name="testDistinctTypeFromAnotherPackageInATypeDef"/>
                    <exclude name="testDistinctTypeFromAnotherPackageInATypeDefWithACast"/>
                    <exclude name="testErrorDetailDefinedAfterErrorDef"/>
                    <exclude name="testPerformInvalidCastWithDistinctErrorType"/>
                    <exclude name="testUsageOfDistinctTypeFromAnotherPackage"/>
                </methods>
            </class>
            <class name="org.ballerinalang.test.services.ErrorReturnTest">
                <methods>
                    <exclude name="testErrorReturnFunction"/>
                </methods>
            </class>
            <class name="org.ballerinalang.test.statements.variabledef.ForwardReferencingGlobalDefinitionTest">
                <methods>
                    <exclude name="globalDefinitionsReOrdering"/>
                    <exclude name="inFunctionGlobalReference"/>
                    <exclude name="inFunctionGlobalReferenceCauseCycle"/>
                </methods>
            </class>
            <class name="org.ballerinalang.test.worker.WorkerFlushTest">
                <methods>
                    <exclude name="errorBeforeFlush"/>
                    <exclude name="flushAll"/>
                    <exclude name="flushInDefault"/>
                    <exclude name="flushInDefaultError"/>
                    <exclude name="flushReturnNilTest"/>
                    <exclude name="panicBeforeFlush"/>
                    <exclude name="simpleFlushTest"/>
                </methods>
            </class>
            <class name="org.ballerinalang.test.worker.WorkerInActionTest">
                <methods>
                    <exclude name="testConnectorAction1"/>
                    <exclude name="testConnectorAction2"/>
                    <exclude name="testDefaultErrorBeforeSend"/>
                </methods>
            </class>
            <class name="org.ballerinalang.test.balo.readonly.SelectivelyImmutableTypeBaloTest">
                <methods>
                    <exclude name="testImmutableTypesNegative"/>
                    <exclude name="testReadonlyType"/>
                </methods>
            </class>
            <class name="org.ballerinalang.test.documentation.MultilineDocsTest">
                <methods>
                    <exclude name="testMultilineDocs"/>
                    <exclude name="testMultilineDocsWithDeprecation"/>
                </methods>
            </class>
            <class name="org.ballerinalang.test.statements.matchstmt.MatchStmtListMatchPatternTest">
                <methods>
                    <exclude name="testListMatchPattern1"/>
                    <exclude name="testListMatchPattern10"/>
                    <exclude name="testListMatchPattern11"/>
                    <exclude name="testListMatchPattern12"/>
                    <exclude name="testListMatchPattern13"/>
                    <exclude name="testListMatchPattern14"/>
                    <exclude name="testListMatchPattern15"/>
                    <exclude name="testListMatchPattern16"/>
                    <exclude name="testListMatchPattern17"/>
                    <exclude name="testListMatchPattern18"/>
                    <exclude name="testListMatchPattern19"/>
                    <exclude name="testListMatchPattern2"/>
                    <exclude name="testListMatchPattern3"/>
                    <exclude name="testListMatchPattern4"/>
                    <exclude name="testListMatchPattern5"/>
                    <exclude name="testListMatchPattern6"/>
                    <exclude name="testListMatchPattern7"/>
                    <exclude name="testListMatchPattern8"/>
                    <exclude name="testListMatchPattern9"/>
                    <exclude name="testListMatchPatternNegative"/>
                    <exclude name="testNegativeSemantics"/>
                    <exclude name="testRestMatchPattern1"/>
                    <exclude name="testRestMatchPattern2"/>
                    <exclude name="testRestMatchPattern3"/>
                    <exclude name="testRestMatchPattern4"/>
                    <exclude name="testRestMatchPattern5"/>
                </methods>
            </class>
            <class name="org.ballerinalang.test.balo.constant.SimpleConstantBaloNegativeTests">
                <methods>
                    <exclude name="testNegative"/>
                </methods>
            </class>
            <class name="org.ballerinalang.test.worker.WorkerTest">
                <methods>
                    <exclude name="innerWorkerPanicTest"/>
                    <exclude name="receiveDefaultWithCheckAndTrap"/>
                    <exclude name="receiveFromDefaultWithPanicAfterReceiveInWorker"/>
                    <exclude name="receiveFromDefaultWithPanicAfterSendInDefault"/>
                    <exclude name="receiveFromDefaultWithPanicBeforeReceiveInWorker"/>
                    <exclude name="receiveFromDefaultWithPanicBeforeSendInDefault"/>
                    <exclude name="receiveWithCheck"/>
                    <exclude name="receiveWithCheckAndTrap"/>
                    <exclude name="receiveWithCheckForDefault"/>
                    <exclude name="receiveWithCheckpanic"/>
                    <exclude name="receiveWithTrap"/>
                    <exclude name="receiveWithTrapForDefault"/>
                    <exclude name="sendToDefaultWithPanicAfterSendInDefault"/>
                    <exclude name="sendToDefaultWithPanicAfterSendInWorker"/>
                    <exclude name="sendToDefaultWithPanicBeforeSendInDefault"/>
                    <exclude name="sendToDefaultWithPanicBeforeSendInWorker"/>
                    <exclude name="syncSendReceiveWithCheck"/>
                    <exclude name="syncSendReceiveWithCheckpanic"/>
                    <exclude name="syncSendReceiveWithTrap"/>
                    <exclude name="testComplexTypeSend"/>
                    <exclude name="testFunctionWithStartInsideLock"/>
                    <exclude name="testFunctionWithStartInsideLockWithDepth3"/>
                    <exclude name="testFunctionWithWorkerInsideLock"/>
                    <exclude name="testFunctionWithWorkerInsideLockWithDepth3"/>
                    <exclude name="testWorkerInsideLock"/>
                    <exclude name="waitInReturn"/>
                    <exclude name="waitOnSameFutureByMultiple"/>
                    <exclude name="workerReturnTest"/>
                    <exclude name="workerSendFromDefault"/>
                    <exclude name="workerSendToDefault"/>
                    <exclude name="workerSendToWorkerTest"/>
                    <exclude name="workerTestWithLambda"/>
                    <exclude name="workerWithFutureTest1"/>
                    <exclude name="workerWithFutureTest2"/>
                    <exclude name="workerWithFutureTest3"/>
                </methods>
            </class>
            <class name="org.ballerinalang.test.documentation.DeprecatedAnnotationTest">
                <methods>
                    <exclude name="testDeprecatedAnnotationDef"/>
                    <exclude name="testDeprecatedConstantDecl"/>
                    <exclude name="testDeprecatedErrorTypeDef"/>
                    <exclude name="testDeprecatedFiniteTypeDef"/>
                    <exclude name="testDeprecatedFunctionDef"/>
                    <exclude name="testDeprecatedObjectMemberField"/>
                    <exclude name="testDeprecatedObjectMemberMethod"/>
                    <exclude name="testDeprecatedObjectTypeDef"/>
                    <exclude name="testDeprecatedRecordTypeDef"/>
                    <exclude name="testDeprecatedUnionTypeDef"/>
                    <exclude name="testFunctionParams"/>
                </methods>
            </class>
            <class name="org.ballerinalang.test.balo.constant.MapConstantPanicInBaloTest">
                <methods>
                    <exclude name="updateConstantBooleanMapValueInArrayWithExistingKey"/>
                    <exclude name="updateConstantBooleanMapValueInArrayWithNewKey"/>
                    <exclude name="updateConstantByteMapValueInArrayWithExistingKey"/>
                    <exclude name="updateConstantByteMapValueInArrayWithNewKey"/>
                    <exclude name="updateConstantDecimalMapValueInArrayWithExistingKey"/>
                    <exclude name="updateConstantDecimalMapValueInArrayWithNewKey"/>
                    <exclude name="updateConstantFloatMapValueInArrayWithExistingKey"/>
                    <exclude name="updateConstantFloatMapValueInArrayWithNewKey"/>
                    <exclude name="updateConstantIntMapValueInArrayWithExistingKey"/>
                    <exclude name="updateConstantIntMapValueInArrayWithNewKey"/>
                    <exclude name="updateConstantNilMapValueInArrayWithExistingKey"/>
                    <exclude name="updateConstantNilMapValueInArrayWithNewKey"/>
                    <exclude name="updateConstantStringMapValueInArrayWithExistingKey"/>
                    <exclude name="updateConstantStringMapValueInArrayWithNewKey"/>
                    <exclude name="updateNestedConstantByteMapValueWithExistingKey"/>
                    <exclude name="updateNestedConstantByteMapValueWithNewKey"/>
                    <exclude name="updateNestedConstantDecimalMapValueWithExistingKey"/>
                    <exclude name="updateNestedConstantDecimalMapValueWithNewKey"/>
                    <exclude name="updateNestedConstantFloatMapValueWithExistingKey"/>
                    <exclude name="updateNestedConstantFloatMapValueWithNewKey"/>
                    <exclude name="updateNestedConstantIntMapValueWithExistingKey"/>
                    <exclude name="updateNestedConstantIntMapValueWithNewKey"/>
                    <exclude name="updateNestedConstantNilMapValueWithExistingKey"/>
                    <exclude name="updateNestedConstantNilMapValueWithNewKey"/>
                    <exclude name="updateNestedConstantStringMapValueWithExistingKey"/>
                    <exclude name="updateNestedConstantStringMapValueWithNewKey"/>
                    <exclude name="updateReturnedConstantBooleanMap2WithNewKey"/>
                    <exclude name="updateReturnedConstantBooleanMapWithExistingKey"/>
                    <exclude name="updateReturnedConstantByteMap2WithNewKey"/>
                    <exclude name="updateReturnedConstantByteMapWithExistingKey"/>
                    <exclude name="updateReturnedConstantDecimalMap2WithNewKey"/>
                    <exclude name="updateReturnedConstantDecimalMapWithExistingKey"/>
                    <exclude name="updateReturnedConstantFloatMap2WithNewKey"/>
                    <exclude name="updateReturnedConstantFloatMapWithExistingKey"/>
                    <exclude name="updateReturnedConstantIntMap2WithNewKey"/>
                    <exclude name="updateReturnedConstantIntMapWithExistingKey"/>
                    <exclude name="updateReturnedConstantNilMap2WithNewKey"/>
                    <exclude name="updateReturnedConstantNilMapWithExistingKey"/>
                    <exclude name="updateReturnedConstantStringMap2WithNewKey"/>
                    <exclude name="updateReturnedConstantStringMapWithExistingKey"/>
                </methods>
            </class>
            <class name="org.ballerinalang.test.balo.record.OpenRecordTypeReferenceTest">
                <methods>
                    <exclude name="testCreatingRecordWithOverriddenFields"/>
                    <exclude name="testDefaultValueInit"/>
                    <exclude name="testDefaultValueInitInBALOs"/>
                    <exclude name="testOrdering"/>
                    <exclude name="testRefTypes"/>
                    <exclude name="testReferenceChains"/>
                    <exclude name="testTypeReferencingInBALOs"/>
                    <exclude name="testValRefType"/>
                </methods>
            </class>
            <class name="org.ballerinalang.test.balo.object.ReadOnlyObjectBaloTest">
                <methods>
                    <exclude name="testReadonlyRecordFieldsNegative"/>
                    <exclude name="testReadonlyType"/>
                </methods>
            </class>
            <class name="org.ballerinalang.test.balo.record.RecordInBaloTest">
                <methods>
                    <exclude name="testRestFieldTypeDefAfterRecordDef"/>
                </methods>
            </class>
            <class name="org.ballerinalang.test.balo.globalvar.GlobalVarFunctionInBaloTest">
                <methods>
                    <exclude name="testAccessGlobalVarWithinFunctions"/>
                    <exclude name="testAssignGlobalVarToAnotherGlobalVar"/>
                    <exclude name="testChangeGlobalVarWithinFunction"/>
                    <exclude name="testDefiningGlobalVar"/>
                    <exclude name="testGlobalArraysWithinFunction"/>
                    <exclude name="testGlobalVarByte"/>
                    <exclude name="testGlobalVarByteArray1"/>
                    <exclude name="testGlobalVarByteArray2"/>
                    <exclude name="testGlobalVarByteArray3"/>
                    <exclude name="testInitializingGlobalVarWithinFunction"/>
                </methods>
            </class>
            <class name="org.ballerinalang.test.worker.PackageInitWorkerTest">
                <methods>
                    <exclude name="testPackageInitWorkerTest"/>
                </methods>
            </class>
            <class name="org.ballerinalang.test.documentation.ObjectFieldDefaultValueTest">
                <methods>
                    <exclude name="testDefValInitInt"/>
                    <exclude name="testDefValInitObject"/>
                    <exclude name="testDefValInitString"/>
                </methods>
            </class>
            <class name="org.ballerinalang.test.lock.FieldLockTest">
                <methods>
                    <exclude name="testLockInAttachedFunc"/>
                </methods>
            </class>
            <class name="org.ballerinalang.test.expressions.invocations.PackageInitTest">
                <methods>
                    <exclude name="testPackageInitsInDependantPackages"/>
                </methods>
            </class>
            <class name="org.ballerinalang.test.balo.object.ObjectIncludeOverrideBaloTest">
                <methods>
                    <exclude name="testObjectOverrideInterfaceWithInterface"/>
                    <exclude name="testObjectWithOverriddenFieldsAndMethods"/>
                    <exclude name="testSimpleObjectOverridingSimilarObject"/>
                </methods>
            </class>
            <class name="org.ballerinalang.test.balo.constant.MapConstantEqualityInBaloTest">
                <methods>
                    <exclude name="testComplexBooleanMapReferenceEquality"/>
                    <exclude name="testComplexBooleanMapReferenceEqualityUsingDifferentReference"/>
                    <exclude name="testComplexBooleanMapReferenceEqualityUsingMapAccessDifferentReference"/>
                    <exclude name="testComplexBooleanMapReferenceEqualityUsingMapAccessSameReference"/>
                    <exclude name="testComplexBooleanMapReferenceEqualityUsingSameReference"/>
                    <exclude name="testComplexBooleanMapValueEquality"/>
                    <exclude name="testComplexBooleanMapValueEqualityUsingDifferentReference"/>
                    <exclude name="testComplexBooleanMapValueEqualityUsingMapAccessDifferentReference"/>
                    <exclude name="testComplexBooleanMapValueEqualityUsingMapAccessSameReference"/>
                    <exclude name="testComplexBooleanMapValueEqualityUsingSameReference"/>
                    <exclude name="testComplexByteMapReferenceEquality"/>
                    <exclude name="testComplexByteMapReferenceEqualityUsingDifferentReference"/>
                    <exclude name="testComplexByteMapReferenceEqualityUsingMapAccessDifferentReference"/>
                    <exclude name="testComplexByteMapReferenceEqualityUsingMapAccessSameReference"/>
                    <exclude name="testComplexByteMapReferenceEqualityUsingSameReference"/>
                    <exclude name="testComplexByteMapValueEquality"/>
                    <exclude name="testComplexByteMapValueEqualityUsingDifferentReference"/>
                    <exclude name="testComplexByteMapValueEqualityUsingMapAccessDifferentReference"/>
                    <exclude name="testComplexByteMapValueEqualityUsingMapAccessSameReference"/>
                    <exclude name="testComplexByteMapValueEqualityUsingSameReference"/>
                    <exclude name="testComplexDecimalMapReferenceEquality"/>
                    <exclude name="testComplexDecimalMapReferenceEqualityUsingDifferentReference"/>
                    <exclude name="testComplexDecimalMapReferenceEqualityUsingMapAccessDifferentReference"/>
                    <exclude name="testComplexDecimalMapReferenceEqualityUsingMapAccessSameReference"/>
                    <exclude name="testComplexDecimalMapReferenceEqualityUsingSameReference"/>
                    <exclude name="testComplexDecimalMapValueEquality"/>
                    <exclude name="testComplexDecimalMapValueEqualityUsingDifferentReference"/>
                    <exclude name="testComplexDecimalMapValueEqualityUsingMapAccessDifferentReference"/>
                    <exclude name="testComplexDecimalMapValueEqualityUsingMapAccessSameReference"/>
                    <exclude name="testComplexDecimalMapValueEqualityUsingSameReference"/>
                    <exclude name="testComplexFloatMapReferenceEquality"/>
                    <exclude name="testComplexFloatMapReferenceEqualityUsingDifferentReference"/>
                    <exclude name="testComplexFloatMapReferenceEqualityUsingMapAccessDifferentReference"/>
                    <exclude name="testComplexFloatMapReferenceEqualityUsingMapAccessSameReference"/>
                    <exclude name="testComplexFloatMapReferenceEqualityUsingSameReference"/>
                    <exclude name="testComplexFloatMapValueEquality"/>
                    <exclude name="testComplexFloatMapValueEqualityUsingDifferentReference"/>
                    <exclude name="testComplexFloatMapValueEqualityUsingMapAccessDifferentReference"/>
                    <exclude name="testComplexFloatMapValueEqualityUsingMapAccessSameReference"/>
                    <exclude name="testComplexFloatMapValueEqualityUsingSameReference"/>
                    <exclude name="testComplexIntMapReferenceEquality"/>
                    <exclude name="testComplexIntMapReferenceEqualityUsingDifferentReference"/>
                    <exclude name="testComplexIntMapReferenceEqualityUsingMapAccessDifferentReference"/>
                    <exclude name="testComplexIntMapReferenceEqualityUsingMapAccessSameReference"/>
                    <exclude name="testComplexIntMapReferenceEqualityUsingSameReference"/>
                    <exclude name="testComplexIntMapValueEquality"/>
                    <exclude name="testComplexIntMapValueEqualityUsingDifferentReference"/>
                    <exclude name="testComplexIntMapValueEqualityUsingMapAccessDifferentReference"/>
                    <exclude name="testComplexIntMapValueEqualityUsingMapAccessSameReference"/>
                    <exclude name="testComplexIntMapValueEqualityUsingSameReference"/>
                    <exclude name="testComplexNilMapReferenceEquality"/>
                    <exclude name="testComplexNilMapReferenceEqualityUsingDifferentReference"/>
                    <exclude name="testComplexNilMapReferenceEqualityUsingMapAccessDifferentReference"/>
                    <exclude name="testComplexNilMapReferenceEqualityUsingMapAccessSameReference"/>
                    <exclude name="testComplexNilMapReferenceEqualityUsingSameReference"/>
                    <exclude name="testComplexNilMapValueEquality"/>
                    <exclude name="testComplexNilMapValueEqualityUsingDifferentReference"/>
                    <exclude name="testComplexNilMapValueEqualityUsingMapAccessDifferentReference"/>
                    <exclude name="testComplexNilMapValueEqualityUsingMapAccessSameReference"/>
                    <exclude name="testComplexNilMapValueEqualityUsingSameReference"/>
                    <exclude name="testComplexStringMapReferenceEquality"/>
                    <exclude name="testComplexStringMapReferenceEqualityUsingDifferentReference"/>
                    <exclude name="testComplexStringMapReferenceEqualityUsingMapAccessDifferentReference"/>
                    <exclude name="testComplexStringMapReferenceEqualityUsingMapAccessSameReference"/>
                    <exclude name="testComplexStringMapReferenceEqualityUsingSameReference"/>
                    <exclude name="testComplexStringMapValueEquality"/>
                    <exclude name="testComplexStringMapValueEqualityUsingDifferentReference"/>
                    <exclude name="testComplexStringMapValueEqualityUsingMapAccessDifferentReference"/>
                    <exclude name="testComplexStringMapValueEqualityUsingMapAccessSameReference"/>
                    <exclude name="testComplexStringMapValueEqualityUsingSameReference"/>
                    <exclude name="testSimpleBooleanMapReferenceEqualityInDifferentMap"/>
                    <exclude name="testSimpleBooleanMapReferenceEqualityUsingDifferentReference"/>
                    <exclude name="testSimpleBooleanMapReferenceEqualityUsingDifferentReferenceInMap"/>
                    <exclude name="testSimpleBooleanMapReferenceEqualityUsingSameReference"/>
                    <exclude name="testSimpleBooleanMapReferenceEqualityUsingSameReferenceInMap"/>
                    <exclude name="testSimpleBooleanMapValueEqualityInDifferentMap"/>
                    <exclude name="testSimpleBooleanMapValueEqualityUsingDifferentReference"/>
                    <exclude name="testSimpleBooleanMapValueEqualityUsingDifferentReferenceInMap"/>
                    <exclude name="testSimpleBooleanMapValueEqualityUsingSameReference"/>
                    <exclude name="testSimpleBooleanMapValueEqualityUsingSameReferenceInMap"/>
                    <exclude name="testSimpleByteMapReferenceEqualityInDifferentMap"/>
                    <exclude name="testSimpleByteMapReferenceEqualityUsingDifferentReference"/>
                    <exclude name="testSimpleByteMapReferenceEqualityUsingDifferentReferenceInMap"/>
                    <exclude name="testSimpleByteMapReferenceEqualityUsingSameReference"/>
                    <exclude name="testSimpleByteMapReferenceEqualityUsingSameReferenceInMap"/>
                    <exclude name="testSimpleByteMapValueEqualityInDifferentMap"/>
                    <exclude name="testSimpleByteMapValueEqualityUsingDifferentReference"/>
                    <exclude name="testSimpleByteMapValueEqualityUsingDifferentReferenceInMap"/>
                    <exclude name="testSimpleByteMapValueEqualityUsingSameReference"/>
                    <exclude name="testSimpleByteMapValueEqualityUsingSameReferenceInMap"/>
                    <exclude name="testSimpleDecimalMapReferenceEqualityInDifferentMap"/>
                    <exclude name="testSimpleDecimalMapReferenceEqualityUsingDifferentReference"/>
                    <exclude name="testSimpleDecimalMapReferenceEqualityUsingDifferentReferenceInMap"/>
                    <exclude name="testSimpleDecimalMapReferenceEqualityUsingSameReference"/>
                    <exclude name="testSimpleDecimalMapReferenceEqualityUsingSameReferenceInMap"/>
                    <exclude name="testSimpleDecimalMapValueEqualityInDifferentMap"/>
                    <exclude name="testSimpleDecimalMapValueEqualityUsingDifferentReference"/>
                    <exclude name="testSimpleDecimalMapValueEqualityUsingDifferentReferenceInMap"/>
                    <exclude name="testSimpleDecimalMapValueEqualityUsingSameReference"/>
                    <exclude name="testSimpleDecimalMapValueEqualityUsingSameReferenceInMap"/>
                    <exclude name="testSimpleFloatMapReferenceEqualityInDifferentMap"/>
                    <exclude name="testSimpleFloatMapReferenceEqualityUsingDifferentReference"/>
                    <exclude name="testSimpleFloatMapReferenceEqualityUsingDifferentReferenceInMap"/>
                    <exclude name="testSimpleFloatMapReferenceEqualityUsingSameReference"/>
                    <exclude name="testSimpleFloatMapReferenceEqualityUsingSameReferenceInMap"/>
                    <exclude name="testSimpleFloatMapValueEqualityInDifferentMap"/>
                    <exclude name="testSimpleFloatMapValueEqualityUsingDifferentReference"/>
                    <exclude name="testSimpleFloatMapValueEqualityUsingDifferentReferenceInMap"/>
                    <exclude name="testSimpleFloatMapValueEqualityUsingSameReference"/>
                    <exclude name="testSimpleFloatMapValueEqualityUsingSameReferenceInMap"/>
                    <exclude name="testSimpleIntMapReferenceEqualityInDifferentMap"/>
                    <exclude name="testSimpleIntMapReferenceEqualityUsingDifferentReference"/>
                    <exclude name="testSimpleIntMapReferenceEqualityUsingDifferentReferenceInMap"/>
                    <exclude name="testSimpleIntMapReferenceEqualityUsingSameReference"/>
                    <exclude name="testSimpleIntMapReferenceEqualityUsingSameReferenceInMap"/>
                    <exclude name="testSimpleIntMapValueEqualityInDifferentMap"/>
                    <exclude name="testSimpleIntMapValueEqualityUsingDifferentReference"/>
                    <exclude name="testSimpleIntMapValueEqualityUsingDifferentReferenceInMap"/>
                    <exclude name="testSimpleIntMapValueEqualityUsingSameReference"/>
                    <exclude name="testSimpleIntMapValueEqualityUsingSameReferenceInMap"/>
                    <exclude name="testSimpleNilMapReferenceEqualityInDifferentMap"/>
                    <exclude name="testSimpleNilMapReferenceEqualityUsingDifferentReference"/>
                    <exclude name="testSimpleNilMapReferenceEqualityUsingDifferentReferenceInMap"/>
                    <exclude name="testSimpleNilMapReferenceEqualityUsingSameReference"/>
                    <exclude name="testSimpleNilMapReferenceEqualityUsingSameReferenceInMap"/>
                    <exclude name="testSimpleNilMapValueEqualityInDifferentMap"/>
                    <exclude name="testSimpleNilMapValueEqualityUsingDifferentReference"/>
                    <exclude name="testSimpleNilMapValueEqualityUsingDifferentReferenceInMap"/>
                    <exclude name="testSimpleNilMapValueEqualityUsingSameReference"/>
                    <exclude name="testSimpleNilMapValueEqualityUsingSameReferenceInMap"/>
                    <exclude name="testSimpleStringMapReferenceEqualityInDifferentMap"/>
                    <exclude name="testSimpleStringMapReferenceEqualityUsingDifferentReference"/>
                    <exclude name="testSimpleStringMapReferenceEqualityUsingDifferentReferenceInMap"/>
                    <exclude name="testSimpleStringMapReferenceEqualityUsingSameReference"/>
                    <exclude name="testSimpleStringMapReferenceEqualityUsingSameReferenceInMap"/>
                    <exclude name="testSimpleStringMapValueEqualityInDifferentMap"/>
                    <exclude name="testSimpleStringMapValueEqualityUsingDifferentReference"/>
                    <exclude name="testSimpleStringMapValueEqualityUsingDifferentReferenceInMap"/>
                    <exclude name="testSimpleStringMapValueEqualityUsingSameReference"/>
                    <exclude name="testSimpleStringMapValueEqualityUsingSameReferenceInMap"/>
                </methods>
            </class>
<<<<<<< HEAD
            <class name="org.ballerinalang.test.record.ClosedRecordEquivalencyTest">
                <methods>
                    <exclude name="testEqOfPrivateStructsInSamePackage"/>
                    <exclude name="testEqOfPublicStructs1"/>
                    <exclude name="testEqOfPublicStructs2"/>
                    <exclude name="testEqOfPublicStructsInSamePackage"/>
                    <exclude name="testRecordEquivalence"/>
                    <exclude name="testRuntimeEqPrivateStructsInSamePackage"/>
                    <exclude name="testRuntimeEqPublicStructs"/>
                    <exclude name="testRuntimeEqPublicStructs1"/>
                    <exclude name="testRuntimeEqPublicStructsInSamePackage"/>
                    <exclude name="testUnorderedFieldRecordsInAMatch"/>
                </methods>
            </class>
<!--            <class name="org.ballerinalang.test.statements.packageimport.PackageImportTest">-->
<!--                <methods>-->
<!--                    <exclude name="testImportsPerfile"/>-->
<!--                </methods>-->
<!--            </class>-->
            <!--            <class name="org.ballerinalang.test.expressions.typecast.TypeCastExprTest">-->
            <!--                <methods>-->
            <!--                    <exclude name="testCastToStructInDifferentPkg"/>-->
            <!--                </methods>-->
            <!--            </class>-->
=======
            <class name="org.ballerinalang.test.statements.packageimport.PackageImportTest">
                <methods>
                    <exclude name="testImportsPerfile"/>
                </methods>
            </class>
            <class name="org.ballerinalang.test.expressions.typecast.TypeCastExprTest">
                <methods>
                    <exclude name="testCastToStructInDifferentPkg"/>
                </methods>
            </class>
>>>>>>> 6bae5fae
            <class name="org.ballerinalang.test.documentation.ErrorsTest">
                <methods>
                    <exclude name="testErrorAsAType"/>
                </methods>
            </class>
            <class name="org.ballerinalang.test.strand.worker.StrandMetadataTest">
                <methods>
                    <exclude name="testStrandMetadataAsyncCalls"/>
                </methods>
            </class>
            <class name="org.ballerinalang.test.javainterop.basic.JavaToBallerinaTest">
                <methods>
                    <exclude name="testUsingExistingBallerinaRuntime"/>
                </methods>
            </class>
            <class name="org.ballerinalang.test.documentation.MarkdownDocumentationTest">
                <methods>
                    <exclude name="testDocNativeFunction"/>
                </methods>
            </class>
            <class name="org.ballerinalang.test.balo.functions.FunctionSignatureInBaloTest">
                <methods>
                    <exclude name="defaultValueForObjectFunctionParam"/>
                    <exclude name="defaultValueForObjectOuterFunctionParam"/>
                    <exclude name="funcInvocAsRestArgs"/>
                    <exclude name="testAttachedFunction"/>
                    <exclude name="testFuncWithNilDefaultParamExpr"/>
                    <exclude name="testFuncWithUnionTypedDefaultParam"/>
                    <exclude name="testInvocationWithArgVarargMix"/>
                    <exclude name="testInvokeFuncWithAnyRestParam1"/>
                    <exclude name="testInvokeFuncWithOnlyNamedParams1"/>
                    <exclude name="testInvokeFuncWithOnlyNamedParams2"/>
                    <exclude name="testInvokeFuncWithOnlyNamedParams3"/>
                    <exclude name="testInvokeFuncWithOnlyRestParam1"/>
                    <exclude name="testInvokeFuncWithOnlyRestParam2"/>
                    <exclude name="testInvokeFuncWithOnlyRestParam3"/>
                    <exclude name="testInvokeFuncWithoutRestParams"/>
                    <exclude name="testInvokeFunctionInOrder1"/>
                    <exclude name="testInvokeFunctionInOrder2"/>
                    <exclude name="testInvokeFunctionWithRequiredArgsOnly"/>
                    <exclude name="testInvokeFunctionWithoutRestArgs"/>
                    <exclude name="testInvokeFunctionWithoutSomeNamedArgs"/>
                </methods>
            </class>
            <class name="org.ballerinalang.test.worker.NotSoBasicWorkerTest">
                <methods>
                    <exclude name="chainedWorkerSendReceive"/>
                    <exclude name="forkWithMessagePassing"/>
                    <exclude name="forkWithSameWorkerContent"/>
                    <exclude name="forkWithStructTest"/>
                    <exclude name="forkWithWaitOnAllSelectedWorkers1"/>
                    <exclude name="forkWithWaitOnAllSelectedWorkers2"/>
                    <exclude name="forkWithWaitOnSomeSelectedWorkers1"/>
                    <exclude name="forkWithWaitOnSomeSelectedWorkers2"/>
                    <exclude name="forkWithWaitOnSomeSelectedWorkers3"/>
                    <exclude name="forkWithinWorkers"/>
                    <exclude name="largeForkCreationTest"/>
                    <exclude name="testVoidFunctionWorkers"/>
                </methods>
            </class>
            <class name="org.ballerinalang.test.balo.object.ObjectInBaloTest">
                <methods>
                    <exclude name="testBasicStructAsObject"/>
                    <exclude name="testBasicStructAsObjectWithJustNew"/>
                    <exclude name="testFieldWithExpr"/>
                    <exclude name="testInitializingInterfaceObject"/>
                    <exclude name="testInitializingObjectWithStructLiteral"/>
                    <exclude name="testNewAsReturnWithDifferentType"/>
                    <exclude name="testNewAsReturnWithSameType"/>
                    <exclude name="testObjectCallAttachedFunctions"/>
                    <exclude name="testObjectFieldDefaultable"/>
                    <exclude name="testObjectInsideObject"/>
                    <exclude name="testObjectNegativeSemanticTestForNonInitializable"/>
                    <exclude name="testObjectNegativeTestForAttachFunctions"/>
                    <exclude name="testObjectNegativeTestForNonInitializable"/>
                    <exclude name="testObjectNegativeTestForReturnDifferentType"/>
                    <exclude name="testObjectPassSelfAsValue"/>
                    <exclude name="testObjectReferingNonAbstractObjFromBalo"/>
                    <exclude name="testObjectReferingNonAbstractObjLoadedFromBalo"/>
                    <exclude name="testObjectReferingTypeFromBalo_1"/>
                    <exclude name="testObjectReferingTypeFromBalo_2"/>
                    <exclude name="testObjectReferingTypeFromBalo_3"/>
                    <exclude name="testObjectSelfreferenceWithDefaultable"/>
                    <exclude name="testObjectWithAttachedFunction"/>
                    <exclude name="testObjectWithAttachedFunction1"/>
                    <exclude name="testObjectWithByteTypeFields"/>
                    <exclude name="testObjectWithDefaultInitializeGlobalVar"/>
                    <exclude name="testObjectWithDefaultableField"/>
                    <exclude name="testObjectWithSelfKeyword"/>
                    <exclude name="testObjectWithSimpleInit"/>
                    <exclude name="testObjectWithSimpleInitWithDiffValues"/>
                    <exclude name="testObjectWithWithDefaultInitialize"/>
                    <exclude name="testObjectWithoutRHSType"/>
                    <exclude name="testPassingValueForDefaultableObjectField"/>
                    <exclude name="testRecursiveObjectRefWithNillable"/>
                    <exclude name="testReferUndefinedFieldBal"/>
                    <exclude name="testShadowingObjectField"/>
                    <exclude name="testUnInitializableObjFieldAsParam"/>
                </methods>
            </class>
            <class name="org.ballerinalang.test.bir.BirVariableOptimizationTest">
                <methods>
                    <exclude name="testAttachedFunctions"/>
                    <exclude name="testFunctions"/>
                </methods>
            </class>
            <class name="org.ballerinalang.test.balo.constant.MapConstantInBaloTest">
                <methods>
                    <exclude name="testBooleanConstKeyReference"/>
                    <exclude name="testBooleanConstKeyReferenceInLocalVar"/>
                    <exclude name="testByteConstKeyReference"/>
                    <exclude name="testByteConstKeyReferenceInLocalVar"/>
                    <exclude name="testComplexBooleanConstMap"/>
                    <exclude name="testComplexByteConstMap"/>
                    <exclude name="testComplexConstMap"/>
                    <exclude name="testComplexDecimalConstMap"/>
                    <exclude name="testComplexFloatConstMap"/>
                    <exclude name="testComplexIntConstMap"/>
                    <exclude name="testComplexNilConstMap"/>
                    <exclude name="testComplexStringConstMap"/>
                    <exclude name="testConstInAnnotations"/>
                    <exclude name="testDecimalConstKeyReference"/>
                    <exclude name="testDecimalConstKeyReferenceInLocalVar"/>
                    <exclude name="testFloatConstKeyReference"/>
                    <exclude name="testFloatConstKeyReferenceInLocalVar"/>
                    <exclude name="testIntConstKeyReference"/>
                    <exclude name="testIntConstKeyReferenceInLocalVar"/>
                    <exclude name="testNullConstKeyReference"/>
                    <exclude name="testNullConstKeyReferenceInLocalVar"/>
                    <exclude name="testSimpleBooleanConstMap"/>
                    <exclude name="testSimpleByteConstMap"/>
                    <exclude name="testSimpleDecimalConstMap"/>
                    <exclude name="testSimpleFloatConstMap"/>
                    <exclude name="testSimpleIntConstMap"/>
                    <exclude name="testSimpleNilConstMap"/>
                    <exclude name="testSimpleStringConstMap"/>
                    <exclude name="testStringConstKeyReference"/>
                    <exclude name="testStringConstKeyReferenceInLocalVar"/>
                </methods>
            </class>
            <class name="org.ballerinalang.test.execution.LargeInitBuildTest">
                <methods>
                    <exclude name="testFileWithLargeInitMethod"/>
                </methods>
            </class>
            <!-- ########################## END ############################# -->

        </classes>
    </test>
</suite><|MERGE_RESOLUTION|>--- conflicted
+++ resolved
@@ -1380,21 +1380,6 @@
                     <exclude name="testSimpleStringMapValueEqualityUsingSameReferenceInMap"/>
                 </methods>
             </class>
-<<<<<<< HEAD
-            <class name="org.ballerinalang.test.record.ClosedRecordEquivalencyTest">
-                <methods>
-                    <exclude name="testEqOfPrivateStructsInSamePackage"/>
-                    <exclude name="testEqOfPublicStructs1"/>
-                    <exclude name="testEqOfPublicStructs2"/>
-                    <exclude name="testEqOfPublicStructsInSamePackage"/>
-                    <exclude name="testRecordEquivalence"/>
-                    <exclude name="testRuntimeEqPrivateStructsInSamePackage"/>
-                    <exclude name="testRuntimeEqPublicStructs"/>
-                    <exclude name="testRuntimeEqPublicStructs1"/>
-                    <exclude name="testRuntimeEqPublicStructsInSamePackage"/>
-                    <exclude name="testUnorderedFieldRecordsInAMatch"/>
-                </methods>
-            </class>
 <!--            <class name="org.ballerinalang.test.statements.packageimport.PackageImportTest">-->
 <!--                <methods>-->
 <!--                    <exclude name="testImportsPerfile"/>-->
@@ -1405,18 +1390,6 @@
             <!--                    <exclude name="testCastToStructInDifferentPkg"/>-->
             <!--                </methods>-->
             <!--            </class>-->
-=======
-            <class name="org.ballerinalang.test.statements.packageimport.PackageImportTest">
-                <methods>
-                    <exclude name="testImportsPerfile"/>
-                </methods>
-            </class>
-            <class name="org.ballerinalang.test.expressions.typecast.TypeCastExprTest">
-                <methods>
-                    <exclude name="testCastToStructInDifferentPkg"/>
-                </methods>
-            </class>
->>>>>>> 6bae5fae
             <class name="org.ballerinalang.test.documentation.ErrorsTest">
                 <methods>
                     <exclude name="testErrorAsAType"/>
