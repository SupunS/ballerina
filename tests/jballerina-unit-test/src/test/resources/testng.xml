--- conflicted
+++ resolved
@@ -131,37 +131,13 @@
             <!--Built in methods-->
             <class name="org.ballerinalang.test.expressions.conversion.NativeConversionWithStampTypesTest"/>
 
-<<<<<<< HEAD
             <class name="org.ballerinalang.test.expressions.ternary.TernaryExpressionTest">
                 <methods>
                     <exclude name="testInMapLiteral" />
                 </methods>
             </class>
-=======
-            <class name="org.ballerinalang.test.expressions.stamp.XMLStampInbuiltFunctionTest"/>
-            <class name="org.ballerinalang.test.expressions.stamp.AnydataStampInbuiltFunctionTest"/>
-            <class name="org.ballerinalang.test.expressions.stamp.ArrayStampInbuiltFunctionTest"/>
-            <class name="org.ballerinalang.test.expressions.stamp.JSONStampInbuiltFunctionTest"/>
-            <class name="org.ballerinalang.test.expressions.stamp.MapStampInbuiltFunctionTest">
-                <!-- Fails because of cyclic record type issue-->
-                <methods>
-                    <exclude name="testStampRecordToMapWithCyclicValueReferences"/>
-                    <exclude name="testStampRecordToRecordWithCyclicValueReferences"/>
-                </methods>
-            </class>
-
-            <class name="org.ballerinalang.test.expressions.stamp.RecordStampInbuiltFunctionTest">
-                <!-- Fails because of optional fields not implemented-->
-                <methods>
-                    <exclude name="testStampRecordToRecordWithOptionalFields"/>
-                </methods>
-            </class>
-            <class name="org.ballerinalang.test.expressions.stamp.StampInbuiltFunctionNegativeTest"/>
-            <class name="org.ballerinalang.test.expressions.stamp.TupleTypeStampInbuiltFunctionTest"/>
-            <class name="org.ballerinalang.test.expressions.stamp.UnionTypeStampInbuiltFunctionTest"/>
-            <class name="org.ballerinalang.test.expressions.stamp.XMLStampInbuiltFunctionTest"/>
+
             <class name="org.ballerinalang.test.expressions.ternary.TernaryExpressionTest"/>
->>>>>>> bb325917
             <class name="org.ballerinalang.test.types.string.StringTemplateLiteralTest"/>
 
             <class name="org.ballerinalang.test.types.constant.ConstantAccessTest" />
