<?xml version="1.0" encoding="UTF-8"?>
<!--
  ~ Copyright (c) 2019, WSO2 Inc. (http://www.wso2.org) All Rights Reserved.
  ~
  ~ WSO2 Inc. licenses this file to you under the Apache License,
  ~ Version 2.0 (the "License"); you may not use this file except
  ~ in compliance with the License.
  ~ You may obtain a copy of the License at
  ~
  ~     http://www.apache.org/licenses/LICENSE-2.0
  ~
  ~ Unless required by applicable law or agreed to in writing,
  ~ software distributed under the License is distributed on an
  ~ "AS IS" BASIS, WITHOUT WARRANTIES OR CONDITIONS OF ANY
  ~ KIND, either express or implied. See the License for the
  ~ specific language governing permissions and limitations
  ~ under the License.
  ~
  -->

<!DOCTYPE suite SYSTEM "http://testng.org/testng-1.0.dtd" >

<suite name="ballerina-test-suite">

    <listeners>
        <listener class-name="org.ballerinalang.test.utils.BLogInitializer"/>
        <listener class-name="org.ballerinalang.test.utils.JBallerinaTestInitializer"/>
        <!--<listener class-name="org.ballerinalang.test.utils.TestNGListener"/>-->
    </listeners>
    <test name="jballerina-test" parallel="false">
        <parameter name="enableJBallerinaTests" value="true"/>
        <packages>
            <package name="org.ballerinalang.test.jvm.*"/>
            <package name="org.ballerinalang.test.types.integer"/>
            <package name="org.ballerinalang.test.types.floattype"/>
        </packages>

        <classes>
            <class name="org.ballerinalang.test.functions.FunctionSignatureTest" >
                <methods>
                    <exclude name="testOptionalArgsInNativeFunc" />
                </methods>
            </class>
            <class name="org.ballerinalang.test.object.ObjectTest" >
                <methods>
                    <!-- Fails due to link error at runtime -->
                    <exclude name="testObjectWithMissingNativeImpl" />

                    <!-- fails in getBIRModuleBinary -->
                    <exclude name="testObjectAnyTypeFieldAsConstructorParam" />
                    <exclude name="testObjectWithAttachedFunction" />
                    <exclude name="testStructPrint" />

                    <!-- fails because of missing lambda functions support -->
                    <exclude name="testFunctionReferencesFromObjects" />
                </methods>
            </class>
            <class name="org.ballerinalang.test.object.AnonymousObjectTest" />
            <class name="org.ballerinalang.test.object.ObjectEquivalencyNegativeTest" />
            <class name="org.ballerinalang.test.closures.VarMutabilityClosureTest" />
            <class name="org.ballerinalang.test.object.AbstractObjectTest">
                <methods>
                    <!-- Fails because index based access is not implemented -->
                    <exclude name="testAbstractAnonObjectInFunction" />
                    <exclude name="testAbstractAnonObjectInMatch" />
                    <exclude name="testAbstractAnonObjectInVarDef" />
                    <exclude name="testAbstractObjectInObject" />
                </methods>
            </class>
            <class name="org.ballerinalang.test.expressions.checkedexpr.CheckedExpressionOperatorTest">
                <methods>
                    <exclude name="testSemanticErrorsWithResources"/>
                    <exclude name="testCheckInBinaryAndExpression"/>
                    <exclude name="testCheckExprInBinaryExpr7"/>
                </methods>
            </class>
            <class name="org.ballerinalang.test.expressions.elvis.ElvisExpressionTest"/>
            <class name="org.ballerinalang.test.expressions.binaryoperations.DivisionOperationTest">
                <methods>
                    <exclude name="testIntDivideByZeroExpr"/>
                </methods>
            </class>
            <class name="org.ballerinalang.test.expressions.binaryoperations.ModOperationTest">
                <methods>
                    <exclude name="testIntModZero"/>
                </methods>
            </class>
            <class name="org.ballerinalang.test.expressions.typeof.TypeofOverLiteralExpressionTest" />
            <class name="org.ballerinalang.test.expressions.binaryoperations.BinaryExprTest" />
            <class name="org.ballerinalang.test.worker.WorkerCallingFunction"/>

            <!--Built in methods-->
            <class name="org.ballerinalang.test.expressions.builtinoperations.LengthOperationTest"/>
            <class name="org.ballerinalang.test.expressions.builtinoperations.BuiltinOperationsTest"/>

            <class name="org.ballerinalang.test.expressions.conversion.NativeConversionWithStampTypesTest"/>

            <class name="org.ballerinalang.test.expressions.stamp.XMLStampInbuiltFunctionTest"/>
            <class name="org.ballerinalang.test.expressions.stamp.AnydataStampInbuiltFunctionTest"/>
            <class name="org.ballerinalang.test.expressions.stamp.ArrayStampInbuiltFunctionTest"/>
            <class name="org.ballerinalang.test.expressions.stamp.JSONStampInbuiltFunctionTest"/>
            <class name="org.ballerinalang.test.expressions.stamp.MapStampInbuiltFunctionTest">
                <!-- Fails because of cyclic record type issue-->
                <methods>
                    <exclude name="testStampRecordToMapWithCyclicValueReferences"/>
                    <exclude name="testStampRecordToRecordWithCyclicValueReferences"/>
                </methods>
            </class>

            <class name="org.ballerinalang.test.expressions.stamp.RecordStampInbuiltFunctionTest">
                <!-- Fails because of optional fields not implemented-->
                <methods>
                    <exclude name="testStampRecordToRecordWithOptionalFields"/>
                </methods>
            </class>
            <class name="org.ballerinalang.test.expressions.stamp.StampInbuiltFunctionNegativeTest"/>
            <class name="org.ballerinalang.test.expressions.stamp.TupleTypeStampInbuiltFunctionTest"/>
            <class name="org.ballerinalang.test.expressions.stamp.UnionTypeStampInbuiltFunctionTest"/>
            <class name="org.ballerinalang.test.expressions.stamp.XMLStampInbuiltFunctionTest"/>
       
            <class name="org.ballerinalang.test.expressions.ternary.TernaryExpressionTest">
                <methods>
                    <exclude name="testInMapLiteral" />
                </methods>
            </class>
            <class name="org.ballerinalang.test.types.string.StringTemplateLiteralTest"/>
            <class name="org.ballerinalang.test.expressions.binaryoperations.MultiplyOperationTest"/>
            <class name="org.ballerinalang.test.expressions.binaryoperations.OperatorPrecedenceTest"/>
            <class name="org.ballerinalang.test.expressions.binaryoperations.RefEqualAndNotEqualOperationsTest"/>
            <class name="org.ballerinalang.test.expressions.binaryoperations.SubtractOperationTest"/>
<<<<<<< HEAD
            <class name="org.ballerinalang.test.expressions.binaryoperations.TypeTestExprTest">
                <methods>
                    <exclude name="testError_1"/>
                    <exclude name="testError_2"/>
                </methods>
            </class>
            <class name="org.ballerinalang.test.expressions.binaryoperations.EqualAndNotEqualOperationsTest"/>
=======
            <class name="org.ballerinalang.test.types.constant.ConstantAccessTest" />
            <class name="org.ballerinalang.test.types.constant.MapConstantTest" />
>>>>>>> 0367bb50
        </classes>
    </test>
</suite><|MERGE_RESOLUTION|>--- conflicted
+++ resolved
@@ -128,7 +128,6 @@
             <class name="org.ballerinalang.test.expressions.binaryoperations.OperatorPrecedenceTest"/>
             <class name="org.ballerinalang.test.expressions.binaryoperations.RefEqualAndNotEqualOperationsTest"/>
             <class name="org.ballerinalang.test.expressions.binaryoperations.SubtractOperationTest"/>
-<<<<<<< HEAD
             <class name="org.ballerinalang.test.expressions.binaryoperations.TypeTestExprTest">
                 <methods>
                     <exclude name="testError_1"/>
@@ -136,10 +135,8 @@
                 </methods>
             </class>
             <class name="org.ballerinalang.test.expressions.binaryoperations.EqualAndNotEqualOperationsTest"/>
-=======
             <class name="org.ballerinalang.test.types.constant.ConstantAccessTest" />
             <class name="org.ballerinalang.test.types.constant.MapConstantTest" />
->>>>>>> 0367bb50
         </classes>
     </test>
 </suite>