--- conflicted
+++ resolved
@@ -88,7 +88,6 @@
             <class name="org.ballerinalang.test.expressions.typeof.TypeofOverLiteralExpressionTest" />
             <class name="org.ballerinalang.test.expressions.binaryoperations.BinaryExprTest" />
             <class name="org.ballerinalang.test.worker.WorkerCallingFunction"/>
-<<<<<<< HEAD
 
             <!--Built in methods-->
             <class name="org.ballerinalang.test.expressions.builtinoperations.LengthOperationTest"/>
@@ -118,14 +117,13 @@
             <class name="org.ballerinalang.test.expressions.stamp.TupleTypeStampInbuiltFunctionTest"/>
             <class name="org.ballerinalang.test.expressions.stamp.UnionTypeStampInbuiltFunctionTest"/>
             <class name="org.ballerinalang.test.expressions.stamp.XMLStampInbuiltFunctionTest"/>
-=======
+       
             <class name="org.ballerinalang.test.expressions.ternary.TernaryExpressionTest">
                 <methods>
                     <exclude name="testInMapLiteral" />
                 </methods>
             </class>
             <class name="org.ballerinalang.test.types.string.StringTemplateLiteralTest"/>
->>>>>>> 7dde944c
         </classes>
     </test>
 </suite>