<?xml version="1.0" encoding="UTF-8"?>
<!--
  ~ Copyright (c) 2019, WSO2 Inc. (http://www.wso2.org) All Rights Reserved.
  ~
  ~ WSO2 Inc. licenses this file to you under the Apache License,
  ~ Version 2.0 (the "License"); you may not use this file except
  ~ in compliance with the License.
  ~ You may obtain a copy of the License at
  ~
  ~     http://www.apache.org/licenses/LICENSE-2.0
  ~
  ~ Unless required by applicable law or agreed to in writing,
  ~ software distributed under the License is distributed on an
  ~ "AS IS" BASIS, WITHOUT WARRANTIES OR CONDITIONS OF ANY
  ~ KIND, either express or implied. See the License for the
  ~ specific language governing permissions and limitations
  ~ under the License.
  ~
  -->

<!DOCTYPE suite SYSTEM "http://testng.org/testng-1.0.dtd" >

<suite name="ballerina-test-suite">

    <listeners>
        <listener class-name="org.ballerinalang.test.utils.BLogInitializer"/>
        <listener class-name="org.ballerinalang.test.listener.JBallerinaTestInitializer"/>
        <!--<listener class-name="org.ballerinalang.test.utils.TestNGListener"/>-->
    </listeners>
    <test name="jballerina-test" parallel="false">
        <parameter name="enableJBallerinaTests" value="true"/>
        <groups>
            <run>
                <exclude name="brokenOnJBallerina"/>
            </run>
        </groups>
        <packages>
            <package name="org.ballerinalang.test.vm.*"/>
            <package name="org.ballerinalang.test.annotations.*"/>
            <package name="org.ballerinalang.test.imports.*"/>
            <package name="org.ballerinalang.test.parser.*"/>
            <package name="org.ballerinalang.test.privacy.*"/>
            <package name="org.ballerinalang.test.dataflow.*"/>
            <package name="org.ballerinalang.test.variable.shadowing.*"/>
            <package name="org.ballerinalang.test.net.*"/>
            <package name="org.ballerinalang.test.typedefs.*"/>
            <package name="org.ballerinalang.test.access.*"/>
            <package name="org.ballerinalang.test.structs.*"/>

            <package name="org.ballerinalang.test.jvm.*"/>
            <package name="org.ballerinalang.test.types.integer"/>
            <package name="org.ballerinalang.test.types.floattype"/>
            <package name="org.ballerinalang.test.main.function.*"/>
            <package name="org.ballerinalang.test.expressions.unaryoperations.*"/>
            <package name="org.ballerinalang.test.expressions.binaryoperations.*"/>
            <package name="org.ballerinalang.test.types.decimaltype.*"/>
            <package name="org.ballerinalang.test.types.any.*"/>
            <package name="org.ballerinalang.test.expressions.builtinoperations.*"/>
            <package name="org.ballerinalang.test.expressions.builtinfunctions.*"/>
            <package name="org.ballerinalang.test.error.*"/>
            <package name="org.ballerinalang.test.types.finaltypes.*"/>
            <package name="org.ballerinalang.test.types.finite.*"/>
            <package name="org.ballerinalang.test.types.map.*"/>
            <package name="org.ballerinalang.test.types.string.*"/>
            <package name="org.ballerinalang.test.types.errors.*"/>
            <package name="org.ballerinalang.test.types.var.*"/>
            <package name="org.ballerinalang.test.types.uniontypes.*"/>
            <package name="org.ballerinalang.test.types.typedesc.*"/>
            <package name="org.ballerinalang.test.types.tuples.*"/>
<<<<<<< HEAD
            <package name="org.ballerinalang.test.annotations"/>
=======
            <package name="org.ballerinalang.test.types.json.*"/>
            <package name="org.ballerinalang.test.types.nullable.*"/>
            <package name="org.ballerinalang.test.types.nullvalue.*"/>
            <package name="org.ballerinalang.test.types.globalvar.*"/>
>>>>>>> 279a520f
        </packages>

        <classes>
            <class name="org.ballerinalang.test.functions.FunctionSignatureTest" >
                <methods>
                    <exclude name="testOptionalArgsInNativeFunc" />
                </methods>
            </class>
            <class name="org.ballerinalang.test.functions.FunctionsWithDefaultableArguments" />
            <class name="org.ballerinalang.test.object.ObjectFunctionsWithDefaultableArguments" />
            <class name="org.ballerinalang.test.object.ObjectAttachedFunctionPointerTest" >
                <methods>
                    <exclude name="testInvokeAttachedFunctionAsFunctionPointer1"></exclude>
                    <exclude name="testInvokeAttachedFunctionAsFunctionPointer2"></exclude>
                    <exclude name="testInvokeAttachedFunctionAsFunctionPointer3"></exclude>
                    <exclude name="testInvokeAttachedFunctionAsFunctionPointer4"></exclude>
                </methods>
            </class>
            <class name="org.ballerinalang.test.object.ObjectTest" >
                <methods>
                    <!-- Fails due to link error at runtime -->
                    <exclude name="testObjectWithMissingNativeImpl" />

                    <!-- fails in getBIRModuleBinary -->
                    <exclude name="testObjectAnyTypeFieldAsConstructorParam" />
                    <exclude name="testObjectWithAttachedFunction" />
                    <exclude name="testStructPrint" />

                    <!-- fails because of missing lambda functions support -->
                    <exclude name="testFunctionReferencesFromObjects" />
                </methods>
            </class>
            <class name="org.ballerinalang.test.object.AnonymousObjectTest" />
            <class name="org.ballerinalang.test.object.ObjectEquivalencyNegativeTest" />
            <class name="org.ballerinalang.test.closures.VarMutabilityClosureTest" />
            <class name="org.ballerinalang.test.object.AbstractObjectTest">
                <methods>
                    <!-- Fails because index based access is not implemented -->
                    <exclude name="testAbstractAnonObjectInFunction" />
                    <exclude name="testAbstractAnonObjectInMatch" />
                    <exclude name="testAbstractAnonObjectInVarDef" />
                    <exclude name="testAbstractObjectInObject" />
                </methods>
            </class>
            <class name="org.ballerinalang.test.expressions.checkedexpr.CheckedExpressionOperatorTest">
                <methods>
                    <exclude name="testSemanticErrorsWithResources"/>
                    <exclude name="testCheckInBinaryAndExpression"/>
                    <exclude name="testCheckExprInBinaryExpr7"/>
                </methods>
            </class>
            <class name="org.ballerinalang.test.expressions.elvis.ElvisExpressionTest"/>
            <class name="org.ballerinalang.test.expressions.typeof.TypeofOverLiteralExpressionTest" />
            <class name="org.ballerinalang.test.worker.WorkerCallingFunction"/>

            <!--Built in methods-->
            <class name="org.ballerinalang.test.expressions.conversion.NativeConversionWithStampTypesTest"/>

            <class name="org.ballerinalang.test.expressions.stamp.XMLStampInbuiltFunctionTest"/>
            <class name="org.ballerinalang.test.expressions.stamp.AnydataStampInbuiltFunctionTest"/>
            <class name="org.ballerinalang.test.expressions.stamp.ArrayStampInbuiltFunctionTest"/>
            <class name="org.ballerinalang.test.expressions.stamp.JSONStampInbuiltFunctionTest"/>
            <class name="org.ballerinalang.test.expressions.stamp.MapStampInbuiltFunctionTest">
                <!-- Fails because of cyclic record type issue-->
                <methods>
                    <exclude name="testStampRecordToMapWithCyclicValueReferences"/>
                    <exclude name="testStampRecordToRecordWithCyclicValueReferences"/>
                </methods>
            </class>

            <class name="org.ballerinalang.test.expressions.stamp.RecordStampInbuiltFunctionTest">
                <!-- Fails because of optional fields not implemented-->
                <methods>
                    <exclude name="testStampRecordToRecordWithOptionalFields"/>
                </methods>
            </class>
            <class name="org.ballerinalang.test.expressions.stamp.StampInbuiltFunctionNegativeTest"/>
            <class name="org.ballerinalang.test.expressions.stamp.TupleTypeStampInbuiltFunctionTest"/>
            <class name="org.ballerinalang.test.expressions.stamp.UnionTypeStampInbuiltFunctionTest"/>
            <class name="org.ballerinalang.test.expressions.stamp.XMLStampInbuiltFunctionTest"/>
            <class name="org.ballerinalang.test.expressions.ternary.TernaryExpressionTest"/>
            <class name="org.ballerinalang.test.types.string.StringTemplateLiteralTest"/>

            <class name="org.ballerinalang.test.types.constant.ConstantAccessTest" />
            <class name="org.ballerinalang.test.types.constant.ConstantAccessNegativeTest" />
            <class name="org.ballerinalang.test.types.constant.ConstantAccessTest" />
            <class name="org.ballerinalang.test.types.constant.ConstantAssignmentTest"/> 
            <class name="org.ballerinalang.test.types.constant.ConstantInTypeDefinitionTest" />
            <class name="org.ballerinalang.test.types.constant.SimpleConstantNegativeTest" />
            <class name="org.ballerinalang.test.types.constant.SimpleConstantTest" />
<!--            <class name="org.ballerinalang.test.types.constant.MapConstantTest" />-->

            <!--<class name="org.ballerinalang.test.worker.BasicForkTest"/>-->
            <!--<class name="org.ballerinalang.test.worker.BasicWorkerTest"/>-->
            <!--<class name="org.ballerinalang.test.worker.WaitForAnyActionsTest"/>-->
            <!--<class name="org.ballerinalang.test.worker.WaitForAllActionsTest"/>-->
            <!--<class name="org.ballerinalang.test.worker.WorkerTest"/>-->
            <!--<class name="org.ballerinalang.test.worker.WorkerSyncSendTest"/>-->
            <!--<class name="org.ballerinalang.test.worker.WorkerInActionTest">-->
                <!--<methods>-->
                    <!--<exclude name="testConnectorAction1"/>-->
                    <!--<exclude name="testConnectorAction2"/>-->
                <!--</methods>-->
            <!--</class>-->
            <!--<class name="org.ballerinalang.test.worker.WorkerInFunctionTest"/>-->
            <!--<class name="org.ballerinalang.test.worker.WorkerFlushTest"/>-->
            <!--<class name="org.ballerinalang.test.worker.WorkerFailTest"/>-->
            <!--<class name="org.ballerinalang.test.worker.WorkerCancelledTest"/>-->
            <!--<class name="org.ballerinalang.test.worker.WorkerCallingFunction"/>-->
            <!--<class name="org.ballerinalang.test.worker.WaitForOneActionsTest"/>-->
            <!--<class name="org.ballerinalang.test.worker.WaitActionsNegativeTest"/>-->
            <!--<class name="org.ballerinalang.test.worker.StackOverflowTest">-->
                <!--<methods>-->
                    <!--&lt;!&ndash;TODO:Need to improve error detail transformation, java errors get returned&ndash;&gt;-->
                    <!--<exclude name="recursiveFunction"/>-->
                    <!--<exclude name="testStackOverflowInFunction"/>-->
                <!--</methods>-->
            <!--</class>-->
            <!--<class name="org.ballerinalang.test.worker.NotSoBasicWorkerTest">-->
                <!--<methods>-->
                    <!--&lt;!&ndash;TODO:convert within while returns empty&ndash;&gt;-->
                    <!--<exclude name="largeForkCreationTest"/>-->
                <!--</methods>-->
            <!--</class>-->
            <!--<class name="org.ballerinalang.test.worker.ForkReturnAnyTest"/>-->
            <!--<class name="org.ballerinalang.test.worker.ForkInFunctionTest"/>-->
            <!--<class name="org.ballerinalang.test.worker.BasicWorkerActionsNegativeTest"/>-->
            <!--<class name="org.ballerinalang.test.worker.BasicWorkerActionsNegativeTest"/>-->
            <!--<class name="org.ballerinalang.test.worker.BasicForkNegativeTest"/>-->
            <!--<class name="org.ballerinalang.test.worker.WorkerCancelledTest"/>-->
            <!--<class name="org.ballerinalang.test.io.IOTest"/>-->
            <class name="org.ballerinalang.test.expressions.lambda.FunctionPointersTest" >
                <methods>
                    <exclude name="testFunctionPointerNative"/>
                </methods>
            </class>
            <class name="org.ballerinalang.test.lock.LocksInMainTest">
                <methods>
                    <include name="simpleLock"/>
                </methods>
            </class>
            <class name="org.ballerinalang.test.types.bytetype.BByteOperationsTest" />
            <class name="org.ballerinalang.test.types.bytetype.BByteArrayValueNegativeTest" />
            <class name="org.ballerinalang.test.types.bytetype.BByteValueNegativeTest" />
            <class name="org.ballerinalang.test.types.bytetype.BByteValueTest">
                <methods>
                    <exclude name="simpleWorkerMessagePassingTest"/>
                </methods>
            </class>
            <class name="org.ballerinalang.test.types.table.TableSqlQueryTest"/>
            <class name="org.ballerinalang.test.types.globalvar.GlobalVarFunctionTest"/>
            <class name="org.ballerinalang.test.types.globalvar.GlobalVarFunctionWithPkgTest"/>
            <class name="org.ballerinalang.test.types.globalvar.GlobalVarNegativeTest"/>
            <class name="org.ballerinalang.test.types.stream.BStreamValueTest"/>
            <class name="org.ballerinalang.test.types.TypeUnificationTest"/>
            <class name="org.ballerinalang.test.record.ClosedRecordOptionalFieldsTest"/>
            <class name="org.ballerinalang.test.record.OpenRecordOptionalFieldsTest"/>
            <class name="org.ballerinalang.test.record.RecordAccessWithIndexTest"/>
            <class name="org.ballerinalang.test.record.RecordFieldsAccessNegativeTest"/>

            <class name="org.ballerinalang.test.types.xml.XMLAccessTest"/>
            <class name="org.ballerinalang.test.types.xml.XMLAttributesTest"/>
            <class name="org.ballerinalang.test.types.xml.XMLLiteralTest">
                <methods>
                    <exclude name="testServiceLevelXML"></exclude>
                </methods>
            </class>
            <class name="org.ballerinalang.test.types.xml.XMLNativeFunctionTest"/>
            <class name="org.ballerinalang.test.types.xml.XMLSecurityTest"/>
        </classes>
    </test>
</suite><|MERGE_RESOLUTION|>--- conflicted
+++ resolved
@@ -67,14 +67,11 @@
             <package name="org.ballerinalang.test.types.uniontypes.*"/>
             <package name="org.ballerinalang.test.types.typedesc.*"/>
             <package name="org.ballerinalang.test.types.tuples.*"/>
-<<<<<<< HEAD
-            <package name="org.ballerinalang.test.annotations"/>
-=======
             <package name="org.ballerinalang.test.types.json.*"/>
             <package name="org.ballerinalang.test.types.nullable.*"/>
             <package name="org.ballerinalang.test.types.nullvalue.*"/>
             <package name="org.ballerinalang.test.types.globalvar.*"/>
->>>>>>> 279a520f
+            <package name="org.ballerinalang.test.annotations"/>
         </packages>
 
         <classes>
@@ -161,7 +158,7 @@
             <class name="org.ballerinalang.test.types.constant.ConstantAccessTest" />
             <class name="org.ballerinalang.test.types.constant.ConstantAccessNegativeTest" />
             <class name="org.ballerinalang.test.types.constant.ConstantAccessTest" />
-            <class name="org.ballerinalang.test.types.constant.ConstantAssignmentTest"/> 
+            <class name="org.ballerinalang.test.types.constant.ConstantAssignmentTest"/>
             <class name="org.ballerinalang.test.types.constant.ConstantInTypeDefinitionTest" />
             <class name="org.ballerinalang.test.types.constant.SimpleConstantNegativeTest" />
             <class name="org.ballerinalang.test.types.constant.SimpleConstantTest" />
