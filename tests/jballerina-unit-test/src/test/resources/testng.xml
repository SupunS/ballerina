--- conflicted
+++ resolved
@@ -693,185 +693,6 @@
                     <exclude name="testLockInAttachedFunc"/>
                 </methods>
             </class>
-<<<<<<< HEAD
-            <class name="org.ballerinalang.test.expressions.invocations.PackageInitTest">
-                <methods>
-                    <exclude name="testPackageInitsInDependantPackages"/>
-                </methods>
-            </class>
-            <class name="org.ballerinalang.test.balo.object.ObjectIncludeOverrideBaloTest">
-                <methods>
-                    <exclude name="testObjectOverrideInterfaceWithInterface"/>
-                    <exclude name="testObjectWithOverriddenFieldsAndMethods"/>
-                    <exclude name="testSimpleObjectOverridingSimilarObject"/>
-                </methods>
-            </class>
-            <class name="org.ballerinalang.test.balo.constant.MapConstantEqualityInBaloTest">
-                <methods>
-                    <exclude name="testComplexBooleanMapReferenceEquality"/>
-                    <exclude name="testComplexBooleanMapReferenceEqualityUsingDifferentReference"/>
-                    <exclude name="testComplexBooleanMapReferenceEqualityUsingMapAccessDifferentReference"/>
-                    <exclude name="testComplexBooleanMapReferenceEqualityUsingMapAccessSameReference"/>
-                    <exclude name="testComplexBooleanMapReferenceEqualityUsingSameReference"/>
-                    <exclude name="testComplexBooleanMapValueEquality"/>
-                    <exclude name="testComplexBooleanMapValueEqualityUsingDifferentReference"/>
-                    <exclude name="testComplexBooleanMapValueEqualityUsingMapAccessDifferentReference"/>
-                    <exclude name="testComplexBooleanMapValueEqualityUsingMapAccessSameReference"/>
-                    <exclude name="testComplexBooleanMapValueEqualityUsingSameReference"/>
-                    <exclude name="testComplexByteMapReferenceEquality"/>
-                    <exclude name="testComplexByteMapReferenceEqualityUsingDifferentReference"/>
-                    <exclude name="testComplexByteMapReferenceEqualityUsingMapAccessDifferentReference"/>
-                    <exclude name="testComplexByteMapReferenceEqualityUsingMapAccessSameReference"/>
-                    <exclude name="testComplexByteMapReferenceEqualityUsingSameReference"/>
-                    <exclude name="testComplexByteMapValueEquality"/>
-                    <exclude name="testComplexByteMapValueEqualityUsingDifferentReference"/>
-                    <exclude name="testComplexByteMapValueEqualityUsingMapAccessDifferentReference"/>
-                    <exclude name="testComplexByteMapValueEqualityUsingMapAccessSameReference"/>
-                    <exclude name="testComplexByteMapValueEqualityUsingSameReference"/>
-                    <exclude name="testComplexDecimalMapReferenceEquality"/>
-                    <exclude name="testComplexDecimalMapReferenceEqualityUsingDifferentReference"/>
-                    <exclude name="testComplexDecimalMapReferenceEqualityUsingMapAccessDifferentReference"/>
-                    <exclude name="testComplexDecimalMapReferenceEqualityUsingMapAccessSameReference"/>
-                    <exclude name="testComplexDecimalMapReferenceEqualityUsingSameReference"/>
-                    <exclude name="testComplexDecimalMapValueEquality"/>
-                    <exclude name="testComplexDecimalMapValueEqualityUsingDifferentReference"/>
-                    <exclude name="testComplexDecimalMapValueEqualityUsingMapAccessDifferentReference"/>
-                    <exclude name="testComplexDecimalMapValueEqualityUsingMapAccessSameReference"/>
-                    <exclude name="testComplexDecimalMapValueEqualityUsingSameReference"/>
-                    <exclude name="testComplexFloatMapReferenceEquality"/>
-                    <exclude name="testComplexFloatMapReferenceEqualityUsingDifferentReference"/>
-                    <exclude name="testComplexFloatMapReferenceEqualityUsingMapAccessDifferentReference"/>
-                    <exclude name="testComplexFloatMapReferenceEqualityUsingMapAccessSameReference"/>
-                    <exclude name="testComplexFloatMapReferenceEqualityUsingSameReference"/>
-                    <exclude name="testComplexFloatMapValueEquality"/>
-                    <exclude name="testComplexFloatMapValueEqualityUsingDifferentReference"/>
-                    <exclude name="testComplexFloatMapValueEqualityUsingMapAccessDifferentReference"/>
-                    <exclude name="testComplexFloatMapValueEqualityUsingMapAccessSameReference"/>
-                    <exclude name="testComplexFloatMapValueEqualityUsingSameReference"/>
-                    <exclude name="testComplexIntMapReferenceEquality"/>
-                    <exclude name="testComplexIntMapReferenceEqualityUsingDifferentReference"/>
-                    <exclude name="testComplexIntMapReferenceEqualityUsingMapAccessDifferentReference"/>
-                    <exclude name="testComplexIntMapReferenceEqualityUsingMapAccessSameReference"/>
-                    <exclude name="testComplexIntMapReferenceEqualityUsingSameReference"/>
-                    <exclude name="testComplexIntMapValueEquality"/>
-                    <exclude name="testComplexIntMapValueEqualityUsingDifferentReference"/>
-                    <exclude name="testComplexIntMapValueEqualityUsingMapAccessDifferentReference"/>
-                    <exclude name="testComplexIntMapValueEqualityUsingMapAccessSameReference"/>
-                    <exclude name="testComplexIntMapValueEqualityUsingSameReference"/>
-                    <exclude name="testComplexNilMapReferenceEquality"/>
-                    <exclude name="testComplexNilMapReferenceEqualityUsingDifferentReference"/>
-                    <exclude name="testComplexNilMapReferenceEqualityUsingMapAccessDifferentReference"/>
-                    <exclude name="testComplexNilMapReferenceEqualityUsingMapAccessSameReference"/>
-                    <exclude name="testComplexNilMapReferenceEqualityUsingSameReference"/>
-                    <exclude name="testComplexNilMapValueEquality"/>
-                    <exclude name="testComplexNilMapValueEqualityUsingDifferentReference"/>
-                    <exclude name="testComplexNilMapValueEqualityUsingMapAccessDifferentReference"/>
-                    <exclude name="testComplexNilMapValueEqualityUsingMapAccessSameReference"/>
-                    <exclude name="testComplexNilMapValueEqualityUsingSameReference"/>
-                    <exclude name="testComplexStringMapReferenceEquality"/>
-                    <exclude name="testComplexStringMapReferenceEqualityUsingDifferentReference"/>
-                    <exclude name="testComplexStringMapReferenceEqualityUsingMapAccessDifferentReference"/>
-                    <exclude name="testComplexStringMapReferenceEqualityUsingMapAccessSameReference"/>
-                    <exclude name="testComplexStringMapReferenceEqualityUsingSameReference"/>
-                    <exclude name="testComplexStringMapValueEquality"/>
-                    <exclude name="testComplexStringMapValueEqualityUsingDifferentReference"/>
-                    <exclude name="testComplexStringMapValueEqualityUsingMapAccessDifferentReference"/>
-                    <exclude name="testComplexStringMapValueEqualityUsingMapAccessSameReference"/>
-                    <exclude name="testComplexStringMapValueEqualityUsingSameReference"/>
-                    <exclude name="testSimpleBooleanMapReferenceEqualityInDifferentMap"/>
-                    <exclude name="testSimpleBooleanMapReferenceEqualityUsingDifferentReference"/>
-                    <exclude name="testSimpleBooleanMapReferenceEqualityUsingDifferentReferenceInMap"/>
-                    <exclude name="testSimpleBooleanMapReferenceEqualityUsingSameReference"/>
-                    <exclude name="testSimpleBooleanMapReferenceEqualityUsingSameReferenceInMap"/>
-                    <exclude name="testSimpleBooleanMapValueEqualityInDifferentMap"/>
-                    <exclude name="testSimpleBooleanMapValueEqualityUsingDifferentReference"/>
-                    <exclude name="testSimpleBooleanMapValueEqualityUsingDifferentReferenceInMap"/>
-                    <exclude name="testSimpleBooleanMapValueEqualityUsingSameReference"/>
-                    <exclude name="testSimpleBooleanMapValueEqualityUsingSameReferenceInMap"/>
-                    <exclude name="testSimpleByteMapReferenceEqualityInDifferentMap"/>
-                    <exclude name="testSimpleByteMapReferenceEqualityUsingDifferentReference"/>
-                    <exclude name="testSimpleByteMapReferenceEqualityUsingDifferentReferenceInMap"/>
-                    <exclude name="testSimpleByteMapReferenceEqualityUsingSameReference"/>
-                    <exclude name="testSimpleByteMapReferenceEqualityUsingSameReferenceInMap"/>
-                    <exclude name="testSimpleByteMapValueEqualityInDifferentMap"/>
-                    <exclude name="testSimpleByteMapValueEqualityUsingDifferentReference"/>
-                    <exclude name="testSimpleByteMapValueEqualityUsingDifferentReferenceInMap"/>
-                    <exclude name="testSimpleByteMapValueEqualityUsingSameReference"/>
-                    <exclude name="testSimpleByteMapValueEqualityUsingSameReferenceInMap"/>
-                    <exclude name="testSimpleDecimalMapReferenceEqualityInDifferentMap"/>
-                    <exclude name="testSimpleDecimalMapReferenceEqualityUsingDifferentReference"/>
-                    <exclude name="testSimpleDecimalMapReferenceEqualityUsingDifferentReferenceInMap"/>
-                    <exclude name="testSimpleDecimalMapReferenceEqualityUsingSameReference"/>
-                    <exclude name="testSimpleDecimalMapReferenceEqualityUsingSameReferenceInMap"/>
-                    <exclude name="testSimpleDecimalMapValueEqualityInDifferentMap"/>
-                    <exclude name="testSimpleDecimalMapValueEqualityUsingDifferentReference"/>
-                    <exclude name="testSimpleDecimalMapValueEqualityUsingDifferentReferenceInMap"/>
-                    <exclude name="testSimpleDecimalMapValueEqualityUsingSameReference"/>
-                    <exclude name="testSimpleDecimalMapValueEqualityUsingSameReferenceInMap"/>
-                    <exclude name="testSimpleFloatMapReferenceEqualityInDifferentMap"/>
-                    <exclude name="testSimpleFloatMapReferenceEqualityUsingDifferentReference"/>
-                    <exclude name="testSimpleFloatMapReferenceEqualityUsingDifferentReferenceInMap"/>
-                    <exclude name="testSimpleFloatMapReferenceEqualityUsingSameReference"/>
-                    <exclude name="testSimpleFloatMapReferenceEqualityUsingSameReferenceInMap"/>
-                    <exclude name="testSimpleFloatMapValueEqualityInDifferentMap"/>
-                    <exclude name="testSimpleFloatMapValueEqualityUsingDifferentReference"/>
-                    <exclude name="testSimpleFloatMapValueEqualityUsingDifferentReferenceInMap"/>
-                    <exclude name="testSimpleFloatMapValueEqualityUsingSameReference"/>
-                    <exclude name="testSimpleFloatMapValueEqualityUsingSameReferenceInMap"/>
-                    <exclude name="testSimpleIntMapReferenceEqualityInDifferentMap"/>
-                    <exclude name="testSimpleIntMapReferenceEqualityUsingDifferentReference"/>
-                    <exclude name="testSimpleIntMapReferenceEqualityUsingDifferentReferenceInMap"/>
-                    <exclude name="testSimpleIntMapReferenceEqualityUsingSameReference"/>
-                    <exclude name="testSimpleIntMapReferenceEqualityUsingSameReferenceInMap"/>
-                    <exclude name="testSimpleIntMapValueEqualityInDifferentMap"/>
-                    <exclude name="testSimpleIntMapValueEqualityUsingDifferentReference"/>
-                    <exclude name="testSimpleIntMapValueEqualityUsingDifferentReferenceInMap"/>
-                    <exclude name="testSimpleIntMapValueEqualityUsingSameReference"/>
-                    <exclude name="testSimpleIntMapValueEqualityUsingSameReferenceInMap"/>
-                    <exclude name="testSimpleNilMapReferenceEqualityInDifferentMap"/>
-                    <exclude name="testSimpleNilMapReferenceEqualityUsingDifferentReference"/>
-                    <exclude name="testSimpleNilMapReferenceEqualityUsingDifferentReferenceInMap"/>
-                    <exclude name="testSimpleNilMapReferenceEqualityUsingSameReference"/>
-                    <exclude name="testSimpleNilMapReferenceEqualityUsingSameReferenceInMap"/>
-                    <exclude name="testSimpleNilMapValueEqualityInDifferentMap"/>
-                    <exclude name="testSimpleNilMapValueEqualityUsingDifferentReference"/>
-                    <exclude name="testSimpleNilMapValueEqualityUsingDifferentReferenceInMap"/>
-                    <exclude name="testSimpleNilMapValueEqualityUsingSameReference"/>
-                    <exclude name="testSimpleNilMapValueEqualityUsingSameReferenceInMap"/>
-                    <exclude name="testSimpleStringMapReferenceEqualityInDifferentMap"/>
-                    <exclude name="testSimpleStringMapReferenceEqualityUsingDifferentReference"/>
-                    <exclude name="testSimpleStringMapReferenceEqualityUsingDifferentReferenceInMap"/>
-                    <exclude name="testSimpleStringMapReferenceEqualityUsingSameReference"/>
-                    <exclude name="testSimpleStringMapReferenceEqualityUsingSameReferenceInMap"/>
-                    <exclude name="testSimpleStringMapValueEqualityInDifferentMap"/>
-                    <exclude name="testSimpleStringMapValueEqualityUsingDifferentReference"/>
-                    <exclude name="testSimpleStringMapValueEqualityUsingDifferentReferenceInMap"/>
-                    <exclude name="testSimpleStringMapValueEqualityUsingSameReference"/>
-                    <exclude name="testSimpleStringMapValueEqualityUsingSameReferenceInMap"/>
-                </methods>
-            </class>
-<!--            <class name="org.ballerinalang.test.statements.packageimport.PackageImportTest">-->
-<!--                <methods>-->
-<!--                    <exclude name="testImportsPerfile"/>-->
-<!--                </methods>-->
-<!--            </class>-->
-            <!--            <class name="org.ballerinalang.test.expressions.typecast.TypeCastExprTest">-->
-            <!--                <methods>-->
-            <!--                    <exclude name="testCastToStructInDifferentPkg"/>-->
-            <!--                </methods>-->
-            <!--            </class>-->
-=======
-            <class name="org.ballerinalang.test.statements.packageimport.PackageImportTest">
-                <methods>
-                    <exclude name="testImportsPerfile"/>
-                </methods>
-            </class>
-            <class name="org.ballerinalang.test.expressions.typecast.TypeCastExprTest">
-                <methods>
-                    <exclude name="testCastToStructInDifferentPkg"/>
-                </methods>
-            </class>
->>>>>>> 863af405
             <class name="org.ballerinalang.test.documentation.ErrorsTest">
                 <methods>
                     <exclude name="testErrorAsAType"/>
