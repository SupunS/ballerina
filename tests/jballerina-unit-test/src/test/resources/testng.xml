--- conflicted
+++ resolved
@@ -209,13 +209,10 @@
                 </methods>
             </class>
             <class name="org.ballerinalang.test.types.table.TableSqlQueryTest"/>
-<<<<<<< HEAD
             <class name="org.ballerinalang.test.types.globalvar.GlobalVarFunctionTest"/>
             <class name="org.ballerinalang.test.types.globalvar.GlobalVarFunctionWithPkgTest"/>
             <class name="org.ballerinalang.test.types.globalvar.GlobalVarNegativeTest"/>
-=======
             <class name="org.ballerinalang.test.types.stream.BStreamValueTest"/>
->>>>>>> 3ac3156c
         </classes>
     </test>
 </suite>