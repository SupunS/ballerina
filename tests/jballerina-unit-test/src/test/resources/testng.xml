<?xml version="1.0" encoding="UTF-8"?>
<!--
  ~ Copyright (c) 2019, WSO2 Inc. (http://www.wso2.org) All Rights Reserved.
  ~
  ~ WSO2 Inc. licenses this file to you under the Apache License,
  ~ Version 2.0 (the "License"); you may not use this file except
  ~ in compliance with the License.
  ~ You may obtain a copy of the License at
  ~
  ~     http://www.apache.org/licenses/LICENSE-2.0
  ~
  ~ Unless required by applicable law or agreed to in writing,
  ~ software distributed under the License is distributed on an
  ~ "AS IS" BASIS, WITHOUT WARRANTIES OR CONDITIONS OF ANY
  ~ KIND, either express or implied. See the License for the
  ~ specific language governing permissions and limitations
  ~ under the License.
  ~
  -->

<!DOCTYPE suite SYSTEM "http://testng.org/testng-1.0.dtd" >

<suite name="ballerina-test-suite">

    <listeners>
        <listener class-name="org.ballerinalang.test.utils.BLogInitializer"/>
        <listener class-name="org.ballerinalang.test.listener.JBallerinaTestInitializer"/>
        <!--<listener class-name="org.ballerinalang.test.utils.TestNGListener"/>-->
    </listeners>
    <test name="jballerina-test" parallel="false">
        <parameter name="enableJBallerinaTests" value="true"/>
        <groups>
            <run>
                <exclude name="brokenOnJBallerina"/>
            </run>
        </groups>
        <packages>
            <package name="org.ballerinalang.test.jvm.*"/>
            <package name="org.ballerinalang.test.types.integer"/>
            <package name="org.ballerinalang.test.types.floattype"/>
            <package name="org.ballerinalang.test.main.function.*"/>
            <package name="org.ballerinalang.test.expressions.unaryoperations.*"/>
            <package name="org.ballerinalang.test.expressions.binaryoperations.*"/>
            <package name="org.ballerinalang.test.types.decimaltype.*"/>
            <package name="org.ballerinalang.test.types.any.*"/>
<<<<<<< HEAD
            <package name="org.ballerinalang.test.annotations"/>
=======
            <package name="org.ballerinalang.test.expressions.builtinoperations.*"/>
>>>>>>> 42baa0ec
        </packages>

        <classes>
            <class name="org.ballerinalang.test.functions.FunctionSignatureTest" >
                <methods>
                    <exclude name="testOptionalArgsInNativeFunc" />
                </methods>
            </class>
            <class name="org.ballerinalang.test.object.ObjectTest" >
                <methods>
                    <!-- Fails due to link error at runtime -->
                    <exclude name="testObjectWithMissingNativeImpl" />

                    <!-- fails in getBIRModuleBinary -->
                    <exclude name="testObjectAnyTypeFieldAsConstructorParam" />
                    <exclude name="testObjectWithAttachedFunction" />
                    <exclude name="testStructPrint" />

                    <!-- fails because of missing lambda functions support -->
                    <exclude name="testFunctionReferencesFromObjects" />
                </methods>
            </class>
            <class name="org.ballerinalang.test.object.AnonymousObjectTest" />
            <class name="org.ballerinalang.test.object.ObjectEquivalencyNegativeTest" />
            <class name="org.ballerinalang.test.closures.VarMutabilityClosureTest" />
            <class name="org.ballerinalang.test.object.AbstractObjectTest">
                <methods>
                    <!-- Fails because index based access is not implemented -->
                    <exclude name="testAbstractAnonObjectInFunction" />
                    <exclude name="testAbstractAnonObjectInMatch" />
                    <exclude name="testAbstractAnonObjectInVarDef" />
                    <exclude name="testAbstractObjectInObject" />
                </methods>
            </class>
            <class name="org.ballerinalang.test.expressions.checkedexpr.CheckedExpressionOperatorTest">
                <methods>
                    <exclude name="testSemanticErrorsWithResources"/>
                    <exclude name="testCheckInBinaryAndExpression"/>
                    <exclude name="testCheckExprInBinaryExpr7"/>
                </methods>
            </class>
            <class name="org.ballerinalang.test.expressions.elvis.ElvisExpressionTest"/>
            <class name="org.ballerinalang.test.expressions.typeof.TypeofOverLiteralExpressionTest" />
            <class name="org.ballerinalang.test.worker.WorkerCallingFunction"/>

            <!--Built in methods-->
            <class name="org.ballerinalang.test.expressions.builtinoperations.LengthOperationTest"/>
            <class name="org.ballerinalang.test.expressions.builtinoperations.BuiltinOperationsTest"/>

            <class name="org.ballerinalang.test.expressions.conversion.NativeConversionWithStampTypesTest"/>

            <class name="org.ballerinalang.test.expressions.stamp.XMLStampInbuiltFunctionTest"/>
            <class name="org.ballerinalang.test.expressions.stamp.AnydataStampInbuiltFunctionTest"/>
            <class name="org.ballerinalang.test.expressions.stamp.ArrayStampInbuiltFunctionTest"/>
            <class name="org.ballerinalang.test.expressions.stamp.JSONStampInbuiltFunctionTest"/>
            <class name="org.ballerinalang.test.expressions.stamp.MapStampInbuiltFunctionTest">
                <!-- Fails because of cyclic record type issue-->
                <methods>
                    <exclude name="testStampRecordToMapWithCyclicValueReferences"/>
                    <exclude name="testStampRecordToRecordWithCyclicValueReferences"/>
                </methods>
            </class>

            <class name="org.ballerinalang.test.expressions.stamp.RecordStampInbuiltFunctionTest">
                <!-- Fails because of optional fields not implemented-->
                <methods>
                    <exclude name="testStampRecordToRecordWithOptionalFields"/>
                </methods>
            </class>
            <class name="org.ballerinalang.test.expressions.stamp.StampInbuiltFunctionNegativeTest"/>
            <class name="org.ballerinalang.test.expressions.stamp.TupleTypeStampInbuiltFunctionTest"/>
            <class name="org.ballerinalang.test.expressions.stamp.UnionTypeStampInbuiltFunctionTest"/>
            <class name="org.ballerinalang.test.expressions.stamp.XMLStampInbuiltFunctionTest"/>

            <class name="org.ballerinalang.test.expressions.ternary.TernaryExpressionTest">
                <methods>
                    <exclude name="testInMapLiteral" />
                </methods>
            </class>
            <class name="org.ballerinalang.test.types.string.StringTemplateLiteralTest"/>
            <class name="org.ballerinalang.test.types.constant.ConstantAccessTest" />
            <class name="org.ballerinalang.test.types.constant.MapConstantTest" />
            <!--<class name="org.ballerinalang.test.io.IOTest"/>-->
            <class name="org.ballerinalang.test.expressions.lambda.FunctionPointersTest" >
                <methods>
                    <exclude name="testFunctionPointerNative"/>
                </methods>
            </class>
            <class name="org.ballerinalang.test.lock.LocksInMainTest">
                <methods>
                    <include name="simpleLock"/>
                </methods>
            </class>
        </classes>
    </test>
</suite><|MERGE_RESOLUTION|>--- conflicted
+++ resolved
@@ -43,11 +43,8 @@
             <package name="org.ballerinalang.test.expressions.binaryoperations.*"/>
             <package name="org.ballerinalang.test.types.decimaltype.*"/>
             <package name="org.ballerinalang.test.types.any.*"/>
-<<<<<<< HEAD
+            <package name="org.ballerinalang.test.expressions.builtinoperations.*"/>
             <package name="org.ballerinalang.test.annotations"/>
-=======
-            <package name="org.ballerinalang.test.expressions.builtinoperations.*"/>
->>>>>>> 42baa0ec
         </packages>
 
         <classes>
