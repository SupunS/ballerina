<?xml version="1.0" encoding="UTF-8"?>
<!--
  ~ Copyright (c) 2019, WSO2 Inc. (http://www.wso2.org) All Rights Reserved.
  ~
  ~ WSO2 Inc. licenses this file to you under the Apache License,
  ~ Version 2.0 (the "License"); you may not use this file except
  ~ in compliance with the License.
  ~ You may obtain a copy of the License at
  ~
  ~     http://www.apache.org/licenses/LICENSE-2.0
  ~
  ~ Unless required by applicable law or agreed to in writing,
  ~ software distributed under the License is distributed on an
  ~ "AS IS" BASIS, WITHOUT WARRANTIES OR CONDITIONS OF ANY
  ~ KIND, either express or implied. See the License for the
  ~ specific language governing permissions and limitations
  ~ under the License.
  ~
  -->

<!DOCTYPE suite SYSTEM "http://testng.org/testng-1.0.dtd" >

<suite name="ballerina-test-suite">

    <listeners>
        <listener class-name="org.ballerinalang.test.utils.BLogInitializer"/>
        <listener class-name="org.ballerinalang.test.listener.JBallerinaTestInitializer"/>
        <!--<listener class-name="org.ballerinalang.test.utils.TestNGListener"/>-->
    </listeners>
    <test name="jballerina-test" parallel="false">
        <parameter name="enableJBallerinaTests" value="true"/>
        <groups>
            <run>
                <exclude name="brokenOnJBallerina"/>
            </run>
        </groups>
        <packages>
            <package name="org.ballerinalang.test.vm.*"/>
            <package name="org.ballerinalang.test.annotations.*"/>
            <package name="org.ballerinalang.test.imports.*"/>
            <package name="org.ballerinalang.test.parser.*"/>
            <package name="org.ballerinalang.test.privacy.*"/>
            <package name="org.ballerinalang.test.dataflow.*"/>
            <package name="org.ballerinalang.test.variable.shadowing.*"/>
            <package name="org.ballerinalang.test.net.*"/>
            <package name="org.ballerinalang.test.typedefs.*"/>
            <package name="org.ballerinalang.test.access.*"/>
            <package name="org.ballerinalang.test.structs.*"/>

            <package name="org.ballerinalang.test.jvm.*"/>
            <package name="org.ballerinalang.test.types.integer"/>
            <package name="org.ballerinalang.test.types.floattype"/>
            <package name="org.ballerinalang.test.main.function.*"/>
            <package name="org.ballerinalang.test.expressions.unaryoperations.*"/>
            <package name="org.ballerinalang.test.expressions.binaryoperations.*"/>
            <package name="org.ballerinalang.test.types.decimaltype.*"/>
            <package name="org.ballerinalang.test.types.any.*"/>
            <package name="org.ballerinalang.test.expressions.builtinoperations.*"/>
            <package name="org.ballerinalang.test.expressions.builtinfunctions.*"/>
            <package name="org.ballerinalang.test.error.*"/>
            <package name="org.ballerinalang.test.types.finaltypes.*"/>
            <package name="org.ballerinalang.test.types.finite.*"/>
            <package name="org.ballerinalang.test.types.map.*"/>
            <package name="org.ballerinalang.test.types.string.*"/>
            <package name="org.ballerinalang.test.types.errors.*"/>
            <package name="org.ballerinalang.test.types.var.*"/>
            <package name="org.ballerinalang.test.types.uniontypes.*"/>
            <package name="org.ballerinalang.test.types.typedesc.*"/>
            <package name="org.ballerinalang.test.types.tuples.*"/>
        </packages>

        <classes>
            <class name="org.ballerinalang.test.functions.FunctionSignatureTest" >
                <methods>
                    <exclude name="testOptionalArgsInNativeFunc" />
                </methods>
            </class>
            <class name="org.ballerinalang.test.functions.FunctionsWithDefaultableArguments" />
            <class name="org.ballerinalang.test.object.ObjectFunctionsWithDefaultableArguments" />
            <class name="org.ballerinalang.test.object.ObjectAttachedFunctionPointerTest" >
                <methods>
                    <exclude name="testInvokeAttachedFunctionAsFunctionPointer1"></exclude>
                    <exclude name="testInvokeAttachedFunctionAsFunctionPointer2"></exclude>
                    <exclude name="testInvokeAttachedFunctionAsFunctionPointer3"></exclude>
                    <exclude name="testInvokeAttachedFunctionAsFunctionPointer4"></exclude>
                </methods>
            </class>
            <class name="org.ballerinalang.test.object.ObjectTest" >
                <methods>
                    <!-- Fails due to link error at runtime -->
                    <exclude name="testObjectWithMissingNativeImpl" />

                    <!-- fails in getBIRModuleBinary -->
                    <exclude name="testObjectAnyTypeFieldAsConstructorParam" />
                    <exclude name="testObjectWithAttachedFunction" />
                    <exclude name="testStructPrint" />

                    <!-- fails because of missing lambda functions support -->
                    <exclude name="testFunctionReferencesFromObjects" />
                </methods>
            </class>
            <class name="org.ballerinalang.test.object.AnonymousObjectTest" />
            <class name="org.ballerinalang.test.object.ObjectEquivalencyNegativeTest" />
            <class name="org.ballerinalang.test.closures.VarMutabilityClosureTest" />
            <class name="org.ballerinalang.test.object.AbstractObjectTest">
                <methods>
                    <!-- Fails because index based access is not implemented -->
                    <exclude name="testAbstractAnonObjectInFunction" />
                    <exclude name="testAbstractAnonObjectInMatch" />
                    <exclude name="testAbstractAnonObjectInVarDef" />
                    <exclude name="testAbstractObjectInObject" />
                </methods>
            </class>
            <class name="org.ballerinalang.test.expressions.checkedexpr.CheckedExpressionOperatorTest">
                <methods>
                    <exclude name="testSemanticErrorsWithResources"/>
                    <exclude name="testCheckInBinaryAndExpression"/>
                    <exclude name="testCheckExprInBinaryExpr7"/>
                </methods>
            </class>
            <class name="org.ballerinalang.test.expressions.elvis.ElvisExpressionTest"/>
            <class name="org.ballerinalang.test.expressions.typeof.TypeofOverLiteralExpressionTest" />
            <class name="org.ballerinalang.test.worker.WorkerCallingFunction"/>

            <!--Built in methods-->
            <class name="org.ballerinalang.test.expressions.conversion.NativeConversionWithStampTypesTest"/>

            <class name="org.ballerinalang.test.expressions.stamp.XMLStampInbuiltFunctionTest"/>
            <class name="org.ballerinalang.test.expressions.stamp.AnydataStampInbuiltFunctionTest"/>
            <class name="org.ballerinalang.test.expressions.stamp.ArrayStampInbuiltFunctionTest"/>
            <class name="org.ballerinalang.test.expressions.stamp.JSONStampInbuiltFunctionTest"/>
            <class name="org.ballerinalang.test.expressions.stamp.MapStampInbuiltFunctionTest">
                <!-- Fails because of cyclic record type issue-->
                <methods>
                    <exclude name="testStampRecordToMapWithCyclicValueReferences"/>
                    <exclude name="testStampRecordToRecordWithCyclicValueReferences"/>
                </methods>
            </class>

            <class name="org.ballerinalang.test.expressions.stamp.RecordStampInbuiltFunctionTest">
                <!-- Fails because of optional fields not implemented-->
                <methods>
                    <exclude name="testStampRecordToRecordWithOptionalFields"/>
                </methods>
            </class>
            <class name="org.ballerinalang.test.expressions.stamp.StampInbuiltFunctionNegativeTest"/>
            <class name="org.ballerinalang.test.expressions.stamp.TupleTypeStampInbuiltFunctionTest"/>
            <class name="org.ballerinalang.test.expressions.stamp.UnionTypeStampInbuiltFunctionTest"/>
            <class name="org.ballerinalang.test.expressions.stamp.XMLStampInbuiltFunctionTest"/>

            <class name="org.ballerinalang.test.expressions.ternary.TernaryExpressionTest">
                <methods>
                    <exclude name="testInMapLiteral" />
                </methods>
            </class>
            <class name="org.ballerinalang.test.types.string.StringTemplateLiteralTest"/>
            <class name="org.ballerinalang.test.types.constant.ConstantAccessTest" />
<!--            <class name="org.ballerinalang.test.types.constant.MapConstantTest" />-->

            <!--<class name="org.ballerinalang.test.worker.BasicForkTest"/>-->
            <!--<class name="org.ballerinalang.test.worker.BasicWorkerTest"/>-->
            <!--<class name="org.ballerinalang.test.worker.WaitForAnyActionsTest"/>-->
            <!--<class name="org.ballerinalang.test.worker.WaitForAllActionsTest"/>-->
            <!--<class name="org.ballerinalang.test.worker.WorkerTest"/>-->
            <!--<class name="org.ballerinalang.test.worker.WorkerSyncSendTest"/>-->
            <!--<class name="org.ballerinalang.test.worker.WorkerInActionTest">-->
                <!--<methods>-->
                    <!--<exclude name="testConnectorAction1"/>-->
                    <!--<exclude name="testConnectorAction2"/>-->
                <!--</methods>-->
            <!--</class>-->
            <!--<class name="org.ballerinalang.test.worker.WorkerInFunctionTest"/>-->
            <!--<class name="org.ballerinalang.test.worker.WorkerFlushTest"/>-->
            <!--<class name="org.ballerinalang.test.worker.WorkerFailTest"/>-->
            <!--<class name="org.ballerinalang.test.worker.WorkerCancelledTest"/>-->
            <!--<class name="org.ballerinalang.test.worker.WorkerCallingFunction"/>-->
            <!--<class name="org.ballerinalang.test.worker.WaitForOneActionsTest"/>-->
            <!--<class name="org.ballerinalang.test.worker.WaitActionsNegativeTest"/>-->
            <!--<class name="org.ballerinalang.test.worker.StackOverflowTest">-->
                <!--<methods>-->
                    <!--&lt;!&ndash;TODO:Need to improve error detail transformation, java errors get returned&ndash;&gt;-->
                    <!--<exclude name="recursiveFunction"/>-->
                    <!--<exclude name="testStackOverflowInFunction"/>-->
                <!--</methods>-->
            <!--</class>-->
            <!--<class name="org.ballerinalang.test.worker.NotSoBasicWorkerTest">-->
                <!--<methods>-->
                    <!--&lt;!&ndash;TODO:convert within while returns empty&ndash;&gt;-->
                    <!--<exclude name="largeForkCreationTest"/>-->
                <!--</methods>-->
            <!--</class>-->
            <!--<class name="org.ballerinalang.test.worker.ForkReturnAnyTest"/>-->
            <!--<class name="org.ballerinalang.test.worker.ForkInFunctionTest"/>-->
            <!--<class name="org.ballerinalang.test.worker.BasicWorkerActionsNegativeTest"/>-->
            <!--<class name="org.ballerinalang.test.worker.BasicWorkerActionsNegativeTest"/>-->
            <!--<class name="org.ballerinalang.test.worker.BasicForkNegativeTest"/>-->
            <!--<class name="org.ballerinalang.test.worker.WorkerCancelledTest"/>-->
            <!--<class name="org.ballerinalang.test.io.IOTest"/>-->
            <class name="org.ballerinalang.test.expressions.lambda.FunctionPointersTest" >
                <methods>
                    <exclude name="testFunctionPointerNative"/>
                </methods>
            </class>
            <class name="org.ballerinalang.test.lock.LocksInMainTest">
                <methods>
                    <include name="simpleLock"/>
                </methods>
            </class>
            <class name="org.ballerinalang.test.types.bytetype.BByteOperationsTest" />
            <class name="org.ballerinalang.test.types.bytetype.BByteArrayValueNegativeTest" />
            <class name="org.ballerinalang.test.types.bytetype.BByteValueNegativeTest" />
            <class name="org.ballerinalang.test.types.bytetype.BByteValueTest">
                <methods>
                    <exclude name="simpleWorkerMessagePassingTest"/>
                </methods>
            </class>
            <class name="org.ballerinalang.test.types.table.TableSqlQueryTest"/>
            <class name="org.ballerinalang.test.types.globalvar.GlobalVarFunctionTest"/>
            <class name="org.ballerinalang.test.types.globalvar.GlobalVarFunctionWithPkgTest"/>
            <class name="org.ballerinalang.test.types.globalvar.GlobalVarNegativeTest"/>
            <class name="org.ballerinalang.test.types.stream.BStreamValueTest"/>
            <class name="org.ballerinalang.test.types.TypeUnificationTest"/>
<<<<<<< HEAD
            <class name="org.ballerinalang.test.error.ErrorTest" />
            <class name="org.ballerinalang.test.statements.matchstmt.MatchStructuredErrorPatternsTest"/>
            <class name="org.ballerinalang.test.statements.foreach.ForeachErrorBindingPatternsTests" />
            <class name="org.ballerinalang.test.expressions.varref.ErrorVariableReferenceTest">
                <methods>
                    <exclude name="testErrorInRecordWithDestructure"></exclude>
                    <exclude name="testErrorInRecordWithDestructure2"></exclude>
                </methods>
            </class>
            <class name="org.ballerinalang.test.statements.variabledef.ErrorVariableDefinitionTest">
                <methods>
                    <!-- fails at record destructure -->
                    <exclude name="testErrorInRecordWithDestructure"></exclude>
                </methods>
            </class>
=======

            <class name="org.ballerinalang.test.types.xml.XMLAccessTest"/>
            <class name="org.ballerinalang.test.types.xml.XMLAttributesTest"/>
            <class name="org.ballerinalang.test.types.xml.XMLLiteralTest">
                <methods>
                    <exclude name="testServiceLevelXML"></exclude>
                </methods>
            </class>
            <class name="org.ballerinalang.test.types.xml.XMLNativeFunctionTest"/>
            <class name="org.ballerinalang.test.types.xml.XMLSecurityTest"/>
>>>>>>> 2af1fbcf
        </classes>
    </test>
</suite><|MERGE_RESOLUTION|>--- conflicted
+++ resolved
@@ -46,7 +46,7 @@
             <package name="org.ballerinalang.test.typedefs.*"/>
             <package name="org.ballerinalang.test.access.*"/>
             <package name="org.ballerinalang.test.structs.*"/>
-
+            
             <package name="org.ballerinalang.test.jvm.*"/>
             <package name="org.ballerinalang.test.types.integer"/>
             <package name="org.ballerinalang.test.types.floattype"/>
@@ -220,7 +220,16 @@
             <class name="org.ballerinalang.test.types.globalvar.GlobalVarNegativeTest"/>
             <class name="org.ballerinalang.test.types.stream.BStreamValueTest"/>
             <class name="org.ballerinalang.test.types.TypeUnificationTest"/>
-<<<<<<< HEAD
+
+            <class name="org.ballerinalang.test.types.xml.XMLAccessTest"/>
+            <class name="org.ballerinalang.test.types.xml.XMLAttributesTest"/>
+            <class name="org.ballerinalang.test.types.xml.XMLLiteralTest">
+                <methods>
+                    <exclude name="testServiceLevelXML"></exclude>
+                </methods>
+            </class>
+            <class name="org.ballerinalang.test.types.xml.XMLNativeFunctionTest"/>
+            <class name="org.ballerinalang.test.types.xml.XMLSecurityTest"/>
             <class name="org.ballerinalang.test.error.ErrorTest" />
             <class name="org.ballerinalang.test.statements.matchstmt.MatchStructuredErrorPatternsTest"/>
             <class name="org.ballerinalang.test.statements.foreach.ForeachErrorBindingPatternsTests" />
@@ -236,18 +245,6 @@
                     <exclude name="testErrorInRecordWithDestructure"></exclude>
                 </methods>
             </class>
-=======
-
-            <class name="org.ballerinalang.test.types.xml.XMLAccessTest"/>
-            <class name="org.ballerinalang.test.types.xml.XMLAttributesTest"/>
-            <class name="org.ballerinalang.test.types.xml.XMLLiteralTest">
-                <methods>
-                    <exclude name="testServiceLevelXML"></exclude>
-                </methods>
-            </class>
-            <class name="org.ballerinalang.test.types.xml.XMLNativeFunctionTest"/>
-            <class name="org.ballerinalang.test.types.xml.XMLSecurityTest"/>
->>>>>>> 2af1fbcf
         </classes>
     </test>
 </suite>