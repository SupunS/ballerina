<?xml version="1.0" encoding="UTF-8"?>
<!--
  ~ Copyright (c) 2019, WSO2 Inc. (http://www.wso2.org) All Rights Reserved.
  ~
  ~ WSO2 Inc. licenses this file to you under the Apache License,
  ~ Version 2.0 (the "License"); you may not use this file except
  ~ in compliance with the License.
  ~ You may obtain a copy of the License at
  ~
  ~     http://www.apache.org/licenses/LICENSE-2.0
  ~
  ~ Unless required by applicable law or agreed to in writing,
  ~ software distributed under the License is distributed on an
  ~ "AS IS" BASIS, WITHOUT WARRANTIES OR CONDITIONS OF ANY
  ~ KIND, either express or implied. See the License for the
  ~ specific language governing permissions and limitations
  ~ under the License.
  ~
  -->

<!DOCTYPE suite SYSTEM "http://testng.org/testng-1.0.dtd" >

<suite name="ballerina-test-suite">

    <listeners>
        <listener class-name="org.ballerinalang.test.utils.BLogInitializer"/>
        <listener class-name="org.ballerinalang.test.listener.JBallerinaTestInitializer"/>
        <!--<listener class-name="org.ballerinalang.test.utils.TestNGListener"/>-->
    </listeners>
    <test name="jballerina-test" parallel="false">
        <parameter name="enableJBallerinaTests" value="true"/>
        <groups>
            <run>
                <exclude name="brokenOnJBallerina"/>
            </run>
        </groups>
        <packages>
            <package name="org.ballerinalang.test.jvm.*"/>
            <package name="org.ballerinalang.test.types.integer"/>
            <package name="org.ballerinalang.test.types.floattype"/>
            <package name="org.ballerinalang.test.main.function.*"/>
            <package name="org.ballerinalang.test.expressions.unaryoperations.*"/>
            <package name="org.ballerinalang.test.expressions.binaryoperations.*"/>
            <package name="org.ballerinalang.test.types.decimaltype.*"/>
            <package name="org.ballerinalang.test.types.any.*"/>
            <package name="org.ballerinalang.test.expressions.builtinoperations.*"/>
            <package name="org.ballerinalang.test.expressions.builtinfunctions.*"/>
            <package name="org.ballerinalang.test.error.*"/>
            <package name="org.ballerinalang.test.types.finaltypes.*"/>
            <package name="org.ballerinalang.test.types.finite.*"/>
            <package name="org.ballerinalang.test.types.map.*"/>
            <package name="org.ballerinalang.test.types.string.*"/>
            <package name="org.ballerinalang.test.types.errors.*"/>
            <package name="org.ballerinalang.test.types.var.*"/>
            <package name="org.ballerinalang.test.types.uniontypes.*"/>
            <package name="org.ballerinalang.test.types.typedesc.*"/>
        </packages>

        <classes>
            <class name="org.ballerinalang.test.functions.FunctionSignatureTest" >
                <methods>
                    <exclude name="testOptionalArgsInNativeFunc" />
                </methods>
            </class>
            <class name="org.ballerinalang.test.functions.FunctionsWithDefaultableArguments" />
            <class name="org.ballerinalang.test.object.ObjectFunctionsWithDefaultableArguments" />
            <class name="org.ballerinalang.test.object.ObjectTest" >
                <methods>
                    <!-- Fails due to link error at runtime -->
                    <exclude name="testObjectWithMissingNativeImpl" />

                    <!-- fails in getBIRModuleBinary -->
                    <exclude name="testObjectAnyTypeFieldAsConstructorParam" />
                    <exclude name="testObjectWithAttachedFunction" />
                    <exclude name="testStructPrint" />

                    <!-- fails because of missing lambda functions support -->
                    <exclude name="testFunctionReferencesFromObjects" />
                </methods>
            </class>
            <class name="org.ballerinalang.test.object.AnonymousObjectTest" />
            <class name="org.ballerinalang.test.object.ObjectEquivalencyNegativeTest" />
            <class name="org.ballerinalang.test.closures.VarMutabilityClosureTest" />
            <class name="org.ballerinalang.test.object.AbstractObjectTest">
                <methods>
                    <!-- Fails because index based access is not implemented -->
                    <exclude name="testAbstractAnonObjectInFunction" />
                    <exclude name="testAbstractAnonObjectInMatch" />
                    <exclude name="testAbstractAnonObjectInVarDef" />
                    <exclude name="testAbstractObjectInObject" />
                </methods>
            </class>
            <class name="org.ballerinalang.test.expressions.checkedexpr.CheckedExpressionOperatorTest">
                <methods>
                    <exclude name="testSemanticErrorsWithResources"/>
                    <exclude name="testCheckInBinaryAndExpression"/>
                    <exclude name="testCheckExprInBinaryExpr7"/>
                </methods>
            </class>
            <class name="org.ballerinalang.test.expressions.elvis.ElvisExpressionTest"/>
            <class name="org.ballerinalang.test.expressions.typeof.TypeofOverLiteralExpressionTest" />
            <class name="org.ballerinalang.test.worker.WorkerCallingFunction"/>

            <!--Built in methods-->
            <class name="org.ballerinalang.test.expressions.builtinoperations.LengthOperationTest"/>
            <class name="org.ballerinalang.test.expressions.builtinoperations.BuiltinOperationsTest"/>

            <class name="org.ballerinalang.test.expressions.conversion.NativeConversionWithStampTypesTest"/>

            <class name="org.ballerinalang.test.expressions.stamp.XMLStampInbuiltFunctionTest"/>
            <class name="org.ballerinalang.test.expressions.stamp.AnydataStampInbuiltFunctionTest"/>
            <class name="org.ballerinalang.test.expressions.stamp.ArrayStampInbuiltFunctionTest"/>
            <class name="org.ballerinalang.test.expressions.stamp.JSONStampInbuiltFunctionTest"/>
            <class name="org.ballerinalang.test.expressions.stamp.MapStampInbuiltFunctionTest">
                <!-- Fails because of cyclic record type issue-->
                <methods>
                    <exclude name="testStampRecordToMapWithCyclicValueReferences"/>
                    <exclude name="testStampRecordToRecordWithCyclicValueReferences"/>
                </methods>
            </class>

            <class name="org.ballerinalang.test.expressions.stamp.RecordStampInbuiltFunctionTest">
                <!-- Fails because of optional fields not implemented-->
                <methods>
                    <exclude name="testStampRecordToRecordWithOptionalFields"/>
                </methods>
            </class>
            <class name="org.ballerinalang.test.expressions.stamp.StampInbuiltFunctionNegativeTest"/>
            <class name="org.ballerinalang.test.expressions.stamp.TupleTypeStampInbuiltFunctionTest"/>
            <class name="org.ballerinalang.test.expressions.stamp.UnionTypeStampInbuiltFunctionTest"/>
            <class name="org.ballerinalang.test.expressions.stamp.XMLStampInbuiltFunctionTest"/>

            <class name="org.ballerinalang.test.expressions.ternary.TernaryExpressionTest">
                <methods>
                    <exclude name="testInMapLiteral" />
                </methods>
            </class>
            <class name="org.ballerinalang.test.types.string.StringTemplateLiteralTest"/>
            <class name="org.ballerinalang.test.types.constant.ConstantAccessTest" />
<!--            <class name="org.ballerinalang.test.types.constant.MapConstantTest" />-->

            <!--<class name="org.ballerinalang.test.worker.BasicForkTest"/>-->
            <!--<class name="org.ballerinalang.test.worker.BasicWorkerTest"/>-->
            <!--<class name="org.ballerinalang.test.worker.WaitForAnyActionsTest">-->
                <!--<methods>-->
                    <!--<exclude name="waitTest13"/>-->
                    <!--<exclude name="waitTest23"/>-->
                <!--</methods>-->
            <!--</class>-->
            <!--<class name="org.ballerinalang.test.worker.WaitForAllActionsTest">-->
                <!--<methods>-->
                    <!--<exclude name="waitTest16"/>-->
                <!--</methods>-->
            <!--</class>-->
            <!--<class name="org.ballerinalang.test.worker.WorkerTest">-->
                <!--<methods>-->
                    <!--&lt;!&ndash;TODO:Fix trap and future.cancel()&ndash;&gt;-->
                    <!--<exclude name="receiveWithTrap"/>-->
                    <!--<exclude name="receiveWithCheckAndTrap"/>-->
                    <!--<exclude name="receiveWithTrapForDefault"/>-->
                    <!--<exclude name="receiveDefaultWithCheckAndTrap"/>-->
                    <!--<exclude name="workerWithFutureTest1"/>-->
                <!--</methods>-->
            <!--</class>-->
            <!--<class name="org.ballerinalang.test.worker.WorkerSyncSendTest"/>-->
            <!--<class name="org.ballerinalang.test.worker.WorkerInActionTest">-->
                <!--<methods>-->
                    <!--<exclude name="testConnectorAction1"/>-->
                    <!--<exclude name="testConnectorAction2"/>-->
                <!--</methods>-->
            <!--</class>-->
            <!--<class name="org.ballerinalang.test.worker.WorkerInFunctionTest"/>-->
            <!--<class name="org.ballerinalang.test.worker.WorkerFlushTest"/>-->
            <!--<class name="org.ballerinalang.test.worker.WorkerFailTest"/>-->
            <!--<class name="org.ballerinalang.test.worker.WorkerCancelledTest"/>-->
            <!--<class name="org.ballerinalang.test.worker.WorkerCallingFunction"/>-->
            <!--<class name="org.ballerinalang.test.worker.WaitForOneActionsTest">-->
                <!--<methods><exclude name="waitTest9"/></methods>-->
            <!--</class>-->
            <!--<class name="org.ballerinalang.test.worker.WaitActionsNegativeTest"/>-->
            <!--<class name="org.ballerinalang.test.worker.StackOverflowTest">-->
                <!--<methods>-->
                    <!--&lt;!&ndash;TODO:Need to improve error detail transformation, java errors get returned&ndash;&gt;-->
                    <!--<exclude name="recursiveFunction"/>-->
                    <!--<exclude name="testStackOverflowInFunction"/>-->
                <!--</methods>-->
            <!--</class>-->
            <!--<class name="org.ballerinalang.test.worker.NotSoBasicWorkerTest">-->
                <!--<methods>-->
                    <!--TODO:convert within while returns empty-->
                    <!--<exclude name="largeForkCreationTest"/>-->
                <!--</methods>-->
            <!--</class>-->
            <!--<class name="org.ballerinalang.test.worker.ForkReturnAnyTest"/>-->
            <!--<class name="org.ballerinalang.test.worker.ForkInFunctionTest"/>-->
            <!--<class name="org.ballerinalang.test.worker.BasicWorkerActionsNegativeTest"/>-->
            <!--<class name="org.ballerinalang.test.worker.BasicWorkerActionsNegativeTest"/>-->
            <!--<class name="org.ballerinalang.test.worker.BasicForkNegativeTest"/>-->
            <!--<class name="org.ballerinalang.test.io.IOTest"/>-->
            <class name="org.ballerinalang.test.expressions.lambda.FunctionPointersTest" >
                <methods>
                    <exclude name="testFunctionPointerNative"/>
                </methods>
            </class>
            <class name="org.ballerinalang.test.lock.LocksInMainTest">
                <methods>
                    <include name="simpleLock"/>
                </methods>
            </class>
            <class name="org.ballerinalang.test.types.bytetype.BByteOperationsTest" />
            <class name="org.ballerinalang.test.types.bytetype.BByteArrayValueNegativeTest" />
            <class name="org.ballerinalang.test.types.bytetype.BByteValueNegativeTest" />
            <class name="org.ballerinalang.test.types.bytetype.BByteValueTest">
                <methods>
                    <exclude name="simpleWorkerMessagePassingTest"/>
                </methods>
            </class>
            <class name="org.ballerinalang.test.types.table.TableSqlQueryTest"/>
            <class name="org.ballerinalang.test.types.globalvar.GlobalVarFunctionTest"/>
            <class name="org.ballerinalang.test.types.globalvar.GlobalVarFunctionWithPkgTest"/>
            <class name="org.ballerinalang.test.types.globalvar.GlobalVarNegativeTest"/>
            <class name="org.ballerinalang.test.types.stream.BStreamValueTest"/>
<<<<<<< HEAD
            <class name="org.ballerinalang.test.error.ErrorTest" >
                <methods>
                    <!-- un-identified error -->
                    <exclude name="testOneLinePanic" />
                    <exclude name="errorTrapTest" />
                    <exclude name="testConsecutiveTraps" />
                    <!-- JBallerina ErrorValue and BallerinaException are not unified yet-->
                    <exclude name="testUnspecifiedErrorDetailFrozenness" />
                </methods>
            </class>
            <class name="org.ballerinalang.test.statements.matchstmt.MatchStructuredErrorPatternsTest">
                <methods>
                    <!-- error trapping returns a nil error -->
                    <exclude name="testBasicErrorMatch6" />
                </methods>
            </class>
            <class name="org.ballerinalang.test.statements.foreach.ForeachErrorBindingPatternsTests" />
            <class name="org.ballerinalang.test.expressions.varref.ErrorVariableReferenceTest" />
            <class name="org.ballerinalang.test.statements.variabledef.ErrorVariableDefinitionTest" />
=======
            <class name="org.ballerinalang.test.types.TypeUnificationTest"/>
>>>>>>> 646bb88d
        </classes>
    </test>
</suite><|MERGE_RESOLUTION|>--- conflicted
+++ resolved
@@ -220,7 +220,7 @@
             <class name="org.ballerinalang.test.types.globalvar.GlobalVarFunctionWithPkgTest"/>
             <class name="org.ballerinalang.test.types.globalvar.GlobalVarNegativeTest"/>
             <class name="org.ballerinalang.test.types.stream.BStreamValueTest"/>
-<<<<<<< HEAD
+            <class name="org.ballerinalang.test.types.TypeUnificationTest"/>
             <class name="org.ballerinalang.test.error.ErrorTest" >
                 <methods>
                     <!-- un-identified error -->
@@ -240,9 +240,6 @@
             <class name="org.ballerinalang.test.statements.foreach.ForeachErrorBindingPatternsTests" />
             <class name="org.ballerinalang.test.expressions.varref.ErrorVariableReferenceTest" />
             <class name="org.ballerinalang.test.statements.variabledef.ErrorVariableDefinitionTest" />
-=======
-            <class name="org.ballerinalang.test.types.TypeUnificationTest"/>
->>>>>>> 646bb88d
         </classes>
     </test>
 </suite>