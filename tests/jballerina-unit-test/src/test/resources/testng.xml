<?xml version="1.0" encoding="UTF-8"?>
<!--
  ~ Copyright (c) 2019, WSO2 Inc. (http://www.wso2.org) All Rights Reserved.
  ~
  ~ WSO2 Inc. licenses this file to you under the Apache License,
  ~ Version 2.0 (the "License"); you may not use this file except
  ~ in compliance with the License.
  ~ You may obtain a copy of the License at
  ~
  ~     http://www.apache.org/licenses/LICENSE-2.0
  ~
  ~ Unless required by applicable law or agreed to in writing,
  ~ software distributed under the License is distributed on an
  ~ "AS IS" BASIS, WITHOUT WARRANTIES OR CONDITIONS OF ANY
  ~ KIND, either express or implied. See the License for the
  ~ specific language governing permissions and limitations
  ~ under the License.
  ~
  -->

<!DOCTYPE suite SYSTEM "http://testng.org/testng-1.0.dtd" >

<suite name="ballerina-test-suite">

    <listeners>
        <listener class-name="org.ballerinalang.test.utils.BLogInitializer"/>
        <listener class-name="org.ballerinalang.test.utils.JBallerinaTestInitializer"/>
        <!--<listener class-name="org.ballerinalang.test.utils.TestNGListener"/>-->
    </listeners>
    <test name="jballerina-test" parallel="false">
        <parameter name="enableJBallerinaTests" value="true"/>
        <packages>
            <package name="org.ballerinalang.test.jvm.*"/>
            <package name="org.ballerinalang.test.types.integer"/>
            <package name="org.ballerinalang.test.types.floattype"/>
<<<<<<< HEAD
            <package name="org.ballerinalang.test.annotations"/>
=======
            <package name="org.ballerinalang.test.main.function.*"/>
>>>>>>> 7c2a123a
        </packages>

        <classes>
            <class name="org.ballerinalang.test.functions.FunctionSignatureTest" >
                <methods>
                    <exclude name="testOptionalArgsInNativeFunc" />
                </methods>
            </class>
            <class name="org.ballerinalang.test.object.ObjectTest" >
                <methods>
                    <!-- Fails due to link error at runtime -->
                    <exclude name="testObjectWithMissingNativeImpl" />

                    <!-- fails in getBIRModuleBinary -->
                    <exclude name="testObjectAnyTypeFieldAsConstructorParam" />
                    <exclude name="testObjectWithAttachedFunction" />
                    <exclude name="testStructPrint" />

                    <!-- fails because of missing lambda functions support -->
                    <exclude name="testFunctionReferencesFromObjects" />
                </methods>
            </class>
            <class name="org.ballerinalang.test.object.AnonymousObjectTest" />
            <class name="org.ballerinalang.test.object.ObjectEquivalencyNegativeTest" />
            <class name="org.ballerinalang.test.closures.VarMutabilityClosureTest" />
            <class name="org.ballerinalang.test.object.AbstractObjectTest">
                <methods>
                    <!-- Fails because index based access is not implemented -->
                    <exclude name="testAbstractAnonObjectInFunction" />
                    <exclude name="testAbstractAnonObjectInMatch" />
                    <exclude name="testAbstractAnonObjectInVarDef" />
                    <exclude name="testAbstractObjectInObject" />
                </methods>
            </class>
            <class name="org.ballerinalang.test.expressions.checkedexpr.CheckedExpressionOperatorTest">
                <methods>
                    <exclude name="testSemanticErrorsWithResources"/>
                    <exclude name="testCheckInBinaryAndExpression"/>
                    <exclude name="testCheckExprInBinaryExpr7"/>
                </methods>
            </class>
            <class name="org.ballerinalang.test.expressions.elvis.ElvisExpressionTest"/>
            <class name="org.ballerinalang.test.expressions.binaryoperations.DivisionOperationTest">
                <methods>
                    <exclude name="testIntDivideByZeroExpr"/>
                </methods>
            </class>
            <class name="org.ballerinalang.test.expressions.binaryoperations.ModOperationTest">
                <methods>
                    <exclude name="testIntModZero"/>
                </methods>
            </class>
            <class name="org.ballerinalang.test.expressions.typeof.TypeofOverLiteralExpressionTest" />
            <class name="org.ballerinalang.test.expressions.binaryoperations.BinaryExprTest" />
            <class name="org.ballerinalang.test.worker.WorkerCallingFunction"/>

            <!--Built in methods-->
            <class name="org.ballerinalang.test.expressions.builtinoperations.LengthOperationTest"/>
            <class name="org.ballerinalang.test.expressions.builtinoperations.BuiltinOperationsTest"/>

            <class name="org.ballerinalang.test.expressions.conversion.NativeConversionWithStampTypesTest"/>

            <class name="org.ballerinalang.test.expressions.stamp.XMLStampInbuiltFunctionTest"/>
            <class name="org.ballerinalang.test.expressions.stamp.AnydataStampInbuiltFunctionTest"/>
            <class name="org.ballerinalang.test.expressions.stamp.ArrayStampInbuiltFunctionTest"/>
            <class name="org.ballerinalang.test.expressions.stamp.JSONStampInbuiltFunctionTest"/>
            <class name="org.ballerinalang.test.expressions.stamp.MapStampInbuiltFunctionTest">
                <!-- Fails because of cyclic record type issue-->
                <methods>
                    <exclude name="testStampRecordToMapWithCyclicValueReferences"/>
                    <exclude name="testStampRecordToRecordWithCyclicValueReferences"/>
                </methods>
            </class>

            <class name="org.ballerinalang.test.expressions.stamp.RecordStampInbuiltFunctionTest">
                <!-- Fails because of optional fields not implemented-->
                <methods>
                    <exclude name="testStampRecordToRecordWithOptionalFields"/>
                </methods>
            </class>
            <class name="org.ballerinalang.test.expressions.stamp.StampInbuiltFunctionNegativeTest"/>
            <class name="org.ballerinalang.test.expressions.stamp.TupleTypeStampInbuiltFunctionTest"/>
            <class name="org.ballerinalang.test.expressions.stamp.UnionTypeStampInbuiltFunctionTest"/>
            <class name="org.ballerinalang.test.expressions.stamp.XMLStampInbuiltFunctionTest"/>

            <class name="org.ballerinalang.test.expressions.ternary.TernaryExpressionTest">
                <methods>
                    <exclude name="testInMapLiteral" />
                </methods>
            </class>
            <class name="org.ballerinalang.test.types.string.StringTemplateLiteralTest"/>
            <class name="org.ballerinalang.test.expressions.binaryoperations.MultiplyOperationTest"/>
            <class name="org.ballerinalang.test.expressions.binaryoperations.OperatorPrecedenceTest"/>
            <class name="org.ballerinalang.test.expressions.binaryoperations.RefEqualAndNotEqualOperationsTest"/>
            <class name="org.ballerinalang.test.expressions.binaryoperations.SubtractOperationTest"/>
            <class name="org.ballerinalang.test.expressions.binaryoperations.TypeTestExprTest">
                <methods>
                    <exclude name="testError_1"/>
                    <exclude name="testError_2"/>
                </methods>
            </class>
            <class name="org.ballerinalang.test.expressions.binaryoperations.EqualAndNotEqualOperationsTest"/>
            <class name="org.ballerinalang.test.types.decimaltype.BDecimalNaNInfinityTest">
                <!--We can remove excludes once 'isNaN' and 'isFinite' are supported-->
                <methods>
                    <exclude name="testIsFinite"/>
                    <exclude name="testIsNaN"/>
                </methods>
            </class>
            <class name="org.ballerinalang.test.types.decimaltype.BDecimalValueNegativeTest"/>
            <class name="org.ballerinalang.test.types.decimaltype.BDecimalBFloatComparisonTest"/>
            <class name="org.ballerinalang.test.types.decimaltype.BDecimalTypeConversionTest"/>
            <class name="org.ballerinalang.test.types.decimaltype.BDecimalUsageTest"/>
            <class name="org.ballerinalang.test.types.decimaltype.BDecimalValueTest">
                <!--Unary + and - is not supported yet-->
                <methods>
                    <exclude name="testDecimalNegation" />
                    <exclude name="testPositivelySignedLiteralAssignment" />
                </methods>
            </class>
            <class name="org.ballerinalang.test.types.constant.ConstantAccessTest" />
            <class name="org.ballerinalang.test.types.constant.MapConstantTest" />
            <!--<class name="org.ballerinalang.test.io.IOTest"/>-->
            <class name="org.ballerinalang.test.expressions.lambda.FunctionPointersTest" >
                <methods>
                    <exclude name="testFunctionPointerNative"/>
                </methods>
            </class>
            <class name="org.ballerinalang.test.lock.LocksInMainTest">
                <methods>
                    <include name="simpleLock"/>
                </methods>
            </class>
        </classes>
    </test>
</suite><|MERGE_RESOLUTION|>--- conflicted
+++ resolved
@@ -33,11 +33,8 @@
             <package name="org.ballerinalang.test.jvm.*"/>
             <package name="org.ballerinalang.test.types.integer"/>
             <package name="org.ballerinalang.test.types.floattype"/>
-<<<<<<< HEAD
+            <package name="org.ballerinalang.test.main.function.*"/>
             <package name="org.ballerinalang.test.annotations"/>
-=======
-            <package name="org.ballerinalang.test.main.function.*"/>
->>>>>>> 7c2a123a
         </packages>
 
         <classes>
