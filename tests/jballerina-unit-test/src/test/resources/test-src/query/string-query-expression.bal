type Person record {|
   string firstName;
   string lastName;
   int age;
|};

type Teacher record {|
   string firstName;
   string lastName;
   int age;
   int teacherId;
|};

function testSimpleQueryExprForStringResult() returns string {
    Person p1 = {firstName: "Alex", lastName: "George", age: 23};
    Person p2 = {firstName: "Ranjan", lastName: "Fonseka", age: 30};
    Person p3 = {firstName: "John", lastName: "David", age: 33};

    Person[] personList = [p1, p2, p3];

    string outputNameString =
                from var person in personList
                select person.firstName+" ";

    return outputNameString;
}

function testQueryExprWithWhereForStringResult() returns string {
    Person p1 = {firstName: "Alex", lastName: "George", age: 23};
    Person p2 = {firstName: "Ranjan", lastName: "Fonseka", age: 30};
    Person p3 = {firstName: "John", lastName: "David", age: 33};

    Person[] personList = [p1, p2, p3];

    string outputNameString =
                from var person in personList
                where person.age >= 30
                select person.firstName+" ";

    return outputNameString;
}

<<<<<<< HEAD
function testQueryExprWithLimitForStringResult() returns string {
    Person p1 = {firstName: "Alex", lastName: "George", age: 23};
    Person p2 = {firstName: "Ranjan", lastName: "Fonseka", age: 30};
    Person p3 = {firstName: "John", lastName: "David", age: 33};

    Person[] personList = [p1, p2, p3];

    string outputNameString =
                from var person in personList
                where person.age >= 30
                limit 1
                select person.firstName+" ";

    return outputNameString;
}

=======
>>>>>>> 545d30e4
function testQueryExprWithInnerJointForStringResult() returns string {
    Person p1 = {firstName: "Alex", lastName: "George", age: 23};
    Person p2 = {firstName: "Ranjan", lastName: "Fonseka", age: 30};
    Person p3 = {firstName: "John", lastName: "David", age: 33};

    Teacher t1 = {firstName: "Alex", lastName: "Georgian", age: 23, teacherId: 1};
    Teacher t2 = {firstName: "Ranjan", lastName: "Ferdinand", age: 30, teacherId: 2};
    Teacher t3 = {firstName: "John", lastName: "Davidsan", age: 33, teacherId: 3};

    Person[] personList = [p1, p2, p3];
    Teacher[] teacherList = [t1, t2, t3];

    string outputNameString =
                from var person in personList
                join var teacher in teacherList
                on person.firstName equals teacher.firstName
                limit 2
                select person.firstName+" "+(teacher.teacherId).toString()+" ";

    return outputNameString;
}

function testQueryExprWithMultipleFromForStringResult() returns string {
    Person p1 = {firstName: "Alex", lastName: "George", age: 23};
    Person p2 = {firstName: "Ranjan", lastName: "Fonseka", age: 30};

    Teacher t1 = {firstName: "Alex", lastName: "Georgian", age: 23, teacherId: 1};
    Teacher t2 = {firstName: "Ranjan", lastName: "Ferdinand", age: 30, teacherId: 2};

    Person[] personList = [p1, p2];
    Teacher[] teacherList = [t1, t2];

    string outputNameString =
                from var person in personList
                from var teacher in teacherList
                select person.firstName+" "+(teacher.teacherId).toString()+" ";

    return outputNameString;
}

function testQueryExprWithStreamForStringResult() returns string {
    Teacher t1 = {firstName: "Alex", lastName: "Georgian", age: 23, teacherId: 1};
    Teacher t2 = {firstName: "Alex", lastName: "Ferdinand", age: 34, teacherId: 2};

    Teacher[] teacherList = [t1, t2];

    string outputNameString =
                from var teacher in teacherList.toStream()
                where teacher.firstName == "Alex"
                where teacher.age > 30
                select (teacher.lastName).concat(" ", (teacher.teacherId).toString(), " ");

    return outputNameString;
}

function testSimpleQueryExprForStringOrNilResult() returns string? {
    Person p1 = {firstName: "Alex", lastName: "George", age: 23};
    Person p2 = {firstName: "Ranjan", lastName: "Fonseka", age: 30};
    Person p3 = {firstName: "John", lastName: "David", age: 33};

    Person[] personList = [p1, p2, p3];

    string? outputNameString =
                from var person in personList
                select person.firstName+" ";

    return outputNameString;
}

function testQueryExprWithWhereForStringOrNilResult() returns string? {
    Person p1 = {firstName: "Alex", lastName: "George", age: 23};
    Person p2 = {firstName: "Ranjan", lastName: "Fonseka", age: 30};
    Person p3 = {firstName: "John", lastName: "David", age: 33};

    Person[] personList = [p1, p2, p3];

    string? outputNameString =
                from var person in personList
                where person.age >= 30
                select person.firstName+" ";

    return outputNameString;
}

function testQueryExprWithLimitForStringOrNilResult() returns string? {
    Person p1 = {firstName: "Alex", lastName: "George", age: 23};
    Person p2 = {firstName: "Ranjan", lastName: "Fonseka", age: 30};
    Person p3 = {firstName: "John", lastName: "David", age: 33};

    Person[] personList = [p1, p2, p3];

    string? outputNameString =
                from var person in personList
                where person.age >= 30
                limit 1
                select person.firstName+" ";

    return outputNameString;
}

function testQueryExprWithInnerJointForStringOrNilResult() returns string? {
    Person p1 = {firstName: "Alex", lastName: "George", age: 23};
    Person p2 = {firstName: "Ranjan", lastName: "Fonseka", age: 30};
    Person p3 = {firstName: "John", lastName: "David", age: 33};

    Teacher t1 = {firstName: "Alex", lastName: "Georgian", age: 23, teacherId: 1};
    Teacher t2 = {firstName: "Ranjan", lastName: "Ferdinand", age: 30, teacherId: 2};
    Teacher t3 = {firstName: "John", lastName: "Davidsan", age: 33, teacherId: 3};

    Person[] personList = [p1, p2, p3];
    Teacher[] teacherList = [t1, t2, t3];

    string? outputNameString =
                from var person in personList
                join var teacher in teacherList
                on person.firstName equals teacher.firstName
                limit 2
                select person.firstName+" "+(teacher.teacherId).toString()+" ";

    return outputNameString;
}

function testQueryExprWithMultipleFromForStringOrNilResult() returns string? {
    Person p1 = {firstName: "Alex", lastName: "George", age: 23};
    Person p2 = {firstName: "Ranjan", lastName: "Fonseka", age: 30};

    Teacher t1 = {firstName: "Alex", lastName: "Georgian", age: 23, teacherId: 1};
    Teacher t2 = {firstName: "Ranjan", lastName: "Ferdinand", age: 30, teacherId: 2};

    Person[] personList = [p1, p2];
    Teacher[] teacherList = [t1, t2];

    string? outputNameString =
                from var person in personList
                from var teacher in teacherList
                select person.firstName+" "+(teacher.teacherId).toString()+" ";

    return outputNameString;
}

function testQueryExprWithStreamForStringOrNilResult() returns string? {
    Teacher t1 = {firstName: "Alex", lastName: "Georgian", age: 23, teacherId: 1};
    Teacher t2 = {firstName: "Alex", lastName: "Ferdinand", age: 34, teacherId: 2};

    Teacher[] teacherList = [t1, t2];

    string? outputNameString =
                from var teacher in teacherList.toStream()
                where teacher.firstName == "Alex"
                where teacher.age > 30
                select (teacher.lastName).concat(" ", (teacher.teacherId).toString(), " ");

    return outputNameString;
}

function testQueryExprWithVarForStringResult() returns boolean {
    Person p1 = {firstName: "Alex", lastName: "George", age: 23};
    Person p2 = {firstName: "Ranjan", lastName: "Fonseka", age: 30};
    Person p3 = {firstName: "John", lastName: "David", age: 33};

    Person[] personList = [p1, p2, p3];

    var outputNameString =
                from var person in personList
                where person.age >= 30
                select (person.firstName).concat(" ");

    boolean testPassed = true;
    string s;
    any res = outputNameString;
    testPassed = testPassed && res is string[];
    testPassed = testPassed && res is (any|error)[];
    testPassed = testPassed && outputNameString.length() == 2;
    s = outputNameString[0];
    testPassed = testPassed && s == "Ranjan ";
    s = outputNameString[1];
    testPassed = testPassed && s == "John ";
    return testPassed;
}

function testQueryExprWithListForStringResult() returns boolean {
    Person p1 = {firstName: "Alex", lastName: "George", age: 23};
    Person p2 = {firstName: "Ranjan", lastName: "Fonseka", age: 30};
    Person p3 = {firstName: "John", lastName: "David", age: 33};

    Person[] personList = [p1, p2, p3];

    string[] outputNameString =
                from var person in personList
                where person.age >= 30
                select (person.firstName).concat(" ");

    boolean testPassed = true;
    string s;
    any res = outputNameString;
    if (res is string[]) {
        testPassed = testPassed && res.length() == 2;
        s = res[0];
        testPassed = testPassed && s == "Ranjan ";
        s = res[1];
        testPassed = testPassed && s == "John ";
    } else {
        testPassed = false;
    }
    return testPassed;
}

function testQueryExprWithUnionTypeForStringResult() returns string|error {
    Person p1 = {firstName: "Alex", lastName: "George", age: 23};
    Person p2 = {firstName: "Ranjan", lastName: "Fonseka", age: 30};
    Person p3 = {firstName: "John", lastName: "David", age: 33};

    Person[] personList = [p1, p2, p3];

    string|error outputNameString =
                from var person in personList
                where person.age >= 30
                select (person.firstName).concat(" ");

    return outputNameString;
}

function testQueryExprWithUnionTypeForStringResult2() returns boolean {
    Person p1 = {firstName: "Alex", lastName: "George", age: 23};
    Person p2 = {firstName: "Ranjan", lastName: "Fonseka", age: 30};
    Person p3 = {firstName: "John", lastName: "David", age: 33};

    Person[] personList = [p1, p2, p3];

    string[]|error outputNameString =
                from var person in personList
                where person.age >= 30
                select (person.firstName).concat(" ");

    boolean testPassed = true;
    string s;
    if (outputNameString is string[]) {
        testPassed = testPassed && outputNameString.length() == 2;
        s = outputNameString[0];
        testPassed = testPassed && s == "Ranjan ";
        s = outputNameString[1];
        testPassed = testPassed && s == "John ";
    } else {
        testPassed = false;
    }
    return testPassed;
}

function testQueryExprWithLimitForStringResult() returns string {
    Person p1 = {firstName: "Alex", lastName: "George", age: 23};
    Person p2 = {firstName: "Ranjan", lastName: "Fonseka", age: 30};
    Person p3 = {firstName: "John", lastName: "David", age: 33};

    Person[] personList = [p1, p2, p3];

    string outputNameString =
                from var person in personList
                where person.age >= 30
                select person.firstName+" "
                limit 1;

    return outputNameString;
}

// Disabled due to #25585
//function testQueryExprWithLimitForStringResultV2() returns string {
//    Person p1 = {firstName: "Alex", lastName: "George", age: 23};
//    Person p2 = {firstName: "Ranjan", lastName: "Fonseka", age: 30};
//    Person p3 = {firstName: "John", lastName: "David", age: 33};
//
//    Person[] personList = [p1, p2, p3];
//
//    string outputNameString =
//                from var person in personList
//                let int limitValue = 2
//                where person.age >= 30
//                select person.firstName+" "
//                limit limitValue;
//
//    return outputNameString;
//}<|MERGE_RESOLUTION|>--- conflicted
+++ resolved
@@ -40,25 +40,6 @@
     return outputNameString;
 }
 
-<<<<<<< HEAD
-function testQueryExprWithLimitForStringResult() returns string {
-    Person p1 = {firstName: "Alex", lastName: "George", age: 23};
-    Person p2 = {firstName: "Ranjan", lastName: "Fonseka", age: 30};
-    Person p3 = {firstName: "John", lastName: "David", age: 33};
-
-    Person[] personList = [p1, p2, p3];
-
-    string outputNameString =
-                from var person in personList
-                where person.age >= 30
-                limit 1
-                select person.firstName+" ";
-
-    return outputNameString;
-}
-
-=======
->>>>>>> 545d30e4
 function testQueryExprWithInnerJointForStringResult() returns string {
     Person p1 = {firstName: "Alex", lastName: "George", age: 23};
     Person p2 = {firstName: "Ranjan", lastName: "Fonseka", age: 30};
@@ -317,8 +298,8 @@
     string outputNameString =
                 from var person in personList
                 where person.age >= 30
-                select person.firstName+" "
-                limit 1;
+                limit 1
+                select person.firstName+" ";
 
     return outputNameString;
 }
@@ -335,8 +316,8 @@
 //                from var person in personList
 //                let int limitValue = 2
 //                where person.age >= 30
-//                select person.firstName+" "
-//                limit limitValue;
+//                limit limitValue
+//                select person.firstName+" ";
 //
 //    return outputNameString;
 //}