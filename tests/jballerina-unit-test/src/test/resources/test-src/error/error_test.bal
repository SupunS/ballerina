--- conflicted
+++ resolved
@@ -12,13 +12,8 @@
     return [er1, er2, er3, er1.reason(), er2.reason(), er3.reason()];
 }
 
-<<<<<<< HEAD
-function errorConstructDetailTest() returns (error, error, error, any, any, any) {
+function errorConstructDetailTest() returns [error, error, error, any, any, any] {
     error er1 = error("error1", message = "msg1");
-=======
-function errorConstructDetailTest() returns [error, error, error, any, any, any] {
-    error er1 = error("error1", { message: "msg1" });
->>>>>>> 6987a937
 
     string s = "error2";
     map<anydata> m2 = { message: "msg2" };
@@ -213,18 +208,18 @@
 const string reasonA = "ErrNo-1";
 type UserDefErrorTwoA error<reasonA, map<string>>;
 
-public function errorReasonInference() returns (error, error) {
+public function errorReasonInference() returns [error, error] {
     UserDefErrorTwoA er1 = error();
     UserDefErrorTwoA er2 = error(arg1 = "arg1-1", arg2 = "arg2-2");
-    return (er1, er2);
+    return [er1, er2];
 }
 
 const string reasonB = "ErrorNo-2";
 type UserDefErrorTwoB error<reasonA|reasonB, map<string>>;
-public function errorReasonSubType() returns (error, error, error, error) {
+public function errorReasonSubType() returns [error, error, error, error] {
     UserDefErrorTwoB er_rA = error(reasonA);
     UserDefErrorTwoB er_rB = error(reasonB);
     UserDefErrorTwoB er_aALit = error("ErrNo-1");
     UserDefErrorTwoB er_aBLit = error("ErrorNo-2");
-    return (er_rA, er_rB, er_aALit, er_aBLit);
-}
+    return [er_rA, er_rB, er_aALit, er_aBLit];
+}
