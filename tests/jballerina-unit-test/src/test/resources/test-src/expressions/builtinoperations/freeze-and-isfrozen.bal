// Copyright (c) 2018 WSO2 Inc. (http://www.wso2.org) All Rights Reserved.
//
// WSO2 Inc. licenses this file to you under the Apache License,
// Version 2.0 (the "License"); you may not use this file except
// in compliance with the License.
// You may obtain a copy of the License at
//
// http://www.apache.org/licenses/LICENSE-2.0
//
// Unless required by applicable law or agreed to in writing,
// software distributed under the License is distributed on an
// "AS IS" BASIS, WITHOUT WARRANTIES OR CONDITIONS OF ANY
// KIND, either express or implied.  See the License for the
// specific language governing permissions and limitations
// under the License.
import ballerina/lang.'xml as xmllib;

final string FREEZE_ERROR_OCCURRED = "error occurred on freeze: ";
final string FREEZE_SUCCESSFUL = "freeze successful";

function testFreezeOnNilTypedValue() {
    () n = ();
    _ = n.cloneReadOnly();
}

function testBooleanFreeze(boolean a) returns [boolean, boolean] {
    boolean b = a.cloneReadOnly();
    return [a == b, (a.isReadOnly() && b.isReadOnly())];
}

function testIntFreeze(int a) returns [boolean, boolean] {
    int b = a.cloneReadOnly();
    return [a == b, (a.isReadOnly() && b.isReadOnly())];
}

function testByteFreeze(byte a) returns [boolean, boolean] {
    byte b = a.cloneReadOnly();
    return [a == b, (a.isReadOnly() && b.isReadOnly())];
}

function testFloatFreeze(float a) returns [boolean, boolean] {
    float b = a.cloneReadOnly();
    return [a == b, (a.isReadOnly() && b.isReadOnly())];
}

function testDecimalFreeze(decimal a) returns [boolean, boolean] {
    decimal b = a.cloneReadOnly();
    return [a == b, (a.isReadOnly() && b.isReadOnly())];
}

function testStringFreeze(string a) returns [boolean, boolean] {
    string b = a.cloneReadOnly();
    return [a == b, (a.isReadOnly() && b.isReadOnly())];
}

function testBasicTypeNullableUnionFreeze() returns [boolean, boolean] {
    int? i = 5;
    anydata j = i.cloneReadOnly();
    boolean equals = i == j;
    boolean isFrozen = i.isReadOnly() && j.isReadOnly();

    string? k = "hello world";
    string? l = k.cloneReadOnly();
    equals = l == k;
    isFrozen = l.isReadOnly() && k.isReadOnly();

    float? f = -1.29;
    j = f.cloneReadOnly();
    equals = f == j;
    isFrozen = f.isReadOnly() && j.isReadOnly();

    decimal dec = 123.9;
    decimal? d = dec;
    j = d.cloneReadOnly();
    equals = d == j;
    isFrozen = d.isReadOnly() && j.isReadOnly();

    boolean? b = ();
    j = b.cloneReadOnly();
    equals = d == b;
    isFrozen = d.isReadOnly() && b.isReadOnly();

    int|string? m = "hello ballerina";
    j = m.cloneReadOnly();
    equals = m == j;
    isFrozen = m.isReadOnly() && j.isReadOnly();

    return [equals, isFrozen];
}

function testBasicTypeUnionFreeze() returns [boolean, boolean] {
    int|string i = 5;
    anydata j = i.cloneReadOnly();
    boolean equals = i == j;
    boolean isFrozen = i.isReadOnly() && j.isReadOnly();

    boolean|float|int k = 123.2;
    boolean|float|int|decimal l = k.cloneReadOnly();
    equals = l == k;
    isFrozen = k.isReadOnly() && l.isReadOnly();
    return [equals, isFrozen];
}

function testBasicTypesAsJsonFreeze() returns boolean {
    json a = 5;
    json b = a.cloneReadOnly();
    boolean equals = a == b;

    a = 5.1;
    b = a.cloneReadOnly();
    equals = equals && a == b;

    a = "Hello from Ballerina";
    b = a.cloneReadOnly();
    equals = equals && a == b;

    a = true;
    b = a.cloneReadOnly();
    return equals && a == b;
}

function testIsFrozenOnStructuralTypes() returns [boolean, boolean]|error {
    Employee e = { id: 0, name: "Em" };
    map<string|int|()|Employee> m = { one: "1", two: 2, three: (), rec: e };

    anydata[] a = [1, "hi", 2.0, false, m, (), e];
    [int, string, Employee] t = [1, "Em", e];

    json j = { name: "Em", dataType: "json" };
    xml x = xml `<bookItem>The Lost World</bookItem>`;

    table<Employee> empTable = table {
        { key id, name },
        [
            { 1, "Mary" },
            { 2, "John" },
            { 3, "Jim" }
        ]
    };

    byte byteVal = 255;
    map<anydata> m1 = { intVal: 1, byteVal: byteVal, floatVal: 200.1, stringVal: "Ballerina says freeze",
        booleanVal: false, arrayVal: a, mapVal: m, tupleVal: t, jsonVal: j, xmlVal: x, tableVal: empTable };

    boolean isFrozenBeforeFreeze = m.isReadOnly() || a.isReadOnly() || m1.isReadOnly() || e.isReadOnly() || t.isReadOnly() ||
                                    j.isReadOnly() || x.isReadOnly() || empTable.isReadOnly();

    map<anydata> m2 = m1.cloneReadOnly();
    map<anydata> m3 = <map<anydata>>m2["mapVal"];
    boolean isFrozenAfterFreeze = m3.isReadOnly() && m2["arrayVal"].isReadOnly() && m2.isReadOnly() &&
                                   m3["rec"].isReadOnly() && m2["tupleVal"].isReadOnly() &&
                                   m2["jsonVal"].isReadOnly() && m2["xmlVal"].isReadOnly() &&
                                   m2["tableVal"].isReadOnly();
    return [isFrozenBeforeFreeze, isFrozenAfterFreeze];
}

function testFrozenIntArrayModification() {
    int[] a = [1, 2, 3];
    int[] b = a.cloneReadOnly();
    b[4] = 200;
}

function testFrozenBooleanArrayModification() {
    boolean[] a = [false, true];
    boolean[] b = a.cloneReadOnly();
    b[1] = true;
}

function testFrozenByteArrayModification() {
    byte[] a = [1, 2, 3];
    byte[] b = a.cloneReadOnly();
    b[5] = 200;
}

function testFrozenDecimalArrayModification() {
    decimal[4] d = [1.0, 0.2, 310.0, 22222.3];
    decimal[4] d2 = d.cloneReadOnly();
    d2[3] = 200.23;
}

function testFrozenFloatArrayModification() {
    float[] a = [1.0, 0.2, 300.23];
    float[] b = a.cloneReadOnly();
    b[1] = 200.23;
}

function testFrozenStringArrayModification() {
    string[] a = ["ballerina", "2", "hello world"];
    string[] b = a.cloneReadOnly();
    b[1] = "addition to frozen array";
}

function testFrozenJsonArrayModification() {
    json j = { hello: "world "};
    json[] a = [j, "ballerina", 2, 10.3];
    json[] b = a.cloneReadOnly();
    b[8] = j;
}

map<json> j1 = { name: "Em", dataType: "json", pos: "inner" };
map<json> j2 = { name: "Zee", dataType: "json", pos: "outer", innerJson: j1 };

function testFrozenJsonModification() {
    map<json> j3 = j2.cloneReadOnly();
    j3["name"] = "Em";
}

function testAdditionToFrozenJson() {
    map<json> j3 = j2.cloneReadOnly();
    j3["newField"] = "Em";
}

function testRemovalFromFrozenJson() {
    map<json> j3 = j2.cloneReadOnly();
    _ = j3.remove("name");
}

function testFrozenInnerJsonModification() {
    map<json> j4 = j2.cloneReadOnly();
    map<json> j5 = <map<json>>j4["innerJson"];
    j5["name"] = "Em";
}

function testAdditionToFrozenInnerJson() {
    map<json> j4  = j2.cloneReadOnly();
    map<json> j5 =  <map<json>>j4["innerJson"];
    j5["newField"] = "Em";
}

function testRemovalFromFrozenInnerJson() {
    map<json> j3 = j2.cloneReadOnly();
    map<json> j4 = <map<json>>j3["innerJson"];
    _ = j4.remove("name");
}

function testFrozenXmlSetChildren() {
    xml x1 = xml `<book>The Lost World</book>`;
    xml x2 = xml `<author>Doyle</author>`;

    xmllib:Element x3 = <xmllib:Element> x1.cloneReadOnly();
    x3.setChildren(x2);
}
<<<<<<< HEAD

function testFrozenXmlSetChildrenDeep() {
    xml x1 = xml `<book><name>The Lost World</name><authors></authors></book>`;
    xml x2 = xml `<author>Doyle</author>`;

    xmllib:Element x3 = <xmllib:Element> x1.cloneReadOnly();
    xml author = x3.getChildren().strip()[1];
    xmllib:Element authorEm = <xmllib:Element> author;
    authorEm.setChildren(x2);
=======

function testFrozenXmlSetChildrenDeep() {
    xml x1 = xml `<book><name>The Lost World</name><authors></authors></book>`;
    xml x2 = xml `<author>Doyle</author>`;

    xmllib:Element x3 = <xmllib:Element> x1.cloneReadOnly();
    xml author = x3.getChildren().strip()[1];
    xmllib:Element authorEm = <xmllib:Element> author;
    authorEm.setChildren(x2);
}

function testXMLItemsCloneReadOnly() {
    xml x0 = xmllib:concat(xml `<hello>world</hello>`,
                        xml `<!-- comment text -->`,
                        xml `<?PIT data?>`,
                        xml `<item><child>String Content <sub></sub>More Str</child><child></child></item>`);

    assertFalse((x0.<hello>).isReadOnly());
    assertTrue((x0.<hello>/*).isReadOnly()); // Sequence containing text item
    assertFalse(x0[1].isReadOnly());
    assertFalse(x0[2].isReadOnly());
    assertTrue((x0/**/<child>/*)[0].isReadOnly()); // Text item

    xml x1 = x0.cloneReadOnly();
    assertTrue((x1.<hello>).isReadOnly());
    assertTrue((x1.<hello>/*).isReadOnly());
    assertTrue(x1[1].isReadOnly());
    assertTrue(x1[2].isReadOnly());
    assertTrue((x1/**/<child>/*)[0].isReadOnly());
>>>>>>> 596a4651
}

function testFrozenMapUpdate() {
    map<anydata> m1 = { one: "1", two: 2 };
    map<anydata> m2 = { one: "21", two: 22, mapVal: m1 };

    map<anydata> m3 = m2.cloneReadOnly();
    m3["one"] = 22;
}

function testFrozenMapRemoval() {
    map<anydata> m1 = { one: "1", two: 2 };
    map<anydata> m2 = { one: "21", two: 22, mapVal: m1 };
    map<anydata> m3 = m2.cloneReadOnly();
    _ = m3.remove("one");
}

function testFrozenMapClear() {
    map<anydata> m1 = { one: "1", two: 2 };
    map<anydata> m2 =  m1.cloneReadOnly();
    m2.removeAll();
}

function testFrozenInnerMapUpdate() {
    map<anydata> m1 = { one: "1", two: 2 };
    map<anydata> m2 = { one: "21", two: 22, mapVal: m1 };

    map<anydata> m3 = m2.cloneReadOnly();
    m3["one"] = 12;
}

function testFrozenInnerMapRemoval() returns error? {
    map<anydata> m1 = { one: "1", two: 2 };
    map<anydata> m2 = { one: "21", two: 22, mapVal: m1 };

    map<anydata> m3 =  m2.cloneReadOnly();
    map<anydata> m4 = check trap <map<anydata>> m3["mapVal"];
    _ = m4.remove("one");
    return ();
}

function testFrozenInnerMapClear() {
    map<anydata> m1 = { one: "1", two: 2 };
    map<anydata> m2 = { one: "21", two: 22, mapVal: m1 };

    map<anydata> m3 = m2.cloneReadOnly();
    map<anydata> m4 = <map<anydata>> m3["mapVal"];
    m4.removeAll();
}

function testFrozen2DBasicTypedArrayUpdate() {
    int[][] i1 = [[1, 2], [3]];
    int[][] i2 = i1.cloneReadOnly();
    i2[0][0] = 9;
}

function testFrozenAnyArrayAddition() {
    Employee e1 = { name: "Em", id: 1000 };
    int[] i = [1, 2];
    anydata[] i1 = [i, e1];
    anydata[] i2 = i1.cloneReadOnly();
    i2[3] = "freeze addition";
}

function testFrozenAnyArrayUpdate() returns error? {
    Employee e1 = { name: "Em", id: 1000 };
    int[] i = [1, 2];
    anydata[] i1 = [i, e1];
    anydata[] i2 = i1.cloneReadOnly();
    Employee e2 = check trap <Employee> i2[1];
    i2[1] = 100;
    return ();
}

function testFrozenAnyArrayElementUpdate() returns error? {
    Employee e1 = { name: "Em", id: 1000 };
    int[] i = [1, 2];
    anydata[] i1 = [i, e1];
    anydata[] i2 = i1.cloneReadOnly();
    Employee e2 = check trap <Employee> i2[1];
    e2["name"] = "Zee";
    return ();
}

function testFrozenTupleUpdate() {
    Employee e1 = { name: "Em", id: 1000 };
    [int, Employee] t1 = [1, e1];
    [int, Employee] t2 = t1.cloneReadOnly();
    Employee e2 = { name: "Zee", id: 1200 };
    t2[1] = e2;
}

function testFrozenRecordUpdate() {
    Dept d1 = { code: "fe11", name: "finance" };
    DeptEmployee e1 = { name: "Em", id: 1000, dept: d1 };
    DeptEmployee e3 = e1.cloneReadOnly();
    e3.name = "Zee";
}

function testFrozenInnerRecordUpdate() {
    Dept d1 = { code: "fe11", name: "finance" };
    DeptEmployee e1 = { name: "Em", id: 1000, dept: d1 };
    DeptEmployee e2 = e1.cloneReadOnly();
    Dept d2 = e2.dept;
    d2.code = "fe12";
}

function testFrozenTableAddition() {
    table<Employee> empTable = table {
        { key id, name },
        [
            { 1, "Mary" },
            { 2, "John" },
            { 3, "Jim" }
        ]
    };
    Employee e = { id: 5, name: "Anne" };
    table<Employee> empTable2  = empTable.cloneReadOnly();
    checkpanic empTable2.add(e);
}

function testFrozenTableRemoval() {
    table<Employee> empTable = table {
        { key id, name },
        [
            { 1, "Mary" },
            { 2, "John" },
            { 3, "Jim" }
        ]
    };
    table<Employee> empTable2 = empTable.cloneReadOnly();
    _ = checkpanic empTable2.remove(isIdTwo);
}

function testSimpleUnionFreeze() returns boolean {
    int|string u1 = "hello world";

    int|string u2 = u1.cloneReadOnly();
    return u1.isReadOnly() && u2.isReadOnly();
}


function testValidComplexMapFreeze() returns [string, boolean] {
    map<string|FreezeAllowedDepartment> m1 = {};

    m1["one"] = "one";
    m1["two"] = "2";

    map<string|FreezeAllowedDepartment> res = m1.cloneReadOnly();
    return [FREEZE_SUCCESSFUL, (res.isReadOnly() && !m1.isReadOnly())];
}

function testValidComplexArrayFreeze() returns [string, boolean] {
    (string|float|FreezeAllowedDepartment)?[] a1 = [];

    a1[0] = 2.0;
    a1[1] = "hello world";

    (string|float|FreezeAllowedDepartment)?[] res = a1.cloneReadOnly();
    string errorOrSuccessMsg = FREEZE_SUCCESSFUL;
    return [errorOrSuccessMsg, (res.isReadOnly() && !a1.isReadOnly())];
}

function testValidComplexRecordFreeze() returns [string, boolean] {
    FreezeAllowedDepartment fd = { head: "John", "e1": 234, "e2": 10 };

    anydata res = fd.cloneReadOnly();
    return [FREEZE_SUCCESSFUL, (res.isReadOnly() && !fd.isReadOnly())];
}

function testValidComplexTupleFreeze() returns [string, boolean] {
    [int, string|FreezeAllowedDepartment|float, boolean] t1 = [1, 3.0, true];

    [int, string|FreezeAllowedDepartment|float, boolean] res = t1.cloneReadOnly();
    return [FREEZE_SUCCESSFUL, (res.isReadOnly() && !t1.isReadOnly())];
}

function testValidComplexUnionFreeze() returns [string, boolean] {
    Dept d = { code: "FN101", name: "Finance" };
    int|Dept|FreezeAllowedDepartment u1 = d;

    int|Dept|FreezeAllowedDepartment res = u1.cloneReadOnly();
    return [FREEZE_SUCCESSFUL, (res.isReadOnly() && !u1.isReadOnly())];
}

function testValidSelfReferencingValueFreeze() returns [string, boolean] {
    map<anydata> m = { one: 1 };
    map<anydata> m2 = { two: 2 };
    m["m2"] = m2;
    m2["m"] = m;

    map<anydata> res = m.cloneReadOnly();
    return [FREEZE_SUCCESSFUL, !m.isReadOnly() && res.isReadOnly()];
}

function testStructureWithErrorValueFreeze() returns boolean {
    string errReason = "test error";
    error e = error(errReason);
    map<anydata|error> m = { err: e };

    anydata res = m.cloneReadOnly();
    return res is map<anydata|error> && res["err"] === e && res.isReadOnly();
}

function testFrozenValueUpdatePanicWithCheckTrap() returns boolean|error {
    json j = { hello: "world "};
    json[] a = [j, "ballerina", 2, 10.3];
    json[] b = a.cloneReadOnly();
    return check trap insertElement(b, 4, j);
}

function isIdTwo(Employee e) returns boolean {
    return e.id == 2;
}

function insertElement(json[] jArr, int index, json val) returns boolean {
    jArr[index] = val;
    return true;
}

type Employee record {|
    int id;
    string name;
|};

type DeptEmployee record {|
    int id;
    string name;
    Dept dept;
|};

type Dept record {
    string code;
    string name;
};

type FreezeAllowedDepartment record {|
    string head;
    (int)...;
|};

function assertTrue(boolean value) {
    if !(value) {
        error e = error("AssertionError", message = "expected: true, found: " + value.toString());
        panic e;
    }
}

function assertFalse(boolean value) {
    if (value) {
        error e = error("AssertionError", message = "expected: false, found: " + value.toString());
        panic e;
    }
}<|MERGE_RESOLUTION|>--- conflicted
+++ resolved
@@ -240,17 +240,6 @@
     xmllib:Element x3 = <xmllib:Element> x1.cloneReadOnly();
     x3.setChildren(x2);
 }
-<<<<<<< HEAD
-
-function testFrozenXmlSetChildrenDeep() {
-    xml x1 = xml `<book><name>The Lost World</name><authors></authors></book>`;
-    xml x2 = xml `<author>Doyle</author>`;
-
-    xmllib:Element x3 = <xmllib:Element> x1.cloneReadOnly();
-    xml author = x3.getChildren().strip()[1];
-    xmllib:Element authorEm = <xmllib:Element> author;
-    authorEm.setChildren(x2);
-=======
 
 function testFrozenXmlSetChildrenDeep() {
     xml x1 = xml `<book><name>The Lost World</name><authors></authors></book>`;
@@ -280,7 +269,6 @@
     assertTrue(x1[1].isReadOnly());
     assertTrue(x1[2].isReadOnly());
     assertTrue((x1/**/<child>/*)[0].isReadOnly());
->>>>>>> 596a4651
 }
 
 function testFrozenMapUpdate() {
