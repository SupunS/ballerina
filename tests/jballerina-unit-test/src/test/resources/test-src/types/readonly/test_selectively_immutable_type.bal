// Copyright (c) 2020 WSO2 Inc. (http://www.wso2.org) All Rights Reserved.
//
// WSO2 Inc. licenses this file to you under the Apache License,
// Version 2.0 (the "License"); you may not use this file except
// in compliance with the License.
// You may obtain a copy of the License at
//
// http://www.apache.org/licenses/LICENSE-2.0
//
// Unless required by applicable law or agreed to in writing,
// software distributed under the License is distributed on an
// "AS IS" BASIS, WITHOUT WARRANTIES OR CONDITIONS OF ANY
// KIND, either express or implied.  See the License for the
// specific language governing permissions and limitations
// under the License.

import ballerina/lang.'xml;

// readonly-type-descriptor := readonly
// A shape belongs to the type readonly if its read-only bit is on.
//
// A value belonging to an inherently immutable basic type will always have its read-only bit on. These basic types are:
//
// - all simple types
//   - nil
//   - boolean
//   - int
//   - float
//   - decimal
// - string
// - error
// - function
// - service
// - typedesc
// - handle
//
// A value belonging to a selectively immutable basic type may have its read-only bit on. These basic types are:
//
// - xml
// - list
// - mapping
// - table

function testImmutableTypes() {
    testSimpleInitializationForSelectivelyImmutableTypes();
    testRuntimeIsTypeForSelectivelyImmutableBasicTypes();
    testRuntimeIsTypeNegativeForSelectivelyImmutableTypes();
    testImmutabilityOfNestedXmlWithAttributes();
    testImmutableTypedRecordFields();
    testImmutabilityForSelfReferencingType();
    testImmutableRecordWithDefaultValues();
    testImmutableObjects();
    testImmutableJson();
    testImmutableAnydata();
    testImmutableAny();
    testImmutableUnion();
    testDefaultValuesOfFields();
    testUnionReadOnlyFields();
}

function testSimpleInitializationForSelectivelyImmutableTypes() {
    testSimpleInitializationForSelectivelyImmutableXmlTypes();
    testSimpleInitializationForSelectivelyImmutableListTypes();
    testSimpleInitializationForSelectivelyImmutableMappingTypes();
    testSimpleInitializationForSelectivelyImmutableTableTypes();
}

function testSimpleInitializationForSelectivelyImmutableXmlTypes() {
    'xml:Comment & readonly a = xml `<!--I'm a comment-->`;
    readonly r1 = a;
    assertTrue(r1 is 'xml:Comment & readonly);
    assertEquality(<'xml:Comment> xml `<!--I'm a comment-->`, r1);

    'xml:ProcessingInstruction & readonly b = xml `<?pi a="1234" bc="def"?>`;
    readonly r2 = b;
    assertTrue(r2 is 'xml:ProcessingInstruction & readonly);
    assertEquality(b, r2);

    'xml:Element & readonly c = xml `<Student><name>Emma</name><id>6040</id></Student>`;
    readonly r3 = c;
    assertTrue(r3 is 'xml:Element & readonly);
    assertEquality(<'xml:Element> xml `<Student><name>Emma</name><id>6040</id></Student>`, r3);

    xml & readonly d = c;
    readonly r4 = d;
    assertTrue(r4 is xml & readonly);
    assertTrue(r4 is 'xml:Element & readonly);
    assertEquality(c, r4);
}

type Employee record {|
    Details details;
    string department;
|};

type Details record {|
    string name;
    int id;
|};

function testSimpleInitializationForSelectivelyImmutableListTypes() {
    int[] & readonly a = [1, 2];
    readonly r1 = a;
    assertTrue(r1 is int[] & readonly);
    assertEquality(<int[]> [1, 2], r1);

    Employee & readonly emp = {
        details: {
            name: "Emma",
            id: 1234
        },
        department: "finance"
    };

    [Employee, Employee] & readonly b = [emp, {details: {name: "Jo", id: 5678}, department: "IT"}];
    readonly r2 = b;
    assertTrue(r2 is [Employee, Employee] & readonly);
    assertTrue(r2 is Employee[2] & readonly);

    [Employee, Employee] & readonly empTup = <[Employee, Employee] & readonly> r2;

    assertEquality(emp, empTup[0]);
    record {} rec = empTup[0];
    assertTrue(rec is Employee & readonly);
    assertTrue(rec.isReadOnly());

    rec = empTup[1];
    assertTrue(rec is Employee & readonly);
    assertTrue(rec.isReadOnly());
    assertEquality("IT", rec["department"]);
    assertTrue(rec["details"] is Details & readonly);
    assertTrue(rec["details"].isReadOnly());

    Details & readonly details = {
        name: "Jo",
        id: 9876
    };
    [Details[], Employee...] & readonly detEmpTup = [
                                                        [{name: "May", id: 1234}, details],
                                                        {details, department: "finance"}
                                                    ];
    readonly r3 = detEmpTup;
    assertTrue(r3 is [Details[], Employee...] & readonly);
    assertTrue(r3 is [[Details, Details], Employee] & readonly);

    [[Details, Details], Employee] & readonly vals = <[[Details, Details], Employee] & readonly> r3;
    assertTrue(vals[0].isReadOnly());

    Details d1 = vals[0][0];
    assertEquality(<Details> {name: "May", id: 1234}, d1);
    assertTrue(d1.isReadOnly());

    Details d2 = vals[0][1];
    assertEquality(details, d2);
    assertTrue(d2.isReadOnly());

    Employee e = vals[1];
    assertEquality(<Employee> {details, department: "finance"}, e);
    assertTrue(e.isReadOnly());
    assertTrue(e.details.isReadOnly());

    (int[] & readonly)|string[] arr = [1, 2];
    assertEquality(<int[]> [1, 2], arr);
    assertTrue(arr is int[] & readonly);
    assertTrue(arr.isReadOnly());

    arr = ["hello"];
    assertEquality(<string[]> ["hello"], arr);
    assertTrue(arr is string[]);
    assertFalse(arr is string[] & readonly);
    assertFalse(arr.isReadOnly());
}

function testSimpleInitializationForSelectivelyImmutableMappingTypes() {
    boolean bool = false;

    map<boolean> & readonly a = {
        a: true,
        bool,
        c: false
    };
    readonly r1 = a;
    assertTrue(r1 is map<boolean> & readonly);
    assertEquality(<map<boolean>> {a: true, bool: false, c: false}, r1);

    Employee & readonly emp = {
        details: {
            name: "Emma",
            id: 1234
        },
        department: "finance"
    };

    readonly r2 = emp;
    assertTrue(r2 is Employee & readonly);

    assertEquality(emp, r2);
    any val = r2;
    Employee rec = <Employee> val;
    assertTrue(rec is Employee & readonly);
    assertTrue(rec.isReadOnly());

    Details det = rec.details;
    assertTrue(det is Details & readonly);
    assertTrue(det.isReadOnly());

    Student & readonly st = {
        details: {
            name: "Jo",
            id: 4567
        },
        "math": ["P", 75],
        "science": ["P", 65]
    };
    readonly r3 = st;
    assertTrue(r3 is Student & readonly);

    val = r3;
    Student stVal = <Student> val;
    assertTrue(stVal.isReadOnly());
    assertTrue(stVal.details.isReadOnly());
    assertEquality(<Details> {name: "Jo", id: 4567}, stVal.details);

    assertTrue(stVal["math"] is [RESULT, int] & readonly);
    assertTrue(stVal["math"].isReadOnly());
    assertEquality(<[RESULT, int]> ["P", 75], stVal["math"]);

    assertTrue(stVal["science"] is [RESULT, int] & readonly);
    assertTrue(stVal["science"].isReadOnly());
    assertEquality(<[RESULT, int]> ["P", 65], stVal["science"]);
}

type Identifier record {|
    readonly string name;
    int id;
|};

function testSimpleInitializationForSelectivelyImmutableTableTypes() {
    table<map<string>> & readonly a = table [
        {x: "x", y: "y"},
        {z: "z"}
    ];

    readonly r1 = a;
    assertTrue(r1 is table<map<string>> & readonly);

    table<map<string>> tbString = <table<map<string>>> <any> r1;
    assertEquality(2, tbString.length());

    map<string>[] mapArr = tbString.toArray();
    assertTrue( mapArr[0] is map<string> & readonly);
    assertEquality(<map<string>> {x: "x", y: "y"}, mapArr[0]);
    assertTrue( mapArr[1] is map<string> & readonly);
    assertEquality(<map<string>> {z: "z"}, mapArr[1]);

    table<Identifier> key(name) & readonly b = table [
        {name: "Jo", id: 4567},
        {name: "Emma", id: 1234},
        {name: "Amy", id: 678}
    ];
    readonly r2 = b;
    assertTrue(r2 is table<Identifier> key(name) & readonly);
    assertTrue(r2 is table<Identifier> & readonly);

    table<Identifier> tbDetails = <table<Identifier>> <any> r2;
    assertEquality(3, tbDetails.length());

    Identifier[] detailsArr = tbDetails.toArray();
    assertTrue(detailsArr[0] is Identifier & readonly);
    assertEquality(<Identifier> {name: "Jo", id: 4567}, detailsArr[0]);
    assertTrue(detailsArr[1] is Identifier & readonly);
    assertEquality(<Identifier> {name: "Emma", id: 1234}, detailsArr[1]);
    assertTrue(detailsArr[2] is Identifier & readonly);
    assertEquality(<Identifier> {name: "Amy", id: 678}, detailsArr[2]);
}

type RESULT "P"|"F";

type Student record {|
    Details details;
    [RESULT, int]...;
|};

function testRuntimeIsTypeForSelectivelyImmutableBasicTypes() {
    xml a = xml `<foo><bar>Text</bar></foo>`;
    any b = a;
    any c = a.cloneReadOnly();
    assertFalse(b is readonly);
    assertTrue(c is readonly);

    int[] d = [1, 2];
    any e = d;
    any f = d.cloneReadOnly();
    assertFalse(e is readonly);
    assertTrue(f is readonly);

    [boolean, int] g = [true, 2];
    any h = g;
    any i = g.cloneReadOnly();
    assertFalse(h is readonly);
    assertTrue(i is readonly);

    map<string> j = {a: "a", b: "b"};
    any k = j;
    any l = j.cloneReadOnly();
    assertFalse(k is readonly);
    assertTrue(l is readonly);

    Employee m = {
        details: {
            name: "Maryam",
            id: 9876
        },
        department: "HR"
    };
    any n = m;
    any o = m.cloneReadOnly();
    assertFalse(n is readonly);
    assertTrue(o is readonly);
}

function testRuntimeIsTypeNegativeForSelectivelyImmutableTypes() {
    int[] a = [1, 2];
    anydata a1 = a;
    any an1 = a;
    assertFalse(an1 is int[] & readonly);
    assertFalse(an1 is readonly);
    assertFalse(a1.isReadOnly());

    Employee emp = {
        details: {
            name: "Emma",
            id: 1234
        },
        department: "finance"
    };

    [Employee, Employee] b = [emp, {details: {name: "Jo", id: 5678}, department: "IT"}];
    anydata a2 = b;
    any an2 = b;
    assertFalse(an2 is [Employee, Employee] & readonly);
    assertFalse(an2 is readonly);
    assertFalse(a2.isReadOnly());

    [Employee, Employee] empTup = <[Employee, Employee]> a2;

    assertEquality(emp, empTup[0]);
    record {} rec = empTup[0];
    assertTrue(rec is Employee);
    assertFalse(rec is Employee & readonly);
    assertFalse(rec.isReadOnly());

    rec = empTup[1];
    assertTrue(rec is Employee);
    assertFalse(rec is Employee & readonly);
    assertFalse(rec.isReadOnly());
    assertTrue(rec["details"] is Details);
    assertFalse(rec["details"] is Details & readonly);
    assertFalse(rec["details"].isReadOnly());

    Details & readonly details = {
        name: "Jo",
        id: 9876
    };
    [Details[], Employee...] detEmpTup = [
                                            [{name: "May", id: 1234}, details],
                                            {details, department: "finance"}
                                         ];
    anydata a3 = detEmpTup;
    assertTrue(a3 is [Details[], Employee...]);
    assertFalse(a3 is [Details[], Employee...] & readonly);
    assertFalse(a3 is [[Details, Details], Employee] & readonly);

    [Details[], Employee] vals = <[Details[], Employee]> a3;
    assertFalse(vals[0].isReadOnly());

    Details d1 = vals[0][0];
    assertFalse(d1.isReadOnly());

    Details d2 = vals[0][1];
    assertEquality(details, d2);
    assertTrue(d2.isReadOnly());

    Employee e = vals[1];
    assertEquality(<Employee> {details, department: "finance"}, e);
    assertFalse(e.isReadOnly());
    assertTrue(e.details.isReadOnly());

    boolean aBool = true;
    map<boolean> f = {
        aBool,
        b: false
    };
    anydata a4 = f;
    any an4 = f;
    assertFalse(an4 is map<boolean> & readonly);
    assertFalse(an4 is readonly);
    assertFalse(a4.isReadOnly());

    json g = [1, {a: "abc", b: true}];
    anydata a5 = g;
    any an5 = g;
    assertTrue(an5 is json);
    assertFalse(an5 is json & readonly);
    assertFalse(an5 is json[] & readonly);
    assertFalse(an5 is readonly);
    assertFalse(a5.isReadOnly());

    json[] jsonVal = <json[]> an5;
    map<json> a8 = <map<json>> jsonVal[1];
    any an8 = a8;
    assertFalse(a8 is map<json> & readonly);
    assertFalse(an8 is readonly);
    assertFalse(a8.isReadOnly());

    map<int>|boolean[] h = [true, false];
    anydata a6 = h;
    any an6 = h;
    assertTrue(an6 is boolean[]);
    assertTrue(an6 is map<int>|boolean[]);
    assertFalse(an6 is map<int>|boolean[] & readonly);
    assertFalse(an6 is boolean[] & readonly);
    assertFalse(an6 is readonly);
    assertFalse(a6.isReadOnly());

    'xml:Element i = xml `<Student><name>Emma</name><id>6040</id></Student>`;
    anydata a7 = i;
    any an7 = i;
    assertTrue(an7 is 'xml:Element);
    assertFalse(an7 is 'xml:Element & readonly);
    assertFalse(an7 is readonly);
    assertFalse(a7.isReadOnly());

    table<Identifier> key(name) j = table [
        {name: "Jo", id: 4567},
        {name: "Emma", id: 1234},
        {name: "Amy", id: 678}
    ];
    anydata a9 = j;
    any an9 = j;
    assertTrue(an9 is table<Identifier>);
    assertFalse(an9 is table<Identifier> & readonly);
    assertFalse(an9 is readonly);
    assertFalse(a9.isReadOnly());

    MyMutableController mmc = new (new MyOwner(), new MyMutablePrinter());
    Controller k = mmc;
    any an10 = k;
    assertTrue(an10 is Controller);
    assertFalse(an10 is Controller & readonly);
    assertTrue(k.owner is Owner & readonly);
    assertFalse(k.printer is Printer & readonly);
}

type MyMutableController object {
    Owner owner;
    Printer printer;

    function init(Owner & readonly owner, Printer printer) {
        self.owner = owner;
        self.printer = printer;
    }
};

type MyMutablePrinter object {
    int id = 1234;

    function getPrintString(string s) returns string {
        return string `ID[${self.id}]: ${s}`;
    }
};

function testImmutabilityOfNestedXmlWithAttributes() {
    xml x1 = xml `<book status="available" count="5">Book One<name lang="english">Great Expectations</name><!-- This is a classic--><author gender="male"><?action concat?><firstName index="C">Charles</firstName><lastName>Dickens</lastName></author></book>`;
    checkXmlValueAndMutability(<'xml:Element> x1, false);

    xml & readonly x2 = xml `<book status="available" count="5">Book One<name lang="english">Great Expectations</name><!-- This is a classic--><author gender="male"><?action concat?><firstName index="C">Charles</firstName><lastName>Dickens</lastName></author></book>`;
    checkXmlValueAndMutability(<'xml:Element & readonly> x2, true);

    'xml:Element x3 = xml `<book status="available" count="5">Book One<name lang="english">Great Expectations</name><!-- This is a classic--><author gender="male"><?action concat?><firstName index="C">Charles</firstName><lastName>Dickens</lastName></author></book>`;
    checkXmlValueAndMutability(x3, false);

    'xml:Element & readonly x4 = xml `<book status="available" count="5">Book One<name lang="english">Great Expectations</name><!-- This is a classic--><author gender="male"><?action concat?><firstName index="C">Charles</firstName><lastName>Dickens</lastName></author></book>`;
    checkXmlValueAndMutability(x4, true);
}

function checkXmlValueAndMutability('xml:Element value, boolean isReaodnly) {
    function (any|error) func = isReaodnly ? assertTrue : assertFalse;

    any anyVal = value;
    anydata anydataVal = value;
    func(anyVal is readonly);
    func(anydataVal.isReadOnly());
    func(value.isReadOnly());
    func(value is 'xml:Element & readonly);

    map<string> attribs = value.getAttributes();
    assertEquality(2, attribs.length());
    assertEquality(attribs["status"], "available");
    assertEquality(attribs["count"], "5");
    func(attribs is map<string> & readonly);

    if isReaodnly {
        map<string> & readonly readonlyAttribs = <map<string> & readonly> attribs;
        assertEquality(2, readonlyAttribs.length());
    }

    xml children = value/*;
    assertEquality(4, children.length());

    xml c1 = children.get(0);
    assertEquality(xml `Book One`, c1);
    assertTrue(c1 is 'xml:Text);
    assertTrue(c1.isReadOnly());

    'xml:Element c2 = <'xml:Element> children.get(1);
    assertEquality(xml `<name lang="english">Great Expectations</name>`, c2);
    func(c2.isReadOnly());
    func(c2 is 'xml:Element & readonly);

    attribs = c2.getAttributes();
    assertEquality(1, attribs.length());
    assertEquality(attribs["lang"], "english");
    func(attribs is map<string> & readonly);

    xml c3 = children.get(2);
    assertEquality(xml `<!-- This is a classic-->`, c3);
    assertTrue(c3 is 'xml:Comment);
    func(c3.isReadOnly());
    func(c3 is 'xml:Comment & readonly);

    'xml:Element c4 = <'xml:Element> children.get(3);
    assertEquality(xml `<author gender="male"><?action concat?><firstName index="C">Charles</firstName><lastName>Dickens</lastName></author>`, c4);
    func(c4.isReadOnly());
    func(c4 is 'xml:Element & readonly);

    attribs = c4.getAttributes();
    assertEquality(1, attribs.length());
    assertEquality(attribs["gender"], "male");
    func(attribs is map<string> & readonly);

    xml nestedChildren = c4/*;
    assertEquality(3, nestedChildren.length());

    xml nc1 = nestedChildren.get(0);
    assertEquality(xml `<?action concat?>`, nc1);
    assertTrue(nc1 is 'xml:ProcessingInstruction);
    func(nc1.isReadOnly());
    func(nc1 is 'xml:ProcessingInstruction & readonly);

    'xml:Element nc2 = <'xml:Element> nestedChildren.get(1);
    assertEquality(xml `<firstName index="C">Charles</firstName>`, nc2);
    func(nc2.isReadOnly());
    func(nc2 is 'xml:Element & readonly);

    attribs = nc2.getAttributes();
    assertEquality(1, attribs.length());
    assertEquality(attribs["index"], "C");
    func(attribs is map<string> & readonly);

    'xml:Element nc3 = <'xml:Element> nestedChildren.get(2);
    assertEquality(xml `<lastName>Dickens</lastName>`, nc3);
    func(nc3.isReadOnly());
    func(nc3 is 'xml:Element & readonly);

    attribs = nc3.getAttributes();
    assertEquality(0, attribs.length());
    func(attribs is map<string> & readonly);
}

type Foo record {|
    Bar & readonly b;
|};

type Bar record {|
    int i;
    Baz & readonly...;
|};

type Baz record {|
    float f;
|};

function testImmutableTypedRecordFields() {
    Baz & readonly immBaz = {f: 2};

    Bar & readonly immBar = {
        i: 1,
        "c": {
            f: 2
        }
    };

    Foo f1 = {
        b: immBar
    };

    assertFalse(f1.isReadOnly());
    assertTrue(f1.b.isReadOnly());
    anydata val = f1.b["c"];
    assertTrue(val is Baz & readonly);
    assertTrue(val.isReadOnly());
    assertEquality(immBaz, val);

    Foo & readonly f2 = {
        b: immBar
    };

    assertTrue(f2.isReadOnly());
    assertTrue(f2.b.isReadOnly());
    val = f2.b["c"];
    assertTrue(val is Baz & readonly);
    assertTrue(val.isReadOnly());
    assertEquality(immBaz, val);
}

type Qux record {|
    Qux a?;
    Qux? b;
    int c;
    Qux|boolean...;
|};

function testImmutabilityForSelfReferencingType() {
    Qux & readonly q1 = {b: {c: 2, "f": true, b: ()}, c: 1, "d": true, "e": {c: 3, b: ()}};
    any a1 = q1;
    anydata ad1 = q1;

    assertTrue(a1 is Qux & readonly);
    assertTrue(ad1.isReadOnly());
    Qux qVal = <Qux & readonly> a1;
    assertEquality(<Qux> {b: {c: 2, "f": true, b: ()}, c: 1, "d": true, "e": {c: 3, b: ()}}, qVal);
    assertTrue(qVal?.a is ());
    assertTrue(qVal.b is Qux & readonly);
    assertTrue(qVal["d"] is boolean & readonly);
    assertTrue(qVal["e"] is Qux & readonly);

    Qux q2 = {a: q1, b: (), c: 23, "d": true, "e": {c: 4, b: ()}};
    any a2 = q2;
    anydata ad2 = q2;

    assertTrue(a2 is Qux);
    assertFalse(a2 is Qux & readonly);
    assertFalse(ad2.isReadOnly());
    qVal = <Qux> a2;
    assertEquality(<Qux> {a: q1, b: (), c: 23, "d": true, "e": {c: 4, b: ()}}, qVal);
    assertTrue(qVal?.a is Qux & readonly);

    Qux aQux =  <Qux> qVal?.a;
    assertTrue(aQux.isReadOnly());

    assertTrue(qVal.b is ());
    assertTrue(qVal["e"] is Qux);
    assertFalse(qVal["e"] is Qux & readonly);
    Qux eQux =  <Qux> qVal["e"];
    assertFalse(eQux.isReadOnly());
}

type Quux record {|
    string name = "xyz";
    int id;
|};

function testImmutableRecordWithDefaultValues() {
    Quux & readonly q1 = {id: 1};
    any a1 = q1;
    anydata ad1 = q1;

    assertTrue(a1 is Quux);
    assertTrue(a1 is Quux & readonly);
    assertTrue(ad1.isReadOnly());
    assertEquality(q1.name, "xyz");
    assertEquality(q1.id, 1);

    Quux & readonly q2 = {id: 2, name: "abc"};
    any a2 = q2;
    anydata ad2 = q2;

    assertTrue(a2 is Quux);
    assertTrue(a2 is Quux & readonly);
    assertTrue(ad2.isReadOnly());
    assertEquality(q2.name, "abc");
    assertEquality(q2.id, 2);
}

<<<<<<< HEAD
type AssertionError error;
=======
type MyOwner object {
    readonly int id = 238475;

    function getId() returns int {
        return self.id;
    }
};

type MyController object {
    readonly Owner owner;
    readonly Printer printer;

    function init(Owner & readonly ow, Printer pr) {
        self.owner = ow;
        self.printer = <Printer & readonly> pr;
    }
};

type Printer abstract object {
    function getPrintString(string s) returns string;
};

type Controller abstract object {
    Owner owner;
    Printer printer;
};

type Owner abstract object {
    function getId() returns int;
};

type MyPrinter object {
    readonly int id;

    function init(int id) {
        self.id = id;
    }

    function getPrintString(string s) returns string {
        return string `ID[${self.id}]: ${s}`;
    }
};

function testImmutableObjects() {
    Controller & readonly cr = new MyController(new MyOwner(), new MyPrinter(1234));

    any x = cr;
    assertTrue(x is Controller);
    assertTrue(x is MyController);
    assertTrue(x is Controller & readonly);

    Controller cr2 = cr;
    assertTrue(cr2.owner is Owner & readonly);
    assertTrue(cr2.owner is MyOwner);
    assertTrue(cr2.printer is Printer & readonly);
    assertTrue(cr2.printer is MyPrinter);
    assertEquality(238475, cr.owner.getId());
    assertEquality("ID[1234]: str to print", cr.printer.getPrintString("str to print"));
}

function testImmutableJson() {
    json & readonly j = {a: 1, b: "hello"};
    anydata a = j;
    any an = j;
    assertTrue(an is json & readonly);
    assertTrue(an is map<json> & readonly);
    assertTrue(an is readonly);
    assertTrue(a.isReadOnly());
    assertEquality(<map<json>> {a: 1, b: "hello"}, a);

    json & readonly k = 1;
    a = k;
    an = k;
    assertTrue(an is json & readonly);
    assertTrue(an is int);
    assertTrue(an is readonly);
    assertTrue(a.isReadOnly());
    assertEquality(1, a);
}

function testImmutableAnydata() {
    anydata & readonly j = {a: 1, b: "hello"};
    anydata a = j;
    any an = j;
    assertTrue(an is anydata & readonly);
    assertTrue(an is map<anydata> & readonly);
    assertTrue(an is readonly);
    assertTrue(a.isReadOnly());
    assertEquality(<map<anydata>> {a: 1, b: "hello"}, a);

    anydata & readonly k = 12.0d;
    a = k;
    an = k;
    assertTrue(an is anydata & readonly);
    assertTrue(an is decimal);
    assertTrue(an is readonly);
    assertTrue(a.isReadOnly());
    assertEquality(12.0d, a);
}

function testImmutableAny() {
    any & readonly j = {a: 1, b: "hello"};
    any an = j;
    assertTrue(an is any & readonly);
    assertTrue(an is map<any> & readonly);
    assertTrue(an is readonly);
    map<any> anyMap = <map<any>> an;
    assertEquality(anyMap["a"], 1);
    assertEquality(anyMap["b"], "hello");

    any & readonly k = "string value";
    an = k;
    assertTrue(an is any & readonly);
    assertTrue(an is string);
    assertTrue(an is readonly);
    assertEquality("string value", an);
}

function testImmutableUnion() {
    (json|xml|future<int>) & readonly j = {a: 1, b: "hello"};
    any an = j;
    assertTrue(an is json & readonly);
    assertTrue(an is map<json> & readonly);
    assertTrue(an is readonly);
    anydata a = <anydata> j;
    assertTrue(a.isReadOnly());
    assertEquality(<map<json>> {a: 1, b: "hello"}, a);

    (float|string[]) & readonly k = 12.0;
    a = k;
    an = k;
    assertTrue(an is float);
    assertTrue(an is readonly);
    assertTrue(a.isReadOnly());
    assertEquality(12.0f, an);
}

type Versioning record {|
    string pattern = "v{major}.{minor}";
    boolean allow = true;
    boolean matchMajor = false;
|};

type Quota record {
    int initial = 10;
    float factor = 2.0;
};

type IdentifierRec record {
    string id = "record";
};

type IdentifierAbstractObj abstract object {
    function getId() returns string;
};

type IdentifierObj object {
    readonly string id;

    function init() {
        self.id = "object";
    }

    function getId() returns string {
        return self.id;
    }
};

type ConfigRec record {
    Versioning versioning;
    Quota quota;
    IdentifierRec rec?;
    IdentifierAbstractObj obj;
};

function testDefaultValuesOfFields() {
    ConfigRec & readonly cr = {versioning: {}, quota: {initial: 5}, rec: {}, obj: new IdentifierObj()};

    any a = cr;
    assertTrue(a is ConfigRec);
    assertTrue(a is ConfigRec & readonly);

    ConfigRec cr2 = cr;

    assertTrue(cr2.versioning is Versioning & readonly);
    assertTrue(cr2.versioning.isReadOnly());
    assertEquality(<Versioning> {pattern: "v{major}.{minor}", allow: true, matchMajor: false}, cr2.versioning);

    assertTrue(cr2.quota is Quota & readonly);
    assertTrue(cr2.quota.isReadOnly());
    assertEquality(<Quota> {initial: 5, factor: 2.0}, cr2.quota);

    assertTrue(cr2?.rec is IdentifierRec & readonly);
    assertTrue(cr2?.rec.isReadOnly());
    assertEquality(<IdentifierRec> {id: "record"}, cr2?.rec);

    assertTrue(cr2.obj is IdentifierAbstractObj & readonly);
    assertTrue(cr2.obj is IdentifierObj);
    IdentifierObj obj = <IdentifierObj> cr2.obj;
    assertEquality("object", obj.getId());
}

public type ConfigArray record {|
    string identifier;
    (Array & readonly)? config = ();
    Array? keys = ();
|};

public type Array record {|
    int count;
    readonly string[] values;
|};

function testUnionReadOnlyFields() {
    ConfigArray cArr = {
        identifier: "MyConfig",
        config: {
            count: 2,
            values: ["foo", "bar"]
        },
        keys: {
            count: 1,
            values: ["baz"]
        }
    };

    record {
        string identifier;
        Array? config;
        Array? keys;
    } rec = cArr;

    assertTrue(rec.config is readonly);
    assertTrue(rec.config is Array & readonly);
    assertEquality(<Array> {count: 2, values: ["foo", "bar"]}, rec.config);

    assertFalse(rec.keys is readonly);
    assertTrue(rec.keys is Array);
    assertFalse(rec.keys is Array & readonly);
    assertEquality(<Array> {count: 1, values: ["baz"]}, rec.keys);

    Array arr = <Array> rec.keys;
    assertTrue(arr.values.isReadOnly());
}

type AssertionError error<ASSERTION_ERROR_REASON>;
>>>>>>> 8997e08a

const ASSERTION_ERROR_REASON = "AssertionError";

function assertTrue(any|error actual) {
    assertEquality(true, actual);
}

function assertFalse(any|error actual) {
    assertEquality(false, actual);
}

function assertEquality(any|error expected, any|error actual) {
    if expected is anydata && actual is anydata && expected == actual {
        return;
    }

    if expected === actual {
        return;
    }

    panic AssertionError(ASSERTION_ERROR_REASON, message = "expected '" + expected.toString() + "', found '" + actual.toString () + "'");
}<|MERGE_RESOLUTION|>--- conflicted
+++ resolved
@@ -683,9 +683,6 @@
     assertEquality(q2.id, 2);
 }
 
-<<<<<<< HEAD
-type AssertionError error;
-=======
 type MyOwner object {
     readonly int id = 238475;
 
@@ -931,8 +928,7 @@
     assertTrue(arr.values.isReadOnly());
 }
 
-type AssertionError error<ASSERTION_ERROR_REASON>;
->>>>>>> 8997e08a
+type AssertionError error;
 
 const ASSERTION_ERROR_REASON = "AssertionError";
 
