function concatBMP() returns string {
    string prefix = "red ";
    string s = "apple";
    return prefix + s;
}

function nonBMPLength() returns (int) {
    string smiley = "h😀llo";
    return smiley.length();
}

<<<<<<< HEAD
function recordStringValuePut() returns () {
    string smiley = "h😀llo";
    record {| string myField; |} r = {myField: smiley};
    //TODO: return r
}
=======
function testError() returns int {
    string smiley = "h🤷llo";
    error err = error(smiley);
    return err.reason().length();
}
>>>>>>> 99ebc8a9
<|MERGE_RESOLUTION|>--- conflicted
+++ resolved
@@ -9,16 +9,14 @@
     return smiley.length();
 }
 
-<<<<<<< HEAD
 function recordStringValuePut() returns () {
     string smiley = "h😀llo";
     record {| string myField; |} r = {myField: smiley};
     //TODO: return r
 }
-=======
+
 function testError() returns int {
     string smiley = "h🤷llo";
     error err = error(smiley);
     return err.reason().length();
-}
->>>>>>> 99ebc8a9
+}