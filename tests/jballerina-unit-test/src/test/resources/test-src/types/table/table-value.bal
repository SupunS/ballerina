type Person record {
    string name;
    int age;
};

type GlobalTable table<Person> key(name);

GlobalTable tab = table [
  { name: "AAA", age: 31 },
  { name: "BBB", age: 34 }
];

<<<<<<< HEAD
GlobalTable2 tab2 = table [
  { m: {"AAA":"DDDD"}, age: 31 },
  { m: {"AAA":"DDDD"}, age: 34 }
];

function testGlobalTableConstructExpr1() returns string {
    return tab1.toString();
}

function testGlobalTableConstructExpr2() returns string {
    return tab2.toString();
}

type Customer record {
    int id;
    string name;
    string address;
};

Customer[] cutomerList = [{ id: 13 , name: "Sanjiva", address: "Weerawarana" },
                                { id: 23 , name: "James" , address: "Clark" }];

type CustomerTableWithKS table<Customer> key(id);

function runKeySpecifierTestcases() {
    testTableTypeWithKeySpecifier();
    testTableConstructorWithKeySpecifier();
    testTableTypeWithCompositeKeySpecifier();
    testTableConstructorWithCompositeKeySpecifier();
    //testTableTypeWithKeyTypeConstraint();
    //testTableTypeWithCompositeKeyTypeConstraint();
}

function testTableTypeWithKeySpecifier() {
    CustomerTableWithKS tab = table [{ id: 13 , name: "Sanjiva", address: "Weerawarana" },
                                    { id: 23 , name: "James" , address: "Clark" }];

    assertEquality(cutomerList.toString(), tab.toString());
}

function testTableConstructorWithKeySpecifier() {
    CustomerTableWithKS tab = table key(id) [{ id: 13 , name: "Sanjiva", address: "Weerawarana" },
                                    { id: 23 , name: "James" , address: "Clark" }];

    assertEquality(cutomerList.toString(), tab.toString());
}

type CustomerTableWithCKS table<Customer> key(id, name);

function testTableTypeWithCompositeKeySpecifier() {
    CustomerTableWithCKS tab = table [{ id: 13 , name: "Sanjiva", address: "Weerawarana" },
                                    { id: 23 , name: "James" , address: "Clark" }];

    assertEquality(cutomerList.toString(), tab.toString());
}

function testTableConstructorWithCompositeKeySpecifier() {
    CustomerTableWithCKS tab = table key(id, name) [{ id: 13 , name: "Sanjiva", address: "Weerawarana" },
                                    { id: 23 , name: "James" , address: "Clark" }];

    assertEquality(cutomerList.toString(), tab.toString());
}

type CustomerTableWithKTC table<Customer> key<int>;

function testTableTypeWithKeyTypeConstraint() {
    CustomerTableWithKTC tab = table key(id) [{ id: 13 , name: "Sanjiva", address: "Weerawarana" },
                                    { id: 23 , name: "James" , address: "Clark" }];

    assertEquality(cutomerList.toString(), tab.toString());
}

type CustomerTableWithCKTC table<Customer> key<[int, string]>;

function testTableTypeWithCompositeKeyTypeConstraint() {
    CustomerTableWithCKTC tab = table key(id, name) [{ id: 13 , name: "Sanjiva", address: "Weerawarana" },
                                    { id: 23 , name: "James" , address: "Clark" }];

    assertEquality(cutomerList.toString(), tab.toString());
}

type AssertionError error<ASSERTION_ERROR_REASON>;

const ASSERTION_ERROR_REASON = "AssertionError";

function assertTrue(any|error actual) {
    assertEquality(true, actual);
}

function assertFalse(any|error actual) {
    assertEquality(false, actual);
}

function assertEquality(any|error expected, any|error actual) {
    if expected is anydata && actual is anydata && expected == actual {
        return;
    }

    if expected === actual {
        return;
    }

    panic AssertionError(message = "expected '" + expected.toString() + "', found '" + actual.toString () + "'");
=======
function testGlobalTableConstructExpr() returns string {
    return tab.toString();
>>>>>>> dbbf01f5
}<|MERGE_RESOLUTION|>--- conflicted
+++ resolved
@@ -10,18 +10,8 @@
   { name: "BBB", age: 34 }
 ];
 
-<<<<<<< HEAD
-GlobalTable2 tab2 = table [
-  { m: {"AAA":"DDDD"}, age: 31 },
-  { m: {"AAA":"DDDD"}, age: 34 }
-];
-
-function testGlobalTableConstructExpr1() returns string {
-    return tab1.toString();
-}
-
-function testGlobalTableConstructExpr2() returns string {
-    return tab2.toString();
+function testGlobalTableConstructExpr() returns string {
+    return tab.toString();
 }
 
 type Customer record {
@@ -114,8 +104,4 @@
     }
 
     panic AssertionError(message = "expected '" + expected.toString() + "', found '" + actual.toString () + "'");
-=======
-function testGlobalTableConstructExpr() returns string {
-    return tab.toString();
->>>>>>> dbbf01f5
 }