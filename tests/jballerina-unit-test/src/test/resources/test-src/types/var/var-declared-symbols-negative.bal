--- conflicted
+++ resolved
@@ -17,11 +17,6 @@
 
 function returnTupleForVarAssignment() returns [int, error] {
     int a = 10;
-<<<<<<< HEAD
     error er = error("");
-    return (a, er);
-=======
-    error er = error("", {});
     return [a, er];
->>>>>>> 6987a937
 }