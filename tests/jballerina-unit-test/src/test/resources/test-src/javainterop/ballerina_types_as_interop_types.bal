--- conflicted
+++ resolved
@@ -468,10 +468,7 @@
 } external;
 
 function echoImmutableRecordField(Details & readonly value, string key) returns boolean = @java:Method {
-<<<<<<< HEAD
-        'class: "org/ballerinalang/nativeimpl/jvm/tests/StaticMethods"
-=======
-     class: "org/ballerinalang/nativeimpl/jvm/tests/StaticMethods"
+     'class: "org/ballerinalang/nativeimpl/jvm/tests/StaticMethods"
 } external;
 
 function testReadOnlyAsParamAndReturnTypes() {
@@ -621,64 +618,63 @@
 };
 
 function getNilAsReadOnly() returns readonly = @java:Method {
-    class: "org/ballerinalang/nativeimpl/jvm/tests/StaticMethods"
+    'class: "org/ballerinalang/nativeimpl/jvm/tests/StaticMethods"
 } external;
 
 function getBooleanAsReadOnly() returns readonly = @java:Method {
-    class: "org/ballerinalang/nativeimpl/jvm/tests/StaticMethods"
+    'class: "org/ballerinalang/nativeimpl/jvm/tests/StaticMethods"
 } external;
 
 function getIntAsReadOnly() returns readonly = @java:Method {
-    class: "org/ballerinalang/nativeimpl/jvm/tests/StaticMethods"
+    'class: "org/ballerinalang/nativeimpl/jvm/tests/StaticMethods"
 } external;
 
 function getFloatAsReadOnly(float f) returns readonly = @java:Method {
-    class: "org/ballerinalang/nativeimpl/jvm/tests/StaticMethods"
+    'class: "org/ballerinalang/nativeimpl/jvm/tests/StaticMethods"
 } external;
 
 function getDecimalAsReadOnly(decimal d) returns readonly = @java:Method {
-    class: "org/ballerinalang/nativeimpl/jvm/tests/StaticMethods"
+    'class: "org/ballerinalang/nativeimpl/jvm/tests/StaticMethods"
 } external;
 
 function getStringAsReadOnly(string s1, string s2) returns readonly = @java:Method {
-    class: "org/ballerinalang/nativeimpl/jvm/tests/StaticMethods"
+    'class: "org/ballerinalang/nativeimpl/jvm/tests/StaticMethods"
 } external;
 
 function getErrorAsReadOnly(error e) returns readonly = @java:Method {
-    class: "org/ballerinalang/nativeimpl/jvm/tests/StaticMethods"
+    'class: "org/ballerinalang/nativeimpl/jvm/tests/StaticMethods"
 } external;
 
 function getFunctionPointerAsReadOnly(function () returns int func) returns readonly = @java:Method {
-    class: "org/ballerinalang/nativeimpl/jvm/tests/StaticMethods"
+    'class: "org/ballerinalang/nativeimpl/jvm/tests/StaticMethods"
 } external;
 
 function getObjectOrServiceAsReadOnly(object {} ob) returns readonly = @java:Method {
-    class: "org/ballerinalang/nativeimpl/jvm/tests/StaticMethods"
+    'class: "org/ballerinalang/nativeimpl/jvm/tests/StaticMethods"
 } external;
 
 function getTypedescAsReadOnly(typedesc t) returns readonly = @java:Method {
-    class: "org/ballerinalang/nativeimpl/jvm/tests/StaticMethods"
+    'class: "org/ballerinalang/nativeimpl/jvm/tests/StaticMethods"
 } external;
 
 function getHandleAsReadOnly(handle t) returns readonly = @java:Method {
-    class: "org/ballerinalang/nativeimpl/jvm/tests/StaticMethods"
+    'class: "org/ballerinalang/nativeimpl/jvm/tests/StaticMethods"
 } external;
 
 function getXmlAsReadOnly(xml & readonly x) returns readonly = @java:Method {
-    class: "org/ballerinalang/nativeimpl/jvm/tests/StaticMethods"
+    'class: "org/ballerinalang/nativeimpl/jvm/tests/StaticMethods"
 } external;
 
 function getListAsReadOnly(int[] list) returns readonly = @java:Method {
-    class: "org/ballerinalang/nativeimpl/jvm/tests/StaticMethods"
+    'class: "org/ballerinalang/nativeimpl/jvm/tests/StaticMethods"
 } external;
 
 function getMappingAsReadOnly(map<int|string> mp) returns readonly = @java:Method {
-    class: "org/ballerinalang/nativeimpl/jvm/tests/StaticMethods"
+    'class: "org/ballerinalang/nativeimpl/jvm/tests/StaticMethods"
 } external;
 
 function getTableAsReadOnly(table<map<int>> tb) returns readonly = @java:Method {
-    class: "org/ballerinalang/nativeimpl/jvm/tests/StaticMethods"
->>>>>>> b35c5b5b
+    'class: "org/ballerinalang/nativeimpl/jvm/tests/StaticMethods"
 } external;
 
 function assertTrue(anydata actual) {
