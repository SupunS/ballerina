// Copyright (c) 2020 WSO2 Inc. (http://www.wso2.org) All Rights Reserved.
//
// WSO2 Inc. licenses this file to you under the Apache License,
// Version 2.0 (the "License"); you may not use this file except
// in compliance with the License.
// You may obtain a copy of the License at
//
// http://www.apache.org/licenses/LICENSE-2.0
//
// Unless required by applicable law or agreed to in writing,
// software distributed under the License is distributed on an
// "AS IS" BASIS, WITHOUT WARRANTIES OR CONDITIONS OF ANY
// KIND, either express or implied.  See the License for the
// specific language governing permissions and limitations
// under the License.

import ballerina/java;

//type ItemType 'xml:Element|'xml:Comment|'xml:ProcessingInstruction|'xml:Text;

public type Person record {
    readonly string name;
    int age;
};

public type Employee record {
    *Person;
    string designation;
};

<<<<<<< HEAD
public function getValue(public typedesc<int|float|decimal|string|boolean> td) returns td = @java:Method {
    'class: "org.ballerinalang.nativeimpl.jvm.tests.VariableReturnType",
=======
public function getValue(typedesc<int|float|decimal|string|boolean> td) returns td = @java:Method {
    class: "org.ballerinalang.nativeimpl.jvm.tests.VariableReturnType",
>>>>>>> b660805a
    name: "getValue",
    paramTypes: ["org.ballerinalang.jvm.values.api.BTypedesc"]
} external;

<<<<<<< HEAD
public function getRecord(public typedesc<anydata> td = Person) returns td = @java:Method {
    'class: "org.ballerinalang.nativeimpl.jvm.tests.VariableReturnType",
=======
public function getRecord(typedesc<anydata> td = Person) returns td = @java:Method {
    class: "org.ballerinalang.nativeimpl.jvm.tests.VariableReturnType",
>>>>>>> b660805a
    name: "getRecord",
    paramTypes: ["org.ballerinalang.jvm.values.api.BTypedesc"]
} external;

<<<<<<< HEAD
public function query(string q, public typedesc<anydata> rowType = int) returns map<rowType> = @java:Method {
    'class: "org.ballerinalang.nativeimpl.jvm.tests.VariableReturnType",
=======
public function query(string q, typedesc<anydata> rowType = int) returns map<rowType> = @java:Method {
    class: "org.ballerinalang.nativeimpl.jvm.tests.VariableReturnType",
>>>>>>> b660805a
    name: "query",
    paramTypes: ["org.ballerinalang.jvm.values.api.BString", "org.ballerinalang.jvm.values.api.BTypedesc"]
} external;

<<<<<<< HEAD
public function getTuple(public typedesc<int|string> td1, public typedesc<record {}> td2, public typedesc<float|boolean> td3 = float) returns [td1, td2, td3] = @java:Method {
    'class: "org.ballerinalang.nativeimpl.jvm.tests.VariableReturnType",
=======
public function getTuple(typedesc<int|string> td1, typedesc<record {}> td2, typedesc<float|boolean> td3 = float) returns [td1, td2, td3] = @java:Method {
    class: "org.ballerinalang.nativeimpl.jvm.tests.VariableReturnType",
>>>>>>> b660805a
    name: "getTuple",
    paramTypes: ["org.ballerinalang.jvm.values.api.BTypedesc", "org.ballerinalang.jvm.values.api.BTypedesc", "org.ballerinalang.jvm.values.api.BTypedesc"]
} external;

<<<<<<< HEAD
public function getVariedUnion(int x, public typedesc<int|string> td1, public typedesc<record{ string name; }> td2) returns (td1|td2) = @java:Method {
    'class: "org.ballerinalang.nativeimpl.jvm.tests.VariableReturnType",
=======
public function getVariedUnion(int x, typedesc<int|string> td1, typedesc<record{ string name; }> td2) returns (td1|td2) = @java:Method {
    class: "org.ballerinalang.nativeimpl.jvm.tests.VariableReturnType",
>>>>>>> b660805a
    name: "getVariedUnion",
    paramTypes: ["long", "org.ballerinalang.jvm.values.api.BTypedesc", "org.ballerinalang.jvm.values.api.BTypedesc"]
} external;

<<<<<<< HEAD
public function getArray(public typedesc<anydata> td) returns td[] = @java:Method {
    'class: "org.ballerinalang.nativeimpl.jvm.tests.VariableReturnType",
=======
public function getArray(typedesc<anydata> td) returns td[] = @java:Method {
    class: "org.ballerinalang.nativeimpl.jvm.tests.VariableReturnType",
>>>>>>> b660805a
    name: "getArray",
    paramTypes: ["org.ballerinalang.jvm.values.api.BTypedesc"]
} external;

<<<<<<< HEAD
public function getInvalidValue(public typedesc<int|Person> td1, public typedesc<Person> td2) returns td1 = @java:Method {
    'class: "org.ballerinalang.nativeimpl.jvm.tests.VariableReturnType",
=======
public function getInvalidValue(typedesc<int|Person> td1, typedesc<Person> td2) returns td1 = @java:Method {
    class: "org.ballerinalang.nativeimpl.jvm.tests.VariableReturnType",
>>>>>>> b660805a
    name: "getInvalidValue",
    paramTypes: ["org.ballerinalang.jvm.values.api.BTypedesc", "org.ballerinalang.jvm.values.api.BTypedesc"]
} external;

<<<<<<< HEAD
//public function getXML(public typedesc<ItemType> td, xml value) returns xml<td> = @java:Method {
//    'class: "org.ballerinalang.nativeimpl.jvm.tests.VariableReturnType",
=======
//public function getXML(typedesc<ItemType> td, xml value) returns xml<td> = @java:Method {
//    class: "org.ballerinalang.nativeimpl.jvm.tests.VariableReturnType",
>>>>>>> b660805a
//    name: "getXML",
//    paramTypes: ["org.ballerinalang.jvm.values.api.BTypedesc", "org.ballerinalang.jvm.values.api.BXML"]
//} external;

<<<<<<< HEAD
public function getStream(public typedesc<anydata> td, stream<anydata> value) returns stream<td> = @java:Method {
    'class: "org.ballerinalang.nativeimpl.jvm.tests.VariableReturnType",
=======
public function getStream(typedesc<anydata> td, stream<anydata> value) returns stream<td> = @java:Method {
    class: "org.ballerinalang.nativeimpl.jvm.tests.VariableReturnType",
>>>>>>> b660805a
    name: "getStream",
    paramTypes: ["org.ballerinalang.jvm.values.api.BTypedesc", "org.ballerinalang.jvm.values.api.BStream"]
} external;

<<<<<<< HEAD
public function getTable(public typedesc<anydata> td, table<anydata> value) returns table<td> = @java:Method {
    'class: "org.ballerinalang.nativeimpl.jvm.tests.VariableReturnType",
=======
public function getTable(typedesc<anydata> td, table<anydata> value) returns table<td> = @java:Method {
    class: "org.ballerinalang.nativeimpl.jvm.tests.VariableReturnType",
>>>>>>> b660805a
    name: "getTable",
    paramTypes: ["org.ballerinalang.jvm.values.api.BTypedesc", "org.ballerinalang.jvm.values.TableValue"]
} external;

public function getFunction(typedesc<anydata> param, typedesc<anydata> ret, function (string|int) returns anydata fn)
                                                                returns function (param) returns ret = @java:Method {
    'class: "org.ballerinalang.nativeimpl.jvm.tests.VariableReturnType",
    name: "getFunction",
    paramTypes: ["org.ballerinalang.jvm.values.api.BTypedesc", "org.ballerinalang.jvm.values.api.BTypedesc",
                    "org.ballerinalang.jvm.values.api.BFunctionPointer"]
} external;

<<<<<<< HEAD
public function getTypedesc(public typedesc<anydata> td) returns typedesc<td> = @java:Method {
    'class: "org.ballerinalang.nativeimpl.jvm.tests.VariableReturnType",
=======
public function getTypedesc(typedesc<anydata> td) returns typedesc<td> = @java:Method {
    class: "org.ballerinalang.nativeimpl.jvm.tests.VariableReturnType",
>>>>>>> b660805a
    name: "getTypedesc",
    paramTypes: ["org.ballerinalang.jvm.values.api.BTypedesc"]
} external;

<<<<<<< HEAD
public function getFuture(public typedesc<anydata> td, future<anydata> f) returns future<td> = @java:Method {
    'class: "org.ballerinalang.nativeimpl.jvm.tests.VariableReturnType",
=======
public function getFuture(typedesc<anydata> td, future<anydata> f) returns future<td> = @java:Method {
    class: "org.ballerinalang.nativeimpl.jvm.tests.VariableReturnType",
>>>>>>> b660805a
    name: "getFuture",
    paramTypes: ["org.ballerinalang.jvm.values.api.BTypedesc", "org.ballerinalang.jvm.values.api.BFuture"]
} external;

<<<<<<< HEAD
public function echo(public typedesc<any> td, any val) returns td = @java:Method {
    'class: "org.ballerinalang.nativeimpl.jvm.tests.VariableReturnType",
=======
public function echo(typedesc<any> td, any val) returns td = @java:Method {
    class: "org.ballerinalang.nativeimpl.jvm.tests.VariableReturnType",
>>>>>>> b660805a
    name: "echo",
    paramTypes: ["org.ballerinalang.jvm.values.api.BTypedesc", "org.ballerinalang.jvm.values.api.BValue"]
} external;<|MERGE_RESOLUTION|>--- conflicted
+++ resolved
@@ -28,112 +28,62 @@
     string designation;
 };
 
-<<<<<<< HEAD
-public function getValue(public typedesc<int|float|decimal|string|boolean> td) returns td = @java:Method {
+public function getValue(typedesc<int|float|decimal|string|boolean> td) returns td = @java:Method {
     'class: "org.ballerinalang.nativeimpl.jvm.tests.VariableReturnType",
-=======
-public function getValue(typedesc<int|float|decimal|string|boolean> td) returns td = @java:Method {
-    class: "org.ballerinalang.nativeimpl.jvm.tests.VariableReturnType",
->>>>>>> b660805a
     name: "getValue",
     paramTypes: ["org.ballerinalang.jvm.values.api.BTypedesc"]
 } external;
 
-<<<<<<< HEAD
-public function getRecord(public typedesc<anydata> td = Person) returns td = @java:Method {
+public function getRecord(typedesc<anydata> td = Person) returns td = @java:Method {
     'class: "org.ballerinalang.nativeimpl.jvm.tests.VariableReturnType",
-=======
-public function getRecord(typedesc<anydata> td = Person) returns td = @java:Method {
-    class: "org.ballerinalang.nativeimpl.jvm.tests.VariableReturnType",
->>>>>>> b660805a
     name: "getRecord",
     paramTypes: ["org.ballerinalang.jvm.values.api.BTypedesc"]
 } external;
 
-<<<<<<< HEAD
-public function query(string q, public typedesc<anydata> rowType = int) returns map<rowType> = @java:Method {
+public function query(string q, typedesc<anydata> rowType = int) returns map<rowType> = @java:Method {
     'class: "org.ballerinalang.nativeimpl.jvm.tests.VariableReturnType",
-=======
-public function query(string q, typedesc<anydata> rowType = int) returns map<rowType> = @java:Method {
-    class: "org.ballerinalang.nativeimpl.jvm.tests.VariableReturnType",
->>>>>>> b660805a
     name: "query",
     paramTypes: ["org.ballerinalang.jvm.values.api.BString", "org.ballerinalang.jvm.values.api.BTypedesc"]
 } external;
 
-<<<<<<< HEAD
-public function getTuple(public typedesc<int|string> td1, public typedesc<record {}> td2, public typedesc<float|boolean> td3 = float) returns [td1, td2, td3] = @java:Method {
+public function getTuple(typedesc<int|string> td1, typedesc<record {}> td2, typedesc<float|boolean> td3 = float) returns [td1, td2, td3] = @java:Method {
     'class: "org.ballerinalang.nativeimpl.jvm.tests.VariableReturnType",
-=======
-public function getTuple(typedesc<int|string> td1, typedesc<record {}> td2, typedesc<float|boolean> td3 = float) returns [td1, td2, td3] = @java:Method {
-    class: "org.ballerinalang.nativeimpl.jvm.tests.VariableReturnType",
->>>>>>> b660805a
     name: "getTuple",
     paramTypes: ["org.ballerinalang.jvm.values.api.BTypedesc", "org.ballerinalang.jvm.values.api.BTypedesc", "org.ballerinalang.jvm.values.api.BTypedesc"]
 } external;
 
-<<<<<<< HEAD
-public function getVariedUnion(int x, public typedesc<int|string> td1, public typedesc<record{ string name; }> td2) returns (td1|td2) = @java:Method {
+public function getVariedUnion(int x, typedesc<int|string> td1, typedesc<record{ string name; }> td2) returns (td1|td2) = @java:Method {
     'class: "org.ballerinalang.nativeimpl.jvm.tests.VariableReturnType",
-=======
-public function getVariedUnion(int x, typedesc<int|string> td1, typedesc<record{ string name; }> td2) returns (td1|td2) = @java:Method {
-    class: "org.ballerinalang.nativeimpl.jvm.tests.VariableReturnType",
->>>>>>> b660805a
     name: "getVariedUnion",
     paramTypes: ["long", "org.ballerinalang.jvm.values.api.BTypedesc", "org.ballerinalang.jvm.values.api.BTypedesc"]
 } external;
 
-<<<<<<< HEAD
-public function getArray(public typedesc<anydata> td) returns td[] = @java:Method {
+public function getArray(typedesc<anydata> td) returns td[] = @java:Method {
     'class: "org.ballerinalang.nativeimpl.jvm.tests.VariableReturnType",
-=======
-public function getArray(typedesc<anydata> td) returns td[] = @java:Method {
-    class: "org.ballerinalang.nativeimpl.jvm.tests.VariableReturnType",
->>>>>>> b660805a
     name: "getArray",
     paramTypes: ["org.ballerinalang.jvm.values.api.BTypedesc"]
 } external;
 
-<<<<<<< HEAD
-public function getInvalidValue(public typedesc<int|Person> td1, public typedesc<Person> td2) returns td1 = @java:Method {
+public function getInvalidValue(typedesc<int|Person> td1, typedesc<Person> td2) returns td1 = @java:Method {
     'class: "org.ballerinalang.nativeimpl.jvm.tests.VariableReturnType",
-=======
-public function getInvalidValue(typedesc<int|Person> td1, typedesc<Person> td2) returns td1 = @java:Method {
-    class: "org.ballerinalang.nativeimpl.jvm.tests.VariableReturnType",
->>>>>>> b660805a
     name: "getInvalidValue",
     paramTypes: ["org.ballerinalang.jvm.values.api.BTypedesc", "org.ballerinalang.jvm.values.api.BTypedesc"]
 } external;
 
-<<<<<<< HEAD
-//public function getXML(public typedesc<ItemType> td, xml value) returns xml<td> = @java:Method {
+//public function getXML(typedesc<ItemType> td, xml value) returns xml<td> = @java:Method {
 //    'class: "org.ballerinalang.nativeimpl.jvm.tests.VariableReturnType",
-=======
-//public function getXML(typedesc<ItemType> td, xml value) returns xml<td> = @java:Method {
-//    class: "org.ballerinalang.nativeimpl.jvm.tests.VariableReturnType",
->>>>>>> b660805a
 //    name: "getXML",
 //    paramTypes: ["org.ballerinalang.jvm.values.api.BTypedesc", "org.ballerinalang.jvm.values.api.BXML"]
 //} external;
 
-<<<<<<< HEAD
-public function getStream(public typedesc<anydata> td, stream<anydata> value) returns stream<td> = @java:Method {
+public function getStream(typedesc<anydata> td, stream<anydata> value) returns stream<td> = @java:Method {
     'class: "org.ballerinalang.nativeimpl.jvm.tests.VariableReturnType",
-=======
-public function getStream(typedesc<anydata> td, stream<anydata> value) returns stream<td> = @java:Method {
-    class: "org.ballerinalang.nativeimpl.jvm.tests.VariableReturnType",
->>>>>>> b660805a
     name: "getStream",
     paramTypes: ["org.ballerinalang.jvm.values.api.BTypedesc", "org.ballerinalang.jvm.values.api.BStream"]
 } external;
 
-<<<<<<< HEAD
-public function getTable(public typedesc<anydata> td, table<anydata> value) returns table<td> = @java:Method {
+public function getTable(typedesc<anydata> td, table<anydata> value) returns table<td> = @java:Method {
     'class: "org.ballerinalang.nativeimpl.jvm.tests.VariableReturnType",
-=======
-public function getTable(typedesc<anydata> td, table<anydata> value) returns table<td> = @java:Method {
-    class: "org.ballerinalang.nativeimpl.jvm.tests.VariableReturnType",
->>>>>>> b660805a
     name: "getTable",
     paramTypes: ["org.ballerinalang.jvm.values.api.BTypedesc", "org.ballerinalang.jvm.values.TableValue"]
 } external;
@@ -146,35 +96,20 @@
                     "org.ballerinalang.jvm.values.api.BFunctionPointer"]
 } external;
 
-<<<<<<< HEAD
-public function getTypedesc(public typedesc<anydata> td) returns typedesc<td> = @java:Method {
+public function getTypedesc(typedesc<anydata> td) returns typedesc<td> = @java:Method {
     'class: "org.ballerinalang.nativeimpl.jvm.tests.VariableReturnType",
-=======
-public function getTypedesc(typedesc<anydata> td) returns typedesc<td> = @java:Method {
-    class: "org.ballerinalang.nativeimpl.jvm.tests.VariableReturnType",
->>>>>>> b660805a
     name: "getTypedesc",
     paramTypes: ["org.ballerinalang.jvm.values.api.BTypedesc"]
 } external;
 
-<<<<<<< HEAD
-public function getFuture(public typedesc<anydata> td, future<anydata> f) returns future<td> = @java:Method {
+public function getFuture(typedesc<anydata> td, future<anydata> f) returns future<td> = @java:Method {
     'class: "org.ballerinalang.nativeimpl.jvm.tests.VariableReturnType",
-=======
-public function getFuture(typedesc<anydata> td, future<anydata> f) returns future<td> = @java:Method {
-    class: "org.ballerinalang.nativeimpl.jvm.tests.VariableReturnType",
->>>>>>> b660805a
     name: "getFuture",
     paramTypes: ["org.ballerinalang.jvm.values.api.BTypedesc", "org.ballerinalang.jvm.values.api.BFuture"]
 } external;
 
-<<<<<<< HEAD
-public function echo(public typedesc<any> td, any val) returns td = @java:Method {
+public function echo(typedesc<any> td, any val) returns td = @java:Method {
     'class: "org.ballerinalang.nativeimpl.jvm.tests.VariableReturnType",
-=======
-public function echo(typedesc<any> td, any val) returns td = @java:Method {
-    class: "org.ballerinalang.nativeimpl.jvm.tests.VariableReturnType",
->>>>>>> b660805a
     name: "echo",
     paramTypes: ["org.ballerinalang.jvm.values.api.BTypedesc", "org.ballerinalang.jvm.values.api.BValue"]
 } external;