--- conflicted
+++ resolved
@@ -58,11 +58,7 @@
             carbonMessage.addHttpContent(new DefaultLastHttpContent());
         }
 
-<<<<<<< HEAD
-        carbonMessage.setHttpVersion("1.0");
-=======
         carbonMessage.setHttpVersion(HttpConstants.HTTP_VERSION_1_1);
->>>>>>> b20864be
         return carbonMessage;
     }
 
@@ -84,11 +80,7 @@
                 new InetSocketAddress(HttpConstants.HTTP_DEFAULT_HOST, 9090));
         carbonMessage.setProperty(HttpConstants.LISTENER_PORT, 9090);
         carbonMessage.setProperty(HttpConstants.RESOURCE_ARGS, new HashMap<String, String>());
-<<<<<<< HEAD
-        carbonMessage.setHttpVersion("1.0");
-=======
         carbonMessage.setHttpVersion(HttpConstants.HTTP_VERSION_1_1);
->>>>>>> b20864be
         return carbonMessage;
     }
 }