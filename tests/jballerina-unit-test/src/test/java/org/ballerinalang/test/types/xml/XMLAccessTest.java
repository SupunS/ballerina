--- conflicted
+++ resolved
@@ -41,11 +41,8 @@
     CompileResult navigation;
     CompileResult negativeResult;
     CompileResult navigationNegative;
-<<<<<<< HEAD
-=======
     CompileResult navigationFilterNegative;
 
->>>>>>> 596a4651
 
     @BeforeClass
     public void setup() {
@@ -54,10 +51,7 @@
         navigation = BCompileUtil.compile("test-src/types/xml/xml-navigation-access.bal");
         negativeResult = BCompileUtil.compile("test-src/types/xml/xml-indexed-access-negative.bal");
         navigationNegative = BCompileUtil.compile("test-src/types/xml/xml-nav-access-negative.bal");
-<<<<<<< HEAD
-=======
         navigationFilterNegative = BCompileUtil.compile("test-src/types/xml/xml-nav-access-negative-filter.bal");
->>>>>>> 596a4651
     }
 
     @Test
@@ -222,11 +216,6 @@
 
     @Test
     public void testInvalidXMLAccessWithIndex() {
-<<<<<<< HEAD
-        BAssertUtil.validateError(negativeResult, 0, "cannot update an xml sequence", 5, 5);
-
-        BAssertUtil.validateError(negativeResult, 1, "cannot update an xml sequence", 13, 5);
-=======
         int i = 0;
         BAssertUtil.validateError(negativeResult, i++, "cannot update an xml sequence", 5, 5);
         BAssertUtil.validateError(negativeResult, i++, "cannot update an xml sequence", 13, 5);
@@ -236,7 +225,6 @@
         BAssertUtil.validateError(negativeResult, i++, "incompatible types: expected 'int', found 'float'", 20, 15);
 
         Assert.assertEquals(negativeResult.getErrorCount(), i);
->>>>>>> 596a4651
     }
 
     @Test
@@ -280,20 +268,6 @@
         String methodInvocMessage = "method invocations are not yet supported within XML navigation expressions, " +
                 "use a grouping expression (parenthesis) " +
                 "if you intend to invoke the method on the result of the navigation expression.";
-<<<<<<< HEAD
-
-        String navIndexingMessage = "index operations are not yet supported within XML navigation expressions, " +
-                "use a grouping expression (parenthesis) " +
-                "if you intend to index the result of the navigation expression.";
-        Assert.assertEquals(navigationNegative.getErrorCount(), 7);
-        BAssertUtil.validateError(navigationNegative, 0, methodInvocMessage, 3, 14);
-        BAssertUtil.validateError(navigationNegative, 1, methodInvocMessage, 4, 14);
-        BAssertUtil.validateError(navigationNegative, 2, methodInvocMessage, 5, 14);
-        BAssertUtil.validateError(navigationNegative, 3, methodInvocMessage, 6, 14);
-        BAssertUtil.validateError(navigationNegative, 4, methodInvocMessage, 7, 14);
-        BAssertUtil.validateError(navigationNegative, 5, navIndexingMessage, 8, 14);
-        BAssertUtil.validateError(navigationNegative, 6, navIndexingMessage, 9, 14);
-=======
 
         String navIndexingMessage = "index operations are not yet supported within XML navigation expressions, " +
                 "use a grouping expression (parenthesis) " +
@@ -315,6 +289,5 @@
         BAssertUtil.validateError(navigationFilterNegative, 1,
                 "incompatible types: expected 'xml', found 'int'", 6, 14);
         Assert.assertEquals(navigationFilterNegative.getErrorCount(), 2);
->>>>>>> 596a4651
     }
 }