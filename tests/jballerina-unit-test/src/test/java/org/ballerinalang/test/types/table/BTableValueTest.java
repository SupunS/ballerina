/*
 *  Copyright (c) 2020, WSO2 Inc. (http://www.wso2.org) All Rights Reserved.
 *
 *  WSO2 Inc. licenses this file to you under the Apache License,
 *  Version 2.0 (the "License"); you may not use this file except
 *  in compliance with the License.
 *  You may obtain a copy of the License at
 *
 *  http://www.apache.org/licenses/LICENSE-2.0
 *
 *  Unless required by applicable law or agreed to in writing, software
 *  distributed under the License is distributed on an "AS IS" BASIS,
 *  WITHOUT WARRANTIES OR CONDITIONS OF ANY KIND, either express or implied.
 *  See the License for the specific language governing permissions and
 *  limitations under the License.
 */
package org.ballerinalang.test.types.table;

import org.ballerinalang.model.values.BString;
import org.ballerinalang.model.values.BValue;
import org.ballerinalang.test.util.BCompileUtil;
import org.ballerinalang.test.util.BRunUtil;
import org.ballerinalang.test.util.CompileResult;
import org.ballerinalang.util.exceptions.BLangRuntimeException;
import org.testng.Assert;
import org.testng.annotations.BeforeClass;
import org.testng.annotations.Test;

/**
 * Class to test table type.
 *
 * @since 1.3.0
 */
public class BTableValueTest {

    private CompileResult result;

    @BeforeClass
    public void setup() {
        result = BCompileUtil.compile("test-src/types/table/table-value.bal");
    }

    @Test(description = "Test global table constructor expr")
<<<<<<< HEAD
    public void testGlobalTableConstructExpr1() {
        BValue[] values = BRunUtil.invoke(result, "testGlobalTableConstructExpr1", new BValue[]{});
        Assert.assertEquals(((BString) values[0]).value(), "name=AAA age=31\n" +
                "name=BBB age=34");
=======
    public void testGlobalTableConstructExpr() {
        BValue[] values = BRunUtil.invoke(result, "testGlobalTableConstructExpr", new BValue[]{});
        Assert.assertEquals(((BString) values[0]).value(), "name=AAA age=31\nname=BBB age=34");
    }

    @Test(description = "Test key specifier and key type constraint options")
    public void testKeySpecifierAndTypeConstraintOptions() {
        BRunUtil.invoke(result, "runKeySpecifierTestcases");
>>>>>>> c579aa12
    }

    @Test(expectedExceptions = {BLangRuntimeException.class})
    public void testGlobalTableConstructExpr2() {
        BRunUtil.invoke(result, "testTableConstructExprWithDuplicateKeys", new BValue[]{});
    }
}<|MERGE_RESOLUTION|>--- conflicted
+++ resolved
@@ -16,7 +16,7 @@
  */
 package org.ballerinalang.test.types.table;
 
-import org.ballerinalang.model.values.BString;
+import org.ballerinalang.model.values.BBoolean;
 import org.ballerinalang.model.values.BValue;
 import org.ballerinalang.test.util.BCompileUtil;
 import org.ballerinalang.test.util.BRunUtil;
@@ -41,21 +41,14 @@
     }
 
     @Test(description = "Test global table constructor expr")
-<<<<<<< HEAD
-    public void testGlobalTableConstructExpr1() {
-        BValue[] values = BRunUtil.invoke(result, "testGlobalTableConstructExpr1", new BValue[]{});
-        Assert.assertEquals(((BString) values[0]).value(), "name=AAA age=31\n" +
-                "name=BBB age=34");
-=======
     public void testGlobalTableConstructExpr() {
         BValue[] values = BRunUtil.invoke(result, "testGlobalTableConstructExpr", new BValue[]{});
-        Assert.assertEquals(((BString) values[0]).value(), "name=AAA age=31\nname=BBB age=34");
+        Assert.assertTrue(((BBoolean) values[0]).booleanValue());
     }
 
     @Test(description = "Test key specifier and key type constraint options")
     public void testKeySpecifierAndTypeConstraintOptions() {
-        BRunUtil.invoke(result, "runKeySpecifierTestcases");
->>>>>>> c579aa12
+        BRunUtil.invoke(result, "runKeySpecifierTestCases");
     }
 
     @Test(expectedExceptions = {BLangRuntimeException.class})
