/*
 * Copyright (c) 2017, WSO2 Inc. (http://www.wso2.org) All Rights Reserved.
 *
 * WSO2 Inc. licenses this file to you under the Apache License,
 * Version 2.0 (the "License"); you may not use this file except
 * in compliance with the License.
 * You may obtain a copy of the License at
 *
 * http://www.apache.org/licenses/LICENSE-2.0
 *
 * Unless required by applicable law or agreed to in writing,
 * software distributed under the License is distributed on an
 * "AS IS" BASIS, WITHOUT WARRANTIES OR CONDITIONS OF ANY
 * KIND, either express or implied. See the License for the
 * specific language governing permissions and limitations
 * under the License.
 */
package org.ballerinalang.test.types.string;

import org.ballerinalang.model.values.BInteger;
import org.ballerinalang.model.values.BString;
import org.ballerinalang.model.values.BValue;
import org.ballerinalang.test.util.BCompileUtil;
import org.ballerinalang.test.util.BRunUtil;
import org.ballerinalang.test.util.CompileResult;
import org.testng.Assert;
import org.testng.annotations.AfterClass;
import org.testng.annotations.BeforeClass;
import org.testng.annotations.Test;

import static org.ballerinalang.test.util.BRunUtil.IS_STRING_VALUE_PROP;

/**
 * Test StringValue impl of ballerina string.
 */
public class StringValueBasicsTest {
    private CompileResult result;

    @BeforeClass
    public void setup() {
        System.setProperty(IS_STRING_VALUE_PROP, "true");
        result = BCompileUtil.compile("test-src/types/string/string-value-test.bal");
    }

    @Test
    public void testConcatBMPStrings() {
        BValue[] returns = BRunUtil.invoke(result, "concatBMP");
        Assert.assertTrue(returns[0] instanceof BString);
        Assert.assertEquals(returns[0].stringValue(), "red apple");
    }

    @Test
    public void testNonBMPStringLength() {
        BValue[] returns = BRunUtil.invoke(result, "nonBMPLength");
        Assert.assertEquals(returns[0].getClass(), BInteger.class);
        Assert.assertEquals(((BInteger) returns[0]).intValue(), 5);
    }

    @Test
<<<<<<< HEAD
    public void testRecordStringValuePut() {
        BValue[] returns = BRunUtil.invoke(result, "recordStringValuePut");
        //TODO assert return value has BString
=======
    public void testError() {
        BValue[] returns = BRunUtil.invoke(result, "testError");
        Assert.assertEquals(returns[0].getClass(), BInteger.class);
        Assert.assertEquals(((BInteger) returns[0]).intValue(), 5);
>>>>>>> 99ebc8a9
    }

    @AfterClass
    public void down() {
        System.clearProperty(IS_STRING_VALUE_PROP);
    }

}<|MERGE_RESOLUTION|>--- conflicted
+++ resolved
@@ -57,16 +57,16 @@
     }
 
     @Test
-<<<<<<< HEAD
     public void testRecordStringValuePut() {
         BValue[] returns = BRunUtil.invoke(result, "recordStringValuePut");
         //TODO assert return value has BString
-=======
+    }
+
+    @Test
     public void testError() {
         BValue[] returns = BRunUtil.invoke(result, "testError");
         Assert.assertEquals(returns[0].getClass(), BInteger.class);
         Assert.assertEquals(((BInteger) returns[0]).intValue(), 5);
->>>>>>> 99ebc8a9
     }
 
     @AfterClass
