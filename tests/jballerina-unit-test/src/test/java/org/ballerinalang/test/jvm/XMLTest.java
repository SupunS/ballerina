--- conflicted
+++ resolved
@@ -55,19 +55,6 @@
                 "<ns0:foo xmlns:ns0=\"http://wso2.com/\" xmlns:ns1=\"http://ballerinalang.org/\" " +
                         "a=\"hello world\" ns0:b=\"active\"><ns1:bar1>hello1</ns1:bar1><bar2>hello2</bar2></ns0:foo>");
         Assert.assertEquals(result[1].stringValue(),
-<<<<<<< HEAD
-                "{\"{http://www.w3.org/2000/xmlns/}ns1\":\"http://ballerinalang.org/\"," +
-                " \"{http://www.w3.org/2000/xmlns/}ns0\":\"http://wso2.com/\", \"a\":\"hello world\", " +
-                "\"{http://wso2.com/}b\":\"active\"}");
-        Assert.assertEquals(result[2].stringValue(), "active");
-        Assert.assertEquals(result[3].stringValue(),
-                "<ns1:bar1 xmlns:ns1=\"http://ballerinalang.org/\" xmlns:ns0=\"http://wso2.com/\">hello1</ns1:bar1>" +
-                        "<bar2 xmlns:ns1=\"http://ballerinalang.org/\" xmlns:ns0=\"http://wso2.com/\">hello2</bar2>");
-        Assert.assertEquals(result[4].stringValue(), "<ns1:bar1 xmlns:ns1=\"http://ballerinalang.org/\" " +
-                "xmlns:ns0=\"http://wso2.com/\">hello1</ns1:bar1>");
-        Assert.assertEquals(result[5].stringValue(), "<ns1:bar1 xmlns:ns1=\"http://ballerinalang.org/\" " +
-                "xmlns:ns0=\"http://wso2.com/\">hello1</ns1:bar1>");
-=======
                 "{\"{http://www.w3.org/2000/xmlns/}ns0\":\"http://wso2.com/\", " +
                         "\"a\":\"hello world\", " +
                         "\"{http://www.w3.org/2000/xmlns/}ns1\":\"http://ballerinalang.org/\", " +
@@ -79,7 +66,6 @@
                 "<ns1:bar1 xmlns:ns1=\"http://ballerinalang.org/\">hello1</ns1:bar1>");
         Assert.assertEquals(result[5].stringValue(),
                 "<ns1:bar1 xmlns:ns1=\"http://ballerinalang.org/\">hello1</ns1:bar1>");
->>>>>>> 2bc85f24
     }
 
     @Test
