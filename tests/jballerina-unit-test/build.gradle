--- conflicted
+++ resolved
@@ -35,12 +35,7 @@
     implementation project(':ballerina-logging')
     implementation project(':ballerina-http')
     implementation project(':ballerina-mime')
-<<<<<<< HEAD
-
-    implementation project(':ballerina-java-arrays')
-=======
     implementation project(':ballerina-java')
->>>>>>> 769cce82
     implementation project(':ballerina-runtime')
     implementation project(':docerina')
 
@@ -76,12 +71,7 @@
     baloTestImplementation project(path: ':ballerina-task', configuration: 'baloImplementation')
     baloTestImplementation project(path: ':ballerina-crypto', configuration: 'baloImplementation')
     baloTestImplementation project(path: ':ballerina-reflect', configuration: 'baloImplementation')
-<<<<<<< HEAD
-    baloTestImplementation project(path: ':ballerina-java-arrays', configuration: 'baloImplementation')
-    // baloTestImplementation project(path: ':ballerina-grpc', configuration: 'baloImplementation')
-=======
     baloTestImplementation project(path: ':ballerina-java', configuration: 'baloImplementation')
->>>>>>> 769cce82
     baloTestImplementation project(path: ':ballerina-observability', configuration: 'baloImplementation')
     baloTestImplementation project(path: ':ballerina-system', configuration: 'baloImplementation')
     baloImplementation project(path: ':testerina:testerina-core', configuration: 'baloImplementation')
