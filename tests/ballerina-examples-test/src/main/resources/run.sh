--- conflicted
+++ resolved
@@ -47,11 +47,8 @@
         "docker-deployment"
         "kubernetes-deployment"
         "awslambda-deployment"
-<<<<<<< HEAD
         "openshift-deployment"
-=======
         "grpc-server-streaming"
->>>>>>> dbe609d8
         )
 
 packages=($( sed -n 's/.*"url": "\([^"]*\)"/\1/p' index.json ))
