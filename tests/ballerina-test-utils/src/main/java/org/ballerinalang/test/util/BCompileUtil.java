--- conflicted
+++ resolved
@@ -550,11 +550,7 @@
         options.put(PROJECT_DIR, sourceRoot);
         options.put(COMPILER_PHASE, CompilerPhase.BIR_GEN.toString());
         options.put(PRESERVE_WHITESPACE, "false");
-<<<<<<< HEAD
-        options.put(CompilerOptionName.EXPERIMENTAL_FEATURES_ENABLED, Boolean.toString(true));
-=======
         options.put(CompilerOptionName.EXPERIMENTAL_FEATURES_ENABLED, Boolean.TRUE.toString());
->>>>>>> 7dde944c
 
         CompileResult compileResult = compile(context, packageName, CompilerPhase.BIR_GEN, false);
         if (compileResult.getErrorCount() > 0) {
