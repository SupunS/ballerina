/*
 * Copyright (c) 2017, WSO2 Inc. (http://www.wso2.org) All Rights Reserved.
 *
 * WSO2 Inc. licenses this file to you under the Apache License,
 * Version 2.0 (the "License"); you may not use this file except
 * in compliance with the License.
 * You may obtain a copy of the License at
 *
 *    http://www.apache.org/licenses/LICENSE-2.0
 *
 * Unless required by applicable law or agreed to in writing,
 * software distributed under the License is distributed on an
 * "AS IS" BASIS, WITHOUT WARRANTIES OR CONDITIONS OF ANY
 * KIND, either express or implied.  See the License for the
 * specific language governing permissions and limitations
 * under the License.
 */
package org.ballerinalang.test.util;

import org.ballerinalang.bre.bvm.BVMExecutor;
import org.ballerinalang.bre.old.WorkerExecutionContext;
import org.ballerinalang.jvm.Scheduler;
import org.ballerinalang.jvm.Strand;
import org.ballerinalang.jvm.TypeChecker;
import org.ballerinalang.jvm.XMLNodeType;
import org.ballerinalang.jvm.util.exceptions.BLangRuntimeException;
import org.ballerinalang.jvm.values.ArrayValue;
import org.ballerinalang.jvm.values.ErrorValue;
import org.ballerinalang.jvm.values.FutureValue;
import org.ballerinalang.jvm.values.MapValue;
<<<<<<< HEAD
import org.ballerinalang.jvm.values.XMLItem;
import org.ballerinalang.jvm.values.XMLSequence;
import org.ballerinalang.jvm.values.XMLValue;
=======
import org.ballerinalang.jvm.values.ObjectValue;
>>>>>>> 184b01df
import org.ballerinalang.model.types.BArrayType;
import org.ballerinalang.model.types.BField;
import org.ballerinalang.model.types.BMapType;
import org.ballerinalang.model.types.BObjectType;
import org.ballerinalang.model.types.BRecordType;
import org.ballerinalang.model.types.BTupleType;
import org.ballerinalang.model.types.BType;
import org.ballerinalang.model.types.BTypes;
import org.ballerinalang.model.types.TypeTags;
import org.ballerinalang.model.values.BBoolean;
import org.ballerinalang.model.values.BError;
import org.ballerinalang.model.values.BFloat;
import org.ballerinalang.model.values.BInteger;
import org.ballerinalang.model.values.BMap;
import org.ballerinalang.model.values.BRefType;
import org.ballerinalang.model.values.BString;
import org.ballerinalang.model.values.BValue;
import org.ballerinalang.model.values.BValueArray;
import org.ballerinalang.model.values.BXMLItem;
import org.ballerinalang.model.values.BXMLSequence;
import org.ballerinalang.util.codegen.FunctionInfo;
import org.ballerinalang.util.codegen.PackageInfo;
import org.ballerinalang.util.codegen.ProgramFile;
import org.ballerinalang.util.debugger.Debugger;
import org.wso2.ballerinalang.compiler.bir.model.BIRNode;
import org.wso2.ballerinalang.compiler.tree.BLangPackage;

import java.lang.reflect.InvocationTargetException;
import java.lang.reflect.Method;
import java.util.ArrayList;
import java.util.HashMap;
import java.util.List;
import java.util.Map;
import java.util.function.Function;

/**
 * Utility methods for run Ballerina functions.
 *
 * @since 0.94
 */
public class BRunUtil {

    /**
     * Invoke a ballerina function with state. Need to use compileAndSetup method in BCompileUtil to use this.
     *
     * @param compileResult CompileResult instance
     * @param functionName  Name of the function to invoke
     * @return return values of the function
     */
    public static BValue[] invokeStateful(CompileResult compileResult, String functionName) {
        BValue[] args = {};
        return invokeStateful(compileResult, functionName, args);
    }

    /**
     * Invoke a ballerina function with state. Need to use compileAndSetup method in BCompileUtil to use this.
     *
     * @param compileResult CompileResult instance
     * @param functionName  Name of the function to invoke
     * @param args          Input parameters for the function
     * @return return values of the function
     */
    public static BValue[] invokeStateful(CompileResult compileResult, String functionName, BValue[] args) {
        if (compileResult.getErrorCount() > 0) {
            throw new IllegalStateException(compileResult.toString());
        }
        return invokeStateful(compileResult, compileResult.getProgFile().getEntryPkgName(), functionName, args);
    }

    /**
     * Invoke a ballerina function with state. Need to use compileAndSetup method in BCompileUtil to use this.
     *
     * @param compileResult CompileResult instance
     * @param packageName   Name of the package to invoke
     * @param functionName  Name of the function to invoke
     * @return return values of the function
     */
    public static BValue[] invokeStateful(CompileResult compileResult, String packageName, String functionName) {
        BValue[] args = {};
        return invokeStateful(compileResult, packageName, functionName, args);
    }

    /**
     * Invoke a ballerina function with state. Need to use compileAndSetup method in BCompileUtil to use this.
     *
     * @param compileResult CompileResult instance
     * @param packageName   Name of the package to invoke
     * @param functionName  Name of the function to invoke
     * @param args          Input parameters for the function
     * @return return values of the function
     */
    public static BValue[] invokeStateful(CompileResult compileResult, String packageName,
                                          String functionName, BValue[] args) {
        if (compileResult.getErrorCount() > 0) {
            throw new IllegalStateException(compileResult.toString());
        }
        ProgramFile programFile = compileResult.getProgFile();
        Debugger debugger = new Debugger(programFile);
        programFile.setDebugger(debugger);
        PackageInfo packageInfo = programFile.getPackageInfo(packageName);
        FunctionInfo functionInfo = packageInfo.getFunctionInfo(functionName);
        if (functionInfo == null) {
            throw new RuntimeException("Function '" + functionName + "' is not defined");
        }

        int requiredArgNo = functionInfo.getParamTypes().length;
        int providedArgNo = args.length;
        if (requiredArgNo != providedArgNo) {
            throw new RuntimeException("Wrong number of arguments. Required: " + requiredArgNo + " , found: " +
                    providedArgNo + ".");
        }

        BValue[] response = BVMExecutor.executeFunction(programFile, functionInfo, args);

        return spreadToBValueArray(response);
    }

//    Package init helpers
    /**
     * Invoke package init function.
     *
     * @param compileResult CompileResult instance
     */
    public static void invokePackageInit(CompileResult compileResult) {
        if (compileResult.getErrorCount() > 0) {
            throw new IllegalStateException(compileResult.toString());
        }
        invokePackageInit(compileResult, compileResult.getProgFile().getEntryPkgName());
    }

    /**
     * Invoke package init function.
     *
     * @param compileResult CompileResult instance
     * @param packageName   Name of the package to invoke
     */
    protected static void invokePackageInit(CompileResult compileResult, String packageName) {
        if (compileResult.getErrorCount() > 0) {
            throw new IllegalStateException(compileResult.toString());
        }
        ProgramFile programFile = compileResult.getProgFile();
        WorkerExecutionContext context = new WorkerExecutionContext(programFile);
        Debugger debugger = new Debugger(programFile);
        programFile.setDebugger(debugger);
        compileResult.setContext(context);

        BVMExecutor.initProgramFile(programFile);
    }

    /**
     * Invoke a ballerina function.
     *
     * @param compileResult CompileResult instance
     * @param packageName   Name of the package to invoke
     * @param functionName  Name of the function to invoke
     * @param args          Input parameters for the function
     * @return return values of the function
     */
    public static BValue[] invoke(CompileResult compileResult, String packageName, String functionName, BValue[] args) {
        if (compileResult.getErrorCount() > 0) {
            throw new IllegalStateException(compileResult.toString());
        }
        ProgramFile programFile = compileResult.getProgFile();
        Debugger debugger = new Debugger(programFile);
        programFile.setDebugger(debugger);

        PackageInfo packageInfo = programFile.getPackageInfo(programFile.getEntryPkgName());
        FunctionInfo functionInfo = packageInfo.getFunctionInfo(functionName);
        if (functionInfo == null) {
            throw new RuntimeException("Function '" + functionName + "' is not defined");
        }

        BValue[] response = BVMExecutor.executeEntryFunction(programFile, functionInfo, args);

        return spreadToBValueArray(response);
    }

    /**
     * Invoke a ballerina function.
     *
     * @param compileResult CompileResult instance
     * @param packageName   Name of the package to invoke
     * @param functionName  Name of the function to invoke
     * @return return values of the function
     */
    public static BValue[] invoke(CompileResult compileResult, String packageName, String functionName) {
        BValue[] args = {};
        return invoke(compileResult, packageName, functionName, args);
    }

    /**
     * Invoke a ballerina function.
     *
     * @param compileResult CompileResult instance
     * @param functionName  Name of the function to invoke
     * @param args          Input parameters for the function
     * @return return values of the function
     */
    public static BValue[] invoke(CompileResult compileResult, String functionName, BValue[] args) {
        BValue[] response = invokeFunction(compileResult, functionName, args);
        return spreadToBValueArray(response);
    }

    /**
     * This method takes care of invocation on JBallerina and the mapping of input and output values. It will use the
     * given BVM based argument and function details to invoke on JBallerina and return results as BValues to maintain
     * backward compatibility with existing invoke methods in BRunUtil.
     *
     * @param compileResult CompileResult instance
     * @param functionName  Name of the function to invoke
     * @param args          Input parameters for the function
     * @return return values of the function
     */
    private static BValue[] invokeOnJBallerina(CompileResult compileResult, String functionName, BValue[] args) {
        BIRNode.BIRFunction function = getInvokedFunction(compileResult, functionName);
        return invoke(compileResult.getEntryClass(), function, functionName, args);
    }

    /**
     * This method handles the input arguments and output result mapping between BVM types, values to JVM types, values.
     *
     * @param clazz the class instance to be used to invoke methods
     * @param function function model instance from BIR model
     * @param functionName name of the function to be invoked
     * @param bvmArgs input arguments to be used with function invocation
     * @return return the result from function invocation
     */
    private static BValue[] invoke(Class<?> clazz, BIRNode.BIRFunction function, String functionName,
                                   BValue[] bvmArgs) {
        List<org.wso2.ballerinalang.compiler.semantics.model.types.BType> bvmParamTypes = function.type.paramTypes;
        Class<?>[] jvmParamTypes = new Class[bvmParamTypes.size() + 1];
        Object[] jvmArgs = new Object[bvmParamTypes.size() + 1];
        jvmParamTypes[0] = Strand.class;

        for (int i = 0; i < bvmParamTypes.size(); i++) {
            org.wso2.ballerinalang.compiler.semantics.model.types.BType type = bvmParamTypes.get(i);
            Class<?> typeClazz;
            Object argument = getJVMValue(type, bvmArgs[i]);
            switch (type.tag) {
                case TypeTags.INT_TAG:
                case TypeTags.BYTE_TAG:
                    typeClazz = long.class;
                    break;
                case TypeTags.BOOLEAN_TAG:
                    typeClazz = boolean.class;
                    break;
                case TypeTags.STRING_TAG:
                    typeClazz = String.class;
                    break;
                case TypeTags.FLOAT_TAG:
                    typeClazz = double.class;
                    break;
                case TypeTags.ARRAY_TAG:
                    typeClazz = ArrayValue.class;
                    break;
                default:
                    throw new RuntimeException("Function signature type '" + type + "' is not supported");
            }

            jvmParamTypes[i + 1] = typeClazz;
            jvmArgs[i + 1] = argument;
        }

        Object jvmResult;

        try {
            Method method = clazz.getDeclaredMethod(functionName, jvmParamTypes);
            Function<Object[], Object> func = a -> {
                try {
                    return method.invoke(null, a);
                } catch (IllegalAccessException e) {
                    throw new RuntimeException("Error while invoking function '" + functionName + "'", e);
                } catch (InvocationTargetException e) {
                    Throwable t = e.getTargetException();
                    if (t instanceof BLangRuntimeException) {
                        throw (BLangRuntimeException) t;
                    }
                    throw new RuntimeException("Error while invoking function '" + functionName + "'", e);
                }
            };

            Scheduler scheduler = new Scheduler();
            FutureValue futureValue = scheduler.schedule(jvmArgs, func);
            scheduler.execute();
            jvmResult = futureValue.result;
        } catch (NoSuchMethodException e) {
            throw new RuntimeException("Error while invoking function '" + functionName + "'", e);
        }

        BValue result = getBVMValue(jvmResult);
        return new BValue[] { result };
    }

    private static Object getJVMValue(org.wso2.ballerinalang.compiler.semantics.model.types.BType type, BValue value) {
        switch (type.tag) {
            case TypeTags.INT_TAG:
            case TypeTags.BYTE_TAG:
                return ((BInteger) value).intValue();
            case TypeTags.BOOLEAN_TAG:
                return ((BBoolean) value).booleanValue();
            case TypeTags.STRING_TAG:
                return value.stringValue();
            case TypeTags.FLOAT_TAG:
                return ((BFloat) value).floatValue();
            case TypeTags.ARRAY_TAG:
                org.wso2.ballerinalang.compiler.semantics.model.types.BArrayType arrayType =
                        (org.wso2.ballerinalang.compiler.semantics.model.types.BArrayType) type;
                BValueArray array = (BValueArray) value;
                ArrayValue jvmArray = new ArrayValue(getJVMType(arrayType));
                for (int i = 0; i < array.size(); i++) {
                    switch (arrayType.eType.tag) {
                        case TypeTags.INT_TAG:
                            jvmArray.add(i, array.getInt(i));
                            break;
                        case TypeTags.BYTE_TAG:
                            jvmArray.add(i, array.getByte(i));
                            break;
                        case TypeTags.BOOLEAN_TAG:
                            jvmArray.add(i, array.getBoolean(i));
                            break;
                        case TypeTags.STRING_TAG:
                            jvmArray.add(i, array.getString(i));
                            break;
                        case TypeTags.FLOAT_TAG:
                            jvmArray.add(i, array.getFloat(i));
                            break;
                        default:
                            throw new RuntimeException("Function signature type '" + type + "' is not supported");
                    }
                }
                return jvmArray;
            default:
                throw new RuntimeException("Function signature type '" + type + "' is not supported");
        }
    }

    private static org.ballerinalang.jvm.types.BType
            getJVMType(org.wso2.ballerinalang.compiler.semantics.model.types.BType type) {
        switch (type.tag) {
            case TypeTags.INT_TAG:
                return org.ballerinalang.jvm.types.BTypes.typeInt;
            case TypeTags.BYTE_TAG:
                return org.ballerinalang.jvm.types.BTypes.typeByte;
            case TypeTags.BOOLEAN_TAG:
                return org.ballerinalang.jvm.types.BTypes.typeBoolean;
            case TypeTags.STRING_TAG:
                return org.ballerinalang.jvm.types.BTypes.typeString;
            case TypeTags.FLOAT_TAG:
                return org.ballerinalang.jvm.types.BTypes.typeFloat;
            case TypeTags.ARRAY_TAG:
                org.wso2.ballerinalang.compiler.semantics.model.types.BArrayType arrayType =
                        (org.wso2.ballerinalang.compiler.semantics.model.types.BArrayType) type;
                org.ballerinalang.jvm.types.BType elementType = getJVMType(arrayType.getElementType());
                return new org.ballerinalang.jvm.types.BArrayType(elementType);
            default:
                throw new RuntimeException("Function argument for type '" + type + "' is not supported");
        }
    }

    private static BRefType<?> getBVMValue(Object value) {
        org.ballerinalang.jvm.types.BType type = TypeChecker.getType(value);
        switch (type.getTag()) {
            case org.ballerinalang.jvm.types.TypeTags.INT_TAG:
                return new BInteger((long) value);
            case org.ballerinalang.jvm.types.TypeTags.FLOAT_TAG:
                return new BFloat((double) value);
            case org.ballerinalang.jvm.types.TypeTags.BOOLEAN_TAG:
                return new BBoolean((boolean) value);
            case org.ballerinalang.jvm.types.TypeTags.STRING_TAG:
                return new BString((String) value);
            case org.ballerinalang.jvm.types.TypeTags.TUPLE_TAG:
                ArrayValue jvmTuple = ((ArrayValue) value);
                BRefType<?>[] tupleValues = new BRefType<?>[jvmTuple.size()];
                for (int i = 0; i < jvmTuple.size(); i++) {
                    tupleValues[i] = getBVMValue(jvmTuple.getRefValue(i));
                }
                return new BValueArray(tupleValues, getBVMType(jvmTuple.getType()));
            case org.ballerinalang.jvm.types.TypeTags.ARRAY_TAG:
                org.ballerinalang.jvm.types.BArrayType arrayType = (org.ballerinalang.jvm.types.BArrayType) type;
                ArrayValue array = (ArrayValue) value;
                BValueArray bvmArray = new BValueArray(getBVMType(arrayType.getElementType()));
                for (int i = 0; i < array.size(); i++) {
                    switch (arrayType.getElementType().getTag()) {
                        case TypeTags.INT_TAG:
                            bvmArray.add(i, array.getInt(i));
                            break;
                        case TypeTags.BYTE_TAG:
                            bvmArray.add(i, array.getByte(i));
                            break;
                        case TypeTags.BOOLEAN_TAG:
                            bvmArray.add(i, array.getBoolean(i) ? 1 : 0);
                            break;
                        case TypeTags.STRING_TAG:
                            bvmArray.add(i, array.getString(i));
                            break;
                        case TypeTags.FLOAT_TAG:
                            bvmArray.add(i, array.getFloat(i));
                            break;
                        default:
                            bvmArray.add(i, getBVMValue(array.getRefValue(i)));
                            break;
                    }
                }
                return bvmArray;
            case org.ballerinalang.jvm.types.TypeTags.RECORD_TYPE_TAG:
            case org.ballerinalang.jvm.types.TypeTags.JSON_TAG:
            case org.ballerinalang.jvm.types.TypeTags.MAP_TAG:
                MapValue jvmMap = (MapValue) value;
                BMap bmap = new BMap(getBVMType(jvmMap.getType()));
                for (Object key : jvmMap.keySet()) {
                    bmap.put(key, getBVMValue(jvmMap.get(key)));
                }
                return bmap;
            case org.ballerinalang.jvm.types.TypeTags.ERROR_TAG:
                ErrorValue errorValue = (ErrorValue) value;
                BRefType<?> details = getBVMValue(errorValue.getDetails());
                return new BError(getBVMType(errorValue.getType()), errorValue.getReason(), details);
            case org.ballerinalang.jvm.types.TypeTags.NULL_TAG:
                return null;
<<<<<<< HEAD
            case org.ballerinalang.jvm.types.TypeTags.XML_TAG:
                XMLValue<?> xml = (XMLValue<?>) value;
                if (xml.getNodeType() != XMLNodeType.SEQUENCE) {
                    return new BXMLItem(((XMLItem) xml).value());
                }
                ArrayValue elements = ((XMLSequence) xml).value();
                return new BXMLSequence((BValueArray) getBVMValue(elements));
=======
            case org.ballerinalang.jvm.types.TypeTags.OBJECT_TYPE_TAG:
                ObjectValue jvmObject = (ObjectValue) value;
                org.ballerinalang.jvm.types.BObjectType jvmObjectType = jvmObject.getType();
                BMap<String, BRefType<?>> bvmObject = new BMap<>(getBVMType(jvmObjectType));

                for (String key : jvmObjectType.getFields().keySet()) {
                    bvmObject.put(key, getBVMValue(jvmObject.get(key)));
                }
                return bvmObject;
>>>>>>> 184b01df
            default:
                throw new RuntimeException("Function invocation result for type '" + type + "' is not supported");
        }
    }

    private static BType getBVMType(org.ballerinalang.jvm.types.BType jvmType) {
        switch (jvmType.getTag()) {
            case org.ballerinalang.jvm.types.TypeTags.INT_TAG:
                return BTypes.typeInt;
            case org.ballerinalang.jvm.types.TypeTags.FLOAT_TAG:
                return BTypes.typeFloat;
            case org.ballerinalang.jvm.types.TypeTags.STRING_TAG:
                return BTypes.typeString;
            case org.ballerinalang.jvm.types.TypeTags.BOOLEAN_TAG:
                return BTypes.typeBoolean;
            case org.ballerinalang.jvm.types.TypeTags.BYTE_TAG:
                return BTypes.typeByte;
            case org.ballerinalang.jvm.types.TypeTags.TUPLE_TAG:
                org.ballerinalang.jvm.types.BTupleType tupleType = (org.ballerinalang.jvm.types.BTupleType) jvmType;
                List<BType> memberTypes = new ArrayList<>();
                for (org.ballerinalang.jvm.types.BType type : tupleType.getTupleTypes()) {
                    memberTypes.add(getBVMType(type));
                }
                return new BTupleType(memberTypes);
            case org.ballerinalang.jvm.types.TypeTags.ARRAY_TAG:
                org.ballerinalang.jvm.types.BArrayType arrayType = (org.ballerinalang.jvm.types.BArrayType) jvmType;
                return new BArrayType(getBVMType(arrayType.getElementType()));
            case org.ballerinalang.jvm.types.TypeTags.ANY_TAG:
                return BTypes.typeAny;
            case org.ballerinalang.jvm.types.TypeTags.ANYDATA_TAG:
                return BTypes.typeAnydata;
            case org.ballerinalang.jvm.types.TypeTags.ERROR_TAG:
                return BTypes.typeError;
            case org.ballerinalang.jvm.types.TypeTags.RECORD_TYPE_TAG:
                org.ballerinalang.jvm.types.BRecordType recordType = (org.ballerinalang.jvm.types.BRecordType) jvmType;
                BRecordType bvmRecordType =
                        new BRecordType(null, recordType.getName(), recordType.getPackagePath(), recordType.flags);
                return bvmRecordType;
            case org.ballerinalang.jvm.types.TypeTags.JSON_TAG:
                return BTypes.typeJSON;
            case org.ballerinalang.jvm.types.TypeTags.MAP_TAG:
                org.ballerinalang.jvm.types.BMapType mapType = (org.ballerinalang.jvm.types.BMapType) jvmType;
                return new BMapType(getBVMType(mapType.getConstrainedType()));
            case org.ballerinalang.jvm.types.TypeTags.UNION_TAG:
                return BTypes.typePureType;
            case org.ballerinalang.jvm.types.TypeTags.OBJECT_TYPE_TAG:
                org.ballerinalang.jvm.types.BObjectType objectType = (org.ballerinalang.jvm.types.BObjectType) jvmType;
                BObjectType bvmObjectType =
                        new BObjectType(null, objectType.getName(), objectType.getPackagePath(), objectType.flags);
                Map<String, BField> fields = new HashMap<>();
                for (org.ballerinalang.jvm.types.BField field : objectType.getFields().values()) {
                    fields.put(field.name, new BField(getBVMType(field.type), field.name, field.flags));
                }
                bvmObjectType.setFields(fields);
                return bvmObjectType;
            default:
                throw new RuntimeException("Unsupported jvm type: '" + jvmType + "' ");
        }
    }

    private static BIRNode.BIRFunction getInvokedFunction(CompileResult compileResult, String functionName) {

        if (compileResult.getErrorCount() > 0) {
            throw new IllegalStateException(compileResult.toString());
        }

        BIRNode.BIRPackage birPackage = ((BLangPackage) compileResult.getAST()).symbol.bir;
        return birPackage.functions.stream()
                .filter(function -> functionName.equals(function.name.value))
                .findFirst()
                .orElseThrow(() -> new RuntimeException("Function '" + functionName + "' is not defined"));
    }

    /**
     * Invoke a ballerina function to get BReference Value Objects.
     *
     * @param compileResult CompileResult instance
     * @param functionName  Name of the function to invoke
     * @param args          Input parameters for the function
     * @return return values of the function
     */
    public static BValue[] invokeFunction(CompileResult compileResult, String functionName, BValue[] args) {
        if (BCompileUtil.jBallerinaTestsEnabled()) {
            return invokeOnJBallerina(compileResult, functionName, args);
        }

        if (compileResult.getErrorCount() > 0) {
            throw new IllegalStateException(compileResult.toString());
        }
        ProgramFile programFile = compileResult.getProgFile();
        Debugger debugger = new Debugger(programFile);
        programFile.setDebugger(debugger);

        PackageInfo packageInfo = programFile.getPackageInfo(programFile.getEntryPkgName());
        FunctionInfo functionInfo = packageInfo.getFunctionInfo(functionName);
        if (functionInfo == null) {
            throw new RuntimeException("Function '" + functionName + "' is not defined");
        }

        return BVMExecutor.executeEntryFunction(programFile, functionInfo, args);
    }

    /**
     * Invoke a ballerina function to get BReference Value Objects.
     *
     * @param compileResult CompileResult instance
     * @param functionName Name of the function to invoke
     * @return return values of the function
     */
    public static BValue[] invokeFunction(CompileResult compileResult, String functionName) {
        return invokeFunction(compileResult, functionName, new BValue[] {});
    }

    private static BValue[] spreadToBValueArray(BValue[] response) {
        if (!(response != null && response.length > 0 && response[0] instanceof BValueArray)) {
            return response;
        }

        BValueArray refValueArray = (BValueArray) response[0];
        BType elementType = refValueArray.elementType;
        if (elementType == BTypes.typeString || elementType == BTypes.typeInt || elementType == BTypes.typeFloat
                || elementType == BTypes.typeBoolean || elementType == BTypes.typeByte) {
            return response;
        }

        int length = (int) refValueArray.size();
        BValue[] arr = new BValue[length];
        for (int i = 0; i < length; i++) {
            arr[i] = refValueArray.getRefValue(i);
        }
        return arr;
    }


    /**
     * Invoke a ballerina function.
     *
     * @param compileResult CompileResult instance
     * @param functionName  Name of the function to invoke
     * @return return values of the function
     */
    public static BValue[] invoke(CompileResult compileResult, String functionName) {
        BValue[] args = {};
        return invoke(compileResult, functionName, args);
    }

    /**
     * Invoke a ballerina function given context.
     *
     * @param compileResult CompileResult instance.
     * @param initFuncInfo Function to invoke.
     * @param context invocation context.
     */
    public static void invoke(CompileResult compileResult, FunctionInfo initFuncInfo,
            WorkerExecutionContext context) {
        Debugger debugger = new Debugger(compileResult.getProgFile());
        compileResult.getProgFile().setDebugger(debugger);

        BVMExecutor.executeFunction(compileResult.getProgFile(), initFuncInfo);
    }
}<|MERGE_RESOLUTION|>--- conflicted
+++ resolved
@@ -28,13 +28,10 @@
 import org.ballerinalang.jvm.values.ErrorValue;
 import org.ballerinalang.jvm.values.FutureValue;
 import org.ballerinalang.jvm.values.MapValue;
-<<<<<<< HEAD
+import org.ballerinalang.jvm.values.ObjectValue;
 import org.ballerinalang.jvm.values.XMLItem;
 import org.ballerinalang.jvm.values.XMLSequence;
 import org.ballerinalang.jvm.values.XMLValue;
-=======
-import org.ballerinalang.jvm.values.ObjectValue;
->>>>>>> 184b01df
 import org.ballerinalang.model.types.BArrayType;
 import org.ballerinalang.model.types.BField;
 import org.ballerinalang.model.types.BMapType;
@@ -454,7 +451,15 @@
                 return new BError(getBVMType(errorValue.getType()), errorValue.getReason(), details);
             case org.ballerinalang.jvm.types.TypeTags.NULL_TAG:
                 return null;
-<<<<<<< HEAD
+            case org.ballerinalang.jvm.types.TypeTags.OBJECT_TYPE_TAG:
+                ObjectValue jvmObject = (ObjectValue) value;
+                org.ballerinalang.jvm.types.BObjectType jvmObjectType = jvmObject.getType();
+                BMap<String, BRefType<?>> bvmObject = new BMap<>(getBVMType(jvmObjectType));
+
+                for (String key : jvmObjectType.getFields().keySet()) {
+                    bvmObject.put(key, getBVMValue(jvmObject.get(key)));
+                }
+                return bvmObject;
             case org.ballerinalang.jvm.types.TypeTags.XML_TAG:
                 XMLValue<?> xml = (XMLValue<?>) value;
                 if (xml.getNodeType() != XMLNodeType.SEQUENCE) {
@@ -462,17 +467,6 @@
                 }
                 ArrayValue elements = ((XMLSequence) xml).value();
                 return new BXMLSequence((BValueArray) getBVMValue(elements));
-=======
-            case org.ballerinalang.jvm.types.TypeTags.OBJECT_TYPE_TAG:
-                ObjectValue jvmObject = (ObjectValue) value;
-                org.ballerinalang.jvm.types.BObjectType jvmObjectType = jvmObject.getType();
-                BMap<String, BRefType<?>> bvmObject = new BMap<>(getBVMType(jvmObjectType));
-
-                for (String key : jvmObjectType.getFields().keySet()) {
-                    bvmObject.put(key, getBVMValue(jvmObject.get(key)));
-                }
-                return bvmObject;
->>>>>>> 184b01df
             default:
                 throw new RuntimeException("Function invocation result for type '" + type + "' is not supported");
         }
