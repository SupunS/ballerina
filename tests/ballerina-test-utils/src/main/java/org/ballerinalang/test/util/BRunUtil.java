/*
 * Copyright (c) 2017, WSO2 Inc. (http://www.wso2.org) All Rights Reserved.
 *
 * WSO2 Inc. licenses this file to you under the Apache License,
 * Version 2.0 (the "License"); you may not use this file except
 * in compliance with the License.
 * You may obtain a copy of the License at
 *
 *    http://www.apache.org/licenses/LICENSE-2.0
 *
 * Unless required by applicable law or agreed to in writing,
 * software distributed under the License is distributed on an
 * "AS IS" BASIS, WITHOUT WARRANTIES OR CONDITIONS OF ANY
 * KIND, either express or implied.  See the License for the
 * specific language governing permissions and limitations
 * under the License.
 */
package org.ballerinalang.test.util;

import org.ballerinalang.bre.bvm.BVMExecutor;
import org.ballerinalang.bre.old.WorkerExecutionContext;
import org.ballerinalang.jvm.Strand;
<<<<<<< HEAD
import org.ballerinalang.jvm.values.ArrayValue;
=======
import org.ballerinalang.jvm.TypeChecker;
import org.ballerinalang.jvm.values.ArrayValue;
import org.ballerinalang.model.types.BArrayType;
import org.ballerinalang.model.types.BTupleType;
>>>>>>> fc4db09f
import org.ballerinalang.model.types.BType;
import org.ballerinalang.model.types.BTypes;
import org.ballerinalang.model.types.TypeTags;
import org.ballerinalang.model.values.BBoolean;
import org.ballerinalang.model.values.BInteger;
import org.ballerinalang.model.values.BRefType;
import org.ballerinalang.model.values.BString;
import org.ballerinalang.model.values.BValue;
import org.ballerinalang.model.values.BValueArray;
import org.ballerinalang.util.codegen.FunctionInfo;
import org.ballerinalang.util.codegen.PackageInfo;
import org.ballerinalang.util.codegen.ProgramFile;
import org.ballerinalang.util.debugger.Debugger;
import org.wso2.ballerinalang.compiler.bir.model.BIRNode;
import org.wso2.ballerinalang.compiler.semantics.model.types.BArrayType;
import org.wso2.ballerinalang.compiler.tree.BLangPackage;

import java.lang.reflect.InvocationTargetException;
import java.lang.reflect.Method;
import java.util.ArrayList;
import java.util.List;

/**
 * Utility methods for run Ballerina functions.
 *
 * @since 0.94
 */
public class BRunUtil {

    /**
     * Invoke a ballerina function with state. Need to use compileAndSetup method in BCompileUtil to use this.
     *
     * @param compileResult CompileResult instance
     * @param functionName  Name of the function to invoke
     * @return return values of the function
     */
    public static BValue[] invokeStateful(CompileResult compileResult, String functionName) {
        BValue[] args = {};
        return invokeStateful(compileResult, functionName, args);
    }

    /**
     * Invoke a ballerina function with state. Need to use compileAndSetup method in BCompileUtil to use this.
     *
     * @param compileResult CompileResult instance
     * @param functionName  Name of the function to invoke
     * @param args          Input parameters for the function
     * @return return values of the function
     */
    public static BValue[] invokeStateful(CompileResult compileResult, String functionName, BValue[] args) {
        if (compileResult.getErrorCount() > 0) {
            throw new IllegalStateException(compileResult.toString());
        }
        return invokeStateful(compileResult, compileResult.getProgFile().getEntryPkgName(), functionName, args);
    }

    /**
     * Invoke a ballerina function with state. Need to use compileAndSetup method in BCompileUtil to use this.
     *
     * @param compileResult CompileResult instance
     * @param packageName   Name of the package to invoke
     * @param functionName  Name of the function to invoke
     * @return return values of the function
     */
    public static BValue[] invokeStateful(CompileResult compileResult, String packageName, String functionName) {
        BValue[] args = {};
        return invokeStateful(compileResult, packageName, functionName, args);
    }

    /**
     * Invoke a ballerina function with state. Need to use compileAndSetup method in BCompileUtil to use this.
     *
     * @param compileResult CompileResult instance
     * @param packageName   Name of the package to invoke
     * @param functionName  Name of the function to invoke
     * @param args          Input parameters for the function
     * @return return values of the function
     */
    public static BValue[] invokeStateful(CompileResult compileResult, String packageName,
                                          String functionName, BValue[] args) {
        if (compileResult.getErrorCount() > 0) {
            throw new IllegalStateException(compileResult.toString());
        }
        ProgramFile programFile = compileResult.getProgFile();
        Debugger debugger = new Debugger(programFile);
        programFile.setDebugger(debugger);
        PackageInfo packageInfo = programFile.getPackageInfo(packageName);
        FunctionInfo functionInfo = packageInfo.getFunctionInfo(functionName);
        if (functionInfo == null) {
            throw new RuntimeException("Function '" + functionName + "' is not defined");
        }

        int requiredArgNo = functionInfo.getParamTypes().length;
        int providedArgNo = args.length;
        if (requiredArgNo != providedArgNo) {
            throw new RuntimeException("Wrong number of arguments. Required: " + requiredArgNo + " , found: " +
                    providedArgNo + ".");
        }

        BValue[] response = BVMExecutor.executeFunction(programFile, functionInfo, args);

        return spreadToBValueArray(response);
    }

//    Package init helpers
    /**
     * Invoke package init function.
     *
     * @param compileResult CompileResult instance
     */
    public static void invokePackageInit(CompileResult compileResult) {
        if (compileResult.getErrorCount() > 0) {
            throw new IllegalStateException(compileResult.toString());
        }
        invokePackageInit(compileResult, compileResult.getProgFile().getEntryPkgName());
    }

    /**
     * Invoke package init function.
     *
     * @param compileResult CompileResult instance
     * @param packageName   Name of the package to invoke
     */
    protected static void invokePackageInit(CompileResult compileResult, String packageName) {
        if (compileResult.getErrorCount() > 0) {
            throw new IllegalStateException(compileResult.toString());
        }
        ProgramFile programFile = compileResult.getProgFile();
        WorkerExecutionContext context = new WorkerExecutionContext(programFile);
        Debugger debugger = new Debugger(programFile);
        programFile.setDebugger(debugger);
        compileResult.setContext(context);

        BVMExecutor.initProgramFile(programFile);
    }

    /**
     * Invoke a ballerina function.
     *
     * @param compileResult CompileResult instance
     * @param packageName   Name of the package to invoke
     * @param functionName  Name of the function to invoke
     * @param args          Input parameters for the function
     * @return return values of the function
     */
    public static BValue[] invoke(CompileResult compileResult, String packageName, String functionName, BValue[] args) {
        if (compileResult.getErrorCount() > 0) {
            throw new IllegalStateException(compileResult.toString());
        }
        ProgramFile programFile = compileResult.getProgFile();
        Debugger debugger = new Debugger(programFile);
        programFile.setDebugger(debugger);

        PackageInfo packageInfo = programFile.getPackageInfo(programFile.getEntryPkgName());
        FunctionInfo functionInfo = packageInfo.getFunctionInfo(functionName);
        if (functionInfo == null) {
            throw new RuntimeException("Function '" + functionName + "' is not defined");
        }

        BValue[] response = BVMExecutor.executeEntryFunction(programFile, functionInfo, args);

        return spreadToBValueArray(response);
    }

    /**
     * Invoke a ballerina function.
     *
     * @param compileResult CompileResult instance
     * @param packageName   Name of the package to invoke
     * @param functionName  Name of the function to invoke
     * @return return values of the function
     */
    public static BValue[] invoke(CompileResult compileResult, String packageName, String functionName) {
        BValue[] args = {};
        return invoke(compileResult, packageName, functionName, args);
    }

    /**
     * Invoke a ballerina function.
     *
     * @param compileResult CompileResult instance
     * @param functionName  Name of the function to invoke
     * @param args          Input parameters for the function
     * @return return values of the function
     */
    public static BValue[] invoke(CompileResult compileResult, String functionName, BValue[] args) {
        BValue[] response;
        if (BCompileUtil.jBallerinaTestsEnabled()) {
            response = invokeOnJBallerina(compileResult, functionName, args);
        } else {
            response = invokeFunction(compileResult, functionName, args);
        }
        return spreadToBValueArray(response);
    }

    /**
     * This method takes care of invocation on JBallerina and the mapping of input and output values. It will use the
     * given BVM based argument and function details to invoke on JBallerina and return results as BValues to maintain
     * backward compatibility with existing invoke methods in BRunUtil.
     *
     * @param compileResult CompileResult instance
     * @param functionName  Name of the function to invoke
     * @param args          Input parameters for the function
     * @return return values of the function
     */
    private static BValue[] invokeOnJBallerina(CompileResult compileResult, String functionName, BValue[] args) {
        BIRNode.BIRFunction function = getInvokedFunction(compileResult, functionName);
        return invoke(compileResult.getEntryClass(), function, functionName, args);
    }

    /**
     * This method handles the input arguments and output result mapping between BVM types, values to JVM types, values.
     *
     * @param clazz the class instance to be used to invoke methods
     * @param function function model instance from BIR model
     * @param functionName name of the function to be invoked
     * @param bvmArgs input arguments to be used with function invocation
     * @return return the result from function invocation
     */
    private static BValue[] invoke(Class<?> clazz, BIRNode.BIRFunction function, String functionName,
                                   BValue[] bvmArgs) {
        List<org.wso2.ballerinalang.compiler.semantics.model.types.BType> bvmParamTypes = function.type.paramTypes;
        Class<?>[] jvmParamTypes = new Class[bvmParamTypes.size() + 1];
        Object[] jvmArgs = new Object[bvmParamTypes.size() + 1];
        jvmParamTypes[0] = Strand.class;
        jvmArgs[0] = new Strand();

        for (int i = 0; i < bvmParamTypes.size(); i++) {
            org.wso2.ballerinalang.compiler.semantics.model.types.BType type = bvmParamTypes.get(i);
            Class<?> typeClazz;
            Object argument;
            switch (type.tag) {
                case TypeTags.INT_TAG:
                    typeClazz = long.class;
                    argument = ((BInteger) bvmArgs[i]).intValue();
                    break;
                case TypeTags.BOOLEAN_TAG:
                    typeClazz = boolean.class;
                    argument = ((BBoolean) bvmArgs[i]).booleanValue();
                    break;
                case TypeTags.STRING_TAG:
                    typeClazz = String.class;
                    argument = bvmArgs[i].stringValue();
                    break;
                default:
                    throw new RuntimeException("Function signature type '" + type + "' is not supported");
            }

            jvmParamTypes[i + 1] = typeClazz;
            jvmArgs[i + 1] = argument;
        }

        Object jvmResult;

        try {
            Method method = clazz.getDeclaredMethod(functionName, jvmParamTypes);
            jvmResult = method.invoke(null, jvmArgs);
        } catch (NoSuchMethodException | IllegalAccessException | InvocationTargetException e) {
            throw new RuntimeException("Error while invoking function '" + functionName + "'", e);
        }

<<<<<<< HEAD
        org.wso2.ballerinalang.compiler.semantics.model.types.BType bvmReturnType = function.type.getReturnType();
        BValue[] bvmResult = new BValue[1];

        BValue result;
        switch (bvmReturnType.tag) {
            case TypeTags.INT_TAG:
                result = new BInteger((long) jvmResult);
                break;
            case TypeTags.BOOLEAN_TAG:
                result = new BBoolean((boolean) jvmResult);
                break;
            case TypeTags.STRING_TAG:
                result = new BString((String) jvmResult);
                break;
            case TypeTags.ARRAY_TAG:
                if (((BArrayType) bvmReturnType).getElementType().tag == TypeTags.INT_TAG) {
                    int size = ((ArrayValue) jvmResult).size();
                    long[] ints = new long[size];
                    for (int i = 0; i < size; i++) {
                        ints[i] = ((ArrayValue) jvmResult).getInt(i);
                    }
                    result = new BValueArray(ints);
                    break;
                }
                throw new RuntimeException("Function invocation result for type '" + bvmReturnType + "' " +
                        "is not supported");
=======
        BValue result = getBVMValue(jvmResult);
        return new BValue[] { result };
    }

    private static BRefType<?> getBVMValue(Object value) {
        org.ballerinalang.jvm.types.BType type = TypeChecker.getType(value);
        switch (type.getTag()) {
            case org.ballerinalang.jvm.types.TypeTags.INT_TAG:
                return new BInteger((long) value);
            case org.ballerinalang.jvm.types.TypeTags.BOOLEAN_TAG:
                return new BBoolean((boolean) value);
            case org.ballerinalang.jvm.types.TypeTags.STRING_TAG:
                return new BString((String) value);
            case org.ballerinalang.jvm.types.TypeTags.TUPLE_TAG:
            case org.ballerinalang.jvm.types.TypeTags.ARRAY_TAG:
                ArrayValue jvmTuple = ((ArrayValue) value);
                BRefType<?>[] tupleValues = new BRefType<?>[jvmTuple.size()];
                for (int i = 0; i < jvmTuple.size(); i++) {
                    tupleValues[i] = getBVMValue(jvmTuple.getRefValue(i));
                }
                return new BValueArray(tupleValues, getBVMType(jvmTuple.getType()));
>>>>>>> fc4db09f
            default:
                throw new RuntimeException("Function invocation result for type '" + type + "' is not supported");
        }
    }

    private static BType getBVMType(org.ballerinalang.jvm.types.BType jvmType) {
        switch (jvmType.getTag()) {
            case org.ballerinalang.jvm.types.TypeTags.INT_TAG:
                return BTypes.typeInt;
            case org.ballerinalang.jvm.types.TypeTags.FLOAT_TAG:
                return BTypes.typeFloat;
            case org.ballerinalang.jvm.types.TypeTags.STRING_TAG:
                return BTypes.typeString;
            case org.ballerinalang.jvm.types.TypeTags.BOOLEAN_TAG:
                return BTypes.typeBoolean;
            case org.ballerinalang.jvm.types.TypeTags.TUPLE_TAG:
                org.ballerinalang.jvm.types.BTupleType tupleType = (org.ballerinalang.jvm.types.BTupleType) jvmType;
                List<BType> memberTypes = new ArrayList<>();
                for (org.ballerinalang.jvm.types.BType type : tupleType.getTupleTypes()) {
                    memberTypes.add(getBVMType(type));
                }
                return new BTupleType(memberTypes);
            case org.ballerinalang.jvm.types.TypeTags.ARRAY_TAG:
                org.ballerinalang.jvm.types.BArrayType arrayType = (org.ballerinalang.jvm.types.BArrayType) jvmType;
                return new BArrayType(getBVMType(arrayType.getElementType()));
            case org.ballerinalang.jvm.types.TypeTags.ANY_TAG:
                return BTypes.typeAny;
            case org.ballerinalang.jvm.types.TypeTags.ANYDATA_TAG:
                return BTypes.typeAnydata;
            default:
                throw new RuntimeException("Unsupported jvm type: " + jvmType + "' ");
        }
    }

    private static BIRNode.BIRFunction getInvokedFunction(CompileResult compileResult, String functionName) {

        if (compileResult.getErrorCount() > 0) {
            throw new IllegalStateException(compileResult.toString());
        }

        BIRNode.BIRPackage birPackage = ((BLangPackage) compileResult.getAST()).symbol.bir;
        return birPackage.functions.stream()
                .filter(function -> functionName.equals(function.name.value))
                .findFirst()
                .orElseThrow(() -> new RuntimeException("Function '" + functionName + "' is not defined"));
    }

    /**
     * Invoke a ballerina function to get BReference Value Objects.
     *
     * @param compileResult CompileResult instance
     * @param functionName  Name of the function to invoke
     * @param args          Input parameters for the function
     * @return return values of the function
     */
    public static BValue[] invokeFunction(CompileResult compileResult, String functionName, BValue[] args) {
        if (compileResult.getErrorCount() > 0) {
            throw new IllegalStateException(compileResult.toString());
        }
        ProgramFile programFile = compileResult.getProgFile();
        Debugger debugger = new Debugger(programFile);
        programFile.setDebugger(debugger);

        PackageInfo packageInfo = programFile.getPackageInfo(programFile.getEntryPkgName());
        FunctionInfo functionInfo = packageInfo.getFunctionInfo(functionName);
        if (functionInfo == null) {
            throw new RuntimeException("Function '" + functionName + "' is not defined");
        }


        return BVMExecutor.executeEntryFunction(programFile, functionInfo, args);
    }

    /**
     * Invoke a ballerina function to get BReference Value Objects.
     *
     * @param compileResult CompileResult instance
     * @param functionName Name of the function to invoke
     * @return return values of the function
     */
    public static BValue[] invokeFunction(CompileResult compileResult, String functionName) {
        return invokeFunction(compileResult, functionName, new BValue[] {});
    }

    private static BValue[] spreadToBValueArray(BValue[] response) {
        if (!(response != null && response.length > 0 && response[0] instanceof BValueArray)) {
            return response;
        }

        BValueArray refValueArray = (BValueArray) response[0];
        BType elementType = refValueArray.elementType;
        if (elementType == BTypes.typeString || elementType == BTypes.typeInt || elementType == BTypes.typeFloat
                || elementType == BTypes.typeBoolean || elementType == BTypes.typeByte) {
            return response;
        }

        int length = (int) refValueArray.size();
        BValue[] arr = new BValue[length];
        for (int i = 0; i < length; i++) {
            arr[i] = refValueArray.getRefValue(i);
        }
        return arr;
    }


    /**
     * Invoke a ballerina function.
     *
     * @param compileResult CompileResult instance
     * @param functionName  Name of the function to invoke
     * @return return values of the function
     */
    public static BValue[] invoke(CompileResult compileResult, String functionName) {
        BValue[] args = {};
        return invoke(compileResult, functionName, args);
    }

    /**
     * Invoke a ballerina function given context.
     *
     * @param compileResult CompileResult instance.
     * @param initFuncInfo Function to invoke.
     * @param context invocation context.
     */
    public static void invoke(CompileResult compileResult, FunctionInfo initFuncInfo,
            WorkerExecutionContext context) {
        Debugger debugger = new Debugger(compileResult.getProgFile());
        compileResult.getProgFile().setDebugger(debugger);

        BVMExecutor.executeFunction(compileResult.getProgFile(), initFuncInfo);
    }
}<|MERGE_RESOLUTION|>--- conflicted
+++ resolved
@@ -20,14 +20,10 @@
 import org.ballerinalang.bre.bvm.BVMExecutor;
 import org.ballerinalang.bre.old.WorkerExecutionContext;
 import org.ballerinalang.jvm.Strand;
-<<<<<<< HEAD
-import org.ballerinalang.jvm.values.ArrayValue;
-=======
 import org.ballerinalang.jvm.TypeChecker;
 import org.ballerinalang.jvm.values.ArrayValue;
 import org.ballerinalang.model.types.BArrayType;
 import org.ballerinalang.model.types.BTupleType;
->>>>>>> fc4db09f
 import org.ballerinalang.model.types.BType;
 import org.ballerinalang.model.types.BTypes;
 import org.ballerinalang.model.types.TypeTags;
@@ -42,7 +38,6 @@
 import org.ballerinalang.util.codegen.ProgramFile;
 import org.ballerinalang.util.debugger.Debugger;
 import org.wso2.ballerinalang.compiler.bir.model.BIRNode;
-import org.wso2.ballerinalang.compiler.semantics.model.types.BArrayType;
 import org.wso2.ballerinalang.compiler.tree.BLangPackage;
 
 import java.lang.reflect.InvocationTargetException;
@@ -289,34 +284,6 @@
             throw new RuntimeException("Error while invoking function '" + functionName + "'", e);
         }
 
-<<<<<<< HEAD
-        org.wso2.ballerinalang.compiler.semantics.model.types.BType bvmReturnType = function.type.getReturnType();
-        BValue[] bvmResult = new BValue[1];
-
-        BValue result;
-        switch (bvmReturnType.tag) {
-            case TypeTags.INT_TAG:
-                result = new BInteger((long) jvmResult);
-                break;
-            case TypeTags.BOOLEAN_TAG:
-                result = new BBoolean((boolean) jvmResult);
-                break;
-            case TypeTags.STRING_TAG:
-                result = new BString((String) jvmResult);
-                break;
-            case TypeTags.ARRAY_TAG:
-                if (((BArrayType) bvmReturnType).getElementType().tag == TypeTags.INT_TAG) {
-                    int size = ((ArrayValue) jvmResult).size();
-                    long[] ints = new long[size];
-                    for (int i = 0; i < size; i++) {
-                        ints[i] = ((ArrayValue) jvmResult).getInt(i);
-                    }
-                    result = new BValueArray(ints);
-                    break;
-                }
-                throw new RuntimeException("Function invocation result for type '" + bvmReturnType + "' " +
-                        "is not supported");
-=======
         BValue result = getBVMValue(jvmResult);
         return new BValue[] { result };
     }
@@ -338,7 +305,6 @@
                     tupleValues[i] = getBVMValue(jvmTuple.getRefValue(i));
                 }
                 return new BValueArray(tupleValues, getBVMType(jvmTuple.getType()));
->>>>>>> fc4db09f
             default:
                 throw new RuntimeException("Function invocation result for type '" + type + "' is not supported");
         }
