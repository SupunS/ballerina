/*
 * Copyright (c) 2017, WSO2 Inc. (http://www.wso2.org) All Rights Reserved.
 *
 * WSO2 Inc. licenses this file to you under the Apache License,
 * Version 2.0 (the "License"); you may not use this file except
 * in compliance with the License.
 * You may obtain a copy of the License at
 *
 *    http://www.apache.org/licenses/LICENSE-2.0
 *
 * Unless required by applicable law or agreed to in writing,
 * software distributed under the License is distributed on an
 * "AS IS" BASIS, WITHOUT WARRANTIES OR CONDITIONS OF ANY
 * KIND, either express or implied.  See the License for the
 * specific language governing permissions and limitations
 * under the License.
 */
package org.ballerinalang.test.util;

import org.ballerinalang.bre.bvm.BVMExecutor;
import org.ballerinalang.bre.old.WorkerExecutionContext;
import org.ballerinalang.jvm.Strand;
import org.ballerinalang.jvm.TypeChecker;
import org.ballerinalang.jvm.values.ArrayValue;
import org.ballerinalang.jvm.values.ErrorValue;
import org.ballerinalang.jvm.values.MapValue;
import org.ballerinalang.model.types.BArrayType;
import org.ballerinalang.model.types.BTupleType;
import org.ballerinalang.model.types.BType;
import org.ballerinalang.model.types.BTypes;
import org.ballerinalang.model.types.TypeTags;
import org.ballerinalang.model.values.BBoolean;
import org.ballerinalang.model.values.BError;
import org.ballerinalang.model.values.BFloat;
import org.ballerinalang.model.values.BInteger;
import org.ballerinalang.model.values.BMap;
import org.ballerinalang.model.values.BRefType;
import org.ballerinalang.model.values.BString;
import org.ballerinalang.model.values.BValue;
import org.ballerinalang.model.values.BValueArray;
import org.ballerinalang.util.codegen.FunctionInfo;
import org.ballerinalang.util.codegen.PackageInfo;
import org.ballerinalang.util.codegen.ProgramFile;
import org.ballerinalang.util.debugger.Debugger;
import org.wso2.ballerinalang.compiler.bir.model.BIRNode;
import org.wso2.ballerinalang.compiler.tree.BLangPackage;

import java.lang.reflect.InvocationTargetException;
import java.lang.reflect.Method;
import java.util.ArrayList;
import java.util.List;

/**
 * Utility methods for run Ballerina functions.
 *
 * @since 0.94
 */
public class BRunUtil {

    /**
     * Invoke a ballerina function with state. Need to use compileAndSetup method in BCompileUtil to use this.
     *
     * @param compileResult CompileResult instance
     * @param functionName  Name of the function to invoke
     * @return return values of the function
     */
    public static BValue[] invokeStateful(CompileResult compileResult, String functionName) {
        BValue[] args = {};
        return invokeStateful(compileResult, functionName, args);
    }

    /**
     * Invoke a ballerina function with state. Need to use compileAndSetup method in BCompileUtil to use this.
     *
     * @param compileResult CompileResult instance
     * @param functionName  Name of the function to invoke
     * @param args          Input parameters for the function
     * @return return values of the function
     */
    public static BValue[] invokeStateful(CompileResult compileResult, String functionName, BValue[] args) {
        if (compileResult.getErrorCount() > 0) {
            throw new IllegalStateException(compileResult.toString());
        }
        return invokeStateful(compileResult, compileResult.getProgFile().getEntryPkgName(), functionName, args);
    }

    /**
     * Invoke a ballerina function with state. Need to use compileAndSetup method in BCompileUtil to use this.
     *
     * @param compileResult CompileResult instance
     * @param packageName   Name of the package to invoke
     * @param functionName  Name of the function to invoke
     * @return return values of the function
     */
    public static BValue[] invokeStateful(CompileResult compileResult, String packageName, String functionName) {
        BValue[] args = {};
        return invokeStateful(compileResult, packageName, functionName, args);
    }

    /**
     * Invoke a ballerina function with state. Need to use compileAndSetup method in BCompileUtil to use this.
     *
     * @param compileResult CompileResult instance
     * @param packageName   Name of the package to invoke
     * @param functionName  Name of the function to invoke
     * @param args          Input parameters for the function
     * @return return values of the function
     */
    public static BValue[] invokeStateful(CompileResult compileResult, String packageName,
                                          String functionName, BValue[] args) {
        if (compileResult.getErrorCount() > 0) {
            throw new IllegalStateException(compileResult.toString());
        }
        ProgramFile programFile = compileResult.getProgFile();
        Debugger debugger = new Debugger(programFile);
        programFile.setDebugger(debugger);
        PackageInfo packageInfo = programFile.getPackageInfo(packageName);
        FunctionInfo functionInfo = packageInfo.getFunctionInfo(functionName);
        if (functionInfo == null) {
            throw new RuntimeException("Function '" + functionName + "' is not defined");
        }

        int requiredArgNo = functionInfo.getParamTypes().length;
        int providedArgNo = args.length;
        if (requiredArgNo != providedArgNo) {
            throw new RuntimeException("Wrong number of arguments. Required: " + requiredArgNo + " , found: " +
                    providedArgNo + ".");
        }

        BValue[] response = BVMExecutor.executeFunction(programFile, functionInfo, args);

        return spreadToBValueArray(response);
    }

//    Package init helpers
    /**
     * Invoke package init function.
     *
     * @param compileResult CompileResult instance
     */
    public static void invokePackageInit(CompileResult compileResult) {
        if (compileResult.getErrorCount() > 0) {
            throw new IllegalStateException(compileResult.toString());
        }
        invokePackageInit(compileResult, compileResult.getProgFile().getEntryPkgName());
    }

    /**
     * Invoke package init function.
     *
     * @param compileResult CompileResult instance
     * @param packageName   Name of the package to invoke
     */
    protected static void invokePackageInit(CompileResult compileResult, String packageName) {
        if (compileResult.getErrorCount() > 0) {
            throw new IllegalStateException(compileResult.toString());
        }
        ProgramFile programFile = compileResult.getProgFile();
        WorkerExecutionContext context = new WorkerExecutionContext(programFile);
        Debugger debugger = new Debugger(programFile);
        programFile.setDebugger(debugger);
        compileResult.setContext(context);

        BVMExecutor.initProgramFile(programFile);
    }

    /**
     * Invoke a ballerina function.
     *
     * @param compileResult CompileResult instance
     * @param packageName   Name of the package to invoke
     * @param functionName  Name of the function to invoke
     * @param args          Input parameters for the function
     * @return return values of the function
     */
    public static BValue[] invoke(CompileResult compileResult, String packageName, String functionName, BValue[] args) {
        if (compileResult.getErrorCount() > 0) {
            throw new IllegalStateException(compileResult.toString());
        }
        ProgramFile programFile = compileResult.getProgFile();
        Debugger debugger = new Debugger(programFile);
        programFile.setDebugger(debugger);

        PackageInfo packageInfo = programFile.getPackageInfo(programFile.getEntryPkgName());
        FunctionInfo functionInfo = packageInfo.getFunctionInfo(functionName);
        if (functionInfo == null) {
            throw new RuntimeException("Function '" + functionName + "' is not defined");
        }

        BValue[] response = BVMExecutor.executeEntryFunction(programFile, functionInfo, args);

        return spreadToBValueArray(response);
    }

    /**
     * Invoke a ballerina function.
     *
     * @param compileResult CompileResult instance
     * @param packageName   Name of the package to invoke
     * @param functionName  Name of the function to invoke
     * @return return values of the function
     */
    public static BValue[] invoke(CompileResult compileResult, String packageName, String functionName) {
        BValue[] args = {};
        return invoke(compileResult, packageName, functionName, args);
    }

    /**
     * Invoke a ballerina function.
     *
     * @param compileResult CompileResult instance
     * @param functionName  Name of the function to invoke
     * @param args          Input parameters for the function
     * @return return values of the function
     */
    public static BValue[] invoke(CompileResult compileResult, String functionName, BValue[] args) {
        BValue[] response;
        if (BCompileUtil.jBallerinaTestsEnabled()) {
            response = invokeOnJBallerina(compileResult, functionName, args);
        } else {
            response = invokeFunction(compileResult, functionName, args);
        }
        return spreadToBValueArray(response);
    }

    /**
     * This method takes care of invocation on JBallerina and the mapping of input and output values. It will use the
     * given BVM based argument and function details to invoke on JBallerina and return results as BValues to maintain
     * backward compatibility with existing invoke methods in BRunUtil.
     *
     * @param compileResult CompileResult instance
     * @param functionName  Name of the function to invoke
     * @param args          Input parameters for the function
     * @return return values of the function
     */
    private static BValue[] invokeOnJBallerina(CompileResult compileResult, String functionName, BValue[] args) {
        BIRNode.BIRFunction function = getInvokedFunction(compileResult, functionName);
        return invoke(compileResult.getEntryClass(), function, functionName, args);
    }

    /**
     * This method handles the input arguments and output result mapping between BVM types, values to JVM types, values.
     *
     * @param clazz the class instance to be used to invoke methods
     * @param function function model instance from BIR model
     * @param functionName name of the function to be invoked
     * @param bvmArgs input arguments to be used with function invocation
     * @return return the result from function invocation
     */
    private static BValue[] invoke(Class<?> clazz, BIRNode.BIRFunction function, String functionName,
                                   BValue[] bvmArgs) {
        List<org.wso2.ballerinalang.compiler.semantics.model.types.BType> bvmParamTypes = function.type.paramTypes;
        Class<?>[] jvmParamTypes = new Class[bvmParamTypes.size() + 1];
        Object[] jvmArgs = new Object[bvmParamTypes.size() + 1];
        jvmParamTypes[0] = Strand.class;
        jvmArgs[0] = new Strand();

        for (int i = 0; i < bvmParamTypes.size(); i++) {
            org.wso2.ballerinalang.compiler.semantics.model.types.BType type = bvmParamTypes.get(i);
            Class<?> typeClazz;
            Object argument = getJVMValue(type, bvmArgs[i]);
            switch (type.tag) {
                case TypeTags.INT_TAG:
                case TypeTags.BYTE_TAG:
                    typeClazz = long.class;
                    break;
                case TypeTags.BOOLEAN_TAG:
                    typeClazz = boolean.class;
                    break;
                case TypeTags.STRING_TAG:
                    typeClazz = String.class;
                    break;
                case TypeTags.FLOAT_TAG:
                    typeClazz = double.class;
                    break;
                case TypeTags.ARRAY_TAG:
                    typeClazz = ArrayValue.class;
                    break;
                default:
                    throw new RuntimeException("Function signature type '" + type + "' is not supported");
            }

            jvmParamTypes[i + 1] = typeClazz;
            jvmArgs[i + 1] = argument;
        }

        Object jvmResult;

        try {
            Method method = clazz.getDeclaredMethod(functionName, jvmParamTypes);
            jvmResult = method.invoke(null, jvmArgs);
        } catch (NoSuchMethodException | IllegalAccessException | InvocationTargetException e) {
            throw new RuntimeException("Error while invoking function '" + functionName + "'", e);
        }

        BValue result = getBVMValue(jvmResult);
        return new BValue[] { result };
    }

    private static Object getJVMValue(org.wso2.ballerinalang.compiler.semantics.model.types.BType type, BValue value) {
        switch (type.tag) {
            case TypeTags.INT_TAG:
            case TypeTags.BYTE_TAG:
                return ((BInteger) value).intValue();
            case TypeTags.BOOLEAN_TAG:
                return ((BBoolean) value).booleanValue();
            case TypeTags.STRING_TAG:
                return value.stringValue();
            case TypeTags.FLOAT_TAG:
                return ((BFloat) value).floatValue();
            case TypeTags.ARRAY_TAG:
                org.wso2.ballerinalang.compiler.semantics.model.types.BArrayType arrayType =
                        (org.wso2.ballerinalang.compiler.semantics.model.types.BArrayType) type;
                BValueArray array = (BValueArray) value;
                ArrayValue jvmArray = new ArrayValue(getJVMType(arrayType.eType));
                for (int i = 0; i < array.size(); i++) {
                    switch (arrayType.eType.tag) {
                        case TypeTags.INT_TAG:
                            jvmArray.add(i, array.getInt(i));
                            break;
                        case TypeTags.BYTE_TAG:
                            jvmArray.add(i, array.getByte(i));
                            break;
                        case TypeTags.BOOLEAN_TAG:
                            jvmArray.add(i, array.getBoolean(i));
                            break;
                        case TypeTags.STRING_TAG:
                            jvmArray.add(i, array.getString(i));
                            break;
                        case TypeTags.FLOAT_TAG:
                            jvmArray.add(i, array.getFloat(i));
                            break;
                        default:
                            throw new RuntimeException("Function signature type '" + type + "' is not supported");
                    }
                }
                return jvmArray;
            default:
                throw new RuntimeException("Function signature type '" + type + "' is not supported");
        }
    }

    private static org.ballerinalang.jvm.types.BType
            getJVMType(org.wso2.ballerinalang.compiler.semantics.model.types.BType type) {
        switch (type.tag) {
            case TypeTags.INT_TAG:
                return org.ballerinalang.jvm.types.BTypes.typeInt;
            case TypeTags.BYTE_TAG:
                return org.ballerinalang.jvm.types.BTypes.typeByte;
            case TypeTags.BOOLEAN_TAG:
                return org.ballerinalang.jvm.types.BTypes.typeBoolean;
            case TypeTags.STRING_TAG:
                return org.ballerinalang.jvm.types.BTypes.typeString;
            case TypeTags.FLOAT_TAG:
                return org.ballerinalang.jvm.types.BTypes.typeFloat;
            default:
                throw new RuntimeException("Function argument for type '" + type + "' is not supported");
        }
    }

    private static BRefType<?> getBVMValue(Object value) {
        org.ballerinalang.jvm.types.BType type = TypeChecker.getType(value);
        switch (type.getTag()) {
            case org.ballerinalang.jvm.types.TypeTags.INT_TAG:
                return new BInteger((long) value);
            case org.ballerinalang.jvm.types.TypeTags.FLOAT_TAG:
                return new BFloat((double) value);
            case org.ballerinalang.jvm.types.TypeTags.BOOLEAN_TAG:
                return new BBoolean((boolean) value);
            case org.ballerinalang.jvm.types.TypeTags.STRING_TAG:
                return new BString((String) value);
            case org.ballerinalang.jvm.types.TypeTags.TUPLE_TAG:
                ArrayValue jvmTuple = ((ArrayValue) value);
                BRefType<?>[] tupleValues = new BRefType<?>[jvmTuple.size()];
                for (int i = 0; i < jvmTuple.size(); i++) {
                    tupleValues[i] = getBVMValue(jvmTuple.getRefValue(i));
                }
                return new BValueArray(tupleValues, getBVMType(jvmTuple.getType()));
<<<<<<< HEAD
            case org.ballerinalang.jvm.types.TypeTags.MAP_TAG:
=======
            case org.ballerinalang.jvm.types.TypeTags.ARRAY_TAG:
                org.ballerinalang.jvm.types.BArrayType arrayType = (org.ballerinalang.jvm.types.BArrayType) type;

                ArrayValue array = ((ArrayValue) value);
                BValueArray bvmArray = new BValueArray(getBVMType(arrayType.getElementType()));
                for (int i = 0; i < array.size(); i++) {
                    switch (arrayType.getElementType().getTag()) {
                        case TypeTags.INT_TAG:
                            bvmArray.add(i, array.getInt(i));
                            break;
                        case TypeTags.BYTE_TAG:
                            bvmArray.add(i, array.getByte(i));
                            break;
                        case TypeTags.BOOLEAN_TAG:
                            bvmArray.add(i, array.getBoolean(i));
                            break;
                        case TypeTags.STRING_TAG:
                            bvmArray.add(i, array.getString(i));
                            break;
                        case TypeTags.FLOAT_TAG:
                            bvmArray.add(i, array.getFloat(i));
                            break;
                        default:
                            bvmArray.add(i, getBVMValue(array.getRefValue(i)));
                            break;
                    }
                }
                return bvmArray;
>>>>>>> 3aaf47d8
            case org.ballerinalang.jvm.types.TypeTags.RECORD_TYPE_TAG:
                MapValue jvmMap = (MapValue) value;
                BMap bmap = new BMap(getBVMType(jvmMap.getType()));
                for (Object key : jvmMap.keySet()) {
                    bmap.put(key, getBVMValue(jvmMap.get(key)));
                }
                return bmap;
            case org.ballerinalang.jvm.types.TypeTags.ERROR_TAG:
                ErrorValue errorValue = (ErrorValue) value;
                BRefType<?> details = getBVMValue(errorValue.getDetails());
                return new BError(getBVMType(errorValue.getType()), errorValue.getReason(), details);
            default:
                throw new RuntimeException("Function invocation result for type '" + type + "' is not supported");
        }
    }

    private static BType getBVMType(org.ballerinalang.jvm.types.BType jvmType) {
        switch (jvmType.getTag()) {
            case org.ballerinalang.jvm.types.TypeTags.INT_TAG:
                return BTypes.typeInt;
            case org.ballerinalang.jvm.types.TypeTags.FLOAT_TAG:
                return BTypes.typeFloat;
            case org.ballerinalang.jvm.types.TypeTags.STRING_TAG:
                return BTypes.typeString;
            case org.ballerinalang.jvm.types.TypeTags.BOOLEAN_TAG:
                return BTypes.typeBoolean;
            case org.ballerinalang.jvm.types.TypeTags.BYTE_TAG:
                return BTypes.typeByte;
            case org.ballerinalang.jvm.types.TypeTags.TUPLE_TAG:
                org.ballerinalang.jvm.types.BTupleType tupleType = (org.ballerinalang.jvm.types.BTupleType) jvmType;
                List<BType> memberTypes = new ArrayList<>();
                for (org.ballerinalang.jvm.types.BType type : tupleType.getTupleTypes()) {
                    memberTypes.add(getBVMType(type));
                }
                return new BTupleType(memberTypes);
            case org.ballerinalang.jvm.types.TypeTags.ARRAY_TAG:
                org.ballerinalang.jvm.types.BArrayType arrayType = (org.ballerinalang.jvm.types.BArrayType) jvmType;
                return new BArrayType(getBVMType(arrayType.getElementType()));
            case org.ballerinalang.jvm.types.TypeTags.ANY_TAG:
                return BTypes.typeAny;
            case org.ballerinalang.jvm.types.TypeTags.ANYDATA_TAG:
                return BTypes.typeAnydata;
            case org.ballerinalang.jvm.types.TypeTags.MAP_TAG:
            case org.ballerinalang.jvm.types.TypeTags.RECORD_TYPE_TAG:
                return BTypes.typeMap;
            case org.ballerinalang.jvm.types.TypeTags.ERROR_TAG:
                return BTypes.typeError;
            default:
                throw new RuntimeException("Unsupported jvm type: '" + jvmType + "' ");
        }
    }

    private static BIRNode.BIRFunction getInvokedFunction(CompileResult compileResult, String functionName) {

        if (compileResult.getErrorCount() > 0) {
            throw new IllegalStateException(compileResult.toString());
        }

        BIRNode.BIRPackage birPackage = ((BLangPackage) compileResult.getAST()).symbol.bir;
        return birPackage.functions.stream()
                .filter(function -> functionName.equals(function.name.value))
                .findFirst()
                .orElseThrow(() -> new RuntimeException("Function '" + functionName + "' is not defined"));
    }

    /**
     * Invoke a ballerina function to get BReference Value Objects.
     *
     * @param compileResult CompileResult instance
     * @param functionName  Name of the function to invoke
     * @param args          Input parameters for the function
     * @return return values of the function
     */
    public static BValue[] invokeFunction(CompileResult compileResult, String functionName, BValue[] args) {
        if (compileResult.getErrorCount() > 0) {
            throw new IllegalStateException(compileResult.toString());
        }
        ProgramFile programFile = compileResult.getProgFile();
        Debugger debugger = new Debugger(programFile);
        programFile.setDebugger(debugger);

        PackageInfo packageInfo = programFile.getPackageInfo(programFile.getEntryPkgName());
        FunctionInfo functionInfo = packageInfo.getFunctionInfo(functionName);
        if (functionInfo == null) {
            throw new RuntimeException("Function '" + functionName + "' is not defined");
        }


        return BVMExecutor.executeEntryFunction(programFile, functionInfo, args);
    }

    /**
     * Invoke a ballerina function to get BReference Value Objects.
     *
     * @param compileResult CompileResult instance
     * @param functionName Name of the function to invoke
     * @return return values of the function
     */
    public static BValue[] invokeFunction(CompileResult compileResult, String functionName) {
        return invokeFunction(compileResult, functionName, new BValue[] {});
    }

    private static BValue[] spreadToBValueArray(BValue[] response) {
        if (!(response != null && response.length > 0 && response[0] instanceof BValueArray)) {
            return response;
        }

        BValueArray refValueArray = (BValueArray) response[0];
        BType elementType = refValueArray.elementType;
        if (elementType == BTypes.typeString || elementType == BTypes.typeInt || elementType == BTypes.typeFloat
                || elementType == BTypes.typeBoolean || elementType == BTypes.typeByte) {
            return response;
        }

        int length = (int) refValueArray.size();
        BValue[] arr = new BValue[length];
        for (int i = 0; i < length; i++) {
            arr[i] = refValueArray.getRefValue(i);
        }
        return arr;
    }


    /**
     * Invoke a ballerina function.
     *
     * @param compileResult CompileResult instance
     * @param functionName  Name of the function to invoke
     * @return return values of the function
     */
    public static BValue[] invoke(CompileResult compileResult, String functionName) {
        BValue[] args = {};
        return invoke(compileResult, functionName, args);
    }

    /**
     * Invoke a ballerina function given context.
     *
     * @param compileResult CompileResult instance.
     * @param initFuncInfo Function to invoke.
     * @param context invocation context.
     */
    public static void invoke(CompileResult compileResult, FunctionInfo initFuncInfo,
            WorkerExecutionContext context) {
        Debugger debugger = new Debugger(compileResult.getProgFile());
        compileResult.getProgFile().setDebugger(debugger);

        BVMExecutor.executeFunction(compileResult.getProgFile(), initFuncInfo);
    }
}<|MERGE_RESOLUTION|>--- conflicted
+++ resolved
@@ -376,9 +376,6 @@
                     tupleValues[i] = getBVMValue(jvmTuple.getRefValue(i));
                 }
                 return new BValueArray(tupleValues, getBVMType(jvmTuple.getType()));
-<<<<<<< HEAD
-            case org.ballerinalang.jvm.types.TypeTags.MAP_TAG:
-=======
             case org.ballerinalang.jvm.types.TypeTags.ARRAY_TAG:
                 org.ballerinalang.jvm.types.BArrayType arrayType = (org.ballerinalang.jvm.types.BArrayType) type;
 
@@ -407,7 +404,7 @@
                     }
                 }
                 return bvmArray;
->>>>>>> 3aaf47d8
+            case org.ballerinalang.jvm.types.TypeTags.MAP_TAG:
             case org.ballerinalang.jvm.types.TypeTags.RECORD_TYPE_TAG:
                 MapValue jvmMap = (MapValue) value;
                 BMap bmap = new BMap(getBVMType(jvmMap.getType()));
