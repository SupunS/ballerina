/*
 * Copyright (c) 2018, WSO2 Inc. (http://www.wso2.org) All Rights Reserved.
 *
 * WSO2 Inc. licenses this file to you under the Apache License,
 * Version 2.0 (the "License"); you may not use this file except
 * in compliance with the License.
 * You may obtain a copy of the License at
 * http://www.apache.org/licenses/LICENSE-2.0
 *
 * Unless required by applicable law or agreed to in writing,
 * software distributed under the License is distributed on an
 * "AS IS" BASIS, WITHOUT WARRANTIES OR CONDITIONS OF ANY
 * KIND, either express or implied. See the License for the
 * specific language governing permissions and limitations
 * under the License.
 */
package org.ballerinalang.test.documentation;

import org.ballerinalang.compiler.CompilerPhase;
import org.ballerinalang.launcher.util.BAssertUtil;
import org.ballerinalang.launcher.util.BCompileUtil;
import org.ballerinalang.launcher.util.CompileResult;
import org.ballerinalang.model.tree.PackageNode;
import org.testng.Assert;
import org.testng.annotations.BeforeClass;
import org.testng.annotations.Test;
import org.wso2.ballerinalang.compiler.tree.BLangAnnotation;
import org.wso2.ballerinalang.compiler.tree.BLangConnector;
import org.wso2.ballerinalang.compiler.tree.BLangDeprecatedNode;
import org.wso2.ballerinalang.compiler.tree.BLangDocumentation;
import org.wso2.ballerinalang.compiler.tree.BLangEnum;
import org.wso2.ballerinalang.compiler.tree.BLangFunction;
import org.wso2.ballerinalang.compiler.tree.BLangService;
import org.wso2.ballerinalang.compiler.tree.BLangStruct;
import org.wso2.ballerinalang.compiler.tree.BLangTransformer;
import org.wso2.ballerinalang.compiler.tree.BLangVariable;

import java.util.List;

/**
 * Test cases for user defined documentation attachment in ballerina.
 */
public class DocumentationTest {

    @BeforeClass
    public void setup() {
    }

    @Test(description = "Test doc annotation.", enabled = false)
    public void testDocAnnotation() {
        CompileResult compileResult = BCompileUtil.compile("test-src/documentation/annotation.bal");
        Assert.assertEquals(0, compileResult.getWarnCount());
        PackageNode packageNode = compileResult.getAST();
        List<BLangDocumentation> docNodes = ((BLangAnnotation) packageNode.getAnnotations().get(0)).docAttachments;
        BLangDocumentation dNode = docNodes.get(0);
        Assert.assertNotNull(dNode);
        Assert.assertEquals(dNode.documentationText, " Documentation for Test annotation\n");
        Assert.assertEquals(dNode.getAttributes().size(), 3);
        Assert.assertEquals(dNode.getAttributes().get(0).documentationField.getValue(), "a");
        Assert.assertEquals(dNode.getAttributes().get(0).documentationText,
                " annotation `field a` documentation\n");
        Assert.assertEquals(dNode.getAttributes().get(1).documentationField.getValue(), "b");
        Assert.assertEquals(dNode.getAttributes().get(1).documentationText,
                " annotation `field b` documentation\n");
        Assert.assertEquals(dNode.getAttributes().get(2).documentationField.getValue(), "c");
        Assert.assertEquals(dNode.getAttributes().get(2).documentationText,
                " annotation `field c` documentation");
    }

    @Test(description = "Test doc constant.")
    public void testDocConstant() {
        CompileResult compileResult = BCompileUtil.compile("test-src/documentation/constant.bal");
        Assert.assertEquals(0, compileResult.getWarnCount());
        PackageNode packageNode = compileResult.getAST();
        List<BLangDocumentation> docNodes = ((BLangVariable) packageNode.getGlobalVariables().get(0)).docAttachments;
        BLangDocumentation dNode = docNodes.get(0);
        Assert.assertNotNull(dNode);
        Assert.assertEquals(dNode.documentationText, " Documentation for testConst constant\n");
        Assert.assertEquals(dNode.getAttributes().size(), 1);
        Assert.assertEquals(dNode.getAttributes().get(0).documentationField.getValue(), "testConst");
        Assert.assertEquals(dNode.getAttributes().get(0).documentationText,
                " constant variable `testConst`");
    }

    @Test(description = "Test doc annotation enum.")
    public void testDocEnum() {
        CompileResult compileResult = BCompileUtil.compile("test-src/documentation/enum.bal");
        Assert.assertEquals(0, compileResult.getWarnCount());
        PackageNode packageNode = compileResult.getAST();
        List<BLangDocumentation> docNodes = ((BLangEnum) packageNode.getEnums().get(0)).docAttachments;
        BLangDocumentation dNode = docNodes.get(0);
        Assert.assertNotNull(dNode);
        Assert.assertEquals(dNode.documentationText, " Documentation for state enum\n");
        Assert.assertEquals(dNode.getAttributes().size(), 2);
        Assert.assertEquals(dNode.getAttributes().get(0).documentationField.getValue(), "foo");
        Assert.assertEquals(dNode.getAttributes().get(0).documentationText,
                " enum `field foo` documentation\n");
        Assert.assertEquals(dNode.getAttributes().get(1).documentationField.getValue(), "bar");
        Assert.assertEquals(dNode.getAttributes().get(1).documentationText,
                " enum `field bar` documentation");
    }

    @Test(description = "Test doc struct.")
    public void testDocStruct() {
        CompileResult compileResult = BCompileUtil.compile("test-src/documentation/struct.bal");
        Assert.assertEquals(0, compileResult.getWarnCount());
        PackageNode packageNode = compileResult.getAST();
        List<BLangDocumentation> docNodes = ((BLangStruct) packageNode.getStructs().get(0)).docAttachments;
        BLangDocumentation dNode = docNodes.get(0);
        Assert.assertNotNull(dNode);
        Assert.assertEquals(dNode.documentationText, " Documentation for Test struct\n");
        Assert.assertEquals(dNode.getAttributes().size(), 3);
        Assert.assertEquals(dNode.getAttributes().get(0).documentationField.getValue(), "a");
        Assert.assertEquals(dNode.getAttributes().get(0).documentationText,
                " struct `field a` documentation\n");
        Assert.assertEquals(dNode.getAttributes().get(1).documentationField.getValue(), "b");
        Assert.assertEquals(dNode.getAttributes().get(1).documentationText,
                " struct `field b` documentation\n");
        Assert.assertEquals(dNode.getAttributes().get(2).documentationField.getValue(), "c");
        Assert.assertEquals(dNode.getAttributes().get(2).documentationText,
                " struct `field c` documentation");
    }

    @Test(description = "Test doc function.")
    public void testDocFunction() {
        CompileResult compileResult = BCompileUtil.compile("test-src/documentation/function.bal");
        Assert.assertEquals(0, compileResult.getWarnCount());
        PackageNode packageNode = compileResult.getAST();
        List<BLangDocumentation> docNodes = ((BLangFunction) packageNode.getFunctions().get(0)).docAttachments;
        BLangDocumentation dNode = docNodes.get(0);
        Assert.assertNotNull(dNode);
        Assert.assertEquals(dNode.documentationText, "\n" +
                "Gets a access parameter value (`true` or `false`) for a given key. " +
                "Please note that #foo will always be bigger than #bar.\n" +
                "Example:\n" +
                "``SymbolEnv pkgEnv = symbolEnter.packageEnvs.get(pkgNode.symbol);``\n");
        Assert.assertEquals(dNode.getAttributes().size(), 3);
        Assert.assertEquals(dNode.getAttributes().get(0).documentationField.getValue(), "file");
        Assert.assertEquals(dNode.getAttributes().get(0).documentationText,
                " file path ``C:\\users\\OddThinking\\Documents\\My Source\\Widget\\foo.src``\n");
        Assert.assertEquals(dNode.getAttributes().get(1).documentationField.getValue(), "accessMode");
        Assert.assertEquals(dNode.getAttributes().get(1).documentationText,
                " read or write mode\n");
        Assert.assertEquals(dNode.getAttributes().get(2).documentationField.getValue(), "successful");
        Assert.assertEquals(dNode.getAttributes().get(2).documentationText,
                " boolean `true` or `false`\n");

        docNodes = ((BLangStruct) packageNode.getStructs().get(0)).docAttachments;
        dNode = docNodes.get(0);
        Assert.assertNotNull(dNode);
        Assert.assertEquals(dNode.documentationText, " Documentation for File struct\n");
        Assert.assertEquals(dNode.getAttributes().size(), 1);
        Assert.assertEquals(dNode.getAttributes().get(0).documentationField.getValue(), "path");
        Assert.assertEquals(dNode.getAttributes().get(0).documentationText,
                " struct `field path` documentation\n");

    }

    @Test(description = "Test doc negative cases.", enabled = false)
    public void testDocumentationNegative() {
        CompileResult compileResult = BCompileUtil.compile("test-src/documentation/negative.bal");
        Assert.assertEquals(compileResult.getWarnCount(), 18);
        BAssertUtil.validateWarning(compileResult, 0,
                "already documented attribute 'a'", 5, 1);
        BAssertUtil.validateWarning(compileResult, 1,
                "no such documentable attribute 'c' with doc prefix 'F'", 7, 1);
        BAssertUtil.validateWarning(compileResult, 2,
                "already documented attribute 'foo'", 20, 1);
        BAssertUtil.validateWarning(compileResult, 3,
                "no such documentable attribute 'bar' with doc prefix 'F'", 21, 1);
        BAssertUtil.validateWarning(compileResult, 4,
                "already documented attribute 'a'", 29, 1);
        BAssertUtil.validateWarning(compileResult, 5,
                "no such documentable attribute 'c' with doc prefix 'F'", 31, 1);
        BAssertUtil.validateWarning(compileResult, 6,
                "already documented attribute 'file'", 43, 1);
        BAssertUtil.validateWarning(compileResult, 7,
                "no such documentable attribute 'successfuls' with doc prefix 'R'", 45, 1);
        BAssertUtil.validateWarning(compileResult, 8,
                "no such documentable attribute 'pa' with doc prefix 'T'", 60, 2);
        BAssertUtil.validateWarning(compileResult, 9,
                "already documented attribute 'e'", 62, 2);
        BAssertUtil.validateWarning(compileResult, 10,
                "already documented attribute 'url'", 86, 1);
        BAssertUtil.validateWarning(compileResult, 11,
                "no such documentable attribute 'urls' with doc prefix 'P'", 87, 1);
        BAssertUtil.validateWarning(compileResult, 12,
                "already documented attribute 's'", 92, 5);
        BAssertUtil.validateWarning(compileResult, 13,
                "no such documentable attribute 'ssss' with doc prefix 'R'", 93, 5);
        BAssertUtil.validateWarning(compileResult, 14,
                "no such documentable attribute 'conn' with doc prefix 'P'", 101, 1);
        BAssertUtil.validateWarning(compileResult, 15,
                "already documented attribute 'req'", 108, 5);
        BAssertUtil.validateWarning(compileResult, 16,
                "no such documentable attribute 'reqest' with doc prefix 'P'", 109, 5);
        BAssertUtil.validateWarning(compileResult, 17,
                "no such documentable attribute 'testConstd' with doc prefix 'V'", 117, 1);
    }

    @Test(description = "Test doc transformer.")
    public void testDocTransformer() {
        CompileResult compileResult = BCompileUtil.compile("test-src/documentation/transformer.bal");
        Assert.assertEquals(0, compileResult.getWarnCount());
        PackageNode packageNode = compileResult.getAST();
        List<BLangDocumentation> docNodes = ((BLangTransformer) packageNode.getTransformers().get(0)).docAttachments;
        BLangDocumentation dNode = docNodes.get(0);
        Assert.assertNotNull(dNode);
        Assert.assertEquals(dNode.documentationText, "\n" +
                " Transformer Foo Person -> Employee\n" +
                " ");
        Assert.assertEquals(dNode.getAttributes().size(), 3);
        Assert.assertEquals(dNode.getAttributes().get(0).documentationField.getValue(), "p");
        Assert.assertEquals(dNode.getAttributes().get(0).documentationText,
                " input struct Person source used for transformation\n ");
        Assert.assertEquals(dNode.getAttributes().get(1).documentationField.getValue(), "e");
        Assert.assertEquals(dNode.getAttributes().get(1).documentationText,
                " output struct Employee struct which Person transformed to\n ");
        Assert.assertEquals(dNode.getAttributes().get(2).documentationField.getValue(), "defaultAddress");
        Assert.assertEquals(dNode.getAttributes().get(2).documentationText,
                " address which serves Eg: `POSTCODE 112`\n");
    }

    @Test(description = "Test doc service.", enabled = false)
    public void testDocService() {
        CompileResult compileResult = BCompileUtil.compile("test-src/documentation/service.bal");
        Assert.assertEquals(0, compileResult.getWarnCount());
        PackageNode packageNode = compileResult.getAST();
        BLangService service = (BLangService) packageNode.getServices().get(0);
        List<BLangDocumentation> docNodes = service.docAttachments;
        BLangDocumentation dNode = docNodes.get(0);
        Assert.assertNotNull(dNode);
        Assert.assertEquals(dNode.documentationText, "PizzaService HTTP Service");

        dNode = service.getResources().get(0).docAttachments.get(0);
        Assert.assertEquals(dNode.getAttributes().size(), 2);
        Assert.assertEquals(dNode.documentationText, "Check orderPizza resource. ");
        Assert.assertEquals(dNode.getAttributes().get(0).documentationField.getValue(), "conn");
        Assert.assertEquals(dNode.getAttributes().get(0).documentationText,
                " HTTP connection. ");
        Assert.assertEquals(dNode.getAttributes().get(1).documentationField.getValue(), "req");
        Assert.assertEquals(dNode.getAttributes().get(1).documentationText,
                " In request.");

        dNode = service.getResources().get(1).docAttachments.get(0);
        Assert.assertEquals(dNode.documentationText, "Check status resource. ");
        Assert.assertEquals(dNode.getAttributes().size(), 2);
        Assert.assertEquals(dNode.getAttributes().get(0).documentationField.getValue(), "conn");
        Assert.assertEquals(dNode.getAttributes().get(0).documentationText,
                " HTTP connection. ");
        Assert.assertEquals(dNode.getAttributes().get(1).documentationField.getValue(), "req");
        Assert.assertEquals(dNode.getAttributes().get(1).documentationText,
                " In request.");
    }

<<<<<<< HEAD
    @Test(description = "Test doc connector.")
    public void testDocConnector() {
        CompileResult compileResult = BCompileUtil.compile("test-src/documentation/connector.bal");
        Assert.assertEquals(0, compileResult.getWarnCount());
        PackageNode packageNode = compileResult.getAST();
        BLangConnector connector = (BLangConnector) packageNode.getConnectors().get(0);
        List<BLangDocumentation> docNodes = connector.docAttachments;
        BLangDocumentation dNode = docNodes.get(0);
        Assert.assertNotNull(dNode);
        Assert.assertEquals(dNode.getAttributes().size(), 2);
        Assert.assertEquals(dNode.documentationText, "Test Connector\n");
        Assert.assertEquals(dNode.getAttributes().get(0).documentationField.getValue(), "url");
        Assert.assertEquals(dNode.getAttributes().get(0).documentationText,
                " url for endpoint\n");
        Assert.assertEquals(dNode.getAttributes().get(1).documentationField.getValue(), "path");
        Assert.assertEquals(dNode.getAttributes().get(1).documentationText,
                " path for endpoint\n");

        dNode = connector.getActions().get(0).docAttachments.get(0);
        Assert.assertEquals(dNode.getAttributes().size(), 1);
        Assert.assertEquals(dNode.documentationText,
                "Test Connector action testAction ");
        Assert.assertEquals(dNode.getAttributes().get(0).documentationField.getValue(), "s");
        Assert.assertEquals(dNode.getAttributes().get(0).documentationText,
                " which represent successful or not");

        dNode = connector.getActions().get(1).docAttachments.get(0);
        Assert.assertEquals(dNode.documentationText,
                "Test Connector action testSend ");
        Assert.assertEquals(dNode.getAttributes().size(), 2);
        Assert.assertEquals(dNode.getAttributes().get(0).documentationField.getValue(), "ep");
        Assert.assertEquals(dNode.getAttributes().get(0).documentationText,
                " which represent successful or not ");
        Assert.assertEquals(dNode.getAttributes().get(1).documentationField.getValue(), "s");
        Assert.assertEquals(dNode.getAttributes().get(1).documentationText,
                " which represent successful or not");
    }

    @Test(description = "Test doc connector/function.")
=======
    @Test(description = "Test doc connector/function.", enabled = false)
>>>>>>> 859bd4a8
    public void testDocConnectorFunction() {
        CompileResult compileResult = BCompileUtil.compile("test-src/documentation/connector_function.bal");
        Assert.assertEquals(0, compileResult.getWarnCount());
        PackageNode packageNode = compileResult.getAST();
        BLangConnector connector = (BLangConnector) packageNode.getConnectors().get(0);
        List<BLangDocumentation> docNodes = connector.docAttachments;
        BLangDocumentation dNode = docNodes.get(0);
        Assert.assertNotNull(dNode);
        Assert.assertEquals(dNode.getAttributes().size(), 2);
        Assert.assertEquals(dNode.documentationText, "Test Connector\n");
        Assert.assertEquals(dNode.getAttributes().get(0).documentationField.getValue(), "url");
        Assert.assertEquals(dNode.getAttributes().get(0).documentationText,
                " url for endpoint\n");
        Assert.assertEquals(dNode.getAttributes().get(1).documentationField.getValue(), "path");
        Assert.assertEquals(dNode.getAttributes().get(1).documentationText,
                " path for endpoint\n");

        dNode = connector.getActions().get(0).docAttachments.get(0);
        Assert.assertEquals(dNode.getAttributes().size(), 1);
        Assert.assertEquals(dNode.documentationText,
                "Test Connector action testAction ");
        Assert.assertEquals(dNode.getAttributes().get(0).documentationField.getValue(), "s");
        Assert.assertEquals(dNode.getAttributes().get(0).documentationText,
                " which represent successful or not");

        dNode = connector.getActions().get(1).docAttachments.get(0);
        Assert.assertEquals(dNode.documentationText,
                "Test Connector action testSend ");
        Assert.assertEquals(dNode.getAttributes().size(), 2);
        Assert.assertEquals(dNode.getAttributes().get(0).documentationField.getValue(), "ep");
        Assert.assertEquals(dNode.getAttributes().get(0).documentationText,
                " which represent successful or not ");
        Assert.assertEquals(dNode.getAttributes().get(1).documentationField.getValue(), "s");
        Assert.assertEquals(dNode.getAttributes().get(1).documentationText,
                " which represent successful or not");

        docNodes = ((BLangFunction) packageNode.getFunctions().get(0)).docAttachments;
        dNode = docNodes.get(0);
        Assert.assertNotNull(dNode);
        Assert.assertEquals(dNode.documentationText, "\n" +
                "Gets a access parameter value (`true` or `false`) for a given key. " +
                "Please note that #foo will always be bigger than #bar.\n" +
                "Example:\n" +
                "``SymbolEnv pkgEnv = symbolEnter.packageEnvs.get(pkgNode.symbol);``\n");
        Assert.assertEquals(dNode.getAttributes().size(), 3);
        Assert.assertEquals(dNode.getAttributes().get(0).documentationField.getValue(), "file");
        Assert.assertEquals(dNode.getAttributes().get(0).documentationText,
                " file path ``C:\\users\\OddThinking\\Documents\\My Source\\Widget\\foo.src``\n");
        Assert.assertEquals(dNode.getAttributes().get(1).documentationField.getValue(), "accessMode");
        Assert.assertEquals(dNode.getAttributes().get(1).documentationText,
                " read or write mode\n");
        Assert.assertEquals(dNode.getAttributes().get(2).documentationField.getValue(), "successful");
        Assert.assertEquals(dNode.getAttributes().get(2).documentationText,
                " boolean `true` or `false`\n");

        docNodes = ((BLangStruct) packageNode.getStructs().get(0)).docAttachments;
        dNode = docNodes.get(0);
        Assert.assertNotNull(dNode);
        Assert.assertEquals(dNode.documentationText, " Documentation for File struct\n");
        Assert.assertEquals(dNode.getAttributes().size(), 1);
        Assert.assertEquals(dNode.getAttributes().get(0).documentationField.getValue(), "path");
        Assert.assertEquals(dNode.getAttributes().get(0).documentationText,
                " struct `field path` documentation\n");
    }

    @Test(description = "Test doc inline code.")
    public void testInlineCode() {
        CompileResult compileResult = BCompileUtil.compile("test-src/documentation/doc_inline.bal");
        Assert.assertEquals(0, compileResult.getWarnCount());
        PackageNode packageNode = compileResult.getAST();
        BLangVariable connector = (BLangVariable) packageNode.getGlobalVariables().get(0);
        List<BLangDocumentation> docNodes = connector.docAttachments;
        BLangDocumentation dNode = docNodes.get(0);
        Assert.assertNotNull(dNode);
        Assert.assertEquals(dNode.getAttributes().size(), 0);
        Assert.assertEquals(dNode.documentationText, "\n" +
                "  Example of a string template:\n" +
                "    ``string s = string `hello {{name}}`;``\n" +
                "\n" +
                "  Example for an xml literal:\n" +
                "    ``xml x = xml `<{{tagName}}>hello</{{tagName}}>`;``\n");
    }

    @Test(description = "Test doc inline code with triple backtics.")
    public void testInlineCodeEnclosedTripleBackTicks() {
        CompileResult compileResult = BCompileUtil.compile("test-src/documentation/doc_inline_triple.bal");
        Assert.assertEquals(0, compileResult.getWarnCount());
        PackageNode packageNode = compileResult.getAST();
        BLangVariable constant = (BLangVariable) packageNode.getGlobalVariables().get(0);
        List<BLangDocumentation> docNodes = constant.docAttachments;
        BLangDocumentation dNode = docNodes.get(0);
        Assert.assertNotNull(dNode);
        Assert.assertEquals(dNode.getAttributes().size(), 0);
        Assert.assertEquals(dNode.documentationText, "\n" +
                "  Example of a string template:\n" +
                "    ```string s = string `hello {{name}}`;```\n" +
                "\n" +
                "  Example for an xml literal:\n" +
                "    ```xml x = xml `<{{tagName}}>hello</{{tagName}}>`;```\n");
    }

    @Test(description = "Test doc multiple.", enabled = false)
    public void testMultiple() {
        CompileResult compileResult = BCompileUtil.compile("test-src/documentation/multiple.bal");
        Assert.assertEquals(0, compileResult.getWarnCount());
        PackageNode packageNode = compileResult.getAST();

        List<BLangDocumentation> docNodes = ((BLangAnnotation) packageNode.getAnnotations().get(0)).docAttachments;
        BLangDocumentation dNode = docNodes.get(0);
        Assert.assertNotNull(dNode);
        Assert.assertEquals(dNode.documentationText, " Documentation for Test annotation\n");
        Assert.assertEquals(dNode.getAttributes().size(), 3);
        Assert.assertEquals(dNode.getAttributes().get(0).documentationField.getValue(), "a");
        Assert.assertEquals(dNode.getAttributes().get(0).documentationText,
                " annotation `field a` documentation\n");
        Assert.assertEquals(dNode.getAttributes().get(1).documentationField.getValue(), "b");
        Assert.assertEquals(dNode.getAttributes().get(1).documentationText,
                " annotation `field b` documentation\n");
        Assert.assertEquals(dNode.getAttributes().get(2).documentationField.getValue(), "c");
        Assert.assertEquals(dNode.getAttributes().get(2).documentationText,
                " annotation `field c` documentation");

        docNodes = ((BLangEnum) packageNode.getEnums().get(0)).docAttachments;
        dNode = docNodes.get(0);
        Assert.assertNotNull(dNode);
        Assert.assertEquals(dNode.documentationText, " Documentation for state enum\n");
        Assert.assertEquals(dNode.getAttributes().size(), 2);
        Assert.assertEquals(dNode.getAttributes().get(0).documentationField.getValue(), "foo");
        Assert.assertEquals(dNode.getAttributes().get(0).documentationText,
                " enum `field foo` documentation\n");
        Assert.assertEquals(dNode.getAttributes().get(1).documentationField.getValue(), "bar");
        Assert.assertEquals(dNode.getAttributes().get(1).documentationText,
                " enum `field bar` documentation");

        docNodes = ((BLangTransformer) packageNode.getTransformers().get(0)).docAttachments;
        dNode = docNodes.get(0);
        Assert.assertNotNull(dNode);
        Assert.assertEquals(dNode.documentationText, "\n" +
                " Transformer Foo Person -> Employee\n" +
                " ");
        Assert.assertEquals(dNode.getAttributes().size(), 3);
        Assert.assertEquals(dNode.getAttributes().get(0).documentationField.getValue(), "p");
        Assert.assertEquals(dNode.getAttributes().get(0).documentationText,
                " input struct Person source used for transformation\n ");
        Assert.assertEquals(dNode.getAttributes().get(1).documentationField.getValue(), "e");
        Assert.assertEquals(dNode.getAttributes().get(1).documentationText,
                " output struct Employee struct which Person transformed to\n ");
        Assert.assertEquals(dNode.getAttributes().get(2).documentationField.getValue(), "defaultAddress");
        Assert.assertEquals(dNode.getAttributes().get(2).documentationText,
                " address which serves Eg: `POSTCODE 112`\n");

        BLangService service = (BLangService) packageNode.getServices().get(0);
        docNodes = service.docAttachments;
        dNode = docNodes.get(0);
        Assert.assertNotNull(dNode);
        Assert.assertEquals(dNode.documentationText, "PizzaService HTTP Service");

        dNode = service.getResources().get(0).docAttachments.get(0);
        Assert.assertEquals(dNode.getAttributes().size(), 2);
        Assert.assertEquals(dNode.documentationText, "Check orderPizza resource. ");
        Assert.assertEquals(dNode.getAttributes().get(0).documentationField.getValue(), "conn");
        Assert.assertEquals(dNode.getAttributes().get(0).documentationText,
                " HTTP connection. ");
        Assert.assertEquals(dNode.getAttributes().get(1).documentationField.getValue(), "req");
        Assert.assertEquals(dNode.getAttributes().get(1).documentationText,
                " In request.");

        dNode = service.getResources().get(1).docAttachments.get(0);
        Assert.assertEquals(dNode.documentationText, "Check status resource. ");
        Assert.assertEquals(dNode.getAttributes().size(), 2);
        Assert.assertEquals(dNode.getAttributes().get(0).documentationField.getValue(), "conn");
        Assert.assertEquals(dNode.getAttributes().get(0).documentationText,
                " HTTP connection. ");
        Assert.assertEquals(dNode.getAttributes().get(1).documentationField.getValue(), "req");
        Assert.assertEquals(dNode.getAttributes().get(1).documentationText,
                " In request.");
    }

    @Test(description = "Test doc deprecated function use.")
    public void testDeprecatedFunctionUse() {
        CompileResult compileResult = BCompileUtil.compile("test-src/documentation/deprecate_function_use.bal");
        Assert.assertEquals(compileResult.getWarnCount(), 1);
        BAssertUtil.validateWarning(compileResult, 0,
                "usage of deprecated function 'randomNumber'", 10, 12);
    }

    @Test(description = "Test doc deprecated.", enabled = false)
    public void testDeprecated() {
        CompileResult compileResult = BCompileUtil.compile("test-src/documentation/deprecated.bal");
        Assert.assertEquals(compileResult.getWarnCount(), 0);
        PackageNode packageNode = compileResult.getAST();
        List<BLangDeprecatedNode> dNodes = ((BLangFunction) packageNode.getFunctions().get(0)).deprecatedAttachments;
        BLangDeprecatedNode dNode = dNodes.get(0);
        Assert.assertNotNull(dNode);
        Assert.assertEquals(dNode.documentationText, "\n" +
                "  This function is deprecated use `openFile(string accessMode){}` instead.\n");

        dNodes = ((BLangStruct) packageNode.getStructs().get(0)).deprecatedAttachments;
        dNode = dNodes.get(0);
        Assert.assertNotNull(dNode);
        Assert.assertEquals(dNode.documentationText, "\n" +
                "  This Struct is deprecated use `File2` instead.\n");

        dNodes = ((BLangEnum) packageNode.getEnums().get(0)).deprecatedAttachments;
        dNode = dNodes.get(0);
        Assert.assertNotNull(dNode);
        Assert.assertEquals(dNode.documentationText, "\n" +
                "  This Enum is deprecated use `Enum2` instead.\n");

        dNodes = ((BLangEnum) packageNode.getEnums().get(0)).deprecatedAttachments;
        dNode = dNodes.get(0);
        Assert.assertNotNull(dNode);
        Assert.assertEquals(dNode.documentationText, "\n" +
                "  This Enum is deprecated use `Enum2` instead.\n");

        dNodes = ((BLangVariable) packageNode.getGlobalVariables().get(0)).deprecatedAttachments;
        dNode = dNodes.get(0);
        Assert.assertNotNull(dNode);
        Assert.assertEquals(dNode.documentationText, "use ```const string testConst = " +
                "\"TestConstantDocumentation\";``` instead");

        dNodes = ((BLangConnector) packageNode.getConnectors().get(0)).deprecatedAttachments;
        dNode = dNodes.get(0);
        Assert.assertNotNull(dNode);
        Assert.assertEquals(dNode.documentationText, "\n" +
                "  This Connector is deprecated use `Connector(string url2){}` instead.\n");

        dNodes = ((BLangConnector) packageNode.getConnectors().get(0)).getActions().get(0).deprecatedAttachments;
        dNode = dNodes.get(0);
        Assert.assertNotNull(dNode);
        Assert.assertEquals(dNode.documentationText, "\n" +
                "      This action is deprecated use `Connector.test(string url2){}` instead.\n" +
                "    ");

        dNodes = ((BLangService) packageNode.getServices().get(0)).deprecatedAttachments;
        dNode = dNodes.get(0);
        Assert.assertNotNull(dNode);
        Assert.assertEquals(dNode.documentationText, "\n" +
                "  This Service is deprecated use `PizzaHutService{}` instead.\n");

        dNodes = ((BLangService) packageNode.getServices().get(0)).getResources().get(0).deprecatedAttachments;
        dNode = dNodes.get(0);
        Assert.assertNotNull(dNode);
        Assert.assertEquals(dNode.documentationText,
                "This Resource is deprecated use `PizzaHutService.orderFromPizza()` instead.");

    }

    @Test(description = "Test doc deprecated Transformer.")
    public void testDeprecatedTransformer() {
        CompileResult compileResult = BCompileUtil.compile("test-src/documentation/deprecated_transformer.bal");
        Assert.assertEquals(0, compileResult.getWarnCount());
        PackageNode packageNode = compileResult.getAST();
        List<BLangDeprecatedNode> dNodes = ((BLangTransformer) packageNode
                .getTransformers().get(0)).deprecatedAttachments;
        BLangDeprecatedNode dNode = dNodes.get(0);
        Assert.assertNotNull(dNode);
        Assert.assertEquals(dNode.documentationText, "\n" +
                "  This Transformer is deprecated use\n" +
                "  `transformer <Person p, Employee e> Bar(any defaultAddress) { e.name = p.firstName; }\n" +
                "  ` instead.\n");

        List<BLangDocumentation> docNodes = ((BLangTransformer) packageNode
                .getTransformers().get(0)).docAttachments;
        BLangDocumentation docNode = docNodes.get(0);
        Assert.assertNotNull(docNode);
        Assert.assertEquals(docNode.documentationText, "\n Transformer Foo Person -> Employee\n ");
        Assert.assertEquals(docNode.getAttributes().size(), 3);
        Assert.assertEquals(docNode.getAttributes().get(0).documentationField.getValue(), "p");
        Assert.assertEquals(docNode.getAttributes().get(0).documentationText,
                " input struct Person source used for transformation\n ");
        Assert.assertEquals(docNode.getAttributes().get(1).documentationField.getValue(), "e");
        Assert.assertEquals(docNode.getAttributes().get(1).documentationText,
                " output struct Employee struct which Person transformed to\n ");
        Assert.assertEquals(docNode.getAttributes().get(2).documentationField.getValue(), "defaultAddress");
        Assert.assertEquals(docNode.getAttributes().get(2).documentationText,
                " address which serves Eg: `POSTCODE 112`\n");
    }

    @Test(description = "Test doc native function.")
    public void testDocNativeFunction() {
        CompileResult compileResult = BCompileUtil.compile("test-src/documentation/native_function.bal",
                CompilerPhase.TYPE_CHECK);
        Assert.assertEquals(1, compileResult.getWarnCount());
        BAssertUtil.validateWarning(compileResult, 0,
                "no such documentable attribute 'successful' with doc prefix 'P'", 6, 1);
        PackageNode packageNode = compileResult.getAST();
        List<BLangDocumentation> docNodes = ((BLangFunction) packageNode.getFunctions().get(0)).docAttachments;
        BLangDocumentation dNode = docNodes.get(0);
        Assert.assertNotNull(dNode);
        Assert.assertEquals(dNode.documentationText, "\n" +
                "Gets a access parameter value (`true` or `false`) for a given key. " +
                "Please note that #foo will always be bigger than #bar.\n" +
                "Example:\n" +
                "``SymbolEnv pkgEnv = symbolEnter.packageEnvs.get(pkgNode.symbol);``\n");
        Assert.assertEquals(dNode.getAttributes().size(), 2);
        Assert.assertEquals(dNode.getAttributes().get(0).documentationField.getValue(), "accessMode");
        Assert.assertEquals(dNode.getAttributes().get(0).documentationText,
                " read or write mode\n");
        Assert.assertEquals(dNode.getAttributes().get(1).documentationField.getValue(), "successful");
        Assert.assertEquals(dNode.getAttributes().get(1).documentationText,
                " boolean `true` or `false`\n");

    }

    @Test(description = "Test doc nested inline.")
    public void testNestedInline() {
        CompileResult compileResult = BCompileUtil.compile("test-src/documentation/nested_inline.bal");
        Assert.assertEquals(0, compileResult.getWarnCount());
        PackageNode packageNode = compileResult.getAST();
        BLangVariable constant = (BLangVariable) packageNode.getGlobalVariables().get(0);
        List<BLangDocumentation> docNodes = constant.docAttachments;
        BLangDocumentation dNode = docNodes.get(0);
        Assert.assertNotNull(dNode);
        Assert.assertEquals(dNode.getAttributes().size(), 0);
        Assert.assertEquals(dNode.documentationText, "\n" +
                "  Example of a string template:\n" +
                "  ``` This starts ends triple backtick  ``string s = string `hello {{name}}`;`` " +
                "ends triple backtick```\n" +
                "\n" +
                "  Example for an xml literal:\n" +
                "    ``xml x = xml `<{{tagName}}>hello</{{tagName}}>`;``\n");
    }

    @Test(description = "Test doc nested inline inside deprecated tag.")
    public void testNestedInlineDeprecated() {
        CompileResult compileResult = BCompileUtil.compile("test-src/documentation/nested_inline_deprecated.bal");
        Assert.assertEquals(0, compileResult.getWarnCount());
        PackageNode packageNode = compileResult.getAST();
        BLangVariable constant = (BLangVariable) packageNode.getGlobalVariables().get(0);
        List<BLangDeprecatedNode> docNodes = constant.deprecatedAttachments;
        BLangDeprecatedNode dNode = docNodes.get(0);
        Assert.assertNotNull(dNode);
        Assert.assertEquals(dNode.documentationText, "\n" +
                "  Example of a string templates:\n" +
                "  ``` This starts ends triple backtick  ``string s = string `hello {{name}}`;`` " +
                "ends triple backtick```\n" +
                "\n" +
                "  Example for an xml literal:\n" +
                "    ``xml x = xml `<{{tagName}}>hello</{{tagName}}>`;``\n");
    }

}<|MERGE_RESOLUTION|>--- conflicted
+++ resolved
@@ -253,49 +253,7 @@
                 " In request.");
     }
 
-<<<<<<< HEAD
-    @Test(description = "Test doc connector.")
-    public void testDocConnector() {
-        CompileResult compileResult = BCompileUtil.compile("test-src/documentation/connector.bal");
-        Assert.assertEquals(0, compileResult.getWarnCount());
-        PackageNode packageNode = compileResult.getAST();
-        BLangConnector connector = (BLangConnector) packageNode.getConnectors().get(0);
-        List<BLangDocumentation> docNodes = connector.docAttachments;
-        BLangDocumentation dNode = docNodes.get(0);
-        Assert.assertNotNull(dNode);
-        Assert.assertEquals(dNode.getAttributes().size(), 2);
-        Assert.assertEquals(dNode.documentationText, "Test Connector\n");
-        Assert.assertEquals(dNode.getAttributes().get(0).documentationField.getValue(), "url");
-        Assert.assertEquals(dNode.getAttributes().get(0).documentationText,
-                " url for endpoint\n");
-        Assert.assertEquals(dNode.getAttributes().get(1).documentationField.getValue(), "path");
-        Assert.assertEquals(dNode.getAttributes().get(1).documentationText,
-                " path for endpoint\n");
-
-        dNode = connector.getActions().get(0).docAttachments.get(0);
-        Assert.assertEquals(dNode.getAttributes().size(), 1);
-        Assert.assertEquals(dNode.documentationText,
-                "Test Connector action testAction ");
-        Assert.assertEquals(dNode.getAttributes().get(0).documentationField.getValue(), "s");
-        Assert.assertEquals(dNode.getAttributes().get(0).documentationText,
-                " which represent successful or not");
-
-        dNode = connector.getActions().get(1).docAttachments.get(0);
-        Assert.assertEquals(dNode.documentationText,
-                "Test Connector action testSend ");
-        Assert.assertEquals(dNode.getAttributes().size(), 2);
-        Assert.assertEquals(dNode.getAttributes().get(0).documentationField.getValue(), "ep");
-        Assert.assertEquals(dNode.getAttributes().get(0).documentationText,
-                " which represent successful or not ");
-        Assert.assertEquals(dNode.getAttributes().get(1).documentationField.getValue(), "s");
-        Assert.assertEquals(dNode.getAttributes().get(1).documentationText,
-                " which represent successful or not");
-    }
-
-    @Test(description = "Test doc connector/function.")
-=======
     @Test(description = "Test doc connector/function.", enabled = false)
->>>>>>> 859bd4a8
     public void testDocConnectorFunction() {
         CompileResult compileResult = BCompileUtil.compile("test-src/documentation/connector_function.bal");
         Assert.assertEquals(0, compileResult.getWarnCount());
