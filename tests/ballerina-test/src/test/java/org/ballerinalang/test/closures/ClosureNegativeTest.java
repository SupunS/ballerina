/*
 *  Copyright (c) 2018, WSO2 Inc. (http://www.wso2.org) All Rights Reserved.
 *
 *  WSO2 Inc. licenses this file to you under the Apache License,
 *  Version 2.0 (the "License"); you may not use this file except
 *  in compliance with the License.
 *  You may obtain a copy of the License at
 *
 *    http://www.apache.org/licenses/LICENSE-2.0
 *
 *  Unless required by applicable law or agreed to in writing,
 *  software distributed under the License is distributed on an
 *  "AS IS" BASIS, WITHOUT WARRANTIES OR CONDITIONS OF ANY
 *  KIND, either express or implied.  See the License for the
 *  specific language governing permissions and limitations
 *  under the License.
 */
package org.ballerinalang.test.closures;

import org.ballerinalang.launcher.util.BAssertUtil;
import org.ballerinalang.launcher.util.BCompileUtil;
import org.ballerinalang.launcher.util.CompileResult;
import org.testng.Assert;
import org.testng.annotations.Test;

/**
 * Test cases for closure related negative scenarios in ballerina.
 */
public class ClosureNegativeTest {

    @Test(description = "Test private field access")
    public void testPrivateFieldAccess() {
        CompileResult compileResult = BCompileUtil.compile("test-src/closures/closure-negative.bal");
        Assert.assertEquals(compileResult.getErrorCount(), 12);
        BAssertUtil.validateError(compileResult, 0, "undefined symbol 'functionR'", 6, 56);
        BAssertUtil.validateError(compileResult, 1, "undefined symbol 'methodInt3'", 17, 44);
        BAssertUtil.validateError(compileResult, 2, "cannot assign a value to function argument 'a'", 29, 9);
        BAssertUtil.validateError(compileResult, 3, "cannot assign a value to function argument 'fOut'", 34, 17);
<<<<<<< HEAD
        BAssertUtil.validateError(compileResult, 4, "cannot assign a value to function argument 'a'", 56, 13);
        BAssertUtil.validateError(compileResult, 5, "undefined symbol 'l'", 81, 58);
        BAssertUtil.validateError(compileResult, 6, "undefined symbol 'm'", 81, 62);
        BAssertUtil.validateError(compileResult, 7, "undefined symbol 'n'", 81, 66);
        BAssertUtil.validateError(compileResult, 8, "undefined symbol 'm'", 84, 40);
        BAssertUtil.validateError(compileResult, 9, "undefined symbol 'n'", 84, 44);
        BAssertUtil.validateError(compileResult, 10, "undefined symbol 'n'", 87, 36);
        BAssertUtil.validateError(compileResult, 11, "undefined symbol 'm'", 96, 24);
=======
        BAssertUtil.validateError(compileResult, 4, "redeclared symbol 'a'", 50, 9);
        BAssertUtil.validateError(compileResult, 5, "cannot assign a value to function argument 'a'", 56, 13);
>>>>>>> cd1a88fa
    }
}<|MERGE_RESOLUTION|>--- conflicted
+++ resolved
@@ -31,23 +31,19 @@
     @Test(description = "Test private field access")
     public void testPrivateFieldAccess() {
         CompileResult compileResult = BCompileUtil.compile("test-src/closures/closure-negative.bal");
-        Assert.assertEquals(compileResult.getErrorCount(), 12);
+        Assert.assertEquals(compileResult.getErrorCount(), 13);
         BAssertUtil.validateError(compileResult, 0, "undefined symbol 'functionR'", 6, 56);
         BAssertUtil.validateError(compileResult, 1, "undefined symbol 'methodInt3'", 17, 44);
         BAssertUtil.validateError(compileResult, 2, "cannot assign a value to function argument 'a'", 29, 9);
         BAssertUtil.validateError(compileResult, 3, "cannot assign a value to function argument 'fOut'", 34, 17);
-<<<<<<< HEAD
-        BAssertUtil.validateError(compileResult, 4, "cannot assign a value to function argument 'a'", 56, 13);
-        BAssertUtil.validateError(compileResult, 5, "undefined symbol 'l'", 81, 58);
-        BAssertUtil.validateError(compileResult, 6, "undefined symbol 'm'", 81, 62);
-        BAssertUtil.validateError(compileResult, 7, "undefined symbol 'n'", 81, 66);
-        BAssertUtil.validateError(compileResult, 8, "undefined symbol 'm'", 84, 40);
-        BAssertUtil.validateError(compileResult, 9, "undefined symbol 'n'", 84, 44);
-        BAssertUtil.validateError(compileResult, 10, "undefined symbol 'n'", 87, 36);
-        BAssertUtil.validateError(compileResult, 11, "undefined symbol 'm'", 96, 24);
-=======
         BAssertUtil.validateError(compileResult, 4, "redeclared symbol 'a'", 50, 9);
         BAssertUtil.validateError(compileResult, 5, "cannot assign a value to function argument 'a'", 56, 13);
->>>>>>> cd1a88fa
+        BAssertUtil.validateError(compileResult, 6, "undefined symbol 'l'", 81, 58);
+        BAssertUtil.validateError(compileResult, 7, "undefined symbol 'm'", 81, 62);
+        BAssertUtil.validateError(compileResult, 8, "undefined symbol 'n'", 81, 66);
+        BAssertUtil.validateError(compileResult, 9, "undefined symbol 'm'", 84, 40);
+        BAssertUtil.validateError(compileResult, 10, "undefined symbol 'n'", 84, 44);
+        BAssertUtil.validateError(compileResult, 11, "undefined symbol 'n'", 87, 36);
+        BAssertUtil.validateError(compileResult, 12, "undefined symbol 'm'", 96, 24);
     }
 }