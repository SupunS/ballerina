--- conflicted
+++ resolved
@@ -210,11 +210,7 @@
         Assert.assertEquals(retValue.intValue(), 1);
     }
 
-<<<<<<< HEAD
-    @Test(groups = "ConnectorTest")
-=======
-    @Test(groups = "ConnectorTest", enabled = false)
->>>>>>> e1b8d5f8
+    @Test(groups = "ConnectorTest")
     public void testInsertTableDataWithParameters3() {
         BValue[] returns = BRunUtil.invoke(result, "testInsertTableDataWithParameters3");
         BInteger retValue = (BInteger) returns[0];
