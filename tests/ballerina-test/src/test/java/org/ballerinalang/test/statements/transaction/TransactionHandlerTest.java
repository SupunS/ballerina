/*
*  Copyright (c) 2018, WSO2 Inc. (http://www.wso2.org) All Rights Reserved.
*
*  WSO2 Inc. licenses this file to you under the Apache License,
*  Version 2.0 (the "License"); you may not use this file except
*  in compliance with the License.
*  You may obtain a copy of the License at
*
*    http://www.apache.org/licenses/LICENSE-2.0
*
*  Unless required by applicable law or agreed to in writing,
*  software distributed under the License is distributed on an
*  "AS IS" BASIS, WITHOUT WARRANTIES OR CONDITIONS OF ANY
*  KIND, either express or implied.  See the License for the
*  specific language governing permissions and limitations
*  under the License.
*/
package org.ballerinalang.test.statements.transaction;

import org.ballerinalang.launcher.util.BAssertUtil;
import org.ballerinalang.launcher.util.BCompileUtil;
import org.ballerinalang.launcher.util.BRunUtil;
import org.ballerinalang.launcher.util.CompileResult;
import org.ballerinalang.model.values.BValue;
import org.testng.Assert;
import org.testng.annotations.BeforeClass;
import org.testng.annotations.Test;

/**
 * Test cases for committed aborted handlers TransactionStatement.
 */
public class TransactionHandlerTest {

    private CompileResult programFile;

    @BeforeClass
    public void setup() {
        programFile = BCompileUtil.compile("test-src/statements/transaction/transaction_handler_test.bal");
    }

    @Test
    public void testTransactionStmtWithNoHandlers() {
        BValue[] returns = BRunUtil.invoke(programFile, "testTransactionStmtWithNoHandlers");

        Assert.assertEquals(returns.length, 1);
        Assert.assertEquals(returns[0].stringValue(), "start inTrx endTrx end");
    }

    @Test
    public void testTransactionStmtCommitWithCommitHandler() {
        BValue[] returns = BRunUtil.invoke(programFile, "testTransactionStmtCommitWithCommitHandler");

        Assert.assertEquals(returns.length, 1);
        Assert.assertEquals(returns[0].stringValue(), "start inTrx endTrx incommitFunction end");
    }

    @Test
    public void testTransactionAbortStmtWithAbortHandler() {
        BValue[] returns = BRunUtil.invoke(programFile, "testTransactionAbortStmtWithAbortHandler");

        Assert.assertEquals(returns.length, 1);
        Assert.assertEquals(returns[0].stringValue(), "start inTrx inAbortFunction end");
    }

    @Test
    public void testTransactionAbortStmtWithNoAbortHandler() {
        BValue[] returns = BRunUtil.invoke(programFile, "testTransactionAbortStmtWithNoAbortHandler");

        Assert.assertEquals(returns.length, 1);
        Assert.assertEquals(returns[0].stringValue(), "start inTrx end");
    }

    @Test
    public void testTransactionAbortStmtWithCommitHandler() {
        BValue[] returns = BRunUtil.invoke(programFile, "testTransactionAbortStmtWithCommitHandler");

        Assert.assertEquals(returns.length, 1);
        Assert.assertEquals(returns[0].stringValue(), "start inTrx end");
    }

    @Test
    public void testTransactionAbortStmtWithAllHandlers() {
        BValue[] returns = BRunUtil.invoke(programFile, "testTransactionAbortStmtWithAllHandlers");

        Assert.assertEquals(returns.length, 1);
        Assert.assertEquals(returns[0].stringValue(), "start inTrx inAbortFunction end");
    }

    @Test
    public void testTransactionCommitStmtWithAllHandlers() {
        BValue[] returns = BRunUtil.invoke(programFile, "testTransactionCommitStmtWithAllHandlers");

        Assert.assertEquals(returns.length, 1);
        Assert.assertEquals(returns[0].stringValue(), "start inTrx endTrx incommitFunction end");
    }

    @Test
    public void testTransactionThrowWithAllHandlers() {
        BValue[] returns = BRunUtil.invoke(programFile, "testTransactionThrowWithAllHandlers");

        Assert.assertEquals(returns.length, 1);
        Assert.assertEquals(returns[0].stringValue(),
                "start inTrx inFailed inTrx inFailed inTrx inFailed inTrx inFailed inAbortFunction trxErr end");
    }

    @Test
    public void testTransactionCommitAfterFailureWithAllHandlers() {
        BValue[] returns = BRunUtil.invoke(programFile, "testTransactionCommitAfterFailureWithAllHandlers");

        Assert.assertEquals(returns.length, 1);
        Assert.assertEquals(returns[0].stringValue(),
                "start inTrx inFailed inTrx inFailed inTrx endTrx incommitFunction end");
    }

    @Test
    public void testMultipleTransactionsWithAllHandlers() {
        BValue[] returns = BRunUtil.invoke(programFile, "testMultipleTransactionsWithAllHandlers");

        Assert.assertEquals(returns.length, 1);
        Assert.assertEquals(returns[0].stringValue(),
                "start inFirstTrx endFirstTrx incommitFunction inSecondTrx endSecondTrx incommitFunctionSecond end");
    }

    @Test
    public void testMultipleTransactionsFailedWithAllHandlers() {
        BValue[] returns = BRunUtil.invoke(programFile, "testMultipleTransactionsFailedWithAllHandlers");

        Assert.assertEquals(returns.length, 1);
        Assert.assertEquals(returns[0].stringValue(),
                "start inFirstTrx beforeRetry-First inAbortFunction trxErr inSecondTrx inAbortFunctionSecond end");
    }

    @Test
    public void testMultipleTransactionsWithAllHandlersWithID() {
        BValue[] returns = BRunUtil.invoke(programFile, "testMultipleTransactionsWithAllHandlersWithID");

        Assert.assertEquals(returns.length, 5);
        Assert.assertEquals(returns[0].stringValue(),
                "start inFirstTrx endFirstTrx incommitFunction inSecondTrx endSecondTrx incommitFunctionSecond end");
        String tx1ID = returns[1].stringValue();
        String tx1HandlerID = returns[2].stringValue();
        Assert.assertTrue(tx1ID.equals(tx1HandlerID));
        String tx2ID = returns[3].stringValue();
        String tx2HandlerID = returns[4].stringValue();
        Assert.assertTrue(tx2ID.equals(tx2HandlerID));
    }

    @Test
    public void testMultipleTransactionsFailedWithAllHandlersWithID() {
        BValue[] returns = BRunUtil.invoke(programFile, "testMultipleTransactionsFailedWithAllHandlersWithID");

        Assert.assertEquals(returns.length, 5);
        Assert.assertEquals(returns[0].stringValue(),
                "start inFirstTrx beforeRetry-First inAbortFunction trxErr inSecondTrx inAbortFunctionSecond end");
        String tx1ID = returns[1].stringValue();
        String tx1HandlerID = returns[2].stringValue();
        Assert.assertTrue(tx1ID.equals(tx1HandlerID));
        String tx2ID = returns[3].stringValue();
        String tx2HandlerID = returns[4].stringValue();
        Assert.assertTrue(tx2ID.equals(tx2HandlerID));
    }

    @Test(description = "Test transaction handler function with invalid argument")
    public void testInvalidHandlers() {
<<<<<<< HEAD
        CompileResult res = BCompileUtil.compile("test-src/statements/transaction/transaction-handler-negative.bal");
        Assert.assertEquals(res.getErrorCount(), 12);
=======
        CompileResult res = BCompileUtil.compile("test-src/statements/transaction/transaction_handler_negative.bal");
        Assert.assertEquals(res.getErrorCount(), 10);
>>>>>>> f8c71a2c
        BAssertUtil.validateError(res, 0,
                "transaction handler function required single string parameter which is transaction id", 4, 50);
        BAssertUtil.validateError(res, 1,
                "transaction handler function required single string parameter which is transaction id", 4, 76);
        BAssertUtil.validateError(res, 2,
                "transaction handler function required single string parameter which is transaction id", 29, 50);
        BAssertUtil.validateError(res, 3,
                "transaction handler function required single string parameter which is transaction id", 29, 77);
        BAssertUtil.validateError(res, 4, "undefined symbol 'commitFunction3'", 54, 50);
        BAssertUtil
                .validateError(res, 5, "lambda function with string input parameter is required as transaction handler",
                        54, 50);
        BAssertUtil.validateError(res, 6, "undefined symbol 'abortFunction3'", 54, 77);
        BAssertUtil
                .validateError(res, 7, "lambda function with string input parameter is required as transaction handler",
                        54, 77);
        BAssertUtil
                .validateError(res, 8, "lambda function with string input parameter is required as transaction handler",
                        71, 50);
        BAssertUtil
                .validateError(res, 9, "lambda function with string input parameter is required as transaction handler",
                        71, 63);
<<<<<<< HEAD
        BAssertUtil.validateError(res, 10, "transaction handler function cannot have a return type", 86, 50);
        BAssertUtil.validateError(res, 11, "transaction handler function cannot have a return type", 86, 77);
=======
>>>>>>> f8c71a2c
    }
}<|MERGE_RESOLUTION|>--- conflicted
+++ resolved
@@ -162,13 +162,8 @@
 
     @Test(description = "Test transaction handler function with invalid argument")
     public void testInvalidHandlers() {
-<<<<<<< HEAD
-        CompileResult res = BCompileUtil.compile("test-src/statements/transaction/transaction-handler-negative.bal");
+        CompileResult res = BCompileUtil.compile("test-src/statements/transaction/transaction_handler_negative.bal");
         Assert.assertEquals(res.getErrorCount(), 12);
-=======
-        CompileResult res = BCompileUtil.compile("test-src/statements/transaction/transaction_handler_negative.bal");
-        Assert.assertEquals(res.getErrorCount(), 10);
->>>>>>> f8c71a2c
         BAssertUtil.validateError(res, 0,
                 "transaction handler function required single string parameter which is transaction id", 4, 50);
         BAssertUtil.validateError(res, 1,
@@ -191,10 +186,7 @@
         BAssertUtil
                 .validateError(res, 9, "lambda function with string input parameter is required as transaction handler",
                         71, 63);
-<<<<<<< HEAD
         BAssertUtil.validateError(res, 10, "transaction handler function cannot have a return type", 86, 50);
         BAssertUtil.validateError(res, 11, "transaction handler function cannot have a return type", 86, 77);
-=======
->>>>>>> f8c71a2c
     }
 }