--- conflicted
+++ resolved
@@ -170,24 +170,10 @@
         BValue[] returns = BRunUtil.invoke(compileResult, "testStructLiteral1");
         Assert.assertEquals(returns[0].stringValue(), "{dptName:\"\", employees:[], manager:" +
                 "{name:\"default first name\", lname:\"\", adrs:{}, age:999, child:null}}");
-<<<<<<< HEAD
-        
-//        returns = BRunUtil.invoke(compileResult, "testStructLiteral2");
-//        Assert.assertEquals(returns[0].stringValue(), "{dptName:\"\", employees:[], manager:" +
-//                "{name:\"default first name\", lname:\"\", adrs:{}, age:999, child:null}}");
-=======
->>>>>>> 1bed2834
 
         returns = BRunUtil.invoke(compileResult, "testStructLiteral2");
         Assert.assertEquals(returns[0].stringValue(),
                 "{name:\"default first name\", lname:\"\", adrs:{}, age:999, child:null}");
-
-<<<<<<< HEAD
-//        returns = BRunUtil.invoke(compileResult, "testStructLiteral4");
-//        Assert.assertEquals(returns[0].stringValue(),
-//                "{name:\"default first name\", lname:\"\", adrs:{}, age:999, child:null}");
-=======
->>>>>>> 1bed2834
     }
 
     @Test
