package org.ballerinalang.test.packaging;

import org.ballerinalang.model.elements.PackageID;
<<<<<<< HEAD
=======
import org.ballerinalang.repository.PackageSourceEntry;
>>>>>>> da32246f
import org.testng.Assert;
import org.testng.annotations.Test;
import org.wso2.ballerinalang.compiler.packaging.Patten;
import org.wso2.ballerinalang.compiler.packaging.converters.Converter;

import java.util.Arrays;
import java.util.Collections;
import java.util.List;
import java.util.function.BiFunction;
import java.util.function.Function;
import java.util.stream.Collectors;
import java.util.stream.Stream;

import static org.wso2.ballerinalang.compiler.packaging.Patten.path;

public class PattenTest {
    private static <I> Converter<I> mockResolver(I start,
                                                 BiFunction<I, String, I> combine,
                                                 Function<I, Stream<I>> expand,
                                                 Function<I, Stream<I>> expandBal) {
        return new Converter<I>() {
            @Override
            public I combine(I i, String pathPart) {
                return combine.apply(i, pathPart);
            }

            @Override
            public Stream<I> expand(I i) {
                return expand.apply(i);
            }

            @Override
            public Stream<I> expandBal(I i) {
                return expandBal.apply(i);
            }

            @Override
            public I start() {
                return start;
            }

            @Override
<<<<<<< HEAD
            public Stream<Path> finalize(I i, PackageID packageID) {
=======
            public Stream<PackageSourceEntry> finalize(I i, PackageID id) {
>>>>>>> da32246f
                throw new UnsupportedOperationException();
            }
        };
    }

    @Test
    public void testReduction() {
        Converter<String> mock = mockResolver("root-dir",
                                              (a, b) -> a + " > " + b,
                                              null,
                                              null);
        Patten subject = new Patten(path("hello", "world"));

        List<String> strings = subject.convert(mock).collect(Collectors.toList());

        Assert.assertEquals(strings, Collections.singletonList("root-dir > hello > world"));
    }

    @Test
    public void testDirExpansion() {
        Converter<String> mock = mockResolver("root-dir",
                                              null,
                                              s -> Stream.of(s + " > cache1",
                                                             s + " > cache2",
                                                             s + " > cache3"),
                                              null);
        Patten subject = new Patten(Patten.WILDCARD_DIR);

        List<String> strings = subject.convert(mock).collect(Collectors.toList());

        Assert.assertEquals(strings, Arrays.asList("root-dir > cache1",
                                                   "root-dir > cache2",
                                                   "root-dir > cache3"));
    }

    @Test
    public void testBalExpansion() {
        Converter<String> mock = mockResolver("project-dir",
                                              null,
                                              null,
                                              s -> Stream.of(s + " > dir1 > x.bal",
                                                             s + " > y.bal",
                                                             s + " > dir2 > dir3 > f.bal"));
        Patten subject = new Patten(Patten.WILDCARD_SOURCE);

        List<String> strings = subject.convert(mock).collect(Collectors.toList());

        Assert.assertEquals(strings, Arrays.asList("project-dir > dir1 > x.bal",
                                                   "project-dir > y.bal",
                                                   "project-dir > dir2 > dir3 > f.bal"));
    }

    /**
     * Disabled because it fails in JVM 8
     * See: https://bugs.openjdk.java.net/browse/JDK-8075939
     */
    @Test(enabled = false)
    public void testLazy() {
        Converter<String> mock = mockResolver("root-dir",
                                              null,
                                              s -> Stream.concat(Stream.of("", ""),
                                                                 Stream.generate(() -> {
                                                                     Assert.fail("method called. Hence not lazy.");
                                                                     return "";
                                                                 })),
                                              null);
        Patten subject = new Patten(Patten.WILDCARD_DIR);

        List<String> strings = subject.convert(mock).limit(1).collect(Collectors.toList());

        Assert.assertTrue(strings.isEmpty());
    }

    @Test
    public void testReductionAndExpansion() {
        Converter<String> mock = mockResolver("my-dir",
                                              (a, b) -> a + " > " + b,
                                              s -> Stream.of(s + " > cache1",
                                                             s + " > cache2",
                                                             s + " > cache3"),
                                              q -> Stream.of(q + " > dir1 > x.bal",
                                                             q + " > y.bal",
                                                             q + " > dir2 > dir3 > f.bal"));
        Patten subject = new Patten(path("hello"), Patten.WILDCARD_DIR, path("world"), Patten.WILDCARD_SOURCE);

        List<String> strings = subject.convert(mock).collect(Collectors.toList());

        Assert.assertEquals(strings, Arrays.asList("my-dir > hello > cache1 > world > dir1 > x.bal",
                                                   "my-dir > hello > cache1 > world > y.bal",
                                                   "my-dir > hello > cache1 > world > dir2 > dir3 > f.bal",
                                                   "my-dir > hello > cache2 > world > dir1 > x.bal",
                                                   "my-dir > hello > cache2 > world > y.bal",
                                                   "my-dir > hello > cache2 > world > dir2 > dir3 > f.bal",
                                                   "my-dir > hello > cache3 > world > dir1 > x.bal",
                                                   "my-dir > hello > cache3 > world > y.bal",
                                                   "my-dir > hello > cache3 > world > dir2 > dir3 > f.bal"));
    }
}<|MERGE_RESOLUTION|>--- conflicted
+++ resolved
@@ -1,10 +1,7 @@
 package org.ballerinalang.test.packaging;
 
 import org.ballerinalang.model.elements.PackageID;
-<<<<<<< HEAD
-=======
 import org.ballerinalang.repository.PackageSourceEntry;
->>>>>>> da32246f
 import org.testng.Assert;
 import org.testng.annotations.Test;
 import org.wso2.ballerinalang.compiler.packaging.Patten;
@@ -47,11 +44,7 @@
             }
 
             @Override
-<<<<<<< HEAD
-            public Stream<Path> finalize(I i, PackageID packageID) {
-=======
             public Stream<PackageSourceEntry> finalize(I i, PackageID id) {
->>>>>>> da32246f
                 throw new UnsupportedOperationException();
             }
         };
