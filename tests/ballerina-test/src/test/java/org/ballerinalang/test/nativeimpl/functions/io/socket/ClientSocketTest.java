--- conflicted
+++ resolved
@@ -83,11 +83,7 @@
         BRunUtil.invoke(socketClient, "closeSocket");
     }
 
-<<<<<<< HEAD
-    /*@Test(dependsOnMethods = "testClosure",
-=======
 /*    @Test(dependsOnMethods = "testClosure",
->>>>>>> cc95f7bb
           description = "Test connection open with properties")*/
     public void testOpenWithProperties() {
         int port = ThreadLocalRandom.current().nextInt(33000, 46000);
