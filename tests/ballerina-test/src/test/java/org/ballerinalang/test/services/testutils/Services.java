/*
 * Copyright (c) 2017, WSO2 Inc. (http://www.wso2.org) All Rights Reserved.
 *
 * WSO2 Inc. licenses this file to you under the Apache License,
 * Version 2.0 (the "License"); you may not use this file except
 * in compliance with the License.
 * You may obtain a copy of the License at
 *
 *    http://www.apache.org/licenses/LICENSE-2.0
 *
 * Unless required by applicable law or agreed to in writing,
 * software distributed under the License is distributed on an
 * "AS IS" BASIS, WITHOUT WARRANTIES OR CONDITIONS OF ANY
 * KIND, either express or implied.  See the License for the
 * specific language governing permissions and limitations
 * under the License.
 */

package org.ballerinalang.test.services.testutils;


import org.ballerinalang.connector.api.ConnectorUtils;
import org.ballerinalang.connector.api.Executor;
import org.ballerinalang.launcher.util.CompileResult;
import org.ballerinalang.model.values.BValue;
import org.ballerinalang.net.http.BallerinaHttpServerConnector;
import org.ballerinalang.net.http.HttpConstants;
import org.ballerinalang.net.http.HttpDispatcher;
import org.ballerinalang.net.http.HttpResource;
import org.wso2.transport.http.netty.message.HTTPCarbonMessage;

import java.util.Collections;
import java.util.Map;

/**
 * This contains test utils related to Ballerina service invocations.
 *
 * @since 0.8.0
 */
public class Services {

    public static HTTPCarbonMessage invokeNew(CompileResult compileResult, HTTPTestRequest request) {
        BallerinaHttpServerConnector httpServerConnector = (BallerinaHttpServerConnector) ConnectorUtils.
                getBallerinaServerConnector(compileResult.getProgFile(), HttpConstants.HTTP_PACKAGE_PATH);
        TestCallableUnitCallback callback = new TestCallableUnitCallback(request);
        request.setCallback(callback);
        HttpResource resource = HttpDispatcher.findResource(httpServerConnector.getHttpServicesRegistry(), request);
        if (resource == null) {
            return callback.getResponseMsg();
        }
        //TODO below should be fixed properly
        //basically need to find a way to pass information from server connector side to client connector side
        Map<String, Object> properties = null;
        if (request.getProperty(HttpConstants.SRC_HANDLER) != null) {
            Object srcHandler = request.getProperty(HttpConstants.SRC_HANDLER);
            properties = Collections.singletonMap(HttpConstants.SRC_HANDLER, srcHandler);
        }
        BValue[] signatureParams = HttpDispatcher.getSignatureParameters(resource, request);
<<<<<<< HEAD
        ConnectorFuture future = Executor.submit(resource.getBalResource(), properties, null, signatureParams);
        futureListener.setRequestStruct(signatureParams[0]);
        future.registerConnectorFutureListener(futureListener);
        futureListener.sync();
        return futureListener.getResponseMsg();
=======
        callback.setRequestStruct(signatureParams[0]);
        Executor.submit(resource.getBalResource(), callback, properties, signatureParams);
        callback.sync();
        return callback.getResponseMsg();
>>>>>>> 7f2dd240
    }
}<|MERGE_RESOLUTION|>--- conflicted
+++ resolved
@@ -56,17 +56,10 @@
             properties = Collections.singletonMap(HttpConstants.SRC_HANDLER, srcHandler);
         }
         BValue[] signatureParams = HttpDispatcher.getSignatureParameters(resource, request);
-<<<<<<< HEAD
-        ConnectorFuture future = Executor.submit(resource.getBalResource(), properties, null, signatureParams);
-        futureListener.setRequestStruct(signatureParams[0]);
-        future.registerConnectorFutureListener(futureListener);
-        futureListener.sync();
-        return futureListener.getResponseMsg();
-=======
         callback.setRequestStruct(signatureParams[0]);
-        Executor.submit(resource.getBalResource(), callback, properties, signatureParams);
+        //TODO find a way to pass bTrace to the submit?
+        Executor.submit(resource.getBalResource(), callback, properties, null, signatureParams);
         callback.sync();
         return callback.getResponseMsg();
->>>>>>> 7f2dd240
     }
 }