--- conflicted
+++ resolved
@@ -410,14 +410,9 @@
         poolOptions:{maximumPoolSize:1}
     };
 
-<<<<<<< HEAD
     var dtRet = testDB->select("SELECT blob_type,clob_type,binary_type from ComplexTypes where row_id = 1",
         ResultObject);
     table dt = check dtRet;
-=======
-    table dt = check testDB->select("SELECT blob_type,clob_type,binary_type from ComplexTypes where row_id = 1", ResultObject
-    );
->>>>>>> 1f3ac8b1
 
     string blobValue;
     string clob;
