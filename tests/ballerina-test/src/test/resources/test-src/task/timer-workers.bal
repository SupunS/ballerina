import ballerina/task;
import ballerina/io;

int w1Count;
int w2Count;
error errorW1;
error errorW2;
string errorMsgW1;
string errorMsgW2;

function scheduleTimer (int w1Delay, int w1Interval, int w2Delay, int w2Interval, string errMsgW1, string errMsgW2)
returns (string, string) {
    worker default {
        string w1TaskId;
        string w2TaskId;
        errorMsgW1 = errMsgW1;
        errorMsgW2 = errMsgW2;
        w1TaskId <- w1;
        w2TaskId <- w2;
        return (w1TaskId, w2TaskId);
    }
    worker w1 {
<<<<<<< HEAD
        function () returns (error?) onTriggerFunction = onTriggerW1;
        string w1TaskIdX;
        io:println("errMsgW1: " + errMsgW1);
        if (errMsgW1 == "") {
            w1TaskIdX = check task:scheduleTimer(onTriggerFunction, (()), {delay:w1Delay, interval:w1Interval});
        } else {
            function (error) onErrorFunction = onErrorW1;
            w1TaskIdX = check task:scheduleTimer(onTriggerFunction, onErrorFunction, {delay:w1Delay,
                                                                                       interval:w1Interval});
=======
        (function() returns error?) onTriggerFunction = onTriggerW1;
        string w1TaskIdX;
        io:println("errMsgW1: " + errMsgW1);
        if (errMsgW1 == "") {
            w1TaskIdX = task:scheduleTimer(onTriggerFunction, (), {delay:w1Delay, interval:w1Interval});
        } else {
            function (error) onErrorFunction = onErrorW1;
            w1TaskIdX = task:scheduleTimer(onTriggerFunction, onErrorFunction, {delay:w1Delay, interval:w1Interval});
>>>>>>> 09c572f0
        }
        w1TaskIdX -> default;
    }
    worker w2 {
<<<<<<< HEAD
        function () returns (error?) onTriggerFunction = onTriggerW2;
        string w2TaskIdX;
        if (errMsgW2 == "") {
            w2TaskIdX = check task:scheduleTimer(onTriggerFunction, (()), {delay:w2Delay, interval:w2Interval});
        } else {
            function (error) onErrorFunction = onErrorW2;
            w2TaskIdX = check task:scheduleTimer(onTriggerFunction, onErrorFunction, {delay:w2Delay,
                                                                                       interval:w2Interval});
=======
        (function() returns error?) onTriggerFunction = onTriggerW2;
        string w2TaskIdX;
        if (errMsgW2 == "") {
            w2TaskIdX = task:scheduleTimer(onTriggerFunction, (), {delay:w2Delay, interval:w2Interval});
        } else {
            function (error) onErrorFunction = onErrorW2;
            w2TaskIdX = task:scheduleTimer(onTriggerFunction, onErrorFunction, {delay:w2Delay, interval:w2Interval});
>>>>>>> 09c572f0
        }
        w2TaskIdX -> default;
    }
}

<<<<<<< HEAD
function onTriggerW1 () returns (error?) {
=======
function onTriggerW1 () returns error? {
>>>>>>> 09c572f0
    w1Count = w1Count + 1;
    io:println("w1:onTriggerW1");
    if (errorMsgW1 != "") {
        io:println("w1:onTriggerW1 returning error");
        error e = {message:errorMsgW1};
        return e;
    }
<<<<<<< HEAD
    return ();
=======
    return;
>>>>>>> 09c572f0
}

function onErrorW1 (error e) {
    io:println("w1:onErrorW1");
    errorW1 = e;
}

<<<<<<< HEAD
function onTriggerW2 () returns (error?) {
=======
function onTriggerW2 () returns error? {
>>>>>>> 09c572f0
    w2Count = w2Count + 1;
    io:println("w2:onTriggerW2");
    if (errorMsgW2 != "") {
        io:println("w2:onTriggerW2 returning error");
        error e = {message:errorMsgW2};
        return e;
    }
<<<<<<< HEAD
    return ();
=======
    return;
>>>>>>> 09c572f0
}

function onErrorW2 (error e) {
    io:println("w2:onErrorW2");
    errorW2 = e;
}

function getCounts () returns (int, int) {
    return (w1Count, w2Count);
}

function getErrors () returns (string, string) {
    string w1ErrMsg;
    string w2ErrMsg;
    if (errorW1 != ()) {
        w1ErrMsg = errorW1.message;
    }
    if (errorW2 != ()) {
        w2ErrMsg = errorW2.message;
    }
    return (w1ErrMsg, w2ErrMsg);
}

<<<<<<< HEAD
function stopTasks (string w1TaskId, string w2TaskId) returns (error, error) {
    error w1StopError = task:stopTask(w1TaskId);
    if (w1StopError == ()) {
        w1Count = -1;
    }
    error w2StopError = task:stopTask(w2TaskId);
    if (w2StopError == ()) {
        w2Count = -1;
=======
function stopTasks (string w1TaskId, string w2TaskId) returns (error?, error?) {
    error? w1StopError = task:stopTask(w1TaskId);
    match w1StopError {
        error err => {}
        () => w1Count = -1;
    }
    error? w2StopError = task:stopTask(w2TaskId);
    match w2StopError {
        error err => {}
        () => w2Count = -1;
>>>>>>> 09c572f0
    }
    return (w1StopError, w2StopError);
}<|MERGE_RESOLUTION|>--- conflicted
+++ resolved
@@ -20,7 +20,6 @@
         return (w1TaskId, w2TaskId);
     }
     worker w1 {
-<<<<<<< HEAD
         function () returns (error?) onTriggerFunction = onTriggerW1;
         string w1TaskIdX;
         io:println("errMsgW1: " + errMsgW1);
@@ -30,21 +29,10 @@
             function (error) onErrorFunction = onErrorW1;
             w1TaskIdX = check task:scheduleTimer(onTriggerFunction, onErrorFunction, {delay:w1Delay,
                                                                                        interval:w1Interval});
-=======
-        (function() returns error?) onTriggerFunction = onTriggerW1;
-        string w1TaskIdX;
-        io:println("errMsgW1: " + errMsgW1);
-        if (errMsgW1 == "") {
-            w1TaskIdX = task:scheduleTimer(onTriggerFunction, (), {delay:w1Delay, interval:w1Interval});
-        } else {
-            function (error) onErrorFunction = onErrorW1;
-            w1TaskIdX = task:scheduleTimer(onTriggerFunction, onErrorFunction, {delay:w1Delay, interval:w1Interval});
->>>>>>> 09c572f0
         }
         w1TaskIdX -> default;
     }
     worker w2 {
-<<<<<<< HEAD
         function () returns (error?) onTriggerFunction = onTriggerW2;
         string w2TaskIdX;
         if (errMsgW2 == "") {
@@ -53,25 +41,12 @@
             function (error) onErrorFunction = onErrorW2;
             w2TaskIdX = check task:scheduleTimer(onTriggerFunction, onErrorFunction, {delay:w2Delay,
                                                                                        interval:w2Interval});
-=======
-        (function() returns error?) onTriggerFunction = onTriggerW2;
-        string w2TaskIdX;
-        if (errMsgW2 == "") {
-            w2TaskIdX = task:scheduleTimer(onTriggerFunction, (), {delay:w2Delay, interval:w2Interval});
-        } else {
-            function (error) onErrorFunction = onErrorW2;
-            w2TaskIdX = task:scheduleTimer(onTriggerFunction, onErrorFunction, {delay:w2Delay, interval:w2Interval});
->>>>>>> 09c572f0
         }
         w2TaskIdX -> default;
     }
 }
 
-<<<<<<< HEAD
 function onTriggerW1 () returns (error?) {
-=======
-function onTriggerW1 () returns error? {
->>>>>>> 09c572f0
     w1Count = w1Count + 1;
     io:println("w1:onTriggerW1");
     if (errorMsgW1 != "") {
@@ -79,11 +54,7 @@
         error e = {message:errorMsgW1};
         return e;
     }
-<<<<<<< HEAD
-    return ();
-=======
     return;
->>>>>>> 09c572f0
 }
 
 function onErrorW1 (error e) {
@@ -91,11 +62,7 @@
     errorW1 = e;
 }
 
-<<<<<<< HEAD
 function onTriggerW2 () returns (error?) {
-=======
-function onTriggerW2 () returns error? {
->>>>>>> 09c572f0
     w2Count = w2Count + 1;
     io:println("w2:onTriggerW2");
     if (errorMsgW2 != "") {
@@ -103,11 +70,7 @@
         error e = {message:errorMsgW2};
         return e;
     }
-<<<<<<< HEAD
-    return ();
-=======
     return;
->>>>>>> 09c572f0
 }
 
 function onErrorW2 (error e) {
@@ -131,16 +94,6 @@
     return (w1ErrMsg, w2ErrMsg);
 }
 
-<<<<<<< HEAD
-function stopTasks (string w1TaskId, string w2TaskId) returns (error, error) {
-    error w1StopError = task:stopTask(w1TaskId);
-    if (w1StopError == ()) {
-        w1Count = -1;
-    }
-    error w2StopError = task:stopTask(w2TaskId);
-    if (w2StopError == ()) {
-        w2Count = -1;
-=======
 function stopTasks (string w1TaskId, string w2TaskId) returns (error?, error?) {
     error? w1StopError = task:stopTask(w1TaskId);
     match w1StopError {
@@ -151,7 +104,6 @@
     match w2StopError {
         error err => {}
         () => w2Count = -1;
->>>>>>> 09c572f0
     }
     return (w1StopError, w2StopError);
 }