--- conflicted
+++ resolved
@@ -18,20 +18,12 @@
 deprecated {
   This Object is deprecated use `File2` instead.
 }
-<<<<<<< HEAD
 public type File object {
-=======
-public type File object{
->>>>>>> c532eae1
     public {
         string path;
     }
 
-<<<<<<< HEAD
-    public function open (string accessMode) returns (boolean);
-=======
     public function open(string accessMode) returns boolean;
->>>>>>> c532eae1
 };
 
 documentation { PizzaService HTTP Service }
