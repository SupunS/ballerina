import ballerina/sql;
import ballerina/io;
import ballerina/runtime;

type ResultCount {
    int COUNTVAL,
};

type CustomersTrx {
    string firstName,
    string lastName,
    int registrationID,
    float creditLimit,
    string country,
};

type CustomersTrx2 {
    int customerId,
    string firstName,
    string lastName,
    int registrationID,
    float creditLimit,
    string country,
};

function testLocalTransacton () returns (int, int) {
    endpoint sql:Client testDB {
        url: "hsqldb:file:./target/tempdb/TEST_SQL_CONNECTOR_TR",
        username: "SA",
        poolOptions: {maximumPoolSize:1}
    };

    var temp0 = testDB -> mirror("CustomersTrx", CustomersTrx);
    table dt0 = check temp0;

    int returnVal = 0;
    int count;
    transaction {
        CustomersTrx c1 = {firstName:"James",lastName:"Clerk",registrationID:200,creditLimit:5000.75,
        country:"USA"};
        CustomersTrx c2 = {firstName:"James",lastName:"Clerk",registrationID:200,creditLimit:5000.75,
        country:"USA"};
        var result1 = dt0.add(c1);
        var result2 = dt0.add(c2);
    } onretry {
        returnVal = -1;
    }
    //check whether update action is performed
    var temp = testDB -> select("Select COUNT(*) as countval from CustomersTrx where registrationID = 200", ResultCount);
    table dt = check temp;
    while (dt.hasNext()) {
        var rs = check <ResultCount>dt.getNext();
        count = rs.COUNTVAL;
    }
    _ = testDB -> close();
    return (returnVal, count);
}

function testTransactonRollback () returns (int, int) {
    endpoint sql:Client testDB {
        url: "hsqldb:file:./target/tempdb/TEST_SQL_CONNECTOR_TR",
        username: "SA",
        poolOptions: {maximumPoolSize:1}
    };

    int returnVal = 0;
    int count;

    var temp0 = testDB -> mirror("CustomersTrx", CustomersTrx);
    var temp1 = testDB -> mirror("CustomersTrx2", CustomersTrx2);

    table dt0 = check temp0;
    table dt1 = check temp1;

    transaction {
        CustomersTrx c1 = {firstName:"James",lastName:"Clerk",registrationID:200,creditLimit:5000.75,
                              country:"USA"};
        CustomersTrx2 c2 = {customerId:1, firstName:"James",lastName:"Clerk",registrationID:200,creditLimit:5000.75,
                              country:"USA"};
        var result1 = dt0.add(c1);
        var result2 = dt1.add(c2);

    } onretry {
        returnVal = -1;
    }


    //check whether update action is performed
<<<<<<< HEAD
    var temp = testDB -> select("Select COUNT(*) as countval from CustomersTrx where registrationID = 200", (),
    ResultCount);
=======
    var temp = testDB -> select("Select COUNT(*) as countval from CustomersTrx where registrationID = 210", ResultCount);
>>>>>>> b65a1b4c
    table dt = check temp;
    while (dt.hasNext()) {
        var rs = check <ResultCount>dt.getNext();
        count = rs.COUNTVAL;
    }
    _ = testDB -> close();
    return (returnVal, count);
}

function testTransactonAbort () returns (int, int) {
    endpoint sql:Client testDB {
        url: "hsqldb:file:./target/tempdb/TEST_SQL_CONNECTOR_TR",
        username: "SA",
        poolOptions: {maximumPoolSize:1}
    };

    int returnVal = -1;
    int count;

    var temp0 = testDB -> mirror("CustomersTrx", CustomersTrx);
    table dt0 = check temp0;

    transaction {
        CustomersTrx c1 = {firstName:"James",lastName:"Clerk",registrationID:220,creditLimit:5000.75,
                              country:"USA"};
        CustomersTrx c2 = {firstName:"James",lastName:"Clerk",registrationID:220,creditLimit:5000.75,
                              country:"USA"};
        var result1 = dt0.add(c1);
        var result2 = dt0.add(c2);
        int i = 0;
        if (i == 0) {
            abort;
        }
        returnVal = 0;
    } onretry {
        returnVal = -1;
    }
    //check whether update action is performed
    var temp = testDB -> select("Select COUNT(*) as countval from CustomersTrx where registrationID = 220", ResultCount);
    table dt = check temp;

    while (dt.hasNext()) {
        var rs = check <ResultCount>dt.getNext();
        count = rs.COUNTVAL;
    }
    _ = testDB -> close();
    return (returnVal, count);
}

function testTransactonErrorThrow () returns (int, int, int) {
    endpoint sql:Client testDB {
        url: "hsqldb:file:./target/tempdb/TEST_SQL_CONNECTOR_TR",
        username: "SA",
        poolOptions: {maximumPoolSize:1}
    };

    int returnVal = 0;
    int catchValue = 0;
    int count;
    var temp0 = testDB -> mirror("CustomersTrx", CustomersTrx);
    table dt0 = check temp0;

    try {
        transaction {
            CustomersTrx c1 = {firstName:"James",lastName:"Clerk",registrationID:260,creditLimit:5000.75,
                                  country:"USA"};
            var result = dt0.add(c1);
            int i = 0;
            if (i == 0) {
                error err = {message:"error"};
                throw err;
            }
        } onretry {
            returnVal = -1;
        }
    } catch (error err) {
        catchValue = -1;
    }
    //check whether update action is performed
    var temp = testDB -> select("Select COUNT(*) as countval from CustomersTrx where registrationID = 260", ResultCount);
    table dt = check temp;
    while (dt.hasNext()) {
        var rs = check <ResultCount>dt.getNext();
        count = rs.COUNTVAL;
    }
    _ = testDB -> close();
    return (returnVal, catchValue, count);
}

function testTransactionErrorThrowAndCatch () returns (int, int, int) {
    endpoint sql:Client testDB {
        url: "hsqldb:file:./target/tempdb/TEST_SQL_CONNECTOR_TR",
        username: "SA",
        poolOptions: {maximumPoolSize:1}
    };

    int returnVal = 0;
    int catchValue = 0;
    int count;
    var temp0 = testDB -> mirror("CustomersTrx", CustomersTrx);
    table dt0 = check temp0;

    transaction {
        CustomersTrx c1 = {firstName:"James",lastName:"Clerk",registrationID:250,creditLimit:5000.75,
                              country:"USA"};
        var result = dt0.add(c1);
        int i = 0;
        try {
            if (i == 0) {
                error err = {message:"error"};
                throw err;
            }
        } catch (error err) {
            catchValue = -1;
        }
    } onretry {
        returnVal = -1;
    }
    //check whether update action is performed
    var temp = testDB -> select("Select COUNT(*) as countval from CustomersTrx where registrationID = 250", ResultCount);
    table dt = check temp;

    while (dt.hasNext()) {
        var rs = check <ResultCount>dt.getNext();
        count = rs.COUNTVAL;
    }
    _ = testDB -> close();
    return (returnVal, catchValue, count);
}

function testTransactonCommitted () returns (int, int) {
    endpoint sql:Client testDB {
        url: "hsqldb:file:./target/tempdb/TEST_SQL_CONNECTOR_TR",
        username: "SA",
        poolOptions: {maximumPoolSize:1}
    };

    int returnVal = 1;
    int count;
    var temp0 = testDB -> mirror("CustomersTrx", CustomersTrx);

    table dt0 = check temp0;
    transaction {
        CustomersTrx c1 = {firstName:"James",lastName:"Clerk",registrationID:300,creditLimit:5000.75,
                              country:"USA"};
        CustomersTrx c2 = {firstName:"James",lastName:"Clerk",registrationID:300,creditLimit:5000.75,
                              country:"USA"};
        var result1 = dt0.add(c1);
        var result2 = dt0.add(c2);
    } onretry {
        returnVal = -1;
    }
    //check whether update action is performed
    var temp = testDB -> select("Select COUNT(*) as countval from CustomersTrx where registrationID = 300", ResultCount);
    table dt = check temp;
    while (dt.hasNext()) {
        var rs = check <ResultCount>dt.getNext();
        count = rs.COUNTVAL;
    }
    _ = testDB -> close();
    return (returnVal, count);
}

function testTwoTransactons () returns (int, int, int) {
    endpoint sql:Client testDB {
        url: "hsqldb:file:./target/tempdb/TEST_SQL_CONNECTOR_TR",
        username: "SA",
        poolOptions: {maximumPoolSize:1}
    };

    int returnVal1 = 1;
    int returnVal2 = 1;
    int count;
    var temp0 = testDB -> mirror("CustomersTrx", CustomersTrx);
    table dt0 = check temp0;
    transaction {
        CustomersTrx c1 = {firstName:"James",lastName:"Clerk",registrationID:400,creditLimit:5000.75,
                              country:"USA"};
        CustomersTrx c2 = {firstName:"James",lastName:"Clerk",registrationID:400,creditLimit:5000.75,
                              country:"USA"};
        var result1 = dt0.add(c1);
        var result2 = dt0.add(c2);
    } onretry {
        returnVal1 = 0;
    }

    transaction {
        CustomersTrx c1 = {firstName:"James",lastName:"Clerk",registrationID:400,creditLimit:5000.75,
                              country:"USA"};
        CustomersTrx c2 = {firstName:"James",lastName:"Clerk",registrationID:400,creditLimit:5000.75,
                              country:"USA"};
        var result1 = dt0.add(c1);
        var result2 = dt0.add(c2);
    } onretry {
        returnVal2 = 0;
    }
    //check whether update action is performed
    var temp = testDB -> select("Select COUNT(*) as countval from CustomersTrx where registrationID = 400", ResultCount);
    table dt = check temp;
    while (dt.hasNext()) {
        var rs = check <ResultCount>dt.getNext();
        count = rs.COUNTVAL;
    }
    _ = testDB -> close();
    return (returnVal1, returnVal2, count);
}

function testTransactonWithoutHandlers () returns (int) {
    endpoint sql:Client testDB {
        url: "hsqldb:file:./target/tempdb/TEST_SQL_CONNECTOR_TR",
        username: "SA",
        poolOptions: {maximumPoolSize:1}
    };

    var temp0 = testDB -> mirror("CustomersTrx", CustomersTrx);
    table dt0 = check temp0;

    transaction {
        CustomersTrx c1 = {firstName:"James",lastName:"Clerk",registrationID:350,creditLimit:5000.75,
                              country:"USA"};
        CustomersTrx c2 = {firstName:"James",lastName:"Clerk",registrationID:350,creditLimit:5000.75,
                              country:"USA"};
        var result1 = dt0.add(c1);
        var result2 = dt0.add(c2);
    }

    int count;
    //check whether update action is performed
    var temp = testDB -> select("Select COUNT(*) as countval from CustomersTrx where
                                      registrationID = 350", ResultCount);
    table dt = check temp;
    while (dt.hasNext()) {
        var rs = check <ResultCount>dt.getNext();
        count = rs.COUNTVAL;
    }
    _ = testDB -> close();
    return count;
}

function testLocalTransactionFailed () returns (string, int) {
    endpoint sql:Client testDB {
        url: "hsqldb:file:./target/tempdb/TEST_SQL_CONNECTOR_TR",
        username: "SA",
        poolOptions: {maximumPoolSize:1}
    };

    string a = "beforetx";
    int count = -1;
    var temp0 = testDB -> mirror("CustomersTrx", CustomersTrx);
    var temp1 = testDB -> mirror("CustomersTrx2", CustomersTrx2);

    table dt0 = check temp0;
    table dt1 = check temp1;
    try {
        transaction with retries = 4 {
            a = a + " inTrx";
            CustomersTrx c1 = {firstName:"James",lastName:"Clerk",registrationID:111,creditLimit:5000.75,
                                  country:"USA"};
            CustomersTrx2 c2 = {customerId:1, firstName:"James",lastName:"Clerk",registrationID:111,creditLimit:5000.75,
                                   country:"USA"};
            var result1 = dt0.add(c1);
            var result2 = dt1.add(c2);
        } onretry {
            a = a + " inFld";
        }
    } catch (error e) {
        io:println(e);
        a = a + " inCatch";

    }
    a = a + " afterTrx";
    var temp = testDB -> select("Select COUNT(*) as countval from CustomersTrx where registrationID = 111", ResultCount);
    table dt = check temp;

    while (dt.hasNext()) {
        var rs = check <ResultCount>dt.getNext();
        count = rs.COUNTVAL;
    }
    _ = testDB -> close();
    return (a, count);
}

function testLocalTransactonSuccessWithFailed () returns (string, int) {
    endpoint sql:Client testDB {
        url: "hsqldb:file:./target/tempdb/TEST_SQL_CONNECTOR_TR",
        username: "SA",
        poolOptions: {maximumPoolSize:1}
    };

    string a = "beforetx";
    int count = -1;
    int i = 0;
    var temp0 = testDB -> mirror("CustomersTrx", CustomersTrx);
    var temp1 = testDB -> mirror("CustomersTrx2", CustomersTrx2);

    table dt0 = check temp0;
    table dt1 = check temp1;
    try {
        transaction with retries=4 {
            a = a + " inTrx";
            CustomersTrx c1 = {firstName:"James",lastName:"Clerk",registrationID:222,creditLimit:5000.75,
                                  country:"USA"};
            var result1 = dt0.add(c1);
            if (i == 2) {
                CustomersTrx c2 = {firstName:"James",lastName:"Clerk",registrationID:222,creditLimit:5000.75,
                                      country:"USA"};
                var result2 = dt0.add(c2);

            } else {
                CustomersTrx2 c3 = {customerId:1, firstName:"James",lastName:"Clerk",registrationID:222,creditLimit:5000.75,
                                       country:"USA"};
                var result3 = dt1.add(c3);
            }
        } onretry {
            a = a + " inFld";
            i = i + 1;
        }
    } catch (error e) {
        a = a + " inCatch";
    }
    a = a + " afterTrx";
    var temp = testDB -> select("Select COUNT(*) as countval from CustomersTrx where registrationID = 222", ResultCount);
    table dt = check temp;

    while (dt.hasNext()) {
        var rs = check <ResultCount>dt.getNext();
        count = rs.COUNTVAL;
    }
    _= testDB -> close();
    return (a, count);
}

function testLocalTransactonFailedWithNextupdate () returns (int) {
    endpoint sql:Client testDB1 {
        url: "hsqldb:file:./target/tempdb/TEST_SQL_CONNECTOR_TR",
        username: "SA",
        poolOptions: {maximumPoolSize:1}
    };

    endpoint sql:Client testDB2 {
        url: "hsqldb:file:./target/tempdb/TEST_SQL_CONNECTOR_TR",
        username: "SA",
        poolOptions: {maximumPoolSize:1}
    };

    int i = 0;

    var temp1 = testDB1 -> mirror("CustomersTrx2", CustomersTrx2);
    table dt1 = check temp1;
    try {
        transaction {
            CustomersTrx2 c1 = {customerId:1, firstName:"James",lastName:"Clerk",registrationID:1234,creditLimit:5000.75,
                                   country:"USA"};
            var result1 = dt1.add(c1);
        }
    } catch (error e){
        i = -1;
    }

    CustomersTrx2 c2 = {customerId:2, firstName:"James",lastName:"Clerk",registrationID:12343,creditLimit:5000.75,
                          country:"USA"};
    var result2 = dt1.add(c2);

    _ = testDB1 -> close();

    var temp = testDB2 -> select("Select COUNT(*) as countval from CustomersTrx2 where registrationID = 12343",
        ResultCount);
    table dt = check temp;
    while (dt.hasNext()) {
        var rs = check <ResultCount>dt.getNext();
        i = rs.COUNTVAL;
    }
    _ = testDB2 -> close();
    return i;
}

function testNestedTwoLevelTransactonSuccess () returns (int, int) {
    endpoint sql:Client testDB {
        url: "hsqldb:file:./target/tempdb/TEST_SQL_CONNECTOR_TR",
        username: "SA",
        poolOptions: {maximumPoolSize:1}
    };

    int returnVal = 0;
    int count;
    var temp0 = testDB -> mirror("CustomersTrx", CustomersTrx);
    table dt0 = check temp0;
    transaction {
        CustomersTrx c1 = {firstName:"James",lastName:"Clerk",registrationID:333,creditLimit:5000.75,
                              country:"USA"};
        var result1 = dt0.add(c1);
        transaction {
            CustomersTrx c2 = {firstName:"James",lastName:"Clerk",registrationID:333,creditLimit:5000.75,
                                  country:"USA"};
            var result2 = dt0.add(c2);
        }
    } onretry {
        returnVal = -1;
    }
    //check whether update action is performed
    var temp = testDB -> select("Select COUNT(*) as countval from CustomersTrx where registrationID = 333",
        ResultCount);
    table dt = check temp;
    while (dt.hasNext()) {
        var rs = check <ResultCount>dt.getNext();
        count = rs.COUNTVAL;
    }
    _ = testDB -> close();
    return (returnVal, count);
}

function testNestedThreeLevelTransactonSuccess () returns (int, int) {
    endpoint sql:Client testDB {
        url: "hsqldb:file:./target/tempdb/TEST_SQL_CONNECTOR_TR",
        username: "SA",
        poolOptions: {maximumPoolSize:1}
    };

    int returnVal = 0;
    int count;
    var temp0 = testDB -> mirror("CustomersTrx", CustomersTrx);
    table dt0 = check temp0;
    transaction {
        CustomersTrx c1 = {firstName:"James",lastName:"Clerk",registrationID:444,creditLimit:5000.75,
                              country:"USA"};
        var result1 = dt0.add(c1);
        transaction {
            CustomersTrx c2 = {firstName:"James",lastName:"Clerk",registrationID:444,creditLimit:5000.75,
                                  country:"USA"};
            var result2 = dt0.add(c2);
            transaction {
                CustomersTrx c3 = {firstName:"James",lastName:"Clerk",registrationID:444,creditLimit:5000.75,
                                      country:"USA"};
                var result3 = dt0.add(c3);
            }
        }
    } onretry {
        returnVal = -1;
    }
    //check whether update action is performed
    var temp = testDB -> select("Select COUNT(*) as countval from CustomersTrx where registrationID = 444", ResultCount);
    table dt = check temp;
    while (dt.hasNext()) {
        var rs = check <ResultCount>dt.getNext();
        count = rs.COUNTVAL;
    }
    _ = testDB -> close();
    return (returnVal, count);
}

function testNestedThreeLevelTransactonFailed () returns (int, int) {
    endpoint sql:Client testDB {
        url: "hsqldb:file:./target/tempdb/TEST_SQL_CONNECTOR_TR",
        username: "SA",
        poolOptions: {maximumPoolSize:1}
    };

    int returnVal = 0;
    int count;
    var temp0 = testDB -> mirror("CustomersTrx", CustomersTrx);
    var temp1 = testDB -> mirror("CustomersTrx2", CustomersTrx2);

    table dt0 = check temp0;
    table dt1 = check temp1;
    try {
        transaction {
            CustomersTrx c1 = {firstName:"James",lastName:"Clerk",registrationID:555,creditLimit:5000.75,
                                  country:"USA"};
            var result1 = dt0.add(c1);
            transaction {
                CustomersTrx c2 = {firstName:"James",lastName:"Clerk",registrationID:444,creditLimit:5000.75,
                                      country:"USA"};
                var result2 = dt0.add(c2);
                transaction {
                    CustomersTrx2 c3 = {customerId:1, firstName:"James",lastName:"Clerk",registrationID:1234,
                                           creditLimit:5000.75,
                                           country:"USA"};
                    var result3 = dt1.add(c3);
                }
            }
        } onretry {
            returnVal = -1;
        }
    } catch (error e) {
        // ignore.
    }
    //check whether update action is performed
    var temp = testDB -> select("Select COUNT(*) as countval from CustomersTrx where registrationID = 555", ResultCount);
    table dt = check temp;
    while (dt.hasNext()) {
        var rs = check <ResultCount>dt.getNext();
        count = rs.COUNTVAL;
    }
    _ = testDB -> close();
    return (returnVal, count);
}

function testNestedThreeLevelTransactonFailedWithRetrySuccess () returns (int, int, string) {
    endpoint sql:Client testDB {
        url: "hsqldb:file:./target/tempdb/TEST_SQL_CONNECTOR_TR",
        username: "SA",
        poolOptions: {maximumPoolSize:1}
    };

    int returnVal = 0;
    int index = 0;
    string a = "start";
    int count;
    var temp0 = testDB -> mirror("CustomersTrx", CustomersTrx);
    var temp1 = testDB -> mirror("CustomersTrx2", CustomersTrx2);

    table dt0 = check temp0;
    table dt1 = check temp1;
    try {
        transaction {
            a = a + " txL1";
            CustomersTrx c1 = {firstName:"James",lastName:"Clerk",registrationID:666,creditLimit:5000.75,
                                  country:"USA"};
            var result1 = dt0.add(c1);
            transaction {
                a = a + " txL2";
                CustomersTrx c2 = {firstName:"James",lastName:"Clerk",registrationID:666,creditLimit:5000.75,
                                      country:"USA"};
                var result2 = dt0.add(c2);
                transaction with retries=2{
                    a = a + " txL3";
                    if (index == 1) {
                        a = a + " txL3_If";
                        CustomersTrx c3 = {firstName:"James",lastName:"Clerk",registrationID:666,creditLimit:5000.75,
                                              country:"USA"};
                        var result3 = dt0.add(c3);
                    } else {
                        a = a + " txL3_Else";
                        CustomersTrx2 c4 = {customerId:1, firstName:"James",lastName:"Clerk",registrationID:666,
                                               creditLimit:5000.75, country:"USA"};
                        var result4 = dt1.add(c4);
                    }
                } onretry {
                    a = a + " txL3_Failed";
                    index = index + 1;
                }
            }
        } onretry {
            a = a + " txL1_Falied";
            returnVal = -1;
        }
    } catch (error e) {
        // ignore.
    }
    //check whether update action is performed
    var temp = testDB -> select("Select COUNT(*) as countval from CustomersTrx where registrationID = 666", ResultCount);
    table dt = check temp;
    while (dt.hasNext()) {
        var rs = check <ResultCount>dt.getNext();
        count = rs.COUNTVAL;
    }
    _ = testDB -> close();
    return (returnVal, count, a);
}

function testTransactionWithWorkers () returns (int) {
    endpoint sql:Client testDB {
        url: "hsqldb:file:./target/tempdb/TEST_SQL_CONNECTOR_TR",
        username: "SA",
        poolOptions: {maximumPoolSize:2}
    };

    transaction {
        invokeWorkers(testDB);
    }

    //check whether update action is performed
    int count;
    var temp = testDB -> select("Select COUNT(*) as countval from CustomersTrx where registrationID = 834", ResultCount);
    table dt = check temp;
    while (dt.hasNext()) {
        var rs = check <ResultCount>dt.getNext();
        count = rs.COUNTVAL;
    }
    _ = testDB -> close();
    return count;
}

function invokeWorkers(sql:Client testDBClient) {
    endpoint sql:Client testDB =  testDBClient;


    worker w1 {
        var temp0 = testDB -> mirror("CustomersTrx", CustomersTrx);
        table dt0 = check temp0;
        CustomersTrx c1 = {firstName:"James",lastName:"Clerk",registrationID:834,creditLimit:5000.75, country:"USA"};
        var result1 = dt0.add(c1);
    }

    worker w2 {
        var temp0 = testDB -> mirror("CustomersTrx", CustomersTrx);
        table dt0 = check temp0;
        runtime:sleepCurrentWorker(5000);
        CustomersTrx c2 = {firstName:"James",lastName:"Clerk",registrationID:834,creditLimit:5000.75, country:"USA"};
        var result2 = dt0.add(c2);
    }

}
<|MERGE_RESOLUTION|>--- conflicted
+++ resolved
@@ -86,12 +86,8 @@
 
 
     //check whether update action is performed
-<<<<<<< HEAD
-    var temp = testDB -> select("Select COUNT(*) as countval from CustomersTrx where registrationID = 200", (),
-    ResultCount);
-=======
-    var temp = testDB -> select("Select COUNT(*) as countval from CustomersTrx where registrationID = 210", ResultCount);
->>>>>>> b65a1b4c
+    var temp = testDB -> select("Select COUNT(*) as countval from CustomersTrx where registrationID = 200", ResultCount);
+
     table dt = check temp;
     while (dt.hasNext()) {
         var rs = check <ResultCount>dt.getNext();
