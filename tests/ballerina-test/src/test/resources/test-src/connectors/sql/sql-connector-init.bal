import ballerina.data.sql;

sql:ConnectionProperties properties = {url:"jdbc:hsqldb:file:./target/tempdb/TEST_SQL_CONNECTOR_INIT",
                  driverClassName:"org.hsqldb.jdbc.JDBCDriver", maximumPoolSize:1,
                  idleTimeout:600000, connectionTimeout:30000, autoCommit:true, maxLifetime:1800000,
                  minimumIdle:1, poolName:"testHSQLPool", isolateInternalQueries:false,
                  allowPoolSuspension:false, readOnly:false, validationTimeout:5000, leakDetectionThreshold:0,
                  connectionInitSql:"SELECT 1 FROM INFORMATION_SCHEMA.SYSTEM_USERS",
                  transactionIsolation:"TRANSACTION_READ_COMMITTED", catalog:"PUBLIC",
                  connectionTestQuery:"SELECT 1 FROM INFORMATION_SCHEMA.SYSTEM_USERS"};

sql:ConnectionProperties Properties2 = {url:"jdbc:hsqldb:file:./target/tempdb/TEST_SQL_CONNECTOR_INIT"};

map propertiesMap = {"loginTimeout":109, "url":"jdbc:hsqldb:file:./target/tempdb/TEST_SQL_CONNECTOR_INIT"};
sql:ConnectionProperties properties3 = {dataSourceClassName:"org.hsqldb.jdbc.JDBCDataSource",
                                          datasourceProperties:propertiesMap};

map propertiesMap2 = {"loginTimeout":109};
sql:ConnectionProperties properties4 = {dataSourceClassName:"org.hsqldb.jdbc.JDBCDataSource",
                                          datasourceProperties:propertiesMap2};

sql:ConnectionProperties properties5 = {dataSourceClassName:"org.hsqldb.jdbc.JDBCDataSource"};

map propertiesMap3 = {"url":"jdbc:hsqldb:file:./target/tempdb/TEST_SQL_CONNECTOR_INIT"};
sql:ConnectionProperties properties6 = {dataSourceClassName:"org.hsqldb.jdbc.JDBCDataSource",
                                          datasourceProperties:propertiesMap3};

function testConnectionPoolProperties1 () returns (string) {
    endpoint sql:Client testDB {
        database: sql:DB.HSQLDB_FILE,
        host: "",
        port: 0,
        name: "",
        username: "SA",
        password: "",
        options: properties
    };


<<<<<<< HEAD
    var dt, _ = testDB -> select("SELECT  FirstName from Customers where registrationID = 1", null, null);
    var j, _ = <json>dt;
    firstName = j.toString();
    _ = testDB -> close();
    return;
=======
    string firstName;
    table dt = testDB -> select("SELECT  FirstName from Customers where registrationID = 1", null, null);
    var j, _ = <json>dt;
    firstName = j.toString();
    testDB -> close();
    return firstName;
>>>>>>> e929ef2d
}

function testConnectionPoolProperties2 () returns (string) {
    endpoint sql:Client testDB {
        username: "SA",
        options: properties
    };

<<<<<<< HEAD
    var dt, _ = testDB -> select("SELECT  FirstName from Customers where registrationID = 1", null, null);
    var j, _ = <json>dt;
    firstName = j.toString();
    _ = testDB -> close();
    return;
=======
    table dt = testDB -> select("SELECT  FirstName from Customers where registrationID = 1", null, null);

    string firstName;
    var j, _ = <json>dt;
    firstName = j.toString();
    testDB -> close();
    return firstName;
>>>>>>> e929ef2d
}

function testConnectionPoolProperties3 () returns (string) {
    endpoint sql:Client testDB {
        database: sql:DB.HSQLDB_FILE,
        host: "./target/tempdb/",
        name: "TEST_SQL_CONNECTOR_INIT",
        username: "SA"
    };

<<<<<<< HEAD
    var dt, _ = testDB -> select("SELECT  FirstName from Customers where registrationID = 1", null, null);
    var j, _ = <json>dt;
    firstName = j.toString();
    _ = testDB -> close();
    return;
=======
    table dt = testDB -> select("SELECT  FirstName from Customers where registrationID = 1", null, null);
    string firstName;
    var j, _ = <json>dt;
    firstName = j.toString();
    testDB -> close();
    return firstName;
>>>>>>> e929ef2d
}


function testConnectorWithDefaultPropertiesForListedDB () returns (string) {
    endpoint sql:Client testDB {
        database: sql:DB.HSQLDB_FILE,
        host: "./target/tempdb/",
        name: "TEST_SQL_CONNECTOR_INIT",
        username: "SA",
        password: "",
        options: {}
    };

<<<<<<< HEAD
    var dt, _ = testDB -> select("SELECT  FirstName from Customers where registrationID = 1", null, null);
    var j, _ = <json>dt;
    firstName = j.toString();
    _ = testDB -> close();
    return;
=======
    table dt = testDB -> select("SELECT  FirstName from Customers where registrationID = 1", null, null);

    string firstName;
    var j, _ = <json>dt;
    firstName = j.toString();
    testDB -> close();
    return firstName;
>>>>>>> e929ef2d
}

function testConnectorWithWorkers () returns (string) {
    endpoint sql:Client testDB {
        database: sql:DB.HSQLDB_FILE,
        host: "./target/tempdb/",
        name: "TEST_SQL_CONNECTOR_INIT",
        username: "SA",
        password: "",
        options: {}
    };

    worker w1 {
        int x = 0;
        json y;

	    var dt, _ = testDB -> select("SELECT  FirstName from Customers where registrationID = 1", null, null);
	    var j, _ = <json>dt;
<<<<<<< HEAD
	    firstName = j.toString();
        _ = testDB -> close();
	    return;
=======
	    string firstName = j.toString();
        testDB -> close();
	    return firstName;
>>>>>>> e929ef2d
    }    
    worker w2 {
        int x = 10;
    }
}


function testConnectorWithDirectUrl () returns (string) {
    endpoint sql:Client testDB {
        username: "SA",
        options: Properties2
    };

<<<<<<< HEAD
    var dt, _ = testDB -> select("SELECT  FirstName from Customers where registrationID = 1", null, null);
    var j, _ = <json>dt;
    firstName = j.toString();
    _ = testDB -> close();
    return;
=======
    table dt = testDB -> select("SELECT  FirstName from Customers where registrationID = 1", null, null);
    string firstName;
    var j, _ = <json>dt;
    firstName = j.toString();
    testDB -> close();
    return firstName;
>>>>>>> e929ef2d
}

function testConnectorWithDataSourceClass () returns (string) {
    endpoint sql:Client testDB {
        database: sql:DB.GENERIC,
        username: "SA",
        options: properties3
    };

<<<<<<< HEAD
    var dt, _ = testDB -> select("SELECT  FirstName from Customers where registrationID = 1", null, null);
    var j, _ = <json>dt;
    firstName = j.toString();
    _ = testDB -> close();
    return;
=======
    table dt = testDB -> select("SELECT  FirstName from Customers where registrationID = 1", null, null);
    string firstName;
    var j, _ = <json>dt;
    firstName = j.toString();
    testDB -> close();
    return firstName;
>>>>>>> e929ef2d
}

function testConnectorWithDataSourceClassAndProps () returns (string) {
    endpoint sql:Client testDB {
        database: sql:DB.HSQLDB_FILE,
        host: "./target/tempdb/",
        name: "TEST_SQL_CONNECTOR_INIT",
        username: "SA",
        password: "",
        options: properties4
    };

<<<<<<< HEAD
    var dt, _ = testDB -> select("SELECT  FirstName from Customers where registrationID = 1", null, null);
    var j, _ = <json>dt;
    firstName = j.toString();
    _ = testDB -> close();
    return;
=======
    table dt = testDB -> select("SELECT  FirstName from Customers where registrationID = 1", null, null);
    string firstName;
    var j, _ = <json>dt;
    firstName = j.toString();
    testDB -> close();
    return firstName;
>>>>>>> e929ef2d
}

function testConnectorWithDataSourceClassWithoutURL () returns (string) {
    endpoint sql:Client testDB {
        database: sql:DB.HSQLDB_FILE,
        host: "./target/tempdb/",
        name: "TEST_SQL_CONNECTOR_INIT",
        username: "SA",
        password: "",
        options: properties5
    };

<<<<<<< HEAD
    var dt, _ = testDB -> select("SELECT  FirstName from Customers where registrationID = 1", null, null);
    var j, _ = <json>dt;
    firstName = j.toString();
    _ = testDB -> close();
    return;
=======
    table dt = testDB -> select("SELECT  FirstName from Customers where registrationID = 1", null, null);
    string firstName;
    var j, _ = <json>dt;
    firstName = j.toString();
    testDB -> close();
    return firstName;
>>>>>>> e929ef2d
}

function testConnectorWithDataSourceClassURLPriority () returns (string) {
    endpoint sql:Client testDB {
        database: sql:DB.HSQLDB_FILE,
        host: "./target/tempdb/",
        name: "INVALID_DB_NAME",
        username: "SA",
        password: "",
        options: properties6
    };

<<<<<<< HEAD
    var dt, _ = testDB -> select("SELECT  FirstName from Customers where registrationID = 1", null, null);
    var j, _ = <json>dt;
    firstName = j.toString();
    _ = testDB -> close();
    return;
=======
    table dt = testDB -> select("SELECT  FirstName from Customers where registrationID = 1", null, null);
    string firstName;
    var j, _ = <json>dt;
    firstName = j.toString();
    testDB -> close();
    return firstName;
>>>>>>> e929ef2d
}<|MERGE_RESOLUTION|>--- conflicted
+++ resolved
@@ -37,43 +37,27 @@
     };
 
 
-<<<<<<< HEAD
-    var dt, _ = testDB -> select("SELECT  FirstName from Customers where registrationID = 1", null, null);
-    var j, _ = <json>dt;
-    firstName = j.toString();
-    _ = testDB -> close();
-    return;
-=======
-    string firstName;
+    string firstName;
+    var x= testDB -> select("SELECT  FirstName from Customers where registrationID = 1", null, null);
+    var j, _ = <json>dt;
+    firstName = j.toString();
+    _ = testDB -> close();
+    return firstName;
+}
+
+function testConnectionPoolProperties2 () returns (string) {
+    endpoint sql:Client testDB {
+        username: "SA",
+        options: properties
+    };
+
     table dt = testDB -> select("SELECT  FirstName from Customers where registrationID = 1", null, null);
-    var j, _ = <json>dt;
-    firstName = j.toString();
-    testDB -> close();
-    return firstName;
->>>>>>> e929ef2d
-}
-
-function testConnectionPoolProperties2 () returns (string) {
-    endpoint sql:Client testDB {
-        username: "SA",
-        options: properties
-    };
-
-<<<<<<< HEAD
-    var dt, _ = testDB -> select("SELECT  FirstName from Customers where registrationID = 1", null, null);
-    var j, _ = <json>dt;
-    firstName = j.toString();
-    _ = testDB -> close();
-    return;
-=======
-    table dt = testDB -> select("SELECT  FirstName from Customers where registrationID = 1", null, null);
-
-    string firstName;
-    var j, _ = <json>dt;
-    firstName = j.toString();
-    testDB -> close();
-    return firstName;
->>>>>>> e929ef2d
+
+    string firstName;
+    var j, _ = <json>dt;
+    firstName = j.toString();
+    _ = testDB -> close();
+    return firstName;
 }
 
 function testConnectionPoolProperties3 () returns (string) {
@@ -84,20 +68,12 @@
         username: "SA"
     };
 
-<<<<<<< HEAD
-    var dt, _ = testDB -> select("SELECT  FirstName from Customers where registrationID = 1", null, null);
-    var j, _ = <json>dt;
-    firstName = j.toString();
-    _ = testDB -> close();
-    return;
-=======
-    table dt = testDB -> select("SELECT  FirstName from Customers where registrationID = 1", null, null);
-    string firstName;
-    var j, _ = <json>dt;
-    firstName = j.toString();
-    testDB -> close();
-    return firstName;
->>>>>>> e929ef2d
+    var x = testDB -> select("SELECT  FirstName from Customers where registrationID = 1", null, null);
+    string firstName;
+    var j, _ = <json>dt;
+    firstName = j.toString();
+    _ = testDB -> close();
+    return firstName;
 }
 
 
@@ -111,21 +87,13 @@
         options: {}
     };
 
-<<<<<<< HEAD
-    var dt, _ = testDB -> select("SELECT  FirstName from Customers where registrationID = 1", null, null);
-    var j, _ = <json>dt;
-    firstName = j.toString();
-    _ = testDB -> close();
-    return;
-=======
-    table dt = testDB -> select("SELECT  FirstName from Customers where registrationID = 1", null, null);
-
-    string firstName;
-    var j, _ = <json>dt;
-    firstName = j.toString();
-    testDB -> close();
-    return firstName;
->>>>>>> e929ef2d
+    var x = testDB -> select("SELECT  FirstName from Customers where registrationID = 1", null, null);
+
+    string firstName;
+    var j, _ = <json>dt;
+    firstName = j.toString();
+    _ = testDB -> close();
+    return firstName;
 }
 
 function testConnectorWithWorkers () returns (string) {
@@ -142,17 +110,11 @@
         int x = 0;
         json y;
 
-	    var dt, _ = testDB -> select("SELECT  FirstName from Customers where registrationID = 1", null, null);
+	    var x = testDB -> select("SELECT  FirstName from Customers where registrationID = 1", null, null);
 	    var j, _ = <json>dt;
-<<<<<<< HEAD
-	    firstName = j.toString();
+	    string firstName = j.toString();
         _ = testDB -> close();
-	    return;
-=======
-	    string firstName = j.toString();
-        testDB -> close();
 	    return firstName;
->>>>>>> e929ef2d
     }    
     worker w2 {
         int x = 10;
@@ -166,69 +128,45 @@
         options: Properties2
     };
 
-<<<<<<< HEAD
-    var dt, _ = testDB -> select("SELECT  FirstName from Customers where registrationID = 1", null, null);
-    var j, _ = <json>dt;
-    firstName = j.toString();
-    _ = testDB -> close();
-    return;
-=======
+    var x= testDB -> select("SELECT  FirstName from Customers where registrationID = 1", null, null);
+    string firstName;
+    var j, _ = <json>dt;
+    firstName = j.toString();
+    _ = testDB -> close();
+    return firstName;
+}
+
+function testConnectorWithDataSourceClass () returns (string) {
+    endpoint sql:Client testDB {
+        database: sql:DB.GENERIC,
+        username: "SA",
+        options: properties3
+    };
+
+    var x = testDB -> select("SELECT  FirstName from Customers where registrationID = 1", null, null);
+    string firstName;
+    var j, _ = <json>dt;
+    firstName = j.toString();
+    _ = testDB -> close();
+    return firstName;
+}
+
+function testConnectorWithDataSourceClassAndProps () returns (string) {
+    endpoint sql:Client testDB {
+        database: sql:DB.HSQLDB_FILE,
+        host: "./target/tempdb/",
+        name: "TEST_SQL_CONNECTOR_INIT",
+        username: "SA",
+        password: "",
+        options: properties4
+    };
+
     table dt = testDB -> select("SELECT  FirstName from Customers where registrationID = 1", null, null);
     string firstName;
     var j, _ = <json>dt;
     firstName = j.toString();
     testDB -> close();
     return firstName;
->>>>>>> e929ef2d
-}
-
-function testConnectorWithDataSourceClass () returns (string) {
-    endpoint sql:Client testDB {
-        database: sql:DB.GENERIC,
-        username: "SA",
-        options: properties3
-    };
-
-<<<<<<< HEAD
-    var dt, _ = testDB -> select("SELECT  FirstName from Customers where registrationID = 1", null, null);
-    var j, _ = <json>dt;
-    firstName = j.toString();
-    _ = testDB -> close();
-    return;
-=======
-    table dt = testDB -> select("SELECT  FirstName from Customers where registrationID = 1", null, null);
-    string firstName;
-    var j, _ = <json>dt;
-    firstName = j.toString();
-    testDB -> close();
-    return firstName;
->>>>>>> e929ef2d
-}
-
-function testConnectorWithDataSourceClassAndProps () returns (string) {
-    endpoint sql:Client testDB {
-        database: sql:DB.HSQLDB_FILE,
-        host: "./target/tempdb/",
-        name: "TEST_SQL_CONNECTOR_INIT",
-        username: "SA",
-        password: "",
-        options: properties4
-    };
-
-<<<<<<< HEAD
-    var dt, _ = testDB -> select("SELECT  FirstName from Customers where registrationID = 1", null, null);
-    var j, _ = <json>dt;
-    firstName = j.toString();
-    _ = testDB -> close();
-    return;
-=======
-    table dt = testDB -> select("SELECT  FirstName from Customers where registrationID = 1", null, null);
-    string firstName;
-    var j, _ = <json>dt;
-    firstName = j.toString();
-    testDB -> close();
-    return firstName;
->>>>>>> e929ef2d
 }
 
 function testConnectorWithDataSourceClassWithoutURL () returns (string) {
@@ -241,20 +179,12 @@
         options: properties5
     };
 
-<<<<<<< HEAD
-    var dt, _ = testDB -> select("SELECT  FirstName from Customers where registrationID = 1", null, null);
-    var j, _ = <json>dt;
-    firstName = j.toString();
-    _ = testDB -> close();
-    return;
-=======
-    table dt = testDB -> select("SELECT  FirstName from Customers where registrationID = 1", null, null);
-    string firstName;
-    var j, _ = <json>dt;
-    firstName = j.toString();
-    testDB -> close();
-    return firstName;
->>>>>>> e929ef2d
+    var x = testDB -> select("SELECT  FirstName from Customers where registrationID = 1", null, null);
+    string firstName;
+    var j, _ = <json>dt;
+    firstName = j.toString();
+    _ = testDB -> close();
+    return firstName;
 }
 
 function testConnectorWithDataSourceClassURLPriority () returns (string) {
@@ -267,18 +197,10 @@
         options: properties6
     };
 
-<<<<<<< HEAD
-    var dt, _ = testDB -> select("SELECT  FirstName from Customers where registrationID = 1", null, null);
-    var j, _ = <json>dt;
-    firstName = j.toString();
-    _ = testDB -> close();
-    return;
-=======
-    table dt = testDB -> select("SELECT  FirstName from Customers where registrationID = 1", null, null);
-    string firstName;
-    var j, _ = <json>dt;
-    firstName = j.toString();
-    testDB -> close();
-    return firstName;
->>>>>>> e929ef2d
+    var x = testDB -> select("SELECT  FirstName from Customers where registrationID = 1", null, null);
+    string firstName;
+    var j, _ = <json>dt;
+    firstName = j.toString();
+    _ = testDB -> close();
+    return firstName;
 }