--- conflicted
+++ resolved
@@ -4,17 +4,6 @@
 
 type ResultCustomers {
     string FIRSTNAME,
-<<<<<<< HEAD
-}
-
-type ResultIntType {
-    int INT_TYPE,
-}
-
-type ResultBlob {
-    blob BLOB_TYPE,
-}
-=======
 };
 
 type ResultIntType {
@@ -24,26 +13,17 @@
 type ResultBlob {
     blob BLOB_TYPE,
 };
->>>>>>> d57caca5
 
 type ResultDataType {
     int INT_TYPE,
     int LONG_TYPE,
     float FLOAT_TYPE,
     float DOUBLE_TYPE,
-<<<<<<< HEAD
-}
-
-type ResultCount {
-    int COUNTVAL,
-}
-=======
 };
 
 type ResultCount {
     int COUNTVAL,
 };
->>>>>>> d57caca5
 
 type ResultArrayType {
     map INT_ARRAY,
@@ -52,22 +32,14 @@
     map BOOLEAN_ARRAY,
     map STRING_ARRAY,
     map FLOAT_ARRAY,
-<<<<<<< HEAD
-}
-=======
 };
->>>>>>> d57caca5
 
 type ResultDates {
     string DATE_TYPE,
     string TIME_TYPE,
     string TIMESTAMP_TYPE,
     string DATETIME_TYPE,
-<<<<<<< HEAD
-}
-=======
 };
->>>>>>> d57caca5
 
 function testInsertTableData () returns (int) {
     endpoint sql:Client testDB {
@@ -98,11 +70,7 @@
         options: {maximumPoolSize:1}
     };
 
-<<<<<<< HEAD
-    int returnValue = check testDB -> update("CREATE TABLE IF NOT EXISTS Students(studentID int, LastName varchar(255))",
-=======
     var returnValueRet = testDB -> update("CREATE TABLE IF NOT EXISTS Students(studentID int, LastName varchar(255))",
->>>>>>> d57caca5
                               null);
     int returnValue = check returnValueRet;
     _ = testDB -> close();
@@ -121,11 +89,7 @@
     };
 
     sql:Parameter[] parameters = [];
-<<<<<<< HEAD
-    int updateCount = check testDB -> update("Update Customers set country = 'UK' where registrationID = 1", parameters);
-=======
     var updateCountRet  = testDB -> update("Update Customers set country = 'UK' where registrationID = 1", parameters);
->>>>>>> d57caca5
     _ = testDB -> close();
     int updateCount = check updateCountRet;
     return updateCount;
@@ -209,11 +173,7 @@
         options: {maximumPoolSize:1}
     };
 
-<<<<<<< HEAD
-    table dt = check testDB -> select("SELECT  FirstName from Customers where registrationID = 1", null,
-=======
     var dt = testDB -> select("SELECT  FirstName from Customers where registrationID = 1", null,
->>>>>>> d57caca5
                              typeof ResultCustomers);
     table dt = check dtRet;
     string firstName;
@@ -237,11 +197,7 @@
         options: {maximumPoolSize:1}
     };
 
-<<<<<<< HEAD
-    table dt = check testDB -> select("SELECT  int_type, long_type, float_type, double_type from DataTypeTable
-=======
     var dtRet = testDB -> select("SELECT  int_type, long_type, float_type, double_type from DataTypeTable
->>>>>>> d57caca5
         where row_id = 1", null, typeof ResultDataType);
     table dt = check dtRet;
     int int_type;
@@ -271,11 +227,7 @@
     };
 
     _ = testDB -> call("{call InsertPersonData(100,'James')}", null, null);
-<<<<<<< HEAD
-    table dt = check testDB -> select("SELECT  FirstName from Customers where registrationID = 100", null,
-=======
     var dtRet = testDB -> select("SELECT  FirstName from Customers where registrationID = 100", null,
->>>>>>> d57caca5
                              typeof ResultCustomers);
     table dt = check dtRet;
     string firstName;
@@ -298,12 +250,8 @@
         options: {maximumPoolSize:1}
     };
 
-<<<<<<< HEAD
-    table[] dts = check testDB -> call("{call SelectPersonData()}", null, typeof ResultCustomers);
-=======
     table[] dtsRet = testDB -> call("{call SelectPersonData()}", null, typeof ResultCustomers);
     table[] dts = check dtsRet;
->>>>>>> d57caca5
     string firstName;
 
     while (dts[0].hasNext()) {
@@ -325,12 +273,8 @@
         options: {maximumPoolSize:1}
     };
 
-<<<<<<< HEAD
-    table[] dts = check testDB -> call("{call SelectPersonDataMultiple()}", null, typeof ResultCustomers);
-=======
     table[] dtsRet = testDB -> call("{call SelectPersonDataMultiple()}", null, typeof ResultCustomers);
     table[] dts = check dtsRet;
->>>>>>> d57caca5
     string firstName1;
     string firstName2;
 
@@ -361,11 +305,7 @@
 
     sql:Parameter para1 = {sqlType:sql:Type.INTEGER, value:1};
     sql:Parameter[] parameters = [para1];
-<<<<<<< HEAD
-    table dt = check testDB -> select("SELECT  FirstName from Customers where registrationID = ?", parameters,
-=======
     var dtRet =  testDB -> select("SELECT  FirstName from Customers where registrationID = ?", parameters,
->>>>>>> d57caca5
         typeof ResultCustomers);
     table dt = check dtRet;
 
@@ -397,11 +337,7 @@
     sql:Parameter para5 = {sqlType:sql:Type.VARCHAR, value:"UK", direction:sql:Direction.IN};
     sql:Parameter[] parameters = [para1, para2, para3, para4, para5];
 
-<<<<<<< HEAD
-    int insertCount = check testDB -> update("Insert into Customers (firstName,lastName,registrationID,creditLimit,country)
-=======
     var insertCountRet = testDB -> update("Insert into Customers (firstName,lastName,registrationID,creditLimit,country)
->>>>>>> d57caca5
                                      values (?,?,?,?,?)", parameters);
     int insertCount = check insertCountRet;
 
@@ -429,11 +365,7 @@
     sql:Parameter para3 = {sqlType:sql:Type.DOUBLE, value:doubleArray};
     sql:Parameter[] parameters = [para0, para1, para2, para3];
 
-<<<<<<< HEAD
-    table dt = check testDB -> select("SELECT  FirstName from Customers where FirstName = ? or lastName = 'A' or
-=======
     var dtRet = testDB -> select("SELECT  FirstName from Customers where FirstName = ? or lastName = 'A' or
->>>>>>> d57caca5
         lastName = '\"BB\"' or registrationID in(?) or lastName in(?) or creditLimit in(?)", parameters,
         typeof ResultCustomers);
     table dt = check dtRet;
@@ -463,12 +395,8 @@
     boolean accepted3 = true;
     boolean[] boolDataArray = [accepted1, accepted2, accepted3];
 
-<<<<<<< HEAD
-    table dt1 = check testDB -> select("SELECT blob_type from DataTypeTable where row_id = 1", null, typeof ResultBlob);
-=======
     var dt1Ret = testDB -> select("SELECT blob_type from DataTypeTable where row_id = 1", null, typeof ResultBlob);
     table dt1 = check dt1Ret;
->>>>>>> d57caca5
 
     blob blobData;
     while (dt1.hasNext()) {
@@ -482,11 +410,7 @@
     sql:Parameter para2 = {sqlType:sql:Type.BLOB, value:blobDataArray};
     sql:Parameter[] parameters = [para0, para1, para2];
 
-<<<<<<< HEAD
-    table dt = check testDB -> select("SELECT  int_type from DataTypeTable where row_id = ? and boolean_type in(?) and
-=======
     var dtRet = testDB -> select("SELECT  int_type from DataTypeTable where row_id = ? and boolean_type in(?) and
->>>>>>> d57caca5
         blob_type in (?)", parameters, typeof ResultIntType);
     table dt = check dtRet;
 
@@ -533,19 +457,11 @@
     map boolean_arr;
     map float_arr;
 
-<<<<<<< HEAD
-    insertCount = check testDB -> update("INSERT INTO ArrayTypes (row_id, int_array, long_array,
-=======
     var insertCountRet = testDB -> update("INSERT INTO ArrayTypes (row_id, int_array, long_array,
->>>>>>> d57caca5
         float_array, double_array, boolean_array, string_array) values (?,?,?,?,?,?,?)", parameters);
     insertCount = check insertCountRet;
 
-<<<<<<< HEAD
-    table dt = check testDB -> select("SELECT int_array, long_array, double_array, boolean_array,
-=======
     var dtRet = testDB -> select("SELECT int_array, long_array, double_array, boolean_array,
->>>>>>> d57caca5
         string_array, float_array from ArrayTypes where row_id = 2", null, typeof ResultArrayType);
     table dt = check dtRet;
 
@@ -666,11 +582,7 @@
 
     sql:Parameter[] parameters = [paraID, paraInt, paraLong, paraFloat, paraDouble, paraBool, paraString, paraNumeric,
                                   paraDecimal, paraReal, paraTinyInt, paraSmallInt, paraClob, paraBlob, paraBinary];
-<<<<<<< HEAD
-    int insertCount = check testDB -> update("INSERT INTO DataTypeTable (row_id,int_type, long_type,
-=======
     var insertCountRet = testDB -> update("INSERT INTO DataTypeTable (row_id,int_type, long_type,
->>>>>>> d57caca5
             float_type, double_type, boolean_type, string_type, numeric_type, decimal_type, real_type, tinyint_type,
             smallint_type, clob_type, blob_type, binary_type) VALUES (?,?,?,?,?,?,?,?,?,?,?,?,?,?,?)", parameters);
     int insertcount = check insertCountRet;
@@ -707,11 +619,7 @@
 
     sql:Parameter[] parameters = [paraID, paraInt, paraLong, paraFloat, paraDouble, paraBool, paraString, paraNumeric,
                                   paraDecimal, paraReal, paraTinyInt, paraSmallInt, paraClob, paraBlob, paraBinary];
-<<<<<<< HEAD
-    int insertCount = check testDB -> update("INSERT INTO DataTypeTable (row_id, int_type, long_type,
-=======
     var insertCountRet = testDB -> update("INSERT INTO DataTypeTable (row_id, int_type, long_type,
->>>>>>> d57caca5
             float_type, double_type, boolean_type, string_type, numeric_type, decimal_type, real_type, tinyint_type,
             smallint_type, clob_type, blob_type, binary_type) VALUES (?,?,?,?,?,?,?,?,?,?,?,?,?,?,?)", parameters);
     int insertCount = check insertCountRet;
@@ -825,13 +733,9 @@
 
     sql:Parameter para1 = {value:"Anne"};
     sql:Parameter[] parameters = [para1];
-<<<<<<< HEAD
-    int insertCount = check testDB -> update("Insert into Customers (firstName) values (?)", parameters);
-=======
     var insertCountRet = testDB -> update("Insert into Customers (firstName) values (?)", parameters);
     int insertCount = check insertCountRet;
 
->>>>>>> d57caca5
     _ = testDB -> close();
     return insertCount;
 }
@@ -915,11 +819,7 @@
     sql:Parameter[][] parameters = [parameters1, parameters2];
 
     int[] updateCount;
-<<<<<<< HEAD
-    updateCount = check testDB -> batchUpdate("Insert into Customers (firstName,lastName,registrationID,creditLimit,country)
-=======
     var updateCountRet = testDB -> batchUpdate("Insert into Customers (firstName,lastName,registrationID,creditLimit,country)
->>>>>>> d57caca5
                                      values (?,?,?,?,?)", parameters);
     updateCount = check updateCountRet;
 
@@ -979,11 +879,6 @@
     int[] updateCount;
     int count;
 
-<<<<<<< HEAD
-    updateCount = check testDB -> batchUpdate("Insert into Customers (customerId, firstName,lastName,registrationID,creditLimit,
-        country) values (?,?,?,?,?,?)", parameters);
-    table dt = check testDB -> select("SELECT count(*) as countval from Customers where customerId in (111,222,333)", null, typeof ResultCount);
-=======
     var updateCountRet = testDB -> batchUpdate("Insert into Customers (customerId, firstName,lastName,registrationID,creditLimit,
         country) values (?,?,?,?,?,?)", parameters);
     updateCount = check updateCountRet;
@@ -991,7 +886,6 @@
     var dtRet = testDB -> select("SELECT count(*) as countval from Customers where customerId in (111,222,333)", null, typeof ResultCount);
     table dt = check dtRet;
 
->>>>>>> d57caca5
     while (dt.hasNext()) {
         var rs = check <ResultCount>dt.getNext();
         count = rs.COUNTVAL;
@@ -1013,11 +907,7 @@
     };
 
     int[] updateCount;
-<<<<<<< HEAD
-    updateCount = check testDB -> batchUpdate("Insert into Customers (firstName,lastName,registrationID,creditLimit,country)
-=======
     var updateCountRet = testDB -> batchUpdate("Insert into Customers (firstName,lastName,registrationID,creditLimit,country)
->>>>>>> d57caca5
                                      values ('Alex','Smith',20,3400.5,'Colombo')", null);
     updateCount = check updateCountRet;
 
@@ -1045,13 +935,9 @@
     sql:Parameter para5 = {sqlType:sql:Type.DATETIME, value:"2017-01-30T13:27:01.999999Z"};
     sql:Parameter[] parameters = [para1, para2, para3, para4, para5];
 
-<<<<<<< HEAD
-    int insertCount1 = check testDB -> update(stmt, parameters);
-=======
     var insertCount1Ret = testDB -> update(stmt, parameters);
     int insertCount1 = check insertCount1Ret;
 
->>>>>>> d57caca5
     returnValues[0] = insertCount1;
 
     para1 = {sqlType:sql:Type.INTEGER, value:200};
@@ -1061,13 +947,9 @@
     para5 = {sqlType:sql:Type.DATETIME, value:"-2017-01-30T13:27:01.999999-08:30"};
     parameters = [para1, para2, para3, para4, para5];
 
-<<<<<<< HEAD
-    int insertCount2 = check testDB -> update(stmt, parameters);
-=======
     var insertCount2Ret = testDB -> update(stmt, parameters);
     int insertCount2 = check insertCount2Ret;
 
->>>>>>> d57caca5
     returnValues[1] = insertCount2;
 
     time:Time timeNow = time:currentTime();
@@ -1078,13 +960,9 @@
     para5 = {sqlType:sql:Type.DATETIME, value:timeNow};
     parameters = [para1, para2, para3, para4, para5];
 
-<<<<<<< HEAD
-    int insertCount3 = check testDB -> update(stmt, parameters);
-=======
     var insertCount3Ret = testDB -> update(stmt, parameters);
     int insertCount3 = check insertCount3Ret;
 
->>>>>>> d57caca5
     returnValues[2] = insertCount3;
 
     _ = testDB -> close();
@@ -1112,11 +990,7 @@
     _ = testDB -> update("Insert into DateTimeTypes
         (row_id, date_type, time_type, timestamp_type, datetime_type) values (?,?,?,?,?)", parameters);
 
-<<<<<<< HEAD
-    table dt = check testDB -> select("SELECT date_type, time_type, timestamp_type, datetime_type
-=======
     var dtRet = testDB -> select("SELECT date_type, time_type, timestamp_type, datetime_type
->>>>>>> d57caca5
                 from DateTimeTypes where row_id = 33", null, typeof ResultDates);
     table dt = check dtRet;
 
@@ -1158,11 +1032,7 @@
 
     int count;
 
-<<<<<<< HEAD
-    table dt = check testDB -> select("SELECT count(*) as countval from DateTimeTypes where row_id = 123", null,
-=======
     var dtRet = testDB -> select("SELECT count(*) as countval from DateTimeTypes where row_id = 123", null,
->>>>>>> d57caca5
                              typeof ResultCount);
     table dt = check dtRet;
 
@@ -1224,11 +1094,7 @@
 
     _ = testDB -> call("{call TestDateTimeOutParams(?,?,?,?,?,?,?,?,?)}", parameters, null);
 
-<<<<<<< HEAD
-    table dt = check testDB -> select("SELECT count(*) as countval from DateTimeTypes where row_id = 10", null,
-=======
     var dtRet = testDB -> select("SELECT count(*) as countval from DateTimeTypes where row_id = 10", null,
->>>>>>> d57caca5
                              typeof ResultCount);
     table dt = check dtRet;
 
@@ -1275,21 +1141,6 @@
     string s3;
     string s4;
 
-<<<<<<< HEAD
-    table dt = check testDB -> select("SELECT * from DataTypeTable where row_id = 1", null, null);
-    var x1 = check <xml>dt;
-    s1 = io:sprintf("%l", [x1]);
-
-    dt = check testDB -> select("SELECT * from DateTimeTypes where row_id = 1", null, null);
-    var x2 = check <xml>dt;
-    s2 = io:sprintf("%l", [x2]);
-
-    dt = check testDB -> select("SELECT * from DataTypeTable where row_id = 1", null, null);
-    var j = check <json>dt;
-    s3 = j.toString();
-
-    dt = check testDB -> select("SELECT * from DateTimeTypes where row_id = 1", null, null);
-=======
     var dtRet = testDB -> select("SELECT * from DataTypeTable where row_id = 1", null, null);
     table dt = check dtRet;
     var x1 = check <xml>dt;
@@ -1307,7 +1158,6 @@
 
     dtRet = testDB -> select("SELECT * from DateTimeTypes where row_id = 1", null, null);
     dt = check dtRet;
->>>>>>> d57caca5
     j = check <json>dt;
     s4 = j.toString();
 
@@ -1327,11 +1177,7 @@
     };
 
 
-<<<<<<< HEAD
-    table dt = check testDB -> select("SELECT COUNT(*) as countVal FROM INFORMATION_SCHEMA.SYSTEM_SESSIONS", null,
-=======
     var dtRet = testDB -> select("SELECT COUNT(*) as countVal FROM INFORMATION_SCHEMA.SYSTEM_SESSIONS", null,
->>>>>>> d57caca5
     typeof ResultCount);
     table dt = check dtRet;
     int count;
