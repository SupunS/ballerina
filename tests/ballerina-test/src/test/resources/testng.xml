<?xml version="1.0" encoding="UTF-8"?>
<!--
Copyright (c) 2017, WSO2 Inc. (http://www.wso2.org) All Rights Reserved.

WSO2 Inc. licenses this file to you under the Apache License,
Version 2.0 (the "License"); you may not use this file except
in compliance with the License.
You may obtain a copy of the License at

http://www.apache.org/licenses/LICENSE-2.0

Unless required by applicable law or agreed to in writing,
software distributed under the License is distributed on an
"AS IS" BASIS, WITHOUT WARRANTIES OR CONDITIONS OF ANY
KIND, either express or implied.  See the License for the
specific language governing permissions and limitations
under the License.
-->

<!DOCTYPE suite SYSTEM "http://testng.org/testng-1.0.dtd" >

<suite name="ballerina-test-suite">

    <listeners>
        <listener class-name="org.ballerinalang.test.utils.BLogInitializer"/>
        <!--<listener class-name="org.ballerinalang.test.utils.TestNGListener"/>-->
    </listeners>


    <!-- Ballerina language Test Cases. -->
    <test name="ballerina-lang-test-suite" preserve-order="true" parallel="false">
        <groups>
            <run>
                <exclude name="HSQLDBNotSupported"/>
                <exclude name="broken"/>
            </run>
        </groups>
        <packages>
            <package name="org.ballerinalang.test.vm.*"/>
            <package name="org.ballerinalang.test.annotations.*"/>
            <package name="org.ballerinalang.test.expressions.*"/>
            <package name="org.ballerinalang.test.documentation.*"/>
            <package name="org.ballerinalang.test.statements.*">
                <exclude name="org.ballerinalang.test.statements.transform.*"/>
            </package>
            <package name="org.ballerinalang.test.types.*"/>
            <package name="org.ballerinalang.test.access.*"/>
            <package name="org.ballerinalang.test.functions.*"/>
            <package name="org.ballerinalang.test.worker.*"/>
            <package name="org.ballerinalang.test.nativeimpl.*"/>
            <package name="org.ballerinalang.test.connectors.sql.*"/>
            <package name="org.ballerinalang.test.connectors.h2.*"/>
            <package name="org.ballerinalang.test.net.*"/>
            <package name="org.ballerinalang.test.debugger.*"/>
            <package name="org.ballerinalang.test.structs.*"/>
            <package name="org.ballerinalang.test.endpoint.*"/>
            <package name="org.ballerinalang.test.closures.*"/>
            <package name="org.ballerinalang.test.services.nativeimpl.*"/>
            <package name="org.ballerinalang.test.services.basics"/>
            <package name="org.ballerinalang.test.services.cors"/>
            <package name="org.ballerinalang.test.services.configuration"/>
            <package name="org.ballerinalang.test.services.dispatching"/>
            <package name="org.ballerinalang.test.natives.*"/>
            <package name="org.ballerinalang.test.parser.*"/>
            <package name="org.ballerinalang.test.launch.*"/>
            <package name="org.ballerinalang.test.lock.*"/>
            <package name="org.ballerinalang.test.task.*"/>
            <package name="org.ballerinalang.test.cache.*"/>
            <package name="org.ballerinalang.test.mime.*"/>
            <package name="org.ballerinalang.test.jwt.*"/>
            <package name="org.ballerinalang.test.taintchecking.*"/>
            <package name="org.ballerinalang.test.config.*"/>
            <package name="org.ballerinalang.test.streaming.*"/>
            <package name="org.ballerinalang.test.object.*"/>
            <package name="org.ballerinalang.test.record.*"/>
            <package name="org.ballerinalang.test.net.grpc"/>
            <package name="org.ballerinalang.test.runtime.*"/>
            <package name="org.ballerinalang.test.balo.*" />
<<<<<<< HEAD
            <package name="org.ballerinalang.test.variable.shadowing.*" />
=======
            <package name="org.ballerinalang.test.compression.*"/>
>>>>>>> 134e6a84
        </packages>

		<!-- TODO: remove once constraint tests are fixed -->
		<classes>
			<class name="org.ballerinalang.test.types.map.BMapValueTest" />
			<class name="org.ballerinalang.test.types.map.MapAccessExprTest" />
			<class name="org.ballerinalang.test.types.map.MapInitializerExprTest" />
		</classes>
    </test>
    <test name="ballerina-security-test-suite" preserve-order="true" parallel="false">
        <packages>
            <package name="org.ballerinalang.test.auth.*"/>
        </packages>
    </test>
</suite><|MERGE_RESOLUTION|>--- conflicted
+++ resolved
@@ -76,11 +76,8 @@
             <package name="org.ballerinalang.test.net.grpc"/>
             <package name="org.ballerinalang.test.runtime.*"/>
             <package name="org.ballerinalang.test.balo.*" />
-<<<<<<< HEAD
+            <package name="org.ballerinalang.test.compression.*"/>
             <package name="org.ballerinalang.test.variable.shadowing.*" />
-=======
-            <package name="org.ballerinalang.test.compression.*"/>
->>>>>>> 134e6a84
         </packages>
 
 		<!-- TODO: remove once constraint tests are fixed -->
