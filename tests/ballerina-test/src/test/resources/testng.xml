<?xml version="1.0" encoding="UTF-8"?>
<!--
Copyright (c) 2017, WSO2 Inc. (http://www.wso2.org) All Rights Reserved.

WSO2 Inc. licenses this file to you under the Apache License,
Version 2.0 (the "License"); you may not use this file except
in compliance with the License.
You may obtain a copy of the License at

http://www.apache.org/licenses/LICENSE-2.0

Unless required by applicable law or agreed to in writing,
software distributed under the License is distributed on an
"AS IS" BASIS, WITHOUT WARRANTIES OR CONDITIONS OF ANY
KIND, either express or implied.  See the License for the
specific language governing permissions and limitations
under the License.
-->

<!DOCTYPE suite SYSTEM "http://testng.org/testng-1.0.dtd" >

<suite name="ballerina-test-suite">

    <listeners>
        <listener class-name="org.ballerinalang.test.utils.TestSuiteListener"/>
    </listeners>

    <!-- Ballerina language Test Cases. -->
    <test name="ballerina-lang-test-suite" preserve-order="true" parallel="false">
        <packages>
<<<<<<< HEAD
            <package name="org.ballerinalang.test.vm.*"/>
            <package name="org.ballerinalang.test.annotations.*"/>
            <package name="org.ballerinalang.test.expressions.*"/>
            <package name="org.ballerinalang.test.documentation.*"/>
            <package name="org.ballerinalang.test.statements.*"/>
            <package name="org.ballerinalang.test.types.*"/>
            <package name="org.ballerinalang.test.functions.*"/>
            <package name="org.ballerinalang.test.worker.*"/>
            <package name="org.ballerinalang.test.nativeimpl.*"/>
            <package name="org.ballerinalang.test.net.*"/>
            <package name="org.ballerinalang.test.connectors.*"/>
            <package name="org.ballerinalang.test.debugger.*"/>
            <package name="org.ballerinalang.test.structs.*"/>
            <package name="org.ballerinalang.test.services.*"/>
            <package name="org.ballerinalang.test.natives.*"/>
            <package name="org.ballerinalang.test.parser.*"/>
            <package name="org.ballerinalang.test.launch.*"/>
            <package name="org.ballerinalang.test.lock.*"/>
            <package name="org.ballerinalang.test.task.*"/>
            <package name="org.ballerinalang.test.caching.*"/>
            <package name="org.ballerinalang.test.mime.*"/>
            <package name="org.ballerinalang.test.collections.*"/>
            <package name="org.ballerinalang.test.security.*"/>
            <package name="org.ballerinalang.test.jwt.*"/>
            <package name="org.ballerinalang.test.taintchecking.*"/>
            <package name="org.ballerinalang.test.config.*"/>
            <package name="org.ballerinalang.test.streaming.*"/>
=======
            <!--<package name="org.ballerinalang.test.vm.*"/>-->
            <!--<package name="org.ballerinalang.test.annotations.*"/>-->
            <!--<package name="org.ballerinalang.test.expressions.*"/>-->
            <!--<package name="org.ballerinalang.test.documentation.*"/>-->
            <!--<package name="org.ballerinalang.test.statements.*"/>-->
            <!--<package name="org.ballerinalang.test.types.*"/>-->
            <!--<package name="org.ballerinalang.test.functions.*"/>-->
            <!--<package name="org.ballerinalang.test.worker.*"/>-->
            <!--<package name="org.ballerinalang.test.nativeimpl.*"/>-->
            <!--<package name="org.ballerinalang.test.net.*"/>-->
            <!--<package name="org.ballerinalang.test.connectors.*"/>-->
            <!--<package name="org.ballerinalang.test.debugger.*"/>-->
            <!--<package name="org.ballerinalang.test.structs.*"/>-->
            <package name="org.ballerinalang.test.services.nativeimpl.*"/>
            <package name="org.ballerinalang.test.services.session"/>
            <package name="org.ballerinalang.test.services.basics"/>
            <package name="org.ballerinalang.test.mime"/>
            <!--<package name="org.ballerinalang.test.natives.*"/>-->
            <!--<package name="org.ballerinalang.test.parser.*"/>-->
            <!--<package name="org.ballerinalang.test.launch.*"/>-->
            <!--<package name="org.ballerinalang.test.lock.*"/>-->
            <!--<package name="org.ballerinalang.test.task.*"/>-->
            <!--<package name="org.ballerinalang.test.caching.*"/>-->
            <!--<package name="org.ballerinalang.test.mime.*"/>-->
            <!--<package name="org.ballerinalang.test.collections.*"/>-->
            <!--<package name="org.ballerinalang.test.security.*"/>-->
            <!--<package name="org.ballerinalang.test.jwt.*"/>-->
            <!--<package name="org.ballerinalang.test.taintchecking.*"/>-->
            <!--<package name="org.ballerinalang.test.config.*"/>-->
>>>>>>> 5c64be19
        </packages>
    </test>
    <test name="ballerina-security-test-suite" preserve-order="true" parallel="false">
        <packages>
            <!--<package name="org.ballerinalang.test.auth.*"/>-->
        </packages>
    </test>
</suite><|MERGE_RESOLUTION|>--- conflicted
+++ resolved
@@ -28,35 +28,6 @@
     <!-- Ballerina language Test Cases. -->
     <test name="ballerina-lang-test-suite" preserve-order="true" parallel="false">
         <packages>
-<<<<<<< HEAD
-            <package name="org.ballerinalang.test.vm.*"/>
-            <package name="org.ballerinalang.test.annotations.*"/>
-            <package name="org.ballerinalang.test.expressions.*"/>
-            <package name="org.ballerinalang.test.documentation.*"/>
-            <package name="org.ballerinalang.test.statements.*"/>
-            <package name="org.ballerinalang.test.types.*"/>
-            <package name="org.ballerinalang.test.functions.*"/>
-            <package name="org.ballerinalang.test.worker.*"/>
-            <package name="org.ballerinalang.test.nativeimpl.*"/>
-            <package name="org.ballerinalang.test.net.*"/>
-            <package name="org.ballerinalang.test.connectors.*"/>
-            <package name="org.ballerinalang.test.debugger.*"/>
-            <package name="org.ballerinalang.test.structs.*"/>
-            <package name="org.ballerinalang.test.services.*"/>
-            <package name="org.ballerinalang.test.natives.*"/>
-            <package name="org.ballerinalang.test.parser.*"/>
-            <package name="org.ballerinalang.test.launch.*"/>
-            <package name="org.ballerinalang.test.lock.*"/>
-            <package name="org.ballerinalang.test.task.*"/>
-            <package name="org.ballerinalang.test.caching.*"/>
-            <package name="org.ballerinalang.test.mime.*"/>
-            <package name="org.ballerinalang.test.collections.*"/>
-            <package name="org.ballerinalang.test.security.*"/>
-            <package name="org.ballerinalang.test.jwt.*"/>
-            <package name="org.ballerinalang.test.taintchecking.*"/>
-            <package name="org.ballerinalang.test.config.*"/>
-            <package name="org.ballerinalang.test.streaming.*"/>
-=======
             <!--<package name="org.ballerinalang.test.vm.*"/>-->
             <!--<package name="org.ballerinalang.test.annotations.*"/>-->
             <!--<package name="org.ballerinalang.test.expressions.*"/>-->
@@ -86,7 +57,7 @@
             <!--<package name="org.ballerinalang.test.jwt.*"/>-->
             <!--<package name="org.ballerinalang.test.taintchecking.*"/>-->
             <!--<package name="org.ballerinalang.test.config.*"/>-->
->>>>>>> 5c64be19
+            <package name="org.ballerinalang.test.streaming.*"/>
         </packages>
     </test>
     <test name="ballerina-security-test-suite" preserve-order="true" parallel="false">
