--- conflicted
+++ resolved
@@ -693,18 +693,17 @@
         Assert.assertTrue(((BBoolean) returns[0]).booleanValue());
     }
 
-<<<<<<< HEAD
     @Test(description = "Test json int to float")
     public void testJsonIntToFloat() {
         BValue[] returns = BRunUtil.invoke(compileResult, "testJsonIntToFloat");
         Assert.assertTrue(returns[0] instanceof BFloat);
         Assert.assertEquals(((BFloat) returns[0]).floatValue(), 10.0);
-=======
+    }
+    
     @Test
     public void testConvertWithFuncCall() {
         BValue[] returns = BRunUtil.invoke(compileResult, "testConvertWithFuncCall");
         Assert.assertTrue(returns[0] instanceof BInteger);
         Assert.assertEquals(((BInteger) returns[0]).intValue(), 5);
->>>>>>> 041491e8
     }
 }