--- conflicted
+++ resolved
@@ -507,7 +507,84 @@
     }
 
     @Test
-<<<<<<< HEAD
+    public void testFiniteTypeAsBroaderType_1() {
+        BValue[] returns = BRunUtil.invoke(result, "testFiniteTypeAsBroaderType_1");
+        Assert.assertEquals(returns.length, 1);
+        Assert.assertSame(returns[0].getClass(), BBoolean.class);
+        Assert.assertTrue(((BBoolean) returns[0]).booleanValue());
+    }
+
+    @Test
+    public void testFiniteTypeAsBroaderType_2() {
+        BValue[] returns = BRunUtil.invoke(result, "testFiniteTypeAsBroaderType_2");
+        Assert.assertEquals(returns.length, 2);
+        Assert.assertSame(returns[0].getClass(), BBoolean.class);
+        Assert.assertTrue(((BBoolean) returns[0]).booleanValue());
+        Assert.assertSame(returns[1].getClass(), BBoolean.class);
+        Assert.assertTrue(((BBoolean) returns[1]).booleanValue());
+    }
+
+    @Test
+    public void testFiniteTypeAsFiniteTypeTrue() {
+        BValue[] returns = BRunUtil.invoke(result, "testFiniteTypeAsFiniteTypeTrue");
+        Assert.assertEquals(returns.length, 2);
+        Assert.assertSame(returns[0].getClass(), BBoolean.class);
+        Assert.assertTrue(((BBoolean) returns[0]).booleanValue());
+        Assert.assertSame(returns[1].getClass(), BBoolean.class);
+        Assert.assertTrue(((BBoolean) returns[1]).booleanValue());
+    }
+
+    @Test
+    public void testFiniteTypeAsFiniteTypeFalse() {
+        BValue[] returns = BRunUtil.invoke(result, "testFiniteTypeAsFiniteTypeFalse");
+        Assert.assertEquals(returns.length, 2);
+        Assert.assertSame(returns[0].getClass(), BBoolean.class);
+        Assert.assertFalse(((BBoolean) returns[0]).booleanValue());
+        Assert.assertSame(returns[1].getClass(), BBoolean.class);
+        Assert.assertFalse(((BBoolean) returns[1]).booleanValue());
+    }
+
+    @Test
+    public void testIntersectingUnionTrue() {
+        BValue[] returns = BRunUtil.invoke(result, "testIntersectingUnionTrue");
+        Assert.assertEquals(returns.length, 2);
+        Assert.assertSame(returns[0].getClass(), BBoolean.class);
+        Assert.assertTrue(((BBoolean) returns[0]).booleanValue());
+        Assert.assertSame(returns[1].getClass(), BBoolean.class);
+        Assert.assertTrue(((BBoolean) returns[1]).booleanValue());
+    }
+
+    @Test
+    public void testIntersectingUnionFalse() {
+        BValue[] returns = BRunUtil.invoke(result, "testIntersectingUnionFalse");
+        Assert.assertEquals(returns.length, 2);
+        Assert.assertSame(returns[0].getClass(), BBoolean.class);
+        Assert.assertFalse(((BBoolean) returns[0]).booleanValue());
+        Assert.assertSame(returns[1].getClass(), BBoolean.class);
+        Assert.assertFalse(((BBoolean) returns[1]).booleanValue());
+    }
+
+    @Test
+    public void testValueTypeAsFiniteTypeTrue() {
+        BValue[] returns = BRunUtil.invoke(result, "testValueTypeAsFiniteTypeTrue");
+        Assert.assertEquals(returns.length, 2);
+        Assert.assertSame(returns[0].getClass(), BBoolean.class);
+        Assert.assertTrue(((BBoolean) returns[0]).booleanValue());
+        Assert.assertSame(returns[1].getClass(), BBoolean.class);
+        Assert.assertTrue(((BBoolean) returns[1]).booleanValue());
+    }
+
+    @Test
+    public void testValueTypeAsFiniteTypeFalse() {
+        BValue[] returns = BRunUtil.invoke(result, "testValueTypeAsFiniteTypeFalse");
+        Assert.assertEquals(returns.length, 2);
+        Assert.assertSame(returns[0].getClass(), BBoolean.class);
+        Assert.assertFalse(((BBoolean) returns[0]).booleanValue());
+        Assert.assertSame(returns[1].getClass(), BBoolean.class);
+        Assert.assertFalse(((BBoolean) returns[1]).booleanValue());
+    }
+
+    @Test
     public void testError_1() {
         BValue[] returns = BRunUtil.invoke(result, "testError_1");
         Assert.assertEquals(returns.length, 4);
@@ -525,87 +602,11 @@
     public void testError_2() {
         BValue[] returns = BRunUtil.invoke(result, "testError_2");
         Assert.assertEquals(returns.length, 3);
-=======
-    public void testFiniteTypeAsBroaderType_1() {
-        BValue[] returns = BRunUtil.invoke(result, "testFiniteTypeAsBroaderType_1");
-        Assert.assertEquals(returns.length, 1);
-        Assert.assertSame(returns[0].getClass(), BBoolean.class);
-        Assert.assertTrue(((BBoolean) returns[0]).booleanValue());
-    }
-
-    @Test
-    public void testFiniteTypeAsBroaderType_2() {
-        BValue[] returns = BRunUtil.invoke(result, "testFiniteTypeAsBroaderType_2");
-        Assert.assertEquals(returns.length, 2);
-        Assert.assertSame(returns[0].getClass(), BBoolean.class);
-        Assert.assertTrue(((BBoolean) returns[0]).booleanValue());
-        Assert.assertSame(returns[1].getClass(), BBoolean.class);
-        Assert.assertTrue(((BBoolean) returns[1]).booleanValue());
-    }
-
-    @Test
-    public void testFiniteTypeAsFiniteTypeTrue() {
-        BValue[] returns = BRunUtil.invoke(result, "testFiniteTypeAsFiniteTypeTrue");
-        Assert.assertEquals(returns.length, 2);
-        Assert.assertSame(returns[0].getClass(), BBoolean.class);
-        Assert.assertTrue(((BBoolean) returns[0]).booleanValue());
-        Assert.assertSame(returns[1].getClass(), BBoolean.class);
-        Assert.assertTrue(((BBoolean) returns[1]).booleanValue());
-    }
-
-    @Test
-    public void testFiniteTypeAsFiniteTypeFalse() {
-        BValue[] returns = BRunUtil.invoke(result, "testFiniteTypeAsFiniteTypeFalse");
-        Assert.assertEquals(returns.length, 2);
-        Assert.assertSame(returns[0].getClass(), BBoolean.class);
-        Assert.assertFalse(((BBoolean) returns[0]).booleanValue());
-        Assert.assertSame(returns[1].getClass(), BBoolean.class);
-        Assert.assertFalse(((BBoolean) returns[1]).booleanValue());
-    }
-
-    @Test
-    public void testIntersectingUnionTrue() {
-        BValue[] returns = BRunUtil.invoke(result, "testIntersectingUnionTrue");
-        Assert.assertEquals(returns.length, 2);
->>>>>>> b2b07a0e
-        Assert.assertSame(returns[0].getClass(), BBoolean.class);
-        Assert.assertTrue(((BBoolean) returns[0]).booleanValue());
-        Assert.assertSame(returns[1].getClass(), BBoolean.class);
-        Assert.assertTrue(((BBoolean) returns[1]).booleanValue());
-<<<<<<< HEAD
+        Assert.assertSame(returns[0].getClass(), BBoolean.class);
+        Assert.assertTrue(((BBoolean) returns[0]).booleanValue());
+        Assert.assertSame(returns[1].getClass(), BBoolean.class);
+        Assert.assertTrue(((BBoolean) returns[1]).booleanValue());
         Assert.assertSame(returns[2].getClass(), BBoolean.class);
         Assert.assertFalse(((BBoolean) returns[2]).booleanValue());
-=======
-    }
-
-    @Test
-    public void testIntersectingUnionFalse() {
-        BValue[] returns = BRunUtil.invoke(result, "testIntersectingUnionFalse");
-        Assert.assertEquals(returns.length, 2);
-        Assert.assertSame(returns[0].getClass(), BBoolean.class);
-        Assert.assertFalse(((BBoolean) returns[0]).booleanValue());
-        Assert.assertSame(returns[1].getClass(), BBoolean.class);
-        Assert.assertFalse(((BBoolean) returns[1]).booleanValue());
-    }
-
-    @Test
-    public void testValueTypeAsFiniteTypeTrue() {
-        BValue[] returns = BRunUtil.invoke(result, "testValueTypeAsFiniteTypeTrue");
-        Assert.assertEquals(returns.length, 2);
-        Assert.assertSame(returns[0].getClass(), BBoolean.class);
-        Assert.assertTrue(((BBoolean) returns[0]).booleanValue());
-        Assert.assertSame(returns[1].getClass(), BBoolean.class);
-        Assert.assertTrue(((BBoolean) returns[1]).booleanValue());
-    }
-
-    @Test
-    public void testValueTypeAsFiniteTypeFalse() {
-        BValue[] returns = BRunUtil.invoke(result, "testValueTypeAsFiniteTypeFalse");
-        Assert.assertEquals(returns.length, 2);
-        Assert.assertSame(returns[0].getClass(), BBoolean.class);
-        Assert.assertFalse(((BBoolean) returns[0]).booleanValue());
-        Assert.assertSame(returns[1].getClass(), BBoolean.class);
-        Assert.assertFalse(((BBoolean) returns[1]).booleanValue());
->>>>>>> b2b07a0e
     }
 }