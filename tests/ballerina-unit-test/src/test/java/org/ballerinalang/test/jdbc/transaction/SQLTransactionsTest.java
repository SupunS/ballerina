/*
 * Copyright (c) 2017, WSO2 Inc. (http://www.wso2.org) All Rights Reserved.
 *
 * WSO2 Inc. licenses this file to you under the Apache License,
 * Version 2.0 (the "License"); you may not use this file except
 * in compliance with the License.
 * You may obtain a copy of the License at
 * http://www.apache.org/licenses/LICENSE-2.0
 *
 * Unless required by applicable law or agreed to in writing,
 * software distributed under the License is distributed on an
 * "AS IS" BASIS, WITHOUT WARRANTIES OR CONDITIONS OF ANY
 * KIND, either express or implied. See the License for the
 * specific language governing permissions and limitations
 * under the License.
 */
package org.ballerinalang.test.jdbc.transaction;

import org.ballerinalang.launcher.util.BCompileUtil;
import org.ballerinalang.launcher.util.BRunUtil;
import org.ballerinalang.launcher.util.CompileResult;
import org.ballerinalang.model.values.BBoolean;
import org.ballerinalang.model.values.BInteger;
import org.ballerinalang.model.values.BValue;
import org.ballerinalang.test.utils.SQLDBUtils.TestDatabase;
import org.testng.Assert;
import org.testng.annotations.AfterSuite;
import org.testng.annotations.BeforeClass;
import org.testng.annotations.Test;

import java.sql.Connection;
import java.sql.SQLException;

import static org.ballerinalang.test.utils.SQLDBUtils.DBType;
import static org.ballerinalang.test.utils.SQLDBUtils.DB_DIRECTORY;
import static org.ballerinalang.test.utils.SQLDBUtils.FileBasedTestDatabase;

/**
 * Class to test functionality of transactions in SQL.
 */
public class SQLTransactionsTest {

    private CompileResult result;
    private static final String DB_NAME = "TEST_SQL_CONNECTOR_TR";
    private static final String TRANSACTION_TEST_GROUP = "TransactionTest";
    private TestDatabase testDatabase;

    @BeforeClass
    public void setup() {
        result = BCompileUtil.compile("test-src/jdbc/transaction/sql_transaction_test.bal");
        testDatabase = new FileBasedTestDatabase(DBType.H2,
                "datafiles/sql/SQLTableCreate.sql", DB_DIRECTORY, DB_NAME);
    }

    @Test(groups = TRANSACTION_TEST_GROUP)
    public void testLocalTransaction() {
<<<<<<< HEAD
        BValue[] returns = BRunUtil.invoke(result, "testLocalTransacton");
=======
        BValue[] returns = BRunUtil.invoke(result, "testLocalTransaction");
>>>>>>> 4671e06e
        Assert.assertEquals(((BInteger) returns[0]).intValue(), 0, "Transaction shouldn't have been retried");
        Assert.assertEquals(((BInteger) returns[1]).intValue(), 2, "Insertion count inside transaction is incorrect");
        Assert.assertEquals(((BBoolean) returns[2]).booleanValue(), true, "'committed' block did not get executed");
        Assert.assertEquals(((BBoolean) returns[3]).booleanValue(), false, "'aborted' block executed");
    }

    @Test(groups = TRANSACTION_TEST_GROUP)
    public void testTransactionRollback() {
        BValue[] returns = BRunUtil.invoke(result, "testTransactionRollback");
        Assert.assertEquals(((BInteger) returns[0]).intValue(), -1, "Transaction should have been retried");
        Assert.assertEquals(((BInteger) returns[1]).intValue(), 0, "Insertion count inside transaction is incorrect");
        Assert.assertEquals(((BInteger) returns[2]).intValue(), 42,
                "Statements after Tx failing statements did not invoked");

    }

    @Test(groups = TRANSACTION_TEST_GROUP)
    public void testLocalTransactionUpdateWithGeneratedKeys() {
        BValue[] returns = BRunUtil.invoke(result, "testLocalTransactionUpdateWithGeneratedKeys");
        Assert.assertEquals(((BInteger) returns[0]).intValue(), 0, "Transaction shouldn't have been retried");
        Assert.assertEquals(((BInteger) returns[1]).intValue(), 2, "Insertion count inside transaction is incorrect");
    }

    @Test(groups = TRANSACTION_TEST_GROUP)
    public void testTransactionRollbackUpdateWithGeneratedKeys() {
        BValue[] returns = BRunUtil.invoke(result, "testTransactionRollbackUpdateWithGeneratedKeys");
        Assert.assertEquals(((BInteger) returns[0]).intValue(), -1, "Transaction should have been retried");
        Assert.assertEquals(((BInteger) returns[1]).intValue(), 0, "Insertion count inside transaction is incorrect");
    }

    @Test(groups = TRANSACTION_TEST_GROUP)
    public void testLocalTransactionStoredProcedure() {
        BValue[] returns = BRunUtil.invoke(result, "testLocalTransactionStoredProcedure");
        Assert.assertEquals(((BInteger) returns[0]).intValue(), 0, "Transaction shouldn't have been retried");
        Assert.assertEquals(((BInteger) returns[1]).intValue(), 4, "Insertion count inside transaction is incorrect");
    }

    @Test(groups = TRANSACTION_TEST_GROUP)
    public void testLocalTransactionRollbackStoredProcedure() {
        BValue[] returns = BRunUtil.invoke(result, "testLocalTransactionRollbackStoredProcedure");
        Assert.assertEquals(((BInteger) returns[0]).intValue(), -1, "Transaction should have been retried");
        Assert.assertEquals(((BInteger) returns[1]).intValue(), 0, "Insertion count inside transaction is incorrect");
        Assert.assertEquals(((BInteger) returns[2]).intValue(), 0, "Insertion count inside transaction is incorrect");
        Assert.assertEquals(((BInteger) returns[3]).intValue(), 0, "Insertion count inside transaction is incorrect");
    }

    @Test(groups = TRANSACTION_TEST_GROUP)
    public void testLocalTransactionBatchUpdate() {
        BValue[] returns = BRunUtil.invoke(result, "testLocalTransactionBatchUpdate");
        Assert.assertEquals(((BInteger) returns[0]).intValue(), 0, "Transaction shouldn't have been retried");
        Assert.assertEquals(((BInteger) returns[1]).intValue(), 4, "Insertion count inside transaction is incorrect");
    }

    @Test(groups = TRANSACTION_TEST_GROUP)
    public void testTransactionRollbackBatchUpdate() {
        BValue[] returns = BRunUtil.invoke(result, "testLocalTransactionRollbackBatchUpdate");
        Assert.assertEquals(((BInteger) returns[0]).intValue(), -1, "Transaction should have been retried");
        Assert.assertEquals(((BInteger) returns[1]).intValue(), 0, "Insertion count inside transaction is incorrect");
        Assert.assertEquals(((BBoolean) returns[2]).booleanValue(), true,
                "Exception generate with 'check' expr did not catch");
    }

    @Test(groups = TRANSACTION_TEST_GROUP)
    public void testTransactionAbort() {
        BValue[] returns = BRunUtil.invoke(result, "testTransactionAbort");
        Assert.assertEquals(((BInteger) returns[0]).intValue(), -1, "Transaction should have been retried");
        Assert.assertEquals(((BInteger) returns[1]).intValue(), 0, "Insertion count inside transaction is incorrect");
    }

    @Test(groups = TRANSACTION_TEST_GROUP)
    public void testTransactionPanic() {
        BValue[] returns = BRunUtil.invoke(result, "testTransactionErrorPanic");
        Assert.assertEquals(((BInteger) returns[0]).intValue(), -1, "Transaction should have been retried");
        Assert.assertEquals(((BInteger) returns[1]).intValue(), -1, "Transaction should have been retried");
        Assert.assertEquals(((BInteger) returns[2]).intValue(), 0, "Insertion count inside transaction is incorrect");
    }

    @Test(groups = TRANSACTION_TEST_GROUP)
    public void testTransactionPanicAndTrap() {
        BValue[] returns = BRunUtil.invoke(result, "testTransactionErrorPanicAndTrap");
        Assert.assertEquals(((BInteger) returns[0]).intValue(), 0, "Transaction shouldn't have been retried");
        Assert.assertEquals(((BInteger) returns[1]).intValue(), -1,
                "Exception thrown inside transaction should have been caught");
        Assert.assertEquals(((BInteger) returns[2]).intValue(), 1, "Insertion count inside transaction is incorrect");
    }

    @Test(groups = TRANSACTION_TEST_GROUP)
    public void testTransactionCommitted() {
        BValue[] returns = BRunUtil.invoke(result, "testTransactionCommitted");
        Assert.assertEquals(((BInteger) returns[0]).intValue(), 1, "Transaction shouldn't have been retried");
        Assert.assertEquals(((BInteger) returns[1]).intValue(), 2, "Insertion count inside transaction is incorrect");
    }

    @Test(groups = TRANSACTION_TEST_GROUP)
    public void testTwoTransactions() {
        BValue[] returns = BRunUtil.invoke(result, "testTwoTransactions");
        Assert.assertEquals(((BInteger) returns[0]).intValue(), 1, "Transaction shouldn't have been retried");
        Assert.assertEquals(((BInteger) returns[1]).intValue(), 1, "Transaction shouldn't have been retried");
        Assert.assertEquals(((BInteger) returns[2]).intValue(), 4, "Insertion count inside transaction is incorrect");
    }

    @Test(groups = TRANSACTION_TEST_GROUP)
    public void testTransactionWithoutHandlers() {
        BValue[] returns = BRunUtil.invoke(result, "testTransactionWithoutHandlers");
        Assert.assertEquals(((BInteger) returns[0]).intValue(), 2, "Insertion count inside transaction is incorrect");
    }

    @Test(groups = TRANSACTION_TEST_GROUP)
    public void testLocalTransactionFailed() {
        BValue[] returns = BRunUtil.invoke(result, "testLocalTransactionFailed");
        Assert.assertEquals(returns.length, 2);
        Assert.assertEquals(returns[0].stringValue(), "beforetx inTrx onRetry inTrx onRetry inTrx onRetry inTrx "
                + "trxAborted afterTrx");
        Assert.assertEquals(((BInteger) returns[1]).intValue(), 0, "Insertion count inside transaction is incorrect");
    }

    @Test(groups = TRANSACTION_TEST_GROUP)
    public void testLocalTransactionSuccessWithFailed() {
        BValue[] returns = BRunUtil.invoke(result, "testLocalTransactionSuccessWithFailed");
        Assert.assertEquals(returns.length, 2);
        Assert.assertEquals(returns[0].stringValue(), "beforetx inTrx retry inTrx retry inTrx committed afterTrx");
        Assert.assertEquals(((BInteger) returns[1]).intValue(), 2, "Insertion count inside transaction is incorrect");
    }

    @Test(groups = TRANSACTION_TEST_GROUP)
    public void testLocalTransactionFailedWithNextupdate() {
        BValue[] returns = BRunUtil.invoke(result, "testLocalTransactionFailedWithNextupdate");
        Assert.assertEquals(((BInteger) returns[0]).intValue(), 1,
                "Update after transaction failure may not have happened");
    }

    @Test(groups = TRANSACTION_TEST_GROUP)
    public void testNestedTwoLevelTransactionSuccess() {
        BValue[] returns = BRunUtil.invoke(result, "testNestedTwoLevelTransactionSuccess");
        Assert.assertEquals(((BInteger) returns[0]).intValue(), 0, "Transaction shouldn't have been retried");
        Assert.assertEquals(((BInteger) returns[1]).intValue(), 2, "Insertion count inside transactions is incorrect");
    }

    @Test(groups = TRANSACTION_TEST_GROUP)
    public void testNestedThreeLevelTransactionSuccess() {
        BValue[] returns = BRunUtil.invoke(result, "testNestedThreeLevelTransactionSuccess");
        Assert.assertEquals(((BInteger) returns[0]).intValue(), 0, "Transaction shouldn't have been retried");
        Assert.assertEquals(((BInteger) returns[1]).intValue(), 3, "Insertion count inside transaction is incorrect");
    }

    @Test(groups = TRANSACTION_TEST_GROUP, enabled = false) //Issue #7706
    public void testNestedThreeLevelTransactionFailed() {
        BValue[] returns = BRunUtil.invoke(result, "testNestedThreeLevelTransactionFailed");
        Assert.assertEquals(((BInteger) returns[0]).intValue(), -1, "Transaction should have been retried");
        Assert.assertEquals(((BInteger) returns[1]).intValue(), 0, "Insertion count inside transaction is incorrect");
    }

    @Test(groups = TRANSACTION_TEST_GROUP)
    public void testNestedThreeLevelTransactionFailedWithRetrySuccess() {
        BValue[] returns = BRunUtil.invoke(result, "testNestedThreeLevelTransactionFailedWithRetrySuccess");
        Assert.assertEquals(((BInteger) returns[0]).intValue(), 0, "Transaction shouldn't have been retried");
        Assert.assertEquals(((BInteger) returns[1]).intValue(), 0, "Insertion count inside transaction is incorrect");
        Assert.assertEquals(returns[2].stringValue(), "start txL1 txL2 txL3 txL3_Else txL3_Failed");
    }

    @Test(groups = TRANSACTION_TEST_GROUP)
    public void testLocalTransactionWithSelectAndForeachIteration() {
        BValue[] returns = BRunUtil.invoke(result, "testLocalTransactionWithSelectAndForeachIteration");
        Assert.assertEquals(((BInteger) returns[0]).intValue(), 0);
        Assert.assertEquals(((BInteger) returns[1]).intValue(), 2);
    }

    @Test(groups = TRANSACTION_TEST_GROUP)
    public void testLocalTransactionWithSelectAndHasNextIteration() {
        BValue[] returns = BRunUtil.invoke(result, "testLocalTransactionWithSelectAndHasNextIteration");
        Assert.assertEquals(((BInteger) returns[0]).intValue(), 0);
        Assert.assertEquals(((BInteger) returns[1]).intValue(), 2);
    }

    @Test(dependsOnGroups = TRANSACTION_TEST_GROUP)
    public void testCloseConnectionPool() {
        BValue[] returns = BRunUtil.invoke(result, "testCloseConnectionPool");
        BInteger retValue = (BInteger) returns[0];
        Assert.assertEquals(retValue.intValue(), 1);
    }

    //Following methods are used as UDFs
    public static void insertPersonDataSuccessful(Connection conn, int regid1, int regid2) throws SQLException {
        conn.createStatement().executeUpdate("INSERT INTO Customers (firstName, lastName, registrationID, creditLimit,"
                + " country)  values ('James', 'Clerk', " + regid1 + ", 5000.75, 'USA')");
        conn.createStatement().executeUpdate("INSERT INTO Customers (firstName, lastName, registrationID, creditLimit,"
                + " country)  values ('James', 'Clerk', " + regid2 + ", 5000.75, 'USA')");
    }

    public static void insertPersonDataFailure(Connection conn, int regid1, int regid2) throws SQLException {
        conn.createStatement().executeUpdate("INSERT INTO Customers (firstName, lastName, registrationID, creditLimit,"
                + " country)  values ('James', 'Clerk', " + regid1 + ", 5000.75, 'USA')");
        conn.createStatement().executeUpdate("INSERT INTO Customers (firstName, lastName, registrationID, creditLimit,"
                + " country)  values ('James', 'Clerk', " + regid2 + ", 'invalid', 'USA')");
    }

    @AfterSuite
    public void cleanup() {
        if (testDatabase != null) {
            testDatabase.stop();
        }
    }
}<|MERGE_RESOLUTION|>--- conflicted
+++ resolved
@@ -54,11 +54,7 @@
 
     @Test(groups = TRANSACTION_TEST_GROUP)
     public void testLocalTransaction() {
-<<<<<<< HEAD
-        BValue[] returns = BRunUtil.invoke(result, "testLocalTransacton");
-=======
         BValue[] returns = BRunUtil.invoke(result, "testLocalTransaction");
->>>>>>> 4671e06e
         Assert.assertEquals(((BInteger) returns[0]).intValue(), 0, "Transaction shouldn't have been retried");
         Assert.assertEquals(((BInteger) returns[1]).intValue(), 2, "Insertion count inside transaction is incorrect");
         Assert.assertEquals(((BBoolean) returns[2]).booleanValue(), true, "'committed' block did not get executed");
