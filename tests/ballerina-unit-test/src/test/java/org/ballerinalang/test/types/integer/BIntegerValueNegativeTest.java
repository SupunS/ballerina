--- conflicted
+++ resolved
@@ -34,13 +34,8 @@
         Assert.assertEquals(compileResult.getErrorCount(), 10);
 
         int index = 0;
-<<<<<<< HEAD
-        String expectedError = "mismatched input 'int'. expecting {'but', ';', '?', '+', '-', '*', '/', '%', '==', " +
-                "'!=', '>', '<', '>=', '<=', '&&', '||', '===', '&', '^', '...', '|', '?:', '..<'}";
-=======
         String expectedError = "mismatched input 'int'. expecting {'but', 'is', ';', '?', '+', '-', '*', '/', '%', " +
-                "'==', '!=', '>', '<', '>=', '<=', '&&', '||', '&', '^', '...', '|', '?:', '..<'}";
->>>>>>> 63632088
+                "'==', '!=', '>', '<', '>=', '<=', '&&', '||', '===', '&', '^', '...', '|', '?:', '..<'}";
         BAssertUtil.validateError(compileResult, index++, expectedError, 5, 5);
 
         expectedError = "Hexadecimal '0xFFFFFFFFFFFFFFFF' too large";
@@ -67,13 +62,8 @@
         expectedError = "extraneous input '912'";
         BAssertUtil.validateError(compileResult, index++, expectedError, 14, 14);
 
-<<<<<<< HEAD
-        expectedError = "mismatched input '}'. expecting {'but', ';', '?', '+', '-', '*', '/', '%', '==', '!=', '>', " +
-                "'<', '>=', '<=', '&&', '||', '===', '&', '^', '...', '|', '?:', '..<'}";
-=======
         expectedError = "mismatched input '}'. expecting {'but', 'is', ';', '?', '+', '-', '*', '/', '%', '==', " +
-                "'!=', '>', '<', '>=', '<=', '&&', '||', '&', '^', '...', '|', '?:', '..<'}";
->>>>>>> 63632088
+                "'!=', '>', '<', '>=', '<=', '&&', '||', '===', '&', '^', '...', '|', '?:', '..<'}";
         BAssertUtil.validateError(compileResult, index, expectedError, 18, 1);
     }
 }