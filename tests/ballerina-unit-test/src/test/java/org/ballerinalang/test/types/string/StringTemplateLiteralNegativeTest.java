--- conflicted
+++ resolved
@@ -46,13 +46,8 @@
         resultNegative = BCompileUtil.compile("test-src/types/string/string-template-literal-syntax-negative.bal");
         Assert.assertEquals(resultNegative.getErrorCount(), 6);
         BAssertUtil.validateError(resultNegative, 0,
-<<<<<<< HEAD
-                "mismatched input '}'. expecting {'but', '?', '+', '-', '*', '/', '%', '==', '!=', '>', '<', " +
+                "mismatched input '}'. expecting {'but', 'is', '?', '+', '-', '*', '/', '%', '==', '!=', '>', '<', " +
                         "'>=', '<=', '&&', '||', '===', '&', '^', '...', '|', '?:', '..<', ExpressionEnd}", 4, 71);
-=======
-                "mismatched input '}'. expecting {'but', 'is', '?', '+', '-', '*', '/', '%', '==', '!=', '>', '<', " +
-                        "'>=', '<=', '&&', '||', '&', '^', '...', '|', '?:', '..<', ExpressionEnd}", 4, 71);
->>>>>>> 63632088
         BAssertUtil.validateError(resultNegative, 1,
                 "mismatched input ';'. expecting {'[', '?', '|', Identifier}", 5, 13);
         BAssertUtil.validateError(resultNegative, 2, "mismatched input 'returns'. expecting {'[', '?', '|', " +
