--- conflicted
+++ resolved
@@ -137,56 +137,68 @@
     public void waitTest14() {
         BValue[] vals = BRunUtil.invoke(result, "waitTest14", new BValue[0]);
         Assert.assertEquals(vals.length, 1);
-<<<<<<< HEAD
-        Assert.assertEquals("err returned {}", vals[0].stringValue());
-=======
         Assert.assertTrue(Arrays.asList("150", "7").contains(vals[0].stringValue()));
->>>>>>> 261be61d
     }
 
     @Test
     public void waitTest15() {
         BValue[] vals = BRunUtil.invoke(result, "waitTest15", new BValue[0]);
         Assert.assertEquals(vals.length, 1);
-<<<<<<< HEAD
+        Assert.assertTrue(Arrays.asList("150", "7", "60", "299").contains(vals[0].stringValue()));
+    }
+
+    @Test
+    public void waitTest16() {
+        BValue[] vals = BRunUtil.invoke(result, "waitTest16", new BValue[0]);
+        Assert.assertEquals(vals.length, 1);
+        Assert.assertTrue(Arrays.asList("150", "hello foo").contains(vals[0].stringValue()));
+    }
+
+    @Test
+    public void waitTest17() {
+        BValue[] vals = BRunUtil.invoke(result, "waitTest17", new BValue[0]);
+        Assert.assertEquals(vals.length, 1);
+        Assert.assertTrue(Arrays.asList("10", "20", "30").contains(vals[0].stringValue()));
+    }
+
+    @Test
+    public void waitTest18() {
+        BValue[] vals = BRunUtil.invoke(result, "waitTest18", new BValue[0]);
+        Assert.assertEquals(vals.length, 1);
+        Assert.assertEquals("65", vals[0].stringValue());
+    }
+
+    @Test
+    public void waitTest19() {
+        BValue[] vals = BRunUtil.invoke(result, "waitTest19", new BValue[0]);
+        Assert.assertEquals(vals.length, 1);
+        Assert.assertEquals("err returned {}", vals[0].stringValue());
+    }
+
+    @Test
+    public void waitTest20() {
+        BValue[] vals = BRunUtil.invoke(result, "waitTest20", new BValue[0]);
+        Assert.assertEquals(vals.length, 1);
         Assert.assertEquals("hello moo", vals[0].stringValue());
     }
 
     @Test(expectedExceptions = {BLangRuntimeException.class},
             expectedExceptionsMessageRegExp = "error: err from panic \\{\\}.*")
-    public void waitTest16() {
-        BRunUtil.invoke(result, "waitTest16", new BValue[0]);
-=======
-        Assert.assertTrue(Arrays.asList("150", "7", "60", "299").contains(vals[0].stringValue()));
-    }
-
-    @Test
-    public void waitTest16() {
-        BValue[] vals = BRunUtil.invoke(result, "waitTest16", new BValue[0]);
-        Assert.assertEquals(vals.length, 1);
-        Assert.assertTrue(Arrays.asList("150", "hello foo").contains(vals[0].stringValue()));
->>>>>>> 261be61d
-    }
-
-    @Test
-    public void waitTest17() {
-        BValue[] vals = BRunUtil.invoke(result, "waitTest17", new BValue[0]);
-        Assert.assertEquals(vals.length, 1);
-<<<<<<< HEAD
+    public void waitTest21() {
+        BRunUtil.invoke(result, "waitTest21", new BValue[0]);
+    }
+
+    @Test
+    public void waitTest22() {
+        BValue[] vals = BRunUtil.invoke(result, "waitTest22", new BValue[0]);
+        Assert.assertEquals(vals.length, 1);
         Assert.assertEquals("hello foo", vals[0].stringValue());
-=======
-        Assert.assertTrue(Arrays.asList("10", "20", "30").contains(vals[0].stringValue()));
->>>>>>> 261be61d
-    }
-
-    @Test
-    public void waitTest18() {
-        BValue[] vals = BRunUtil.invoke(result, "waitTest18", new BValue[0]);
-        Assert.assertEquals(vals.length, 1);
-<<<<<<< HEAD
+    }
+
+    @Test
+    public void waitTest23() {
+        BValue[] vals = BRunUtil.invoke(result, "waitTest23", new BValue[0]);
+        Assert.assertEquals(vals.length, 1);
         Assert.assertEquals(null, vals[0]);
-=======
-        Assert.assertEquals("65", vals[0].stringValue());
->>>>>>> 261be61d
     }
 }