--- conflicted
+++ resolved
@@ -100,11 +100,7 @@
 }
 
 function testSafeNavigatingNilMap () returns any {
-<<<<<<< HEAD
-    map<any> m;
-=======
-    map m = {};
->>>>>>> 53370e67
+    map<any> m = {};
     return m["foo"];
 }
 
@@ -209,35 +205,20 @@
     return m.a;
 }
 
-<<<<<<< HEAD
 function testMapNilLiftingOnLHS_1() returns map<any> {
-    map<any> m;
-=======
-function testMapNilLiftingOnLHS_1() returns map {
-    map m = {};
->>>>>>> 53370e67
+    map<any> m = {};
     m.name = "John";
     return m;
 }
 
-<<<<<<< HEAD
 function testMapNilLiftingOnLHS_2() returns map<any> {
-    map<json> m;
-=======
-function testMapNilLiftingOnLHS_2() returns map {
     map<json> m = {};
->>>>>>> 53370e67
     m["name"].fname = "John";
     return m;
 }
 
-<<<<<<< HEAD
 function testMapNilLiftingOnLHS_3() returns map<map<any>?> {
-    map<map<any>?> m;
-=======
-function testMapNilLiftingOnLHS_3() returns map<map?> {
-    map<map?> m = {};
->>>>>>> 53370e67
+    map<map<any>?> m = {};
     m["name"].fname = "John";
     return m;
 }
@@ -255,11 +236,7 @@
 }
 
 type A record {
-<<<<<<< HEAD
-    map<any>? foo;
-=======
-    map? foo = ();
->>>>>>> 53370e67
+    map<any>? foo = ();
 };
 
 function testMapInRecordNilLiftingOnLHS_1() returns A {
