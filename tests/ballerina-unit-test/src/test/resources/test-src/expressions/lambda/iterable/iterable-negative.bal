int count;
string word;

function test1(){
    int x = 0;
    x.foreach((int i) => { count = count + i;});
    string y = "foo";
    y.map((string s) => (int) { return lengthof s;});
}

function test2(){
    string[] y = ["1", "a"];

    y.count();

    y.filter((int i, string x) => (boolean) {
        return true;})
     .foreach((string x) => { word = x;}).count();
}

function test3(){
    map<string> z = {a:"1", b:"2"};
    string[] keys = z.map(
                     (string s) => (string, string) {
                         return (s, "value");
    }).keys();
}

function test4() {
    map z = {a:"1", b:"2"};
    string[] a = z.map((any x) => (string, string) {
                           var s = <string>x;
                           return (s, "value");
                       });
    map m = z.filter((string s) => boolean {
          return s == null;
    });
    any x = z.filter((string s) => boolean {
         return s == null;
     });
}

function test5(){
    string[] s = ["1", "a"];
    int x;
    x = s.foreach((string s) => {word = word + s;});

    var (z, y) = s.map(((int, string) tuple) => (int, string) { var (i, v) = tuple;
                           return (i * 2, v + v);
                       });
}

function test6(){
    string[] s = ["1", "a"];
    _ = s.count(test5);
    s.filter();
    int i = 10;
    s.foreach(i);
}

function test7(){
    string[] s = ["foo", "bar"];
    s.foreach(((string, string, string) z) => {});
    s.foreach(() => {});
    s.filter((string s) => (boolean, int) {return (true, 1);});
    s.filter((string s)=>{});
    s.filter((person p)=>{});
    _ = s.filter((string s) => (person) {return null;});
}

function test8() {
<<<<<<< HEAD
    map z = {a:"1", b:"2"};

    map m = z.filter((any s) => boolean {
          return s == null;
    });

    any x = z.filter((any s) => boolean {
         return s == null;
    });
=======
    int[] arr = [-5, 2, 4, 5, 7, -8, -3, 2];
    int[] a = arr.map((int v) => (any) {
                        return v + 1;
                   });
}

function test9() {
    int[] arr = [-5, 2, 4, 5, 7, -8, -3, 2];
    int[] a = arr.map((int v) => (int) {
                        return v + 1;
                   }).map((int v) => (string) {
                        return "Test" + v;
                   });
}

function test10() {
    int[] arr = [-5, 2, 4, 5, 7, -8, -3, 2];
    int[] a = arr.map((int v) => (int) {
                        return v + 1;
                   }).map((int v) => (string) {
                        return "Test" + v;
                   }).filter((string s) => boolean { return true;});
>>>>>>> ec0ef48a
}<|MERGE_RESOLUTION|>--- conflicted
+++ resolved
@@ -69,17 +69,6 @@
 }
 
 function test8() {
-<<<<<<< HEAD
-    map z = {a:"1", b:"2"};
-
-    map m = z.filter((any s) => boolean {
-          return s == null;
-    });
-
-    any x = z.filter((any s) => boolean {
-         return s == null;
-    });
-=======
     int[] arr = [-5, 2, 4, 5, 7, -8, -3, 2];
     int[] a = arr.map((int v) => (any) {
                         return v + 1;
@@ -102,5 +91,16 @@
                    }).map((int v) => (string) {
                         return "Test" + v;
                    }).filter((string s) => boolean { return true;});
->>>>>>> ec0ef48a
+}
+
+function test11() {
+    map z = {a:"1", b:"2"};
+
+    map m = z.filter((any s) => boolean {
+          return s == null;
+    });
+
+    any x = z.filter((any s) => boolean {
+         return s == null;
+    });
 }