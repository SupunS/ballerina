--- conflicted
+++ resolved
@@ -35,19 +35,11 @@
         if(i == 0){
             operator = args[0];
         } else {
-<<<<<<< HEAD
-            var result = <float>args[i];
-            if (result is float) {
-                values[i -1] = result;
-            } else if (result is error) {
-                panic result;
-=======
             var val = <float>args[i];
             if (val is error) {
                  panic val;
             } else {
                  values[i -1] = val;
->>>>>>> a708efca
             }
         }
         i = i + 1;
