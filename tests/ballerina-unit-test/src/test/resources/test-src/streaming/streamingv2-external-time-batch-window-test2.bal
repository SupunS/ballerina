// Copyright (c) 2018 WSO2 Inc. (http://www.wso2.org) All Rights Reserved.
//
// WSO2 Inc. licenses this file to you under the Apache License,
// Version 2.0 (the "License"); you may not use this file except
// in compliance with the License.
// You may obtain a copy of the License at
//
// http://www.apache.org/licenses/LICENSE-2.0
//
// Unless required by applicable law or agreed to in writing,
// software distributed under the License is distributed on an
// "AS IS" BASIS, WITHOUT WARRANTIES OR CONDITIONS OF ANY
// KIND, either express or implied.  See the License for the
// specific language governing permissions and limitations
// under the License.

import ballerina/runtime;

type Teacher record {
    int timestamp;
    string name;
    int age;
    string status;
    string school;
};

type TeacherOutput record{
    int timestamp;
    string name;
    int count;
};

int index = 0;
stream<Teacher> inputStreamExternalTimeBatchTest2 = new;
stream<TeacherOutput > outputStreamExternalTimeBatchTest2 = new;
TeacherOutput[] globalEmployeeArray = [];

function startExternalTimeBatchwindowTest2() returns (TeacherOutput[]) {

    Teacher[] teachers = [];
    Teacher t1 = { timestamp: 1366335804341, name: "Mohan", age: 30, status: "single", school: "Hindu College" };
    Teacher t2 = { timestamp: 1366335804342, name: "Raja", age: 45, status: "single", school: "Hindu College" };
    Teacher t3 = { timestamp: 1366335814341, name: "Naveen", age: 35, status: "single", school: "Hindu College" };
    Teacher t4 = { timestamp: 1366335814345, name: "Amal", age: 50, status: "married", school: "Hindu College" };
    Teacher t5 = { timestamp: 1366335824341, name: "Nimal", age: 55, status: "married", school: "Hindu College" };

    teachers[0] = t1;
    teachers[1] = t2;
    teachers[2] = t3;
    teachers[3] = t4;
    teachers[4] = t5;

    testExternalTimeBatchwindow2();

<<<<<<< HEAD
    outputStreamExternalTimeBatchTest2.subscribe(printTeachers);
    foreach var t in teachers {
=======
    outputStreamExternalTimeBatchTest2.subscribe(function(TeacherOutput e) {printTeachers(e);});
    foreach t in teachers {
>>>>>>> 8aa34cc5
        inputStreamExternalTimeBatchTest2.publish(t);
    }

    int count = 0;
    while(true) {
        runtime:sleep(500);
        count += 1;
        if((globalEmployeeArray.length()) == 2 || count == 10) {
            break;
        }
    }
    return globalEmployeeArray;
}

function testExternalTimeBatchwindow2() {

    forever {
        from inputStreamExternalTimeBatchTest2 window externalTimeBatchWindow(
                            [inputStreamExternalTimeBatchTest2.timestamp, 1000, (), 1200])
        select inputStreamExternalTimeBatchTest2.timestamp, inputStreamExternalTimeBatchTest2.name, count() as count
        group by inputStreamExternalTimeBatchTest2.school
        => (TeacherOutput [] teachers) {
            foreach var t in teachers {
                outputStreamExternalTimeBatchTest2.publish(t);
            }
        }
    }
}

function printTeachers(TeacherOutput e) {
    addToGlobalEmployeeArray(e);
}

function addToGlobalEmployeeArray(TeacherOutput e) {
    globalEmployeeArray[index] = e;
    index = index + 1;
}<|MERGE_RESOLUTION|>--- conflicted
+++ resolved
@@ -52,13 +52,8 @@
 
     testExternalTimeBatchwindow2();
 
-<<<<<<< HEAD
-    outputStreamExternalTimeBatchTest2.subscribe(printTeachers);
+    outputStreamExternalTimeBatchTest2.subscribe(function(TeacherOutput e) {printTeachers(e);});
     foreach var t in teachers {
-=======
-    outputStreamExternalTimeBatchTest2.subscribe(function(TeacherOutput e) {printTeachers(e);});
-    foreach t in teachers {
->>>>>>> 8aa34cc5
         inputStreamExternalTimeBatchTest2.publish(t);
     }
 
