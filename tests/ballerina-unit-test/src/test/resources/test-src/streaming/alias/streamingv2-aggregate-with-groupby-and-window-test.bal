// Copyright (c) 2018 WSO2 Inc. (http://www.wso2.org) All Rights Reserved.
//
// WSO2 Inc. licenses this file to you under the Apache License,
// Version 2.0 (the "License"); you may not use this file except
// in compliance with the License.
// You may obtain a copy of the License at
//
// http://www.apache.org/licenses/LICENSE-2.0
//
// Unless required by applicable law or agreed to in writing,
// software distributed under the License is distributed on an
// "AS IS" BASIS, WITHOUT WARRANTIES OR CONDITIONS OF ANY
// KIND, either express or implied.  See the License for the
// specific language governing permissions and limitations
// under the License.

import ballerina/runtime;
import ballerina/io;
import ballerina/streams;
import ballerina/reflect;

type Teacher record {
    string name;
    int age;
    string status;
    string batch;
    string school;
};

type TeacherOutput record {
    string name;
    int age;
    int sumAge;
    int count;
};

int index = 0;
stream<Teacher> inputStream;
stream<TeacherOutput> outputStream;

TeacherOutput[] globalTeacherOutputArray = [];

function startAggregationWithGroupByQuery() returns TeacherOutput[] {

    Teacher[] teachers = [];
    Teacher t1 = { name: "Mohan", age: 30, status: "single", batch: "LK2014", school: "Hindu College" };
    Teacher t2 = { name: "Raja", age: 45, status: "single", batch: "LK2014", school: "Hindu College" };
    Teacher t3 = { name: "Bobo", age: 15 , status: "single", batch: "LK2014", school: "Foo College" };
    teachers[0] = t1;
    teachers[1] = t2;
    teachers[2] = t3;
    teachers[3] = t1;
    teachers[4] = t1;
    teachers[5] = t3;
    teachers[6] = t1;
    teachers[7] = t2;
    teachers[8] = t3;
    teachers[9] = t1;

    foo();

    outputStream.subscribe(printTeachers);
    foreach t in teachers {
        inputStream.publish(t);
    }
    int count = 0;
    while(true) {
        runtime:sleep(500);
<<<<<<< HEAD
        count++;
=======
        count += 1;
>>>>>>> 98f59f90
        if((lengthof globalTeacherOutputArray) == 7 || count == 10) {
            break;
        }
    }
    return globalTeacherOutputArray;
}


//  ------------- Query to be implemented -------------------------------------------------------
//  from inputStream where inputStream.age > 25
//  select inputStream.name, inputStream.age, sum (inputStream.age) as sumAge, count() as count
//  group by inputStream.name
//      => (TeacherOutput [] o) {
//            outputStream.publish(o);
//      }
//

function foo() {
    forever {
        from inputStream where inputStream.age > 25 window lengthWindow(5) as input
        select input.name, input.age, sum (input.age) as sumAge, count() as count
        group by input.name
        => (TeacherOutput[] teachers) {
            foreach t in teachers {
                outputStream.publish(t);
            }
        }
    }
}

function printTeachers(TeacherOutput e) {
    addToGlobalEmployeeArray(e);
}

function addToGlobalEmployeeArray(TeacherOutput e) {
    globalTeacherOutputArray[index] = e;
    index = index + 1;
}<|MERGE_RESOLUTION|>--- conflicted
+++ resolved
@@ -66,11 +66,7 @@
     int count = 0;
     while(true) {
         runtime:sleep(500);
-<<<<<<< HEAD
-        count++;
-=======
         count += 1;
->>>>>>> 98f59f90
         if((lengthof globalTeacherOutputArray) == 7 || count == 10) {
             break;
         }
