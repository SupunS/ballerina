--- conflicted
+++ resolved
@@ -18,13 +18,8 @@
 }
 
 function write(io:Socket socket, byte[] content) returns int|error {
-<<<<<<< HEAD
-    io:WritableByteChannel channel = socket.writableChannel;
-    var result = channel.write(content, 0);
-=======
-    io:ByteChannel byteChannel = socket.byteChannel;
+    io:WritableByteChannel byteChannel = socket.writableChannel;
     var result = byteChannel.write(content, 0);
->>>>>>> f650b5da
     match result {
         int numberOfBytesWritten => {
             io:println("Number of byte written to server: ", numberOfBytesWritten);
@@ -37,13 +32,8 @@
 }
 
 function read(io:Socket socket, int size) returns (byte[], int)|error {
-<<<<<<< HEAD
-    io:ReadableByteChannel channel = socket.readableChannel;
-    var result = channel.read(size);
-=======
-    io:ByteChannel byteChannel = socket.byteChannel;
+    io:ReadableByteChannel byteChannel = socket.readableChannel;
     var result = byteChannel.read(size);
->>>>>>> f650b5da
     match result {
         (byte[], int) content => {
             var (bytes, numberOfBytes) = content;
@@ -80,15 +70,9 @@
 }
 
 function readRecord(io:Socket socket) returns string[]|error {
-<<<<<<< HEAD
-    io:ReadableByteChannel channel = socket.readableChannel;
-    io:ReadableCharacterChannel characterChannel = new(channel, "UTF-8");
+    io:ReadableByteChannel byteChannel = socket.readableChannel;
+    io:ReadableCharacterChannel characterChannel = new(byteChannel, "UTF-8");
     io:ReadableTextRecordChannel rChannel = new io:ReadableTextRecordChannel(characterChannel, rs = "\r\n", fs = ",");
-=======
-    io:ByteChannel byteChannel = socket.byteChannel;
-    io:CharacterChannel characterChannel = new(byteChannel, "UTF-8");
-    io:DelimitedTextRecordChannel rChannel = new io:DelimitedTextRecordChannel(characterChannel, rs = "\r\n", fs = ",");
->>>>>>> f650b5da
     if (rChannel.hasNext()){
         var records = rChannel.getNext();
         match records {
