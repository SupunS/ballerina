
function test () returns int {
    Person p = new();
    return 1;
}

<<<<<<< HEAD
type Person object {
    public int age;
=======
type Person abstract object {
    public int age,
>>>>>>> 90b47200

    function test(int a, string n) returns string;
};<|MERGE_RESOLUTION|>--- conflicted
+++ resolved
@@ -4,13 +4,8 @@
     return 1;
 }
 
-<<<<<<< HEAD
-type Person object {
+type Person abstract object {
     public int age;
-=======
-type Person abstract object {
-    public int age,
->>>>>>> 90b47200
 
     function test(int a, string n) returns string;
 };