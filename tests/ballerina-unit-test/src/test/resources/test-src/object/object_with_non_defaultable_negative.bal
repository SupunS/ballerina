--- conflicted
+++ resolved
@@ -5,12 +5,7 @@
 public function testObjectWithInterface () returns (int, int) {
     Person p;
     Employee e;
-<<<<<<< HEAD
     return (p.attachInterface(7), p.month);
-=======
-    return (p.attachInterface(7), e.age);
-    //return (5, "kk");
->>>>>>> afee6405
 }
 
 type Person object {
