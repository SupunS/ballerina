function testXMLTextLiteral() returns (xml, xml, xml, xml, xml, xml) {
    string v1 = "11";
    string v2 = "22";
    string v3 = "33";
    xml x1 = xml `aaa`;
    xml x2 = xml `${v1}`;
    xml x3 = xml `aaa${v1}bbb${v2}ccc`;
    xml x4 = xml `aaa${v1}bbb${v2}ccc{d{}e}{f{`;
    xml x5 = xml `aaa${v1}b\${bb${v2}c\}cc{d{}e}{f{`;
    xml x6 = xml ` `;
    return (x1, x2, x3, x4, x5, x6);
}

function testXMLCommentLiteral() returns (xml, xml, xml, xml, xml, xml) {
    int v1 = 11;
    string v2 = "22";
    string v3 = "33";
    xml x1 = xml `<!--aaa-->`;
    xml x2 = xml `<!--${v1}-->`;
    xml x3 = xml `<!--aaa${v1}bbb${v2}ccc-->`;
    xml x4 = xml `<!--<aaa${v1}bbb${v2}cccd->e->-f<<{>>>-->`;
    xml x5 = xml `<!---a-aa${v1}b\${bb${v2}c\}cc{d{}e}{f{-->`;
    xml x6 = xml `<!---->`;
    xml x7 = xml `<!-- $ -->`;
    return (x1, x2, x3, x4, x5, x6);
}


function testXMLPILiteral() returns (xml, xml, xml, xml, xml) {
    int v1 = 11;
    string v2 = "22";
    string v3 = "33";
    xml x1 = xml `<?foo ?>`;
    xml x2 = xml `<?foo ${v1}?>`;
    xml x3 = xml `<?foo  aaa${v1}bbb${v2}ccc?>`;
    xml x4 = xml `<?foo  <aaa${v1}bbb${v2}ccc??d?e>?f<<{>>>?>`;
    xml x5 = xml `<?foo  ?a?aa${v1}b\${bb${v2}c\}cc{d{}e}{f{?>`;
    
    return (x1, x2, x3, x4, x5);
}

function testExpressionAsAttributeValue() returns (xml, xml, xml, xml, xml) {
    string v0 = "\"zzz\"";
    string v1 = "zzz";
    string v2 = "33>22";
    xml x1 = xml `<foo bar="${v0}"/>`;
    xml x2 = xml `<foo bar="aaa${v1}bb'b${v2}ccc?"/>`;
    xml x3 = xml `<foo bar="}aaa${v1}bbb${v2}ccc{d{}e}{f{"/>`;
    xml x4 = xml `<foo bar1='aaa{${v1}}b\${b"b${v2}c\}cc{d{}e}{f{' bar2='aaa{${v1}}b\${b"b${v2}c\}cc{d{}e}{f{'/>`;
    xml x5 = xml `<foo bar=""/>`;
    return (x1, x2, x3, x4, x5);
}

function testElementLiteralWithTemplateChildren() returns (xml, xml) {
    string v2 = "aaa<bbb";
    xml x1 = xml `<fname>John</fname>`;
    xml x2 = xml `<lname>Doe</lname>`;
    
    xml x3 = xml `<root>hello ${v2} good morning ${x1} ${x2}. Have a nice day!<foo>123</foo><bar></bar></root>`;
    xml x4 = x3.*;
    return (x3, x4);
}

function testDefineInlineNamespace() returns (xml) {
    xml x1 = xml `<foo foo="http://wso2.com" >hello</foo>`;
    return x1;
}

function testTextWithValidMultiTypeExpressions() returns (xml) {
    int v1 = 11;
    string v2 = "world";
    float v3 = 1.35;
    boolean v4 = true;
    
    xml x = xml `hello ${v1} ${v2}. How ${v3} are you ${v4}?`;
    return x;
}


function testArithmaticExpreesionInXMLTemplate() returns (xml) {
    xml x1 = xml `<foo id="hello ${ 3 + 6 / 3}" >hello</foo>`;
    
    return x1;
}

function f1() returns (string) {
  return "returned from a function";
}

function testFunctionCallInXMLTemplate() returns (xml) {
    xml x1 = xml `<foo>${ "<-->" + f1()}</foo>`;
    
    return x1;
}

function testBracketSequenceInXMLLiteral() returns (xml) {
    xml x1 = xml `{}{{ {{{ { } }} }}} - extra }`;
    xml x2 = xml `<elem>{}{{</elem>`;
    return x1 + x2;
}

function testInterpolatingVariousTypes() returns (xml) {
    int i = 42;
    float f = 3.14;
    decimal d = 31.4444;
    string s = "this-is-a-string";
    xml elem = xml `<abc/>`;

<<<<<<< HEAD
    xml ip = xml `<elem>${i}|${f}|${d}|${s}|${elem}</elem>`;
    return ip;
=======
    return x1;
}

function testXMLStartTag() returns (xml, xml, xml, xml) {
    xml x1 = xml `<fname>John</fname>`;
    xml x2 = xml `<Country>US</Country>`;
    xml x3 = xml `<_foo id="hello {{ 3 + 6 / 3}}" >hello</_foo>`;
    xml x4 = xml `<_-foo id="hello {{ 3 + 6 / 3}}" >hello</_-foo>`;
    return (x1, x2, x3, x4);
>>>>>>> a9d105da
}<|MERGE_RESOLUTION|>--- conflicted
+++ resolved
@@ -106,11 +106,8 @@
     string s = "this-is-a-string";
     xml elem = xml `<abc/>`;
 
-<<<<<<< HEAD
     xml ip = xml `<elem>${i}|${f}|${d}|${s}|${elem}</elem>`;
     return ip;
-=======
-    return x1;
 }
 
 function testXMLStartTag() returns (xml, xml, xml, xml) {
@@ -119,5 +116,4 @@
     xml x3 = xml `<_foo id="hello {{ 3 + 6 / 3}}" >hello</_foo>`;
     xml x4 = xml `<_-foo id="hello {{ 3 + 6 / 3}}" >hello</_-foo>`;
     return (x1, x2, x3, x4);
->>>>>>> a9d105da
 }