// Copyright (c) 2018 WSO2 Inc. (http://www.wso2.org) All Rights Reserved.
//
// WSO2 Inc. licenses this file to you under the Apache License,
// Version 2.0 (the "License"); you may not use this file except
// in compliance with the License.
// You may obtain a copy of the License at
//
// http://www.apache.org/licenses/LICENSE-2.0
//
// Unless required by applicable law or agreed to in writing,
// software distributed under the License is distributed on an
// "AS IS" BASIS, WITHOUT WARRANTIES OR CONDITIONS OF ANY
// KIND, either express or implied.  See the License for the
// specific language governing permissions and limitations
// under the License.

function testInvalidRecordAssignment() {
    anydata ad;

    Foo foo = {a: 20};
    ad = foo;

    Foo1 foo1 = {ca: 30};
    ad = foo1;

    Foo2 foo2 = {ca: 40};
    ad = foo2;

    Foo3 foo3 = {ca: 50};
    ad = foo3;

    Foo4 foo4 = {ca: 60};
    ad = foo4;

    Foo5 foo5 = {ca: 70};
    ad = foo5;

    Foo6 foo6 = {ca: 80};
    ad = foo6;

    Foo7 foo7 = {ca: 90};
    ad = foo7;
}

type Foo record {
    int aa = 0;
    any a;
    anydata...
};

type Foo1 record {
    int ca;
    Bar2 b = {};
    anydata...
};

type Foo2 record {
    int ca;
    Bar|() b = ();
    anydata...
};

type Foo3 record {
    int ca;
    function (string) returns boolean fp?;
    anydata...
};

type Foo4 record {
    int ca;
    typedesc td;
    anydata...
};

type Foo5 record {
    int ca;
<<<<<<< HEAD
    map<any> m;
=======
    map m = {};
>>>>>>> 135bb066
    anydata...
};

type Foo6 record {
    int ca;
    map<map<Foo2>> m = {};
    anydata...
};

type Foo7 record {
    int ca;
    any[] ar = [];
    anydata...
};

type Bar object {
    int oa = 0;
};

type Bar2 record {
    int ra = 0;
    any...
};<|MERGE_RESOLUTION|>--- conflicted
+++ resolved
@@ -74,11 +74,7 @@
 
 type Foo5 record {
     int ca;
-<<<<<<< HEAD
-    map<any> m;
-=======
-    map m = {};
->>>>>>> 135bb066
+    map<any> m = {};
     anydata...
 };
 
