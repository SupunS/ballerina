--- conflicted
+++ resolved
@@ -2,117 +2,111 @@
 import ballerina/runtime;
 function workerDeclTest() {
    worker wx {
-      int a = 20;
-      fork {
-         worker w1 {
-            int x = 0;
-         }
-         worker w2 {
-            int y = 0;
-            int g = y + 1;
-         }
-      } join (all) (map results) { io:println(results); }
+     int a = 20;
+     fork {
+	   worker w1 {
+	     int x = 0;
+	   }
+	   worker w2 {
+	     int y = 0;
+	     int g = y + 1;
+	   }
+	} join (all) (map results) { io:println(results); }
    }
    worker wy { }
 }
 
 function forkJoinWithMessageParsingTest() returns int {
-   int x = 5;
-   fork {
-      worker w1 {
-         int a = 5;
-         int b = 0;
-         a -> w2;
-         b = <- w2;
-      }
-      worker w2 {
-         int a = 0;
-         int b = 15;
-         a = <- w1;
-         b -> w1;
-      }
-   } join (all) (map results) { io:println(results); }
-   return x;
+    int x = 5;
+    fork {
+	   worker w1 {
+	     int a = 5;
+	     int b = 0;
+	     a -> w2;
+	     b <- w2;
+	   }
+	   worker w2 {
+	     int a = 0;
+	     int b = 15;
+	     a <- w1;
+	     b -> w1;
+	   }
+	} join (all) (map results) { io:println(results); }
+	return x;
 }
 
 function forkJoinWithSingleForkMessages() returns int {
-   int x = 5;
-   fork {
-      worker w1 {
-         int a = 5;
-         int b = 0;
-         a -> w2;
-         b = <- w2;
-      }
-      worker w2 {
-         int a = 0;
-         int b = 15;
-         a = <- w1;
-         b -> w1;
-      }
-   } join (all) (map results) { io:println(results); }
-   return x;
+    int x = 5;
+    fork {
+	   worker w1 {
+	     int a = 5;
+	     int b = 0;
+	     a -> w2;
+	     b <- w2;
+	     a -> fork;
+	   }
+	   worker w2 {
+	     int a = 0;
+	     int b = 15;
+	     a <- w1;
+	     b -> w1;
+	     b -> fork;
+	   }
+	} join (all) (map results) { io:println(results); }
+	return x;
 }
 
 function basicForkJoinTest() returns int {
-   int x = 10;
-   fork {
-      worker w1 {
-         int a = 5;
-         int b = a + 1;
-      }
-      worker w2 {
-         int a = 0;
-         int b = 15;
-      }
-   } join (all) (map results) { }
-   return x;
+    int x = 10;
+    fork {
+	   worker w1 {
+	     int a = 5;
+	     int b = a + 1;
+	   }
+	   worker w2 {
+	     int a = 0;
+	     int b = 15;
+	   }
+	} join (all) (map results) { }
+	return x;
 }
 
 function forkJoinWithMultipleForkMessages() returns int {
-   int x = 5;
-   fork {
-      worker w1 {
-         int a = 5;
-         int b = 0;
-         a -> w2;
-         b = <- w2;
-      }
-      worker w2 {
-         int a = 0;
-         int b = 15;
-         a = <- w1;
-         b -> w1;
-      }
-   } join (all) (map results) {  io:println(results);  }
-   return x;
+    int x = 5;
+    fork {
+	   worker w1 {
+	     int a = 5;
+	     int b = 0;
+	     a -> w2;
+	     b <- w2;
+	     (a, b) -> fork;
+	   }
+	   worker w2 {
+	     int a = 0;
+	     int b = 15;
+	     a <- w1;
+	     b -> w1;
+	     (a, b) -> fork;
+	   }
+	} join (all) (map results) {  io:println(results);  }
+	return x;
 }
 
 function simpleWorkerMessagePassingTest() {
    worker w1 {
-      int a = 10;
-      a -> w2;
-      a = <- w2;
+     int a = 10;
+     a -> w2;
+     a <- w2;
    }
    worker w2 {
-      int a = 0;
-      int b = 15;
-      a = <- w1;
-      b -> w1;
+     int a = 0;
+     int b = 15;
+     a <- w1;
+     b -> w1;
    }
 }
 
 function forkJoinWithSomeJoin() returns int | error {
-<<<<<<< HEAD
-   map m = {};
-   m["x"] = 25;
-   int ret;
-   fork {
-      worker w1 {
-         int a = 5;
-         int b = 0;
-         m["x"] = a;
-=======
     map m = {};
     m["x"] = 25;
     int ret;
@@ -121,30 +115,29 @@
 	     int a = 5;
 	     int b = 0;
 	     m["x"] = a;
->>>>>>> 8b6eafb6
          runtime:sleep(1000);
-      }
-      worker w2 {
-         int a = 5;
-         int b = 15;
+	   }
+	   worker w2 {
+	     int a = 5;
+	     int b = 15;
          runtime:sleep(1000);
-         m["x"] = a;
-      }
-      worker w3 {
-         int a = 0;
-         int b = 15;
-         m["x"] = b;
-      }
-   } join (some 1) (map results) {  io:println(results);  }
-   match <int> m["x"] {
-      int a => return a;
-      error err => return err;
-   }
+	     m["x"] = a;
+	   }
+	   worker w3 {
+	     int a = 0;
+	     int b = 15;
+	     m["x"] = b;
+	   }
+	} join (some 1) (map results) {  io:println(results);  }
+	match <int> m["x"] {
+	    int a => return a;
+	    error err => return err;
+	}
 }
 
 function workerReturnTest() returns int {
-   worker wx {
-      int x = 50;
-      return x + 1;
-   }
+    worker wx {
+	    int x = 50;
+	    return x + 1;
+    }
 }