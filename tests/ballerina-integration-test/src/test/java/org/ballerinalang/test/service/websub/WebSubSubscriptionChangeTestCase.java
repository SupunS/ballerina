/*
 *  Copyright (c) 2018, WSO2 Inc. (http://www.wso2.org) All Rights Reserved.
 *
 *  WSO2 Inc. licenses this file to you under the Apache License,
 *  Version 2.0 (the "License"); you may not use this file except
 *  in compliance with the License.
 *  You may obtain a copy of the License at
 *
 *  http://www.apache.org/licenses/LICENSE-2.0
 *
 *  Unless required by applicable law or agreed to in writing,
 *  software distributed under the License is distributed on an
 *  "AS IS" BASIS, WITHOUT WARRANTIES OR CONDITIONS OF ANY
 *  KIND, either express or implied.  See the License for the
 *  specific language governing permissions and limitations
 *  under the License.
 */
package org.ballerinalang.test.service.websub;

import org.awaitility.Duration;
import org.ballerinalang.test.BaseTest;
import org.ballerinalang.test.context.BMainInstance;
import org.ballerinalang.test.context.BServerInstance;
import org.ballerinalang.test.context.BallerinaTestException;
import org.ballerinalang.test.context.LogLeecher;
import org.ballerinalang.test.util.HttpResponse;
import org.ballerinalang.test.util.HttpsClientRequest;
import org.testng.annotations.AfterClass;
import org.testng.annotations.BeforeClass;
import org.testng.annotations.Test;

import java.io.File;
import java.net.ConnectException;
import java.util.concurrent.Executors;

import static org.awaitility.Awaitility.given;
import static org.ballerinalang.test.service.websub.WebSubTestUtils.updateNotified;
import static org.ballerinalang.test.service.websub.WebSubTestUtils.updateSubscribed;
import static java.util.concurrent.TimeUnit.SECONDS;

/**
 * This class includes an integration scenario which tests unsubscription and not receiving content after
 * unsubscription in addition to the following:
 * 1. Bringing up the Ballerina Hub
 * 2. Sending the subscription request for WebSub Subscriber services on start up, and auto verifying intent to
 * subscribe, when the hub sends an intent verification request, since an onIntentVerification resource is not
 * specified
 * 3. Functions made available to the Publishers - publishing directly on to the Ballerina Hub or to a Hub by
 * specifying the URL (usecase: remote hubs)
 * 4. Content Delivery process - by verifying content is delivered when update notification is done for a subscribed
 * topic - both directly to the hub and specifying hub URL
 */
public class WebSubSubscriptionChangeTestCase extends BaseTest {
    private BServerInstance webSubSubscriber;
    private BMainInstance webSubPublisher;

    private final int subscriberServicePort = 8181;
    private final String helperServicePortAsString = "8096";

    private static String hubUrl = "https://localhost:9393/websub/hub";
    private static final String SUBSCRIPTION_INTENT_VERIFICATION_LOG = "ballerina: Intent Verification agreed - Mode "
            + "[subscribe], Topic [http://www.websubpubtopic.com], Lease Seconds [86400]";
    private static final String UNSUBSCRIPTION_INTENT_VERIFICATION_LOG = "ballerina: Intent Verification agreed - Mode "
            + "[unsubscribe], Topic [http://www.websubpubtopic.com]";
    private static final String INTERNAL_HUB_NOTIFICATION_LOG = "WebSub Notification Received: "
            + "{\"action\":\"publish\", \"mode\":\"internal-hub\"}";

    private LogLeecher subscriptionIntentVerificationLogLeecher = new LogLeecher(SUBSCRIPTION_INTENT_VERIFICATION_LOG);
    private LogLeecher unsubscriptionIntentVerificationLogLeecher = new LogLeecher(
            UNSUBSCRIPTION_INTENT_VERIFICATION_LOG);
    private LogLeecher internalHubNotificationLogLeecher = new LogLeecher(INTERNAL_HUB_NOTIFICATION_LOG);
    private LogLeecher logAbsenceTestLogLeecher = new LogLeecher(INTERNAL_HUB_NOTIFICATION_LOG);


    @BeforeClass
    public void setup() throws BallerinaTestException {
        webSubSubscriber = new BServerInstance(balServer);
        webSubPublisher = new BMainInstance(balServer);

        String publisherBal = new File("src" + File.separator + "test" + File.separator + "resources"
                + File.separator + "websub" + File.separator + "websub_test_periodic_publisher.bal").getAbsolutePath();
<<<<<<< HEAD
        String[] publisherArgs = {"-e b7a.websub.hub.remotepublish=true",
                "-e test.helper.service.port=" + helperServicePortAsString};
=======
        String[] publisherArgs = {"-e", "b7a.websub.hub.remotepublish=true"};
>>>>>>> 9d5196b3

        String subscriberBal = new File("src" + File.separator + "test" + File.separator + "resources"
                + File.separator + "websub" + File.separator + "websub_test_subscriber.bal").getAbsolutePath();

        webSubSubscriber.addLogLeecher(subscriptionIntentVerificationLogLeecher);
        webSubSubscriber.addLogLeecher(unsubscriptionIntentVerificationLogLeecher);
        webSubSubscriber.addLogLeecher(internalHubNotificationLogLeecher);

        Executors.newSingleThreadExecutor().execute(() -> {
            try {
                webSubPublisher.runMain(publisherBal, publisherArgs, new String[]{});
            } catch (BallerinaTestException e) {
                //ignored since any errors here would be reflected as test failures
            }
        });

        //Allow to bring up the hub
        given().ignoreException(ConnectException.class).with().pollInterval(Duration.ONE_SECOND).await()
                .atMost(60, SECONDS).until(() -> {
            //using same pack location, hence server home is same
            HttpResponse response = HttpsClientRequest.doGet(hubUrl, webSubSubscriber.getServerHome());
            return response.getResponseCode() == 202;
        });

        String[] subscriberArgs = {"-e", "test.hub.url=" + hubUrl};
        webSubSubscriber.startServer(subscriberBal, subscriberArgs, new int[]{subscriberServicePort});
    }

    @Test
    public void testSubscriptionAndIntentVerification() throws BallerinaTestException {
        subscriptionIntentVerificationLogLeecher.waitForText(30000);
        updateSubscribed(helperServicePortAsString);
    }

    @Test(dependsOnMethods = "testSubscriptionAndIntentVerification")
    public void testContentReceipt() throws BallerinaTestException {
        internalHubNotificationLogLeecher.waitForText(45000);
    }

    @Test(dependsOnMethods = "testContentReceipt")
    public void testUnsubscriptionIntentVerification() throws BallerinaTestException {
        String balFile = new File("src" + File.separator + "test" + File.separator + "resources"
                + File.separator + "websub" + File.separator +
                "websub_test_unsubscription_client.bal").getAbsolutePath();
        webSubPublisher.runMain(balFile);
        webSubSubscriber.addLogLeecher(logAbsenceTestLogLeecher);
        unsubscriptionIntentVerificationLogLeecher.waitForText(30000);
    }

    @Test(dependsOnMethods = "testUnsubscriptionIntentVerification",
            description = "Tests that no notifications are received after unsubscription",
            expectedExceptions = BallerinaTestException.class,
            expectedExceptionsMessageRegExp = ".*Timeout expired waiting for matching log.*"
    )
    public void testUnsubscription() throws BallerinaTestException {
        logAbsenceTestLogLeecher.waitForText(5000);
    }

    @AfterClass
    private void cleanup() throws Exception {
        updateNotified(helperServicePortAsString);
        webSubSubscriber.shutdownServer();
    }

}<|MERGE_RESOLUTION|>--- conflicted
+++ resolved
@@ -79,12 +79,8 @@
 
         String publisherBal = new File("src" + File.separator + "test" + File.separator + "resources"
                 + File.separator + "websub" + File.separator + "websub_test_periodic_publisher.bal").getAbsolutePath();
-<<<<<<< HEAD
-        String[] publisherArgs = {"-e b7a.websub.hub.remotepublish=true",
-                "-e test.helper.service.port=" + helperServicePortAsString};
-=======
-        String[] publisherArgs = {"-e", "b7a.websub.hub.remotepublish=true"};
->>>>>>> 9d5196b3
+        String[] publisherArgs = {"-e", "b7a.websub.hub.remotepublish=true",
+                "-e", "test.helper.service.port=" + helperServicePortAsString};
 
         String subscriberBal = new File("src" + File.separator + "test" + File.separator + "resources"
                 + File.separator + "websub" + File.separator + "websub_test_subscriber.bal").getAbsolutePath();
