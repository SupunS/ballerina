// Copyright (c) 2018 WSO2 Inc. (http://www.wso2.org) All Rights Reserved.
//
// WSO2 Inc. licenses this file to you under the Apache License,
// Version 2.0 (the "License"); you may not use this file except
// in compliance with the License.
// You may obtain a copy of the License at
//
// http://www.apache.org/licenses/LICENSE-2.0
//
// Unless required by applicable law or agreed to in writing,
// software distributed under the License is distributed on an
// "AS IS" BASIS, WITHOUT WARRANTIES OR CONDITIONS OF ANY
// KIND, either express or implied.  See the License for the
// specific language governing permissions and limitations
// under the License.
// This is server implementation for bidirectional streaming scenario
import ballerina/grpc;
import ballerina/io;
import ballerina/runtime;

// Server endpoint configuration
listener grpc:Listener ep3 = new (9095);

@grpc:ServiceConfig {name:"chat",
    clientStreaming:true,
    serverStreaming:true}
@grpc:ServiceDescriptor {
    descriptor: ROOT_DESCRIPTOR_3,
    descMap: getDescriptorMap3()
}
service Chat on ep3 {
    map<grpc:Caller> consMap = {};
    boolean initialized = false;

    resource function onOpen(grpc:Caller caller) {
<<<<<<< HEAD
        io:println(string `{{caller.getId()}} connected to chat`);
        self.consMap[string.convert(caller.getId())] = caller;
=======
        io:println(string `${caller.getId()} connected to chat`);
        self.consMap[<string>caller.getId()] = caller;
>>>>>>> c938f4b7
        io:println("Client registration completed. Connection map status");
        io:println("Map length: " + self.consMap.length());
        io:println(self.consMap);
        self.initialized = true;
    }

    resource function onMessage(grpc:Caller caller, ChatMessage chatMsg) {
        grpc:Caller conn;
        string msg = string `${chatMsg.name}: ${chatMsg.message}`;
        io:println("Server received message: " + msg);
        int waitCount = 0;
        while(!self.initialized) {
            runtime:sleep(1000);
            io:println("Waiting till connection initialize. status: " + self.initialized);
            if (waitCount > 10) {
                break;
            }
            waitCount += 1;
        }
        io:println("Starting message broadcast. Connection map status");
        io:println("Map length: " + self.consMap.length());
        io:println(self.consMap);
        foreach var con in self.consMap {
            string callerId;
            (callerId, conn) = con;
            error? err = conn->send(msg);
            if (err is error) {
                io:println("Error from Connector: " + err.reason() + " - "
                        + <string>err.detail().message);
            } else {
                io:println("Server message to caller " + callerId + " sent successfully.");
            }
        }
    }

    resource function onError(grpc:Caller caller, error err) {
        io:println("Error from Connector: " + err.reason() + " - "
                + <string>err.detail().message);
    }

    resource function onComplete(grpc:Caller caller) {
        grpc:Caller conn;
        string msg = string `${caller.getId()} left the chat`;
        io:println(msg);
        var v = self.consMap.remove(string.convert(caller.getId()));
        io:println("Starting client left broadcast. Connection map status");
        io:println("Map length: " + self.consMap.length());
        io:println(self.consMap);
        foreach var con in self.consMap {
            string callerId;
            (callerId, conn) = con;
            error? err = conn->send(msg);
            if (err is error) {
                io:println("Error from Connector: " + err.reason() + " - "
                        + <string>err.detail().message);
            } else {
                io:println("Server message to caller " + callerId + " sent successfully.");
            }
        }
    }
}

type ChatMessage record {
    string name = "";
    string message = "";
};

const string ROOT_DESCRIPTOR_3 = "0A0A436861742E70726F746F1A1E676F6F676C652F70726F746F6275662F77726170706572732E70726F746F22280A0B436861744D657373616765120A0A046E616D6518012809120D0A076D65737361676518022809323C0A044368617412340A0463686174120B436861744D6573736167651A1B676F6F676C652E70726F746F6275662E537472696E6756616C756528013001620670726F746F33";
function getDescriptorMap3() returns map<string> {
    return {
        "Chat.proto":
        "0A0A436861742E70726F746F1A1E676F6F676C652F70726F746F6275662F77726170706572732E70726F746F22280A0B436861744D657373616765120A0A046E616D6518012809120D0A076D65737361676518022809323C0A044368617412340A0463686174120B436861744D6573736167651A1B676F6F676C652E70726F746F6275662E537472696E6756616C756528013001620670726F746F33"
        ,

        "google/protobuf/wrappers.proto":
        "0A1E676F6F676C652F70726F746F6275662F77726170706572732E70726F746F120F676F6F676C652E70726F746F627566221C0A0B446F75626C6556616C7565120D0A0576616C7565180120012801221B0A0A466C6F617456616C7565120D0A0576616C7565180120012802221B0A0A496E74363456616C7565120D0A0576616C7565180120012803221C0A0B55496E74363456616C7565120D0A0576616C7565180120012804221B0A0A496E74333256616C7565120D0A0576616C7565180120012805221C0A0B55496E74333256616C7565120D0A0576616C756518012001280D221A0A09426F6F6C56616C7565120D0A0576616C7565180120012808221C0A0B537472696E6756616C7565120D0A0576616C7565180120012809221B0A0A427974657356616C7565120D0A0576616C756518012001280C427C0A13636F6D2E676F6F676C652E70726F746F627566420D577261707065727350726F746F50015A2A6769746875622E636F6D2F676F6C616E672F70726F746F6275662F7074797065732F7772617070657273F80101A20203475042AA021E476F6F676C652E50726F746F6275662E57656C6C4B6E6F776E5479706573620670726F746F33"

    };
}<|MERGE_RESOLUTION|>--- conflicted
+++ resolved
@@ -33,13 +33,8 @@
     boolean initialized = false;
 
     resource function onOpen(grpc:Caller caller) {
-<<<<<<< HEAD
-        io:println(string `{{caller.getId()}} connected to chat`);
+        io:println(string `${caller.getId()} connected to chat`);
         self.consMap[string.convert(caller.getId())] = caller;
-=======
-        io:println(string `${caller.getId()} connected to chat`);
-        self.consMap[<string>caller.getId()] = caller;
->>>>>>> c938f4b7
         io:println("Client registration completed. Connection map status");
         io:println("Map length: " + self.consMap.length());
         io:println(self.consMap);
