--- conflicted
+++ resolved
@@ -107,13 +107,8 @@
         }
     }
 
-<<<<<<< HEAD
-    remote function hello(string req, typedesc listener, grpc:Headers? headers = ()) returns (error|()) {
-        return self.grpcClient->nonBlockingExecute("grpcservices.HelloWorld101/hello", req, listener, headers = headers);
-=======
     remote function hello(string req, typedesc msgListener, grpc:Headers? headers = ()) returns (error|()) {
         return self.grpcClient->nonBlockingExecute("grpcservices.HelloWorld101/hello", req, msgListener, headers = headers);
->>>>>>> b1ed6e6a
     }
 };
 
