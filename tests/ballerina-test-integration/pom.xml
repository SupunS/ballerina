--- conflicted
+++ resolved
@@ -144,16 +144,12 @@
             <artifactId>broker-amqp</artifactId>
             <scope>test</scope>
         </dependency>
-<<<<<<< HEAD
-
-=======
         <dependency>
             <groupId>org.ballerinalang</groupId>
             <artifactId>observability-test-utils</artifactId>
             <scope>test</scope>
         </dependency>
-        
->>>>>>> cd822db3
+
         <!-- balo dependencies -->
         <dependency>
             <groupId>org.ballerinalang</groupId>
