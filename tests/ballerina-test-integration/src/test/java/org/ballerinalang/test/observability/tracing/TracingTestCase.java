--- conflicted
+++ resolved
@@ -87,8 +87,6 @@
     public void testOOTBTracing() throws Exception {
         final String service = "http://localhost:9090/echoService/";
         HttpClientRequest.doGet(service + "resourceOne");
-<<<<<<< HEAD
-=======
         Thread.sleep(1000);
         Type type = new TypeToken<List<BMockSpan>>() {
         }.getType();
@@ -124,7 +122,6 @@
     public void testObservePackageUserTraceTrue() throws Exception {
         final String service = "http://localhost:9092/echoService/";
         HttpClientRequest.doGet(service + "resourceOne");
->>>>>>> da033cd0
         Thread.sleep(1000);
         Type type = new TypeToken<List<BMockSpan>>() {
         }.getType();
@@ -133,48 +130,6 @@
         out.println(data);
         List<BMockSpan> mockSpans = new Gson().fromJson(data, type);
 
-<<<<<<< HEAD
-        Assert.assertEquals(mockSpans.size(), 5, "Mismatch in number of spans reported.");
-
-        Assert.assertEquals(mockSpans.stream()
-                .filter(bMockSpan -> bMockSpan.getParentId() == 0).count(), 2, "Mismatch in number of root spans.");
-
-    }
-
-    @Test
-    public void testObservePackageUserTraceFalse() throws Exception {
-        final String service = "http://localhost:9091/echoService/";
-        HttpClientRequest.doGet(service + "resourceOne");
-        Thread.sleep(1000);
-        Type type = new TypeToken<List<BMockSpan>>() {
-        }.getType();
-        String data = HttpClientRequest.doGet(service + "getMockTracers").getData();
-        PrintStream out = System.out;
-        out.println(data);
-        List<BMockSpan> mockSpans = new Gson().fromJson(data, type);
-
-        Assert.assertEquals(mockSpans.size(), 7, "Mismatch in number of spans reported.");
-
-        Assert.assertEquals(mockSpans.stream()
-                .filter(bMockSpan ->
-                        bMockSpan.getParentId() == 0).count(), 2, "Mismatch in number of root spans.");
-
-    }
-
-    @Test
-    public void testObservePackageUserTraceTrue() throws Exception {
-        final String service = "http://localhost:9092/echoService/";
-        HttpClientRequest.doGet(service + "resourceOne");
-        Thread.sleep(1000);
-        Type type = new TypeToken<List<BMockSpan>>() {
-        }.getType();
-        String data = HttpClientRequest.doGet(service + "getMockTracers").getData();
-        PrintStream out = System.out;
-        out.println(data);
-        List<BMockSpan> mockSpans = new Gson().fromJson(data, type);
-
-=======
->>>>>>> da033cd0
         Assert.assertEquals(mockSpans.size(), 7, "Mismatch in number of spans reported.");
 
         Assert.assertEquals(mockSpans.stream()
@@ -189,10 +144,6 @@
             Assert.assertEquals(bMockSpan.getTags().get("Allowed"), "Successful", "Tag not found");
             Assert.assertNull(bMockSpan.getTags().get("Disallowed"), "Unexpected tag found");
         });
-<<<<<<< HEAD
-
-=======
->>>>>>> da033cd0
     }
 
     private static void copyFile(File source, File dest) throws IOException {
