/*
*  Copyright (c) 2017, WSO2 Inc. (http://www.wso2.org) All Rights Reserved.
*
*  WSO2 Inc. licenses this file to you under the Apache License,
*  Version 2.0 (the "License"); you may not use this file except
*  in compliance with the License.
*  You may obtain a copy of the License at
*
*  http://www.apache.org/licenses/LICENSE-2.0
*
*  Unless required by applicable law or agreed to in writing,
*  software distributed under the License is distributed on an
*  "AS IS" BASIS, WITHOUT WARRANTIES OR CONDITIONS OF ANY
*  KIND, either express or implied.  See the License for the
*  specific language governing permissions and limitations
*  under the License.
*/
package org.ballerinalang.test.service.http.sample;

import org.ballerinalang.test.IntegrationTestCase;
import org.ballerinalang.test.context.BallerinaTestException;
import org.ballerinalang.test.context.Constant;
import org.ballerinalang.test.context.LogLeecher;
import org.ballerinalang.test.context.ServerInstance;
import org.testng.annotations.AfterClass;
import org.testng.annotations.Test;
import java.io.File;

/**
 * Testing Mutual SSL
 */
public class MutualSSLTestCase extends IntegrationTestCase {

    private ServerInstance ballerinaServer;
    private ServerInstance ballerinaClient;
    private String serverZipPath;

<<<<<<< HEAD
    @Test(enabled = false)
=======
    @Test (enabled = false)
>>>>>>> 6c9d8a1a
    public void setUp() throws BallerinaTestException {
        String serverBal = new File(
                "src" + File.separator + "test" + File.separator + "resources" + File.separator + "MutualSSL"
                        + File.separator + "mutualSSLServer.bal").getAbsolutePath();
        ballerinaServer = ServerInstance.initBallerinaServer();
        ballerinaServer.startBallerinaServer(serverBal);
    }

<<<<<<< HEAD
    @Test(description = "Test mutual ssl", enabled = false)
=======
    @Test(enabled = false, description = "Test mutual ssl")
>>>>>>> 6c9d8a1a
    public void testMutualSSL() throws Exception {
        serverZipPath = System.getProperty(Constant.SYSTEM_PROP_SERVER_ZIP);
        String serverMessage = "successful";
        String serverResponse = "hello world";

        LogLeecher serverLeecher = new LogLeecher(serverMessage);
        ballerinaServer.addLogLeecher(serverLeecher);

        String[] clientArgs = {new File("src" + File.separator + "test" + File.separator + "resources"
                + File.separator + "MutualSSL" + File.separator + "mutualSSLClient.bal").getAbsolutePath()};

        ballerinaClient = new ServerInstance(serverZipPath);
        LogLeecher clientLeecher = new LogLeecher(serverResponse);
        ballerinaClient.addLogLeecher(clientLeecher);
        ballerinaClient.runMain(clientArgs);
        serverLeecher.waitForText(20000);
        clientLeecher.waitForText(20000);
    }

    @AfterClass(enabled = false)
    private void cleanup() throws Exception {
        ballerinaServer.stopServer();
        ballerinaClient.stopServer();
    }
}<|MERGE_RESOLUTION|>--- conflicted
+++ resolved
@@ -1,3 +1,4 @@
+
 /*
 *  Copyright (c) 2017, WSO2 Inc. (http://www.wso2.org) All Rights Reserved.
 *
@@ -35,11 +36,7 @@
     private ServerInstance ballerinaClient;
     private String serverZipPath;
 
-<<<<<<< HEAD
-    @Test(enabled = false)
-=======
     @Test (enabled = false)
->>>>>>> 6c9d8a1a
     public void setUp() throws BallerinaTestException {
         String serverBal = new File(
                 "src" + File.separator + "test" + File.separator + "resources" + File.separator + "MutualSSL"
@@ -48,11 +45,7 @@
         ballerinaServer.startBallerinaServer(serverBal);
     }
 
-<<<<<<< HEAD
-    @Test(description = "Test mutual ssl", enabled = false)
-=======
     @Test(enabled = false, description = "Test mutual ssl")
->>>>>>> 6c9d8a1a
     public void testMutualSSL() throws Exception {
         serverZipPath = System.getProperty(Constant.SYSTEM_PROP_SERVER_ZIP);
         String serverMessage = "successful";
