--- conflicted
+++ resolved
@@ -108,11 +108,7 @@
         clientLeecher.waitForText(20000);
     }
 
-<<<<<<< HEAD
     @Test
-=======
-    @Test (enabled = false)
->>>>>>> 92e0b929
     public void beforeGroupsAfterGroups1() throws BallerinaTestException {
         String errorOutput = balClient.runMainAndReadStdOut("test", new String[]{"before-groups-after-groups-test.bal"},
                 new HashMap<>(), projectPath, true);
@@ -121,11 +117,7 @@
         }
     }
 
-<<<<<<< HEAD
     @Test
-=======
-    @Test (enabled = false)
->>>>>>> 92e0b929
     public void beforeGroupsAfterGroups2() throws BallerinaTestException {
         String errorOutput = balClient.runMainAndReadStdOut("test",
                 new String[]{"before-groups-after-groups-test2.bal"}, new HashMap<>(), projectPath, true);
