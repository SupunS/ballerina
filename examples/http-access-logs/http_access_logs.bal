--- conflicted
+++ resolved
@@ -12,10 +12,6 @@
     hello(endpoint caller, http:Request request) {
         http:Response response = new;
         response.setPayload("Successful");
-<<<<<<< HEAD
-        _ = caller->respond(response);
-=======
         caller->respond(response) but { error e => log:printError("Error when responding", err = e) };
->>>>>>> b907af0b
     }
 }