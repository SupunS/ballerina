import ballerina/io;

type Employee record {
    string name;
    string status;
    string batch;
};

type Teacher record {
    string name;
    int age;
    string status;
    string batch;
    string school;
};

type Foo record {
    string [] a;
    !...
};

public function main() {

<<<<<<< HEAD
    // This stamps the `anydata` type array to an `int` array
=======
    // Stamp an `anydata` array as an `int` array.
>>>>>>> 109004cb
    anydata[] anydataArray = [1, 2, 3, 4];
    int[]|error intArray = int[].stamp(anydataArray);
    if (intArray is int[]) {
        io:println("Element type of the array is 'int'");
    }

<<<<<<< HEAD
    // This stamps the `int` type array to `json`
=======
    // Stamp an `int` array as `json`.
>>>>>>> 109004cb
    int[] intArrayValue = [1, 2, 3, 4];
    json|error jsonValue = json.stamp(intArrayValue);
    if (jsonValue is json[]) {
        io:println("Element type of the array is 'json'");
    }

<<<<<<< HEAD
    // This stamps the `Teacher` type variable as the `Employe`e since fields
    // are matching.
=======
    // Stamp a `Teacher` record as an `Employee` record.
    // This would not return an `error` since all fields match.
>>>>>>> 109004cb
    Teacher t1 = { name: "Raja", age: 25, status: "single",
                            batch: "LK2014", school: "Hindu College" };
    Employee e = Employee.stamp(t1);
    string school = <string> e.school;
    io:println("School of the Employee is " + school);

<<<<<<< HEAD
    // This stamps the `map` type variable as the `record` type
=======
    // Stamp an `anydata` map as a `Teacher` record.
    // This could return an `error` since all required fields may not be present.
>>>>>>> 109004cb
    map<anydata> anydataMap = { name: "Raja", age: 25, status: "single",
                            batch: "LK2014", school: "Hindu College" };
    Teacher|error teacherValue = Teacher.stamp(anydataMap);
    if (teacherValue is Teacher) {
        io:println("'map<anydata>' is stamped as a 'Teacher'");
    }

<<<<<<< HEAD
    // This stamps the tuple type variable as the `int` array
    (int,int) intTuple = (1, 2);
=======
    // Stamp a tuple as an `int` array
    (int, int) intTuple = (1, 2);
>>>>>>> 109004cb
    int[]|error valueArray = int[].stamp(intTuple);
    if (valueArray is int[]) {
        io:println("Tuple is stamped as an 'int' array");
    }

<<<<<<< HEAD
    // This stamps the `json` variable as `record` type
    json j1 = {a:["a", "b"]};
=======
    // Stamp a `json` value as a `Foo` record.
    json j1 = { a: ["a", "b"] };
>>>>>>> 109004cb
    Foo|error recordValue = Foo.stamp(j1);
    if (recordValue is Foo) {
        io:println("JSON value is stamped as 'Foo'");
    }
}<|MERGE_RESOLUTION|>--- conflicted
+++ resolved
@@ -21,47 +21,30 @@
 
 public function main() {
 
-<<<<<<< HEAD
-    // This stamps the `anydata` type array to an `int` array
-=======
     // Stamp an `anydata` array as an `int` array.
->>>>>>> 109004cb
     anydata[] anydataArray = [1, 2, 3, 4];
     int[]|error intArray = int[].stamp(anydataArray);
     if (intArray is int[]) {
         io:println("Element type of the array is 'int'");
     }
 
-<<<<<<< HEAD
-    // This stamps the `int` type array to `json`
-=======
     // Stamp an `int` array as `json`.
->>>>>>> 109004cb
     int[] intArrayValue = [1, 2, 3, 4];
     json|error jsonValue = json.stamp(intArrayValue);
     if (jsonValue is json[]) {
         io:println("Element type of the array is 'json'");
     }
 
-<<<<<<< HEAD
-    // This stamps the `Teacher` type variable as the `Employe`e since fields
-    // are matching.
-=======
     // Stamp a `Teacher` record as an `Employee` record.
     // This would not return an `error` since all fields match.
->>>>>>> 109004cb
     Teacher t1 = { name: "Raja", age: 25, status: "single",
                             batch: "LK2014", school: "Hindu College" };
     Employee e = Employee.stamp(t1);
     string school = <string> e.school;
     io:println("School of the Employee is " + school);
 
-<<<<<<< HEAD
-    // This stamps the `map` type variable as the `record` type
-=======
     // Stamp an `anydata` map as a `Teacher` record.
     // This could return an `error` since all required fields may not be present.
->>>>>>> 109004cb
     map<anydata> anydataMap = { name: "Raja", age: 25, status: "single",
                             batch: "LK2014", school: "Hindu College" };
     Teacher|error teacherValue = Teacher.stamp(anydataMap);
@@ -69,25 +52,15 @@
         io:println("'map<anydata>' is stamped as a 'Teacher'");
     }
 
-<<<<<<< HEAD
-    // This stamps the tuple type variable as the `int` array
-    (int,int) intTuple = (1, 2);
-=======
     // Stamp a tuple as an `int` array
     (int, int) intTuple = (1, 2);
->>>>>>> 109004cb
     int[]|error valueArray = int[].stamp(intTuple);
     if (valueArray is int[]) {
         io:println("Tuple is stamped as an 'int' array");
     }
 
-<<<<<<< HEAD
-    // This stamps the `json` variable as `record` type
-    json j1 = {a:["a", "b"]};
-=======
     // Stamp a `json` value as a `Foo` record.
     json j1 = { a: ["a", "b"] };
->>>>>>> 109004cb
     Foo|error recordValue = Foo.stamp(j1);
     if (recordValue is Foo) {
         io:println("JSON value is stamped as 'Foo'");
