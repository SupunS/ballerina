--- conflicted
+++ resolved
@@ -3,19 +3,11 @@
 $ ballerina run websocket_chat_application.bal
 
 # To check the sample, use Chrome or Firefox JavaScript console and run the following commands <br>
-<<<<<<< HEAD
-# Run the first 3 lines of the below code in two or more consoles and see how the messages are received by sending messages
-# To check the capability of change the names the URI such that /chat/fistName+LastName/age with multiple clients
-var ws = new WebSocket("ws://localhost:9090/chat/bruce?age=30");
-ws.onmessage = function(frame) {console.log(frame.data)};
-ws.onclose = function(frame) {console.log(frame)};
-=======
 # Run the first 3 lines of the following code in two or more different consoles and see how the messages are received
 # Change the names and/or age in the URI `/chat/fistName?age` so that they are different for each client
 $ var ws = new WebSocket("ws://localhost:9090/chat/bruce?age=30");
 $ ws.onmessage = function(frame) {console.log(frame.data)};
 $ ws.onclose = function(frame) {console.log(frame)};
->>>>>>> 6af2cafb
 
 # To send messages
 ws.send("hello world");