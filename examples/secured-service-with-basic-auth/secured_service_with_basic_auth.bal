import ballerina/http;

// The endpoint used here is 'http:SecureListener', which by default tries to authenticate and authorize each request.
// The developer has the option to override the authentication and authorization at service and resource level.
endpoint http:SecureListener ep {
    port: 9090,
    // The secure hello world sample uses https.
    secureSocket: {
        keyStore: {
            path: "${ballerina.home}/bre/security/ballerinaKeystore.p12",
            password: "ballerina"
        },
        trustStore: {
            path: "${ballerina.home}/bre/security/ballerinaTruststore.p12",
            password: "ballerina"
        }
    }
};

@http:ServiceConfig {
    basePath: "/hello",
    authConfig: {
        authentication: {enabled: true},
        scopes: ["xxx"]
    }
}
// Auth configuration comprises of two parts - authentication and authorization.
// Authentication can be enabled by setting 'authentication:{enabled:true}' annotation attribute.
// Authorization is based on scopes, where a scope maps to one or more groups.
// For a user to access a resource, the user should be in the same groups as the scope.
// To specify one or more scope of a resource, the annotation attribute 'scopes' can be used.
service<http:Service> echo bind ep {
    @http:ResourceConfig {
        methods: ["GET"],
        path: "/sayHello",
        authConfig: {
            scopes: ["scope2"]
        }
    }
    // The authentication and authorization settings can be overridden at resource level.
    // The hello resource would inherit the authentication:{enabled:true} flag from the
    // service level, and override scope defined in service level (xxx) with scope2.
    hello(endpoint caller, http:Request req) {
        http:Response res = new;
<<<<<<< HEAD
        res.setPayload("Hello, World!!!");
        _ = client->respond(res);
=======
        res.setStringPayload("Hello, World!!!");
        _ = caller->respond(res);
>>>>>>> b907af0b
    }
}<|MERGE_RESOLUTION|>--- conflicted
+++ resolved
@@ -42,12 +42,7 @@
     // service level, and override scope defined in service level (xxx) with scope2.
     hello(endpoint caller, http:Request req) {
         http:Response res = new;
-<<<<<<< HEAD
         res.setPayload("Hello, World!!!");
-        _ = client->respond(res);
-=======
-        res.setStringPayload("Hello, World!!!");
         _ = caller->respond(res);
->>>>>>> b907af0b
     }
 }