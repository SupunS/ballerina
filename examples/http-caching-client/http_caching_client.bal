import ballerina/http;
import ballerina/log;

// HTTP caching is enabled by default for client endpoints. Caching can be
// disabled by setting `enabled=false` in the `cache` config of the client
// endpoint. In this example, the `isShared` field of the `cacheConfig` is set
// to true, as the cache will be a public cache in this particular scenario.
//
// The default caching policy is to cache a response only if it contains a
// `cache-control` header and either an `etag` header, or a `last-modified`
// header. The user can control this behaviour by setting the `policy` field of
// the `cacheConfig`. Currently, there are only 2 policies:
// `CACHE_CONTROL_AND_VALIDATORS` (the default policy) and `RFC_7234`.
endpoint http:Client cachingEP {
    url: "http://localhost:8080",
    cache: { isShared: true }
};

@http:ServiceConfig { basePath: "/cache" }
service<http:Service> cachingProxy bind { port: 9090 } {

    @http:ResourceConfig {
        methods: ["GET"],
        path: "/"
    }
    cacheableResource(endpoint caller, http:Request req) {
        var response = cachingEP->forward("/hello", req);

        match response {
            http:Response res => {
<<<<<<< HEAD
                // If the request was successful, an HTTP response will be returned.
                // In this example, the received response is forwarded to the client through the outbound endpoint.
                caller->respond(res) but {
                    error e => log:printError("Failed to respond to the caller", err = e)
                };
=======
                // If the request was successful, an HTTP response will be
                // returned. In this example, the received response is
                // forwarded to the client through the outbound endpoint.
                caller->respond(res) but {
                                error e => log:printError(
                                   "Failed to respond to the caller", err = e) };
>>>>>>> 08e074e2
            }
            error err => {
                // For failed requests, a `500` response is sent back to the
                // caller.
                http:Response res = new;
                res.statusCode = 500;
                res.setPayload(err.message);
                caller->respond(res) but {
<<<<<<< HEAD
                    error e => log:printError("Failed to respond to the caller", err = e)
                };
=======
                                error e => log:printError(
                                   "Failed to respond to the caller", err = e) };
>>>>>>> 08e074e2
            }
        }
    }
}

// Sample backend service which serves cacheable responses.
@http:ServiceConfig { basePath: "/hello" }
service<http:Service> helloWorld bind { port: 8080 } {

    json payload = { "message": "Hello, World!" };

    @http:ResourceConfig { path: "/" }
    sayHello(endpoint caller, http:Request req) {
        http:Response res = new;

        // The `ResponseCacheControl` object in the `Response` object can be
        // used for setting the cache control directives associated with the
        // response. In this example, `max-age` directive is set to 15 seconds
        // indicating that the response will be fresh for 15 seconds. The
        // `must-revalidate` directive instructs that the cache should not
        // serve a stale response without validating it with the origin server
        // first. The `public` directive is set by setting `isPrivate=false`.
        // This indicates that the response can be cached even by intermediary
        // caches which serve multiple users.
        http:ResponseCacheControl resCC = new;
        resCC.maxAge = 15;
        resCC.mustRevalidate = true;
        resCC.isPrivate = false;

        res.cacheControl = resCC;

        // The `setETag()` function can be used for generating ETags for
        // `string`, `json`, `xml`, and `blob` types. This uses the `getCRC32()
        // ` function from the `ballerina/crypto` package for generating the ETag.
        res.setETag(payload);

        // The `setLastModified()` function sets the current time as the
        // `last-modified` header.
        res.setLastModified();

        res.setPayload(payload);
        // When sending the response, if the `cacheControl` field of the
        // response is set, and the user has not already set a `cache-control`
        // header, a `cache-control` header will be set using the directives set
        // in the `cacheControl` object.
        caller->respond(res) but {
                        error e => log:printError(
                           "Failed to respond to the caller", err = e) };
    }
}<|MERGE_RESOLUTION|>--- conflicted
+++ resolved
@@ -28,20 +28,12 @@
 
         match response {
             http:Response res => {
-<<<<<<< HEAD
-                // If the request was successful, an HTTP response will be returned.
-                // In this example, the received response is forwarded to the client through the outbound endpoint.
-                caller->respond(res) but {
-                    error e => log:printError("Failed to respond to the caller", err = e)
-                };
-=======
                 // If the request was successful, an HTTP response will be
                 // returned. In this example, the received response is
                 // forwarded to the client through the outbound endpoint.
                 caller->respond(res) but {
                                 error e => log:printError(
                                    "Failed to respond to the caller", err = e) };
->>>>>>> 08e074e2
             }
             error err => {
                 // For failed requests, a `500` response is sent back to the
@@ -50,13 +42,8 @@
                 res.statusCode = 500;
                 res.setPayload(err.message);
                 caller->respond(res) but {
-<<<<<<< HEAD
-                    error e => log:printError("Failed to respond to the caller", err = e)
-                };
-=======
                                 error e => log:printError(
                                    "Failed to respond to the caller", err = e) };
->>>>>>> 08e074e2
             }
         }
     }
