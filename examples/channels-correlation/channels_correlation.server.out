--- conflicted
+++ resolved
@@ -1,10 +1,5 @@
 # To start the service, navigate to the directory that contains the
-<<<<<<< HEAD
 # `.bal` file and use the `ballerina run` command.
-$ ballerina run channels_correlation.bal
-=======
-# .bal file and use the ballerina run command.
 $ ballerina run --experimental channels_correlation.bal
->>>>>>> 9b763af1
 Initiating service(s) in 'channels_correlation.bal'
 [ballerina/http] started HTTP/WS endpoint 0.0.0.0:9090