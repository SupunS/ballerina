import ballerina/io;

public function main() {
    // Create an `int` array of length 0.
    int[] a = [];
    io:println(a.length());

    // Create an array specifying an array literal.
    int[] b = [1, 2, 3, 4, 5, 6, 7, 8];
    io:println(b[0]);
    io:println(b.length());

    // Arrays are unbounded in length. They can grow up to any length based on 
    // the given index. In this example, the length of the array is 1000.
    b[999] = 23;
    io:println(b[999]);
    io:println(b.length());

<<<<<<< HEAD
    //This initializes an array of `int` arrays.
=======
    // Initialize a two dimensional `int` array.
>>>>>>> 109004cb
    int[][] iarray = [[1, 2, 3], [10, 20, 30], [5, 6, 7]];
    io:println(iarray.length());
    io:println(iarray[0].length());

    // Initialize the outermost array to an empty array.
    iarray = [];
    // Add a new array as the first element.
    int[] d = [9];
    iarray[0] = d;

    // Print the first value of the two-dimensional array.
    io:println(iarray[0][0]);

    // Create an `int` array with the fixed length of five.
    int[5] e = [1, 2, 3, 4, 5];
    io:println(e.length());

    // To infer the size of the array from the array literal, use the following syntax.
    // The length of the array is set to four here.
    int[!...] g = [1, 2, 3, 4];
    io:println(g.length());
}<|MERGE_RESOLUTION|>--- conflicted
+++ resolved
@@ -16,11 +16,7 @@
     io:println(b[999]);
     io:println(b.length());
 
-<<<<<<< HEAD
-    //This initializes an array of `int` arrays.
-=======
     // Initialize a two dimensional `int` array.
->>>>>>> 109004cb
     int[][] iarray = [[1, 2, 3], [10, 20, 30], [5, 6, 7]];
     io:println(iarray.length());
     io:println(iarray[0].length());
