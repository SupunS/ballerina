--- conflicted
+++ resolved
@@ -1,13 +1,6 @@
 import ballerina/http;
 import ballerina/log;
 
-<<<<<<< HEAD
-=======
-endpoint http:Listener http11ServiceEP {
-    port: 9090
-};
-
->>>>>>> 20b0f03b
 endpoint http:Client http2serviceClientEP {
     url: "http://localhost:7090",
     // HTTP version is set to 2.0.
