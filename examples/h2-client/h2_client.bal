--- conflicted
+++ resolved
@@ -1,11 +1,7 @@
 import ballerina/h2;
 import ballerina/io;
 
-<<<<<<< HEAD
-// Create a client for `h2` database. Change the path before running the sample.
-=======
-// Create a client endpoint for h2 database. Change the path before running the sample.
->>>>>>> 109004cb
+// Create a client endpoint for `h2` database. Change the path before running the sample.
 // This will create a new database in the given path if not exists already.
 h2:Client testDB = new({
         path: "./h2-client",
@@ -16,21 +12,13 @@
     });
 
 public function main() {
-<<<<<<< HEAD
-    // Creates a `table` using the `update` remote function.
-=======
     // Create a table using the `update` remote function.
->>>>>>> 109004cb
     io:println("The update operation - Creating a table:");
     var ret = testDB->update("CREATE TABLE STUDENT(ID INTEGER,
                     AGE INTEGER, NAME VARCHAR(255), PRIMARY KEY (ID))");
     handleUpdate(ret, "Create student table");
 
-<<<<<<< HEAD
-    // Inserts data to the `table` using the `update` remote functon.
-=======
     // Insert data to the table using the `update` remote function.
->>>>>>> 109004cb
     io:println("\nThe update operation - Inserting data to a table");
     ret = testDB->update("INSERT INTO student(id, age, name)
                           values (1, 23, 'john')");
@@ -40,11 +28,7 @@
     io:println("\nThe select operation - Select data from a table");
     var selectRet = testDB->select("SELECT * FROM student", ());
     if (selectRet is table<record {}>) {
-<<<<<<< HEAD
-        // Convert a `table` to JSON.
-=======
         // Convert a `table` to `json`.
->>>>>>> 109004cb
         io:println("\nConvert the table into json");
         var jsonConversionRet = json.convert(selectRet);
         if (jsonConversionRet is json) {
@@ -64,11 +48,7 @@
     handleUpdate(ret, "Drop table student");
 }
 
-<<<<<<< HEAD
-// Function to handle return values of the `update` operation.
-=======
 // Function to handle return value of the `update` remote function.
->>>>>>> 109004cb
 function handleUpdate(int|error returned, string message) {
     if (returned is int) {
         io:println(message + " status: " + returned);
