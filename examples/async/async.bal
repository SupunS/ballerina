--- conflicted
+++ resolved
@@ -31,13 +31,8 @@
     io:println(f2.isDone());
     io:println(f2.isCancelled());
 
-<<<<<<< HEAD
-    // Asynchronous remote function call.
-    future<http:Response|error> f3 = start clientEp->get("/get?test=123");
-=======
     // Asynchronously invoke the action call `get()`.
     future<http:Response|error> f3 = start clientEndpoint->get("/get?test=123");
->>>>>>> 109004cb
     io:println(sum(25, 75));
     // Check if the action call is done.
     io:println(f3.isDone());
@@ -56,14 +51,9 @@
     // Asynchronously invoke the functions named `square()` and `greet()`.
     future<int> f4 = start square(20);
     future<string> f5 = start greet("Bert");
-<<<<<<< HEAD
-    // You can wait for either of the asynchronous functions to finish.
-    // Here `f4` will finish before `f5` since `runtim:sleep()` is called
-=======
 
     // You can wait for any one of the given futures to complete.
     // Here `f4` will finish before `f5` since `runtime:sleep()` is called
->>>>>>> 109004cb
     // in the `greet()` function to delay its execution. The value returned
     // by the future that finishes first will be taken as the result.
     int|string anyResult = wait f4 | f5;
