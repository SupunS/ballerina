--- conflicted
+++ resolved
@@ -25,13 +25,7 @@
     io:println("Counting done in one second: ", count);
 
     // Asynchronously invokes the action call `get()`.
-<<<<<<< HEAD
-    // By default this async call runs on the same physical thread of the caller.
-    // `@strand` annotation allows the invocation to run parallel.
-    future<http:Response|error> f3 = @strand {thread: "any"} start clientEndpoint-> get("/get?test=123");
-=======
-    future<http:Response | error> f3 = start clientEndpoint-> get("/get?test=123");
->>>>>>> c3c39168
+    future<http:Response|error> f3 = start clientEndpoint-> get("/get?test=123");
 
     // Waits for action call `f3` to finish.
     http:Response|error response = wait f3;
