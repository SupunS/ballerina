--- conflicted
+++ resolved
@@ -21,29 +21,20 @@
         grpc:Caller ep;
         string msg = string `{{chatMsg.name}}: {{chatMsg.message}}`;
         io:println(msg);
-        foreach var con in self.consMap {
-            (_, ep) = con;
+        foreach id, con in self.consMap {
+            ep = con;
             error? err = ep->send(msg);
             if (err is error) {
                 io:println("Error from Connector: " + err.reason() + " - "
-<<<<<<< HEAD
-                                                + <string>err.detail().message);
-=======
                                         + <string>err.detail().message);
->>>>>>> 3ba8f298
             }
         }
     }
 
     //This resource is triggered when the server receives an error message from the caller.
     resource function onError(grpc:Caller caller, error err) {
-<<<<<<< HEAD
-        io:println("Unexpected Error at client side: " + err.reason() + " - "
-                                                + <string>err.detail().message);
-=======
             io:println("Unexpected Error at client side: " + err.reason()
                             + " - " + <string>err.detail().message);
->>>>>>> 3ba8f298
     }
 
     //This resource is triggered when the caller sends a notification to the server to indicate that it has finished sending messages.
@@ -52,16 +43,12 @@
         string msg = string `{{caller.getId()}} left the chat`;
         io:println(msg);
         var v = self.consMap.remove(<string>caller.getId());
-        foreach var con in self.consMap {
-            (_, ep) = con;
+        foreach id, con in self.consMap {
+            ep = con;
             error? err = ep->send(msg);
             if (err is error) {
                 io:println("Error from Connector: " + err.reason() + " - "
-<<<<<<< HEAD
-                                                + <string>err.detail().message);
-=======
                                           + <string>err.detail().message);
->>>>>>> 3ba8f298
             }
         }
     }
