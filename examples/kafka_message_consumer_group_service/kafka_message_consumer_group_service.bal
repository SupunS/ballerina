import ballerina/kafka;
<<<<<<< HEAD
import ballerina/lang.'string as strings;
import ballerina/log;

// `bootstrapServers` is the list of remote server endpoints of the Kafka brokers.
kafka:ConsumerConfiguration consumerConfigs = {
=======
import ballerina/log;

kafka:ConsumerConfiguration consumerConfigs = {
    // The `bootstrapServers` is the list of remote server endpoints of the
    // Kafka brokers.
>>>>>>> 596a4651
    bootstrapServers: "localhost:9092",
    // Using two concurrent consumers to work as a group.
    concurrentConsumers: 2,
    groupId: "group-id",
    // Subscribes to the topic `test-kafka-topic`.
    topics: ["test-kafka-topic"],
    pollingIntervalInMillis: 1000,
    // Uses the default string deserializer to deserialize the Kafka value.
    valueDeserializerType: kafka:DES_STRING
};

listener kafka:Consumer consumer = new (consumerConfigs);

service kafkaService on consumer {
    // This resource executes when a message or a set of messages are published
    // to the subscribed topic/topics.
    resource function onMessage(kafka:Consumer kafkaConsumer,
        kafka:ConsumerRecord[] records) {
        // The set of Kafka records dispatched to the service are processed one
        // by one.
        foreach var kafkaRecord in records {
            processKafkaRecord(kafkaRecord);
        }
    }
}

function processKafkaRecord(kafka:ConsumerRecord kafkaRecord) {
<<<<<<< HEAD
    anydata serializedMsg = kafkaRecord.value;
    if (serializedMsg is byte[]) {
        string|error msg = strings:fromBytes(serializedMsg);
        if (msg is string) {
            // Print the retrieved Kafka record.
            io:println("Topic: ", kafkaRecord.topic, " Partition: ",
                kafkaRecord.partition.toString(), " Received Message: ", msg);
        } else {
            log:printError("Error occurred while converting message data", msg);
        }
    } else {
        log:printError("Error occurred while retrieving message data; Unexpected type");
=======
    anydata message = kafkaRecord.value;
    if (message is string) {
        // Prints the retrieved Kafka record.
        log:printInfo("Topic: " + kafkaRecord.topic + " Partition: " +
            kafkaRecord.partition.toString() + " Received Message: " + message);
    } else {
        log:printError("Error occurred while retrieving message data;" +
            "Unexpected type");
>>>>>>> 596a4651
    }
}<|MERGE_RESOLUTION|>--- conflicted
+++ resolved
@@ -1,17 +1,9 @@
 import ballerina/kafka;
-<<<<<<< HEAD
-import ballerina/lang.'string as strings;
-import ballerina/log;
-
-// `bootstrapServers` is the list of remote server endpoints of the Kafka brokers.
-kafka:ConsumerConfiguration consumerConfigs = {
-=======
 import ballerina/log;
 
 kafka:ConsumerConfiguration consumerConfigs = {
     // The `bootstrapServers` is the list of remote server endpoints of the
     // Kafka brokers.
->>>>>>> 596a4651
     bootstrapServers: "localhost:9092",
     // Using two concurrent consumers to work as a group.
     concurrentConsumers: 2,
@@ -39,20 +31,6 @@
 }
 
 function processKafkaRecord(kafka:ConsumerRecord kafkaRecord) {
-<<<<<<< HEAD
-    anydata serializedMsg = kafkaRecord.value;
-    if (serializedMsg is byte[]) {
-        string|error msg = strings:fromBytes(serializedMsg);
-        if (msg is string) {
-            // Print the retrieved Kafka record.
-            io:println("Topic: ", kafkaRecord.topic, " Partition: ",
-                kafkaRecord.partition.toString(), " Received Message: ", msg);
-        } else {
-            log:printError("Error occurred while converting message data", msg);
-        }
-    } else {
-        log:printError("Error occurred while retrieving message data; Unexpected type");
-=======
     anydata message = kafkaRecord.value;
     if (message is string) {
         // Prints the retrieved Kafka record.
@@ -61,6 +39,5 @@
     } else {
         log:printError("Error occurred while retrieving message data;" +
             "Unexpected type");
->>>>>>> 596a4651
     }
 }