import ballerina/http;
import ballerina/mime;

<<<<<<< HEAD
@Description {value:"Define the attributes associated with a service endpoint."}
endpoint http:ServiceEndpoint echoEP {
=======
@Description {value:"Attributes associated with the service endpoint is defined here."}
endpoint http:Listener echoEP {
>>>>>>> 2e91e170
    port:9090
};

@Description {value:"The BasePath attribute associates a path to the service."}
@Description {value:"It binds the service endpoint to the service."}
@http:ServiceConfig { basePath:"/foo" }
service<http:Service> echo bind echoEP {
    @Description {value:"The POST annotation restricts the resource to accept POST requests only. Similarly, there are different annotations for each HTTP verb."}
    @Description {value:"The Path attribute associates a subpath to the resource."}
    @http:ResourceConfig {
        methods:["POST"],
        path:"/bar"
    }
    echo (endpoint conn, http:Request req) {
        // This method gets the request payload.
        var result = req.getJsonPayload();
        http:Response res = new;
        match result {
            http:PayloadError err => {
                res.statusCode = 500;
                res.setStringPayload(err.message);
            }
            json value =>{
                res.setJsonPayload(value);
            }
        }
        // Reply to the client with the response.
        _ = conn -> respond(res);
    }
}<|MERGE_RESOLUTION|>--- conflicted
+++ resolved
@@ -1,13 +1,9 @@
 import ballerina/http;
 import ballerina/mime;
 
-<<<<<<< HEAD
-@Description {value:"Define the attributes associated with a service endpoint."}
-endpoint http:ServiceEndpoint echoEP {
-=======
+
 @Description {value:"Attributes associated with the service endpoint is defined here."}
 endpoint http:Listener echoEP {
->>>>>>> 2e91e170
     port:9090
 };
 
