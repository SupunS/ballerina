import ballerina/http;
import ballerina/log;

endpoint http:Client clientEP {
    url:"http://localhost:9092/hello"
};

service<http:Service> passthrough bind {port:9090} {

    //The passthrough resource allows all HTTP methods since the resource configuration does not explicitly specify
    //which HTTP methods are allowed.
    @http:ResourceConfig {
        path:"/"
    }
    passthrough (endpoint caller, http:Request req) {
        // When `forward()` is called on the backend client endpoint, it forwards the request that the passthrough
        // resource received to the backend. When forwarding, the request is made using the same HTTP method that was
        // used to invoke the passthrough resource. The `forward()` function returns the response from the backend if
        // there are no errors.
        var clientResponse = clientEP->forward("/", req);

        // Since the `forward()` can return an error as well, a `match` is required to handle the respective scenarios.
        match clientResponse {
            http:Response res => {
                // If the request was successful, an HTTP response is returned.
                // Here, the received response is forwarded to the client through the outbound endpoint.
<<<<<<< HEAD
                caller -> respond(res) but { error e => log:printError("Error sending response", err=e) };
=======
                caller->respond(res) but { error e => log:printError("Error sending response", err=e) };
>>>>>>> 4d93708a
            }
            http:HttpConnectorError err => {
                // If there was an error, the 500 error response is constructed and sent back to the client.
                http:Response res = new;
                res.statusCode = 500;
                res.setPayload(err.message);
<<<<<<< HEAD
                caller -> respond(res) but { error e => log:printError("Error sending response", err=e) };
=======
                caller->respond(res) but { error e => log:printError("Error sending response", err=e) };
>>>>>>> 4d93708a
            }
        }
    }
}

//Sample hello world service.
service<http:Service> hello bind {port:9092} {

    @Description {value:"The helloResource only accepts requests made using the specified HTTP methods."}
    @http:ResourceConfig {
        methods:["POST", "PUT", "GET"],
        path:"/"
    }
    helloResource (endpoint caller, http:Request req) {
        http:Response res = new;
        res.setPayload("Hello World!");
<<<<<<< HEAD
        caller -> respond(res) but { error e => log:printError("Error sending response", err=e) };
=======
        caller->respond(res) but { error e => log:printError("Error sending response", err=e) };
>>>>>>> 4d93708a
    }
}<|MERGE_RESOLUTION|>--- conflicted
+++ resolved
@@ -24,22 +24,14 @@
             http:Response res => {
                 // If the request was successful, an HTTP response is returned.
                 // Here, the received response is forwarded to the client through the outbound endpoint.
-<<<<<<< HEAD
-                caller -> respond(res) but { error e => log:printError("Error sending response", err=e) };
-=======
                 caller->respond(res) but { error e => log:printError("Error sending response", err=e) };
->>>>>>> 4d93708a
             }
             http:HttpConnectorError err => {
                 // If there was an error, the 500 error response is constructed and sent back to the client.
                 http:Response res = new;
                 res.statusCode = 500;
                 res.setPayload(err.message);
-<<<<<<< HEAD
-                caller -> respond(res) but { error e => log:printError("Error sending response", err=e) };
-=======
                 caller->respond(res) but { error e => log:printError("Error sending response", err=e) };
->>>>>>> 4d93708a
             }
         }
     }
@@ -56,10 +48,6 @@
     helloResource (endpoint caller, http:Request req) {
         http:Response res = new;
         res.setPayload("Hello World!");
-<<<<<<< HEAD
-        caller -> respond(res) but { error e => log:printError("Error sending response", err=e) };
-=======
         caller->respond(res) but { error e => log:printError("Error sending response", err=e) };
->>>>>>> 4d93708a
     }
 }