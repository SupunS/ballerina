--- conflicted
+++ resolved
@@ -36,11 +36,7 @@
         response = clientEP->post("/echo", { name: "apple", color: "red" });
         handleResponse(response);
 
-<<<<<<< HEAD
-        //POST remote function with `byte []` as payload.
-=======
         //POST remote function with `byte[]` as payload.
->>>>>>> 47cdbba7
         string textVal = "Sample Text";
         byte[] binaryValue = textVal.toByteArray("UTF-8");
         response = clientEP->post("/echo", binaryValue);
@@ -54,11 +50,7 @@
         response = clientEP->post("/image", untaint bChannel);
         handleResponse(response);
 
-<<<<<<< HEAD
-        //Create a `json` body part.
-=======
         //Create a JSON body part.
->>>>>>> 47cdbba7
         mime:Entity part1 = new;
         part1.setJson({ "name": "Jane" });
 
