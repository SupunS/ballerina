--- conflicted
+++ resolved
@@ -7,9 +7,5 @@
 # Execute the following command to build the 'client' module.
 $ ballerina build client
 
-<<<<<<< HEAD
-# Run the client using the following command and passing Ballerina home path as system property.
-=======
 # To run the client, execute the below command by passing the path to the Ballerina home directory using the --`b7a.home` parameter.
->>>>>>> 1e42789c
 $ ballerina run target/bin/client.jar --b7a.home=<ballerina_home_path>