--- conflicted
+++ resolved
@@ -4,13 +4,8 @@
 import ballerina/runtime;
 import ballerina/websub;
 
-<<<<<<< HEAD
-function main (string [] args) {
+function main (string... args) {
     //Start up the internal Ballerina Hub.
-=======
-function main (string... args) {
-    //Start up the internal Ballerina Hub
->>>>>>> c4c235f9
     log:printInfo("Starting up the Ballerina Hub Service");
     websub:WebSubHub webSubHub = websub:startUpBallerinaHub();
 
