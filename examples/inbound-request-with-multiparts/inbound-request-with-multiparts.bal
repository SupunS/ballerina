import ballerina.net.http;
import ballerina.mime;
import ballerina.io;
import ballerina.file;

@http:configuration {basePath:"/foo"}
service<http> echo {
    @http:resourceConfig {
        methods:["POST"],
        path:"/receivableParts"
    }
    resource echo (http:Connection conn, http:InRequest req) {
        //Extract multiparts from the inbound request
        mime:Entity[] bodyParts = req.getMultiparts();
        int i = 0;

        println("CONTENT TYPE OF TOP LEVEL ENTITY > " + req.getHeader("Content-Type"));
        //Loop through body parts
        while (i < lengthof bodyParts) {
            mime:Entity part = bodyParts[i];
            println("============================PART "+ i +"================================");
            println("---------Content Type-------");
            println(part.contentType.toString());
            println("----------Part Name---------");
            println(part.contentDisposition.name);
            println("------Body Part Content-----");
            handleContent(part);
            i = i + 1;
        }
        http:OutResponse res = {};
        res.setStringPayload("Multiparts Received!");
        _ = conn.respond(res);
    }
}

//Handling body part content logic varies according to user's requirement
function handleContent (mime:Entity bodyPart) {
    string contentType = bodyPart.contentType.toString();
    if (mime:APPLICATION_XML == contentType || mime:TEXT_XML == contentType) {
        //Extract xml data from body part and print
        println(bodyPart.getXml());
    } else if (mime:APPLICATION_JSON == contentType) {
        //Extract json data from body part and print
        println(bodyPart.getJson());
    } else if (mime:TEXT_PLAIN == contentType){
        //Extract text data from body part and print
        println(bodyPart.getText());
    } else if ("application/vnd.ms-powerpoint" == contentType) {
        //Get a byte channel from body part and write content to a file
        writeToFile(bodyPart.getByteChannel());
        println("Content saved to file");
    }
}

function writeToFile(io:ByteChannel byteChannel) {
    string dstFilePath = "./files/savedFile.ppt";
    io:ByteChannel destinationChannel = getByteChannel(dstFilePath, "w");
    blob readContent;
<<<<<<< HEAD
    int numberOfBytesRead = 0;
    while (numberOfBytesRead != -1) {
        readContent,numberOfBytesRead = byteChannel.readBytes(10000);
        int numberOfBytesWritten = destinationChannel.writeBytes(readContent, 0);
    }
=======
    int numberOfBytesRead;
    readContent, numberOfBytesRead = byteChannel.readAllBytes();
    int numberOfBytesWritten = destinationChannel.writeBytes(readContent, 0);
>>>>>>> e51fbfac
}

function getByteChannel (string filePath, string permission) (io:ByteChannel) {
    file:File src = {path:filePath};
    io:ByteChannel channel = src.openChannel(permission);
    return channel;
}<|MERGE_RESOLUTION|>--- conflicted
+++ resolved
@@ -56,17 +56,11 @@
     string dstFilePath = "./files/savedFile.ppt";
     io:ByteChannel destinationChannel = getByteChannel(dstFilePath, "w");
     blob readContent;
-<<<<<<< HEAD
     int numberOfBytesRead = 0;
     while (numberOfBytesRead != -1) {
         readContent,numberOfBytesRead = byteChannel.readBytes(10000);
         int numberOfBytesWritten = destinationChannel.writeBytes(readContent, 0);
     }
-=======
-    int numberOfBytesRead;
-    readContent, numberOfBytesRead = byteChannel.readAllBytes();
-    int numberOfBytesWritten = destinationChannel.writeBytes(readContent, 0);
->>>>>>> e51fbfac
 }
 
 function getByteChannel (string filePath, string permission) (io:ByteChannel) {
