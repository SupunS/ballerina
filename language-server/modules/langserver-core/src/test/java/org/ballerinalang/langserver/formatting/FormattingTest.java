/*
 * Copyright (c) 2018, WSO2 Inc. (http://wso2.com) All Rights Reserved.
 *
 * Licensed under the Apache License, Version 2.0 (the "License");
 * you may not use this file except in compliance with the License.
 * You may obtain a copy of the License at
 *
 * http://www.apache.org/licenses/LICENSE-2.0
 *
 * Unless required by applicable law or agreed to in writing, software
 * distributed under the License is distributed on an "AS IS" BASIS,
 * WITHOUT WARRANTIES OR CONDITIONS OF ANY KIND, either express or implied.
 * See the License for the specific language governing permissions and
 * limitations under the License.
 */
package org.ballerinalang.langserver.formatting;

import com.google.gson.Gson;
import com.google.gson.internal.LinkedTreeMap;
import org.ballerinalang.langserver.util.FileUtils;
import org.ballerinalang.langserver.util.TestUtil;
import org.eclipse.lsp4j.DocumentFormattingParams;
import org.eclipse.lsp4j.FormattingOptions;
import org.eclipse.lsp4j.TextDocumentIdentifier;
import org.eclipse.lsp4j.jsonrpc.Endpoint;
import org.eclipse.lsp4j.jsonrpc.messages.ResponseMessage;
import org.slf4j.Logger;
import org.slf4j.LoggerFactory;
import org.testng.Assert;
import org.testng.annotations.AfterClass;
import org.testng.annotations.BeforeClass;
import org.testng.annotations.DataProvider;
import org.testng.annotations.Test;

import java.io.IOException;
import java.nio.file.Files;
import java.nio.file.Path;
import java.nio.file.Paths;
import java.util.List;

/**
 * Test suit for source code formatting.
 */
public class FormattingTest {
    private Path formattingDirectory = FileUtils.RES_DIR.resolve("formatting");
    private Endpoint serviceEndpoint;
    private static final Logger log = LoggerFactory.getLogger(FormattingTest.class);

    @BeforeClass
    public void loadLangServer() {
        this.serviceEndpoint = TestUtil.initializeLanguageSever();
    }

    @Test(description = "test formatting functionality on functions", dataProvider = "fileProvider")
    public void formatTestSuit(String expectedFile, String testFile) throws IOException {
        Path expectedFilePath = formattingDirectory.resolve("expected").resolve(expectedFile);
        Path inputFilePath = formattingDirectory.resolve(testFile);

        String expected = new String(Files.readAllBytes(expectedFilePath));
        expected = expected.replaceAll("\\r\\n", "\n");
        DocumentFormattingParams documentFormattingParams = new DocumentFormattingParams();

        TextDocumentIdentifier textDocumentIdentifier1 = new TextDocumentIdentifier();
        textDocumentIdentifier1.setUri(Paths.get(inputFilePath.toString()).toUri().toString());

        FormattingOptions formattingOptions = new FormattingOptions();
        formattingOptions.setInsertSpaces(true);
        formattingOptions.setTabSize(4);

        documentFormattingParams.setOptions(formattingOptions);
        documentFormattingParams.setTextDocument(textDocumentIdentifier1);

        TestUtil.openDocument(this.serviceEndpoint, inputFilePath);

        String result = TestUtil.getFormattingResponse(documentFormattingParams, this.serviceEndpoint);
        Gson gson = new Gson();
        ResponseMessage responseMessage = gson.fromJson(result, ResponseMessage.class);
        String actual = (String) ((LinkedTreeMap) ((List) responseMessage.getResult()).get(0)).get("newText");
        actual = actual.replaceAll("\\r\\n", "\n");
        TestUtil.closeDocument(this.serviceEndpoint, inputFilePath);
        Assert.assertEquals(actual, expected, "Did not match: " + expectedFile);
    }

    @DataProvider(name = "fileProvider")
    public Object[][] fileProvider() {
        log.info("Test textDocument/format");
        return new Object[][]{
                {"expectedFunction.bal", "function.bal"},
                {"expectedEndpoint.bal", "endpoint.bal"},
                {"expectedWorker.bal", "worker.bal"},
                {"expectedExpressionStatement.bal", "expressionStatement.bal"},
                {"expectedService.bal", "service.bal"},
                {"expectedReturn.bal", "return.bal"},
                {"expectedCompilationUnit.bal", "compilationUnit.bal"},
                {"expectedImport.bal", "import.bal"},
                {"expectedTupleType.bal", "tupleType.bal"},
                {"expectedVariableDefinition.bal", "variableDefinition.bal"},
                {"expectedUnionType.bal", "unionType.bal"},
                {"expectedRecord.bal", "record.bal"},
                {"expectedObject.bal", "object.bal"},
                {"expectedFieldBasedAccess.bal", "fieldBasedAccess.bal"},
                {"expectedFunctionType.bal", "functionType.bal"},
                {"expectedWhile.bal", "while.bal"},
                {"expectedIf.bal", "if.bal"},
                {"expectedBinaryExpr.bal", "binaryExpr.bal"},
                {"expectedArrayLiteralExpr.bal", "arrayLiteralExpr.bal"},
                {"expectedForeach.bal", "foreach.bal"},
                {"expectedConstrainedType.bal", "constrainedType.bal"},
                {"expectedBreak.bal", "break.bal"},
                {"expectedMatchStmt.bal", "matchStmt.bal"},
                {"expectedAbort.bal", "abort.bal"},
                {"expectedTransaction.bal", "transaction.bal"},
                {"expectedContinue.bal", "continue.bal"},
                {"expectedTypeDefinition.bal", "typeDefinition.bal"},
                {"expectedTable.bal", "table.bal"},
                {"expectedCompilationUnitMultiEOF.bal", "compilationUnitMultiEOF.bal"},
                {"expectedAnnotation.bal", "annotation.bal"},
                {"expectedArrowExpr.bal", "arrowExpr.bal"},
                {"expectedAsyncExpr.bal", "asyncExpr.bal"},
                {"expectedBindingPatterns.bal", "bindingPatterns.bal"},
                {"expectedDocumentation.bal", "documentation.bal"},
                {"expectedWorkerInteractions.bal", "workerInteractions.bal"},
                {"expectedWait.bal", "wait.bal"},
                {"expectedCheck.bal", "check.bal"},
                {"expectedCompoundAssignment.bal", "compoundAssignment.bal"},
                {"expectedConstant.bal", "constant.bal"},
                {"expectedElvisExpr.bal", "elvisExpr.bal"},
                {"expectedErrorConstructor.bal", "errorConstructor.bal"},
                {"expectedForever.bal", "forever.bal"},
                {"expectedRecordLiteralExpr.bal", "recordLiteralExpr.bal"},
                {"expectedStreamingQuery.bal", "streamingQuery.bal"},
                {"expectedTableQuery.bal", "tableQuery.bal"},
                {"expectedTypeGuard.bal", "typeGuard.bal"},
                {"expectedTernaryExpr.bal", "ternaryExpr.bal"},
                {"expectedStringTemplateLiteral.bal", "stringTemplateLiteral.bal"},
                {"expectedTrap.bal", "trap.bal"},
                {"expectedPanic.bal", "panic.bal"},
                {"expectedErrorVariableDefinition.bal", "errorVariableDefinition.bal"},
                {"expectedErrorVariableReference.bal", "errorVariableReference.bal"},
                {"expectedErrorType.bal", "errorType.bal"},
                {"expectedIndexBasedAccess.bal", "indexBasedAccess.bal"},
                {"expectedIntegerRangeExpression.bal", "integerRangeExpression.bal"},
                {"expectedLock.bal", "lock.bal"},
                {"expectedImportOrder.bal", "importOrder.bal"},
                {"expectedBlockExpandOnDemand.bal", "blockExpandOnDemand.bal"},
                {"expectedNamedArgsExpr.bal", "namedArgsExpr.bal"},
                {"expectedRestArgsExpr.bal", "restArgsExpr.bal"},
                {"expectedRecordDestructure.bal", "recordDestructure.bal"},
                {"expectedCheckPanic.bal", "checkPanic.bal"},
                {"expectedAnonRecord.bal", "anonRecord.bal"},
                {"expectedInvocation.bal", "invocation.bal"},
<<<<<<< HEAD
                {"expectedForkJoin.bal", "forkJoin.bal"},
                {"expectedTypeDesc.bal", "typeDesc.bal"},
                {"expectedAnonObject.bal", "anonObject.bal"},
=======
>>>>>>> d20387b7
        };
    }

    @AfterClass
    public void shutdownLanguageServer() throws IOException {
        TestUtil.shutdownLanguageServer(this.serviceEndpoint);
    }
}<|MERGE_RESOLUTION|>--- conflicted
+++ resolved
@@ -149,12 +149,8 @@
                 {"expectedCheckPanic.bal", "checkPanic.bal"},
                 {"expectedAnonRecord.bal", "anonRecord.bal"},
                 {"expectedInvocation.bal", "invocation.bal"},
-<<<<<<< HEAD
-                {"expectedForkJoin.bal", "forkJoin.bal"},
                 {"expectedTypeDesc.bal", "typeDesc.bal"},
                 {"expectedAnonObject.bal", "anonObject.bal"},
-=======
->>>>>>> d20387b7
         };
     }
 
