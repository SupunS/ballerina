--- conflicted
+++ resolved
@@ -38,9 +38,6 @@
 public class PackageImportDelayTest extends CompletionTest {
     private static final long MAX_DELAY_THRESHOLD = 1L;
 
-<<<<<<< HEAD
-    @DataProvider(name = "completion-dataExpr-provider")
-=======
     @BeforeClass
     private void initLSIndex() {
         String indexDumpPath = Paths.get("target/lang-server-index.sql").toAbsolutePath().toString();
@@ -48,7 +45,6 @@
     }
 
     @DataProvider(name = "completion-data-provider")
->>>>>>> 0765d421
     @Override
     public Object[][] dataProvider() {
         return new Object[][]{
