/*
 * Copyright (c) 2018, WSO2 Inc. (http://wso2.com) All Rights Reserved.
 *
 * Licensed under the Apache License, Version 2.0 (the "License");
 * you may not use this file except in compliance with the License.
 * You may obtain a copy of the License at
 *
 * http://www.apache.org/licenses/LICENSE-2.0
 *
 * Unless required by applicable law or agreed to in writing, software
 * distributed under the License is distributed on an "AS IS" BASIS,
 * WITHOUT WARRANTIES OR CONDITIONS OF ANY KIND, either express or implied.
 * See the License for the specific language governing permissions and
 * limitations under the License.
 */
package org.ballerinalang.langserver.sourcegen;

import com.google.gson.JsonObject;
import org.ballerinalang.langserver.SourceGen;
import org.ballerinalang.langserver.compiler.DocumentServiceKeys;
import org.ballerinalang.langserver.compiler.LSCompiler;
import org.ballerinalang.langserver.compiler.LSServiceOperationContext;
import org.ballerinalang.langserver.compiler.format.TextDocumentFormatUtil;
import org.ballerinalang.langserver.compiler.workspace.WorkspaceDocumentManager;
import org.ballerinalang.langserver.compiler.workspace.WorkspaceDocumentManagerImpl;
import org.ballerinalang.langserver.formatting.FormattingSourceGen;
import org.ballerinalang.langserver.util.TestUtil;
import org.eclipse.lsp4j.jsonrpc.Endpoint;
import org.testng.Assert;
import org.testng.annotations.AfterClass;
import org.testng.annotations.BeforeClass;
import org.testng.annotations.DataProvider;
import org.testng.annotations.Test;

import java.io.File;
import java.io.IOException;
import java.nio.file.FileVisitResult;
import java.nio.file.Files;
import java.nio.file.Path;
import java.nio.file.Paths;
import java.nio.file.SimpleFileVisitor;
import java.nio.file.attribute.BasicFileAttributes;
import java.util.ArrayList;
import java.util.List;

import static java.nio.file.FileVisitResult.CONTINUE;
import static java.nio.file.FileVisitResult.SKIP_SUBTREE;

/**
 * Source generation test suit.
 */
public class SourceGenTest {
    private Path examples = Paths.get("../../../examples").toAbsolutePath();
    private Path unitTestResources = Paths.get("../../../tests/ballerina-unit-test/src/test/resources/test-src")
            .toAbsolutePath();
    private List<File> ballerinaExampleFiles;
    private List<File> ballerinaUnitTestFiles;
    private Endpoint serviceEndpoint;

    @BeforeClass
    public void loadExampleFiles() throws IOException {
        this.serviceEndpoint = TestUtil.initializeLanguageSever();
        this.ballerinaExampleFiles = getExampleFiles();
        this.ballerinaUnitTestFiles = getBallerinaUnitTestFiles();
    }

    @Test(description = "Source gen test suit", dataProvider = "exampleFiles")
    public void sourceGenTests(File file) {
        LSServiceOperationContext formatContext = new LSServiceOperationContext();
        try {
            Path filePath = Paths.get(file.getPath());
            formatContext.put(DocumentServiceKeys.FILE_URI_KEY, filePath.toUri().toString());

            WorkspaceDocumentManager documentManager = WorkspaceDocumentManagerImpl.getInstance();
            byte[] encoded1 = Files.readAllBytes(filePath);
            String expected = new String(encoded1);
            TestUtil.openDocument(serviceEndpoint, filePath);
            LSCompiler lsCompiler = new LSCompiler(documentManager);
            JsonObject ast = TextDocumentFormatUtil.getAST(filePath.toUri().toString(), lsCompiler, documentManager,
                    formatContext);
            SourceGen sourceGen = new SourceGen(0);
            sourceGen.build(ast.getAsJsonObject("model"), null, "CompilationUnit");
            String actual = sourceGen.getSourceOf(ast.getAsJsonObject("model"), false, false);
            TestUtil.closeDocument(serviceEndpoint, filePath);
            Assert.assertEquals(actual, expected, "Generated source didn't match the expected for file: " +
                    file.getName());
        } catch (Exception e) {
            // This error being catch to print failing source-gen file.
            Assert.fail("Exception occurred while processing file: " + file.getName() + "\nException:" +
                    e.toString(), e);
        }
    }

    @Test(description = "Source gen test suit for formatting source gen", dataProvider = "unitTestFiles")
    public void formattingSourceGenTests(File file) {
        LSServiceOperationContext formatContext = new LSServiceOperationContext();
        try {
            Path filePath = Paths.get(file.getPath());
            formatContext.put(DocumentServiceKeys.FILE_URI_KEY, filePath.toUri().toString());

            WorkspaceDocumentManager documentManager = WorkspaceDocumentManagerImpl.getInstance();
            byte[] encoded1 = Files.readAllBytes(filePath);
            String expected = new String(encoded1);
            TestUtil.openDocument(serviceEndpoint, filePath);
            LSCompiler lsCompiler = new LSCompiler(documentManager);
            JsonObject ast = TextDocumentFormatUtil.getAST(filePath.toUri().toString(), lsCompiler, documentManager,
                    formatContext);
            FormattingSourceGen sourceGen = new FormattingSourceGen();
            sourceGen.build(ast.getAsJsonObject("model"), null, "CompilationUnit");
            String actual = sourceGen.getSourceOf(ast.getAsJsonObject("model"));
            TestUtil.closeDocument(serviceEndpoint, filePath);
            Assert.assertEquals(actual, expected, "Generated source didn't match the expected for file: " +
                    file.getName());
        } catch (Exception e) {
            // This error being catch to print failing source-gen file.
            Assert.fail("Exception occurred while processing file: " + file.getName() + "\nException:" +
                    e.toString(), e);
        }
    }

    @AfterClass
    public void shutdownLanguageServer() throws IOException {
        TestUtil.shutdownLanguageServer(this.serviceEndpoint);
    }

    @DataProvider
    public Object[] exampleFiles() {
        return this.ballerinaExampleFiles.toArray();
    }

    @DataProvider
    public Object[] unitTestFiles() {
        return this.ballerinaUnitTestFiles.toArray();
    }

    private List<File> getExampleFiles() throws IOException {
        List<File> files = new ArrayList<>();
        FileVisitor fileVisitor = new FileVisitor(files);
        Files.walkFileTree(examples, fileVisitor);
        return files;
    }

    private List<File> getBallerinaUnitTestFiles() throws IOException {
        List<File> files = new ArrayList<>();
        FileVisitor fileVisitor = new FileVisitor(files);
        Files.walkFileTree(unitTestResources, fileVisitor);
        return files;
    }

    /**
     * File visitor for file walker.
     */
    static class FileVisitor extends SimpleFileVisitor<Path> {
        private List<File> files;
<<<<<<< HEAD
        private String[] ignoredFiles = {"table_queries.bal", "table.bal", "csv_io.bal",
                "channels_correlation.bal", "channels_workers.bal", "grpc_bidirectional_streaming_client.bal",
                "table_literal_syntax.bal", "compensate-stmt.bal", "function-with-two-rest-params.bal",
                "redundant-compression-config.bal", "taintchecking/annotations/lambda.bal", "high_loc.bal",
                "lang/annotations/variable-as-attribute-value.bal", "lang/annotations/constant-as-attribute-value.bal",
                "lang/annotations/multityped-attribute-array.bal", "lang/annotations/default-values.bal",
                "lang/annotations/lang.annotations.pkg.first/annotation.bal", "structs/struct-equivalency.bal",
                "lang/annotations/wrongly-attached-annot.bal", "structs/eq/eq1.bal", "structs/req/eq2.bal",
                "lang/annotations/lang.annotations.foo/annotations.bal", "structs/req2/eq2.bal",
                "lang/annotations/attribute-value-type-mismatch.bal", "structs/org.foo.attached_funcs/funcs.bal",
                "lang/annotations/lang.annotations.doc1/doc-annotation.bal", "structs/eq2/eq2.bal",
                "workers/fork-join-some-map.bal", "services/session/http-session-test.bal",
                "streamingv2-aggregation-groupby-test.bal", "streamingv2-aggregation-test.bal",
                "streamingv2-external-window-test.bal", "streamingv2-aggregation-with-groupby-test.bal"};
=======
        private String[] ignoredFiles = {"table_queries.bal", "table.bal", "csv_io.bal", "channels_correlation.bal",
                "channels_workers.bal", "grpc_bidirectional_streaming_client.bal", "symbolic_string_literal.bal"};
>>>>>>> 90537ec6

        FileVisitor(List<File> ballerinaFiles) {
            this.files = ballerinaFiles;
        }

        @Override
        public FileVisitResult visitFile(Path filePath,
                                         BasicFileAttributes attr) {
            if (attr.isRegularFile()
                    && !(filePath.getFileName().toString().contains("negative")
                    || filePath.getFileName().toString().contains("invalid"))) {
                File file = new File(filePath.toString());
                if (file.getName().endsWith(".bal") && !isIgnoredFile(file.getPath())) {
                    this.files.add(file);
                }
            }

            return CONTINUE;
        }

        @Override
        public FileVisitResult preVisitDirectory(Path dir, BasicFileAttributes attrs) {
            if (attrs.isSymbolicLink()
                    || dir.getFileName().toString().contains("negative")
                    || dir.getFileName().toString().contains("invalid")) {
                return SKIP_SUBTREE;
            }
            return CONTINUE;
        }

        private boolean isIgnoredFile(String fileName) {
            boolean isIgnored = false;
            for (String s : ignoredFiles) {
                if (fileName.endsWith(s)) {
                    isIgnored = true;
                    break;
                }
            }
            return isIgnored;
        }
    }
}<|MERGE_RESOLUTION|>--- conflicted
+++ resolved
@@ -152,11 +152,11 @@
      */
     static class FileVisitor extends SimpleFileVisitor<Path> {
         private List<File> files;
-<<<<<<< HEAD
         private String[] ignoredFiles = {"table_queries.bal", "table.bal", "csv_io.bal",
                 "channels_correlation.bal", "channels_workers.bal", "grpc_bidirectional_streaming_client.bal",
-                "table_literal_syntax.bal", "compensate-stmt.bal", "function-with-two-rest-params.bal",
-                "redundant-compression-config.bal", "taintchecking/annotations/lambda.bal", "high_loc.bal",
+                "symbolic_string_literal.bal", "table_literal_syntax.bal", "compensate-stmt.bal",
+                "function-with-two-rest-params.bal", "redundant-compression-config.bal",
+                "taintchecking/annotations/lambda.bal", "high_loc.bal",
                 "lang/annotations/variable-as-attribute-value.bal", "lang/annotations/constant-as-attribute-value.bal",
                 "lang/annotations/multityped-attribute-array.bal", "lang/annotations/default-values.bal",
                 "lang/annotations/lang.annotations.pkg.first/annotation.bal", "structs/struct-equivalency.bal",
@@ -167,10 +167,6 @@
                 "workers/fork-join-some-map.bal", "services/session/http-session-test.bal",
                 "streamingv2-aggregation-groupby-test.bal", "streamingv2-aggregation-test.bal",
                 "streamingv2-external-window-test.bal", "streamingv2-aggregation-with-groupby-test.bal"};
-=======
-        private String[] ignoredFiles = {"table_queries.bal", "table.bal", "csv_io.bal", "channels_correlation.bal",
-                "channels_workers.bal", "grpc_bidirectional_streaming_client.bal", "symbolic_string_literal.bal"};
->>>>>>> 90537ec6
 
         FileVisitor(List<File> ballerinaFiles) {
             this.files = ballerinaFiles;
