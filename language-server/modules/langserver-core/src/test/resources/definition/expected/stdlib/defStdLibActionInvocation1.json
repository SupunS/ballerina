{
  "source": {
    "file": "defObjectTypeDef1.bal"
  },
  "position": {
    "line": 6,
    "character": 25
  },
  "result": [
    {
      "range": {
        "start": {
<<<<<<< HEAD
          "line": 162,
          "character": 27
        },
        "end": {
          "line": 162,
=======
          "line": 136,
          "character": 27
        },
        "end": {
          "line": 136,
>>>>>>> 0a8a489a
          "character": 30
        }
      },
      "uri": "src/ballerina_http_0.0.0/client_endpoint.bal"
    }
  ]
}<|MERGE_RESOLUTION|>--- conflicted
+++ resolved
@@ -10,19 +10,11 @@
     {
       "range": {
         "start": {
-<<<<<<< HEAD
-          "line": 162,
+          "line": 161,
           "character": 27
         },
         "end": {
-          "line": 162,
-=======
-          "line": 136,
-          "character": 27
-        },
-        "end": {
-          "line": 136,
->>>>>>> 0a8a489a
+          "line": 161,
           "character": 30
         }
       },
