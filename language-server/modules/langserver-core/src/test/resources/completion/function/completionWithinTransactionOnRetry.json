{
  "position": {
    "line": 82,
    "character": 8
  },
  "source": "function/source/commonCompletionBlocks.bal",
  "items": [
    {
      "label":"xmlns",
      "kind":"Unit",
      "detail":"Snippet",
      "sortText":"190",
      "insertText":"xmlns \"${1}\" as ${2:ns};",
      "insertTextFormat":"Snippet"
    },
    {
      "label":"var",
      "kind":"Keyword",
      "detail":"Keyword",
      "sortText":"210",
      "insertText":"var ",
      "insertTextFormat":"Snippet"
    },
    {
      "label":"error",
      "kind":"Snippet",
      "detail":"Snippet",
      "sortText":"190",
<<<<<<< HEAD
      "insertText":"error ${1:name} \u003d error(\"${2:errorCode}\", { message: \"${3}\" });",
=======
      "insertText":"error ${1:name} \u003d { description: \"${2}\" };",
>>>>>>> 03102fca
      "insertTextFormat":"Snippet"
    },
    {
      "label":"foreach",
      "kind":"Unit",
      "detail":"Statement",
      "sortText":"200",
      "insertText":"foreach ${1:item} in ${2:itemList} {\n\t${3}\n}",
      "insertTextFormat":"Snippet"
    },
    {
      "label":"fork",
      "kind":"Unit",
      "detail":"Statement",
      "sortText":"200",
      "insertText":"fork {\n\t${1}\n} join (${2:all}) (map ${3:results}) {\n\t${4}\n}",
      "insertTextFormat":"Snippet"
    },
    {
      "label":"if",
      "kind":"Unit",
      "detail":"Statement",
      "sortText":"200",
      "insertText":"if (${1:true}) {\n\t${2}\n}",
      "insertTextFormat":"Snippet"
    },
    {
      "label":"lock",
      "kind":"Unit",
      "detail":"Statement",
      "sortText":"200",
      "insertText":"lock {\n\t${1}\n}",
      "insertTextFormat":"Snippet"
    },
    {
      "label":"match",
      "kind":"Unit",
      "detail":"Statement",
      "sortText":"200",
      "insertText":"match ",
      "insertTextFormat":"Snippet"
    },
    {
<<<<<<< HEAD
      "label":"panic",
=======
      "label":"return",
>>>>>>> 03102fca
      "kind":"Unit",
      "detail":"Statement",
      "sortText":"200",
      "insertText":"panic ",
      "insertTextFormat":"Snippet"
    },
    {
<<<<<<< HEAD
      "label":"return",
=======
      "label":"throw",
>>>>>>> 03102fca
      "kind":"Unit",
      "detail":"Statement",
      "sortText":"200",
      "insertText":"return;",
      "insertTextFormat":"Snippet"
    },
    {
      "label":"transaction",
      "kind":"Unit",
      "detail":"Statement",
      "sortText":"200",
      "insertText":"transaction with retries \u003d ${1:1}, oncommit \u003d ${2:onCommitFunction}, onabort \u003d ${3:onAbortFunction} {\n\t${4}\n} onretry {\n\t${5}\n}",
      "insertTextFormat":"Snippet"
    },
    {
<<<<<<< HEAD
=======
      "label":"try",
      "kind":"Unit",
      "detail":"Statement",
      "sortText":"200",
      "insertText":"try {\n\t${1}\n} catch (${2:error} ${3:err}) {\n\t${4}\n}",
      "insertTextFormat":"Snippet"
    },
    {
>>>>>>> 03102fca
      "label":"while",
      "kind":"Unit",
      "detail":"Statement",
      "sortText":"200",
      "insertText":"while (${1:true}) {\n\t${2}\n}",
      "insertTextFormat":"Snippet"
    },
    {
      "label":"wrply   Worker Reply Statement",
      "kind":"Unit",
      "detail":"Statement",
      "sortText":"200",
      "insertText":"${1:var1} \u003c- ${2:w1};",
      "insertTextFormat":"Snippet"
    },
    {
      "label":"wtrg   Worker Trigger Statement",
      "kind":"Unit",
      "detail":"Statement",
      "sortText":"200",
      "insertText":"${1:var1} -\u003e ${2:w1};",
      "insertTextFormat":"Snippet"
    },
    {
      "label":"channel",
      "kind":"Reference",
      "detail":"BType",
      "sortText":"170",
      "insertText":"channel"
    },
    {
      "label":"xml",
      "kind":"Reference",
      "detail":"BType",
      "sortText":"170",
      "insertText":"xml"
    },
    {
      "label":"queryTableWithJoinClause(string sqlQuery, table fromTable, table joinTable, any parameters, any retType)(table)",
      "kind":"Function",
      "detail":"Function",
      "sortText":"120",
      "insertText":"queryTableWithJoinClause(${1:sqlQuery}, ${2:fromTable}, ${3:joinTable}, ${4:parameters}, ${5:retType})",
      "insertTextFormat":"Snippet"
    },
    {
      "label":"TableConfig",
      "kind":"Reference",
      "detail":"BType",
      "sortText":"170",
      "insertText":"TableConfig"
    },
    {
      "label":"byte",
      "kind":"Reference",
      "detail":"BType",
      "sortText":"170",
      "insertText":"byte"
    },
    {
      "label":"testDB",
      "kind":"Unit",
      "detail":"ballerina/h2:Client",
      "sortText":"110",
      "insertText":"testDB"
    },
    {
      "label":"onAbortFunction(string transactionId)",
      "kind":"Function",
      "detail":"Function",
      "sortText":"120",
      "insertText":"onAbortFunction(${1:transactionId})",
      "insertTextFormat":"Snippet"
    },
    {
      "label":"queryTableWithoutJoinClause(string sqlQuery, table fromTable, any parameters, any retType)(table)",
      "kind":"Function",
      "detail":"Function",
      "sortText":"120",
      "insertText":"queryTableWithoutJoinClause(${1:sqlQuery}, ${2:fromTable}, ${3:parameters}, ${4:retType})",
      "insertTextFormat":"Snippet"
    },
    {
      "label":"startForever(string streamQuery, any inStreamRefs, any inTableRefs, any outStreamRefs, any outTableRefs, any funcPointers)",
      "kind":"Function",
      "detail":"Function",
      "sortText":"120",
      "insertText":"startForever(${1:streamQuery}, ${2:inStreamRefs}, ${3:inTableRefs}, ${4:outStreamRefs}, ${5:outTableRefs}, ${6:funcPointers})",
      "insertTextFormat":"Snippet"
    },
    {
      "label":"stream",
      "kind":"Reference",
      "detail":"BType",
      "sortText":"170",
      "insertText":"stream"
    },
    {
      "label":"map",
      "kind":"Reference",
      "detail":"BType",
      "sortText":"170",
      "insertText":"map"
    },
    {
      "label":"table",
      "kind":"Reference",
      "detail":"BType",
      "sortText":"170",
      "insertText":"table"
    },
    {
      "label":"onCommitFunction(string transactionId)",
      "kind":"Function",
      "detail":"Function",
      "sortText":"120",
      "insertText":"onCommitFunction(${1:transactionId})",
      "insertTextFormat":"Snippet"
    },
    {
      "label":"future",
      "kind":"Reference",
      "detail":"BType",
      "sortText":"170",
      "insertText":"future"
    },
    {
      "label":"typedesc",
      "kind":"Reference",
      "detail":"BType",
      "sortText":"170",
      "insertText":"typedesc"
    },
    {
      "label":"transactionFunc()",
      "kind":"Function",
      "detail":"Function",
      "sortText":"120",
      "insertText":"transactionFunc()",
      "insertTextFormat":"Snippet"
    },
    {
      "label":"float",
      "kind":"Reference",
      "detail":"BType",
      "sortText":"170",
      "insertText":"float"
    },
    {
      "label":"ret",
      "kind":"Unit",
      "detail":"int|error",
      "sortText":"110",
      "insertText":"ret"
    },
    {
      "label":"divideNumbers(int a, int b)(int|error)",
      "kind":"Function",
      "detail":"Function",
      "sortText":"120",
      "insertText":"divideNumbers(${1:a}, ${2:b})",
      "insertTextFormat":"Snippet"
    },
    {
      "label":"null",
      "kind":"Reference",
      "detail":"BType",
      "sortText":"170",
      "insertText":"null"
    },
    {
      "label":"string",
      "kind":"Reference",
      "detail":"BType",
      "sortText":"170",
      "insertText":"string"
    },
    {
      "label":"error",
      "kind":"Reference",
      "detail":"BType",
      "sortText":"170",
      "insertText":"error"
    },
    {
      "label":"json",
      "kind":"Reference",
      "detail":"BType",
      "sortText":"170",
      "insertText":"json"
    },
    {
      "label":"functionForkJoin()",
      "kind":"Function",
      "detail":"Function",
      "sortText":"120",
      "insertText":"functionForkJoin()",
      "insertTextFormat":"Snippet"
    },
    {
      "label":"any",
      "kind":"Reference",
      "detail":"BType",
      "sortText":"170",
      "insertText":"any"
    },
    {
      "label":"int",
      "kind":"Reference",
      "detail":"BType",
      "sortText":"170",
      "insertText":"int"
    },
    {
      "label":"docData",
      "kind":"Reference",
      "detail":"BType",
      "sortText":"170",
      "insertText":"docData"
    },
    {
      "label":"args",
      "kind":"Unit",
      "detail":"string[]",
      "sortText":"110",
      "insertText":"args"
    },
    {
      "label":"boolean",
      "kind":"Reference",
      "detail":"BType",
      "sortText":"170",
      "insertText":"boolean"
    },
    {
      "label":"ballerina/io",
      "kind":"Module",
      "detail":"Package",
      "sortText":"140",
      "insertText":"io"
    },
    {
      "label":"ballerina/http",
      "kind":"Module",
      "detail":"Package",
      "sortText":"140",
      "insertText":"http"
    },
    {
<<<<<<< HEAD
      "label":"ballerina/jdbc",
=======
      "label":"ballerina/h2",
>>>>>>> 03102fca
      "kind":"Module",
      "detail":"Package",
      "sortText":"140",
      "insertText":"h2"
    },
    {
      "label":"ballerina/transactions",
      "kind":"Module",
      "detail":"Package",
      "sortText":"140",
      "insertText":"transactions",
      "additionalTextEdits":[
        {
          "range":{
            "start":{
              "line":2,
              "character":20
            },
            "end":{
              "line":2,
              "character":20
            }
          },
          "newText":"\nimport ballerina/transactions;\n"
        }
      ]
    },
    {
      "label":"ballerina/websub",
      "kind":"Module",
      "detail":"Package",
      "sortText":"140",
      "insertText":"websub",
      "additionalTextEdits":[
        {
          "range":{
            "start":{
              "line":2,
              "character":20
            },
            "end":{
              "line":2,
              "character":20
            }
          },
          "newText":"\nimport ballerina/websub;\n"
        }
      ]
    },
    {
      "label":"ballerina/grpc",
      "kind":"Module",
      "detail":"Package",
      "sortText":"140",
      "insertText":"grpc",
      "additionalTextEdits":[
        {
          "range":{
            "start":{
              "line":2,
              "character":20
            },
            "end":{
              "line":2,
              "character":20
            }
          },
          "newText":"\nimport ballerina/grpc;\n"
        }
      ]
    },
    {
      "label":"ballerina/reflect",
      "kind":"Module",
      "detail":"Package",
      "sortText":"140",
      "insertText":"reflect",
      "additionalTextEdits":[
        {
          "range":{
            "start":{
              "line":2,
              "character":20
            },
            "end":{
              "line":2,
              "character":20
            }
          },
          "newText":"\nimport ballerina/reflect;\n"
        }
      ]
    },
    {
      "label":"ballerina/log",
      "kind":"Module",
      "detail":"Package",
      "sortText":"140",
      "insertText":"log",
      "additionalTextEdits":[
        {
          "range":{
            "start":{
              "line":2,
              "character":20
            },
            "end":{
              "line":2,
              "character":20
            }
          },
          "newText":"\nimport ballerina/log;\n"
        }
      ]
    },
    {
      "label":"ballerina/time",
      "kind":"Module",
      "detail":"Package",
      "sortText":"140",
      "insertText":"time",
      "additionalTextEdits":[
        {
          "range":{
            "start":{
              "line":2,
              "character":20
            },
            "end":{
              "line":2,
              "character":20
            }
          },
          "newText":"\nimport ballerina/time;\n"
        }
      ]
    },
    {
      "label":"ballerina/runtime",
      "kind":"Module",
      "detail":"Package",
      "sortText":"140",
      "insertText":"runtime",
      "additionalTextEdits":[
        {
          "range":{
            "start":{
              "line":2,
              "character":20
            },
            "end":{
              "line":2,
              "character":20
            }
          },
          "newText":"\nimport ballerina/runtime;\n"
        }
      ]
    },
    {
      "label":"ballerina/swagger",
      "kind":"Module",
      "detail":"Package",
      "sortText":"140",
      "insertText":"swagger",
      "additionalTextEdits":[
        {
          "range":{
            "start":{
              "line":2,
              "character":20
            },
            "end":{
              "line":2,
              "character":20
            }
          },
          "newText":"\nimport ballerina/swagger;\n"
        }
      ]
    },
    {
      "label":"ballerina/file",
      "kind":"Module",
      "detail":"Package",
      "sortText":"140",
      "insertText":"file",
      "additionalTextEdits":[
        {
          "range":{
            "start":{
              "line":2,
              "character":20
            },
            "end":{
              "line":2,
              "character":20
            }
          },
          "newText":"\nimport ballerina/file;\n"
        }
      ]
    },
    {
      "label":"ballerina/sql",
      "kind":"Module",
      "detail":"Package",
      "sortText":"140",
      "insertText":"sql",
      "additionalTextEdits":[
        {
          "range":{
            "start":{
              "line":2,
              "character":20
            },
            "end":{
              "line":2,
              "character":20
            }
          },
          "newText":"\nimport ballerina/sql;\n"
        }
      ]
    },
    {
      "label":"ballerina/internal",
      "kind":"Module",
      "detail":"Package",
      "sortText":"140",
      "insertText":"internal",
      "additionalTextEdits":[
        {
          "range":{
            "start":{
              "line":2,
              "character":20
            },
            "end":{
              "line":2,
              "character":20
            }
          },
          "newText":"\nimport ballerina/internal;\n"
        }
      ]
    },
    {
      "label":"ballerina/mysql",
      "kind":"Module",
      "detail":"Package",
      "sortText":"140",
      "insertText":"mysql",
      "additionalTextEdits":[
        {
          "range":{
            "start":{
              "line":2,
              "character":20
            },
            "end":{
              "line":2,
              "character":20
            }
          },
          "newText":"\nimport ballerina/mysql;\n"
        }
      ]
    },
    {
      "label":"ballerina/mb",
      "kind":"Module",
      "detail":"Package",
      "sortText":"140",
      "insertText":"mb",
      "additionalTextEdits":[
        {
          "range":{
            "start":{
              "line":2,
              "character":20
            },
            "end":{
              "line":2,
              "character":20
            }
          },
          "newText":"\nimport ballerina/mb;\n"
        }
      ]
    },
    {
      "label":"ballerina/mime",
      "kind":"Module",
      "detail":"Package",
      "sortText":"140",
      "insertText":"mime",
      "additionalTextEdits":[
        {
          "range":{
            "start":{
              "line":2,
              "character":20
            },
            "end":{
              "line":2,
              "character":20
            }
          },
          "newText":"\nimport ballerina/mime;\n"
        }
      ]
    },
    {
      "label":"ballerina/task",
      "kind":"Module",
      "detail":"Package",
      "sortText":"140",
      "insertText":"task",
      "additionalTextEdits":[
        {
          "range":{
            "start":{
              "line":2,
              "character":20
            },
            "end":{
              "line":2,
              "character":20
            }
          },
          "newText":"\nimport ballerina/task;\n"
        }
      ]
    },
    {
      "label":"ballerina/crypto",
      "kind":"Module",
      "detail":"Package",
      "sortText":"140",
      "insertText":"crypto",
      "additionalTextEdits":[
        {
          "range":{
            "start":{
              "line":2,
              "character":20
            },
            "end":{
              "line":2,
              "character":20
            }
          },
          "newText":"\nimport ballerina/crypto;\n"
        }
      ]
    },
    {
      "label":"ballerina/cache",
      "kind":"Module",
      "detail":"Package",
      "sortText":"140",
      "insertText":"cache",
      "additionalTextEdits":[
        {
          "range":{
            "start":{
              "line":2,
              "character":20
            },
            "end":{
              "line":2,
              "character":20
            }
          },
          "newText":"\nimport ballerina/cache;\n"
        }
      ]
    },
    {
      "label":"ballerina/auth",
      "kind":"Module",
      "detail":"Package",
      "sortText":"140",
      "insertText":"auth",
      "additionalTextEdits":[
        {
          "range":{
            "start":{
              "line":2,
              "character":20
            },
            "end":{
              "line":2,
              "character":20
            }
          },
          "newText":"\nimport ballerina/auth;\n"
        }
      ]
    },
    {
      "label":"ballerina/jms",
      "kind":"Module",
      "detail":"Package",
      "sortText":"140",
      "insertText":"jms",
      "additionalTextEdits":[
        {
          "range":{
            "start":{
              "line":2,
              "character":20
            },
            "end":{
              "line":2,
              "character":20
            }
          },
          "newText":"\nimport ballerina/jms;\n"
        }
      ]
    },
    {
      "label":"ballerina/system",
      "kind":"Module",
      "detail":"Package",
      "sortText":"140",
      "insertText":"system",
      "additionalTextEdits":[
        {
          "range":{
            "start":{
              "line":2,
              "character":20
            },
            "end":{
              "line":2,
              "character":20
            }
          },
          "newText":"\nimport ballerina/system;\n"
        }
      ]
    },
    {
<<<<<<< HEAD
      "label":"ballerina/h2",
      "kind":"Module",
      "detail":"Package",
      "sortText":"140",
      "insertText":"h2",
      "additionalTextEdits":[
        {
          "range":{
            "start":{
              "line":2,
              "character":22
            },
            "end":{
              "line":2,
              "character":22
            }
          },
          "newText":"\nimport ballerina/h2;\n"
        }
      ]
    },
    {
=======
>>>>>>> 03102fca
      "label":"ballerina/builtin",
      "kind":"Module",
      "detail":"Package",
      "sortText":"140",
      "insertText":"builtin"
    },
    {
      "label":"ballerina/math",
      "kind":"Module",
      "detail":"Package",
      "sortText":"140",
      "insertText":"math",
      "additionalTextEdits":[
        {
          "range":{
            "start":{
              "line":2,
              "character":20
            },
            "end":{
              "line":2,
              "character":20
            }
          },
          "newText":"\nimport ballerina/math;\n"
        }
      ]
    },
    {
      "label":"ballerina/config",
      "kind":"Module",
      "detail":"Package",
      "sortText":"140",
      "insertText":"config",
      "additionalTextEdits":[
        {
          "range":{
            "start":{
              "line":2,
              "character":20
            },
            "end":{
              "line":2,
              "character":20
            }
          },
          "newText":"\nimport ballerina/config;\n"
        }
      ]
    }
  ]
}<|MERGE_RESOLUTION|>--- conflicted
+++ resolved
@@ -26,11 +26,7 @@
       "kind":"Snippet",
       "detail":"Snippet",
       "sortText":"190",
-<<<<<<< HEAD
       "insertText":"error ${1:name} \u003d error(\"${2:errorCode}\", { message: \"${3}\" });",
-=======
-      "insertText":"error ${1:name} \u003d { description: \"${2}\" };",
->>>>>>> 03102fca
       "insertTextFormat":"Snippet"
     },
     {
@@ -74,23 +70,15 @@
       "insertTextFormat":"Snippet"
     },
     {
-<<<<<<< HEAD
       "label":"panic",
-=======
+      "kind":"Unit",
+      "detail":"Statement",
+      "sortText":"200",
+      "insertText":"panic ",
+      "insertTextFormat":"Snippet"
+    },
+    {
       "label":"return",
->>>>>>> 03102fca
-      "kind":"Unit",
-      "detail":"Statement",
-      "sortText":"200",
-      "insertText":"panic ",
-      "insertTextFormat":"Snippet"
-    },
-    {
-<<<<<<< HEAD
-      "label":"return",
-=======
-      "label":"throw",
->>>>>>> 03102fca
       "kind":"Unit",
       "detail":"Statement",
       "sortText":"200",
@@ -106,17 +94,6 @@
       "insertTextFormat":"Snippet"
     },
     {
-<<<<<<< HEAD
-=======
-      "label":"try",
-      "kind":"Unit",
-      "detail":"Statement",
-      "sortText":"200",
-      "insertText":"try {\n\t${1}\n} catch (${2:error} ${3:err}) {\n\t${4}\n}",
-      "insertTextFormat":"Snippet"
-    },
-    {
->>>>>>> 03102fca
       "label":"while",
       "kind":"Unit",
       "detail":"Statement",
@@ -366,11 +343,7 @@
       "insertText":"http"
     },
     {
-<<<<<<< HEAD
-      "label":"ballerina/jdbc",
-=======
       "label":"ballerina/h2",
->>>>>>> 03102fca
       "kind":"Module",
       "detail":"Package",
       "sortText":"140",
@@ -817,31 +790,6 @@
       ]
     },
     {
-<<<<<<< HEAD
-      "label":"ballerina/h2",
-      "kind":"Module",
-      "detail":"Package",
-      "sortText":"140",
-      "insertText":"h2",
-      "additionalTextEdits":[
-        {
-          "range":{
-            "start":{
-              "line":2,
-              "character":22
-            },
-            "end":{
-              "line":2,
-              "character":22
-            }
-          },
-          "newText":"\nimport ballerina/h2;\n"
-        }
-      ]
-    },
-    {
-=======
->>>>>>> 03102fca
       "label":"ballerina/builtin",
       "kind":"Module",
       "detail":"Package",
