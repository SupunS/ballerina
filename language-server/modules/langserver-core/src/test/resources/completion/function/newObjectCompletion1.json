--- conflicted
+++ resolved
@@ -150,11 +150,7 @@
       ]
     },
     {
-<<<<<<< HEAD
-      "label": "ballerinax/java.jdbc",
-=======
       "label": "ballerina/jwt",
->>>>>>> 0132daa9
       "kind": "Module",
       "detail": "Package",
       "sortText": "140",
@@ -172,9 +168,6 @@
               "character": 0
             }
           },
-<<<<<<< HEAD
-          "newText": "import ballerinax/java.jdbc;\n"
-=======
           "newText": "import ballerina/jwt;\n"
         }
       ]
@@ -199,7 +192,6 @@
             }
           },
           "newText": "import ballerina/crypto;\n"
->>>>>>> 0132daa9
         }
       ]
     },
