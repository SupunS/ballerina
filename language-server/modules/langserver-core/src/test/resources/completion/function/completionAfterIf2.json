--- conflicted
+++ resolved
@@ -426,11 +426,7 @@
       ]
     },
     {
-<<<<<<< HEAD
-      "label": "ballerinax/java.jdbc",
-=======
       "label": "ballerina/jwt",
->>>>>>> 0132daa9
       "kind": "Module",
       "detail": "Package",
       "sortText": "140",
@@ -448,9 +444,6 @@
               "character": 0
             }
           },
-<<<<<<< HEAD
-          "newText": "import ballerinax/java.jdbc;\n"
-=======
           "newText": "import ballerina/jwt;\n"
         }
       ]
@@ -475,7 +468,6 @@
             }
           },
           "newText": "import ballerina/crypto;\n"
->>>>>>> 0132daa9
         }
       ]
     },
