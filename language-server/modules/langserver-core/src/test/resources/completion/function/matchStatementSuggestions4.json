--- conflicted
+++ resolved
@@ -1,8 +1,7 @@
 {
-<<<<<<< HEAD
     "position": {
-        "line":11,
-        "character":15
+        "line": 11,
+        "character": 15
     },
     "source": "function/source/matchStatementSuggestions4.bal",
     "items": [
@@ -3420,7 +3419,7 @@
             "kind": "Struct",
             "detail": "Record",
             "documentation": {
-                "left": "Inferred failover configurations passed into the failover client.\n"
+                "left": "Represents the inferred failover configurations passed into the failover client.\n"
             },
             "sortText": "180",
             "insertText": "FailoverInferredConfig",
@@ -3723,7 +3722,7 @@
             "kind": "Struct",
             "detail": "Record",
             "documentation": {
-                "left": "Configuration for the WebSocket client endpoint.\n"
+                "left": "Configurations for the WebSocket client endpoint.\n"
             },
             "sortText": "180",
             "insertText": "WebSocketClientConfiguration",
@@ -3826,6 +3825,28 @@
             },
             "sortText": "200",
             "insertText": "WebSocketError",
+            "insertTextFormat": "Snippet"
+        },
+        {
+            "label": "WebSocketFailoverClient",
+            "kind": "Interface",
+            "detail": "Object",
+            "documentation": {
+                "left": "A WebSocket client endpoint, which provides failover support for multiple WebSocket targets."
+            },
+            "sortText": "190",
+            "insertText": "WebSocketFailoverClient",
+            "insertTextFormat": "Snippet"
+        },
+        {
+            "label": "WebSocketFailoverClientConfiguration",
+            "kind": "Struct",
+            "detail": "Record",
+            "documentation": {
+                "left": "Configurations for the WebSocket client endpoint.\n"
+            },
+            "sortText": "180",
+            "insertText": "WebSocketFailoverClientConfiguration",
             "insertTextFormat": "Snippet"
         },
         {
@@ -3859,17 +3880,6 @@
             },
             "sortText": "180",
             "insertText": "ClientConfiguration",
-            "insertTextFormat": "Snippet"
-        },
-        {
-            "label": "CsvPersistentCookieHandler",
-            "kind": "Interface",
-            "detail": "Object",
-            "documentation": {
-                "left": "Represents a default persistent cookie handler, which stores persistent cookies in a CSV file.\n"
-            },
-            "sortText": "190",
-            "insertText": "CsvPersistentCookieHandler",
             "insertTextFormat": "Snippet"
         },
         {
@@ -3985,3932 +3995,4 @@
             }
         }
     ]
-=======
-  "position": {
-    "line": 11,
-    "character": 15
-  },
-  "source": "function/source/matchStatementSuggestions4.bal",
-  "items": [
-    {
-      "label": "AUTH_HEADER",
-      "kind": "Variable",
-      "detail": "string",
-      "documentation": {
-        "right": {
-          "kind": "markdown",
-          "value": "Represents the Authorization header name."
-        }
-      },
-      "sortText": "130",
-      "insertText": "AUTH_HEADER",
-      "insertTextFormat": "Snippet"
-    },
-    {
-      "label": "AUTH_HEADER_BEARER",
-      "kind": "Variable",
-      "detail": "string",
-      "documentation": {
-        "right": {
-          "kind": "markdown",
-          "value": "Indicates that the authentication credentials should be sent via the Authentication header."
-        }
-      },
-      "sortText": "130",
-      "insertText": "AUTH_HEADER_BEARER",
-      "insertTextFormat": "Snippet"
-    },
-    {
-      "label": "POST_BODY_BEARER",
-      "kind": "Variable",
-      "detail": "string",
-      "documentation": {
-        "right": {
-          "kind": "markdown",
-          "value": "Indicates that the Authentication credentials should be sent via the body of the POST request."
-        }
-      },
-      "sortText": "130",
-      "insertText": "POST_BODY_BEARER",
-      "insertTextFormat": "Snippet"
-    },
-    {
-      "label": "NO_BEARER",
-      "kind": "Variable",
-      "detail": "string",
-      "documentation": {
-        "right": {
-          "kind": "markdown",
-          "value": "Indicates that the authentication credentials should not be sent."
-        }
-      },
-      "sortText": "130",
-      "insertText": "NO_BEARER",
-      "insertTextFormat": "Snippet"
-    },
-    {
-      "label": "STATUS_CODE",
-      "kind": "Variable",
-      "detail": "string",
-      "documentation": {
-        "right": {
-          "kind": "markdown",
-          "value": "Indicates the status code."
-        }
-      },
-      "sortText": "130",
-      "insertText": "STATUS_CODE",
-      "insertTextFormat": "Snippet"
-    },
-    {
-      "label": "NO_CACHE",
-      "kind": "Variable",
-      "detail": "string",
-      "documentation": {
-        "right": {
-          "kind": "markdown",
-          "value": "Forces the cache to validate a cached response with the origin server before serving."
-        }
-      },
-      "sortText": "130",
-      "insertText": "NO_CACHE",
-      "insertTextFormat": "Snippet"
-    },
-    {
-      "label": "NO_STORE",
-      "kind": "Variable",
-      "detail": "string",
-      "documentation": {
-        "right": {
-          "kind": "markdown",
-          "value": "Instructs the cache to not store a response in non-volatile storage."
-        }
-      },
-      "sortText": "130",
-      "insertText": "NO_STORE",
-      "insertTextFormat": "Snippet"
-    },
-    {
-      "label": "NO_TRANSFORM",
-      "kind": "Variable",
-      "detail": "string",
-      "documentation": {
-        "right": {
-          "kind": "markdown",
-          "value": "Instructs intermediaries not to transform the payload."
-        }
-      },
-      "sortText": "130",
-      "insertText": "NO_TRANSFORM",
-      "insertTextFormat": "Snippet"
-    },
-    {
-      "label": "MAX_AGE",
-      "kind": "Variable",
-      "detail": "string",
-      "documentation": {
-        "right": {
-          "kind": "markdown",
-          "value": "When used in requests, `max-age` implies that clients are not willing to accept responses whose age is greater\nthan `max-age`. When used in responses, the response is to be considered stale after the specified\nnumber of seconds."
-        }
-      },
-      "sortText": "130",
-      "insertText": "MAX_AGE",
-      "insertTextFormat": "Snippet"
-    },
-    {
-      "label": "MAX_STALE",
-      "kind": "Variable",
-      "detail": "string",
-      "documentation": {
-        "right": {
-          "kind": "markdown",
-          "value": "Indicates that the client is willing to accept responses which have exceeded their freshness lifetime by no more\nthan the specified number of seconds."
-        }
-      },
-      "sortText": "130",
-      "insertText": "MAX_STALE",
-      "insertTextFormat": "Snippet"
-    },
-    {
-      "label": "MIN_FRESH",
-      "kind": "Variable",
-      "detail": "string",
-      "documentation": {
-        "right": {
-          "kind": "markdown",
-          "value": "Indicates that the client is only accepting responses whose freshness lifetime >= current age + min-fresh."
-        }
-      },
-      "sortText": "130",
-      "insertText": "MIN_FRESH",
-      "insertTextFormat": "Snippet"
-    },
-    {
-      "label": "ONLY_IF_CACHED",
-      "kind": "Variable",
-      "detail": "string",
-      "documentation": {
-        "right": {
-          "kind": "markdown",
-          "value": "Indicates that the client is only willing to accept a cached response. A cached response is served subject to\nother constraints posed by the request."
-        }
-      },
-      "sortText": "130",
-      "insertText": "ONLY_IF_CACHED",
-      "insertTextFormat": "Snippet"
-    },
-    {
-      "label": "MUST_REVALIDATE",
-      "kind": "Variable",
-      "detail": "string",
-      "documentation": {
-        "right": {
-          "kind": "markdown",
-          "value": "Indicates that once the response has become stale, it should not be reused for subsequent requests without\nvalidating with the origin server."
-        }
-      },
-      "sortText": "130",
-      "insertText": "MUST_REVALIDATE",
-      "insertTextFormat": "Snippet"
-    },
-    {
-      "label": "PUBLIC",
-      "kind": "Variable",
-      "detail": "string",
-      "documentation": {
-        "right": {
-          "kind": "markdown",
-          "value": "Indicates that any cache may store the response."
-        }
-      },
-      "sortText": "130",
-      "insertText": "PUBLIC",
-      "insertTextFormat": "Snippet"
-    },
-    {
-      "label": "PRIVATE",
-      "kind": "Variable",
-      "detail": "string",
-      "documentation": {
-        "right": {
-          "kind": "markdown",
-          "value": "Indicates that the response is intended for a single user and should not be stored by shared caches."
-        }
-      },
-      "sortText": "130",
-      "insertText": "PRIVATE",
-      "insertTextFormat": "Snippet"
-    },
-    {
-      "label": "PROXY_REVALIDATE",
-      "kind": "Variable",
-      "detail": "string",
-      "documentation": {
-        "right": {
-          "kind": "markdown",
-          "value": "Has the same semantics as `must-revalidate`, except that this does not apply to private caches."
-        }
-      },
-      "sortText": "130",
-      "insertText": "PROXY_REVALIDATE",
-      "insertTextFormat": "Snippet"
-    },
-    {
-      "label": "S_MAX_AGE",
-      "kind": "Variable",
-      "detail": "string",
-      "documentation": {
-        "right": {
-          "kind": "markdown",
-          "value": "In shared caches, `s-maxage` overrides the `max-age` or `expires` header field."
-        }
-      },
-      "sortText": "130",
-      "insertText": "S_MAX_AGE",
-      "insertTextFormat": "Snippet"
-    },
-    {
-      "label": "MAX_STALE_ANY_AGE",
-      "kind": "Variable",
-      "detail": "int",
-      "documentation": {
-        "right": {
-          "kind": "markdown",
-          "value": "Setting this as the `max-stale` directives indicates that the `max-stale` directive does not specify a limit."
-        }
-      },
-      "sortText": "130",
-      "insertText": "MAX_STALE_ANY_AGE",
-      "insertTextFormat": "Snippet"
-    },
-    {
-      "label": "CACHE_CONTROL_AND_VALIDATORS",
-      "kind": "Variable",
-      "detail": "string",
-      "documentation": {
-        "right": {
-          "kind": "markdown",
-          "value": "This is a more restricted mode of RFC 7234. Setting this as the caching policy restricts caching to instances\nwhere the `cache-control` header and either the `etag` or `last-modified` header are present."
-        }
-      },
-      "sortText": "130",
-      "insertText": "CACHE_CONTROL_AND_VALIDATORS",
-      "insertTextFormat": "Snippet"
-    },
-    {
-      "label": "RFC_7234",
-      "kind": "Variable",
-      "detail": "string",
-      "documentation": {
-        "right": {
-          "kind": "markdown",
-          "value": "Caching behaviour is as specified by the RFC 7234 specification."
-        }
-      },
-      "sortText": "130",
-      "insertText": "RFC_7234",
-      "insertTextFormat": "Snippet"
-    },
-    {
-      "label": "HTTP_ERROR_CODE",
-      "kind": "Variable",
-      "detail": "string",
-      "documentation": {
-        "right": {
-          "kind": "markdown",
-          "value": "Constant for the http error code"
-        }
-      },
-      "sortText": "130",
-      "insertText": "HTTP_ERROR_CODE",
-      "insertTextFormat": "Snippet"
-    },
-    {
-      "label": "MULTIPART_AS_PRIMARY_TYPE",
-      "kind": "Variable",
-      "detail": "string",
-      "documentation": {
-        "right": {
-          "kind": "markdown",
-          "value": "Represents multipart primary type"
-        }
-      },
-      "sortText": "130",
-      "insertText": "MULTIPART_AS_PRIMARY_TYPE",
-      "insertTextFormat": "Snippet"
-    },
-    {
-      "label": "HTTP_FORWARD",
-      "kind": "Variable",
-      "detail": "string",
-      "documentation": {
-        "right": {
-          "kind": "markdown",
-          "value": "Constant for the HTTP FORWARD method"
-        }
-      },
-      "sortText": "130",
-      "insertText": "HTTP_FORWARD",
-      "insertTextFormat": "Snippet"
-    },
-    {
-      "label": "HTTP_GET",
-      "kind": "Variable",
-      "detail": "string",
-      "documentation": {
-        "right": {
-          "kind": "markdown",
-          "value": "Constant for the HTTP GET method"
-        }
-      },
-      "sortText": "130",
-      "insertText": "HTTP_GET",
-      "insertTextFormat": "Snippet"
-    },
-    {
-      "label": "HTTP_POST",
-      "kind": "Variable",
-      "detail": "string",
-      "documentation": {
-        "right": {
-          "kind": "markdown",
-          "value": "Constant for the HTTP POST method"
-        }
-      },
-      "sortText": "130",
-      "insertText": "HTTP_POST",
-      "insertTextFormat": "Snippet"
-    },
-    {
-      "label": "HTTP_DELETE",
-      "kind": "Variable",
-      "detail": "string",
-      "documentation": {
-        "right": {
-          "kind": "markdown",
-          "value": "Constant for the HTTP DELETE method"
-        }
-      },
-      "sortText": "130",
-      "insertText": "HTTP_DELETE",
-      "insertTextFormat": "Snippet"
-    },
-    {
-      "label": "HTTP_OPTIONS",
-      "kind": "Variable",
-      "detail": "string",
-      "documentation": {
-        "right": {
-          "kind": "markdown",
-          "value": "Constant for the HTTP OPTIONS method"
-        }
-      },
-      "sortText": "130",
-      "insertText": "HTTP_OPTIONS",
-      "insertTextFormat": "Snippet"
-    },
-    {
-      "label": "HTTP_PUT",
-      "kind": "Variable",
-      "detail": "string",
-      "documentation": {
-        "right": {
-          "kind": "markdown",
-          "value": "Constant for the HTTP PUT method"
-        }
-      },
-      "sortText": "130",
-      "insertText": "HTTP_PUT",
-      "insertTextFormat": "Snippet"
-    },
-    {
-      "label": "HTTP_PATCH",
-      "kind": "Variable",
-      "detail": "string",
-      "documentation": {
-        "right": {
-          "kind": "markdown",
-          "value": "Constant for the HTTP PATCH method"
-        }
-      },
-      "sortText": "130",
-      "insertText": "HTTP_PATCH",
-      "insertTextFormat": "Snippet"
-    },
-    {
-      "label": "HTTP_HEAD",
-      "kind": "Variable",
-      "detail": "string",
-      "documentation": {
-        "right": {
-          "kind": "markdown",
-          "value": "Constant for the HTTP HEAD method"
-        }
-      },
-      "sortText": "130",
-      "insertText": "HTTP_HEAD",
-      "insertTextFormat": "Snippet"
-    },
-    {
-      "label": "HTTP_SUBMIT",
-      "kind": "Variable",
-      "detail": "string",
-      "documentation": {
-        "right": {
-          "kind": "markdown",
-          "value": "constant for the HTTP SUBMIT method"
-        }
-      },
-      "sortText": "130",
-      "insertText": "HTTP_SUBMIT",
-      "insertTextFormat": "Snippet"
-    },
-    {
-      "label": "HTTP_NONE",
-      "kind": "Variable",
-      "detail": "string",
-      "documentation": {
-        "right": {
-          "kind": "markdown",
-          "value": "Constant for the identify not an HTTP Operation"
-        }
-      },
-      "sortText": "130",
-      "insertText": "HTTP_NONE",
-      "insertTextFormat": "Snippet"
-    },
-    {
-      "label": "CHUNKING_AUTO",
-      "kind": "Variable",
-      "detail": "string",
-      "documentation": {
-        "right": {
-          "kind": "markdown",
-          "value": "If the payload is less than 8KB, content-length header is set in the outbound request/response,\notherwise chunking header is set in the outbound request/response.}"
-        }
-      },
-      "sortText": "130",
-      "insertText": "CHUNKING_AUTO",
-      "insertTextFormat": "Snippet"
-    },
-    {
-      "label": "CHUNKING_ALWAYS",
-      "kind": "Variable",
-      "detail": "string",
-      "documentation": {
-        "right": {
-          "kind": "markdown",
-          "value": "Always set chunking header in the response."
-        }
-      },
-      "sortText": "130",
-      "insertText": "CHUNKING_ALWAYS",
-      "insertTextFormat": "Snippet"
-    },
-    {
-      "label": "CHUNKING_NEVER",
-      "kind": "Variable",
-      "detail": "string",
-      "documentation": {
-        "right": {
-          "kind": "markdown",
-          "value": "Never set the chunking header even if the payload is larger than 8KB in the outbound request/response."
-        }
-      },
-      "sortText": "130",
-      "insertText": "CHUNKING_NEVER",
-      "insertTextFormat": "Snippet"
-    },
-    {
-      "label": "COMPRESSION_AUTO",
-      "kind": "Variable",
-      "detail": "string",
-      "documentation": {
-        "right": {
-          "kind": "markdown",
-          "value": "When service behaves as a HTTP gateway inbound request/response accept-encoding option is set as the\noutbound request/response accept-encoding/content-encoding option."
-        }
-      },
-      "sortText": "130",
-      "insertText": "COMPRESSION_AUTO",
-      "insertTextFormat": "Snippet"
-    },
-    {
-      "label": "COMPRESSION_ALWAYS",
-      "kind": "Variable",
-      "detail": "string",
-      "documentation": {
-        "right": {
-          "kind": "markdown",
-          "value": "Always set accept-encoding/content-encoding in outbound request/response."
-        }
-      },
-      "sortText": "130",
-      "insertText": "COMPRESSION_ALWAYS",
-      "insertTextFormat": "Snippet"
-    },
-    {
-      "label": "COMPRESSION_NEVER",
-      "kind": "Variable",
-      "detail": "string",
-      "documentation": {
-        "right": {
-          "kind": "markdown",
-          "value": "Never set accept-encoding/content-encoding header in outbound request/response."
-        }
-      },
-      "sortText": "130",
-      "insertText": "COMPRESSION_NEVER",
-      "insertTextFormat": "Snippet"
-    },
-    {
-      "label": "REDIRECT_MULTIPLE_CHOICES_300",
-      "kind": "Variable",
-      "detail": "int",
-      "documentation": {
-        "right": {
-          "kind": "markdown",
-          "value": "Represents the HTTP redirect status code `300 - Multiple Choices`."
-        }
-      },
-      "sortText": "130",
-      "insertText": "REDIRECT_MULTIPLE_CHOICES_300",
-      "insertTextFormat": "Snippet"
-    },
-    {
-      "label": "REDIRECT_MOVED_PERMANENTLY_301",
-      "kind": "Variable",
-      "detail": "int",
-      "documentation": {
-        "right": {
-          "kind": "markdown",
-          "value": "Represents the HTTP redirect status code `301 - Moved Permanently`."
-        }
-      },
-      "sortText": "130",
-      "insertText": "REDIRECT_MOVED_PERMANENTLY_301",
-      "insertTextFormat": "Snippet"
-    },
-    {
-      "label": "REDIRECT_FOUND_302",
-      "kind": "Variable",
-      "detail": "int",
-      "documentation": {
-        "right": {
-          "kind": "markdown",
-          "value": "Represents the HTTP redirect status code `302 - Found`."
-        }
-      },
-      "sortText": "130",
-      "insertText": "REDIRECT_FOUND_302",
-      "insertTextFormat": "Snippet"
-    },
-    {
-      "label": "REDIRECT_SEE_OTHER_303",
-      "kind": "Variable",
-      "detail": "int",
-      "documentation": {
-        "right": {
-          "kind": "markdown",
-          "value": "Represents the HTTP redirect status code `303 - See Other`."
-        }
-      },
-      "sortText": "130",
-      "insertText": "REDIRECT_SEE_OTHER_303",
-      "insertTextFormat": "Snippet"
-    },
-    {
-      "label": "REDIRECT_NOT_MODIFIED_304",
-      "kind": "Variable",
-      "detail": "int",
-      "documentation": {
-        "right": {
-          "kind": "markdown",
-          "value": "Represents the HTTP redirect status code `304 - Not Modified`."
-        }
-      },
-      "sortText": "130",
-      "insertText": "REDIRECT_NOT_MODIFIED_304",
-      "insertTextFormat": "Snippet"
-    },
-    {
-      "label": "REDIRECT_USE_PROXY_305",
-      "kind": "Variable",
-      "detail": "int",
-      "documentation": {
-        "right": {
-          "kind": "markdown",
-          "value": "Represents the HTTP redirect status code `305 - Use Proxy`."
-        }
-      },
-      "sortText": "130",
-      "insertText": "REDIRECT_USE_PROXY_305",
-      "insertTextFormat": "Snippet"
-    },
-    {
-      "label": "REDIRECT_TEMPORARY_REDIRECT_307",
-      "kind": "Variable",
-      "detail": "int",
-      "documentation": {
-        "right": {
-          "kind": "markdown",
-          "value": "Represents the HTTP redirect status code `307 - Temporary Redirect`."
-        }
-      },
-      "sortText": "130",
-      "insertText": "REDIRECT_TEMPORARY_REDIRECT_307",
-      "insertTextFormat": "Snippet"
-    },
-    {
-      "label": "REDIRECT_PERMANENT_REDIRECT_308",
-      "kind": "Variable",
-      "detail": "int",
-      "documentation": {
-        "right": {
-          "kind": "markdown",
-          "value": "Represents the HTTP redirect status code `308 - Permanent Redirect`."
-        }
-      },
-      "sortText": "130",
-      "insertText": "REDIRECT_PERMANENT_REDIRECT_308",
-      "insertTextFormat": "Snippet"
-    },
-    {
-      "label": "FAILOVER_ALL_ENDPOINTS_FAILED",
-      "kind": "Variable",
-      "detail": "string",
-      "documentation": {
-        "right": {
-          "kind": "markdown",
-          "value": "Represents the reason string for the `http:FailoverAllEndpointsFailedError`"
-        }
-      },
-      "sortText": "130",
-      "insertText": "FAILOVER_ALL_ENDPOINTS_FAILED",
-      "insertTextFormat": "Snippet"
-    },
-    {
-      "label": "FAILOVER_ENDPOINT_ACTION_FAILED",
-      "kind": "Variable",
-      "detail": "string",
-      "documentation": {
-        "right": {
-          "kind": "markdown",
-          "value": "Represents the reason string for the `http:FailoverActionFailedError`"
-        }
-      },
-      "sortText": "130",
-      "insertText": "FAILOVER_ENDPOINT_ACTION_FAILED",
-      "insertTextFormat": "Snippet"
-    },
-    {
-      "label": "UPSTREAM_SERVICE_UNAVAILABLE",
-      "kind": "Variable",
-      "detail": "string",
-      "documentation": {
-        "right": {
-          "kind": "markdown",
-          "value": "Represents the reason string for the `http:UpstreamServiceUnavailableError`"
-        }
-      },
-      "sortText": "130",
-      "insertText": "UPSTREAM_SERVICE_UNAVAILABLE",
-      "insertTextFormat": "Snippet"
-    },
-    {
-      "label": "ALL_LOAD_BALANCE_ENDPOINTS_FAILED",
-      "kind": "Variable",
-      "detail": "string",
-      "documentation": {
-        "right": {
-          "kind": "markdown",
-          "value": "Represents the reason string for the `http:AllLoadBalanceEndpointsFailedError`"
-        }
-      },
-      "sortText": "130",
-      "insertText": "ALL_LOAD_BALANCE_ENDPOINTS_FAILED",
-      "insertTextFormat": "Snippet"
-    },
-    {
-      "label": "ALL_RETRY_ATTEMPTS_FAILED",
-      "kind": "Variable",
-      "detail": "string",
-      "documentation": {
-        "right": {
-          "kind": "markdown",
-          "value": "Represents the reason string for the `http:AllRetryAttemptsFailed`"
-        }
-      },
-      "sortText": "130",
-      "insertText": "ALL_RETRY_ATTEMPTS_FAILED",
-      "insertTextFormat": "Snippet"
-    },
-    {
-      "label": "IDLE_TIMEOUT_TRIGGERED",
-      "kind": "Variable",
-      "detail": "string",
-      "documentation": {
-        "right": {
-          "kind": "markdown",
-          "value": "Represents the reason string for the `http:IdleTimeoutError`"
-        }
-      },
-      "sortText": "130",
-      "insertText": "IDLE_TIMEOUT_TRIGGERED",
-      "insertTextFormat": "Snippet"
-    },
-    {
-      "label": "AUTHN_FAILED",
-      "kind": "Variable",
-      "detail": "string",
-      "documentation": {
-        "right": {
-          "kind": "markdown",
-          "value": "Represents the reason string for the `http:AuthenticationError`"
-        }
-      },
-      "sortText": "130",
-      "insertText": "AUTHN_FAILED",
-      "insertTextFormat": "Snippet"
-    },
-    {
-      "label": "AUTHZ_FAILED",
-      "kind": "Variable",
-      "detail": "string",
-      "documentation": {
-        "right": {
-          "kind": "markdown",
-          "value": "Represents the reason string for the `http:AuthorizationError`"
-        }
-      },
-      "sortText": "130",
-      "insertText": "AUTHZ_FAILED",
-      "insertTextFormat": "Snippet"
-    },
-    {
-      "label": "INIT_OUTBOUND_REQUEST_FAILED",
-      "kind": "Variable",
-      "detail": "string",
-      "documentation": {
-        "right": {
-          "kind": "markdown",
-          "value": "Represents the reason string for the `http:InitializingOutboundRequestError`"
-        }
-      },
-      "sortText": "130",
-      "insertText": "INIT_OUTBOUND_REQUEST_FAILED",
-      "insertTextFormat": "Snippet"
-    },
-    {
-      "label": "WRITING_OUTBOUND_REQUEST_HEADERS_FAILED",
-      "kind": "Variable",
-      "detail": "string",
-      "documentation": {
-        "right": {
-          "kind": "markdown",
-          "value": "Represents the reason string for the `http:WritingOutboundRequestHeadersError`"
-        }
-      },
-      "sortText": "130",
-      "insertText": "WRITING_OUTBOUND_REQUEST_HEADERS_FAILED",
-      "insertTextFormat": "Snippet"
-    },
-    {
-      "label": "WRITING_OUTBOUND_REQUEST_BODY_FAILED",
-      "kind": "Variable",
-      "detail": "string",
-      "documentation": {
-        "right": {
-          "kind": "markdown",
-          "value": "Represents the reason string for the `http:WritingOutboundRequestBodyError`"
-        }
-      },
-      "sortText": "130",
-      "insertText": "WRITING_OUTBOUND_REQUEST_BODY_FAILED",
-      "insertTextFormat": "Snippet"
-    },
-    {
-      "label": "INIT_INBOUND_RESPONSE_FAILED",
-      "kind": "Variable",
-      "detail": "string",
-      "documentation": {
-        "right": {
-          "kind": "markdown",
-          "value": "Represents the reason string for the `http:InitializingInboundResponseError`"
-        }
-      },
-      "sortText": "130",
-      "insertText": "INIT_INBOUND_RESPONSE_FAILED",
-      "insertTextFormat": "Snippet"
-    },
-    {
-      "label": "READING_INBOUND_RESPONSE_HEADERS_FAILED",
-      "kind": "Variable",
-      "detail": "string",
-      "documentation": {
-        "right": {
-          "kind": "markdown",
-          "value": "Represents the reason string for the `http:ReadingInboundResponseBodyError`"
-        }
-      },
-      "sortText": "130",
-      "insertText": "READING_INBOUND_RESPONSE_HEADERS_FAILED",
-      "insertTextFormat": "Snippet"
-    },
-    {
-      "label": "READING_INBOUND_RESPONSE_BODY_FAILED",
-      "kind": "Variable",
-      "detail": "string",
-      "documentation": {
-        "right": {
-          "kind": "markdown",
-          "value": "Represents the reason string for the `http:ReadingInboundResponseBodyError`"
-        }
-      },
-      "sortText": "130",
-      "insertText": "READING_INBOUND_RESPONSE_BODY_FAILED",
-      "insertTextFormat": "Snippet"
-    },
-    {
-      "label": "INIT_INBOUND_REQUEST_FAILED",
-      "kind": "Variable",
-      "detail": "string",
-      "documentation": {
-        "right": {
-          "kind": "markdown",
-          "value": "Represents the reason string for the `http:InitialingInboundRequestError`"
-        }
-      },
-      "sortText": "130",
-      "insertText": "INIT_INBOUND_REQUEST_FAILED",
-      "insertTextFormat": "Snippet"
-    },
-    {
-      "label": "READING_INBOUND_REQUEST_HEADERS_FAILED",
-      "kind": "Variable",
-      "detail": "string",
-      "documentation": {
-        "right": {
-          "kind": "markdown",
-          "value": "Represents the reason string for the `http:ReadingInboundRequestHeadersError`"
-        }
-      },
-      "sortText": "130",
-      "insertText": "READING_INBOUND_REQUEST_HEADERS_FAILED",
-      "insertTextFormat": "Snippet"
-    },
-    {
-      "label": "READING_INBOUND_REQUEST_BODY_FAILED",
-      "kind": "Variable",
-      "detail": "string",
-      "documentation": {
-        "right": {
-          "kind": "markdown",
-          "value": "Represents the reason string for the `http:ReadingInboundRequestBodyError`"
-        }
-      },
-      "sortText": "130",
-      "insertText": "READING_INBOUND_REQUEST_BODY_FAILED",
-      "insertTextFormat": "Snippet"
-    },
-    {
-      "label": "INIT_OUTBOUND_RESPONSE_FAILED",
-      "kind": "Variable",
-      "detail": "string",
-      "documentation": {
-        "right": {
-          "kind": "markdown",
-          "value": "Represents the reason string for the `http:InitializingOutboundResponseError`"
-        }
-      },
-      "sortText": "130",
-      "insertText": "INIT_OUTBOUND_RESPONSE_FAILED",
-      "insertTextFormat": "Snippet"
-    },
-    {
-      "label": "WRITING_OUTBOUND_RESPONSE_HEADERS_FAILED",
-      "kind": "Variable",
-      "detail": "string",
-      "documentation": {
-        "right": {
-          "kind": "markdown",
-          "value": "Represents the reason string for the `http:WritingOutboundResponseHeadersError`"
-        }
-      },
-      "sortText": "130",
-      "insertText": "WRITING_OUTBOUND_RESPONSE_HEADERS_FAILED",
-      "insertTextFormat": "Snippet"
-    },
-    {
-      "label": "WRITING_OUTBOUND_RESPONSE_BODY_FAILED",
-      "kind": "Variable",
-      "detail": "string",
-      "documentation": {
-        "right": {
-          "kind": "markdown",
-          "value": "Represents the reason string for the `http:WritingOutboundResponseBodyError`"
-        }
-      },
-      "sortText": "130",
-      "insertText": "WRITING_OUTBOUND_RESPONSE_BODY_FAILED",
-      "insertTextFormat": "Snippet"
-    },
-    {
-      "label": "INITIATING_100_CONTINUE_RESPONSE_FAILED",
-      "kind": "Variable",
-      "detail": "string",
-      "documentation": {
-        "right": {
-          "kind": "markdown",
-          "value": "Represents the reason string for the `http:Initiating100ContinueResponseError`"
-        }
-      },
-      "sortText": "130",
-      "insertText": "INITIATING_100_CONTINUE_RESPONSE_FAILED",
-      "insertTextFormat": "Snippet"
-    },
-    {
-      "label": "WRITING_100_CONTINUE_RESPONSE_FAILED",
-      "kind": "Variable",
-      "detail": "string",
-      "documentation": {
-        "right": {
-          "kind": "markdown",
-          "value": "Represents the reason string for the `http:Writing100ContinueResponseError`"
-        }
-      },
-      "sortText": "130",
-      "insertText": "WRITING_100_CONTINUE_RESPONSE_FAILED",
-      "insertTextFormat": "Snippet"
-    },
-    {
-      "label": "INVALID_COOKIE_ERROR",
-      "kind": "Variable",
-      "detail": "string",
-      "documentation": {
-        "right": {
-          "kind": "markdown",
-          "value": "Represents the reason string for the `http:InvalidCookieError`"
-        }
-      },
-      "sortText": "130",
-      "insertText": "INVALID_COOKIE_ERROR",
-      "insertTextFormat": "Snippet"
-    },
-    {
-      "label": "GENERIC_CLIENT_ERROR",
-      "kind": "Variable",
-      "detail": "string",
-      "documentation": {
-        "right": {
-          "kind": "markdown",
-          "value": "Error reason for generic client error"
-        }
-      },
-      "sortText": "130",
-      "insertText": "GENERIC_CLIENT_ERROR",
-      "insertTextFormat": "Snippet"
-    },
-    {
-      "label": "GENERIC_LISTENER_ERROR",
-      "kind": "Variable",
-      "detail": "string",
-      "documentation": {
-        "right": {
-          "kind": "markdown",
-          "value": "Represents the reason string for the `http:GenericListenerError`"
-        }
-      },
-      "sortText": "130",
-      "insertText": "GENERIC_LISTENER_ERROR",
-      "insertTextFormat": "Snippet"
-    },
-    {
-      "label": "UNSUPPORTED_ACTION",
-      "kind": "Variable",
-      "detail": "string",
-      "documentation": {
-        "right": {
-          "kind": "markdown",
-          "value": "Represents the reason string for the `http:UnsupportedActionError`"
-        }
-      },
-      "sortText": "130",
-      "insertText": "UNSUPPORTED_ACTION",
-      "insertTextFormat": "Snippet"
-    },
-    {
-      "label": "HTTP2_CLIENT_ERROR",
-      "kind": "Variable",
-      "detail": "string",
-      "documentation": {
-        "right": {
-          "kind": "markdown",
-          "value": "Represents the reason string for the `http:Http2ClientError`"
-        }
-      },
-      "sortText": "130",
-      "insertText": "HTTP2_CLIENT_ERROR",
-      "insertTextFormat": "Snippet"
-    },
-    {
-      "label": "MAXIMUM_WAIT_TIME_EXCEEDED",
-      "kind": "Variable",
-      "detail": "string",
-      "documentation": {
-        "right": {
-          "kind": "markdown",
-          "value": "Represents the reason string for the `http:MaximumWaitTimeExceededError`"
-        }
-      },
-      "sortText": "130",
-      "insertText": "MAXIMUM_WAIT_TIME_EXCEEDED",
-      "insertTextFormat": "Snippet"
-    },
-    {
-      "label": "SSL_ERROR",
-      "kind": "Variable",
-      "detail": "string",
-      "documentation": {
-        "right": {
-          "kind": "markdown",
-          "value": "Represents the reason string for the `http:SslError`"
-        }
-      },
-      "sortText": "130",
-      "insertText": "SSL_ERROR",
-      "insertTextFormat": "Snippet"
-    },
-    {
-      "label": "COOKIE_HANDLING_ERROR",
-      "kind": "Variable",
-      "detail": "string",
-      "documentation": {
-        "right": {
-          "kind": "markdown",
-          "value": "Represents the reason string for the `http:CookieHandlingError`"
-        }
-      },
-      "sortText": "130",
-      "insertText": "COOKIE_HANDLING_ERROR",
-      "insertTextFormat": "Snippet"
-    },
-    {
-      "label": "AGE",
-      "kind": "Variable",
-      "detail": "string",
-      "documentation": {
-        "right": {
-          "kind": "markdown",
-          "value": "HTTP header key `age`. Gives the current age of a cached HTTP response. "
-        }
-      },
-      "sortText": "130",
-      "insertText": "AGE",
-      "insertTextFormat": "Snippet"
-    },
-    {
-      "label": "AUTHORIZATION",
-      "kind": "Variable",
-      "detail": "string",
-      "documentation": {
-        "right": {
-          "kind": "markdown",
-          "value": "HTTP header key `authorization` "
-        }
-      },
-      "sortText": "130",
-      "insertText": "AUTHORIZATION",
-      "insertTextFormat": "Snippet"
-    },
-    {
-      "label": "CACHE_CONTROL",
-      "kind": "Variable",
-      "detail": "string",
-      "documentation": {
-        "right": {
-          "kind": "markdown",
-          "value": "HTTP header key `cache-control`. Specifies the cache control directives required for the function of HTTP caches."
-        }
-      },
-      "sortText": "130",
-      "insertText": "CACHE_CONTROL",
-      "insertTextFormat": "Snippet"
-    },
-    {
-      "label": "CONTENT_LENGTH",
-      "kind": "Variable",
-      "detail": "string",
-      "documentation": {
-        "right": {
-          "kind": "markdown",
-          "value": "HTTP header key `content-length`. Specifies the size of the response body in bytes. "
-        }
-      },
-      "sortText": "130",
-      "insertText": "CONTENT_LENGTH",
-      "insertTextFormat": "Snippet"
-    },
-    {
-      "label": "CONTENT_TYPE",
-      "kind": "Variable",
-      "detail": "string",
-      "documentation": {
-        "right": {
-          "kind": "markdown",
-          "value": "HTTP header key `content-type`. Specifies the type of the message payload. "
-        }
-      },
-      "sortText": "130",
-      "insertText": "CONTENT_TYPE",
-      "insertTextFormat": "Snippet"
-    },
-    {
-      "label": "DATE",
-      "kind": "Variable",
-      "detail": "string",
-      "documentation": {
-        "right": {
-          "kind": "markdown",
-          "value": "HTTP header key `date`. The timestamp at the time the response was generated/received. "
-        }
-      },
-      "sortText": "130",
-      "insertText": "DATE",
-      "insertTextFormat": "Snippet"
-    },
-    {
-      "label": "ETAG",
-      "kind": "Variable",
-      "detail": "string",
-      "documentation": {
-        "right": {
-          "kind": "markdown",
-          "value": "HTTP header key `etag`. A finger print for a resource which is used by HTTP caches to identify whether a\nresource representation has changed."
-        }
-      },
-      "sortText": "130",
-      "insertText": "ETAG",
-      "insertTextFormat": "Snippet"
-    },
-    {
-      "label": "EXPECT",
-      "kind": "Variable",
-      "detail": "string",
-      "documentation": {
-        "right": {
-          "kind": "markdown",
-          "value": "HTTP header key `expect`. Specifies expectations to be fulfilled by the server. "
-        }
-      },
-      "sortText": "130",
-      "insertText": "EXPECT",
-      "insertTextFormat": "Snippet"
-    },
-    {
-      "label": "EXPIRES",
-      "kind": "Variable",
-      "detail": "string",
-      "documentation": {
-        "right": {
-          "kind": "markdown",
-          "value": "HTTP header key `expires`. Specifies the time at which the response becomes stale. "
-        }
-      },
-      "sortText": "130",
-      "insertText": "EXPIRES",
-      "insertTextFormat": "Snippet"
-    },
-    {
-      "label": "IF_MATCH",
-      "kind": "Variable",
-      "detail": "string",
-      "documentation": {
-        "right": {
-          "kind": "markdown",
-          "value": "HTTP header key `if-match` "
-        }
-      },
-      "sortText": "130",
-      "insertText": "IF_MATCH",
-      "insertTextFormat": "Snippet"
-    },
-    {
-      "label": "IF_MODIFIED_SINCE",
-      "kind": "Variable",
-      "detail": "string",
-      "documentation": {
-        "right": {
-          "kind": "markdown",
-          "value": "HTTP header key `if-modified-since`. Used when validating (with the origin server) whether a cached response\nis still valid. If the representation of the resource has modified since the timestamp in this field, a\n304 response is returned."
-        }
-      },
-      "sortText": "130",
-      "insertText": "IF_MODIFIED_SINCE",
-      "insertTextFormat": "Snippet"
-    },
-    {
-      "label": "IF_NONE_MATCH",
-      "kind": "Variable",
-      "detail": "string",
-      "documentation": {
-        "right": {
-          "kind": "markdown",
-          "value": "HTTP header key `if-none-match`. Used when validating (with the origin server) whether a cached response is\nstill valid. If the ETag provided in this field matches the representation of the requested resource, a\n304 response is returned."
-        }
-      },
-      "sortText": "130",
-      "insertText": "IF_NONE_MATCH",
-      "insertTextFormat": "Snippet"
-    },
-    {
-      "label": "IF_RANGE",
-      "kind": "Variable",
-      "detail": "string",
-      "documentation": {
-        "right": {
-          "kind": "markdown",
-          "value": "HTTP header key `if-range` "
-        }
-      },
-      "sortText": "130",
-      "insertText": "IF_RANGE",
-      "insertTextFormat": "Snippet"
-    },
-    {
-      "label": "IF_UNMODIFIED_SINCE",
-      "kind": "Variable",
-      "detail": "string",
-      "documentation": {
-        "right": {
-          "kind": "markdown",
-          "value": "HTTP header key `if-unmodified-since` "
-        }
-      },
-      "sortText": "130",
-      "insertText": "IF_UNMODIFIED_SINCE",
-      "insertTextFormat": "Snippet"
-    },
-    {
-      "label": "LAST_MODIFIED",
-      "kind": "Variable",
-      "detail": "string",
-      "documentation": {
-        "right": {
-          "kind": "markdown",
-          "value": "HTTP header key `last-modified`. The time at which the resource was last modified. "
-        }
-      },
-      "sortText": "130",
-      "insertText": "LAST_MODIFIED",
-      "insertTextFormat": "Snippet"
-    },
-    {
-      "label": "LOCATION",
-      "kind": "Variable",
-      "detail": "string",
-      "documentation": {
-        "right": {
-          "kind": "markdown",
-          "value": "HTTP header key `location`. Indicates the URL to redirect a request to. "
-        }
-      },
-      "sortText": "130",
-      "insertText": "LOCATION",
-      "insertTextFormat": "Snippet"
-    },
-    {
-      "label": "PRAGMA",
-      "kind": "Variable",
-      "detail": "string",
-      "documentation": {
-        "right": {
-          "kind": "markdown",
-          "value": "HTTP header key `pragma`. Used in dealing with HTTP 1.0 caches which do not understand the `cache-control` header."
-        }
-      },
-      "sortText": "130",
-      "insertText": "PRAGMA",
-      "insertTextFormat": "Snippet"
-    },
-    {
-      "label": "SERVER",
-      "kind": "Variable",
-      "detail": "string",
-      "documentation": {
-        "right": {
-          "kind": "markdown",
-          "value": "HTTP header key `server`. Specifies the details of the origin server."
-        }
-      },
-      "sortText": "130",
-      "insertText": "SERVER",
-      "insertTextFormat": "Snippet"
-    },
-    {
-      "label": "WARNING",
-      "kind": "Variable",
-      "detail": "string",
-      "documentation": {
-        "right": {
-          "kind": "markdown",
-          "value": "HTTP header key `warning`. Specifies warnings generated when serving stale responses from HTTP caches. "
-        }
-      },
-      "sortText": "130",
-      "insertText": "WARNING",
-      "insertTextFormat": "Snippet"
-    },
-    {
-      "label": "TRANSFER_ENCODING",
-      "kind": "Variable",
-      "detail": "string",
-      "documentation": {
-        "right": {
-          "kind": "markdown",
-          "value": "HTTP header key `transfer-encoding`. Specifies what type of transformation has been applied to entity body. "
-        }
-      },
-      "sortText": "130",
-      "insertText": "TRANSFER_ENCODING",
-      "insertTextFormat": "Snippet"
-    },
-    {
-      "label": "CONNECTION",
-      "kind": "Variable",
-      "detail": "string",
-      "documentation": {
-        "right": {
-          "kind": "markdown",
-          "value": "HTTP header key `connection`. Allows the sender to specify options that are desired for that particular connection."
-        }
-      },
-      "sortText": "130",
-      "insertText": "CONNECTION",
-      "insertTextFormat": "Snippet"
-    },
-    {
-      "label": "UPGRADE",
-      "kind": "Variable",
-      "detail": "string",
-      "documentation": {
-        "right": {
-          "kind": "markdown",
-          "value": "HTTP header key `upgrade`. Allows the client to specify what additional communication protocols it supports and\nwould like to use, if the server finds it appropriate to switch protocols."
-        }
-      },
-      "sortText": "130",
-      "insertText": "UPGRADE",
-      "insertTextFormat": "Snippet"
-    },
-    {
-      "label": "PASSED",
-      "kind": "Variable",
-      "detail": "string",
-      "documentation": {
-        "right": {
-          "kind": "markdown",
-          "value": "Mutual SSL handshake is successful."
-        }
-      },
-      "sortText": "130",
-      "insertText": "PASSED",
-      "insertTextFormat": "Snippet"
-    },
-    {
-      "label": "FAILED",
-      "kind": "Variable",
-      "detail": "string",
-      "documentation": {
-        "right": {
-          "kind": "markdown",
-          "value": "Mutual SSL handshake has failed."
-        }
-      },
-      "sortText": "130",
-      "insertText": "FAILED",
-      "insertTextFormat": "Snippet"
-    },
-    {
-      "label": "NONE",
-      "kind": "Variable",
-      "detail": "()",
-      "documentation": {
-        "right": {
-          "kind": "markdown",
-          "value": "Not a mutual ssl connection."
-        }
-      },
-      "sortText": "130",
-      "insertText": "NONE",
-      "insertTextFormat": "Snippet"
-    },
-    {
-      "label": "CB_OPEN_STATE",
-      "kind": "Variable",
-      "detail": "string",
-      "documentation": {
-        "right": {
-          "kind": "markdown",
-          "value": "Represents the open state of the circuit. When the Circuit Breaker is in `OPEN` state, requests will fail\nimmediately."
-        }
-      },
-      "sortText": "130",
-      "insertText": "CB_OPEN_STATE",
-      "insertTextFormat": "Snippet"
-    },
-    {
-      "label": "CB_HALF_OPEN_STATE",
-      "kind": "Variable",
-      "detail": "string",
-      "documentation": {
-        "right": {
-          "kind": "markdown",
-          "value": "Represents the half-open state of the circuit. When the Circuit Breaker is in `HALF_OPEN` state, a trial request\nwill be sent to the upstream service. If it fails, the circuit will trip again and move to the `OPEN` state. If not,\nit will move to the `CLOSED` state."
-        }
-      },
-      "sortText": "130",
-      "insertText": "CB_HALF_OPEN_STATE",
-      "insertTextFormat": "Snippet"
-    },
-    {
-      "label": "CB_CLOSED_STATE",
-      "kind": "Variable",
-      "detail": "string",
-      "documentation": {
-        "right": {
-          "kind": "markdown",
-          "value": "Represents the closed state of the circuit. When the Circuit Breaker is in `CLOSED` state, all requests will be\nallowed to go through to the upstream service. If the failures exceed the configured threhold values, the circuit\nwill trip and move to the `OPEN` state."
-        }
-      },
-      "sortText": "130",
-      "insertText": "CB_CLOSED_STATE",
-      "insertTextFormat": "Snippet"
-    },
-    {
-      "label": "STATUS_CONTINUE",
-      "kind": "Variable",
-      "detail": "int",
-      "documentation": {
-        "right": {
-          "kind": "markdown",
-          "value": "The HTTP response status code: 100 Continue"
-        }
-      },
-      "sortText": "130",
-      "insertText": "STATUS_CONTINUE",
-      "insertTextFormat": "Snippet"
-    },
-    {
-      "label": "STATUS_SWITCHING_PROTOCOLS",
-      "kind": "Variable",
-      "detail": "int",
-      "documentation": {
-        "right": {
-          "kind": "markdown",
-          "value": "The HTTP response status code: 101 Switching Protocols"
-        }
-      },
-      "sortText": "130",
-      "insertText": "STATUS_SWITCHING_PROTOCOLS",
-      "insertTextFormat": "Snippet"
-    },
-    {
-      "label": "STATUS_OK",
-      "kind": "Variable",
-      "detail": "int",
-      "documentation": {
-        "right": {
-          "kind": "markdown",
-          "value": "The HTTP response status code: 200 OK"
-        }
-      },
-      "sortText": "130",
-      "insertText": "STATUS_OK",
-      "insertTextFormat": "Snippet"
-    },
-    {
-      "label": "STATUS_CREATED",
-      "kind": "Variable",
-      "detail": "int",
-      "documentation": {
-        "right": {
-          "kind": "markdown",
-          "value": "The HTTP response status code: 201 Created"
-        }
-      },
-      "sortText": "130",
-      "insertText": "STATUS_CREATED",
-      "insertTextFormat": "Snippet"
-    },
-    {
-      "label": "STATUS_ACCEPTED",
-      "kind": "Variable",
-      "detail": "int",
-      "documentation": {
-        "right": {
-          "kind": "markdown",
-          "value": "The HTTP response status code: 202 Accepted"
-        }
-      },
-      "sortText": "130",
-      "insertText": "STATUS_ACCEPTED",
-      "insertTextFormat": "Snippet"
-    },
-    {
-      "label": "STATUS_NON_AUTHORITATIVE_INFORMATION",
-      "kind": "Variable",
-      "detail": "int",
-      "documentation": {
-        "right": {
-          "kind": "markdown",
-          "value": "The HTTP response status code: 203 Non Authoritative Information"
-        }
-      },
-      "sortText": "130",
-      "insertText": "STATUS_NON_AUTHORITATIVE_INFORMATION",
-      "insertTextFormat": "Snippet"
-    },
-    {
-      "label": "STATUS_NO_CONTENT",
-      "kind": "Variable",
-      "detail": "int",
-      "documentation": {
-        "right": {
-          "kind": "markdown",
-          "value": "The HTTP response status code: 204 No Content"
-        }
-      },
-      "sortText": "130",
-      "insertText": "STATUS_NO_CONTENT",
-      "insertTextFormat": "Snippet"
-    },
-    {
-      "label": "STATUS_RESET_CONTENT",
-      "kind": "Variable",
-      "detail": "int",
-      "documentation": {
-        "right": {
-          "kind": "markdown",
-          "value": "The HTTP response status code: 205 Reset Content"
-        }
-      },
-      "sortText": "130",
-      "insertText": "STATUS_RESET_CONTENT",
-      "insertTextFormat": "Snippet"
-    },
-    {
-      "label": "STATUS_PARTIAL_CONTENT",
-      "kind": "Variable",
-      "detail": "int",
-      "documentation": {
-        "right": {
-          "kind": "markdown",
-          "value": "The HTTP response status code: 206 Partial Content"
-        }
-      },
-      "sortText": "130",
-      "insertText": "STATUS_PARTIAL_CONTENT",
-      "insertTextFormat": "Snippet"
-    },
-    {
-      "label": "STATUS_MULTIPLE_CHOICES",
-      "kind": "Variable",
-      "detail": "int",
-      "documentation": {
-        "right": {
-          "kind": "markdown",
-          "value": "The HTTP response status code: 300 Multiple Choices"
-        }
-      },
-      "sortText": "130",
-      "insertText": "STATUS_MULTIPLE_CHOICES",
-      "insertTextFormat": "Snippet"
-    },
-    {
-      "label": "STATUS_MOVED_PERMANENTLY",
-      "kind": "Variable",
-      "detail": "int",
-      "documentation": {
-        "right": {
-          "kind": "markdown",
-          "value": "The HTTP response status code: 301 Moved Permanently"
-        }
-      },
-      "sortText": "130",
-      "insertText": "STATUS_MOVED_PERMANENTLY",
-      "insertTextFormat": "Snippet"
-    },
-    {
-      "label": "STATUS_FOUND",
-      "kind": "Variable",
-      "detail": "int",
-      "documentation": {
-        "right": {
-          "kind": "markdown",
-          "value": "The HTTP response status code: 302 Found"
-        }
-      },
-      "sortText": "130",
-      "insertText": "STATUS_FOUND",
-      "insertTextFormat": "Snippet"
-    },
-    {
-      "label": "STATUS_SEE_OTHER",
-      "kind": "Variable",
-      "detail": "int",
-      "documentation": {
-        "right": {
-          "kind": "markdown",
-          "value": "The HTTP response status code: 303 See Other"
-        }
-      },
-      "sortText": "130",
-      "insertText": "STATUS_SEE_OTHER",
-      "insertTextFormat": "Snippet"
-    },
-    {
-      "label": "STATUS_NOT_MODIFIED",
-      "kind": "Variable",
-      "detail": "int",
-      "documentation": {
-        "right": {
-          "kind": "markdown",
-          "value": "The HTTP response status code: 304 Not Modified"
-        }
-      },
-      "sortText": "130",
-      "insertText": "STATUS_NOT_MODIFIED",
-      "insertTextFormat": "Snippet"
-    },
-    {
-      "label": "STATUS_USE_PROXY",
-      "kind": "Variable",
-      "detail": "int",
-      "documentation": {
-        "right": {
-          "kind": "markdown",
-          "value": "The HTTP response status code: 305 Use Proxy"
-        }
-      },
-      "sortText": "130",
-      "insertText": "STATUS_USE_PROXY",
-      "insertTextFormat": "Snippet"
-    },
-    {
-      "label": "STATUS_TEMPORARY_REDIRECT",
-      "kind": "Variable",
-      "detail": "int",
-      "documentation": {
-        "right": {
-          "kind": "markdown",
-          "value": "The HTTP response status code: 307 Temporary Redirect"
-        }
-      },
-      "sortText": "130",
-      "insertText": "STATUS_TEMPORARY_REDIRECT",
-      "insertTextFormat": "Snippet"
-    },
-    {
-      "label": "STATUS_PERMANENT_REDIRECT",
-      "kind": "Variable",
-      "detail": "int",
-      "documentation": {
-        "right": {
-          "kind": "markdown",
-          "value": "The HTTP response status code: 308 Permanent Redirect"
-        }
-      },
-      "sortText": "130",
-      "insertText": "STATUS_PERMANENT_REDIRECT",
-      "insertTextFormat": "Snippet"
-    },
-    {
-      "label": "STATUS_BAD_REQUEST",
-      "kind": "Variable",
-      "detail": "int",
-      "documentation": {
-        "right": {
-          "kind": "markdown",
-          "value": "The HTTP response status code: 400 Bad Request"
-        }
-      },
-      "sortText": "130",
-      "insertText": "STATUS_BAD_REQUEST",
-      "insertTextFormat": "Snippet"
-    },
-    {
-      "label": "STATUS_UNAUTHORIZED",
-      "kind": "Variable",
-      "detail": "int",
-      "documentation": {
-        "right": {
-          "kind": "markdown",
-          "value": "The HTTP response status code: 401 Unauthorized"
-        }
-      },
-      "sortText": "130",
-      "insertText": "STATUS_UNAUTHORIZED",
-      "insertTextFormat": "Snippet"
-    },
-    {
-      "label": "STATUS_PAYMENT_REQUIRED",
-      "kind": "Variable",
-      "detail": "int",
-      "documentation": {
-        "right": {
-          "kind": "markdown",
-          "value": "The HTTP response status code: 402 Payment Required"
-        }
-      },
-      "sortText": "130",
-      "insertText": "STATUS_PAYMENT_REQUIRED",
-      "insertTextFormat": "Snippet"
-    },
-    {
-      "label": "STATUS_FORBIDDEN",
-      "kind": "Variable",
-      "detail": "int",
-      "documentation": {
-        "right": {
-          "kind": "markdown",
-          "value": "The HTTP response status code: 403 Forbidden"
-        }
-      },
-      "sortText": "130",
-      "insertText": "STATUS_FORBIDDEN",
-      "insertTextFormat": "Snippet"
-    },
-    {
-      "label": "STATUS_NOT_FOUND",
-      "kind": "Variable",
-      "detail": "int",
-      "documentation": {
-        "right": {
-          "kind": "markdown",
-          "value": "The HTTP response status code: 404 Not Found"
-        }
-      },
-      "sortText": "130",
-      "insertText": "STATUS_NOT_FOUND",
-      "insertTextFormat": "Snippet"
-    },
-    {
-      "label": "STATUS_METHOD_NOT_ALLOWED",
-      "kind": "Variable",
-      "detail": "int",
-      "documentation": {
-        "right": {
-          "kind": "markdown",
-          "value": "The HTTP response status code: 405 Method Not Allowed"
-        }
-      },
-      "sortText": "130",
-      "insertText": "STATUS_METHOD_NOT_ALLOWED",
-      "insertTextFormat": "Snippet"
-    },
-    {
-      "label": "STATUS_NOT_ACCEPTABLE",
-      "kind": "Variable",
-      "detail": "int",
-      "documentation": {
-        "right": {
-          "kind": "markdown",
-          "value": "The HTTP response status code: 406 Not Acceptable"
-        }
-      },
-      "sortText": "130",
-      "insertText": "STATUS_NOT_ACCEPTABLE",
-      "insertTextFormat": "Snippet"
-    },
-    {
-      "label": "STATUS_PROXY_AUTHENTICATION_REQUIRED",
-      "kind": "Variable",
-      "detail": "int",
-      "documentation": {
-        "right": {
-          "kind": "markdown",
-          "value": "The HTTP response status code: 407 Proxy Authentication Required"
-        }
-      },
-      "sortText": "130",
-      "insertText": "STATUS_PROXY_AUTHENTICATION_REQUIRED",
-      "insertTextFormat": "Snippet"
-    },
-    {
-      "label": "STATUS_REQUEST_TIMEOUT",
-      "kind": "Variable",
-      "detail": "int",
-      "documentation": {
-        "right": {
-          "kind": "markdown",
-          "value": "The HTTP response status code: 408 Request Timeout"
-        }
-      },
-      "sortText": "130",
-      "insertText": "STATUS_REQUEST_TIMEOUT",
-      "insertTextFormat": "Snippet"
-    },
-    {
-      "label": "STATUS_CONFLICT",
-      "kind": "Variable",
-      "detail": "int",
-      "documentation": {
-        "right": {
-          "kind": "markdown",
-          "value": "The HTTP response status code: 409 Conflict"
-        }
-      },
-      "sortText": "130",
-      "insertText": "STATUS_CONFLICT",
-      "insertTextFormat": "Snippet"
-    },
-    {
-      "label": "STATUS_GONE",
-      "kind": "Variable",
-      "detail": "int",
-      "documentation": {
-        "right": {
-          "kind": "markdown",
-          "value": "The HTTP response status code: 410 Gone"
-        }
-      },
-      "sortText": "130",
-      "insertText": "STATUS_GONE",
-      "insertTextFormat": "Snippet"
-    },
-    {
-      "label": "STATUS_LENGTH_REQUIRED",
-      "kind": "Variable",
-      "detail": "int",
-      "documentation": {
-        "right": {
-          "kind": "markdown",
-          "value": "The HTTP response status code: 411 Length Required"
-        }
-      },
-      "sortText": "130",
-      "insertText": "STATUS_LENGTH_REQUIRED",
-      "insertTextFormat": "Snippet"
-    },
-    {
-      "label": "STATUS_PRECONDITION_FAILED",
-      "kind": "Variable",
-      "detail": "int",
-      "documentation": {
-        "right": {
-          "kind": "markdown",
-          "value": "The HTTP response status code: 412 Precondition Failed"
-        }
-      },
-      "sortText": "130",
-      "insertText": "STATUS_PRECONDITION_FAILED",
-      "insertTextFormat": "Snippet"
-    },
-    {
-      "label": "STATUS_PAYLOAD_TOO_LARGE",
-      "kind": "Variable",
-      "detail": "int",
-      "documentation": {
-        "right": {
-          "kind": "markdown",
-          "value": "The HTTP response status code: 413 Payload Too Large"
-        }
-      },
-      "sortText": "130",
-      "insertText": "STATUS_PAYLOAD_TOO_LARGE",
-      "insertTextFormat": "Snippet"
-    },
-    {
-      "label": "STATUS_URI_TOO_LONG",
-      "kind": "Variable",
-      "detail": "int",
-      "documentation": {
-        "right": {
-          "kind": "markdown",
-          "value": "The HTTP response status code: 414 URI Too Long"
-        }
-      },
-      "sortText": "130",
-      "insertText": "STATUS_URI_TOO_LONG",
-      "insertTextFormat": "Snippet"
-    },
-    {
-      "label": "STATUS_UNSUPPORTED_MEDIA_TYPE",
-      "kind": "Variable",
-      "detail": "int",
-      "documentation": {
-        "right": {
-          "kind": "markdown",
-          "value": "The HTTP response status code: 415 Unsupported Media Type"
-        }
-      },
-      "sortText": "130",
-      "insertText": "STATUS_UNSUPPORTED_MEDIA_TYPE",
-      "insertTextFormat": "Snippet"
-    },
-    {
-      "label": "STATUS_RANGE_NOT_SATISFIABLE",
-      "kind": "Variable",
-      "detail": "int",
-      "documentation": {
-        "right": {
-          "kind": "markdown",
-          "value": "The HTTP response status code: 416 Range Not Satisfiable"
-        }
-      },
-      "sortText": "130",
-      "insertText": "STATUS_RANGE_NOT_SATISFIABLE",
-      "insertTextFormat": "Snippet"
-    },
-    {
-      "label": "STATUS_EXPECTATION_FAILED",
-      "kind": "Variable",
-      "detail": "int",
-      "documentation": {
-        "right": {
-          "kind": "markdown",
-          "value": "The HTTP response status code: 417 Expectation Failed"
-        }
-      },
-      "sortText": "130",
-      "insertText": "STATUS_EXPECTATION_FAILED",
-      "insertTextFormat": "Snippet"
-    },
-    {
-      "label": "STATUS_UPGRADE_REQUIRED",
-      "kind": "Variable",
-      "detail": "int",
-      "documentation": {
-        "right": {
-          "kind": "markdown",
-          "value": "The HTTP response status code: 426 Upgrade Required"
-        }
-      },
-      "sortText": "130",
-      "insertText": "STATUS_UPGRADE_REQUIRED",
-      "insertTextFormat": "Snippet"
-    },
-    {
-      "label": "STATUS_INTERNAL_SERVER_ERROR",
-      "kind": "Variable",
-      "detail": "int",
-      "documentation": {
-        "right": {
-          "kind": "markdown",
-          "value": "The HTTP response status code: 500 Internal Server Error"
-        }
-      },
-      "sortText": "130",
-      "insertText": "STATUS_INTERNAL_SERVER_ERROR",
-      "insertTextFormat": "Snippet"
-    },
-    {
-      "label": "STATUS_NOT_IMPLEMENTED",
-      "kind": "Variable",
-      "detail": "int",
-      "documentation": {
-        "right": {
-          "kind": "markdown",
-          "value": "The HTTP response status code: 501 Not Implemented"
-        }
-      },
-      "sortText": "130",
-      "insertText": "STATUS_NOT_IMPLEMENTED",
-      "insertTextFormat": "Snippet"
-    },
-    {
-      "label": "STATUS_BAD_GATEWAY",
-      "kind": "Variable",
-      "detail": "int",
-      "documentation": {
-        "right": {
-          "kind": "markdown",
-          "value": "The HTTP response status code: 502 Bad Gateway"
-        }
-      },
-      "sortText": "130",
-      "insertText": "STATUS_BAD_GATEWAY",
-      "insertTextFormat": "Snippet"
-    },
-    {
-      "label": "STATUS_SERVICE_UNAVAILABLE",
-      "kind": "Variable",
-      "detail": "int",
-      "documentation": {
-        "right": {
-          "kind": "markdown",
-          "value": "The HTTP response status code: 503 Service Unavailable"
-        }
-      },
-      "sortText": "130",
-      "insertText": "STATUS_SERVICE_UNAVAILABLE",
-      "insertTextFormat": "Snippet"
-    },
-    {
-      "label": "STATUS_GATEWAY_TIMEOUT",
-      "kind": "Variable",
-      "detail": "int",
-      "documentation": {
-        "right": {
-          "kind": "markdown",
-          "value": "The HTTP response status code: 504 Gateway Timeout"
-        }
-      },
-      "sortText": "130",
-      "insertText": "STATUS_GATEWAY_TIMEOUT",
-      "insertTextFormat": "Snippet"
-    },
-    {
-      "label": "STATUS_HTTP_VERSION_NOT_SUPPORTED",
-      "kind": "Variable",
-      "detail": "int",
-      "documentation": {
-        "right": {
-          "kind": "markdown",
-          "value": "The HTTP response status code: 505 HTTP Version Not Supported"
-        }
-      },
-      "sortText": "130",
-      "insertText": "STATUS_HTTP_VERSION_NOT_SUPPORTED",
-      "insertTextFormat": "Snippet"
-    },
-    {
-      "label": "KEEPALIVE_AUTO",
-      "kind": "Variable",
-      "detail": "string",
-      "documentation": {
-        "right": {
-          "kind": "markdown",
-          "value": "Decides to keep the connection alive or not based on the `connection` header of the client request }"
-        }
-      },
-      "sortText": "130",
-      "insertText": "KEEPALIVE_AUTO",
-      "insertTextFormat": "Snippet"
-    },
-    {
-      "label": "KEEPALIVE_ALWAYS",
-      "kind": "Variable",
-      "detail": "string",
-      "documentation": {
-        "right": {
-          "kind": "markdown",
-          "value": "Keeps the connection alive irrespective of the `connection` header value }"
-        }
-      },
-      "sortText": "130",
-      "insertText": "KEEPALIVE_ALWAYS",
-      "insertTextFormat": "Snippet"
-    },
-    {
-      "label": "KEEPALIVE_NEVER",
-      "kind": "Variable",
-      "detail": "string",
-      "documentation": {
-        "right": {
-          "kind": "markdown",
-          "value": "Closes the connection irrespective of the `connection` header value }"
-        }
-      },
-      "sortText": "130",
-      "insertText": "KEEPALIVE_NEVER",
-      "insertTextFormat": "Snippet"
-    },
-    {
-      "label": "SERVICE_NAME",
-      "kind": "Variable",
-      "detail": "string",
-      "documentation": {
-        "right": {
-          "kind": "markdown",
-          "value": "Constant for the service name reference."
-        }
-      },
-      "sortText": "130",
-      "insertText": "SERVICE_NAME",
-      "insertTextFormat": "Snippet"
-    },
-    {
-      "label": "RESOURCE_NAME",
-      "kind": "Variable",
-      "detail": "string",
-      "documentation": {
-        "right": {
-          "kind": "markdown",
-          "value": "Constant for the resource name reference."
-        }
-      },
-      "sortText": "130",
-      "insertText": "RESOURCE_NAME",
-      "insertTextFormat": "Snippet"
-    },
-    {
-      "label": "REQUEST_METHOD",
-      "kind": "Variable",
-      "detail": "string",
-      "documentation": {
-        "right": {
-          "kind": "markdown",
-          "value": "Constant for the request method reference."
-        }
-      },
-      "sortText": "130",
-      "insertText": "REQUEST_METHOD",
-      "insertTextFormat": "Snippet"
-    },
-    {
-      "label": "CONNECTION_CLOSURE_ERROR",
-      "kind": "Variable",
-      "detail": "string",
-      "documentation": {
-        "right": {
-          "kind": "markdown",
-          "value": "Error reason for failures during connection closure"
-        }
-      },
-      "sortText": "130",
-      "insertText": "CONNECTION_CLOSURE_ERROR",
-      "insertTextFormat": "Snippet"
-    },
-    {
-      "label": "INVALID_HANDSHAKE_ERROR",
-      "kind": "Variable",
-      "detail": "string",
-      "documentation": {
-        "right": {
-          "kind": "markdown",
-          "value": "Error reason for WebSocket handshake failures"
-        }
-      },
-      "sortText": "130",
-      "insertText": "INVALID_HANDSHAKE_ERROR",
-      "insertTextFormat": "Snippet"
-    },
-    {
-      "label": "PAYLOAD_TOO_BIG_ERROR",
-      "kind": "Variable",
-      "detail": "string",
-      "documentation": {
-        "right": {
-          "kind": "markdown",
-          "value": "Error reason for exceeding maximum frame size"
-        }
-      },
-      "sortText": "130",
-      "insertText": "PAYLOAD_TOO_BIG_ERROR",
-      "insertTextFormat": "Snippet"
-    },
-    {
-      "label": "PROTOCOL_ERROR",
-      "kind": "Variable",
-      "detail": "string",
-      "documentation": {
-        "right": {
-          "kind": "markdown",
-          "value": "Error reason for other side breaking the protocol"
-        }
-      },
-      "sortText": "130",
-      "insertText": "PROTOCOL_ERROR",
-      "insertTextFormat": "Snippet"
-    },
-    {
-      "label": "CONNECTION_ERROR",
-      "kind": "Variable",
-      "detail": "string",
-      "documentation": {
-        "right": {
-          "kind": "markdown",
-          "value": "Error reason for connection failures"
-        }
-      },
-      "sortText": "130",
-      "insertText": "CONNECTION_ERROR",
-      "insertTextFormat": "Snippet"
-    },
-    {
-      "label": "INVALID_CONTINUATION_FRAME_ERROR",
-      "kind": "Variable",
-      "detail": "string",
-      "documentation": {
-        "right": {
-          "kind": "markdown",
-          "value": "Error reason for invalid continuation frame"
-        }
-      },
-      "sortText": "130",
-      "insertText": "INVALID_CONTINUATION_FRAME_ERROR",
-      "insertTextFormat": "Snippet"
-    },
-    {
-      "label": "GENERIC_ERROR",
-      "kind": "Variable",
-      "detail": "string",
-      "documentation": {
-        "right": {
-          "kind": "markdown",
-          "value": "Error reason for errors not captured by the specific errors"
-        }
-      },
-      "sortText": "130",
-      "insertText": "GENERIC_ERROR",
-      "insertTextFormat": "Snippet"
-    },
-    {
-      "label": "HttpServiceConfig",
-      "kind": "Struct",
-      "detail": "Record",
-      "documentation": {
-        "left": "Contains the configurations for an HTTP service.\n"
-      },
-      "sortText": "180",
-      "insertText": "HttpServiceConfig",
-      "insertTextFormat": "Snippet"
-    },
-    {
-      "label": "CorsConfig",
-      "kind": "Struct",
-      "detail": "Record",
-      "documentation": {
-        "left": "Configurations for CORS support.\n"
-      },
-      "sortText": "180",
-      "insertText": "CorsConfig",
-      "insertTextFormat": "Snippet"
-    },
-    {
-      "label": "Versioning",
-      "kind": "Struct",
-      "detail": "Record",
-      "documentation": {
-        "left": "Configurations for service versioning.\n"
-      },
-      "sortText": "180",
-      "insertText": "Versioning",
-      "insertTextFormat": "Snippet"
-    },
-    {
-      "label": "WSServiceConfig",
-      "kind": "Struct",
-      "detail": "Record",
-      "documentation": {
-        "left": "Configurations for a WebSocket service.\n"
-      },
-      "sortText": "180",
-      "insertText": "WSServiceConfig",
-      "insertTextFormat": "Snippet"
-    },
-    {
-      "label": "HttpResourceConfig",
-      "kind": "Struct",
-      "detail": "Record",
-      "documentation": {
-        "left": "Configuration for an HTTP resource.\n"
-      },
-      "sortText": "180",
-      "insertText": "HttpResourceConfig",
-      "insertTextFormat": "Snippet"
-    },
-    {
-      "label": "WebSocketUpgradeConfig",
-      "kind": "Struct",
-      "detail": "Record",
-      "documentation": {
-        "left": "Resource configuration to upgrade from HTTP to WebSocket.\n"
-      },
-      "sortText": "180",
-      "insertText": "WebSocketUpgradeConfig",
-      "insertTextFormat": "Snippet"
-    },
-    {
-      "label": "ServiceAuth",
-      "kind": "Struct",
-      "detail": "Record",
-      "documentation": {
-        "left": "Configures the authentication scheme for a service.\n"
-      },
-      "sortText": "180",
-      "insertText": "ServiceAuth",
-      "insertTextFormat": "Snippet"
-    },
-    {
-      "label": "ResourceAuth",
-      "kind": "Struct",
-      "detail": "Record",
-      "documentation": {
-        "left": "Configures the authentication scheme for a resource.\n"
-      },
-      "sortText": "180",
-      "insertText": "ResourceAuth",
-      "insertTextFormat": "Snippet"
-    },
-    {
-      "label": "AuthnFilter",
-      "kind": "Interface",
-      "detail": "Object",
-      "documentation": {
-        "left": "Representation of the Authentication filter.\n"
-      },
-      "sortText": "190",
-      "insertText": "AuthnFilter",
-      "insertTextFormat": "Snippet"
-    },
-    {
-      "label": "AuthzFilter",
-      "kind": "Interface",
-      "detail": "Object",
-      "documentation": {
-        "left": "Representation of the Authorization filter.\n"
-      },
-      "sortText": "190",
-      "insertText": "AuthzFilter",
-      "insertTextFormat": "Snippet"
-    },
-    {
-      "label": "AuthzHandler",
-      "kind": "Interface",
-      "detail": "Object",
-      "documentation": {
-        "left": "Representation of Authorization Handler for HTTP.\n"
-      },
-      "sortText": "190",
-      "insertText": "AuthzHandler",
-      "insertTextFormat": "Snippet"
-    },
-    {
-      "label": "InboundAuthHandler",
-      "kind": "Interface",
-      "detail": "Object",
-      "documentation": {
-        "left": "The representation of an inbound authentication handler for HTTP traffic."
-      },
-      "sortText": "190",
-      "insertText": "InboundAuthHandler",
-      "insertTextFormat": "Snippet"
-    },
-    {
-      "label": "OutboundAuthHandler",
-      "kind": "Interface",
-      "detail": "Object",
-      "documentation": {
-        "left": "The representation of an outbound authentication handler for HTTP traffic."
-      },
-      "sortText": "190",
-      "insertText": "OutboundAuthHandler",
-      "insertTextFormat": "Snippet"
-    },
-    {
-      "label": "CredentialBearer",
-      "detail": "Union",
-      "documentation": {
-        "left": "Specifies how to send the authentication credentials when exchanging tokens."
-      },
-      "sortText": "110",
-      "insertText": "CredentialBearer",
-      "insertTextFormat": "Snippet"
-    },
-    {
-      "label": "InboundAuthHandlers",
-      "detail": "Union",
-      "documentation": {
-        "left": "Represents inbound auth handler patterns."
-      },
-      "sortText": "110",
-      "insertText": "InboundAuthHandlers",
-      "insertTextFormat": "Snippet"
-    },
-    {
-      "label": "Scopes",
-      "detail": "Union",
-      "documentation": {
-        "left": "Represents scopes patterns."
-      },
-      "sortText": "110",
-      "insertText": "Scopes",
-      "insertTextFormat": "Snippet"
-    },
-    {
-      "label": "RequestCacheControl",
-      "kind": "Interface",
-      "detail": "Object",
-      "documentation": {
-        "left": "Configures cache control directives for a `Request`.\n"
-      },
-      "sortText": "190",
-      "insertText": "RequestCacheControl",
-      "insertTextFormat": "Snippet"
-    },
-    {
-      "label": "ResponseCacheControl",
-      "kind": "Interface",
-      "detail": "Object",
-      "documentation": {
-        "left": "Configures cache control directives for a `Response`.\n"
-      },
-      "sortText": "190",
-      "insertText": "ResponseCacheControl",
-      "insertTextFormat": "Snippet"
-    },
-    {
-      "label": "HttpCache",
-      "kind": "Interface",
-      "detail": "Object",
-      "documentation": {
-        "left": "Implements a cache for storing HTTP responses. This cache complies with the caching policy set when configuring\nHTTP caching in the HTTP client endpoint.\n"
-      },
-      "sortText": "190",
-      "insertText": "HttpCache",
-      "insertTextFormat": "Snippet"
-    },
-    {
-      "label": "CachingPolicy",
-      "detail": "Union",
-      "documentation": {
-        "left": "Used for configuring the caching behaviour. Setting the `policy` field in the `CacheConfig` record allows\nthe user to control the caching behaviour."
-      },
-      "sortText": "110",
-      "insertText": "CachingPolicy",
-      "insertTextFormat": "Snippet"
-    },
-    {
-      "label": "CacheConfig",
-      "kind": "Struct",
-      "detail": "Record",
-      "documentation": {
-        "left": "Provides a set of configurations for controlling the caching behaviour of the endpoint.\n"
-      },
-      "sortText": "180",
-      "insertText": "CacheConfig",
-      "insertTextFormat": "Snippet"
-    },
-    {
-      "label": "HttpCachingClient",
-      "kind": "Interface",
-      "detail": "Object",
-      "documentation": {
-        "left": "An HTTP caching client implementation which takes an `HttpActions` instance and wraps it with an HTTP caching layer.\n"
-      },
-      "sortText": "190",
-      "insertText": "HttpCachingClient",
-      "insertTextFormat": "Snippet"
-    },
-    {
-      "label": "Client",
-      "kind": "Interface",
-      "detail": "Object",
-      "documentation": {
-        "left": "The HTTP client provides the capability for initiating contact with a remote HTTP service. The API it\nprovides includes functions for the standard HTTP methods, forwarding a received request and sending requests\nusing custom HTTP verbs."
-      },
-      "sortText": "190",
-      "insertText": "Client",
-      "insertTextFormat": "Snippet"
-    },
-    {
-      "label": "TargetService",
-      "kind": "Struct",
-      "detail": "Record",
-      "documentation": {
-        "left": "Represents a single service and its related configurations.\n"
-      },
-      "sortText": "180",
-      "insertText": "TargetService",
-      "insertTextFormat": "Snippet"
-    },
-    {
-      "label": "ClientHttp1Settings",
-      "kind": "Struct",
-      "detail": "Record",
-      "documentation": {
-        "left": "Provides settings related to HTTP/1.x protocol.\n"
-      },
-      "sortText": "180",
-      "insertText": "ClientHttp1Settings",
-      "insertTextFormat": "Snippet"
-    },
-    {
-      "label": "ClientHttp2Settings",
-      "kind": "Struct",
-      "detail": "Record",
-      "documentation": {
-        "left": "Provides settings related to HTTP/2 protocol.\n"
-      },
-      "sortText": "180",
-      "insertText": "ClientHttp2Settings",
-      "insertTextFormat": "Snippet"
-    },
-    {
-      "label": "RetryConfig",
-      "kind": "Struct",
-      "detail": "Record",
-      "documentation": {
-        "left": "Provides configurations for controlling the retrying behavior in failure scenarios.\n"
-      },
-      "sortText": "180",
-      "insertText": "RetryConfig",
-      "insertTextFormat": "Snippet"
-    },
-    {
-      "label": "ClientSecureSocket",
-      "kind": "Struct",
-      "detail": "Record",
-      "documentation": {
-        "left": "Provides configurations for facilitating secure communication with a remote HTTP endpoint.\n"
-      },
-      "sortText": "180",
-      "insertText": "ClientSecureSocket",
-      "insertTextFormat": "Snippet"
-    },
-    {
-      "label": "FollowRedirects",
-      "kind": "Struct",
-      "detail": "Record",
-      "documentation": {
-        "left": "Provides configurations for controlling the endpoint's behaviour in response to HTTP redirect related responses.\n"
-      },
-      "sortText": "180",
-      "insertText": "FollowRedirects",
-      "insertTextFormat": "Snippet"
-    },
-    {
-      "label": "ProxyConfig",
-      "kind": "Struct",
-      "detail": "Record",
-      "documentation": {
-        "left": "Proxy server configurations to be used with the HTTP client endpoint.\n"
-      },
-      "sortText": "180",
-      "insertText": "ProxyConfig",
-      "insertTextFormat": "Snippet"
-    },
-    {
-      "label": "OutboundAuthConfig",
-      "kind": "Struct",
-      "detail": "Record",
-      "documentation": {
-        "left": "The `OutboundAuthConfig` record can be used to configure the authentication mechanism used by the HTTP endpoint.\n"
-      },
-      "sortText": "180",
-      "insertText": "OutboundAuthConfig",
-      "insertTextFormat": "Snippet"
-    },
-    {
-      "label": "CookieConfig",
-      "kind": "Struct",
-      "detail": "Record",
-      "documentation": {
-        "left": "Client configuration for cookies.\n"
-      },
-      "sortText": "180",
-      "insertText": "CookieConfig",
-      "insertTextFormat": "Snippet"
-    },
-    {
-      "label": "Cookie",
-      "kind": "Interface",
-      "detail": "Object",
-      "documentation": {
-        "left": "Represents a Cookie.\n"
-      },
-      "sortText": "190",
-      "insertText": "Cookie",
-      "insertTextFormat": "Snippet"
-    },
-    {
-      "label": "CookieStore",
-      "kind": "Interface",
-      "detail": "Object",
-      "documentation": {
-        "left": "Represents the cookie store.\n"
-      },
-      "sortText": "190",
-      "insertText": "CookieStore",
-      "insertTextFormat": "Snippet"
-    },
-    {
-      "label": "CookieClient",
-      "kind": "Interface",
-      "detail": "Object",
-      "documentation": {
-        "left": "Provides the cookie functionality across HTTP client actions.\n"
-      },
-      "sortText": "190",
-      "insertText": "CookieClient",
-      "insertTextFormat": "Snippet"
-    },
-    {
-      "label": "PersistentCookieHandler",
-      "kind": "Interface",
-      "detail": "Object",
-      "documentation": {
-        "left": "The representation of a persistent cookie handler for managing persistent cookies."
-      },
-      "sortText": "190",
-      "insertText": "PersistentCookieHandler",
-      "insertTextFormat": "Snippet"
-    },
-    {
-      "label": "HttpFuture",
-      "kind": "Interface",
-      "detail": "Object",
-      "documentation": {
-        "left": "Represents a 'future' that returns as a result of an asynchronous HTTP request submission.\nThis can be used as a reference to fetch the results of the submission."
-      },
-      "sortText": "190",
-      "insertText": "HttpFuture",
-      "insertTextFormat": "Snippet"
-    },
-    {
-      "label": "PushPromise",
-      "kind": "Interface",
-      "detail": "Object",
-      "documentation": {
-        "left": "Represents an HTTP/2 `PUSH_PROMISE` frame.\n"
-      },
-      "sortText": "190",
-      "insertText": "PushPromise",
-      "insertTextFormat": "Snippet"
-    },
-    {
-      "label": "HttpClient",
-      "kind": "Interface",
-      "detail": "Object",
-      "documentation": {
-        "left": "Provides the HTTP actions for interacting with an HTTP server. Apart from the standard HTTP methods,\n`HttpClient.forward()` and `HttpClient.execute()` functions are provided. More complex and specific endpoint types\ncan be created by wrapping this generic HTTP actions implementation.\n"
-      },
-      "sortText": "190",
-      "insertText": "HttpClient",
-      "insertTextFormat": "Snippet"
-    },
-    {
-      "label": "HttpTimeoutError",
-      "kind": "Struct",
-      "detail": "Record",
-      "documentation": {
-        "left": "Defines a timeout error occurred during service invocation.\n"
-      },
-      "sortText": "180",
-      "insertText": "HttpTimeoutError",
-      "insertTextFormat": "Snippet"
-    },
-    {
-      "label": "PoolConfiguration",
-      "kind": "Struct",
-      "detail": "Record",
-      "documentation": {
-        "left": "Configurations for managing HTTP client connection pool.\n"
-      },
-      "sortText": "180",
-      "insertText": "PoolConfiguration",
-      "insertTextFormat": "Snippet"
-    },
-    {
-      "label": "HttpVersion",
-      "detail": "Union",
-      "documentation": {
-        "left": "Defines the supported HTTP protocols.\n\n`HTTP_1_0`: HTTP/1.0 protocol\n`HTTP_1_1`: HTTP/1.1 protocol\n`HTTP_2_0`: HTTP/2.0 protocol"
-      },
-      "sortText": "110",
-      "insertText": "HttpVersion",
-      "insertTextFormat": "Snippet"
-    },
-    {
-      "label": "Chunking",
-      "detail": "Union",
-      "documentation": {
-        "left": "Defines the possible values for the chunking configuration in HTTP services and clients.\n\n`AUTO`: If the payload is less than 8KB, content-length header is set in the outbound request/response,\n        otherwise chunking header is set in the outbound request/response\n`ALWAYS`: Always set chunking header in the response\n`NEVER`: Never set the chunking header even if the payload is larger than 8KB in the outbound request/response"
-      },
-      "sortText": "110",
-      "insertText": "Chunking",
-      "insertTextFormat": "Snippet"
-    },
-    {
-      "label": "Compression",
-      "detail": "Union",
-      "documentation": {
-        "left": "Options to compress using gzip or deflate.\n\n`AUTO`: When service behaves as a HTTP gateway inbound request/response accept-encoding option is set as the\n        outbound request/response accept-encoding/content-encoding option\n`ALWAYS`: Always set accept-encoding/content-encoding in outbound request/response\n`NEVER`: Never set accept-encoding/content-encoding header in outbound request/response"
-      },
-      "sortText": "110",
-      "insertText": "Compression",
-      "insertTextFormat": "Snippet"
-    },
-    {
-      "label": "HttpOperation",
-      "detail": "Union",
-      "documentation": {
-        "left": "Defines the HTTP operations related to circuit breaker, failover and load balancer.\n\n`FORWARD`: Forward the specified payload\n`GET`: Request a resource\n`POST`: Create a new resource\n`DELETE`: Deletes the specified resource\n`OPTIONS`: Request communication options available\n`PUT`: Replace the target resource\n`PATCH`: Apply partial modification to the resource\n`HEAD`: Identical to `GET` but no resource body should be returned\n`SUBMIT`: Submits a http request and returns an HttpFuture object\n`NONE`: No operation should be performed"
-      },
-      "sortText": "110",
-      "insertText": "HttpOperation",
-      "insertTextFormat": "Snippet"
-    },
-    {
-      "label": "Protocols",
-      "kind": "Struct",
-      "detail": "Record",
-      "documentation": {
-        "left": "A record for configuring SSL/TLS protocol and version to be used.\n"
-      },
-      "sortText": "180",
-      "insertText": "Protocols",
-      "insertTextFormat": "Snippet"
-    },
-    {
-      "label": "ValidateCert",
-      "kind": "Struct",
-      "detail": "Record",
-      "documentation": {
-        "left": "A record for providing configurations for certificate revocation status checks.\n"
-      },
-      "sortText": "180",
-      "insertText": "ValidateCert",
-      "insertTextFormat": "Snippet"
-    },
-    {
-      "label": "ListenerOcspStapling",
-      "kind": "Struct",
-      "detail": "Record",
-      "documentation": {
-        "left": "A record for providing configurations for certificate revocation status checks.\n"
-      },
-      "sortText": "180",
-      "insertText": "ListenerOcspStapling",
-      "insertTextFormat": "Snippet"
-    },
-    {
-      "label": "CompressionConfig",
-      "kind": "Struct",
-      "detail": "Record",
-      "documentation": {
-        "left": "A record for providing configurations for content compression.\n"
-      },
-      "sortText": "180",
-      "insertText": "CompressionConfig",
-      "insertTextFormat": "Snippet"
-    },
-    {
-      "label": "CommonClientConfiguration",
-      "kind": "Struct",
-      "detail": "Record",
-      "documentation": {
-        "left": "Common client configurations for the next level clients.\n"
-      },
-      "sortText": "180",
-      "insertText": "CommonClientConfiguration",
-      "insertTextFormat": "Snippet"
-    },
-    {
-      "label": "Caller",
-      "kind": "Interface",
-      "detail": "Object",
-      "documentation": {
-        "left": "The caller actions for responding to client requests.\n"
-      },
-      "sortText": "190",
-      "insertText": "Caller",
-      "insertTextFormat": "Snippet"
-    },
-    {
-      "label": "RedirectCode",
-      "detail": "Union",
-      "documentation": {
-        "left": "Defines the HTTP redirect codes as a type."
-      },
-      "sortText": "110",
-      "insertText": "RedirectCode",
-      "insertTextFormat": "Snippet"
-    },
-    {
-      "label": "Detail",
-      "kind": "Struct",
-      "detail": "Record",
-      "documentation": {
-        "left": "Holds the details of an HTTP error\n"
-      },
-      "sortText": "180",
-      "insertText": "Detail",
-      "insertTextFormat": "Snippet"
-    },
-    {
-      "label": "FailoverAllEndpointsFailedError",
-      "kind": "Event",
-      "detail": "Error",
-      "documentation": {
-        "left": "Represents a client error that occurred due to all the failover endpoint failure"
-      },
-      "sortText": "200",
-      "insertText": "FailoverAllEndpointsFailedError",
-      "insertTextFormat": "Snippet"
-    },
-    {
-      "label": "FailoverActionFailedError",
-      "kind": "Event",
-      "detail": "Error",
-      "documentation": {
-        "left": "Represents a client error that occurred due to failover action failure"
-      },
-      "sortText": "200",
-      "insertText": "FailoverActionFailedError",
-      "insertTextFormat": "Snippet"
-    },
-    {
-      "label": "UpstreamServiceUnavailableError",
-      "kind": "Event",
-      "detail": "Error",
-      "documentation": {
-        "left": "Represents a client error that occurred due to upstream service unavailability"
-      },
-      "sortText": "200",
-      "insertText": "UpstreamServiceUnavailableError",
-      "insertTextFormat": "Snippet"
-    },
-    {
-      "label": "AllLoadBalanceEndpointsFailedError",
-      "kind": "Event",
-      "detail": "Error",
-      "documentation": {
-        "left": "Represents a client error that occurred due to all the load balance endpoint failure"
-      },
-      "sortText": "200",
-      "insertText": "AllLoadBalanceEndpointsFailedError",
-      "insertTextFormat": "Snippet"
-    },
-    {
-      "label": "AllRetryAttemptsFailed",
-      "kind": "Event",
-      "detail": "Error",
-      "documentation": {
-        "left": "Represents a client error that occurred due to all the the retry attempts failure"
-      },
-      "sortText": "200",
-      "insertText": "AllRetryAttemptsFailed",
-      "insertTextFormat": "Snippet"
-    },
-    {
-      "label": "IdleTimeoutError",
-      "kind": "Event",
-      "detail": "Error",
-      "documentation": {
-        "left": "Represents the error that triggered upon a request/response idle timeout"
-      },
-      "sortText": "200",
-      "insertText": "IdleTimeoutError",
-      "insertTextFormat": "Snippet"
-    },
-    {
-      "label": "AuthenticationError",
-      "kind": "Event",
-      "detail": "Error",
-      "documentation": {
-        "left": "Represents a listener error that occurred due to inbound request authentication failure"
-      },
-      "sortText": "200",
-      "insertText": "AuthenticationError",
-      "insertTextFormat": "Snippet"
-    },
-    {
-      "label": "AuthorizationError",
-      "kind": "Event",
-      "detail": "Error",
-      "documentation": {
-        "left": "Represents a listener error that occurred due to inbound request authorization failure"
-      },
-      "sortText": "200",
-      "insertText": "AuthorizationError",
-      "insertTextFormat": "Snippet"
-    },
-    {
-      "label": "InitializingOutboundRequestError",
-      "kind": "Event",
-      "detail": "Error",
-      "documentation": {
-        "left": "Represents a client error that occurred due to outbound request initialization failure"
-      },
-      "sortText": "200",
-      "insertText": "InitializingOutboundRequestError",
-      "insertTextFormat": "Snippet"
-    },
-    {
-      "label": "WritingOutboundRequestHeadersError",
-      "kind": "Event",
-      "detail": "Error",
-      "documentation": {
-        "left": "Represents a client error that occurred while writing outbound request headers"
-      },
-      "sortText": "200",
-      "insertText": "WritingOutboundRequestHeadersError",
-      "insertTextFormat": "Snippet"
-    },
-    {
-      "label": "WritingOutboundRequestBodyError",
-      "kind": "Event",
-      "detail": "Error",
-      "documentation": {
-        "left": "Represents a client error that occurred while writing outbound request entity body"
-      },
-      "sortText": "200",
-      "insertText": "WritingOutboundRequestBodyError",
-      "insertTextFormat": "Snippet"
-    },
-    {
-      "label": "InitializingInboundResponseError",
-      "kind": "Event",
-      "detail": "Error",
-      "documentation": {
-        "left": "Represents a client error that occurred due to inbound response initialization failure"
-      },
-      "sortText": "200",
-      "insertText": "InitializingInboundResponseError",
-      "insertTextFormat": "Snippet"
-    },
-    {
-      "label": "ReadingInboundResponseHeadersError",
-      "kind": "Event",
-      "detail": "Error",
-      "documentation": {
-        "left": "Represents a client error that occurred while reading inbound response headers"
-      },
-      "sortText": "200",
-      "insertText": "ReadingInboundResponseHeadersError",
-      "insertTextFormat": "Snippet"
-    },
-    {
-      "label": "ReadingInboundResponseBodyError",
-      "kind": "Event",
-      "detail": "Error",
-      "documentation": {
-        "left": "Represents a client error that occurred while reading inbound response entity body"
-      },
-      "sortText": "200",
-      "insertText": "ReadingInboundResponseBodyError",
-      "insertTextFormat": "Snippet"
-    },
-    {
-      "label": "InitializingInboundRequestError",
-      "kind": "Event",
-      "detail": "Error",
-      "documentation": {
-        "left": "Represents a listener error that occurred due to inbound request initialization failure"
-      },
-      "sortText": "200",
-      "insertText": "InitializingInboundRequestError",
-      "insertTextFormat": "Snippet"
-    },
-    {
-      "label": "ReadingInboundRequestHeadersError",
-      "kind": "Event",
-      "detail": "Error",
-      "documentation": {
-        "left": "Represents a listener error that occurred while reading inbound request headers"
-      },
-      "sortText": "200",
-      "insertText": "ReadingInboundRequestHeadersError",
-      "insertTextFormat": "Snippet"
-    },
-    {
-      "label": "ReadingInboundRequestBodyError",
-      "kind": "Event",
-      "detail": "Error",
-      "documentation": {
-        "left": "Represents a listener error that occurred while writing the inbound request entity body"
-      },
-      "sortText": "200",
-      "insertText": "ReadingInboundRequestBodyError",
-      "insertTextFormat": "Snippet"
-    },
-    {
-      "label": "InitializingOutboundResponseError",
-      "kind": "Event",
-      "detail": "Error",
-      "documentation": {
-        "left": "Represents a listener error that occurred due to outbound response initialization failure"
-      },
-      "sortText": "200",
-      "insertText": "InitializingOutboundResponseError",
-      "insertTextFormat": "Snippet"
-    },
-    {
-      "label": "WritingOutboundResponseHeadersError",
-      "kind": "Event",
-      "detail": "Error",
-      "documentation": {
-        "left": "Represents a listener error that occurred while writing outbound response headers"
-      },
-      "sortText": "200",
-      "insertText": "WritingOutboundResponseHeadersError",
-      "insertTextFormat": "Snippet"
-    },
-    {
-      "label": "WritingOutboundResponseBodyError",
-      "kind": "Event",
-      "detail": "Error",
-      "documentation": {
-        "left": "Represents a listener error that occurred while writing outbound response entity body"
-      },
-      "sortText": "200",
-      "insertText": "WritingOutboundResponseBodyError",
-      "insertTextFormat": "Snippet"
-    },
-    {
-      "label": "Initiating100ContinueResponseError",
-      "kind": "Event",
-      "detail": "Error",
-      "documentation": {
-        "left": "Represents an error that occurred due to 100 continue response initialization failure"
-      },
-      "sortText": "200",
-      "insertText": "Initiating100ContinueResponseError",
-      "insertTextFormat": "Snippet"
-    },
-    {
-      "label": "Writing100ContinueResponseError",
-      "kind": "Event",
-      "detail": "Error",
-      "documentation": {
-        "left": "Represents an error that occurred while writing 100 continue response"
-      },
-      "sortText": "200",
-      "insertText": "Writing100ContinueResponseError",
-      "insertTextFormat": "Snippet"
-    },
-    {
-      "label": "InvalidCookieError",
-      "kind": "Event",
-      "detail": "Error",
-      "documentation": {
-        "left": "Represents a cookie error that occurred when sending cookies in the response"
-      },
-      "sortText": "200",
-      "insertText": "InvalidCookieError",
-      "insertTextFormat": "Snippet"
-    },
-    {
-      "label": "GenericClientError",
-      "kind": "Event",
-      "detail": "Error",
-      "documentation": {
-        "left": "Represents a generic client error"
-      },
-      "sortText": "200",
-      "insertText": "GenericClientError",
-      "insertTextFormat": "Snippet"
-    },
-    {
-      "label": "GenericListenerError",
-      "kind": "Event",
-      "detail": "Error",
-      "documentation": {
-        "left": "Represents a generic listener error"
-      },
-      "sortText": "200",
-      "insertText": "GenericListenerError",
-      "insertTextFormat": "Snippet"
-    },
-    {
-      "label": "UnsupportedActionError",
-      "kind": "Event",
-      "detail": "Error",
-      "documentation": {
-        "left": "Represents a client error that occurred due to unsupported action invocation"
-      },
-      "sortText": "200",
-      "insertText": "UnsupportedActionError",
-      "insertTextFormat": "Snippet"
-    },
-    {
-      "label": "Http2ClientError",
-      "kind": "Event",
-      "detail": "Error",
-      "documentation": {
-        "left": "Represents an HTTP/2 client generic error"
-      },
-      "sortText": "200",
-      "insertText": "Http2ClientError",
-      "insertTextFormat": "Snippet"
-    },
-    {
-      "label": "MaximumWaitTimeExceededError",
-      "kind": "Event",
-      "detail": "Error",
-      "documentation": {
-        "left": "Represents a client error that occurred exceeding maximum wait time"
-      },
-      "sortText": "200",
-      "insertText": "MaximumWaitTimeExceededError",
-      "insertTextFormat": "Snippet"
-    },
-    {
-      "label": "SslError",
-      "kind": "Event",
-      "detail": "Error",
-      "documentation": {
-        "left": "Represents a client error that occurred due to SSL failure"
-      },
-      "sortText": "200",
-      "insertText": "SslError",
-      "insertTextFormat": "Snippet"
-    },
-    {
-      "label": "CookieHandlingError",
-      "kind": "Event",
-      "detail": "Error",
-      "documentation": {
-        "left": "Represents a cookie error that occurred when using the cookies"
-      },
-      "sortText": "200",
-      "insertText": "CookieHandlingError",
-      "insertTextFormat": "Snippet"
-    },
-    {
-      "label": "ResiliencyError",
-      "kind": "Event",
-      "detail": "Union",
-      "documentation": {
-        "left": "Defines the resiliency error types that returned from client"
-      },
-      "sortText": "200",
-      "insertText": "ResiliencyError",
-      "insertTextFormat": "Snippet"
-    },
-    {
-      "label": "ClientAuthError",
-      "kind": "Event",
-      "detail": "Union",
-      "documentation": {
-        "left": "Defines the Auth error types that returned from client"
-      },
-      "sortText": "200",
-      "insertText": "ClientAuthError",
-      "insertTextFormat": "Snippet"
-    },
-    {
-      "label": "OutboundRequestError",
-      "kind": "Event",
-      "detail": "Union",
-      "documentation": {
-        "left": "Defines the client error types that returned while sending outbound request"
-      },
-      "sortText": "200",
-      "insertText": "OutboundRequestError",
-      "insertTextFormat": "Snippet"
-    },
-    {
-      "label": "InboundResponseError",
-      "kind": "Event",
-      "detail": "Union",
-      "documentation": {
-        "left": "Defines the client error types that returned while receiving inbound response"
-      },
-      "sortText": "200",
-      "insertText": "InboundResponseError",
-      "insertTextFormat": "Snippet"
-    },
-    {
-      "label": "InboundRequestError",
-      "kind": "Event",
-      "detail": "Union",
-      "documentation": {
-        "left": "Defines the listener error types that returned while receiving inbound request"
-      },
-      "sortText": "200",
-      "insertText": "InboundRequestError",
-      "insertTextFormat": "Snippet"
-    },
-    {
-      "label": "OutboundResponseError",
-      "kind": "Event",
-      "detail": "Union",
-      "documentation": {
-        "left": "Defines the listener error types that returned while sending outbound response"
-      },
-      "sortText": "200",
-      "insertText": "OutboundResponseError",
-      "insertTextFormat": "Snippet"
-    },
-    {
-      "label": "ClientError",
-      "kind": "Event",
-      "detail": "Union",
-      "documentation": {
-        "left": "Defines the possible client error types"
-      },
-      "sortText": "200",
-      "insertText": "ClientError",
-      "insertTextFormat": "Snippet"
-    },
-    {
-      "label": "ListenerError",
-      "kind": "Event",
-      "detail": "Union",
-      "documentation": {
-        "left": "Defines the possible listener error types"
-      },
-      "sortText": "200",
-      "insertText": "ListenerError",
-      "insertTextFormat": "Snippet"
-    },
-    {
-      "label": "RequestFilter",
-      "kind": "Interface",
-      "detail": "Object",
-      "documentation": {
-        "left": "Abstract Representation of a HTTP Request Filter.\nThis filter will be applied before the request is dispatched to the relevant resource.\nAny RequestFilter implementation should be structurally similar to or implement the RequestFilter object."
-      },
-      "sortText": "190",
-      "insertText": "RequestFilter",
-      "insertTextFormat": "Snippet"
-    },
-    {
-      "label": "ResponseFilter",
-      "kind": "Interface",
-      "detail": "Object",
-      "documentation": {
-        "left": "Abstract Representation of a HTTP Response Filter.\nThis filter will be applied in the response path.\nAny ResponseFilter implementation should be structurally similar to or implement the ResponseFilter object."
-      },
-      "sortText": "190",
-      "insertText": "ResponseFilter",
-      "insertTextFormat": "Snippet"
-    },
-    {
-      "label": "FilterContext",
-      "kind": "Interface",
-      "detail": "Object",
-      "documentation": {
-        "left": "Representation of request filter Context.\n"
-      },
-      "sortText": "190",
-      "insertText": "FilterContext",
-      "insertTextFormat": "Snippet"
-    },
-    {
-      "label": "Request",
-      "kind": "Interface",
-      "detail": "Object",
-      "documentation": {
-        "left": "Represents an HTTP request.\n"
-      },
-      "sortText": "190",
-      "insertText": "Request",
-      "insertTextFormat": "Snippet"
-    },
-    {
-      "label": "MutualSslHandshake",
-      "kind": "Struct",
-      "detail": "Record",
-      "documentation": {
-        "left": "A record for providing mutual SSL handshake results.\n"
-      },
-      "sortText": "180",
-      "insertText": "MutualSslHandshake",
-      "insertTextFormat": "Snippet"
-    },
-    {
-      "label": "MutualSslStatus",
-      "kind": "Enum",
-      "detail": "Union",
-      "documentation": {
-        "left": "Defines the possible values for the mutual ssl status.\n\n`passed`: Mutual SSL handshake is successful.\n`failed`: Mutual SSL handshake has failed."
-      },
-      "sortText": "160",
-      "insertText": "MutualSslStatus",
-      "insertTextFormat": "Snippet"
-    },
-    {
-      "label": "Response",
-      "kind": "Interface",
-      "detail": "Object",
-      "documentation": {
-        "left": "Represents an HTTP response.\n"
-      },
-      "sortText": "190",
-      "insertText": "Response",
-      "insertTextFormat": "Snippet"
-    },
-    {
-      "label": "HttpSecureClient",
-      "kind": "Interface",
-      "detail": "Object",
-      "documentation": {
-        "left": "Provides secure HTTP remote functions for interacting with HTTP endpoints. This will make use of the authentication\nschemes configured in the HTTP client endpoint to secure the HTTP requests.\n"
-      },
-      "sortText": "190",
-      "insertText": "HttpSecureClient",
-      "insertTextFormat": "Snippet"
-    },
-    {
-      "label": "MockListener",
-      "kind": "Interface",
-      "detail": "Object",
-      "documentation": {
-        "left": "Mock server endpoint which does not open a listening port."
-      },
-      "sortText": "190",
-      "insertText": "MockListener",
-      "insertTextFormat": "Snippet"
-    },
-    {
-      "label": "RedirectClient",
-      "kind": "Interface",
-      "detail": "Object",
-      "documentation": {
-        "left": "Provides redirect functionality for HTTP client remote functions.\n"
-      },
-      "sortText": "190",
-      "insertText": "RedirectClient",
-      "insertTextFormat": "Snippet"
-    },
-    {
-      "label": "FailoverConfig",
-      "kind": "Struct",
-      "detail": "Record",
-      "documentation": {
-        "left": "Provides a set of configurations for controlling the failover behaviour of the endpoint.\n"
-      },
-      "sortText": "180",
-      "insertText": "FailoverConfig",
-      "insertTextFormat": "Snippet"
-    },
-    {
-      "label": "FailoverInferredConfig",
-      "kind": "Struct",
-      "detail": "Record",
-      "documentation": {
-        "left": "Represents the inferred failover configurations passed into the failover client.\n"
-      },
-      "sortText": "180",
-      "insertText": "FailoverInferredConfig",
-      "insertTextFormat": "Snippet"
-    },
-    {
-      "label": "FailoverClient",
-      "kind": "Interface",
-      "detail": "Object",
-      "documentation": {
-        "left": "An HTTP client endpoint which provides failover support over multiple HTTP clients.\n"
-      },
-      "sortText": "190",
-      "insertText": "FailoverClient",
-      "insertTextFormat": "Snippet"
-    },
-    {
-      "label": "FailoverClientConfiguration",
-      "kind": "Struct",
-      "detail": "Record",
-      "documentation": {
-        "left": "Provides a set of HTTP related configurations and failover related configurations.\n\nhttpVersion - Copied from CommonClientConfiguration\nhttp1Settings - Copied from CommonClientConfiguration\nhttp2Settings - Copied from CommonClientConfiguration\ntimeoutInMillis - Copied from CommonClientConfiguration\nforwarded - Copied from CommonClientConfiguration\nfollowRedirects - Copied from CommonClientConfiguration\npoolConfig - Copied from CommonClientConfiguration\ncache - Copied from CommonClientConfiguration\ncompression - Copied from CommonClientConfiguration\nauth - Copied from CommonClientConfiguration\ncircuitBreaker - Copied from CommonClientConfiguration\nretryConfig - Copied from CommonClientConfiguration\ncookieConfig - Copied from CommonClientConfiguration"
-      },
-      "sortText": "180",
-      "insertText": "FailoverClientConfiguration",
-      "insertTextFormat": "Snippet"
-    },
-    {
-      "label": "CircuitState",
-      "detail": "Union",
-      "documentation": {
-        "left": "A finite type for modeling the states of the Circuit Breaker. The Circuit Breaker starts in the `CLOSED` state.\nIf any failure thresholds are exceeded during execution, the circuit trips and goes to the `OPEN` state. After\nthe specified timeout period expires, the circuit goes to the `HALF_OPEN` state. If the trial request sent while\nin the `HALF_OPEN` state succeeds, the circuit goes back to the `CLOSED` state."
-      },
-      "sortText": "110",
-      "insertText": "CircuitState",
-      "insertTextFormat": "Snippet"
-    },
-    {
-      "label": "CircuitHealth",
-      "kind": "Struct",
-      "detail": "Record",
-      "documentation": {
-        "left": "Maintains the health of the Circuit Breaker.\n"
-      },
-      "sortText": "180",
-      "insertText": "CircuitHealth",
-      "insertTextFormat": "Snippet"
-    },
-    {
-      "label": "CircuitBreakerConfig",
-      "kind": "Struct",
-      "detail": "Record",
-      "documentation": {
-        "left": "Provides a set of configurations for controlling the behaviour of the Circuit Breaker.\n"
-      },
-      "sortText": "180",
-      "insertText": "CircuitBreakerConfig",
-      "insertTextFormat": "Snippet"
-    },
-    {
-      "label": "RollingWindow",
-      "kind": "Struct",
-      "detail": "Record",
-      "documentation": {
-        "left": "Represents a rolling window in the Circuit Breaker.\n"
-      },
-      "sortText": "180",
-      "insertText": "RollingWindow",
-      "insertTextFormat": "Snippet"
-    },
-    {
-      "label": "Bucket",
-      "kind": "Struct",
-      "detail": "Record",
-      "documentation": {
-        "left": "Represents a discrete sub-part of the time window (Bucket).\n"
-      },
-      "sortText": "180",
-      "insertText": "Bucket",
-      "insertTextFormat": "Snippet"
-    },
-    {
-      "label": "CircuitBreakerInferredConfig",
-      "kind": "Struct",
-      "detail": "Record",
-      "documentation": {
-        "left": "Derived set of configurations from the `CircuitBreakerConfig`.\n"
-      },
-      "sortText": "180",
-      "insertText": "CircuitBreakerInferredConfig",
-      "insertTextFormat": "Snippet"
-    },
-    {
-      "label": "CircuitBreakerClient",
-      "kind": "Interface",
-      "detail": "Object",
-      "documentation": {
-        "left": "A Circuit Breaker implementation which can be used to gracefully handle network failures.\n"
-      },
-      "sortText": "190",
-      "insertText": "CircuitBreakerClient",
-      "insertTextFormat": "Snippet"
-    },
-    {
-      "label": "LoadBalancerRule",
-      "kind": "Interface",
-      "detail": "Object",
-      "documentation": {
-        "left": "\nLoadBalancerRule provides a required interfaces to implement different algorithms.\n"
-      },
-      "sortText": "190",
-      "insertText": "LoadBalancerRule",
-      "insertTextFormat": "Snippet"
-    },
-    {
-      "label": "RetryInferredConfig",
-      "kind": "Struct",
-      "detail": "Record",
-      "documentation": {
-        "left": "Derived set of configurations from the `RetryConfig`.\n"
-      },
-      "sortText": "180",
-      "insertText": "RetryInferredConfig",
-      "insertTextFormat": "Snippet"
-    },
-    {
-      "label": "RetryClient",
-      "kind": "Interface",
-      "detail": "Object",
-      "documentation": {
-        "left": "Provides the HTTP remote functions for interacting with an HTTP endpoint. This is created by wrapping the HTTP client\nto provide retrying over HTTP requests.\n"
-      },
-      "sortText": "190",
-      "insertText": "RetryClient",
-      "insertTextFormat": "Snippet"
-    },
-    {
-      "label": "LoadBalancerRoundRobinRule",
-      "kind": "Interface",
-      "detail": "Object",
-      "documentation": {
-        "left": "Implementation of round robin load balancing strategy.\n"
-      },
-      "sortText": "190",
-      "insertText": "LoadBalancerRoundRobinRule",
-      "insertTextFormat": "Snippet"
-    },
-    {
-      "label": "LoadBalanceClient",
-      "kind": "Interface",
-      "detail": "Object",
-      "documentation": {
-        "left": "LoadBalanceClient endpoint provides load balancing functionality over multiple HTTP clients.\n"
-      },
-      "sortText": "190",
-      "insertText": "LoadBalanceClient",
-      "insertTextFormat": "Snippet"
-    },
-    {
-      "label": "LoadBalanceActionErrorData",
-      "kind": "Struct",
-      "detail": "Record",
-      "documentation": {
-        "left": "Represents an error occurred in an remote function of the Load Balance connector.\n"
-      },
-      "sortText": "180",
-      "insertText": "LoadBalanceActionErrorData",
-      "insertTextFormat": "Snippet"
-    },
-    {
-      "label": "LoadBalanceActionError",
-      "kind": "Event",
-      "detail": "Error",
-      "sortText": "200",
-      "insertText": "LoadBalanceActionError",
-      "insertTextFormat": "Snippet"
-    },
-    {
-      "label": "LoadBalanceClientConfiguration",
-      "kind": "Struct",
-      "detail": "Record",
-      "documentation": {
-        "left": "The configurations related to the load balance client endpoint.\n\nhttpVersion - Copied from CommonClientConfiguration\nhttp1Settings - Copied from CommonClientConfiguration\nhttp2Settings - Copied from CommonClientConfiguration\ntimeoutInMillis - Copied from CommonClientConfiguration\nforwarded - Copied from CommonClientConfiguration\nfollowRedirects - Copied from CommonClientConfiguration\npoolConfig - Copied from CommonClientConfiguration\ncache - Copied from CommonClientConfiguration\ncompression - Copied from CommonClientConfiguration\nauth - Copied from CommonClientConfiguration\ncircuitBreaker - Copied from CommonClientConfiguration\nretryConfig - Copied from CommonClientConfiguration\ncookieConfig - Copied from CommonClientConfiguration"
-      },
-      "sortText": "180",
-      "insertText": "LoadBalanceClientConfiguration",
-      "insertTextFormat": "Snippet"
-    },
-    {
-      "label": "Listener",
-      "kind": "Interface",
-      "detail": "Object",
-      "documentation": {
-        "left": "This is used for creating HTTP server endpoints. An HTTP server endpoint is capable of responding to\nremote callers. The `Listener` is responsible for initializing the endpoint using the provided configurations."
-      },
-      "sortText": "190",
-      "insertText": "Listener",
-      "insertTextFormat": "Snippet"
-    },
-    {
-      "label": "Remote",
-      "kind": "Struct",
-      "detail": "Record",
-      "documentation": {
-        "left": "Presents a read-only view of the remote address.\n"
-      },
-      "sortText": "180",
-      "insertText": "Remote",
-      "insertTextFormat": "Snippet"
-    },
-    {
-      "label": "Local",
-      "kind": "Struct",
-      "detail": "Record",
-      "documentation": {
-        "left": "Presents a read-only view of the local address.\n"
-      },
-      "sortText": "180",
-      "insertText": "Local",
-      "insertTextFormat": "Snippet"
-    },
-    {
-      "label": "ListenerConfiguration",
-      "kind": "Struct",
-      "detail": "Record",
-      "documentation": {
-        "left": "Provides a set of configurations for HTTP service endpoints.\n"
-      },
-      "sortText": "180",
-      "insertText": "ListenerConfiguration",
-      "insertTextFormat": "Snippet"
-    },
-    {
-      "label": "ListenerHttp1Settings",
-      "kind": "Struct",
-      "detail": "Record",
-      "documentation": {
-        "left": "Provides settings related to HTTP/1.x protocol.\n"
-      },
-      "sortText": "180",
-      "insertText": "ListenerHttp1Settings",
-      "insertTextFormat": "Snippet"
-    },
-    {
-      "label": "ListenerAuth",
-      "kind": "Struct",
-      "detail": "Record",
-      "documentation": {
-        "left": "Authentication configurations for the listener.\n"
-      },
-      "sortText": "180",
-      "insertText": "ListenerAuth",
-      "insertTextFormat": "Snippet"
-    },
-    {
-      "label": "ListenerSecureSocket",
-      "kind": "Struct",
-      "detail": "Record",
-      "documentation": {
-        "left": "Configures the SSL/TLS options to be used for HTTP service.\n"
-      },
-      "sortText": "180",
-      "insertText": "ListenerSecureSocket",
-      "insertTextFormat": "Snippet"
-    },
-    {
-      "label": "KeepAlive",
-      "detail": "Union",
-      "documentation": {
-        "left": "Defines the possible values for the keep-alive configuration in service and client endpoints."
-      },
-      "sortText": "110",
-      "insertText": "KeepAlive",
-      "insertTextFormat": "Snippet"
-    },
-    {
-      "label": "WebSocketCaller",
-      "kind": "Interface",
-      "detail": "Object",
-      "documentation": {
-        "left": "Represents a WebSocket caller."
-      },
-      "sortText": "190",
-      "insertText": "WebSocketCaller",
-      "insertTextFormat": "Snippet"
-    },
-    {
-      "label": "WebSocketClient",
-      "kind": "Interface",
-      "detail": "Object",
-      "documentation": {
-        "left": "Represents a WebSocket client endpoint."
-      },
-      "sortText": "190",
-      "insertText": "WebSocketClient",
-      "insertTextFormat": "Snippet"
-    },
-    {
-      "label": "WebSocketClientConfiguration",
-      "kind": "Struct",
-      "detail": "Record",
-      "documentation": {
-        "left": "Configurations for the WebSocket client endpoint.\n"
-      },
-      "sortText": "180",
-      "insertText": "WebSocketClientConfiguration",
-      "insertTextFormat": "Snippet"
-    },
-    {
-      "label": "WebSocketRetryConfig",
-      "kind": "Struct",
-      "detail": "Record",
-      "documentation": {
-        "left": "Retry configurations for WebSocket.\n"
-      },
-      "sortText": "180",
-      "insertText": "WebSocketRetryConfig",
-      "insertTextFormat": "Snippet"
-    },
-    {
-      "label": "WsConnectionClosureError",
-      "kind": "Event",
-      "detail": "Error",
-      "documentation": {
-        "left": "Raised during failures in connection closure"
-      },
-      "sortText": "200",
-      "insertText": "WsConnectionClosureError",
-      "insertTextFormat": "Snippet"
-    },
-    {
-      "label": "WsInvalidHandshakeError",
-      "kind": "Event",
-      "detail": "Error",
-      "documentation": {
-        "left": "Raised during the handshake when the WebSocket upgrade fails"
-      },
-      "sortText": "200",
-      "insertText": "WsInvalidHandshakeError",
-      "insertTextFormat": "Snippet"
-    },
-    {
-      "label": "WsPayloadTooBigError",
-      "kind": "Event",
-      "detail": "Error",
-      "documentation": {
-        "left": "Raised when receiving a frame with a payload exceeding the maximum size"
-      },
-      "sortText": "200",
-      "insertText": "WsPayloadTooBigError",
-      "insertTextFormat": "Snippet"
-    },
-    {
-      "label": "WsProtocolError",
-      "kind": "Event",
-      "detail": "Error",
-      "documentation": {
-        "left": "Raised when the other side breaks the protocol"
-      },
-      "sortText": "200",
-      "insertText": "WsProtocolError",
-      "insertTextFormat": "Snippet"
-    },
-    {
-      "label": "WsConnectionError",
-      "kind": "Event",
-      "detail": "Error",
-      "documentation": {
-        "left": "Raised during connection failures"
-      },
-      "sortText": "200",
-      "insertText": "WsConnectionError",
-      "insertTextFormat": "Snippet"
-    },
-    {
-      "label": "WsInvalidContinuationFrameError",
-      "kind": "Event",
-      "detail": "Error",
-      "documentation": {
-        "left": "Raised when an out of order/invalid continuation frame is received"
-      },
-      "sortText": "200",
-      "insertText": "WsInvalidContinuationFrameError",
-      "insertTextFormat": "Snippet"
-    },
-    {
-      "label": "WsGenericError",
-      "kind": "Event",
-      "detail": "Error",
-      "documentation": {
-        "left": "Raised for errors not captured by the specific errors"
-      },
-      "sortText": "200",
-      "insertText": "WsGenericError",
-      "insertTextFormat": "Snippet"
-    },
-    {
-      "label": "WebSocketError",
-      "kind": "Event",
-      "detail": "Union",
-      "documentation": {
-        "left": "The union of all the WebSocket related errors"
-      },
-      "sortText": "200",
-      "insertText": "WebSocketError",
-      "insertTextFormat": "Snippet"
-    },
-    {
-      "label": "WebSocketFailoverClient",
-      "kind": "Interface",
-      "detail": "Object",
-      "documentation": {
-          "left": "A WebSocket client endpoint, which provides failover support for multiple WebSocket targets."
-      },
-      "sortText": "190",
-      "insertText": "WebSocketFailoverClient",
-      "insertTextFormat": "Snippet"
-    },
-    {
-      "label": "WebSocketFailoverClientConfiguration",
-      "kind": "Struct",
-      "detail": "Record",
-      "documentation": {
-          "left": "Configurations for the WebSocket client endpoint.\n"
-      },
-      "sortText": "180",
-      "insertText": "WebSocketFailoverClientConfiguration",
-      "insertTextFormat": "Snippet"
-    },
-    {
-      "label": "BasicAuthHandler",
-      "kind": "Interface",
-      "detail": "Object",
-      "documentation": {
-        "left": "Defines the Basic Auth header handler for inbound and outbound HTTP traffic.\n"
-      },
-      "sortText": "190",
-      "insertText": "BasicAuthHandler",
-      "insertTextFormat": "Snippet"
-    },
-    {
-      "label": "BearerAuthHandler",
-      "kind": "Interface",
-      "detail": "Object",
-      "documentation": {
-        "left": "Representation of the Bearer Auth header handler for both inbound and outbound HTTP traffic.\n"
-      },
-      "sortText": "190",
-      "insertText": "BearerAuthHandler",
-      "insertTextFormat": "Snippet"
-    },
-    {
-      "label": "ClientConfiguration",
-      "kind": "Struct",
-      "detail": "Record",
-      "documentation": {
-        "left": "Provides a set of configurations for controlling the behaviours when communicating with a remote HTTP endpoint.\n\nhttpVersion - Copied from CommonClientConfiguration\nhttp1Settings - Copied from CommonClientConfiguration\nhttp2Settings - Copied from CommonClientConfiguration\ntimeoutInMillis - Copied from CommonClientConfiguration\nforwarded - Copied from CommonClientConfiguration\nfollowRedirects - Copied from CommonClientConfiguration\npoolConfig - Copied from CommonClientConfiguration\ncache - Copied from CommonClientConfiguration\ncompression - Copied from CommonClientConfiguration\nauth - Copied from CommonClientConfiguration\ncircuitBreaker - Copied from CommonClientConfiguration\nretryConfig - Copied from CommonClientConfiguration\ncookieConfig - Copied from CommonClientConfiguration"
-      },
-      "sortText": "180",
-      "insertText": "ClientConfiguration",
-      "insertTextFormat": "Snippet"
-    },
-    {
-      "label": "RequestMessage",
-      "kind": "Enum",
-      "detail": "Union",
-      "documentation": {
-        "left": "The types of messages that are accepted by HTTP `client` when sending out the outbound request."
-      },
-      "sortText": "160",
-      "insertText": "RequestMessage",
-      "insertTextFormat": "Snippet"
-    },
-    {
-      "label": "ResponseMessage",
-      "kind": "Enum",
-      "detail": "Union",
-      "documentation": {
-        "left": "The types of messages that are accepted by HTTP `listener` when sending out the outbound response."
-      },
-      "sortText": "160",
-      "insertText": "ResponseMessage",
-      "insertTextFormat": "Snippet"
-    },
-    {
-      "label": "extractAuthorizationHeaderValue(http:Request req)(string)",
-      "kind": "Function",
-      "detail": "Function",
-      "documentation": {
-        "right": {
-          "kind": "markdown",
-          "value": "**Package:** _ballerina/http_  \n  \nExtracts the Authorization header value from the request.\n  \n**Params**  \n- `http:Request` req: Request instance  \n  \n**Returns** `string`   \n- Value of the Authorization header  \n  \n"
-        }
-      },
-      "sortText": "120",
-      "insertText": "extractAuthorizationHeaderValue(${1})",
-      "insertTextFormat": "Snippet",
-      "command": {
-        "title": "editor.action.triggerParameterHints",
-        "command": "editor.action.triggerParameterHints"
-      }
-    },
-    {
-      "label": "createHttpCachingClient(string url, http:ClientConfiguration config, http:CacheConfig cacheConfig)((http:HttpClient|http:FailoverAllEndpointsFailedError|http:FailoverActionFailedError|http:UpstreamServiceUnavailableError|http:AllLoadBalanceEndpointsFailedError|http:AllRetryAttemptsFailed|http:IdleTimeoutError|http:AuthenticationError|http:AuthorizationError|http:InitializingOutboundRequestError|http:WritingOutboundRequestHeadersError|http:WritingOutboundRequestBodyError|http:InitializingInboundResponseError|http:ReadingInboundResponseHeadersError|http:ReadingInboundResponseBodyError|http:UnsupportedActionError|http:Http2ClientError|http:MaximumWaitTimeExceededError|http:SslError|http:GenericClientError|http:CookieHandlingError))",
-      "kind": "Function",
-      "detail": "Function",
-      "documentation": {
-        "right": {
-          "kind": "markdown",
-          "value": "**Package:** _ballerina/http_  \n  \nCreates an HTTP client capable of caching HTTP responses.\n  \n**Params**  \n- `string` url: The URL of the HTTP endpoint to connect to  \n- `http:ClientConfiguration` config: The configurations for the client endpoint associated with the caching client  \n- `http:CacheConfig` cacheConfig: The configurations for the HTTP cache to be used with the caching client  \n  \n**Returns** `(http:HttpClient|http:FailoverAllEndpointsFailedError|http:FailoverActionFailedError|http:UpstreamServiceUnavailableError|http:AllLoadBalanceEndpointsFailedError|http:AllRetryAttemptsFailed|http:IdleTimeoutError|http:AuthenticationError|http:AuthorizationError|http:InitializingOutboundRequestError|http:WritingOutboundRequestHeadersError|http:WritingOutboundRequestBodyError|http:InitializingInboundResponseError|http:ReadingInboundResponseHeadersError|http:ReadingInboundResponseBodyError|http:UnsupportedActionError|http:Http2ClientError|http:MaximumWaitTimeExceededError|http:SslError|http:GenericClientError|http:CookieHandlingError)`   \n- An `HttpCachingClient` instance which wraps the base `Client` with a caching layer  \n  \n"
-        }
-      },
-      "sortText": "120",
-      "insertText": "createHttpCachingClient(${1})",
-      "insertTextFormat": "Snippet",
-      "command": {
-        "title": "editor.action.triggerParameterHints",
-        "command": "editor.action.triggerParameterHints"
-      }
-    },
-    {
-      "label": "parseHeader(string headerValue)(([string,map<any>]|http:FailoverAllEndpointsFailedError|http:FailoverActionFailedError|http:UpstreamServiceUnavailableError|http:AllLoadBalanceEndpointsFailedError|http:AllRetryAttemptsFailed|http:IdleTimeoutError|http:AuthenticationError|http:AuthorizationError|http:InitializingOutboundRequestError|http:WritingOutboundRequestHeadersError|http:WritingOutboundRequestBodyError|http:InitializingInboundResponseError|http:ReadingInboundResponseHeadersError|http:ReadingInboundResponseBodyError|http:UnsupportedActionError|http:Http2ClientError|http:MaximumWaitTimeExceededError|http:SslError|http:GenericClientError|http:CookieHandlingError))",
-      "kind": "Function",
-      "detail": "Function",
-      "documentation": {
-        "right": {
-          "kind": "markdown",
-          "value": "**Package:** _ballerina/http_  \n  \nParses the given header value to extract its value and parameter map.\n  \n**Params**  \n- `string` headerValue: The header value  \n  \n**Returns** `([string,map<any>]|http:FailoverAllEndpointsFailedError|http:FailoverActionFailedError|http:UpstreamServiceUnavailableError|http:AllLoadBalanceEndpointsFailedError|http:AllRetryAttemptsFailed|http:IdleTimeoutError|http:AuthenticationError|http:AuthorizationError|http:InitializingOutboundRequestError|http:WritingOutboundRequestHeadersError|http:WritingOutboundRequestBodyError|http:InitializingInboundResponseError|http:ReadingInboundResponseHeadersError|http:ReadingInboundResponseBodyError|http:UnsupportedActionError|http:Http2ClientError|http:MaximumWaitTimeExceededError|http:SslError|http:GenericClientError|http:CookieHandlingError)`   \n- Returns a tuple containing the value and its parameter map  \n  \n"
-        }
-      },
-      "sortText": "120",
-      "insertText": "parseHeader(${1})",
-      "insertTextFormat": "Snippet",
-      "command": {
-        "title": "editor.action.triggerParameterHints",
-        "command": "editor.action.triggerParameterHints"
-      }
-    },
-    {
-      "label": "invokeEndpoint(string path, http:Request outRequest, (FORWARD|GET|POST|DELETE|OPTIONS|PUT|PATCH|HEAD|SUBMIT|NONE) requestAction, http:HttpClient httpClient, string verb)((http:Response|http:HttpFuture|http:FailoverAllEndpointsFailedError|http:FailoverActionFailedError|http:UpstreamServiceUnavailableError|http:AllLoadBalanceEndpointsFailedError|http:AllRetryAttemptsFailed|http:IdleTimeoutError|http:AuthenticationError|http:AuthorizationError|http:InitializingOutboundRequestError|http:WritingOutboundRequestHeadersError|http:WritingOutboundRequestBodyError|http:InitializingInboundResponseError|http:ReadingInboundResponseHeadersError|http:ReadingInboundResponseBodyError|http:UnsupportedActionError|http:Http2ClientError|http:MaximumWaitTimeExceededError|http:SslError|http:GenericClientError|http:CookieHandlingError))",
-      "kind": "Function",
-      "detail": "Function",
-      "documentation": {
-        "right": {
-          "kind": "markdown",
-          "value": "**Package:** _ballerina/http_  \n  \nThe HEAD remote function implementation of the Circuit Breaker. This wraps the `head` function of the underlying\nHTTP remote function provider.  \n**Params**  \n- `string` path: Resource path  \n- `http:Request` outRequest: A Request struct  \n- `(FORWARD|GET|POST|DELETE|OPTIONS|PUT|PATCH|HEAD|SUBMIT|NONE)` requestAction: `HttpOperation` related to the request  \n- `http:HttpClient` httpClient: HTTP client which uses to call the relevant functions  \n- `string` verb: HTTP verb used for submit method(Defaultable)  \n  \n**Returns** `(http:Response|http:HttpFuture|http:FailoverAllEndpointsFailedError|http:FailoverActionFailedError|http:UpstreamServiceUnavailableError|http:AllLoadBalanceEndpointsFailedError|http:AllRetryAttemptsFailed|http:IdleTimeoutError|http:AuthenticationError|http:AuthorizationError|http:InitializingOutboundRequestError|http:WritingOutboundRequestHeadersError|http:WritingOutboundRequestBodyError|http:InitializingInboundResponseError|http:ReadingInboundResponseHeadersError|http:ReadingInboundResponseBodyError|http:UnsupportedActionError|http:Http2ClientError|http:MaximumWaitTimeExceededError|http:SslError|http:GenericClientError|http:CookieHandlingError)`   \n- The response for the request or an `http:ClientError` if failed to establish communication with the upstream server  \n  \n"
-        }
-      },
-      "sortText": "120",
-      "insertText": "invokeEndpoint(${1})",
-      "insertTextFormat": "Snippet",
-      "command": {
-        "title": "editor.action.triggerParameterHints",
-        "command": "editor.action.triggerParameterHints"
-      }
-    },
-    {
-      "label": "createHttpSecureClient(string url, http:ClientConfiguration config)((http:HttpClient|http:FailoverAllEndpointsFailedError|http:FailoverActionFailedError|http:UpstreamServiceUnavailableError|http:AllLoadBalanceEndpointsFailedError|http:AllRetryAttemptsFailed|http:IdleTimeoutError|http:AuthenticationError|http:AuthorizationError|http:InitializingOutboundRequestError|http:WritingOutboundRequestHeadersError|http:WritingOutboundRequestBodyError|http:InitializingInboundResponseError|http:ReadingInboundResponseHeadersError|http:ReadingInboundResponseBodyError|http:UnsupportedActionError|http:Http2ClientError|http:MaximumWaitTimeExceededError|http:SslError|http:GenericClientError|http:CookieHandlingError))",
-      "kind": "Function",
-      "detail": "Function",
-      "documentation": {
-        "right": {
-          "kind": "markdown",
-          "value": "**Package:** _ballerina/http_  \n  \nCreates an HTTP client capable of securing HTTP requests with authentication.\n  \n**Params**  \n- `string` url: Base URL  \n- `http:ClientConfiguration` config: Client endpoint configurations  \n  \n**Returns** `(http:HttpClient|http:FailoverAllEndpointsFailedError|http:FailoverActionFailedError|http:UpstreamServiceUnavailableError|http:AllLoadBalanceEndpointsFailedError|http:AllRetryAttemptsFailed|http:IdleTimeoutError|http:AuthenticationError|http:AuthorizationError|http:InitializingOutboundRequestError|http:WritingOutboundRequestHeadersError|http:WritingOutboundRequestBodyError|http:InitializingInboundResponseError|http:ReadingInboundResponseHeadersError|http:ReadingInboundResponseBodyError|http:UnsupportedActionError|http:Http2ClientError|http:MaximumWaitTimeExceededError|http:SslError|http:GenericClientError|http:CookieHandlingError)`   \n- Created secure HTTP client  \n  \n"
-        }
-      },
-      "sortText": "120",
-      "insertText": "createHttpSecureClient(${1})",
-      "insertTextFormat": "Snippet",
-      "command": {
-        "title": "editor.action.triggerParameterHints",
-        "command": "editor.action.triggerParameterHints"
-      }
-    }
-  ]
->>>>>>> 0a8a489a
 }