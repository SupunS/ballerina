--- conflicted
+++ resolved
@@ -1,6 +1,3 @@
-<<<<<<< HEAD
-{"position":{"line":23,"character":4},"source":"function/source/commonCompletionBlocks.bal","items":[]}
-=======
 {
   "position": {
     "line": 23,
@@ -1519,5 +1516,4 @@
       ]
     }
   ]
-}
->>>>>>> 90d9f09d
+}