--- conflicted
+++ resolved
@@ -20,7 +20,206 @@
       "insertTextFormat": "Snippet"
     },
     {
-<<<<<<< HEAD
+      "label": "createPipeline(typedesc<(any|error)> resType)(_StreamPipeline)",
+      "kind": "Function",
+      "detail": "Function",
+      "documentation": {
+        "right": {
+          "kind": "markdown",
+          "value": "**Package:** _ballerina/lang.query:0.0.1_  \n  \n  \n**Params**  \n- `typedesc<(any|error)>` resType  \n  \n**Returns** `_StreamPipeline`   \n  \n"
+        }
+      },
+      "sortText": "120",
+      "insertText": "createPipeline(${1})",
+      "insertTextFormat": "Snippet",
+      "command": {
+        "title": "editor.action.triggerParameterHints",
+        "command": "editor.action.triggerParameterHints"
+      }
+    },
+    {
+      "label": "createOrderByFunction(boolean[] sortTypes, stream<(any|error),error?><(any|error)> strm, (any|error)[] arr)(stream<(any|error),error?><(any|error)>)",
+      "kind": "Function",
+      "detail": "Function",
+      "documentation": {
+        "right": {
+          "kind": "markdown",
+          "value": "**Package:** _ballerina/lang.query:0.0.1_  \n  \n  \n**Params**  \n- `boolean[]` sortTypes  \n- `stream<(any|error),error?><(any|error)>` strm  \n- `(any|error)[]` arr"
+        }
+      },
+      "sortText": "120",
+      "insertText": "createOrderByFunction(${1})",
+      "insertTextFormat": "Snippet",
+      "command": {
+        "title": "editor.action.triggerParameterHints",
+        "command": "editor.action.triggerParameterHints"
+      }
+    },
+    {
+      "label": "print()",
+      "kind": "Function",
+      "detail": "Function",
+      "documentation": {
+        "right": {
+          "kind": "markdown",
+          "value": "**Package:** _ballerina/lang.query:0.0.1_  \n  \n  \n"
+        }
+      },
+      "sortText": "120",
+      "insertText": "print();",
+      "insertTextFormat": "Snippet"
+    },
+    {
+      "label": "length()(int)",
+      "kind": "Function",
+      "detail": "Function",
+      "documentation": {
+        "right": {
+          "kind": "markdown",
+          "value": "**Package:** _ballerina/lang.array:1.1.0_  \n  \nReturns the number of members of an array.\n  \n  \n  \n**Returns** `int`   \n- number of members in `arr`  \n  \n"
+        }
+      },
+      "sortText": "120",
+      "insertText": "length()",
+      "insertTextFormat": "Snippet"
+    },
+    {
+      "label": "iterator()()",
+      "kind": "Function",
+      "detail": "Function",
+      "documentation": {
+        "right": {
+          "kind": "markdown",
+          "value": "**Package:** _ballerina/lang.array:1.1.0_  \n  \nReturns an iterator over an array.\n  \n  \n  \n**Returns** ``   \n- a new iterator object that will iterate over the members of `arr`.  \n  \n"
+        }
+      },
+      "sortText": "120",
+      "insertText": "iterator()",
+      "insertTextFormat": "Snippet"
+    },
+    {
+      "label": "enumerate()([int,(any|error)][])",
+      "kind": "Function",
+      "detail": "Function",
+      "documentation": {
+        "right": {
+          "kind": "markdown",
+          "value": "**Package:** _ballerina/lang.array:1.1.0_  \n  \nReturns a new array consisting of index and member pairs.\n  \n  \n  \n**Returns** `[int,(any|error)][]`   \n- array of index, member pairs  \n  \n"
+        }
+      },
+      "sortText": "120",
+      "insertText": "enumerate()",
+      "insertTextFormat": "Snippet"
+    },
+    {
+      "label": "map(function ((any|error)) returns ((any|error)) func)((any|error)[])",
+      "kind": "Function",
+      "detail": "Function",
+      "documentation": {
+        "right": {
+          "kind": "markdown",
+          "value": "**Package:** _ballerina/lang.array:1.1.0_  \n  \nApplies a function to each member of an array and returns an array of the results.\n  \n**Params**  \n- `function ((any|error)) returns ((any|error))` func: a function to apply to each member  \n  \n**Returns** `(any|error)[]`   \n- new array containing result of applying `func` to each member of `arr` in order  \n  \n"
+        }
+      },
+      "sortText": "120",
+      "insertText": "map(${1})",
+      "insertTextFormat": "Snippet",
+      "command": {
+        "title": "editor.action.triggerParameterHints",
+        "command": "editor.action.triggerParameterHints"
+      }
+    },
+    {
+      "label": "forEach(function ((any|error)) returns () func)",
+      "kind": "Function",
+      "detail": "Function",
+      "documentation": {
+        "right": {
+          "kind": "markdown",
+          "value": "**Package:** _ballerina/lang.array:1.1.0_  \n  \nApplies a function to each member of an array.\nThe parameter `func` is applied to each member of array `arr` in order.\n  \n**Params**  \n- `function ((any|error)) returns ()` func: a function to apply to each member"
+        }
+      },
+      "sortText": "120",
+      "insertText": "forEach(${1});",
+      "insertTextFormat": "Snippet",
+      "command": {
+        "title": "editor.action.triggerParameterHints",
+        "command": "editor.action.triggerParameterHints"
+      }
+    },
+    {
+      "label": "filter(function ((any|error)) returns (boolean) func)((any|error)[])",
+      "kind": "Function",
+      "detail": "Function",
+      "documentation": {
+        "right": {
+          "kind": "markdown",
+          "value": "**Package:** _ballerina/lang.array:1.1.0_  \n  \nSelects the members from an array for which a function returns true.\n  \n**Params**  \n- `function ((any|error)) returns (boolean)` func: a predicate to apply to each member to test whether it should be selected  \n  \n**Returns** `(any|error)[]`   \n- new array only containing members of `arr` for which `func` evaluates to true  \n  \n"
+        }
+      },
+      "sortText": "120",
+      "insertText": "filter(${1})",
+      "insertTextFormat": "Snippet",
+      "command": {
+        "title": "editor.action.triggerParameterHints",
+        "command": "editor.action.triggerParameterHints"
+      }
+    },
+    {
+      "label": "reduce(function ((any|error),(any|error)) returns ((any|error)) func, (any|error) initial)((any|error))",
+      "kind": "Function",
+      "detail": "Function",
+      "documentation": {
+        "right": {
+          "kind": "markdown",
+          "value": "**Package:** _ballerina/lang.array:1.1.0_  \n  \nCombines the members of an array using a combining function.\nThe combining function takes the combined value so far and a member of the array,\nand returns a new combined value.\n  \n**Params**  \n- `function ((any|error),(any|error)) returns ((any|error))` func: combining function  \n- `(any|error)` initial: initial value for the first argument of combining parameter `func`  \n  \n**Returns** `(any|error)`   \n- result of combining the members of `arr` using `func`  \n  \nFor example  \n```  \n# reduce([1, 2, 3], function (int total, int n) returns int { return total + n; }, 0)  \n# ```  \nis the same as `sum(1, 2, 3)`.  \n  \n"
+        }
+      },
+      "sortText": "120",
+      "insertText": "reduce(${1})",
+      "insertTextFormat": "Snippet",
+      "command": {
+        "title": "editor.action.triggerParameterHints",
+        "command": "editor.action.triggerParameterHints"
+      }
+    },
+    {
+      "label": "slice(int startIndex, int endIndex)((any|error)[])",
+      "kind": "Function",
+      "detail": "Function",
+      "documentation": {
+        "right": {
+          "kind": "markdown",
+          "value": "**Package:** _ballerina/lang.array:1.1.0_  \n  \nReturns a subarray starting from `startIndex` (inclusive) to `endIndex` (exclusive).\n  \n**Params**  \n- `int` startIndex: index of first member to include in the slice  \n- `int` endIndex: index of first member not to include in the slice(Defaultable)  \n  \n**Returns** `(any|error)[]`   \n- array slice within specified range  \n  \n"
+        }
+      },
+      "sortText": "120",
+      "insertText": "slice(${1})",
+      "insertTextFormat": "Snippet",
+      "command": {
+        "title": "editor.action.triggerParameterHints",
+        "command": "editor.action.triggerParameterHints"
+      }
+    },
+    {
+      "label": "remove(int index)((any|error))",
+      "kind": "Function",
+      "detail": "Function",
+      "documentation": {
+        "right": {
+          "kind": "markdown",
+          "value": "**Package:** _ballerina/lang.array:1.1.0_  \n  \nRemoves a member of an array.\n  \n**Params**  \n- `int` index: index of member to be removed from `arr`  \n  \n**Returns** `(any|error)`   \n- the member of `arr` that was at `index`  \nThis removes the member of `arr` with index `index` and returns it.  \nIt panics if there is no such member.  \n  \n"
+        }
+      },
+      "sortText": "120",
+      "insertText": "remove(${1})",
+      "insertTextFormat": "Snippet",
+      "command": {
+        "title": "editor.action.triggerParameterHints",
+        "command": "editor.action.triggerParameterHints"
+      }
+    },
+    {
       "label": "removeAll()",
       "kind": "Function",
       "detail": "Function",
@@ -35,276 +234,31 @@
       "insertTextFormat": "Snippet"
     },
     {
-      "label": "iterator()()",
-=======
-      "label": "createPipeline(typedesc<(any|error)> resType)(_StreamPipeline)",
->>>>>>> 8688dd87
-      "kind": "Function",
-      "detail": "Function",
-      "documentation": {
-        "right": {
-          "kind": "markdown",
-<<<<<<< HEAD
-          "value": "**Package:** _ballerina/lang.array:1.1.0_  \n  \nReturns an iterator over an array.\n  \n  \n  \n**Returns** ``   \n- a new iterator object that will iterate over the members of `arr`.  \n  \n"
-        }
-      },
-      "sortText": "120",
-      "insertText": "iterator()",
-      "insertTextFormat": "Snippet"
-=======
-          "value": "**Package:** _ballerina/lang.query:0.0.1_  \n  \n  \n**Params**  \n- `typedesc<(any|error)>` resType  \n  \n**Returns** `_StreamPipeline`   \n  \n"
-        }
-      },
-      "sortText": "120",
-      "insertText": "createPipeline(${1})",
-      "insertTextFormat": "Snippet",
-      "command": {
-        "title": "editor.action.triggerParameterHints",
-        "command": "editor.action.triggerParameterHints"
-      }
->>>>>>> 8688dd87
-    },
-    {
-      "label": "createOrderByFunction(boolean[] sortTypes, stream<(any|error),error?><(any|error)> strm, (any|error)[] arr)(stream<(any|error),error?><(any|error)>)",
-      "kind": "Function",
-      "detail": "Function",
-      "documentation": {
-        "right": {
-          "kind": "markdown",
-          "value": "**Package:** _ballerina/lang.query:0.0.1_  \n  \n  \n**Params**  \n- `boolean[]` sortTypes  \n- `stream<(any|error),error?><(any|error)>` strm  \n- `(any|error)[]` arr"
-        }
-      },
-      "sortText": "120",
-      "insertText": "createOrderByFunction(${1})",
-      "insertTextFormat": "Snippet",
-      "command": {
-        "title": "editor.action.triggerParameterHints",
-        "command": "editor.action.triggerParameterHints"
-      }
-    },
-    {
-      "label": "print()",
-      "kind": "Function",
-      "detail": "Function",
-      "documentation": {
-        "right": {
-          "kind": "markdown",
-          "value": "**Package:** _ballerina/lang.query:0.0.1_  \n  \n  \n"
-        }
-      },
-      "sortText": "120",
-      "insertText": "print();",
-      "insertTextFormat": "Snippet"
-    },
-    {
-      "label": "length()(int)",
-      "kind": "Function",
-      "detail": "Function",
-      "documentation": {
-        "right": {
-          "kind": "markdown",
-<<<<<<< HEAD
+      "label": "setLength(int length)",
+      "kind": "Function",
+      "detail": "Function",
+      "documentation": {
+        "right": {
+          "kind": "markdown",
+          "value": "**Package:** _ballerina/lang.array:1.1.0_  \n  \nChanges the length of an array.\n  \n**Params**  \n- `int` length: new length\n`setLength(arr, 0)` is equivalent to `removeAll(arr)`."
+        }
+      },
+      "sortText": "120",
+      "insertText": "setLength(${1});",
+      "insertTextFormat": "Snippet",
+      "command": {
+        "title": "editor.action.triggerParameterHints",
+        "command": "editor.action.triggerParameterHints"
+      }
+    },
+    {
+      "label": "indexOf((any|error) val, int startIndex)((int|()))",
+      "kind": "Function",
+      "detail": "Function",
+      "documentation": {
+        "right": {
+          "kind": "markdown",
           "value": "**Package:** _ballerina/lang.array:1.1.0_  \n  \nReturns the index of first member of `arr` that is equal to `val` if there is one.\nReturns `()` if not found.\nEquality is tested using `==`.\n  \n**Params**  \n- `(any|error)` val: member to search for  \n- `int` startIndex: index to start the search from(Defaultable)  \n  \n**Returns** `(int|())`   \n- index of the member if found, else `()`  \n  \n"
-=======
-          "value": "**Package:** _ballerina/lang.array:1.1.0_  \n  \nReturns the number of members of an array.\n  \n  \n  \n**Returns** `int`   \n- number of members in `arr`  \n  \n"
->>>>>>> 8688dd87
-        }
-      },
-      "sortText": "120",
-      "insertText": "length()",
-      "insertTextFormat": "Snippet"
-    },
-    {
-      "label": "iterator()()",
-      "kind": "Function",
-      "detail": "Function",
-      "documentation": {
-        "right": {
-          "kind": "markdown",
-<<<<<<< HEAD
-          "value": "**Package:** _ballerina/lang.array:1.1.0_  \n  \nCombines the members of an array using a combining function.\nThe combining function takes the combined value so far and a member of the array,\nand returns a new combined value.\n  \n**Params**  \n- `function ((any|error),(any|error)) returns ((any|error))` func: combining function  \n- `(any|error)` initial: initial value for the first argument of combining parameter `func`  \n  \n**Returns** `(any|error)`   \n- result of combining the members of `arr` using `func`  \n  \nFor example  \n```  \n# reduce([1, 2, 3], function (int total, int n) returns int { return total + n; }, 0)  \n# ```  \nis the same as `sum(1, 2, 3)`.  \n  \n"
-=======
-          "value": "**Package:** _ballerina/lang.array:1.1.0_  \n  \nReturns an iterator over an array.\n  \n  \n  \n**Returns** ``   \n- a new iterator object that will iterate over the members of `arr`.  \n  \n"
->>>>>>> 8688dd87
-        }
-      },
-      "sortText": "120",
-      "insertText": "iterator()",
-      "insertTextFormat": "Snippet"
-    },
-    {
-      "label": "enumerate()([int,(any|error)][])",
-      "kind": "Function",
-      "detail": "Function",
-      "documentation": {
-        "right": {
-          "kind": "markdown",
-          "value": "**Package:** _ballerina/lang.array:1.1.0_  \n  \nReturns a new array consisting of index and member pairs.\n  \n  \n  \n**Returns** `[int,(any|error)][]`   \n- array of index, member pairs  \n  \n"
-        }
-      },
-      "sortText": "120",
-      "insertText": "enumerate()",
-      "insertTextFormat": "Snippet"
-    },
-    {
-      "label": "map(function ((any|error)) returns ((any|error)) func)((any|error)[])",
-      "kind": "Function",
-      "detail": "Function",
-      "documentation": {
-        "right": {
-          "kind": "markdown",
-          "value": "**Package:** _ballerina/lang.array:1.1.0_  \n  \nApplies a function to each member of an array and returns an array of the results.\n  \n**Params**  \n- `function ((any|error)) returns ((any|error))` func: a function to apply to each member  \n  \n**Returns** `(any|error)[]`   \n- new array containing result of applying `func` to each member of `arr` in order  \n  \n"
-        }
-      },
-      "sortText": "120",
-      "insertText": "map(${1})",
-      "insertTextFormat": "Snippet",
-      "command": {
-        "title": "editor.action.triggerParameterHints",
-        "command": "editor.action.triggerParameterHints"
-      }
-    },
-    {
-      "label": "forEach(function ((any|error)) returns () func)",
-      "kind": "Function",
-      "detail": "Function",
-      "documentation": {
-        "right": {
-          "kind": "markdown",
-          "value": "**Package:** _ballerina/lang.array:1.1.0_  \n  \nApplies a function to each member of an array.\nThe parameter `func` is applied to each member of array `arr` in order.\n  \n**Params**  \n- `function ((any|error)) returns ()` func: a function to apply to each member"
-        }
-      },
-      "sortText": "120",
-      "insertText": "forEach(${1});",
-      "insertTextFormat": "Snippet",
-      "command": {
-        "title": "editor.action.triggerParameterHints",
-        "command": "editor.action.triggerParameterHints"
-      }
-    },
-    {
-      "label": "filter(function ((any|error)) returns (boolean) func)((any|error)[])",
-      "kind": "Function",
-      "detail": "Function",
-      "documentation": {
-        "right": {
-          "kind": "markdown",
-<<<<<<< HEAD
-          "value": "**Package:** _ballerina/lang.array:1.1.0_  \n  \nChanges the length of an array.\n  \n**Params**  \n- `int` length: new length\n`setLength(arr, 0)` is equivalent to `removeAll(arr)`."
-=======
-          "value": "**Package:** _ballerina/lang.array:1.1.0_  \n  \nSelects the members from an array for which a function returns true.\n  \n**Params**  \n- `function ((any|error)) returns (boolean)` func: a predicate to apply to each member to test whether it should be selected  \n  \n**Returns** `(any|error)[]`   \n- new array only containing members of `arr` for which `func` evaluates to true  \n  \n"
->>>>>>> 8688dd87
-        }
-      },
-      "sortText": "120",
-      "insertText": "filter(${1})",
-      "insertTextFormat": "Snippet",
-      "command": {
-        "title": "editor.action.triggerParameterHints",
-        "command": "editor.action.triggerParameterHints"
-      }
-    },
-    {
-      "label": "reduce(function ((any|error),(any|error)) returns ((any|error)) func, (any|error) initial)((any|error))",
-      "kind": "Function",
-      "detail": "Function",
-      "documentation": {
-        "right": {
-          "kind": "markdown",
-          "value": "**Package:** _ballerina/lang.array:1.1.0_  \n  \nCombines the members of an array using a combining function.\nThe combining function takes the combined value so far and a member of the array,\nand returns a new combined value.\n  \n**Params**  \n- `function ((any|error),(any|error)) returns ((any|error))` func: combining function  \n- `(any|error)` initial: initial value for the first argument of combining parameter `func`  \n  \n**Returns** `(any|error)`   \n- result of combining the members of `arr` using `func`  \n  \nFor example  \n```  \n# reduce([1, 2, 3], function (int total, int n) returns int { return total + n; }, 0)  \n# ```  \nis the same as `sum(1, 2, 3)`.  \n  \n"
-        }
-      },
-      "sortText": "120",
-      "insertText": "reduce(${1})",
-      "insertTextFormat": "Snippet",
-      "command": {
-        "title": "editor.action.triggerParameterHints",
-        "command": "editor.action.triggerParameterHints"
-      }
-    },
-    {
-      "label": "slice(int startIndex, int endIndex)((any|error)[])",
-      "kind": "Function",
-      "detail": "Function",
-      "documentation": {
-        "right": {
-          "kind": "markdown",
-<<<<<<< HEAD
-          "value": "**Package:** _ballerina/lang.array:1.1.0_  \n  \nRemoves a member of an array.\n  \n**Params**  \n- `int` index: index of member to be removed from `arr`  \n  \n**Returns** `(any|error)`   \n- the member of `arr` that was at `index`  \nThis removes the member of `arr` with index `index` and returns it.  \nIt panics if there is no such member.  \n  \n"
-=======
-          "value": "**Package:** _ballerina/lang.array:1.1.0_  \n  \nReturns a subarray starting from `startIndex` (inclusive) to `endIndex` (exclusive).\n  \n**Params**  \n- `int` startIndex: index of first member to include in the slice  \n- `int` endIndex: index of first member not to include in the slice(Defaultable)  \n  \n**Returns** `(any|error)[]`   \n- array slice within specified range  \n  \n"
->>>>>>> 8688dd87
-        }
-      },
-      "sortText": "120",
-      "insertText": "slice(${1})",
-      "insertTextFormat": "Snippet",
-      "command": {
-        "title": "editor.action.triggerParameterHints",
-        "command": "editor.action.triggerParameterHints"
-      }
-    },
-    {
-      "label": "remove(int index)((any|error))",
-      "kind": "Function",
-      "detail": "Function",
-      "documentation": {
-        "right": {
-          "kind": "markdown",
-          "value": "**Package:** _ballerina/lang.array:1.1.0_  \n  \nRemoves a member of an array.\n  \n**Params**  \n- `int` index: index of member to be removed from `arr`  \n  \n**Returns** `(any|error)`   \n- the member of `arr` that was at `index`  \nThis removes the member of `arr` with index `index` and returns it.  \nIt panics if there is no such member.  \n  \n"
-        }
-      },
-      "sortText": "120",
-      "insertText": "remove(${1})",
-      "insertTextFormat": "Snippet",
-      "command": {
-        "title": "editor.action.triggerParameterHints",
-        "command": "editor.action.triggerParameterHints"
-      }
-    },
-    {
-      "label": "removeAll()",
-      "kind": "Function",
-      "detail": "Function",
-      "documentation": {
-        "right": {
-          "kind": "markdown",
-          "value": "**Package:** _ballerina/lang.array:1.1.0_  \n  \nRemoves all members of an array.  \n"
-        }
-      },
-      "sortText": "120",
-      "insertText": "removeAll();",
-      "insertTextFormat": "Snippet"
-    },
-    {
-      "label": "setLength(int length)",
-      "kind": "Function",
-      "detail": "Function",
-      "documentation": {
-        "right": {
-          "kind": "markdown",
-          "value": "**Package:** _ballerina/lang.array:1.1.0_  \n  \nChanges the length of an array.\n  \n**Params**  \n- `int` length: new length\n`setLength(arr, 0)` is equivalent to `removeAll(arr)`."
-        }
-      },
-      "sortText": "120",
-      "insertText": "setLength(${1});",
-      "insertTextFormat": "Snippet",
-      "command": {
-        "title": "editor.action.triggerParameterHints",
-        "command": "editor.action.triggerParameterHints"
-      }
-    },
-    {
-<<<<<<< HEAD
-      "label": "forEach(function ((any|error)) returns () func)",
-=======
-      "label": "indexOf((any|error) val, int startIndex)((int|()))",
-      "kind": "Function",
-      "detail": "Function",
-      "documentation": {
-        "right": {
-          "kind": "markdown",
-          "value": "**Package:** _ballerina/lang.array:1.1.0_  \n  \nReturns the index of first member of `arr` that is equal to `val` if there is one.\nReturns `()` if not found.\nEquality is tested using `==`.\n  \n**Params**  \n- `(any|error)` val: member to search for  \n- `int` startIndex: index to start the search from(Defaultable)  \n  \n**Returns** `(int|())`   \n- index of the member if found, else `()`  \n  \n"
         }
       },
       "sortText": "120",
@@ -317,7 +271,6 @@
     },
     {
       "label": "lastIndexOf((any|error) val, int startIndex)((int|()))",
->>>>>>> 8688dd87
       "kind": "Function",
       "detail": "Function",
       "documentation": {
@@ -335,23 +288,6 @@
       }
     },
     {
-<<<<<<< HEAD
-      "label": "length()(int)",
-      "kind": "Function",
-      "detail": "Function",
-      "documentation": {
-        "right": {
-          "kind": "markdown",
-          "value": "**Package:** _ballerina/lang.array:1.1.0_  \n  \nReturns the number of members of an array.\n  \n  \n  \n**Returns** `int`   \n- number of members in `arr`  \n  \n"
-        }
-      },
-      "sortText": "120",
-      "insertText": "length()",
-      "insertTextFormat": "Snippet"
-    },
-    {
-=======
->>>>>>> 8688dd87
       "label": "reverse()((any|error)[])",
       "kind": "Function",
       "detail": "Function",
@@ -384,31 +320,12 @@
       }
     },
     {
-<<<<<<< HEAD
-      "label": "lastIndexOf((any|error) val, int startIndex)((int|()))",
-=======
       "label": "pop()((any|error))",
->>>>>>> 8688dd87
-      "kind": "Function",
-      "detail": "Function",
-      "documentation": {
-        "right": {
-          "kind": "markdown",
-<<<<<<< HEAD
-          "value": "**Package:** _ballerina/lang.array:1.1.0_  \n  \nReturns the index of last member of `arr` that is equal to `val` if there is one.\nReturns `()` if not found.\nEquality is tested using `==`.\n  \n**Params**  \n- `(any|error)` val: member to search for  \n- `int` startIndex: index to start searching backwards from(Defaultable)  \n  \n**Returns** `(int|())`   \n- index of the member if found, else `()`  \n  \n"
-        }
-      },
-      "sortText": "120",
-      "insertText": "lastIndexOf(${1})",
-      "insertTextFormat": "Snippet",
-      "command": {
-        "title": "editor.action.triggerParameterHints",
-        "command": "editor.action.triggerParameterHints"
-      }
-    },
-    {
-      "label": "createPipeline(typedesc<(any|error)> resType)(_StreamPipeline)",
-=======
+      "kind": "Function",
+      "detail": "Function",
+      "documentation": {
+        "right": {
+          "kind": "markdown",
           "value": "**Package:** _ballerina/lang.array:1.1.0_  \n  \nRemoves and returns the last member of an array.\nThe array must not be empty.\n  \n  \n  \n**Returns** `(any|error)`   \n- removed member  \n  \n"
         }
       },
@@ -418,25 +335,16 @@
     },
     {
       "label": "push((any|error)... vals)",
->>>>>>> 8688dd87
-      "kind": "Function",
-      "detail": "Function",
-      "documentation": {
-        "right": {
-          "kind": "markdown",
-<<<<<<< HEAD
-          "value": "**Package:** _ballerina/lang.query:0.0.1_  \n  \n  \n**Params**  \n- `typedesc<(any|error)>` resType  \n  \n**Returns** `_StreamPipeline`   \n  \n"
-        }
-      },
-      "sortText": "120",
-      "insertText": "createPipeline(${1})",
-=======
+      "kind": "Function",
+      "detail": "Function",
+      "documentation": {
+        "right": {
+          "kind": "markdown",
           "value": "**Package:** _ballerina/lang.array:1.1.0_  \n  \nAdds values to the end of an array.\n  \n**Params**  \n- `(any|error)[]` vals: values to add to the end of the array"
         }
       },
       "sortText": "120",
       "insertText": "push(${1});",
->>>>>>> 8688dd87
       "insertTextFormat": "Snippet",
       "command": {
         "title": "editor.action.triggerParameterHints",
