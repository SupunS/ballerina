{
    "position": {
        "line": 3,
        "character": 9
    },
    "source": "packageimport/source/module2/packageImport.bal",
    "items": [
        {
            "label": "AUTH_HEADER",
            "kind": "Variable",
            "detail": "string",
            "documentation": {
                "right": {
                    "kind": "markdown",
                    "value": "Represents the Authorization header name."
                }
            },
            "sortText": "130",
            "insertText": "AUTH_HEADER",
            "insertTextFormat": "Snippet"
        },
        {
            "label": "AUTH_HEADER_BEARER",
            "kind": "Variable",
            "detail": "string",
            "documentation": {
                "right": {
                    "kind": "markdown",
                    "value": "Indicates that the authentication credentials should be sent via the Authentication header."
                }
            },
            "sortText": "130",
            "insertText": "AUTH_HEADER_BEARER",
            "insertTextFormat": "Snippet"
        },
        {
            "label": "POST_BODY_BEARER",
            "kind": "Variable",
            "detail": "string",
            "documentation": {
                "right": {
                    "kind": "markdown",
                    "value": "Indicates that the Authentication credentials should be sent via the body of the POST request."
                }
            },
            "sortText": "130",
            "insertText": "POST_BODY_BEARER",
            "insertTextFormat": "Snippet"
        },
        {
            "label": "NO_BEARER",
            "kind": "Variable",
            "detail": "string",
            "documentation": {
                "right": {
                    "kind": "markdown",
                    "value": "Indicates that the authentication credentials should not be sent."
                }
            },
            "sortText": "130",
            "insertText": "NO_BEARER",
            "insertTextFormat": "Snippet"
        },
        {
            "label": "STATUS_CODE",
            "kind": "Variable",
            "detail": "string",
            "documentation": {
                "right": {
                    "kind": "markdown",
                    "value": "Indicates the status code."
                }
            },
            "sortText": "130",
            "insertText": "STATUS_CODE",
            "insertTextFormat": "Snippet"
        },
        {
            "label": "NO_CACHE",
            "kind": "Variable",
            "detail": "string",
            "documentation": {
                "right": {
                    "kind": "markdown",
                    "value": "Forces the cache to validate a cached response with the origin server before serving."
                }
            },
            "sortText": "130",
            "insertText": "NO_CACHE",
            "insertTextFormat": "Snippet"
        },
        {
            "label": "NO_STORE",
            "kind": "Variable",
            "detail": "string",
            "documentation": {
                "right": {
                    "kind": "markdown",
                    "value": "Instructs the cache to not store a response in non-volatile storage."
                }
            },
            "sortText": "130",
            "insertText": "NO_STORE",
            "insertTextFormat": "Snippet"
        },
        {
            "label": "NO_TRANSFORM",
            "kind": "Variable",
            "detail": "string",
            "documentation": {
                "right": {
                    "kind": "markdown",
                    "value": "Instructs intermediaries not to transform the payload."
                }
            },
            "sortText": "130",
            "insertText": "NO_TRANSFORM",
            "insertTextFormat": "Snippet"
        },
        {
            "label": "MAX_AGE",
            "kind": "Variable",
            "detail": "string",
            "documentation": {
                "right": {
                    "kind": "markdown",
                    "value": "When used in requests, `max-age` implies that clients are not willing to accept responses whose age is greater\nthan `max-age`. When used in responses, the response is to be considered stale after the specified\nnumber of seconds."
                }
            },
            "sortText": "130",
            "insertText": "MAX_AGE",
            "insertTextFormat": "Snippet"
        },
        {
            "label": "MAX_STALE",
            "kind": "Variable",
            "detail": "string",
            "documentation": {
                "right": {
                    "kind": "markdown",
                    "value": "Indicates that the client is willing to accept responses which have exceeded their freshness lifetime by no more\nthan the specified number of seconds."
                }
            },
            "sortText": "130",
            "insertText": "MAX_STALE",
            "insertTextFormat": "Snippet"
        },
        {
            "label": "MIN_FRESH",
            "kind": "Variable",
            "detail": "string",
            "documentation": {
                "right": {
                    "kind": "markdown",
                    "value": "Indicates that the client is only accepting responses whose freshness lifetime >= current age + min-fresh."
                }
            },
            "sortText": "130",
            "insertText": "MIN_FRESH",
            "insertTextFormat": "Snippet"
        },
        {
            "label": "ONLY_IF_CACHED",
            "kind": "Variable",
            "detail": "string",
            "documentation": {
                "right": {
                    "kind": "markdown",
                    "value": "Indicates that the client is only willing to accept a cached response. A cached response is served subject to\nother constraints posed by the request."
                }
            },
            "sortText": "130",
            "insertText": "ONLY_IF_CACHED",
            "insertTextFormat": "Snippet"
        },
        {
            "label": "MUST_REVALIDATE",
            "kind": "Variable",
            "detail": "string",
            "documentation": {
                "right": {
                    "kind": "markdown",
                    "value": "Indicates that once the response has become stale, it should not be reused for subsequent requests without\nvalidating with the origin server."
                }
            },
            "sortText": "130",
            "insertText": "MUST_REVALIDATE",
            "insertTextFormat": "Snippet"
        },
        {
            "label": "PUBLIC",
            "kind": "Variable",
            "detail": "string",
            "documentation": {
                "right": {
                    "kind": "markdown",
                    "value": "Indicates that any cache may store the response."
                }
            },
            "sortText": "130",
            "insertText": "PUBLIC",
            "insertTextFormat": "Snippet"
        },
        {
            "label": "PRIVATE",
            "kind": "Variable",
            "detail": "string",
            "documentation": {
                "right": {
                    "kind": "markdown",
                    "value": "Indicates that the response is intended for a single user and should not be stored by shared caches."
                }
            },
            "sortText": "130",
            "insertText": "PRIVATE",
            "insertTextFormat": "Snippet"
        },
        {
            "label": "PROXY_REVALIDATE",
            "kind": "Variable",
            "detail": "string",
            "documentation": {
                "right": {
                    "kind": "markdown",
                    "value": "Has the same semantics as `must-revalidate`, except that this does not apply to private caches."
                }
            },
            "sortText": "130",
            "insertText": "PROXY_REVALIDATE",
            "insertTextFormat": "Snippet"
        },
        {
            "label": "S_MAX_AGE",
            "kind": "Variable",
            "detail": "string",
            "documentation": {
                "right": {
                    "kind": "markdown",
                    "value": "In shared caches, `s-maxage` overrides the `max-age` or `expires` header field."
                }
            },
            "sortText": "130",
            "insertText": "S_MAX_AGE",
            "insertTextFormat": "Snippet"
        },
        {
            "label": "MAX_STALE_ANY_AGE",
            "kind": "Variable",
            "detail": "int",
            "documentation": {
                "right": {
                    "kind": "markdown",
                    "value": "Setting this as the `max-stale` directives indicates that the `max-stale` directive does not specify a limit."
                }
            },
            "sortText": "130",
            "insertText": "MAX_STALE_ANY_AGE",
            "insertTextFormat": "Snippet"
        },
        {
            "label": "CACHE_CONTROL_AND_VALIDATORS",
            "kind": "Variable",
            "detail": "string",
            "documentation": {
                "right": {
                    "kind": "markdown",
                    "value": "This is a more restricted mode of RFC 7234. Setting this as the caching policy restricts caching to instances\nwhere the `cache-control` header and either the `etag` or `last-modified` header are present."
                }
            },
            "sortText": "130",
            "insertText": "CACHE_CONTROL_AND_VALIDATORS",
            "insertTextFormat": "Snippet"
        },
        {
            "label": "RFC_7234",
            "kind": "Variable",
            "detail": "string",
            "documentation": {
                "right": {
                    "kind": "markdown",
                    "value": "Caching behaviour is as specified by the RFC 7234 specification."
                }
            },
            "sortText": "130",
            "insertText": "RFC_7234",
            "insertTextFormat": "Snippet"
        },
        {
            "label": "HTTP_ERROR_CODE",
            "kind": "Variable",
            "detail": "string",
            "documentation": {
                "right": {
                    "kind": "markdown",
                    "value": "Constant for the http error code"
                }
            },
            "sortText": "130",
            "insertText": "HTTP_ERROR_CODE",
            "insertTextFormat": "Snippet"
        },
        {
            "label": "MULTIPART_AS_PRIMARY_TYPE",
            "kind": "Variable",
            "detail": "string",
            "documentation": {
                "right": {
                    "kind": "markdown",
                    "value": "Represents multipart primary type"
                }
            },
            "sortText": "130",
            "insertText": "MULTIPART_AS_PRIMARY_TYPE",
            "insertTextFormat": "Snippet"
        },
        {
            "label": "HTTP_FORWARD",
            "kind": "Variable",
            "detail": "string",
            "documentation": {
                "right": {
                    "kind": "markdown",
                    "value": "Constant for the HTTP FORWARD method"
                }
            },
            "sortText": "130",
            "insertText": "HTTP_FORWARD",
            "insertTextFormat": "Snippet"
        },
        {
            "label": "HTTP_GET",
            "kind": "Variable",
            "detail": "string",
            "documentation": {
                "right": {
                    "kind": "markdown",
                    "value": "Constant for the HTTP GET method"
                }
            },
            "sortText": "130",
            "insertText": "HTTP_GET",
            "insertTextFormat": "Snippet"
        },
        {
            "label": "HTTP_POST",
            "kind": "Variable",
            "detail": "string",
            "documentation": {
                "right": {
                    "kind": "markdown",
                    "value": "Constant for the HTTP POST method"
                }
            },
            "sortText": "130",
            "insertText": "HTTP_POST",
            "insertTextFormat": "Snippet"
        },
        {
            "label": "HTTP_DELETE",
            "kind": "Variable",
            "detail": "string",
            "documentation": {
                "right": {
                    "kind": "markdown",
                    "value": "Constant for the HTTP DELETE method"
                }
            },
            "sortText": "130",
            "insertText": "HTTP_DELETE",
            "insertTextFormat": "Snippet"
        },
        {
            "label": "HTTP_OPTIONS",
            "kind": "Variable",
            "detail": "string",
            "documentation": {
                "right": {
                    "kind": "markdown",
                    "value": "Constant for the HTTP OPTIONS method"
                }
            },
            "sortText": "130",
            "insertText": "HTTP_OPTIONS",
            "insertTextFormat": "Snippet"
        },
        {
            "label": "HTTP_PUT",
            "kind": "Variable",
            "detail": "string",
            "documentation": {
                "right": {
                    "kind": "markdown",
                    "value": "Constant for the HTTP PUT method"
                }
            },
            "sortText": "130",
            "insertText": "HTTP_PUT",
            "insertTextFormat": "Snippet"
        },
        {
            "label": "HTTP_PATCH",
            "kind": "Variable",
            "detail": "string",
            "documentation": {
                "right": {
                    "kind": "markdown",
                    "value": "Constant for the HTTP PATCH method"
                }
            },
            "sortText": "130",
            "insertText": "HTTP_PATCH",
            "insertTextFormat": "Snippet"
        },
        {
            "label": "HTTP_HEAD",
            "kind": "Variable",
            "detail": "string",
            "documentation": {
                "right": {
                    "kind": "markdown",
                    "value": "Constant for the HTTP HEAD method"
                }
            },
            "sortText": "130",
            "insertText": "HTTP_HEAD",
            "insertTextFormat": "Snippet"
        },
        {
            "label": "HTTP_SUBMIT",
            "kind": "Variable",
            "detail": "string",
            "documentation": {
                "right": {
                    "kind": "markdown",
                    "value": "constant for the HTTP SUBMIT method"
                }
            },
            "sortText": "130",
            "insertText": "HTTP_SUBMIT",
            "insertTextFormat": "Snippet"
        },
        {
            "label": "HTTP_NONE",
            "kind": "Variable",
            "detail": "string",
            "documentation": {
                "right": {
                    "kind": "markdown",
                    "value": "Constant for the identify not an HTTP Operation"
                }
            },
            "sortText": "130",
            "insertText": "HTTP_NONE",
            "insertTextFormat": "Snippet"
        },
        {
            "label": "CHUNKING_AUTO",
            "kind": "Variable",
            "detail": "string",
            "documentation": {
                "right": {
                    "kind": "markdown",
                    "value": "If the payload is less than 8KB, content-length header is set in the outbound request/response,\notherwise chunking header is set in the outbound request/response.}"
                }
            },
            "sortText": "130",
            "insertText": "CHUNKING_AUTO",
            "insertTextFormat": "Snippet"
        },
        {
            "label": "CHUNKING_ALWAYS",
            "kind": "Variable",
            "detail": "string",
            "documentation": {
                "right": {
                    "kind": "markdown",
                    "value": "Always set chunking header in the response."
                }
            },
            "sortText": "130",
            "insertText": "CHUNKING_ALWAYS",
            "insertTextFormat": "Snippet"
        },
        {
            "label": "CHUNKING_NEVER",
            "kind": "Variable",
            "detail": "string",
            "documentation": {
                "right": {
                    "kind": "markdown",
                    "value": "Never set the chunking header even if the payload is larger than 8KB in the outbound request/response."
                }
            },
            "sortText": "130",
            "insertText": "CHUNKING_NEVER",
            "insertTextFormat": "Snippet"
        },
        {
            "label": "COMPRESSION_AUTO",
            "kind": "Variable",
            "detail": "string",
            "documentation": {
                "right": {
                    "kind": "markdown",
                    "value": "When service behaves as a HTTP gateway inbound request/response accept-encoding option is set as the\noutbound request/response accept-encoding/content-encoding option."
                }
            },
            "sortText": "130",
            "insertText": "COMPRESSION_AUTO",
            "insertTextFormat": "Snippet"
        },
        {
            "label": "COMPRESSION_ALWAYS",
            "kind": "Variable",
            "detail": "string",
            "documentation": {
                "right": {
                    "kind": "markdown",
                    "value": "Always set accept-encoding/content-encoding in outbound request/response."
                }
            },
            "sortText": "130",
            "insertText": "COMPRESSION_ALWAYS",
            "insertTextFormat": "Snippet"
        },
        {
            "label": "COMPRESSION_NEVER",
            "kind": "Variable",
            "detail": "string",
            "documentation": {
                "right": {
                    "kind": "markdown",
                    "value": "Never set accept-encoding/content-encoding header in outbound request/response."
                }
            },
            "sortText": "130",
            "insertText": "COMPRESSION_NEVER",
            "insertTextFormat": "Snippet"
        },
        {
            "label": "REDIRECT_MULTIPLE_CHOICES_300",
            "kind": "Variable",
            "detail": "int",
            "documentation": {
                "right": {
                    "kind": "markdown",
                    "value": "Represents the HTTP redirect status code `300 - Multiple Choices`."
                }
            },
            "sortText": "130",
            "insertText": "REDIRECT_MULTIPLE_CHOICES_300",
            "insertTextFormat": "Snippet"
        },
        {
            "label": "REDIRECT_MOVED_PERMANENTLY_301",
            "kind": "Variable",
            "detail": "int",
            "documentation": {
                "right": {
                    "kind": "markdown",
                    "value": "Represents the HTTP redirect status code `301 - Moved Permanently`."
                }
            },
            "sortText": "130",
            "insertText": "REDIRECT_MOVED_PERMANENTLY_301",
            "insertTextFormat": "Snippet"
        },
        {
            "label": "REDIRECT_FOUND_302",
            "kind": "Variable",
            "detail": "int",
            "documentation": {
                "right": {
                    "kind": "markdown",
                    "value": "Represents the HTTP redirect status code `302 - Found`."
                }
            },
            "sortText": "130",
            "insertText": "REDIRECT_FOUND_302",
            "insertTextFormat": "Snippet"
        },
        {
            "label": "REDIRECT_SEE_OTHER_303",
            "kind": "Variable",
            "detail": "int",
            "documentation": {
                "right": {
                    "kind": "markdown",
                    "value": "Represents the HTTP redirect status code `303 - See Other`."
                }
            },
            "sortText": "130",
            "insertText": "REDIRECT_SEE_OTHER_303",
            "insertTextFormat": "Snippet"
        },
        {
            "label": "REDIRECT_NOT_MODIFIED_304",
            "kind": "Variable",
            "detail": "int",
            "documentation": {
                "right": {
                    "kind": "markdown",
                    "value": "Represents the HTTP redirect status code `304 - Not Modified`."
                }
            },
            "sortText": "130",
            "insertText": "REDIRECT_NOT_MODIFIED_304",
            "insertTextFormat": "Snippet"
        },
        {
            "label": "REDIRECT_USE_PROXY_305",
            "kind": "Variable",
            "detail": "int",
            "documentation": {
                "right": {
                    "kind": "markdown",
                    "value": "Represents the HTTP redirect status code `305 - Use Proxy`."
                }
            },
            "sortText": "130",
            "insertText": "REDIRECT_USE_PROXY_305",
            "insertTextFormat": "Snippet"
        },
        {
            "label": "REDIRECT_TEMPORARY_REDIRECT_307",
            "kind": "Variable",
            "detail": "int",
            "documentation": {
                "right": {
                    "kind": "markdown",
                    "value": "Represents the HTTP redirect status code `307 - Temporary Redirect`."
                }
            },
            "sortText": "130",
            "insertText": "REDIRECT_TEMPORARY_REDIRECT_307",
            "insertTextFormat": "Snippet"
        },
        {
            "label": "REDIRECT_PERMANENT_REDIRECT_308",
            "kind": "Variable",
            "detail": "int",
            "documentation": {
                "right": {
                    "kind": "markdown",
                    "value": "Represents the HTTP redirect status code `308 - Permanent Redirect`."
                }
            },
            "sortText": "130",
            "insertText": "REDIRECT_PERMANENT_REDIRECT_308",
            "insertTextFormat": "Snippet"
        },
        {
            "label": "FAILOVER_ALL_ENDPOINTS_FAILED",
            "kind": "Variable",
            "detail": "string",
            "documentation": {
                "right": {
                    "kind": "markdown",
                    "value": "Represents the reason string for the `http:FailoverAllEndpointsFailedError`"
                }
            },
            "sortText": "130",
            "insertText": "FAILOVER_ALL_ENDPOINTS_FAILED",
            "insertTextFormat": "Snippet"
        },
        {
            "label": "FAILOVER_ENDPOINT_ACTION_FAILED",
            "kind": "Variable",
            "detail": "string",
            "documentation": {
                "right": {
                    "kind": "markdown",
                    "value": "Represents the reason string for the `http:FailoverActionFailedError`"
                }
            },
            "sortText": "130",
            "insertText": "FAILOVER_ENDPOINT_ACTION_FAILED",
            "insertTextFormat": "Snippet"
        },
        {
            "label": "UPSTREAM_SERVICE_UNAVAILABLE",
            "kind": "Variable",
            "detail": "string",
            "documentation": {
                "right": {
                    "kind": "markdown",
                    "value": "Represents the reason string for the `http:UpstreamServiceUnavailableError`"
                }
            },
            "sortText": "130",
            "insertText": "UPSTREAM_SERVICE_UNAVAILABLE",
            "insertTextFormat": "Snippet"
        },
        {
            "label": "ALL_LOAD_BALANCE_ENDPOINTS_FAILED",
            "kind": "Variable",
            "detail": "string",
            "documentation": {
                "right": {
                    "kind": "markdown",
                    "value": "Represents the reason string for the `http:AllLoadBalanceEndpointsFailedError`"
                }
            },
            "sortText": "130",
            "insertText": "ALL_LOAD_BALANCE_ENDPOINTS_FAILED",
            "insertTextFormat": "Snippet"
        },
        {
            "label": "ALL_RETRY_ATTEMPTS_FAILED",
            "kind": "Variable",
            "detail": "string",
            "documentation": {
                "right": {
                    "kind": "markdown",
                    "value": "Represents the reason string for the `http:AllRetryAttemptsFailed`"
                }
            },
            "sortText": "130",
            "insertText": "ALL_RETRY_ATTEMPTS_FAILED",
            "insertTextFormat": "Snippet"
        },
        {
            "label": "IDLE_TIMEOUT_TRIGGERED",
            "kind": "Variable",
            "detail": "string",
            "documentation": {
                "right": {
                    "kind": "markdown",
                    "value": "Represents the reason string for the `http:IdleTimeoutError`"
                }
            },
            "sortText": "130",
            "insertText": "IDLE_TIMEOUT_TRIGGERED",
            "insertTextFormat": "Snippet"
        },
        {
            "label": "AUTHN_FAILED",
            "kind": "Variable",
            "detail": "string",
            "documentation": {
                "right": {
                    "kind": "markdown",
                    "value": "Represents the reason string for the `http:AuthenticationError`"
                }
            },
            "sortText": "130",
            "insertText": "AUTHN_FAILED",
            "insertTextFormat": "Snippet"
        },
        {
            "label": "AUTHZ_FAILED",
            "kind": "Variable",
            "detail": "string",
            "documentation": {
                "right": {
                    "kind": "markdown",
                    "value": "Represents the reason string for the `http:AuthorizationError`"
                }
            },
            "sortText": "130",
            "insertText": "AUTHZ_FAILED",
            "insertTextFormat": "Snippet"
        },
        {
            "label": "INIT_OUTBOUND_REQUEST_FAILED",
            "kind": "Variable",
            "detail": "string",
            "documentation": {
                "right": {
                    "kind": "markdown",
                    "value": "Represents the reason string for the `http:InitializingOutboundRequestError`"
                }
            },
            "sortText": "130",
            "insertText": "INIT_OUTBOUND_REQUEST_FAILED",
            "insertTextFormat": "Snippet"
        },
        {
            "label": "WRITING_OUTBOUND_REQUEST_HEADERS_FAILED",
            "kind": "Variable",
            "detail": "string",
            "documentation": {
                "right": {
                    "kind": "markdown",
                    "value": "Represents the reason string for the `http:WritingOutboundRequestHeadersError`"
                }
            },
            "sortText": "130",
            "insertText": "WRITING_OUTBOUND_REQUEST_HEADERS_FAILED",
            "insertTextFormat": "Snippet"
        },
        {
            "label": "WRITING_OUTBOUND_REQUEST_BODY_FAILED",
            "kind": "Variable",
            "detail": "string",
            "documentation": {
                "right": {
                    "kind": "markdown",
                    "value": "Represents the reason string for the `http:WritingOutboundRequestBodyError`"
                }
            },
            "sortText": "130",
            "insertText": "WRITING_OUTBOUND_REQUEST_BODY_FAILED",
            "insertTextFormat": "Snippet"
        },
        {
            "label": "INIT_INBOUND_RESPONSE_FAILED",
            "kind": "Variable",
            "detail": "string",
            "documentation": {
                "right": {
                    "kind": "markdown",
                    "value": "Represents the reason string for the `http:InitializingInboundResponseError`"
                }
            },
            "sortText": "130",
            "insertText": "INIT_INBOUND_RESPONSE_FAILED",
            "insertTextFormat": "Snippet"
        },
        {
            "label": "READING_INBOUND_RESPONSE_HEADERS_FAILED",
            "kind": "Variable",
            "detail": "string",
            "documentation": {
                "right": {
                    "kind": "markdown",
                    "value": "Represents the reason string for the `http:ReadingInboundResponseBodyError`"
                }
            },
            "sortText": "130",
            "insertText": "READING_INBOUND_RESPONSE_HEADERS_FAILED",
            "insertTextFormat": "Snippet"
        },
        {
            "label": "READING_INBOUND_RESPONSE_BODY_FAILED",
            "kind": "Variable",
            "detail": "string",
            "documentation": {
                "right": {
                    "kind": "markdown",
                    "value": "Represents the reason string for the `http:ReadingInboundResponseBodyError`"
                }
            },
            "sortText": "130",
            "insertText": "READING_INBOUND_RESPONSE_BODY_FAILED",
            "insertTextFormat": "Snippet"
        },
        {
            "label": "INIT_INBOUND_REQUEST_FAILED",
            "kind": "Variable",
            "detail": "string",
            "documentation": {
                "right": {
                    "kind": "markdown",
                    "value": "Represents the reason string for the `http:InitialingInboundRequestError`"
                }
            },
            "sortText": "130",
            "insertText": "INIT_INBOUND_REQUEST_FAILED",
            "insertTextFormat": "Snippet"
        },
        {
            "label": "READING_INBOUND_REQUEST_HEADERS_FAILED",
            "kind": "Variable",
            "detail": "string",
            "documentation": {
                "right": {
                    "kind": "markdown",
                    "value": "Represents the reason string for the `http:ReadingInboundRequestHeadersError`"
                }
            },
            "sortText": "130",
            "insertText": "READING_INBOUND_REQUEST_HEADERS_FAILED",
            "insertTextFormat": "Snippet"
        },
        {
            "label": "READING_INBOUND_REQUEST_BODY_FAILED",
            "kind": "Variable",
            "detail": "string",
            "documentation": {
                "right": {
                    "kind": "markdown",
                    "value": "Represents the reason string for the `http:ReadingInboundRequestBodyError`"
                }
            },
            "sortText": "130",
            "insertText": "READING_INBOUND_REQUEST_BODY_FAILED",
            "insertTextFormat": "Snippet"
        },
        {
            "label": "INIT_OUTBOUND_RESPONSE_FAILED",
            "kind": "Variable",
            "detail": "string",
            "documentation": {
                "right": {
                    "kind": "markdown",
                    "value": "Represents the reason string for the `http:InitializingOutboundResponseError`"
                }
            },
            "sortText": "130",
            "insertText": "INIT_OUTBOUND_RESPONSE_FAILED",
            "insertTextFormat": "Snippet"
        },
        {
            "label": "WRITING_OUTBOUND_RESPONSE_HEADERS_FAILED",
            "kind": "Variable",
            "detail": "string",
            "documentation": {
                "right": {
                    "kind": "markdown",
                    "value": "Represents the reason string for the `http:WritingOutboundResponseHeadersError`"
                }
            },
            "sortText": "130",
            "insertText": "WRITING_OUTBOUND_RESPONSE_HEADERS_FAILED",
            "insertTextFormat": "Snippet"
        },
        {
            "label": "WRITING_OUTBOUND_RESPONSE_BODY_FAILED",
            "kind": "Variable",
            "detail": "string",
            "documentation": {
                "right": {
                    "kind": "markdown",
                    "value": "Represents the reason string for the `http:WritingOutboundResponseBodyError`"
                }
            },
            "sortText": "130",
            "insertText": "WRITING_OUTBOUND_RESPONSE_BODY_FAILED",
            "insertTextFormat": "Snippet"
        },
        {
            "label": "INITIATING_100_CONTINUE_RESPONSE_FAILED",
            "kind": "Variable",
            "detail": "string",
            "documentation": {
                "right": {
                    "kind": "markdown",
                    "value": "Represents the reason string for the `http:Initiating100ContinueResponseError`"
                }
            },
            "sortText": "130",
            "insertText": "INITIATING_100_CONTINUE_RESPONSE_FAILED",
            "insertTextFormat": "Snippet"
        },
        {
            "label": "WRITING_100_CONTINUE_RESPONSE_FAILED",
            "kind": "Variable",
            "detail": "string",
            "documentation": {
                "right": {
                    "kind": "markdown",
                    "value": "Represents the reason string for the `http:Writing100ContinueResponseError`"
                }
            },
            "sortText": "130",
            "insertText": "WRITING_100_CONTINUE_RESPONSE_FAILED",
            "insertTextFormat": "Snippet"
        },
        {
            "label": "INVALID_COOKIE_ERROR",
            "kind": "Variable",
            "detail": "string",
            "documentation": {
                "right": {
                    "kind": "markdown",
                    "value": "Represents the reason string for the `http:InvalidCookieError`"
                }
            },
            "sortText": "130",
            "insertText": "INVALID_COOKIE_ERROR",
            "insertTextFormat": "Snippet"
        },
        {
            "label": "GENERIC_CLIENT_ERROR",
            "kind": "Variable",
            "detail": "string",
            "documentation": {
                "right": {
                    "kind": "markdown",
                    "value": "Error reason for generic client error"
                }
            },
            "sortText": "130",
            "insertText": "GENERIC_CLIENT_ERROR",
            "insertTextFormat": "Snippet"
        },
        {
            "label": "GENERIC_LISTENER_ERROR",
            "kind": "Variable",
            "detail": "string",
            "documentation": {
                "right": {
                    "kind": "markdown",
                    "value": "Represents the reason string for the `http:GenericListenerError`"
                }
            },
            "sortText": "130",
            "insertText": "GENERIC_LISTENER_ERROR",
            "insertTextFormat": "Snippet"
        },
        {
            "label": "UNSUPPORTED_ACTION",
            "kind": "Variable",
            "detail": "string",
            "documentation": {
                "right": {
                    "kind": "markdown",
                    "value": "Represents the reason string for the `http:UnsupportedActionError`"
                }
            },
            "sortText": "130",
            "insertText": "UNSUPPORTED_ACTION",
            "insertTextFormat": "Snippet"
        },
        {
            "label": "HTTP2_CLIENT_ERROR",
            "kind": "Variable",
            "detail": "string",
            "documentation": {
                "right": {
                    "kind": "markdown",
                    "value": "Represents the reason string for the `http:Http2ClientError`"
                }
            },
            "sortText": "130",
            "insertText": "HTTP2_CLIENT_ERROR",
            "insertTextFormat": "Snippet"
        },
        {
            "label": "MAXIMUM_WAIT_TIME_EXCEEDED",
            "kind": "Variable",
            "detail": "string",
            "documentation": {
                "right": {
                    "kind": "markdown",
                    "value": "Represents the reason string for the `http:MaximumWaitTimeExceededError`"
                }
            },
            "sortText": "130",
            "insertText": "MAXIMUM_WAIT_TIME_EXCEEDED",
            "insertTextFormat": "Snippet"
        },
        {
            "label": "SSL_ERROR",
            "kind": "Variable",
            "detail": "string",
            "documentation": {
                "right": {
                    "kind": "markdown",
                    "value": "Represents the reason string for the `http:SslError`"
                }
            },
            "sortText": "130",
            "insertText": "SSL_ERROR",
            "insertTextFormat": "Snippet"
        },
        {
            "label": "COOKIE_HANDLING_ERROR",
            "kind": "Variable",
            "detail": "string",
            "documentation": {
                "right": {
                    "kind": "markdown",
                    "value": "Represents the reason string for the `http:CookieHandlingError`"
                }
            },
            "sortText": "130",
            "insertText": "COOKIE_HANDLING_ERROR",
            "insertTextFormat": "Snippet"
        },
        {
            "label": "AGE",
            "kind": "Variable",
            "detail": "string",
            "documentation": {
                "right": {
                    "kind": "markdown",
                    "value": "HTTP header key `age`. Gives the current age of a cached HTTP response. "
                }
            },
            "sortText": "130",
            "insertText": "AGE",
            "insertTextFormat": "Snippet"
        },
        {
            "label": "AUTHORIZATION",
            "kind": "Variable",
            "detail": "string",
            "documentation": {
                "right": {
                    "kind": "markdown",
                    "value": "HTTP header key `authorization` "
                }
            },
            "sortText": "130",
            "insertText": "AUTHORIZATION",
            "insertTextFormat": "Snippet"
        },
        {
            "label": "CACHE_CONTROL",
            "kind": "Variable",
            "detail": "string",
            "documentation": {
                "right": {
                    "kind": "markdown",
                    "value": "HTTP header key `cache-control`. Specifies the cache control directives required for the function of HTTP caches."
                }
            },
            "sortText": "130",
            "insertText": "CACHE_CONTROL",
            "insertTextFormat": "Snippet"
        },
        {
            "label": "CONTENT_LENGTH",
            "kind": "Variable",
            "detail": "string",
            "documentation": {
                "right": {
                    "kind": "markdown",
                    "value": "HTTP header key `content-length`. Specifies the size of the response body in bytes. "
                }
            },
            "sortText": "130",
            "insertText": "CONTENT_LENGTH",
            "insertTextFormat": "Snippet"
        },
        {
            "label": "CONTENT_TYPE",
            "kind": "Variable",
            "detail": "string",
            "documentation": {
                "right": {
                    "kind": "markdown",
                    "value": "HTTP header key `content-type`. Specifies the type of the message payload. "
                }
            },
            "sortText": "130",
            "insertText": "CONTENT_TYPE",
            "insertTextFormat": "Snippet"
        },
        {
            "label": "DATE",
            "kind": "Variable",
            "detail": "string",
            "documentation": {
                "right": {
                    "kind": "markdown",
                    "value": "HTTP header key `date`. The timestamp at the time the response was generated/received. "
                }
            },
            "sortText": "130",
            "insertText": "DATE",
            "insertTextFormat": "Snippet"
        },
        {
            "label": "ETAG",
            "kind": "Variable",
            "detail": "string",
            "documentation": {
                "right": {
                    "kind": "markdown",
                    "value": "HTTP header key `etag`. A finger print for a resource which is used by HTTP caches to identify whether a\nresource representation has changed."
                }
            },
            "sortText": "130",
            "insertText": "ETAG",
            "insertTextFormat": "Snippet"
        },
        {
            "label": "EXPECT",
            "kind": "Variable",
            "detail": "string",
            "documentation": {
                "right": {
                    "kind": "markdown",
                    "value": "HTTP header key `expect`. Specifies expectations to be fulfilled by the server. "
                }
            },
            "sortText": "130",
            "insertText": "EXPECT",
            "insertTextFormat": "Snippet"
        },
        {
            "label": "EXPIRES",
            "kind": "Variable",
            "detail": "string",
            "documentation": {
                "right": {
                    "kind": "markdown",
                    "value": "HTTP header key `expires`. Specifies the time at which the response becomes stale. "
                }
            },
            "sortText": "130",
            "insertText": "EXPIRES",
            "insertTextFormat": "Snippet"
        },
        {
            "label": "IF_MATCH",
            "kind": "Variable",
            "detail": "string",
            "documentation": {
                "right": {
                    "kind": "markdown",
                    "value": "HTTP header key `if-match` "
                }
            },
            "sortText": "130",
            "insertText": "IF_MATCH",
            "insertTextFormat": "Snippet"
        },
        {
            "label": "IF_MODIFIED_SINCE",
            "kind": "Variable",
            "detail": "string",
            "documentation": {
                "right": {
                    "kind": "markdown",
                    "value": "HTTP header key `if-modified-since`. Used when validating (with the origin server) whether a cached response\nis still valid. If the representation of the resource has modified since the timestamp in this field, a\n304 response is returned."
                }
            },
            "sortText": "130",
            "insertText": "IF_MODIFIED_SINCE",
            "insertTextFormat": "Snippet"
        },
        {
            "label": "IF_NONE_MATCH",
            "kind": "Variable",
            "detail": "string",
            "documentation": {
                "right": {
                    "kind": "markdown",
                    "value": "HTTP header key `if-none-match`. Used when validating (with the origin server) whether a cached response is\nstill valid. If the ETag provided in this field matches the representation of the requested resource, a\n304 response is returned."
                }
            },
            "sortText": "130",
            "insertText": "IF_NONE_MATCH",
            "insertTextFormat": "Snippet"
        },
        {
            "label": "IF_RANGE",
            "kind": "Variable",
            "detail": "string",
            "documentation": {
                "right": {
                    "kind": "markdown",
                    "value": "HTTP header key `if-range` "
                }
            },
            "sortText": "130",
            "insertText": "IF_RANGE",
            "insertTextFormat": "Snippet"
        },
        {
            "label": "IF_UNMODIFIED_SINCE",
            "kind": "Variable",
            "detail": "string",
            "documentation": {
                "right": {
                    "kind": "markdown",
                    "value": "HTTP header key `if-unmodified-since` "
                }
            },
            "sortText": "130",
            "insertText": "IF_UNMODIFIED_SINCE",
            "insertTextFormat": "Snippet"
        },
        {
            "label": "LAST_MODIFIED",
            "kind": "Variable",
            "detail": "string",
            "documentation": {
                "right": {
                    "kind": "markdown",
                    "value": "HTTP header key `last-modified`. The time at which the resource was last modified. "
                }
            },
            "sortText": "130",
            "insertText": "LAST_MODIFIED",
            "insertTextFormat": "Snippet"
        },
        {
            "label": "LOCATION",
            "kind": "Variable",
            "detail": "string",
            "documentation": {
                "right": {
                    "kind": "markdown",
                    "value": "HTTP header key `location`. Indicates the URL to redirect a request to. "
                }
            },
            "sortText": "130",
            "insertText": "LOCATION",
            "insertTextFormat": "Snippet"
        },
        {
            "label": "PRAGMA",
            "kind": "Variable",
            "detail": "string",
            "documentation": {
                "right": {
                    "kind": "markdown",
                    "value": "HTTP header key `pragma`. Used in dealing with HTTP 1.0 caches which do not understand the `cache-control` header."
                }
            },
            "sortText": "130",
            "insertText": "PRAGMA",
            "insertTextFormat": "Snippet"
        },
        {
            "label": "SERVER",
            "kind": "Variable",
            "detail": "string",
            "documentation": {
                "right": {
                    "kind": "markdown",
                    "value": "HTTP header key `server`. Specifies the details of the origin server."
                }
            },
            "sortText": "130",
            "insertText": "SERVER",
            "insertTextFormat": "Snippet"
        },
        {
            "label": "WARNING",
            "kind": "Variable",
            "detail": "string",
            "documentation": {
                "right": {
                    "kind": "markdown",
                    "value": "HTTP header key `warning`. Specifies warnings generated when serving stale responses from HTTP caches. "
                }
            },
            "sortText": "130",
            "insertText": "WARNING",
            "insertTextFormat": "Snippet"
        },
        {
            "label": "TRANSFER_ENCODING",
            "kind": "Variable",
            "detail": "string",
            "documentation": {
                "right": {
                    "kind": "markdown",
                    "value": "HTTP header key `transfer-encoding`. Specifies what type of transformation has been applied to entity body. "
                }
            },
            "sortText": "130",
            "insertText": "TRANSFER_ENCODING",
            "insertTextFormat": "Snippet"
        },
        {
            "label": "CONNECTION",
            "kind": "Variable",
            "detail": "string",
            "documentation": {
                "right": {
                    "kind": "markdown",
                    "value": "HTTP header key `connection`. Allows the sender to specify options that are desired for that particular connection."
                }
            },
            "sortText": "130",
            "insertText": "CONNECTION",
            "insertTextFormat": "Snippet"
        },
        {
            "label": "UPGRADE",
            "kind": "Variable",
            "detail": "string",
            "documentation": {
                "right": {
                    "kind": "markdown",
                    "value": "HTTP header key `upgrade`. Allows the client to specify what additional communication protocols it supports and\nwould like to use, if the server finds it appropriate to switch protocols."
                }
            },
            "sortText": "130",
            "insertText": "UPGRADE",
            "insertTextFormat": "Snippet"
        },
        {
            "label": "PASSED",
            "kind": "Variable",
            "detail": "string",
            "documentation": {
                "right": {
                    "kind": "markdown",
                    "value": "Mutual SSL handshake is successful."
                }
            },
            "sortText": "130",
            "insertText": "PASSED",
            "insertTextFormat": "Snippet"
        },
        {
            "label": "FAILED",
            "kind": "Variable",
            "detail": "string",
            "documentation": {
                "right": {
                    "kind": "markdown",
                    "value": "Mutual SSL handshake has failed."
                }
            },
            "sortText": "130",
            "insertText": "FAILED",
            "insertTextFormat": "Snippet"
        },
        {
            "label": "NONE",
            "kind": "Variable",
            "detail": "()",
            "documentation": {
                "right": {
                    "kind": "markdown",
                    "value": "Not a mutual ssl connection."
                }
            },
            "sortText": "130",
            "insertText": "NONE",
            "insertTextFormat": "Snippet"
        },
        {
            "label": "CB_OPEN_STATE",
            "kind": "Variable",
            "detail": "string",
            "documentation": {
                "right": {
                    "kind": "markdown",
                    "value": "Represents the open state of the circuit. When the Circuit Breaker is in `OPEN` state, requests will fail\nimmediately."
                }
            },
            "sortText": "130",
            "insertText": "CB_OPEN_STATE",
            "insertTextFormat": "Snippet"
        },
        {
            "label": "CB_HALF_OPEN_STATE",
            "kind": "Variable",
            "detail": "string",
            "documentation": {
                "right": {
                    "kind": "markdown",
                    "value": "Represents the half-open state of the circuit. When the Circuit Breaker is in `HALF_OPEN` state, a trial request\nwill be sent to the upstream service. If it fails, the circuit will trip again and move to the `OPEN` state. If not,\nit will move to the `CLOSED` state."
                }
            },
            "sortText": "130",
            "insertText": "CB_HALF_OPEN_STATE",
            "insertTextFormat": "Snippet"
        },
        {
            "label": "CB_CLOSED_STATE",
            "kind": "Variable",
            "detail": "string",
            "documentation": {
                "right": {
                    "kind": "markdown",
                    "value": "Represents the closed state of the circuit. When the Circuit Breaker is in `CLOSED` state, all requests will be\nallowed to go through to the upstream service. If the failures exceed the configured threhold values, the circuit\nwill trip and move to the `OPEN` state."
                }
            },
            "sortText": "130",
            "insertText": "CB_CLOSED_STATE",
            "insertTextFormat": "Snippet"
        },
        {
            "label": "STATUS_CONTINUE",
            "kind": "Variable",
            "detail": "int",
            "documentation": {
                "right": {
                    "kind": "markdown",
                    "value": "The HTTP response status code: 100 Continue"
                }
            },
            "sortText": "130",
            "insertText": "STATUS_CONTINUE",
            "insertTextFormat": "Snippet"
        },
        {
            "label": "STATUS_SWITCHING_PROTOCOLS",
            "kind": "Variable",
            "detail": "int",
            "documentation": {
                "right": {
                    "kind": "markdown",
                    "value": "The HTTP response status code: 101 Switching Protocols"
                }
            },
            "sortText": "130",
            "insertText": "STATUS_SWITCHING_PROTOCOLS",
            "insertTextFormat": "Snippet"
        },
        {
            "label": "STATUS_OK",
            "kind": "Variable",
            "detail": "int",
            "documentation": {
                "right": {
                    "kind": "markdown",
                    "value": "The HTTP response status code: 200 OK"
                }
            },
            "sortText": "130",
            "insertText": "STATUS_OK",
            "insertTextFormat": "Snippet"
        },
        {
            "label": "STATUS_CREATED",
            "kind": "Variable",
            "detail": "int",
            "documentation": {
                "right": {
                    "kind": "markdown",
                    "value": "The HTTP response status code: 201 Created"
                }
            },
            "sortText": "130",
            "insertText": "STATUS_CREATED",
            "insertTextFormat": "Snippet"
        },
        {
            "label": "STATUS_ACCEPTED",
            "kind": "Variable",
            "detail": "int",
            "documentation": {
                "right": {
                    "kind": "markdown",
                    "value": "The HTTP response status code: 202 Accepted"
                }
            },
            "sortText": "130",
            "insertText": "STATUS_ACCEPTED",
            "insertTextFormat": "Snippet"
        },
        {
            "label": "STATUS_NON_AUTHORITATIVE_INFORMATION",
            "kind": "Variable",
            "detail": "int",
            "documentation": {
                "right": {
                    "kind": "markdown",
                    "value": "The HTTP response status code: 203 Non Authoritative Information"
                }
            },
            "sortText": "130",
            "insertText": "STATUS_NON_AUTHORITATIVE_INFORMATION",
            "insertTextFormat": "Snippet"
        },
        {
            "label": "STATUS_NO_CONTENT",
            "kind": "Variable",
            "detail": "int",
            "documentation": {
                "right": {
                    "kind": "markdown",
                    "value": "The HTTP response status code: 204 No Content"
                }
            },
            "sortText": "130",
            "insertText": "STATUS_NO_CONTENT",
            "insertTextFormat": "Snippet"
        },
        {
            "label": "STATUS_RESET_CONTENT",
            "kind": "Variable",
            "detail": "int",
            "documentation": {
                "right": {
                    "kind": "markdown",
                    "value": "The HTTP response status code: 205 Reset Content"
                }
            },
            "sortText": "130",
            "insertText": "STATUS_RESET_CONTENT",
            "insertTextFormat": "Snippet"
        },
        {
            "label": "STATUS_PARTIAL_CONTENT",
            "kind": "Variable",
            "detail": "int",
            "documentation": {
                "right": {
                    "kind": "markdown",
                    "value": "The HTTP response status code: 206 Partial Content"
                }
            },
            "sortText": "130",
            "insertText": "STATUS_PARTIAL_CONTENT",
            "insertTextFormat": "Snippet"
        },
        {
            "label": "STATUS_MULTIPLE_CHOICES",
            "kind": "Variable",
            "detail": "int",
            "documentation": {
                "right": {
                    "kind": "markdown",
                    "value": "The HTTP response status code: 300 Multiple Choices"
                }
            },
            "sortText": "130",
            "insertText": "STATUS_MULTIPLE_CHOICES",
            "insertTextFormat": "Snippet"
        },
        {
            "label": "STATUS_MOVED_PERMANENTLY",
            "kind": "Variable",
            "detail": "int",
            "documentation": {
                "right": {
                    "kind": "markdown",
                    "value": "The HTTP response status code: 301 Moved Permanently"
                }
            },
            "sortText": "130",
            "insertText": "STATUS_MOVED_PERMANENTLY",
            "insertTextFormat": "Snippet"
        },
        {
            "label": "STATUS_FOUND",
            "kind": "Variable",
            "detail": "int",
            "documentation": {
                "right": {
                    "kind": "markdown",
                    "value": "The HTTP response status code: 302 Found"
                }
            },
            "sortText": "130",
            "insertText": "STATUS_FOUND",
            "insertTextFormat": "Snippet"
        },
        {
            "label": "STATUS_SEE_OTHER",
            "kind": "Variable",
            "detail": "int",
            "documentation": {
                "right": {
                    "kind": "markdown",
                    "value": "The HTTP response status code: 303 See Other"
                }
            },
            "sortText": "130",
            "insertText": "STATUS_SEE_OTHER",
            "insertTextFormat": "Snippet"
        },
        {
            "label": "STATUS_NOT_MODIFIED",
            "kind": "Variable",
            "detail": "int",
            "documentation": {
                "right": {
                    "kind": "markdown",
                    "value": "The HTTP response status code: 304 Not Modified"
                }
            },
            "sortText": "130",
            "insertText": "STATUS_NOT_MODIFIED",
            "insertTextFormat": "Snippet"
        },
        {
            "label": "STATUS_USE_PROXY",
            "kind": "Variable",
            "detail": "int",
            "documentation": {
                "right": {
                    "kind": "markdown",
                    "value": "The HTTP response status code: 305 Use Proxy"
                }
            },
            "sortText": "130",
            "insertText": "STATUS_USE_PROXY",
            "insertTextFormat": "Snippet"
        },
        {
            "label": "STATUS_TEMPORARY_REDIRECT",
            "kind": "Variable",
            "detail": "int",
            "documentation": {
                "right": {
                    "kind": "markdown",
                    "value": "The HTTP response status code: 307 Temporary Redirect"
                }
            },
            "sortText": "130",
            "insertText": "STATUS_TEMPORARY_REDIRECT",
            "insertTextFormat": "Snippet"
        },
        {
            "label": "STATUS_PERMANENT_REDIRECT",
            "kind": "Variable",
            "detail": "int",
            "documentation": {
                "right": {
                    "kind": "markdown",
                    "value": "The HTTP response status code: 308 Permanent Redirect"
                }
            },
            "sortText": "130",
            "insertText": "STATUS_PERMANENT_REDIRECT",
            "insertTextFormat": "Snippet"
        },
        {
            "label": "STATUS_BAD_REQUEST",
            "kind": "Variable",
            "detail": "int",
            "documentation": {
                "right": {
                    "kind": "markdown",
                    "value": "The HTTP response status code: 400 Bad Request"
                }
            },
            "sortText": "130",
            "insertText": "STATUS_BAD_REQUEST",
            "insertTextFormat": "Snippet"
        },
        {
            "label": "STATUS_UNAUTHORIZED",
            "kind": "Variable",
            "detail": "int",
            "documentation": {
                "right": {
                    "kind": "markdown",
                    "value": "The HTTP response status code: 401 Unauthorized"
                }
            },
            "sortText": "130",
            "insertText": "STATUS_UNAUTHORIZED",
            "insertTextFormat": "Snippet"
        },
        {
            "label": "STATUS_PAYMENT_REQUIRED",
            "kind": "Variable",
            "detail": "int",
            "documentation": {
                "right": {
                    "kind": "markdown",
                    "value": "The HTTP response status code: 402 Payment Required"
                }
            },
            "sortText": "130",
            "insertText": "STATUS_PAYMENT_REQUIRED",
            "insertTextFormat": "Snippet"
        },
        {
            "label": "STATUS_FORBIDDEN",
            "kind": "Variable",
            "detail": "int",
            "documentation": {
                "right": {
                    "kind": "markdown",
                    "value": "The HTTP response status code: 403 Forbidden"
                }
            },
            "sortText": "130",
            "insertText": "STATUS_FORBIDDEN",
            "insertTextFormat": "Snippet"
        },
        {
            "label": "STATUS_NOT_FOUND",
            "kind": "Variable",
            "detail": "int",
            "documentation": {
                "right": {
                    "kind": "markdown",
                    "value": "The HTTP response status code: 404 Not Found"
                }
            },
            "sortText": "130",
            "insertText": "STATUS_NOT_FOUND",
            "insertTextFormat": "Snippet"
        },
        {
            "label": "STATUS_METHOD_NOT_ALLOWED",
            "kind": "Variable",
            "detail": "int",
            "documentation": {
                "right": {
                    "kind": "markdown",
                    "value": "The HTTP response status code: 405 Method Not Allowed"
                }
            },
            "sortText": "130",
            "insertText": "STATUS_METHOD_NOT_ALLOWED",
            "insertTextFormat": "Snippet"
        },
        {
            "label": "STATUS_NOT_ACCEPTABLE",
            "kind": "Variable",
            "detail": "int",
            "documentation": {
                "right": {
                    "kind": "markdown",
                    "value": "The HTTP response status code: 406 Not Acceptable"
                }
            },
            "sortText": "130",
            "insertText": "STATUS_NOT_ACCEPTABLE",
            "insertTextFormat": "Snippet"
        },
        {
            "label": "STATUS_PROXY_AUTHENTICATION_REQUIRED",
            "kind": "Variable",
            "detail": "int",
            "documentation": {
                "right": {
                    "kind": "markdown",
                    "value": "The HTTP response status code: 407 Proxy Authentication Required"
                }
            },
            "sortText": "130",
            "insertText": "STATUS_PROXY_AUTHENTICATION_REQUIRED",
            "insertTextFormat": "Snippet"
        },
        {
            "label": "STATUS_REQUEST_TIMEOUT",
            "kind": "Variable",
            "detail": "int",
            "documentation": {
                "right": {
                    "kind": "markdown",
                    "value": "The HTTP response status code: 408 Request Timeout"
                }
            },
            "sortText": "130",
            "insertText": "STATUS_REQUEST_TIMEOUT",
            "insertTextFormat": "Snippet"
        },
        {
            "label": "STATUS_CONFLICT",
            "kind": "Variable",
            "detail": "int",
            "documentation": {
                "right": {
                    "kind": "markdown",
                    "value": "The HTTP response status code: 409 Conflict"
                }
            },
            "sortText": "130",
            "insertText": "STATUS_CONFLICT",
            "insertTextFormat": "Snippet"
        },
        {
            "label": "STATUS_GONE",
            "kind": "Variable",
            "detail": "int",
            "documentation": {
                "right": {
                    "kind": "markdown",
                    "value": "The HTTP response status code: 410 Gone"
                }
            },
            "sortText": "130",
            "insertText": "STATUS_GONE",
            "insertTextFormat": "Snippet"
        },
        {
            "label": "STATUS_LENGTH_REQUIRED",
            "kind": "Variable",
            "detail": "int",
            "documentation": {
                "right": {
                    "kind": "markdown",
                    "value": "The HTTP response status code: 411 Length Required"
                }
            },
            "sortText": "130",
            "insertText": "STATUS_LENGTH_REQUIRED",
            "insertTextFormat": "Snippet"
        },
        {
            "label": "STATUS_PRECONDITION_FAILED",
            "kind": "Variable",
            "detail": "int",
            "documentation": {
                "right": {
                    "kind": "markdown",
                    "value": "The HTTP response status code: 412 Precondition Failed"
                }
            },
            "sortText": "130",
            "insertText": "STATUS_PRECONDITION_FAILED",
            "insertTextFormat": "Snippet"
        },
        {
            "label": "STATUS_PAYLOAD_TOO_LARGE",
            "kind": "Variable",
            "detail": "int",
            "documentation": {
                "right": {
                    "kind": "markdown",
                    "value": "The HTTP response status code: 413 Payload Too Large"
                }
            },
            "sortText": "130",
            "insertText": "STATUS_PAYLOAD_TOO_LARGE",
            "insertTextFormat": "Snippet"
        },
        {
            "label": "STATUS_URI_TOO_LONG",
            "kind": "Variable",
            "detail": "int",
            "documentation": {
                "right": {
                    "kind": "markdown",
                    "value": "The HTTP response status code: 414 URI Too Long"
                }
            },
            "sortText": "130",
            "insertText": "STATUS_URI_TOO_LONG",
            "insertTextFormat": "Snippet"
        },
        {
            "label": "STATUS_UNSUPPORTED_MEDIA_TYPE",
            "kind": "Variable",
            "detail": "int",
            "documentation": {
                "right": {
                    "kind": "markdown",
                    "value": "The HTTP response status code: 415 Unsupported Media Type"
                }
            },
            "sortText": "130",
            "insertText": "STATUS_UNSUPPORTED_MEDIA_TYPE",
            "insertTextFormat": "Snippet"
        },
        {
            "label": "STATUS_RANGE_NOT_SATISFIABLE",
            "kind": "Variable",
            "detail": "int",
            "documentation": {
                "right": {
                    "kind": "markdown",
                    "value": "The HTTP response status code: 416 Range Not Satisfiable"
                }
            },
            "sortText": "130",
            "insertText": "STATUS_RANGE_NOT_SATISFIABLE",
            "insertTextFormat": "Snippet"
        },
        {
            "label": "STATUS_EXPECTATION_FAILED",
            "kind": "Variable",
            "detail": "int",
            "documentation": {
                "right": {
                    "kind": "markdown",
                    "value": "The HTTP response status code: 417 Expectation Failed"
                }
            },
            "sortText": "130",
            "insertText": "STATUS_EXPECTATION_FAILED",
            "insertTextFormat": "Snippet"
        },
        {
            "label": "STATUS_UPGRADE_REQUIRED",
            "kind": "Variable",
            "detail": "int",
            "documentation": {
                "right": {
                    "kind": "markdown",
                    "value": "The HTTP response status code: 426 Upgrade Required"
                }
            },
            "sortText": "130",
            "insertText": "STATUS_UPGRADE_REQUIRED",
            "insertTextFormat": "Snippet"
        },
        {
            "label": "STATUS_INTERNAL_SERVER_ERROR",
            "kind": "Variable",
            "detail": "int",
            "documentation": {
                "right": {
                    "kind": "markdown",
                    "value": "The HTTP response status code: 500 Internal Server Error"
                }
            },
            "sortText": "130",
            "insertText": "STATUS_INTERNAL_SERVER_ERROR",
            "insertTextFormat": "Snippet"
        },
        {
            "label": "STATUS_NOT_IMPLEMENTED",
            "kind": "Variable",
            "detail": "int",
            "documentation": {
                "right": {
                    "kind": "markdown",
                    "value": "The HTTP response status code: 501 Not Implemented"
                }
            },
            "sortText": "130",
            "insertText": "STATUS_NOT_IMPLEMENTED",
            "insertTextFormat": "Snippet"
        },
        {
            "label": "STATUS_BAD_GATEWAY",
            "kind": "Variable",
            "detail": "int",
            "documentation": {
                "right": {
                    "kind": "markdown",
                    "value": "The HTTP response status code: 502 Bad Gateway"
                }
            },
            "sortText": "130",
            "insertText": "STATUS_BAD_GATEWAY",
            "insertTextFormat": "Snippet"
        },
        {
            "label": "STATUS_SERVICE_UNAVAILABLE",
            "kind": "Variable",
            "detail": "int",
            "documentation": {
                "right": {
                    "kind": "markdown",
                    "value": "The HTTP response status code: 503 Service Unavailable"
                }
            },
            "sortText": "130",
            "insertText": "STATUS_SERVICE_UNAVAILABLE",
            "insertTextFormat": "Snippet"
        },
        {
            "label": "STATUS_GATEWAY_TIMEOUT",
            "kind": "Variable",
            "detail": "int",
            "documentation": {
                "right": {
                    "kind": "markdown",
                    "value": "The HTTP response status code: 504 Gateway Timeout"
                }
            },
            "sortText": "130",
            "insertText": "STATUS_GATEWAY_TIMEOUT",
            "insertTextFormat": "Snippet"
        },
        {
            "label": "STATUS_HTTP_VERSION_NOT_SUPPORTED",
            "kind": "Variable",
            "detail": "int",
            "documentation": {
                "right": {
                    "kind": "markdown",
                    "value": "The HTTP response status code: 505 HTTP Version Not Supported"
                }
            },
            "sortText": "130",
            "insertText": "STATUS_HTTP_VERSION_NOT_SUPPORTED",
            "insertTextFormat": "Snippet"
        },
        {
            "label": "KEEPALIVE_AUTO",
            "kind": "Variable",
            "detail": "string",
            "documentation": {
                "right": {
                    "kind": "markdown",
                    "value": "Decides to keep the connection alive or not based on the `connection` header of the client request }"
                }
            },
            "sortText": "130",
            "insertText": "KEEPALIVE_AUTO",
            "insertTextFormat": "Snippet"
        },
        {
            "label": "KEEPALIVE_ALWAYS",
            "kind": "Variable",
            "detail": "string",
            "documentation": {
                "right": {
                    "kind": "markdown",
                    "value": "Keeps the connection alive irrespective of the `connection` header value }"
                }
            },
            "sortText": "130",
            "insertText": "KEEPALIVE_ALWAYS",
            "insertTextFormat": "Snippet"
        },
        {
            "label": "KEEPALIVE_NEVER",
            "kind": "Variable",
            "detail": "string",
            "documentation": {
                "right": {
                    "kind": "markdown",
                    "value": "Closes the connection irrespective of the `connection` header value }"
                }
            },
            "sortText": "130",
            "insertText": "KEEPALIVE_NEVER",
            "insertTextFormat": "Snippet"
        },
        {
            "label": "SERVICE_NAME",
            "kind": "Variable",
            "detail": "string",
            "documentation": {
                "right": {
                    "kind": "markdown",
                    "value": "Constant for the service name reference."
                }
            },
            "sortText": "130",
            "insertText": "SERVICE_NAME",
            "insertTextFormat": "Snippet"
        },
        {
            "label": "RESOURCE_NAME",
            "kind": "Variable",
            "detail": "string",
            "documentation": {
                "right": {
                    "kind": "markdown",
                    "value": "Constant for the resource name reference."
                }
            },
            "sortText": "130",
            "insertText": "RESOURCE_NAME",
            "insertTextFormat": "Snippet"
        },
        {
            "label": "REQUEST_METHOD",
            "kind": "Variable",
            "detail": "string",
            "documentation": {
                "right": {
                    "kind": "markdown",
                    "value": "Constant for the request method reference."
                }
            },
            "sortText": "130",
            "insertText": "REQUEST_METHOD",
            "insertTextFormat": "Snippet"
        },
        {
            "label": "CONNECTION_CLOSURE_ERROR",
            "kind": "Variable",
            "detail": "string",
            "documentation": {
                "right": {
                    "kind": "markdown",
                    "value": "Error reason for failures during connection closure"
                }
            },
            "sortText": "130",
            "insertText": "CONNECTION_CLOSURE_ERROR",
            "insertTextFormat": "Snippet"
        },
        {
            "label": "INVALID_HANDSHAKE_ERROR",
            "kind": "Variable",
            "detail": "string",
            "documentation": {
                "right": {
                    "kind": "markdown",
                    "value": "Error reason for WebSocket handshake failures"
                }
            },
            "sortText": "130",
            "insertText": "INVALID_HANDSHAKE_ERROR",
            "insertTextFormat": "Snippet"
        },
        {
            "label": "PAYLOAD_TOO_BIG_ERROR",
            "kind": "Variable",
            "detail": "string",
            "documentation": {
                "right": {
                    "kind": "markdown",
                    "value": "Error reason for exceeding maximum frame size"
                }
            },
            "sortText": "130",
            "insertText": "PAYLOAD_TOO_BIG_ERROR",
            "insertTextFormat": "Snippet"
        },
        {
            "label": "PROTOCOL_ERROR",
            "kind": "Variable",
            "detail": "string",
            "documentation": {
                "right": {
                    "kind": "markdown",
                    "value": "Error reason for other side breaking the protocol"
                }
            },
            "sortText": "130",
            "insertText": "PROTOCOL_ERROR",
            "insertTextFormat": "Snippet"
        },
        {
            "label": "CONNECTION_ERROR",
            "kind": "Variable",
            "detail": "string",
            "documentation": {
                "right": {
                    "kind": "markdown",
                    "value": "Error reason for connection failures"
                }
            },
            "sortText": "130",
            "insertText": "CONNECTION_ERROR",
            "insertTextFormat": "Snippet"
        },
        {
            "label": "INVALID_CONTINUATION_FRAME_ERROR",
            "kind": "Variable",
            "detail": "string",
            "documentation": {
                "right": {
                    "kind": "markdown",
                    "value": "Error reason for invalid continuation frame"
                }
            },
            "sortText": "130",
            "insertText": "INVALID_CONTINUATION_FRAME_ERROR",
            "insertTextFormat": "Snippet"
        },
        {
            "label": "GENERIC_ERROR",
            "kind": "Variable",
            "detail": "string",
            "documentation": {
                "right": {
                    "kind": "markdown",
                    "value": "Error reason for errors not captured by the specific errors"
                }
            },
            "sortText": "130",
            "insertText": "GENERIC_ERROR",
            "insertTextFormat": "Snippet"
        },
        {
            "label": "HttpServiceConfig",
            "kind": "Struct",
            "detail": "Record",
            "documentation": {
                "left": "Contains the configurations for an HTTP service.\n"
            },
            "sortText": "180",
            "insertText": "HttpServiceConfig",
            "insertTextFormat": "Snippet"
        },
        {
            "label": "CorsConfig",
            "kind": "Struct",
            "detail": "Record",
            "documentation": {
                "left": "Configurations for CORS support.\n"
            },
            "sortText": "180",
            "insertText": "CorsConfig",
            "insertTextFormat": "Snippet"
        },
        {
            "label": "Versioning",
            "kind": "Struct",
            "detail": "Record",
            "documentation": {
                "left": "Configurations for service versioning.\n"
            },
            "sortText": "180",
            "insertText": "Versioning",
            "insertTextFormat": "Snippet"
        },
        {
            "label": "WSServiceConfig",
            "kind": "Struct",
            "detail": "Record",
            "documentation": {
                "left": "Configurations for a WebSocket service.\n"
            },
            "sortText": "180",
            "insertText": "WSServiceConfig",
            "insertTextFormat": "Snippet"
        },
        {
            "label": "HttpResourceConfig",
            "kind": "Struct",
            "detail": "Record",
            "documentation": {
                "left": "Configuration for an HTTP resource.\n"
            },
            "sortText": "180",
            "insertText": "HttpResourceConfig",
            "insertTextFormat": "Snippet"
        },
        {
            "label": "WebSocketUpgradeConfig",
            "kind": "Struct",
            "detail": "Record",
            "documentation": {
                "left": "Resource configuration to upgrade from HTTP to WebSocket.\n"
            },
            "sortText": "180",
            "insertText": "WebSocketUpgradeConfig",
            "insertTextFormat": "Snippet"
        },
        {
            "label": "ServiceAuth",
            "kind": "Struct",
            "detail": "Record",
            "documentation": {
                "left": "Configures the authentication scheme for a service.\n"
            },
            "sortText": "180",
            "insertText": "ServiceAuth",
            "insertTextFormat": "Snippet"
        },
        {
            "label": "ResourceAuth",
            "kind": "Struct",
            "detail": "Record",
            "documentation": {
                "left": "Configures the authentication scheme for a resource.\n"
            },
            "sortText": "180",
            "insertText": "ResourceAuth",
            "insertTextFormat": "Snippet"
        },
        {
            "label": "AuthnFilter",
            "kind": "Interface",
            "detail": "Object",
            "documentation": {
                "left": "Representation of the Authentication filter.\n"
            },
            "sortText": "190",
            "insertText": "AuthnFilter",
            "insertTextFormat": "Snippet"
        },
        {
            "label": "AuthzFilter",
            "kind": "Interface",
            "detail": "Object",
            "documentation": {
                "left": "Representation of the Authorization filter.\n"
            },
            "sortText": "190",
            "insertText": "AuthzFilter",
            "insertTextFormat": "Snippet"
        },
        {
            "label": "AuthzHandler",
            "kind": "Interface",
            "detail": "Object",
            "documentation": {
                "left": "Representation of Authorization Handler for HTTP.\n"
            },
            "sortText": "190",
            "insertText": "AuthzHandler",
            "insertTextFormat": "Snippet"
        },
        {
            "label": "InboundAuthHandler",
            "kind": "Interface",
            "detail": "Object",
            "documentation": {
                "left": "The representation of an inbound authentication handler for HTTP traffic."
            },
            "sortText": "190",
            "insertText": "InboundAuthHandler",
            "insertTextFormat": "Snippet"
        },
        {
            "label": "OutboundAuthHandler",
            "kind": "Interface",
            "detail": "Object",
            "documentation": {
                "left": "The representation of an outbound authentication handler for HTTP traffic."
            },
            "sortText": "190",
            "insertText": "OutboundAuthHandler",
            "insertTextFormat": "Snippet"
        },
        {
            "label": "CredentialBearer",
            "detail": "Union",
            "documentation": {
                "left": "Specifies how to send the authentication credentials when exchanging tokens."
            },
            "sortText": "110",
            "insertText": "CredentialBearer",
            "insertTextFormat": "Snippet"
        },
        {
            "label": "InboundAuthHandlers",
            "detail": "Union",
            "documentation": {
                "left": "Represents inbound auth handler patterns."
            },
            "sortText": "110",
            "insertText": "InboundAuthHandlers",
            "insertTextFormat": "Snippet"
        },
        {
            "label": "Scopes",
            "detail": "Union",
            "documentation": {
                "left": "Represents scopes patterns."
            },
            "sortText": "110",
            "insertText": "Scopes",
            "insertTextFormat": "Snippet"
        },
        {
            "label": "RequestCacheControl",
            "kind": "Interface",
            "detail": "Object",
            "documentation": {
                "left": "Configures cache control directives for a `Request`.\n"
            },
            "sortText": "190",
            "insertText": "RequestCacheControl",
            "insertTextFormat": "Snippet"
        },
        {
            "label": "ResponseCacheControl",
            "kind": "Interface",
            "detail": "Object",
            "documentation": {
                "left": "Configures cache control directives for a `Response`.\n"
            },
            "sortText": "190",
            "insertText": "ResponseCacheControl",
            "insertTextFormat": "Snippet"
        },
        {
            "label": "HttpCache",
            "kind": "Interface",
            "detail": "Object",
            "documentation": {
                "left": "Implements a cache for storing HTTP responses. This cache complies with the caching policy set when configuring\nHTTP caching in the HTTP client endpoint.\n"
            },
            "sortText": "190",
            "insertText": "HttpCache",
            "insertTextFormat": "Snippet"
        },
        {
            "label": "CachingPolicy",
            "detail": "Union",
            "documentation": {
                "left": "Used for configuring the caching behaviour. Setting the `policy` field in the `CacheConfig` record allows\nthe user to control the caching behaviour."
            },
            "sortText": "110",
            "insertText": "CachingPolicy",
            "insertTextFormat": "Snippet"
        },
        {
            "label": "CacheConfig",
            "kind": "Struct",
            "detail": "Record",
            "documentation": {
                "left": "Provides a set of configurations for controlling the caching behaviour of the endpoint.\n"
            },
            "sortText": "180",
            "insertText": "CacheConfig",
            "insertTextFormat": "Snippet"
        },
        {
            "label": "HttpCachingClient",
            "kind": "Interface",
            "detail": "Object",
            "documentation": {
                "left": "An HTTP caching client implementation which takes an `HttpActions` instance and wraps it with an HTTP caching layer.\n"
            },
            "sortText": "190",
            "insertText": "HttpCachingClient",
            "insertTextFormat": "Snippet"
        },
        {
            "label": "Client",
            "kind": "Interface",
            "detail": "Object",
            "documentation": {
                "left": "The HTTP client provides the capability for initiating contact with a remote HTTP service. The API it\nprovides includes functions for the standard HTTP methods, forwarding a received request and sending requests\nusing custom HTTP verbs."
            },
            "sortText": "190",
            "insertText": "Client",
            "insertTextFormat": "Snippet"
        },
        {
            "label": "TargetService",
            "kind": "Struct",
            "detail": "Record",
            "documentation": {
                "left": "Represents a single service and its related configurations.\n"
            },
            "sortText": "180",
            "insertText": "TargetService",
            "insertTextFormat": "Snippet"
        },
        {
            "label": "ClientHttp1Settings",
            "kind": "Struct",
            "detail": "Record",
            "documentation": {
                "left": "Provides settings related to HTTP/1.x protocol.\n"
            },
            "sortText": "180",
            "insertText": "ClientHttp1Settings",
            "insertTextFormat": "Snippet"
        },
        {
            "label": "ClientHttp2Settings",
            "kind": "Struct",
            "detail": "Record",
            "documentation": {
                "left": "Provides settings related to HTTP/2 protocol.\n"
            },
            "sortText": "180",
            "insertText": "ClientHttp2Settings",
            "insertTextFormat": "Snippet"
        },
        {
            "label": "RetryConfig",
            "kind": "Struct",
            "detail": "Record",
            "documentation": {
                "left": "Provides configurations for controlling the retrying behavior in failure scenarios.\n"
            },
            "sortText": "180",
            "insertText": "RetryConfig",
            "insertTextFormat": "Snippet"
        },
        {
            "label": "ClientSecureSocket",
            "kind": "Struct",
            "detail": "Record",
            "documentation": {
                "left": "Provides configurations for facilitating secure communication with a remote HTTP endpoint.\n"
            },
            "sortText": "180",
            "insertText": "ClientSecureSocket",
            "insertTextFormat": "Snippet"
        },
        {
            "label": "FollowRedirects",
            "kind": "Struct",
            "detail": "Record",
            "documentation": {
                "left": "Provides configurations for controlling the endpoint's behaviour in response to HTTP redirect related responses.\n"
            },
            "sortText": "180",
            "insertText": "FollowRedirects",
            "insertTextFormat": "Snippet"
        },
        {
            "label": "ProxyConfig",
            "kind": "Struct",
            "detail": "Record",
            "documentation": {
                "left": "Proxy server configurations to be used with the HTTP client endpoint.\n"
            },
            "sortText": "180",
            "insertText": "ProxyConfig",
            "insertTextFormat": "Snippet"
        },
        {
            "label": "OutboundAuthConfig",
            "kind": "Struct",
            "detail": "Record",
            "documentation": {
                "left": "The `OutboundAuthConfig` record can be used to configure the authentication mechanism used by the HTTP endpoint.\n"
            },
            "sortText": "180",
            "insertText": "OutboundAuthConfig",
            "insertTextFormat": "Snippet"
        },
        {
            "label": "CookieConfig",
            "kind": "Struct",
            "detail": "Record",
            "documentation": {
                "left": "Client configuration for cookies.\n"
            },
            "sortText": "180",
            "insertText": "CookieConfig",
            "insertTextFormat": "Snippet"
        },
        {
            "label": "Cookie",
            "kind": "Interface",
            "detail": "Object",
            "documentation": {
                "left": "Represents a Cookie.\n"
            },
            "sortText": "190",
            "insertText": "Cookie",
            "insertTextFormat": "Snippet"
        },
        {
            "label": "CookieStore",
            "kind": "Interface",
            "detail": "Object",
            "documentation": {
                "left": "Represents the cookie store.\n"
            },
            "sortText": "190",
            "insertText": "CookieStore",
            "insertTextFormat": "Snippet"
        },
        {
            "label": "CookieClient",
            "kind": "Interface",
            "detail": "Object",
            "documentation": {
                "left": "Provides the cookie functionality across HTTP client actions.\n"
            },
            "sortText": "190",
            "insertText": "CookieClient",
            "insertTextFormat": "Snippet"
        },
        {
            "label": "PersistentCookieHandler",
            "kind": "Interface",
            "detail": "Object",
            "documentation": {
                "left": "The representation of a persistent cookie handler for managing persistent cookies."
            },
            "sortText": "190",
            "insertText": "PersistentCookieHandler",
            "insertTextFormat": "Snippet"
        },
        {
            "label": "HttpFuture",
            "kind": "Interface",
            "detail": "Object",
            "documentation": {
                "left": "Represents a 'future' that returns as a result of an asynchronous HTTP request submission.\nThis can be used as a reference to fetch the results of the submission."
            },
            "sortText": "190",
            "insertText": "HttpFuture",
            "insertTextFormat": "Snippet"
        },
        {
            "label": "PushPromise",
            "kind": "Interface",
            "detail": "Object",
            "documentation": {
                "left": "Represents an HTTP/2 `PUSH_PROMISE` frame.\n"
            },
            "sortText": "190",
            "insertText": "PushPromise",
            "insertTextFormat": "Snippet"
        },
        {
            "label": "HttpClient",
            "kind": "Interface",
            "detail": "Object",
            "documentation": {
                "left": "Provides the HTTP actions for interacting with an HTTP server. Apart from the standard HTTP methods,\n`HttpClient.forward()` and `HttpClient.execute()` functions are provided. More complex and specific endpoint types\ncan be created by wrapping this generic HTTP actions implementation.\n"
            },
            "sortText": "190",
            "insertText": "HttpClient",
            "insertTextFormat": "Snippet"
        },
        {
            "label": "HttpTimeoutError",
            "kind": "Struct",
            "detail": "Record",
            "documentation": {
                "left": "Defines a timeout error occurred during service invocation.\n"
            },
            "sortText": "180",
            "insertText": "HttpTimeoutError",
            "insertTextFormat": "Snippet"
        },
        {
            "label": "PoolConfiguration",
            "kind": "Struct",
            "detail": "Record",
            "documentation": {
                "left": "Configurations for managing HTTP client connection pool.\n"
            },
            "sortText": "180",
            "insertText": "PoolConfiguration",
            "insertTextFormat": "Snippet"
        },
        {
            "label": "HttpVersion",
            "detail": "Union",
            "documentation": {
                "left": "Defines the supported HTTP protocols.\n\n`HTTP_1_0`: HTTP/1.0 protocol\n`HTTP_1_1`: HTTP/1.1 protocol\n`HTTP_2_0`: HTTP/2.0 protocol"
            },
            "sortText": "110",
            "insertText": "HttpVersion",
            "insertTextFormat": "Snippet"
        },
        {
            "label": "Chunking",
            "detail": "Union",
            "documentation": {
                "left": "Defines the possible values for the chunking configuration in HTTP services and clients.\n\n`AUTO`: If the payload is less than 8KB, content-length header is set in the outbound request/response,\n        otherwise chunking header is set in the outbound request/response\n`ALWAYS`: Always set chunking header in the response\n`NEVER`: Never set the chunking header even if the payload is larger than 8KB in the outbound request/response"
            },
            "sortText": "110",
            "insertText": "Chunking",
            "insertTextFormat": "Snippet"
        },
        {
            "label": "Compression",
            "detail": "Union",
            "documentation": {
                "left": "Options to compress using gzip or deflate.\n\n`AUTO`: When service behaves as a HTTP gateway inbound request/response accept-encoding option is set as the\n        outbound request/response accept-encoding/content-encoding option\n`ALWAYS`: Always set accept-encoding/content-encoding in outbound request/response\n`NEVER`: Never set accept-encoding/content-encoding header in outbound request/response"
            },
            "sortText": "110",
            "insertText": "Compression",
            "insertTextFormat": "Snippet"
        },
        {
            "label": "HttpOperation",
            "detail": "Union",
            "documentation": {
                "left": "Defines the HTTP operations related to circuit breaker, failover and load balancer.\n\n`FORWARD`: Forward the specified payload\n`GET`: Request a resource\n`POST`: Create a new resource\n`DELETE`: Deletes the specified resource\n`OPTIONS`: Request communication options available\n`PUT`: Replace the target resource\n`PATCH`: Apply partial modification to the resource\n`HEAD`: Identical to `GET` but no resource body should be returned\n`SUBMIT`: Submits a http request and returns an HttpFuture object\n`NONE`: No operation should be performed"
            },
            "sortText": "110",
            "insertText": "HttpOperation",
            "insertTextFormat": "Snippet"
        },
        {
            "label": "Protocols",
            "kind": "Struct",
            "detail": "Record",
            "documentation": {
                "left": "A record for configuring SSL/TLS protocol and version to be used.\n"
            },
            "sortText": "180",
            "insertText": "Protocols",
            "insertTextFormat": "Snippet"
        },
        {
            "label": "ValidateCert",
            "kind": "Struct",
            "detail": "Record",
            "documentation": {
                "left": "A record for providing configurations for certificate revocation status checks.\n"
            },
            "sortText": "180",
            "insertText": "ValidateCert",
            "insertTextFormat": "Snippet"
        },
        {
            "label": "ListenerOcspStapling",
            "kind": "Struct",
            "detail": "Record",
            "documentation": {
                "left": "A record for providing configurations for certificate revocation status checks.\n"
            },
            "sortText": "180",
            "insertText": "ListenerOcspStapling",
            "insertTextFormat": "Snippet"
        },
        {
            "label": "CompressionConfig",
            "kind": "Struct",
            "detail": "Record",
            "documentation": {
                "left": "A record for providing configurations for content compression.\n"
            },
            "sortText": "180",
            "insertText": "CompressionConfig",
            "insertTextFormat": "Snippet"
        },
        {
            "label": "CommonClientConfiguration",
            "kind": "Struct",
            "detail": "Record",
            "documentation": {
                "left": "Common client configurations for the next level clients.\n"
            },
            "sortText": "180",
            "insertText": "CommonClientConfiguration",
            "insertTextFormat": "Snippet"
        },
        {
            "label": "Caller",
            "kind": "Interface",
            "detail": "Object",
            "documentation": {
                "left": "The caller actions for responding to client requests.\n"
            },
            "sortText": "190",
            "insertText": "Caller",
            "insertTextFormat": "Snippet"
        },
        {
            "label": "RedirectCode",
            "detail": "Union",
            "documentation": {
                "left": "Defines the HTTP redirect codes as a type."
            },
            "sortText": "110",
            "insertText": "RedirectCode",
            "insertTextFormat": "Snippet"
        },
        {
            "label": "Detail",
            "kind": "Struct",
            "detail": "Record",
            "documentation": {
                "left": "Holds the details of an HTTP error\n"
            },
            "sortText": "180",
            "insertText": "Detail",
            "insertTextFormat": "Snippet"
        },
        {
            "label": "FailoverAllEndpointsFailedError",
            "kind": "Event",
            "detail": "Error",
            "documentation": {
                "left": "Represents a client error that occurred due to all the failover endpoint failure"
            },
            "sortText": "200",
            "insertText": "FailoverAllEndpointsFailedError",
            "insertTextFormat": "Snippet"
        },
        {
            "label": "FailoverActionFailedError",
            "kind": "Event",
            "detail": "Error",
            "documentation": {
                "left": "Represents a client error that occurred due to failover action failure"
            },
            "sortText": "200",
            "insertText": "FailoverActionFailedError",
            "insertTextFormat": "Snippet"
        },
        {
            "label": "UpstreamServiceUnavailableError",
            "kind": "Event",
            "detail": "Error",
            "documentation": {
                "left": "Represents a client error that occurred due to upstream service unavailability"
            },
            "sortText": "200",
            "insertText": "UpstreamServiceUnavailableError",
            "insertTextFormat": "Snippet"
        },
        {
            "label": "AllLoadBalanceEndpointsFailedError",
            "kind": "Event",
            "detail": "Error",
            "documentation": {
                "left": "Represents a client error that occurred due to all the load balance endpoint failure"
            },
            "sortText": "200",
            "insertText": "AllLoadBalanceEndpointsFailedError",
            "insertTextFormat": "Snippet"
        },
        {
            "label": "AllRetryAttemptsFailed",
            "kind": "Event",
            "detail": "Error",
            "documentation": {
                "left": "Represents a client error that occurred due to all the the retry attempts failure"
            },
            "sortText": "200",
            "insertText": "AllRetryAttemptsFailed",
            "insertTextFormat": "Snippet"
        },
        {
            "label": "IdleTimeoutError",
            "kind": "Event",
            "detail": "Error",
            "documentation": {
                "left": "Represents the error that triggered upon a request/response idle timeout"
            },
            "sortText": "200",
            "insertText": "IdleTimeoutError",
            "insertTextFormat": "Snippet"
        },
        {
            "label": "AuthenticationError",
            "kind": "Event",
            "detail": "Error",
            "documentation": {
                "left": "Represents a listener error that occurred due to inbound request authentication failure"
            },
            "sortText": "200",
            "insertText": "AuthenticationError",
            "insertTextFormat": "Snippet"
        },
        {
            "label": "AuthorizationError",
            "kind": "Event",
            "detail": "Error",
            "documentation": {
                "left": "Represents a listener error that occurred due to inbound request authorization failure"
            },
            "sortText": "200",
            "insertText": "AuthorizationError",
            "insertTextFormat": "Snippet"
        },
        {
            "label": "InitializingOutboundRequestError",
            "kind": "Event",
            "detail": "Error",
            "documentation": {
                "left": "Represents a client error that occurred due to outbound request initialization failure"
            },
            "sortText": "200",
            "insertText": "InitializingOutboundRequestError",
            "insertTextFormat": "Snippet"
        },
        {
            "label": "WritingOutboundRequestHeadersError",
            "kind": "Event",
            "detail": "Error",
            "documentation": {
                "left": "Represents a client error that occurred while writing outbound request headers"
            },
            "sortText": "200",
            "insertText": "WritingOutboundRequestHeadersError",
            "insertTextFormat": "Snippet"
        },
        {
            "label": "WritingOutboundRequestBodyError",
            "kind": "Event",
            "detail": "Error",
            "documentation": {
                "left": "Represents a client error that occurred while writing outbound request entity body"
            },
            "sortText": "200",
            "insertText": "WritingOutboundRequestBodyError",
            "insertTextFormat": "Snippet"
        },
        {
            "label": "InitializingInboundResponseError",
            "kind": "Event",
            "detail": "Error",
            "documentation": {
                "left": "Represents a client error that occurred due to inbound response initialization failure"
            },
            "sortText": "200",
            "insertText": "InitializingInboundResponseError",
            "insertTextFormat": "Snippet"
        },
        {
            "label": "ReadingInboundResponseHeadersError",
            "kind": "Event",
            "detail": "Error",
            "documentation": {
                "left": "Represents a client error that occurred while reading inbound response headers"
            },
            "sortText": "200",
            "insertText": "ReadingInboundResponseHeadersError",
            "insertTextFormat": "Snippet"
        },
        {
            "label": "ReadingInboundResponseBodyError",
            "kind": "Event",
            "detail": "Error",
            "documentation": {
                "left": "Represents a client error that occurred while reading inbound response entity body"
            },
            "sortText": "200",
            "insertText": "ReadingInboundResponseBodyError",
            "insertTextFormat": "Snippet"
        },
        {
            "label": "InitializingInboundRequestError",
            "kind": "Event",
            "detail": "Error",
            "documentation": {
                "left": "Represents a listener error that occurred due to inbound request initialization failure"
            },
            "sortText": "200",
            "insertText": "InitializingInboundRequestError",
            "insertTextFormat": "Snippet"
        },
        {
            "label": "ReadingInboundRequestHeadersError",
            "kind": "Event",
            "detail": "Error",
            "documentation": {
                "left": "Represents a listener error that occurred while reading inbound request headers"
            },
            "sortText": "200",
            "insertText": "ReadingInboundRequestHeadersError",
            "insertTextFormat": "Snippet"
        },
        {
            "label": "ReadingInboundRequestBodyError",
            "kind": "Event",
            "detail": "Error",
            "documentation": {
                "left": "Represents a listener error that occurred while writing the inbound request entity body"
            },
            "sortText": "200",
            "insertText": "ReadingInboundRequestBodyError",
            "insertTextFormat": "Snippet"
        },
        {
            "label": "InitializingOutboundResponseError",
            "kind": "Event",
            "detail": "Error",
            "documentation": {
                "left": "Represents a listener error that occurred due to outbound response initialization failure"
            },
            "sortText": "200",
            "insertText": "InitializingOutboundResponseError",
            "insertTextFormat": "Snippet"
        },
        {
            "label": "WritingOutboundResponseHeadersError",
            "kind": "Event",
            "detail": "Error",
            "documentation": {
                "left": "Represents a listener error that occurred while writing outbound response headers"
            },
            "sortText": "200",
            "insertText": "WritingOutboundResponseHeadersError",
            "insertTextFormat": "Snippet"
        },
        {
            "label": "WritingOutboundResponseBodyError",
            "kind": "Event",
            "detail": "Error",
            "documentation": {
                "left": "Represents a listener error that occurred while writing outbound response entity body"
            },
            "sortText": "200",
            "insertText": "WritingOutboundResponseBodyError",
            "insertTextFormat": "Snippet"
        },
        {
            "label": "Initiating100ContinueResponseError",
            "kind": "Event",
            "detail": "Error",
            "documentation": {
                "left": "Represents an error that occurred due to 100 continue response initialization failure"
            },
            "sortText": "200",
            "insertText": "Initiating100ContinueResponseError",
            "insertTextFormat": "Snippet"
        },
        {
            "label": "Writing100ContinueResponseError",
            "kind": "Event",
            "detail": "Error",
            "documentation": {
                "left": "Represents an error that occurred while writing 100 continue response"
            },
            "sortText": "200",
            "insertText": "Writing100ContinueResponseError",
            "insertTextFormat": "Snippet"
        },
        {
            "label": "InvalidCookieError",
            "kind": "Event",
            "detail": "Error",
            "documentation": {
                "left": "Represents a cookie error that occurred when sending cookies in the response"
            },
            "sortText": "200",
            "insertText": "InvalidCookieError",
            "insertTextFormat": "Snippet"
        },
        {
            "label": "GenericClientError",
            "kind": "Event",
            "detail": "Error",
            "documentation": {
                "left": "Represents a generic client error"
            },
            "sortText": "200",
            "insertText": "GenericClientError",
            "insertTextFormat": "Snippet"
        },
        {
            "label": "GenericListenerError",
            "kind": "Event",
            "detail": "Error",
            "documentation": {
                "left": "Represents a generic listener error"
            },
            "sortText": "200",
            "insertText": "GenericListenerError",
            "insertTextFormat": "Snippet"
        },
        {
            "label": "UnsupportedActionError",
            "kind": "Event",
            "detail": "Error",
            "documentation": {
                "left": "Represents a client error that occurred due to unsupported action invocation"
            },
            "sortText": "200",
            "insertText": "UnsupportedActionError",
            "insertTextFormat": "Snippet"
        },
        {
            "label": "Http2ClientError",
            "kind": "Event",
            "detail": "Error",
            "documentation": {
                "left": "Represents an HTTP/2 client generic error"
            },
            "sortText": "200",
            "insertText": "Http2ClientError",
            "insertTextFormat": "Snippet"
        },
        {
            "label": "MaximumWaitTimeExceededError",
            "kind": "Event",
            "detail": "Error",
            "documentation": {
                "left": "Represents a client error that occurred exceeding maximum wait time"
            },
            "sortText": "200",
            "insertText": "MaximumWaitTimeExceededError",
            "insertTextFormat": "Snippet"
        },
        {
            "label": "SslError",
            "kind": "Event",
            "detail": "Error",
            "documentation": {
                "left": "Represents a client error that occurred due to SSL failure"
            },
            "sortText": "200",
            "insertText": "SslError",
            "insertTextFormat": "Snippet"
        },
        {
            "label": "CookieHandlingError",
            "kind": "Event",
            "detail": "Error",
            "documentation": {
                "left": "Represents a cookie error that occurred when using the cookies"
            },
            "sortText": "200",
            "insertText": "CookieHandlingError",
            "insertTextFormat": "Snippet"
        },
        {
            "label": "ResiliencyError",
            "kind": "Event",
            "detail": "Union",
            "documentation": {
                "left": "Defines the resiliency error types that returned from client"
            },
            "sortText": "200",
            "insertText": "ResiliencyError",
            "insertTextFormat": "Snippet"
        },
        {
            "label": "ClientAuthError",
            "kind": "Event",
            "detail": "Union",
            "documentation": {
                "left": "Defines the Auth error types that returned from client"
            },
            "sortText": "200",
            "insertText": "ClientAuthError",
            "insertTextFormat": "Snippet"
        },
        {
            "label": "OutboundRequestError",
            "kind": "Event",
            "detail": "Union",
            "documentation": {
                "left": "Defines the client error types that returned while sending outbound request"
            },
            "sortText": "200",
            "insertText": "OutboundRequestError",
            "insertTextFormat": "Snippet"
        },
        {
            "label": "InboundResponseError",
            "kind": "Event",
            "detail": "Union",
            "documentation": {
                "left": "Defines the client error types that returned while receiving inbound response"
            },
            "sortText": "200",
            "insertText": "InboundResponseError",
            "insertTextFormat": "Snippet"
        },
        {
            "label": "InboundRequestError",
            "kind": "Event",
            "detail": "Union",
            "documentation": {
                "left": "Defines the listener error types that returned while receiving inbound request"
            },
            "sortText": "200",
            "insertText": "InboundRequestError",
            "insertTextFormat": "Snippet"
        },
        {
            "label": "OutboundResponseError",
            "kind": "Event",
            "detail": "Union",
            "documentation": {
                "left": "Defines the listener error types that returned while sending outbound response"
            },
            "sortText": "200",
            "insertText": "OutboundResponseError",
            "insertTextFormat": "Snippet"
        },
        {
            "label": "ClientError",
            "kind": "Event",
            "detail": "Union",
            "documentation": {
                "left": "Defines the possible client error types"
            },
            "sortText": "200",
            "insertText": "ClientError",
            "insertTextFormat": "Snippet"
        },
        {
            "label": "ListenerError",
            "kind": "Event",
            "detail": "Union",
            "documentation": {
                "left": "Defines the possible listener error types"
            },
            "sortText": "200",
            "insertText": "ListenerError",
            "insertTextFormat": "Snippet"
        },
        {
            "label": "RequestFilter",
            "kind": "Interface",
            "detail": "Object",
            "documentation": {
                "left": "Abstract Representation of a HTTP Request Filter.\nThis filter will be applied before the request is dispatched to the relevant resource.\nAny RequestFilter implementation should be structurally similar to or implement the RequestFilter object."
            },
            "sortText": "190",
            "insertText": "RequestFilter",
            "insertTextFormat": "Snippet"
        },
        {
            "label": "ResponseFilter",
            "kind": "Interface",
            "detail": "Object",
            "documentation": {
                "left": "Abstract Representation of a HTTP Response Filter.\nThis filter will be applied in the response path.\nAny ResponseFilter implementation should be structurally similar to or implement the ResponseFilter object."
            },
            "sortText": "190",
            "insertText": "ResponseFilter",
            "insertTextFormat": "Snippet"
        },
        {
            "label": "FilterContext",
            "kind": "Interface",
            "detail": "Object",
            "documentation": {
                "left": "Representation of request filter Context.\n"
            },
            "sortText": "190",
            "insertText": "FilterContext",
            "insertTextFormat": "Snippet"
        },
        {
            "label": "Request",
            "kind": "Interface",
            "detail": "Object",
            "documentation": {
                "left": "Represents an HTTP request.\n"
            },
            "sortText": "190",
            "insertText": "Request",
            "insertTextFormat": "Snippet"
        },
        {
            "label": "MutualSslHandshake",
            "kind": "Struct",
            "detail": "Record",
            "documentation": {
                "left": "A record for providing mutual SSL handshake results.\n"
            },
            "sortText": "180",
            "insertText": "MutualSslHandshake",
            "insertTextFormat": "Snippet"
        },
        {
            "label": "MutualSslStatus",
            "kind": "Enum",
            "detail": "Union",
            "documentation": {
                "left": "Defines the possible values for the mutual ssl status.\n\n`passed`: Mutual SSL handshake is successful.\n`failed`: Mutual SSL handshake has failed."
            },
            "sortText": "160",
            "insertText": "MutualSslStatus",
            "insertTextFormat": "Snippet"
        },
        {
            "label": "Response",
            "kind": "Interface",
            "detail": "Object",
            "documentation": {
                "left": "Represents an HTTP response.\n"
            },
            "sortText": "190",
            "insertText": "Response",
            "insertTextFormat": "Snippet"
        },
        {
            "label": "HttpSecureClient",
            "kind": "Interface",
            "detail": "Object",
            "documentation": {
                "left": "Provides secure HTTP remote functions for interacting with HTTP endpoints. This will make use of the authentication\nschemes configured in the HTTP client endpoint to secure the HTTP requests.\n"
            },
            "sortText": "190",
            "insertText": "HttpSecureClient",
            "insertTextFormat": "Snippet"
        },
        {
            "label": "MockListener",
            "kind": "Interface",
            "detail": "Object",
            "documentation": {
                "left": "Mock server endpoint which does not open a listening port."
            },
            "sortText": "190",
            "insertText": "MockListener",
            "insertTextFormat": "Snippet"
        },
        {
            "label": "RedirectClient",
            "kind": "Interface",
            "detail": "Object",
            "documentation": {
                "left": "Provides redirect functionality for HTTP client remote functions.\n"
            },
            "sortText": "190",
            "insertText": "RedirectClient",
            "insertTextFormat": "Snippet"
        },
        {
            "label": "FailoverConfig",
            "kind": "Struct",
            "detail": "Record",
            "documentation": {
                "left": "Provides a set of configurations for controlling the failover behaviour of the endpoint.\n"
            },
            "sortText": "180",
            "insertText": "FailoverConfig",
            "insertTextFormat": "Snippet"
        },
        {
            "label": "FailoverInferredConfig",
            "kind": "Struct",
            "detail": "Record",
            "documentation": {
                "left": "Represents the inferred failover configurations passed into the failover client.\n"
            },
            "sortText": "180",
            "insertText": "FailoverInferredConfig",
            "insertTextFormat": "Snippet"
        },
        {
            "label": "FailoverClient",
            "kind": "Interface",
            "detail": "Object",
            "documentation": {
                "left": "An HTTP client endpoint which provides failover support over multiple HTTP clients.\n"
            },
            "sortText": "190",
            "insertText": "FailoverClient",
            "insertTextFormat": "Snippet"
        },
        {
            "label": "FailoverClientConfiguration",
            "kind": "Struct",
            "detail": "Record",
            "documentation": {
                "left": "Provides a set of HTTP related configurations and failover related configurations.\n\nhttpVersion - Copied from CommonClientConfiguration\nhttp1Settings - Copied from CommonClientConfiguration\nhttp2Settings - Copied from CommonClientConfiguration\ntimeoutInMillis - Copied from CommonClientConfiguration\nforwarded - Copied from CommonClientConfiguration\nfollowRedirects - Copied from CommonClientConfiguration\npoolConfig - Copied from CommonClientConfiguration\ncache - Copied from CommonClientConfiguration\ncompression - Copied from CommonClientConfiguration\nauth - Copied from CommonClientConfiguration\ncircuitBreaker - Copied from CommonClientConfiguration\nretryConfig - Copied from CommonClientConfiguration\ncookieConfig - Copied from CommonClientConfiguration"
            },
            "sortText": "180",
            "insertText": "FailoverClientConfiguration",
            "insertTextFormat": "Snippet"
        },
        {
            "label": "CircuitState",
            "detail": "Union",
            "documentation": {
                "left": "A finite type for modeling the states of the Circuit Breaker. The Circuit Breaker starts in the `CLOSED` state.\nIf any failure thresholds are exceeded during execution, the circuit trips and goes to the `OPEN` state. After\nthe specified timeout period expires, the circuit goes to the `HALF_OPEN` state. If the trial request sent while\nin the `HALF_OPEN` state succeeds, the circuit goes back to the `CLOSED` state."
            },
            "sortText": "110",
            "insertText": "CircuitState",
            "insertTextFormat": "Snippet"
        },
        {
            "label": "CircuitHealth",
            "kind": "Struct",
            "detail": "Record",
            "documentation": {
                "left": "Maintains the health of the Circuit Breaker.\n"
            },
            "sortText": "180",
            "insertText": "CircuitHealth",
            "insertTextFormat": "Snippet"
        },
        {
            "label": "CircuitBreakerConfig",
            "kind": "Struct",
            "detail": "Record",
            "documentation": {
                "left": "Provides a set of configurations for controlling the behaviour of the Circuit Breaker.\n"
            },
            "sortText": "180",
            "insertText": "CircuitBreakerConfig",
            "insertTextFormat": "Snippet"
        },
        {
            "label": "RollingWindow",
            "kind": "Struct",
            "detail": "Record",
            "documentation": {
                "left": "Represents a rolling window in the Circuit Breaker.\n"
            },
            "sortText": "180",
            "insertText": "RollingWindow",
            "insertTextFormat": "Snippet"
        },
        {
            "label": "Bucket",
            "kind": "Struct",
            "detail": "Record",
            "documentation": {
                "left": "Represents a discrete sub-part of the time window (Bucket).\n"
            },
            "sortText": "180",
            "insertText": "Bucket",
            "insertTextFormat": "Snippet"
        },
        {
            "label": "CircuitBreakerInferredConfig",
            "kind": "Struct",
            "detail": "Record",
            "documentation": {
                "left": "Derived set of configurations from the `CircuitBreakerConfig`.\n"
            },
            "sortText": "180",
            "insertText": "CircuitBreakerInferredConfig",
            "insertTextFormat": "Snippet"
        },
        {
            "label": "CircuitBreakerClient",
            "kind": "Interface",
            "detail": "Object",
            "documentation": {
                "left": "A Circuit Breaker implementation which can be used to gracefully handle network failures.\n"
            },
            "sortText": "190",
            "insertText": "CircuitBreakerClient",
            "insertTextFormat": "Snippet"
        },
        {
            "label": "LoadBalancerRule",
            "kind": "Interface",
            "detail": "Object",
            "documentation": {
                "left": "\nLoadBalancerRule provides a required interfaces to implement different algorithms.\n"
            },
            "sortText": "190",
            "insertText": "LoadBalancerRule",
            "insertTextFormat": "Snippet"
        },
        {
            "label": "RetryInferredConfig",
            "kind": "Struct",
            "detail": "Record",
            "documentation": {
                "left": "Derived set of configurations from the `RetryConfig`.\n"
            },
            "sortText": "180",
            "insertText": "RetryInferredConfig",
            "insertTextFormat": "Snippet"
        },
        {
            "label": "RetryClient",
            "kind": "Interface",
            "detail": "Object",
            "documentation": {
                "left": "Provides the HTTP remote functions for interacting with an HTTP endpoint. This is created by wrapping the HTTP client\nto provide retrying over HTTP requests.\n"
            },
            "sortText": "190",
            "insertText": "RetryClient",
            "insertTextFormat": "Snippet"
        },
        {
            "label": "LoadBalancerRoundRobinRule",
            "kind": "Interface",
            "detail": "Object",
            "documentation": {
                "left": "Implementation of round robin load balancing strategy.\n"
            },
            "sortText": "190",
            "insertText": "LoadBalancerRoundRobinRule",
            "insertTextFormat": "Snippet"
        },
        {
            "label": "LoadBalanceClient",
            "kind": "Interface",
            "detail": "Object",
            "documentation": {
                "left": "LoadBalanceClient endpoint provides load balancing functionality over multiple HTTP clients.\n"
            },
            "sortText": "190",
            "insertText": "LoadBalanceClient",
            "insertTextFormat": "Snippet"
        },
        {
            "label": "LoadBalanceActionErrorData",
            "kind": "Struct",
            "detail": "Record",
            "documentation": {
                "left": "Represents an error occurred in an remote function of the Load Balance connector.\n"
            },
            "sortText": "180",
            "insertText": "LoadBalanceActionErrorData",
            "insertTextFormat": "Snippet"
        },
        {
            "label": "LoadBalanceActionError",
            "kind": "Event",
            "detail": "Error",
            "sortText": "200",
            "insertText": "LoadBalanceActionError",
            "insertTextFormat": "Snippet"
        },
        {
            "label": "LoadBalanceClientConfiguration",
            "kind": "Struct",
            "detail": "Record",
            "documentation": {
                "left": "The configurations related to the load balance client endpoint.\n\nhttpVersion - Copied from CommonClientConfiguration\nhttp1Settings - Copied from CommonClientConfiguration\nhttp2Settings - Copied from CommonClientConfiguration\ntimeoutInMillis - Copied from CommonClientConfiguration\nforwarded - Copied from CommonClientConfiguration\nfollowRedirects - Copied from CommonClientConfiguration\npoolConfig - Copied from CommonClientConfiguration\ncache - Copied from CommonClientConfiguration\ncompression - Copied from CommonClientConfiguration\nauth - Copied from CommonClientConfiguration\ncircuitBreaker - Copied from CommonClientConfiguration\nretryConfig - Copied from CommonClientConfiguration\ncookieConfig - Copied from CommonClientConfiguration"
            },
            "sortText": "180",
            "insertText": "LoadBalanceClientConfiguration",
            "insertTextFormat": "Snippet"
        },
        {
            "label": "Listener",
            "kind": "Interface",
            "detail": "Object",
            "documentation": {
                "left": "This is used for creating HTTP server endpoints. An HTTP server endpoint is capable of responding to\nremote callers. The `Listener` is responsible for initializing the endpoint using the provided configurations."
            },
            "sortText": "190",
            "insertText": "Listener",
            "insertTextFormat": "Snippet"
        },
        {
            "label": "Remote",
            "kind": "Struct",
            "detail": "Record",
            "documentation": {
                "left": "Presents a read-only view of the remote address.\n"
            },
            "sortText": "180",
            "insertText": "Remote",
            "insertTextFormat": "Snippet"
        },
        {
            "label": "Local",
            "kind": "Struct",
            "detail": "Record",
            "documentation": {
                "left": "Presents a read-only view of the local address.\n"
            },
            "sortText": "180",
            "insertText": "Local",
            "insertTextFormat": "Snippet"
        },
        {
            "label": "ListenerConfiguration",
            "kind": "Struct",
            "detail": "Record",
            "documentation": {
                "left": "Provides a set of configurations for HTTP service endpoints.\n"
            },
            "sortText": "180",
            "insertText": "ListenerConfiguration",
            "insertTextFormat": "Snippet"
        },
        {
            "label": "ListenerHttp1Settings",
            "kind": "Struct",
            "detail": "Record",
            "documentation": {
                "left": "Provides settings related to HTTP/1.x protocol.\n"
            },
            "sortText": "180",
            "insertText": "ListenerHttp1Settings",
            "insertTextFormat": "Snippet"
        },
        {
            "label": "ListenerAuth",
            "kind": "Struct",
            "detail": "Record",
            "documentation": {
                "left": "Authentication configurations for the listener.\n"
            },
            "sortText": "180",
            "insertText": "ListenerAuth",
            "insertTextFormat": "Snippet"
        },
        {
            "label": "ListenerSecureSocket",
            "kind": "Struct",
            "detail": "Record",
            "documentation": {
                "left": "Configures the SSL/TLS options to be used for HTTP service.\n"
            },
            "sortText": "180",
            "insertText": "ListenerSecureSocket",
            "insertTextFormat": "Snippet"
        },
        {
            "label": "KeepAlive",
            "detail": "Union",
            "documentation": {
                "left": "Defines the possible values for the keep-alive configuration in service and client endpoints."
            },
            "sortText": "110",
            "insertText": "KeepAlive",
            "insertTextFormat": "Snippet"
        },
        {
            "label": "WebSocketCaller",
            "kind": "Interface",
            "detail": "Object",
            "documentation": {
                "left": "Represents a WebSocket caller."
            },
            "sortText": "190",
            "insertText": "WebSocketCaller",
            "insertTextFormat": "Snippet"
        },
        {
            "label": "WebSocketClient",
            "kind": "Interface",
            "detail": "Object",
            "documentation": {
                "left": "Represents a WebSocket client endpoint."
            },
            "sortText": "190",
            "insertText": "WebSocketClient",
            "insertTextFormat": "Snippet"
        },
        {
            "label": "WebSocketClientConfiguration",
            "kind": "Struct",
            "detail": "Record",
            "documentation": {
                "left": "Configurations for the WebSocket client endpoint.\n"
            },
            "sortText": "180",
            "insertText": "WebSocketClientConfiguration",
            "insertTextFormat": "Snippet"
        },
        {
            "label": "WebSocketRetryConfig",
            "kind": "Struct",
            "detail": "Record",
            "documentation": {
                "left": "Retry configurations for WebSocket.\n"
            },
            "sortText": "180",
            "insertText": "WebSocketRetryConfig",
            "insertTextFormat": "Snippet"
        },
        {
            "label": "WsConnectionClosureError",
            "kind": "Event",
            "detail": "Error",
            "documentation": {
                "left": "Raised during failures in connection closure"
            },
            "sortText": "200",
            "insertText": "WsConnectionClosureError",
            "insertTextFormat": "Snippet"
        },
        {
            "label": "WsInvalidHandshakeError",
            "kind": "Event",
            "detail": "Error",
            "documentation": {
                "left": "Raised during the handshake when the WebSocket upgrade fails"
            },
            "sortText": "200",
            "insertText": "WsInvalidHandshakeError",
            "insertTextFormat": "Snippet"
        },
        {
            "label": "WsPayloadTooBigError",
            "kind": "Event",
            "detail": "Error",
            "documentation": {
                "left": "Raised when receiving a frame with a payload exceeding the maximum size"
            },
            "sortText": "200",
            "insertText": "WsPayloadTooBigError",
            "insertTextFormat": "Snippet"
        },
        {
            "label": "WsProtocolError",
            "kind": "Event",
            "detail": "Error",
            "documentation": {
                "left": "Raised when the other side breaks the protocol"
            },
            "sortText": "200",
            "insertText": "WsProtocolError",
            "insertTextFormat": "Snippet"
        },
        {
            "label": "WsConnectionError",
            "kind": "Event",
            "detail": "Error",
            "documentation": {
                "left": "Raised during connection failures"
            },
            "sortText": "200",
            "insertText": "WsConnectionError",
            "insertTextFormat": "Snippet"
        },
        {
            "label": "WsInvalidContinuationFrameError",
            "kind": "Event",
            "detail": "Error",
            "documentation": {
                "left": "Raised when an out of order/invalid continuation frame is received"
            },
            "sortText": "200",
            "insertText": "WsInvalidContinuationFrameError",
            "insertTextFormat": "Snippet"
        },
        {
            "label": "WsGenericError",
            "kind": "Event",
            "detail": "Error",
            "documentation": {
                "left": "Raised for errors not captured by the specific errors"
            },
            "sortText": "200",
            "insertText": "WsGenericError",
            "insertTextFormat": "Snippet"
        },
        {
            "label": "WebSocketError",
            "kind": "Event",
            "detail": "Union",
            "documentation": {
                "left": "The union of all the WebSocket related errors"
            },
            "sortText": "200",
            "insertText": "WebSocketError",
            "insertTextFormat": "Snippet"
        },
        {
            "label": "BasicAuthHandler",
            "kind": "Interface",
            "detail": "Object",
            "documentation": {
                "left": "Defines the Basic Auth header handler for inbound and outbound HTTP traffic.\n"
            },
            "sortText": "190",
            "insertText": "BasicAuthHandler",
            "insertTextFormat": "Snippet"
        },
        {
            "label": "WebSocketFailoverClient",
            "kind": "Interface",
            "detail":"Object",
            "documentation": {
                "left": "A WebSocket client endpoint, which provides failover support for multiple WebSocket targets."
            },
            "sortText": "190",
            "insertText": "WebSocketFailoverClient",
            "insertTextFormat": "Snippet"
        },
        {
            "label": "WebSocketFailoverClientConfiguration",
            "kind": "Struct",
            "detail": "Record",
            "documentation": {
                "left": "Configurations for the WebSocket client endpoint.\n"
            },
            "sortText": "180",
            "insertText": "WebSocketFailoverClientConfiguration",
            "insertTextFormat": "Snippet"
        },
        {
            "label": "BearerAuthHandler",
            "kind": "Interface",
            "detail": "Object",
            "documentation": {
                "left": "Representation of the Bearer Auth header handler for both inbound and outbound HTTP traffic.\n"
            },
            "sortText": "190",
            "insertText": "BearerAuthHandler",
            "insertTextFormat": "Snippet"
        },
        {
            "label": "ClientConfiguration",
            "kind": "Struct",
            "detail": "Record",
            "documentation": {
                "left": "Provides a set of configurations for controlling the behaviours when communicating with a remote HTTP endpoint.\n\nhttpVersion - Copied from CommonClientConfiguration\nhttp1Settings - Copied from CommonClientConfiguration\nhttp2Settings - Copied from CommonClientConfiguration\ntimeoutInMillis - Copied from CommonClientConfiguration\nforwarded - Copied from CommonClientConfiguration\nfollowRedirects - Copied from CommonClientConfiguration\npoolConfig - Copied from CommonClientConfiguration\ncache - Copied from CommonClientConfiguration\ncompression - Copied from CommonClientConfiguration\nauth - Copied from CommonClientConfiguration\ncircuitBreaker - Copied from CommonClientConfiguration\nretryConfig - Copied from CommonClientConfiguration\ncookieConfig - Copied from CommonClientConfiguration"
            },
            "sortText": "180",
            "insertText": "ClientConfiguration",
            "insertTextFormat": "Snippet"
        },
        {
            "label": "CsvPersistentCookieHandler",
            "kind": "Interface",
            "detail": "Object",
            "documentation": {
                "left": "Represents a default persistent cookie handler, which stores persistent cookies in a CSV file.\n"
            },
            "sortText": "190",
            "insertText": "CsvPersistentCookieHandler",
            "insertTextFormat": "Snippet"
        },
        {
            "label": "RequestMessage",
            "kind": "Enum",
            "detail": "Union",
            "documentation": {
                "left": "The types of messages that are accepted by HTTP `client` when sending out the outbound request."
            },
            "sortText": "160",
            "insertText": "RequestMessage",
            "insertTextFormat": "Snippet"
        },
        {
            "label": "ResponseMessage",
            "kind": "Enum",
            "detail": "Union",
            "documentation": {
                "left": "The types of messages that are accepted by HTTP `listener` when sending out the outbound response."
            },
            "sortText": "160",
            "insertText": "ResponseMessage",
            "insertTextFormat": "Snippet"
        },
        {
            "label": "extractAuthorizationHeaderValue(http:Request req)(string)",
            "kind": "Function",
            "detail": "Function",
            "documentation": {
                "right": {
                    "kind": "markdown",
                    "value": "**Package:** _ballerina/http_  \n  \nExtracts the Authorization header value from the request.\n  \n**Params**  \n- `http:Request` req: Request instance  \n  \n**Returns** `string`   \n- Value of the Authorization header  \n  \n"
                }
            },
            "sortText": "120",
            "insertText": "extractAuthorizationHeaderValue(${1})",
            "insertTextFormat": "Snippet",
            "command": {
                "title": "editor.action.triggerParameterHints",
                "command": "editor.action.triggerParameterHints"
            }
        },
        {
            "label": "createHttpCachingClient(string url, http:ClientConfiguration config, http:CacheConfig cacheConfig)((http:HttpClient|http:FailoverAllEndpointsFailedError|http:FailoverActionFailedError|http:UpstreamServiceUnavailableError|http:AllLoadBalanceEndpointsFailedError|http:AllRetryAttemptsFailed|http:IdleTimeoutError|http:AuthenticationError|http:AuthorizationError|http:InitializingOutboundRequestError|http:WritingOutboundRequestHeadersError|http:WritingOutboundRequestBodyError|http:InitializingInboundResponseError|http:ReadingInboundResponseHeadersError|http:ReadingInboundResponseBodyError|http:UnsupportedActionError|http:Http2ClientError|http:MaximumWaitTimeExceededError|http:SslError|http:GenericClientError|http:CookieHandlingError))",
            "kind": "Function",
            "detail": "Function",
            "documentation": {
                "right": {
                    "kind": "markdown",
                    "value": "**Package:** _ballerina/http_  \n  \nCreates an HTTP client capable of caching HTTP responses.\n  \n**Params**  \n- `string` url: The URL of the HTTP endpoint to connect to  \n- `http:ClientConfiguration` config: The configurations for the client endpoint associated with the caching client  \n- `http:CacheConfig` cacheConfig: The configurations for the HTTP cache to be used with the caching client  \n  \n**Returns** `(http:HttpClient|http:FailoverAllEndpointsFailedError|http:FailoverActionFailedError|http:UpstreamServiceUnavailableError|http:AllLoadBalanceEndpointsFailedError|http:AllRetryAttemptsFailed|http:IdleTimeoutError|http:AuthenticationError|http:AuthorizationError|http:InitializingOutboundRequestError|http:WritingOutboundRequestHeadersError|http:WritingOutboundRequestBodyError|http:InitializingInboundResponseError|http:ReadingInboundResponseHeadersError|http:ReadingInboundResponseBodyError|http:UnsupportedActionError|http:Http2ClientError|http:MaximumWaitTimeExceededError|http:SslError|http:GenericClientError|http:CookieHandlingError)`   \n- An `HttpCachingClient` instance which wraps the base `Client` with a caching layer  \n  \n"
                }
            },
            "sortText": "120",
            "insertText": "createHttpCachingClient(${1})",
            "insertTextFormat": "Snippet",
            "command": {
                "title": "editor.action.triggerParameterHints",
                "command": "editor.action.triggerParameterHints"
            }
        },
        {
<<<<<<< HEAD
            "label": "parseHeader(string headerValue)(([string,map<any>]|http:FailoverAllEndpointsFailedError|http:FailoverActionFailedError|http:UpstreamServiceUnavailableError|http:AllLoadBalanceEndpointsFailedError|http:AllRetryAttemptsFailed|http:IdleTimeoutError|http:AuthenticationError|http:AuthorizationError|http:InitializingOutboundRequestError|http:WritingOutboundRequestHeadersError|http:WritingOutboundRequestBodyError|http:InitializingInboundResponseError|http:ReadingInboundResponseHeadersError|http:ReadingInboundResponseBodyError|http:UnsupportedActionError|http:Http2ClientError|http:MaximumWaitTimeExceededError|http:SslError|http:GenericClientError|http:CookieHandlingError))",
=======
            "label": "parseHeader(string headerValue)(([string,map\u003cany\u003e]|http:FailoverAllEndpointsFailedError|http:FailoverActionFailedError|http:UpstreamServiceUnavailableError|http:AllLoadBalanceEndpointsFailedError|http:AllRetryAttemptsFailed|http:IdleTimeoutError|http:AuthenticationError|http:AuthorizationError|http:InitializingOutboundRequestError|http:WritingOutboundRequestHeadersError|http:WritingOutboundRequestBodyError|http:InitializingInboundResponseError|http:ReadingInboundResponseHeadersError|http:ReadingInboundResponseBodyError|http:UnsupportedActionError|http:Http2ClientError|http:MaximumWaitTimeExceededError|http:SslError|http:GenericClientError|http:CookieHandlingError))",
>>>>>>> 596a4651
            "kind": "Function",
            "detail": "Function",
            "documentation": {
                "right": {
                    "kind": "markdown",
<<<<<<< HEAD
                    "value": "**Package:** _ballerina/http_  \n  \nParses the given header value to extract its value and parameter map.\n  \n**Params**  \n- `string` headerValue: The header value  \n  \n**Returns** `([string,map<any>]|http:FailoverAllEndpointsFailedError|http:FailoverActionFailedError|http:UpstreamServiceUnavailableError|http:AllLoadBalanceEndpointsFailedError|http:AllRetryAttemptsFailed|http:IdleTimeoutError|http:AuthenticationError|http:AuthorizationError|http:InitializingOutboundRequestError|http:WritingOutboundRequestHeadersError|http:WritingOutboundRequestBodyError|http:InitializingInboundResponseError|http:ReadingInboundResponseHeadersError|http:ReadingInboundResponseBodyError|http:UnsupportedActionError|http:Http2ClientError|http:MaximumWaitTimeExceededError|http:SslError|http:GenericClientError|http:CookieHandlingError)`   \n- Returns a tuple containing the value and its parameter map  \n  \n"
=======
                    "value": "**Package:** _ballerina/http_  \n  \nParses the given header value to extract its value and parameter map.\n  \n**Params**  \n- `string` headerValue: The header value  \n  \n**Returns** `([string,map\u003cany\u003e]|http:FailoverAllEndpointsFailedError|http:FailoverActionFailedError|http:UpstreamServiceUnavailableError|http:AllLoadBalanceEndpointsFailedError|http:AllRetryAttemptsFailed|http:IdleTimeoutError|http:AuthenticationError|http:AuthorizationError|http:InitializingOutboundRequestError|http:WritingOutboundRequestHeadersError|http:WritingOutboundRequestBodyError|http:InitializingInboundResponseError|http:ReadingInboundResponseHeadersError|http:ReadingInboundResponseBodyError|http:UnsupportedActionError|http:Http2ClientError|http:MaximumWaitTimeExceededError|http:SslError|http:GenericClientError|http:CookieHandlingError)`   \n- Returns a tuple containing the value and its parameter map  \n  \n"
>>>>>>> 596a4651
                }
            },
            "sortText": "120",
            "insertText": "parseHeader(${1})",
            "insertTextFormat": "Snippet",
            "command": {
                "title": "editor.action.triggerParameterHints",
                "command": "editor.action.triggerParameterHints"
            }
        },
        {
            "label": "invokeEndpoint(string path, http:Request outRequest, (FORWARD|GET|POST|DELETE|OPTIONS|PUT|PATCH|HEAD|SUBMIT|NONE) requestAction, http:HttpClient httpClient, string verb)((http:Response|http:HttpFuture|http:FailoverAllEndpointsFailedError|http:FailoverActionFailedError|http:UpstreamServiceUnavailableError|http:AllLoadBalanceEndpointsFailedError|http:AllRetryAttemptsFailed|http:IdleTimeoutError|http:AuthenticationError|http:AuthorizationError|http:InitializingOutboundRequestError|http:WritingOutboundRequestHeadersError|http:WritingOutboundRequestBodyError|http:InitializingInboundResponseError|http:ReadingInboundResponseHeadersError|http:ReadingInboundResponseBodyError|http:UnsupportedActionError|http:Http2ClientError|http:MaximumWaitTimeExceededError|http:SslError|http:GenericClientError|http:CookieHandlingError))",
            "kind": "Function",
            "detail": "Function",
            "documentation": {
                "right": {
                    "kind": "markdown",
                    "value": "**Package:** _ballerina/http_  \n  \nThe HEAD remote function implementation of the Circuit Breaker. This wraps the `head` function of the underlying\nHTTP remote function provider.  \n**Params**  \n- `string` path: Resource path  \n- `http:Request` outRequest: A Request struct  \n- `(FORWARD|GET|POST|DELETE|OPTIONS|PUT|PATCH|HEAD|SUBMIT|NONE)` requestAction: `HttpOperation` related to the request  \n- `http:HttpClient` httpClient: HTTP client which uses to call the relevant functions  \n- `string` verb: HTTP verb used for submit method(Defaultable)  \n  \n**Returns** `(http:Response|http:HttpFuture|http:FailoverAllEndpointsFailedError|http:FailoverActionFailedError|http:UpstreamServiceUnavailableError|http:AllLoadBalanceEndpointsFailedError|http:AllRetryAttemptsFailed|http:IdleTimeoutError|http:AuthenticationError|http:AuthorizationError|http:InitializingOutboundRequestError|http:WritingOutboundRequestHeadersError|http:WritingOutboundRequestBodyError|http:InitializingInboundResponseError|http:ReadingInboundResponseHeadersError|http:ReadingInboundResponseBodyError|http:UnsupportedActionError|http:Http2ClientError|http:MaximumWaitTimeExceededError|http:SslError|http:GenericClientError|http:CookieHandlingError)`   \n- The response for the request or an `http:ClientError` if failed to establish communication with the upstream server  \n  \n"
                }
            },
            "sortText": "120",
            "insertText": "invokeEndpoint(${1})",
            "insertTextFormat": "Snippet",
            "command": {
                "title": "editor.action.triggerParameterHints",
                "command": "editor.action.triggerParameterHints"
            }
        },
        {
            "label": "createHttpSecureClient(string url, http:ClientConfiguration config)((http:HttpClient|http:FailoverAllEndpointsFailedError|http:FailoverActionFailedError|http:UpstreamServiceUnavailableError|http:AllLoadBalanceEndpointsFailedError|http:AllRetryAttemptsFailed|http:IdleTimeoutError|http:AuthenticationError|http:AuthorizationError|http:InitializingOutboundRequestError|http:WritingOutboundRequestHeadersError|http:WritingOutboundRequestBodyError|http:InitializingInboundResponseError|http:ReadingInboundResponseHeadersError|http:ReadingInboundResponseBodyError|http:UnsupportedActionError|http:Http2ClientError|http:MaximumWaitTimeExceededError|http:SslError|http:GenericClientError|http:CookieHandlingError))",
            "kind": "Function",
            "detail": "Function",
            "documentation": {
                "right": {
                    "kind": "markdown",
                    "value": "**Package:** _ballerina/http_  \n  \nCreates an HTTP client capable of securing HTTP requests with authentication.\n  \n**Params**  \n- `string` url: Base URL  \n- `http:ClientConfiguration` config: Client endpoint configurations  \n  \n**Returns** `(http:HttpClient|http:FailoverAllEndpointsFailedError|http:FailoverActionFailedError|http:UpstreamServiceUnavailableError|http:AllLoadBalanceEndpointsFailedError|http:AllRetryAttemptsFailed|http:IdleTimeoutError|http:AuthenticationError|http:AuthorizationError|http:InitializingOutboundRequestError|http:WritingOutboundRequestHeadersError|http:WritingOutboundRequestBodyError|http:InitializingInboundResponseError|http:ReadingInboundResponseHeadersError|http:ReadingInboundResponseBodyError|http:UnsupportedActionError|http:Http2ClientError|http:MaximumWaitTimeExceededError|http:SslError|http:GenericClientError|http:CookieHandlingError)`   \n- Created secure HTTP client  \n  \n"
                }
            },
            "sortText": "120",
            "insertText": "createHttpSecureClient(${1})",
            "insertTextFormat": "Snippet",
            "command": {
                "title": "editor.action.triggerParameterHints",
                "command": "editor.action.triggerParameterHints"
            }
        }
    ]
}<|MERGE_RESOLUTION|>--- conflicted
+++ resolved
@@ -152,7 +152,7 @@
             "documentation": {
                 "right": {
                     "kind": "markdown",
-                    "value": "Indicates that the client is only accepting responses whose freshness lifetime >= current age + min-fresh."
+                    "value": "Indicates that the client is only accepting responses whose freshness lifetime \u003e\u003d current age + min-fresh."
                 }
             },
             "sortText": "130",
@@ -2540,7 +2540,7 @@
             "kind": "Struct",
             "detail": "Record",
             "documentation": {
-                "left": "Provides configurations for controlling the endpoint's behaviour in response to HTTP redirect related responses.\n"
+                "left": "Provides configurations for controlling the endpoint\u0027s behaviour in response to HTTP redirect related responses.\n"
             },
             "sortText": "180",
             "insertText": "FollowRedirects",
@@ -2628,7 +2628,7 @@
             "kind": "Interface",
             "detail": "Object",
             "documentation": {
-                "left": "Represents a 'future' that returns as a result of an asynchronous HTTP request submission.\nThis can be used as a reference to fetch the results of the submission."
+                "left": "Represents a \u0027future\u0027 that returns as a result of an asynchronous HTTP request submission.\nThis can be used as a reference to fetch the results of the submission."
             },
             "sortText": "190",
             "insertText": "HttpFuture",
@@ -3652,7 +3652,7 @@
             "kind": "Struct",
             "detail": "Record",
             "documentation": {
-                "left": "Configurations for the WebSocket client endpoint.\n"
+                "left": "Configuration for the WebSocket client endpoint.\n"
             },
             "sortText": "180",
             "insertText": "WebSocketClientConfiguration",
@@ -3766,28 +3766,6 @@
             },
             "sortText": "190",
             "insertText": "BasicAuthHandler",
-            "insertTextFormat": "Snippet"
-        },
-        {
-            "label": "WebSocketFailoverClient",
-            "kind": "Interface",
-            "detail":"Object",
-            "documentation": {
-                "left": "A WebSocket client endpoint, which provides failover support for multiple WebSocket targets."
-            },
-            "sortText": "190",
-            "insertText": "WebSocketFailoverClient",
-            "insertTextFormat": "Snippet"
-        },
-        {
-            "label": "WebSocketFailoverClientConfiguration",
-            "kind": "Struct",
-            "detail": "Record",
-            "documentation": {
-                "left": "Configurations for the WebSocket client endpoint.\n"
-            },
-            "sortText": "180",
-            "insertText": "WebSocketFailoverClientConfiguration",
             "insertTextFormat": "Snippet"
         },
         {
@@ -3882,21 +3860,13 @@
             }
         },
         {
-<<<<<<< HEAD
-            "label": "parseHeader(string headerValue)(([string,map<any>]|http:FailoverAllEndpointsFailedError|http:FailoverActionFailedError|http:UpstreamServiceUnavailableError|http:AllLoadBalanceEndpointsFailedError|http:AllRetryAttemptsFailed|http:IdleTimeoutError|http:AuthenticationError|http:AuthorizationError|http:InitializingOutboundRequestError|http:WritingOutboundRequestHeadersError|http:WritingOutboundRequestBodyError|http:InitializingInboundResponseError|http:ReadingInboundResponseHeadersError|http:ReadingInboundResponseBodyError|http:UnsupportedActionError|http:Http2ClientError|http:MaximumWaitTimeExceededError|http:SslError|http:GenericClientError|http:CookieHandlingError))",
-=======
             "label": "parseHeader(string headerValue)(([string,map\u003cany\u003e]|http:FailoverAllEndpointsFailedError|http:FailoverActionFailedError|http:UpstreamServiceUnavailableError|http:AllLoadBalanceEndpointsFailedError|http:AllRetryAttemptsFailed|http:IdleTimeoutError|http:AuthenticationError|http:AuthorizationError|http:InitializingOutboundRequestError|http:WritingOutboundRequestHeadersError|http:WritingOutboundRequestBodyError|http:InitializingInboundResponseError|http:ReadingInboundResponseHeadersError|http:ReadingInboundResponseBodyError|http:UnsupportedActionError|http:Http2ClientError|http:MaximumWaitTimeExceededError|http:SslError|http:GenericClientError|http:CookieHandlingError))",
->>>>>>> 596a4651
             "kind": "Function",
             "detail": "Function",
             "documentation": {
                 "right": {
                     "kind": "markdown",
-<<<<<<< HEAD
-                    "value": "**Package:** _ballerina/http_  \n  \nParses the given header value to extract its value and parameter map.\n  \n**Params**  \n- `string` headerValue: The header value  \n  \n**Returns** `([string,map<any>]|http:FailoverAllEndpointsFailedError|http:FailoverActionFailedError|http:UpstreamServiceUnavailableError|http:AllLoadBalanceEndpointsFailedError|http:AllRetryAttemptsFailed|http:IdleTimeoutError|http:AuthenticationError|http:AuthorizationError|http:InitializingOutboundRequestError|http:WritingOutboundRequestHeadersError|http:WritingOutboundRequestBodyError|http:InitializingInboundResponseError|http:ReadingInboundResponseHeadersError|http:ReadingInboundResponseBodyError|http:UnsupportedActionError|http:Http2ClientError|http:MaximumWaitTimeExceededError|http:SslError|http:GenericClientError|http:CookieHandlingError)`   \n- Returns a tuple containing the value and its parameter map  \n  \n"
-=======
                     "value": "**Package:** _ballerina/http_  \n  \nParses the given header value to extract its value and parameter map.\n  \n**Params**  \n- `string` headerValue: The header value  \n  \n**Returns** `([string,map\u003cany\u003e]|http:FailoverAllEndpointsFailedError|http:FailoverActionFailedError|http:UpstreamServiceUnavailableError|http:AllLoadBalanceEndpointsFailedError|http:AllRetryAttemptsFailed|http:IdleTimeoutError|http:AuthenticationError|http:AuthorizationError|http:InitializingOutboundRequestError|http:WritingOutboundRequestHeadersError|http:WritingOutboundRequestBodyError|http:InitializingInboundResponseError|http:ReadingInboundResponseHeadersError|http:ReadingInboundResponseBodyError|http:UnsupportedActionError|http:Http2ClientError|http:MaximumWaitTimeExceededError|http:SslError|http:GenericClientError|http:CookieHandlingError)`   \n- Returns a tuple containing the value and its parameter map  \n  \n"
->>>>>>> 596a4651
                 }
             },
             "sortText": "120",
