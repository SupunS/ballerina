--- conflicted
+++ resolved
@@ -12,20 +12,6 @@
       "documentation": {
         "left": "Constant"
       },
-<<<<<<< HEAD
-      "sortText": "131",
-      "insertText": "extractAuthorizationHeaderValue(${1})",
-      "insertTextFormat": "Snippet",
-      "command": {
-        "title": "editor.action.triggerParameterHints",
-        "command": "editor.action.triggerParameterHints"
-      }
-    },
-    {
-      "label": "createHttpCachingClient(string url, http:ClientEndpointConfig config, http:CacheConfig cacheConfig)((http:HttpClient|error))",
-      "kind": "Function",
-      "detail": "Function",
-=======
       "sortText": "221",
       "insertText": "AUTH_HEADER",
       "insertTextFormat": "Snippet"
@@ -34,24 +20,9 @@
       "label": "AUTH_HEADER_BEARER",
       "kind": "Variable",
       "detail": "string",
->>>>>>> b907f256
-      "documentation": {
-        "left": "Constant"
-      },
-<<<<<<< HEAD
-      "sortText": "131",
-      "insertText": "createHttpCachingClient(${1})",
-      "insertTextFormat": "Snippet",
-      "command": {
-        "title": "editor.action.triggerParameterHints",
-        "command": "editor.action.triggerParameterHints"
-      }
-    },
-    {
-      "label": "parseHeader(string headerValue)(([string,map\u003cany\u003e]|error))",
-      "kind": "Function",
-      "detail": "Function",
-=======
+      "documentation": {
+        "left": "Constant"
+      },
       "sortText": "221",
       "insertText": "AUTH_HEADER_BEARER",
       "insertTextFormat": "Snippet"
@@ -60,42 +31,9 @@
       "label": "POST_BODY_BEARER",
       "kind": "Variable",
       "detail": "string",
->>>>>>> b907f256
-      "documentation": {
-        "left": "Constant"
-      },
-<<<<<<< HEAD
-      "sortText": "131",
-      "insertText": "parseHeader(${1})",
-      "insertTextFormat": "Snippet",
-      "command": {
-        "title": "editor.action.triggerParameterHints",
-        "command": "editor.action.triggerParameterHints"
-      }
-    },
-    {
-      "label": "invokeEndpoint(string path, http:Request outRequest, (FORWARD|GET|POST|DELETE|OPTIONS|PUT|PATCH|HEAD|SUBMIT|NONE) requestAction, http:HttpClient httpClient)((http:Response|http:HttpFuture|error))",
-      "kind": "Function",
-      "detail": "Function",
-      "documentation": {
-        "right": {
-          "kind": "markdown",
-          "value": "**Package:** _ballerina/http_  \n  \nThe HEAD remote function implementation of the Circuit Breaker. This wraps the `head()` function of the underlying\nHTTP remote function provider.  \n  \n---    \n**Parameters**  \n- _path_  \n    Resource path  \n  \n- _outRequest_  \n    A Request struct  \n  \n- _requestAction_  \n    `HttpOperation` related to the request  \n  \n- _httpClient_  \n    HTTP client which uses to call the relevant functions  \n  \n- _verb_  \n    HTTP verb used for submit method  \nDefault Value:   \n  \n**Return**  \n(ballerina/http:Response|ballerina/http:HttpFuture|error)"
-        }
-      },
-      "sortText": "131",
-      "insertText": "invokeEndpoint(${1})",
-      "insertTextFormat": "Snippet",
-      "command": {
-        "title": "editor.action.triggerParameterHints",
-        "command": "editor.action.triggerParameterHints"
-      }
-    },
-    {
-      "label": "createHttpSecureClient(string url, http:ClientEndpointConfig config)((http:HttpClient|error))",
-      "kind": "Function",
-      "detail": "Function",
-=======
+      "documentation": {
+        "left": "Constant"
+      },
       "sortText": "221",
       "insertText": "POST_BODY_BEARER",
       "insertTextFormat": "Snippet"
@@ -115,23 +53,12 @@
       "label": "STATUS_CODE",
       "kind": "Variable",
       "detail": "string",
->>>>>>> b907f256
-      "documentation": {
-        "left": "Constant"
-      },
-<<<<<<< HEAD
-      "sortText": "131",
-      "insertText": "createHttpSecureClient(${1})",
-      "insertTextFormat": "Snippet",
-      "command": {
-        "title": "editor.action.triggerParameterHints",
-        "command": "editor.action.triggerParameterHints"
-      }
-=======
+      "documentation": {
+        "left": "Constant"
+      },
       "sortText": "221",
       "insertText": "STATUS_CODE",
       "insertTextFormat": "Snippet"
->>>>>>> b907f256
     },
     {
       "label": "NO_CACHE",
@@ -140,45 +67,20 @@
       "documentation": {
         "left": "Constant"
       },
-<<<<<<< HEAD
-      "sortText": "131",
-      "insertText": "encode(${1})",
-      "insertTextFormat": "Snippet",
-      "command": {
-        "title": "editor.action.triggerParameterHints",
-        "command": "editor.action.triggerParameterHints"
-      }
-=======
       "sortText": "221",
       "insertText": "NO_CACHE",
       "insertTextFormat": "Snippet"
->>>>>>> b907f256
     },
     {
       "label": "NO_STORE",
       "kind": "Variable",
       "detail": "string",
       "documentation": {
-<<<<<<< HEAD
-        "right": {
-          "kind": "markdown",
-          "value": "**Package:** _ballerina/http_  \n  \nDecodes the given URL.\n  \n  \n---    \n**Parameters**  \n- _url_  \n    URL to be decoded  \n  \n- _charset_  \n    Character set from which the URL is decoded   \n  \n  \n**Return**  \n(string|error)"
-        }
-      },
-      "sortText": "131",
-      "insertText": "decode(${1})",
-      "insertTextFormat": "Snippet",
-      "command": {
-        "title": "editor.action.triggerParameterHints",
-        "command": "editor.action.triggerParameterHints"
-      }
-=======
         "left": "Constant"
       },
       "sortText": "221",
       "insertText": "NO_STORE",
       "insertTextFormat": "Snippet"
->>>>>>> b907f256
     },
     {
       "label": "NO_TRANSFORM",
@@ -2731,9 +2633,6 @@
       "kind": "Enum",
       "detail": "Union",
       "documentation": {
-<<<<<<< HEAD
-        "left": "Defines the possible values for the mutual ssl status.\n\n`passed`: Mutual SSL handshake is successful.\n`failed`: Mutual SSL handshake has failed."
-=======
         "left": "A finite type for modeling the states of the Circuit Breaker. The Circuit Breaker starts in the `CLOSED` state.\nIf any failure thresholds are exceeded during execution, the circuit trips and goes to the `OPEN` state. After\nthe specified timeout period expires, the circuit goes to the `HALF_OPEN` state. If the trial request sent while\nin the `HALF_OPEN` state succeeds, the circuit goes back to the `CLOSED` state."
       },
       "sortText": "221",
@@ -2930,7 +2829,6 @@
       "detail": "Record",
       "documentation": {
         "left": "Configures limits for requests. If these limits are violated, the request is rejected.\n"
->>>>>>> b907f256
       },
       "sortText": "221",
       "insertText": "RequestLimits",
