--- conflicted
+++ resolved
@@ -176,24 +176,8 @@
       "documentation": {
         "left": "Configures the authentication scheme for a service or a resource.\n"
       },
-<<<<<<< HEAD
-      "sortText": "171",
+      "sortText": "221",
       "insertText": "ServiceResourceAuth",
-=======
-      "sortText": "221",
-      "insertText": "ListenerAuthConfig",
-      "insertTextFormat": "Snippet"
-    },
-    {
-      "label": "Authentication",
-      "kind": "Class",
-      "detail": "Record",
-      "documentation": {
-        "left": "Can be used for enabling/disabling authentication in an HTTP service.\n"
-      },
-      "sortText": "221",
-      "insertText": "Authentication",
->>>>>>> f7440a43
       "insertTextFormat": "Snippet"
     },
     {
@@ -278,17 +262,10 @@
       "kind": "Class",
       "detail": "Record",
       "documentation": {
-<<<<<<< HEAD
         "left": "The `OutboundAuthConfig` record can be used to configure the authentication mechanism used by the HTTP endpoint.\n"
       },
-      "sortText": "171",
+      "sortText": "221",
       "insertText": "OutboundAuthConfig",
-=======
-        "left": "The `AuthConfig` record can be used to configure the authentication mechanism used by the HTTP endpoint.\n"
-      },
-      "sortText": "221",
-      "insertText": "AuthConfig",
->>>>>>> f7440a43
       "insertTextFormat": "Snippet"
     },
     {
@@ -316,95 +293,55 @@
     {
       "label": "ClientCredentialsGrantConfig",
       "kind": "Class",
-<<<<<<< HEAD
-      "detail": "BType",
+      "detail": "Record",
       "documentation": {
         "left": "The `ClientCredentialsGrantConfig` record can be used to configue OAuth2 client credentials grant type.\n"
       },
-      "sortText": "171",
-=======
-      "detail": "Record",
-      "documentation": {
-        "left": "The `ClientCredentialsGrantConfig` record can be used to configue OAuth2 client credentials grant type.\n"
-      },
-      "sortText": "221",
->>>>>>> f7440a43
+      "sortText": "221",
       "insertText": "ClientCredentialsGrantConfig",
       "insertTextFormat": "Snippet"
     },
     {
       "label": "PasswordGrantConfig",
       "kind": "Class",
-<<<<<<< HEAD
-      "detail": "BType",
+      "detail": "Record",
       "documentation": {
         "left": "The `PasswordGrantConfig` record can be used to configue OAuth2 password grant type\n"
       },
-      "sortText": "171",
-=======
-      "detail": "Record",
-      "documentation": {
-        "left": "The `PasswordGrantConfig` record can be used to configue OAuth2 password grant type\n"
-      },
-      "sortText": "221",
->>>>>>> f7440a43
+      "sortText": "221",
       "insertText": "PasswordGrantConfig",
       "insertTextFormat": "Snippet"
     },
     {
       "label": "DirectTokenConfig",
       "kind": "Class",
-<<<<<<< HEAD
-      "detail": "BType",
+      "detail": "Record",
       "documentation": {
         "left": "The `DirectTokenConfig` record configures the access token directly.\n"
       },
-      "sortText": "171",
-=======
-      "detail": "Record",
-      "documentation": {
-        "left": "The `DirectTokenConfig` record configures the access token directly.\n"
-      },
-      "sortText": "221",
->>>>>>> f7440a43
+      "sortText": "221",
       "insertText": "DirectTokenConfig",
       "insertTextFormat": "Snippet"
     },
     {
       "label": "RefreshConfig",
       "kind": "Class",
-<<<<<<< HEAD
-      "detail": "BType",
+      "detail": "Record",
       "documentation": {
         "left": "The `RefreshConfig` record can be used to pass the configurations for refreshing the access token of password grant type.\n"
       },
-      "sortText": "171",
-=======
-      "detail": "Record",
-      "documentation": {
-        "left": "The `RefreshConfig` record can be used to pass the configurations for refreshing the access token of password grant type.\n"
-      },
-      "sortText": "221",
->>>>>>> f7440a43
+      "sortText": "221",
       "insertText": "RefreshConfig",
       "insertTextFormat": "Snippet"
     },
     {
       "label": "DirectTokenRefreshConfig",
       "kind": "Class",
-<<<<<<< HEAD
-      "detail": "BType",
+      "detail": "Record",
       "documentation": {
         "left": "The `DirectTokenRefreshConfig` record passes the configurations for refreshing the access token for \nthe grant type of the direct token grant type.\n"
       },
-      "sortText": "171",
-=======
-      "detail": "Record",
-      "documentation": {
-        "left": "The `DirectTokenRefreshConfig` record passes the configurations for refreshing the access token for \nthe grant type of the direct token grant type.\n"
-      },
-      "sortText": "221",
->>>>>>> f7440a43
+      "sortText": "221",
       "insertText": "DirectTokenRefreshConfig",
       "insertTextFormat": "Snippet"
     },
@@ -499,19 +436,11 @@
     {
       "label": "CachedToken",
       "kind": "Class",
-<<<<<<< HEAD
-      "detail": "BType",
+      "detail": "Record",
       "documentation": {
         "left": "The `CachedToken` stores the values received from the authorization/token server to use them\nfor the latter requests without requesting tokens again.\n"
       },
-      "sortText": "171",
-=======
-      "detail": "Record",
-      "documentation": {
-        "left": "The `CachedToken` stores the values received from the authorization/token server to use them\nfor the latter requests without requesting tokens again.\n"
-      },
-      "sortText": "221",
->>>>>>> f7440a43
+      "sortText": "221",
       "insertText": "CachedToken",
       "insertTextFormat": "Snippet"
     },
@@ -687,45 +616,30 @@
       "documentation": {
         "left": "Authentication configurations for the listener.\n"
       },
-<<<<<<< HEAD
-      "sortText": "171",
+      "sortText": "221",
       "insertText": "ListenerAuth",
-=======
+      "insertTextFormat": "Snippet"
+    },
+    {
+      "label": "ServiceSecureSocket",
+      "kind": "Class",
+      "detail": "Record",
+      "documentation": {
+        "left": "Configures the SSL/TLS options to be used for HTTP service.\n"
+      },
       "sortText": "221",
       "insertText": "ServiceSecureSocket",
->>>>>>> f7440a43
-      "insertTextFormat": "Snippet"
-    },
-    {
-      "label": "ServiceSecureSocket",
-      "kind": "Class",
-      "detail": "Record",
-      "documentation": {
-        "left": "Configures the SSL/TLS options to be used for HTTP service.\n"
-      },
-<<<<<<< HEAD
-      "sortText": "171",
-      "insertText": "ServiceSecureSocket",
-=======
+      "insertTextFormat": "Snippet"
+    },
+    {
+      "label": "AuthCacheConfig",
+      "kind": "Class",
+      "detail": "Record",
+      "documentation": {
+        "left": "Provides a set of configurations for controlling the authorization caching behaviour of the endpoint.\n"
+      },
       "sortText": "221",
       "insertText": "AuthCacheConfig",
->>>>>>> f7440a43
-      "insertTextFormat": "Snippet"
-    },
-    {
-      "label": "AuthCacheConfig",
-      "kind": "Class",
-      "detail": "Record",
-      "documentation": {
-        "left": "Provides a set of configurations for controlling the authorization caching behaviour of the endpoint.\n"
-      },
-<<<<<<< HEAD
-      "sortText": "171",
-      "insertText": "AuthCacheConfig",
-=======
-      "sortText": "221",
-      "insertText": "AuthProvider",
->>>>>>> f7440a43
       "insertTextFormat": "Snippet"
     },
     {
@@ -740,20 +654,6 @@
       "insertTextFormat": "Snippet"
     },
     {
-<<<<<<< HEAD
-=======
-      "label": "AuthHandlerRegistry",
-      "kind": "Class",
-      "detail": "Object",
-      "documentation": {
-        "left": "Representation of the Http Auth Handler Registry.\n"
-      },
-      "sortText": "221",
-      "insertText": "AuthHandlerRegistry",
-      "insertTextFormat": "Snippet"
-    },
-    {
->>>>>>> f7440a43
       "label": "AuthnFilter",
       "kind": "Class",
       "detail": "Object",
@@ -771,24 +671,8 @@
       "documentation": {
         "left": "Representation of Authentication handler for HTTP traffic."
       },
-<<<<<<< HEAD
-      "sortText": "171",
+      "sortText": "221",
       "insertText": "AuthnHandler",
-=======
-      "sortText": "221",
-      "insertText": "HttpAuthnHandler",
-      "insertTextFormat": "Snippet"
-    },
-    {
-      "label": "AuthnHandlerChain",
-      "kind": "Class",
-      "detail": "Object",
-      "documentation": {
-        "left": "Representation of Authentication handler chain\n"
-      },
-      "sortText": "221",
-      "insertText": "AuthnHandlerChain",
->>>>>>> f7440a43
       "insertTextFormat": "Snippet"
     },
     {
@@ -809,13 +693,8 @@
       "documentation": {
         "left": "Representation of Authorization Handler for HTTP\n"
       },
-<<<<<<< HEAD
-      "sortText": "171",
+      "sortText": "221",
       "insertText": "AuthzHandler",
-=======
-      "sortText": "221",
-      "insertText": "HttpAuthzHandler",
->>>>>>> f7440a43
       "insertTextFormat": "Snippet"
     },
     {
@@ -825,13 +704,8 @@
       "documentation": {
         "left": "Defines Basic Auth handler for HTTP traffic.\n"
       },
-<<<<<<< HEAD
-      "sortText": "171",
+      "sortText": "221",
       "insertText": "BasicAuthnHandler",
-=======
-      "sortText": "221",
-      "insertText": "HttpBasicAuthnHandler",
->>>>>>> f7440a43
       "insertTextFormat": "Snippet"
     },
     {
@@ -841,13 +715,8 @@
       "documentation": {
         "left": "Representation of JWT Auth handler for HTTP traffic\n"
       },
-<<<<<<< HEAD
-      "sortText": "171",
+      "sortText": "221",
       "insertText": "JwtAuthnHandler",
-=======
-      "sortText": "221",
-      "insertText": "HttpJwtAuthnHandler",
->>>>>>> f7440a43
       "insertTextFormat": "Snippet"
     },
     {
@@ -876,6 +745,9 @@
       "label": "HttpCache",
       "kind": "Class",
       "detail": "Object",
+      "documentation": {
+        "left": "Implements a cache for storing HTTP responses. This cache complies with the caching policy set when configuring\nHTTP caching in the HTTP client endpoint.\n"
+      },
       "sortText": "221",
       "insertText": "HttpCache",
       "insertTextFormat": "Snippet"
@@ -1167,20 +1039,6 @@
       "insertTextFormat": "Snippet"
     },
     {
-<<<<<<< HEAD
-=======
-      "label": "AuthStoreProvider",
-      "kind": "Enum",
-      "detail": "Union",
-      "documentation": {
-        "left": "Authentication storage providers for BasicAuth scheme."
-      },
-      "sortText": "221",
-      "insertText": "AuthStoreProvider",
-      "insertTextFormat": "Snippet"
-    },
-    {
->>>>>>> f7440a43
       "label": "CachingPolicy",
       "kind": "Enum",
       "detail": "Union",
@@ -1260,19 +1118,11 @@
     {
       "label": "OAuth2GrantType",
       "kind": "Enum",
-<<<<<<< HEAD
-      "detail": "BType",
+      "detail": "Union",
       "documentation": {
         "left": "Specifies the type of the OAuth2 grant type"
       },
-      "sortText": "171",
-=======
-      "detail": "Union",
-      "documentation": {
-        "left": "Specifies the type of the OAuth2 grant type"
-      },
-      "sortText": "221",
->>>>>>> f7440a43
+      "sortText": "221",
       "insertText": "OAuth2GrantType",
       "insertTextFormat": "Snippet"
     },
