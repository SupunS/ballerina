--- conflicted
+++ resolved
@@ -6,11 +6,11 @@
   "source": "toplevel/source/importStatement1.bal",
   "items": [
     {
-      "label": "ballerina/http",
-      "kind": "Module",
-      "detail": "Module",
-      "sortText": "120",
-      "insertText": "ballerina/http",
+      "label": "ballerina/lang.object",
+      "kind": "Module",
+      "detail": "Module",
+      "sortText": "120",
+      "insertText": "ballerina/lang.'object;",
       "insertTextFormat": "Snippet"
     },
     {
@@ -22,6 +22,70 @@
       "insertTextFormat": "Snippet"
     },
     {
+      "label": "ballerina/jwt",
+      "kind": "Module",
+      "detail": "Module",
+      "sortText": "120",
+      "insertText": "ballerina/jwt",
+      "insertTextFormat": "Snippet"
+    },
+    {
+      "label": "ballerina/lang.boolean",
+      "kind": "Module",
+      "detail": "Module",
+      "sortText": "120",
+      "insertText": "ballerina/lang.'boolean;",
+      "insertTextFormat": "Snippet"
+    },
+    {
+      "label": "ballerina/lang.xml",
+      "kind": "Module",
+      "detail": "Module",
+      "sortText": "120",
+      "insertText": "ballerina/lang.'xml;",
+      "insertTextFormat": "Snippet"
+    },
+    {
+      "label": "ballerina/crypto",
+      "kind": "Module",
+      "detail": "Module",
+      "sortText": "120",
+      "insertText": "ballerina/crypto",
+      "insertTextFormat": "Snippet"
+    },
+    {
+      "label": "ballerina/lang.array",
+      "kind": "Module",
+      "detail": "Module",
+      "sortText": "120",
+      "insertText": "ballerina/lang.'array;",
+      "insertTextFormat": "Snippet"
+    },
+    {
+      "label": "ballerina/stringutils",
+      "kind": "Module",
+      "detail": "Module",
+      "sortText": "120",
+      "insertText": "ballerina/stringutils",
+      "insertTextFormat": "Snippet"
+    },
+    {
+      "label": "ballerina/cache",
+      "kind": "Module",
+      "detail": "Module",
+      "sortText": "120",
+      "insertText": "ballerina/cache",
+      "insertTextFormat": "Snippet"
+    },
+    {
+      "label": "ballerina/test",
+      "kind": "Module",
+      "detail": "Module",
+      "sortText": "120",
+      "insertText": "ballerina/test",
+      "insertTextFormat": "Snippet"
+    },
+    {
       "label": "ballerina/file",
       "kind": "Module",
       "detail": "Module",
@@ -38,6 +102,270 @@
       "insertTextFormat": "Snippet"
     },
     {
+      "label": "ballerina/config",
+      "kind": "Module",
+      "detail": "Module",
+      "sortText": "120",
+      "insertText": "ballerina/config",
+      "insertTextFormat": "Snippet"
+    },
+    {
+      "label": "ballerina/auth",
+      "kind": "Module",
+      "detail": "Module",
+      "sortText": "120",
+      "insertText": "ballerina/auth",
+      "insertTextFormat": "Snippet"
+    },
+    {
+      "label": "ballerina/filepath",
+      "kind": "Module",
+      "detail": "Module",
+      "sortText": "120",
+      "insertText": "ballerina/filepath",
+      "insertTextFormat": "Snippet"
+    },
+    {
+      "label": "ballerina/ldap",
+      "kind": "Module",
+      "detail": "Module",
+      "sortText": "120",
+      "insertText": "ballerina/ldap",
+      "insertTextFormat": "Snippet"
+    },
+    {
+      "label": "ballerina/reflect",
+      "kind": "Module",
+      "detail": "Module",
+      "sortText": "120",
+      "insertText": "ballerina/reflect",
+      "insertTextFormat": "Snippet"
+    },
+    {
+      "label": "ballerina/lang.string",
+      "kind": "Module",
+      "detail": "Module",
+      "sortText": "120",
+      "insertText": "ballerina/lang.'string;",
+      "insertTextFormat": "Snippet"
+    },
+    {
+      "label": "ballerina/io",
+      "kind": "Module",
+      "detail": "Module",
+      "sortText": "120",
+      "insertText": "ballerina/io",
+      "insertTextFormat": "Snippet"
+    },
+    {
+      "label": "ballerina/runtime",
+      "kind": "Module",
+      "detail": "Module",
+      "sortText": "120",
+      "insertText": "ballerina/runtime",
+      "insertTextFormat": "Snippet"
+    },
+    {
+      "label": "ballerina/oauth2",
+      "kind": "Module",
+      "detail": "Module",
+      "sortText": "120",
+      "insertText": "ballerina/oauth2",
+      "insertTextFormat": "Snippet"
+    },
+    {
+      "label": "ballerina/encoding",
+      "kind": "Module",
+      "detail": "Module",
+      "sortText": "120",
+      "insertText": "ballerina/encoding",
+      "insertTextFormat": "Snippet"
+    },
+    {
+      "label": "ballerina/java",
+      "kind": "Module",
+      "detail": "Module",
+      "sortText": "120",
+      "insertText": "ballerina/java",
+      "insertTextFormat": "Snippet"
+    },
+    {
+      "label": "ballerina/rabbitmq",
+      "kind": "Module",
+      "detail": "Module",
+      "sortText": "120",
+      "insertText": "ballerina/rabbitmq",
+      "insertTextFormat": "Snippet"
+    },
+    {
+      "label": "ballerina/lang.future",
+      "kind": "Module",
+      "detail": "Module",
+      "sortText": "120",
+      "insertText": "ballerina/lang.'future;",
+      "insertTextFormat": "Snippet"
+    },
+    {
+      "label": "ballerina/lang.value",
+      "kind": "Module",
+      "detail": "Module",
+      "sortText": "120",
+      "insertText": "ballerina/lang.'value;",
+      "insertTextFormat": "Snippet"
+    },
+    {
+      "label": "ballerina/openapi",
+      "kind": "Module",
+      "detail": "Module",
+      "sortText": "120",
+      "insertText": "ballerina/openapi",
+      "insertTextFormat": "Snippet"
+    },
+    {
+      "label": "ballerina/math",
+      "kind": "Module",
+      "detail": "Module",
+      "sortText": "120",
+      "insertText": "ballerina/math",
+      "insertTextFormat": "Snippet"
+    },
+    {
+      "label": "ballerina/time",
+      "kind": "Module",
+      "detail": "Module",
+      "sortText": "120",
+      "insertText": "ballerina/time",
+      "insertTextFormat": "Snippet"
+    },
+    {
+      "label": "ballerina/observe",
+      "kind": "Module",
+      "detail": "Module",
+      "sortText": "120",
+      "insertText": "ballerina/observe",
+      "insertTextFormat": "Snippet"
+    },
+    {
+      "label": "ballerina/system",
+      "kind": "Module",
+      "detail": "Module",
+      "sortText": "120",
+      "insertText": "ballerina/system",
+      "insertTextFormat": "Snippet"
+    },
+    {
+      "label": "ballerina/lang.float",
+      "kind": "Module",
+      "detail": "Module",
+      "sortText": "120",
+      "insertText": "ballerina/lang.'float;",
+      "insertTextFormat": "Snippet"
+    },
+    {
+      "label": "ballerina/transactions",
+      "kind": "Module",
+      "detail": "Module",
+      "sortText": "120",
+      "insertText": "ballerina/transactions",
+      "insertTextFormat": "Snippet"
+    },
+    {
+      "label": "ballerina/nats",
+      "kind": "Module",
+      "detail": "Module",
+      "sortText": "120",
+      "insertText": "ballerina/nats",
+      "insertTextFormat": "Snippet"
+    },
+    {
+      "label": "ballerina/lang.decimal",
+      "kind": "Module",
+      "detail": "Module",
+      "sortText": "120",
+      "insertText": "ballerina/lang.'decimal;",
+      "insertTextFormat": "Snippet"
+    },
+    {
+      "label": "ballerina/http",
+      "kind": "Module",
+      "detail": "Module",
+      "sortText": "120",
+      "insertText": "ballerina/http",
+      "insertTextFormat": "Snippet"
+    },
+    {
+      "label": "ballerina/mysql",
+      "kind": "Module",
+      "detail": "Module",
+      "sortText": "120",
+      "insertText": "ballerina/mysql",
+      "insertTextFormat": "Snippet"
+    },
+    {
+      "label": "ballerina/task",
+      "kind": "Module",
+      "detail": "Module",
+      "sortText": "120",
+      "insertText": "ballerina/task",
+      "insertTextFormat": "Snippet"
+    },
+    {
+      "label": "ballerina/log",
+      "kind": "Module",
+      "detail": "Module",
+      "sortText": "120",
+      "insertText": "ballerina/log",
+      "insertTextFormat": "Snippet"
+    },
+    {
+      "label": "ballerina/mime",
+      "kind": "Module",
+      "detail": "Module",
+      "sortText": "120",
+      "insertText": "ballerina/mime",
+      "insertTextFormat": "Snippet"
+    },
+    {
+      "label": "ballerina/lang.stream",
+      "kind": "Module",
+      "detail": "Module",
+      "sortText": "120",
+      "insertText": "ballerina/lang.'stream;",
+      "insertTextFormat": "Snippet"
+    },
+    {
+      "label": "ballerina/lang.error",
+      "kind": "Module",
+      "detail": "Module",
+      "sortText": "120",
+      "insertText": "ballerina/lang.'error;",
+      "insertTextFormat": "Snippet"
+    },
+    {
+      "label": "ballerina/lang.typedesc",
+      "kind": "Module",
+      "detail": "Module",
+      "sortText": "120",
+      "insertText": "ballerina/lang.'typedesc;",
+      "insertTextFormat": "Snippet"
+    },
+    {
+      "label": "ballerina/lang.map",
+      "kind": "Module",
+      "detail": "Module",
+      "sortText": "120",
+      "insertText": "ballerina/lang.'map;",
+      "insertTextFormat": "Snippet"
+    },
+    {
+      "label": "ballerina/email",
+      "kind": "Module",
+      "detail": "Module",
+      "sortText": "120",
+      "insertText": "ballerina/email",
+      "insertTextFormat": "Snippet"
+    },
+    {
       "label": "ballerina/lang.int",
       "kind": "Module",
       "detail": "Module",
@@ -46,22 +374,6 @@
       "insertTextFormat": "Snippet"
     },
     {
-      "label": "ballerina/lang.value",
-      "kind": "Module",
-      "detail": "Module",
-      "sortText": "120",
-      "insertText": "ballerina/lang.'value;",
-      "insertTextFormat": "Snippet"
-    },
-    {
-      "label": "ballerina/io",
-      "kind": "Module",
-      "detail": "Module",
-      "sortText": "120",
-      "insertText": "ballerina/io",
-      "insertTextFormat": "Snippet"
-    },
-    {
       "label": "ballerina/socket",
       "kind": "Module",
       "detail": "Module",
@@ -70,347 +382,11 @@
       "insertTextFormat": "Snippet"
     },
     {
-      "label": "ballerina/nats",
-      "kind": "Module",
-      "detail": "Module",
-      "sortText": "120",
-      "insertText": "ballerina/nats",
-      "insertTextFormat": "Snippet"
-    },
-    {
-      "label": "ballerina/oauth2",
-      "kind": "Module",
-      "detail": "Module",
-      "sortText": "120",
-      "insertText": "ballerina/oauth2",
-      "insertTextFormat": "Snippet"
-    },
-    {
-      "label": "ballerina/transactions",
-      "kind": "Module",
-      "detail": "Module",
-      "sortText": "120",
-      "insertText": "ballerina/transactions",
-      "insertTextFormat": "Snippet"
-    },
-    {
-      "label": "ballerina/lang.string",
-      "kind": "Module",
-      "detail": "Module",
-      "sortText": "120",
-      "insertText": "ballerina/lang.'string;",
-      "insertTextFormat": "Snippet"
-    },
-    {
-<<<<<<< HEAD
-      "label": "ballerina/observe",
-      "kind": "Module",
-      "detail": "Module",
-      "sortText": "120",
-      "insertText": "ballerina/observe",
-      "insertTextFormat": "Snippet"
-    },
-    {
-      "label": "ballerina/auth",
-=======
-      "label": "ballerina/config",
->>>>>>> 17cd36e6
-      "kind": "Module",
-      "detail": "Module",
-      "sortText": "120",
-      "insertText": "ballerina/auth",
-      "insertTextFormat": "Snippet"
-    },
-    {
-      "label": "ballerina/bir",
-      "kind": "Module",
-      "detail": "Module",
-      "sortText": "120",
-      "insertText": "ballerina/bir",
-      "insertTextFormat": "Snippet"
-    },
-    {
-      "label": "ballerina/stringutils",
-      "kind": "Module",
-      "detail": "Module",
-      "sortText": "120",
-      "insertText": "ballerina/stringutils",
-      "insertTextFormat": "Snippet"
-    },
-    {
-      "label": "ballerina/lang.typedesc",
-      "kind": "Module",
-      "detail": "Module",
-      "sortText": "120",
-      "insertText": "ballerina/lang.'typedesc;",
-      "insertTextFormat": "Snippet"
-    },
-    {
-      "label": "ballerina/mime",
-      "kind": "Module",
-      "detail": "Module",
-      "sortText": "120",
-      "insertText": "ballerina/mime",
-      "insertTextFormat": "Snippet"
-    },
-    {
-      "label": "ballerina/lang.float",
-      "kind": "Module",
-      "detail": "Module",
-      "sortText": "120",
-      "insertText": "ballerina/lang.'float;",
-      "insertTextFormat": "Snippet"
-    },
-    {
-      "label": "ballerina/reflect",
-      "kind": "Module",
-      "detail": "Module",
-      "sortText": "120",
-      "insertText": "ballerina/reflect",
-      "insertTextFormat": "Snippet"
-    },
-    {
-      "label": "ballerina/test",
-      "kind": "Module",
-      "detail": "Module",
-      "sortText": "120",
-      "insertText": "ballerina/test",
-      "insertTextFormat": "Snippet"
-    },
-    {
-      "label": "ballerina/java",
-      "kind": "Module",
-      "detail": "Module",
-      "sortText": "120",
-      "insertText": "ballerina/java",
-      "insertTextFormat": "Snippet"
-    },
-    {
-<<<<<<< HEAD
-      "label": "ballerina/task",
-      "kind": "Module",
-      "detail": "Module",
-      "sortText": "120",
-      "insertText": "ballerina/task",
-      "insertTextFormat": "Snippet"
-    },
-    {
-      "label": "ballerina/lang.decimal",
-=======
-      "label": "ballerina/encoding",
->>>>>>> 17cd36e6
-      "kind": "Module",
-      "detail": "Module",
-      "sortText": "120",
-      "insertText": "ballerina/lang.'decimal;",
-      "insertTextFormat": "Snippet"
-    },
-    {
-      "label": "ballerina/runtime",
-      "kind": "Module",
-      "detail": "Module",
-      "sortText": "120",
-      "insertText": "ballerina/runtime",
-      "insertTextFormat": "Snippet"
-    },
-    {
-      "label": "ballerina/mysql",
-      "kind": "Module",
-      "detail": "Module",
-      "sortText": "120",
-      "insertText": "ballerina/mysql",
-      "insertTextFormat": "Snippet"
-    },
-    {
-      "label": "ballerina/lang.map",
-      "kind": "Module",
-      "detail": "Module",
-      "sortText": "120",
-      "insertText": "ballerina/lang.'map;",
-      "insertTextFormat": "Snippet"
-    },
-    {
-      "label": "ballerina/openapi",
-      "kind": "Module",
-      "detail": "Module",
-      "sortText": "120",
-      "insertText": "ballerina/openapi",
-      "insertTextFormat": "Snippet"
-    },
-    {
       "label": "ballerina/sql",
       "kind": "Module",
       "detail": "Module",
       "sortText": "120",
       "insertText": "ballerina/sql",
-      "insertTextFormat": "Snippet"
-    },
-    {
-      "label": "ballerina/log",
-      "kind": "Module",
-      "detail": "Module",
-      "sortText": "120",
-      "insertText": "ballerina/log",
-      "insertTextFormat": "Snippet"
-    },
-    {
-      "label": "ballerina/jwt",
-      "kind": "Module",
-      "detail": "Module",
-      "sortText": "120",
-      "insertText": "ballerina/jwt",
-      "insertTextFormat": "Snippet"
-    },
-    {
-      "label": "ballerina/rabbitmq",
-      "kind": "Module",
-      "detail": "Module",
-      "sortText": "120",
-      "insertText": "ballerina/rabbitmq",
-      "insertTextFormat": "Snippet"
-    },
-    {
-      "label": "ballerina/lang.xml",
-      "kind": "Module",
-      "detail": "Module",
-      "sortText": "120",
-      "insertText": "ballerina/lang.'xml;",
-      "insertTextFormat": "Snippet"
-    },
-    {
-      "label": "ballerina/ldap",
-      "kind": "Module",
-      "detail": "Module",
-      "sortText": "120",
-      "insertText": "ballerina/ldap",
-      "insertTextFormat": "Snippet"
-    },
-    {
-      "label": "ballerina/lang.boolean",
-      "kind": "Module",
-      "detail": "Module",
-      "sortText": "120",
-      "insertText": "ballerina/lang.'boolean;",
-      "insertTextFormat": "Snippet"
-    },
-    {
-      "label": "ballerina/cache",
-      "kind": "Module",
-      "detail": "Module",
-      "sortText": "120",
-      "insertText": "ballerina/cache",
-      "insertTextFormat": "Snippet"
-    },
-    {
-      "label": "ballerina/lang.stream",
-      "kind": "Module",
-      "detail": "Module",
-      "sortText": "120",
-      "insertText": "ballerina/lang.'stream;",
-      "insertTextFormat": "Snippet"
-    },
-    {
-      "label": "ballerina/lang.object",
-      "kind": "Module",
-      "detail": "Module",
-      "sortText": "120",
-      "insertText": "ballerina/lang.'object;",
-      "insertTextFormat": "Snippet"
-    },
-    {
-      "label": "ballerina/lang.future",
-      "kind": "Module",
-      "detail": "Module",
-      "sortText": "120",
-      "insertText": "ballerina/lang.'future;",
-      "insertTextFormat": "Snippet"
-    },
-    {
-      "label": "ballerina/system",
-      "kind": "Module",
-      "detail": "Module",
-      "sortText": "120",
-      "insertText": "ballerina/system",
-      "insertTextFormat": "Snippet"
-    },
-    {
-      "label": "ballerina/crypto",
-      "kind": "Module",
-      "detail": "Module",
-      "sortText": "120",
-      "insertText": "ballerina/crypto",
-      "insertTextFormat": "Snippet"
-    },
-    {
-      "label": "ballerina/lang.error",
-      "kind": "Module",
-      "detail": "Module",
-      "sortText": "120",
-      "insertText": "ballerina/lang.'error;",
-      "insertTextFormat": "Snippet"
-    },
-    {
-      "label": "ballerina/encoding",
-      "kind": "Module",
-      "detail": "Module",
-      "sortText": "120",
-      "insertText": "ballerina/encoding",
-      "insertTextFormat": "Snippet"
-    },
-    {
-      "label": "ballerina/jvm",
-      "kind": "Module",
-      "detail": "Module",
-      "sortText": "120",
-      "insertText": "ballerina/jvm",
-      "insertTextFormat": "Snippet"
-    },
-    {
-      "label": "ballerina/lang.array",
-      "kind": "Module",
-      "detail": "Module",
-      "sortText": "120",
-      "insertText": "ballerina/lang.'array;",
-      "insertTextFormat": "Snippet"
-    },
-    {
-      "label": "ballerina/filepath",
-      "kind": "Module",
-      "detail": "Module",
-      "sortText": "120",
-      "insertText": "ballerina/filepath",
-      "insertTextFormat": "Snippet"
-    },
-    {
-      "label": "ballerina/math",
-      "kind": "Module",
-      "detail": "Module",
-      "sortText": "120",
-      "insertText": "ballerina/math",
-      "insertTextFormat": "Snippet"
-    },
-    {
-      "label": "ballerina/email",
-      "kind": "Module",
-      "detail": "Module",
-      "sortText": "120",
-      "insertText": "ballerina/email",
-      "insertTextFormat": "Snippet"
-    },
-    {
-      "label": "ballerina/config",
-      "kind": "Module",
-      "detail": "Module",
-      "sortText": "120",
-      "insertText": "ballerina/config",
-      "insertTextFormat": "Snippet"
-    },
-    {
-      "label": "ballerina/time",
-      "kind": "Module",
-      "detail": "Module",
-      "sortText": "120",
-      "insertText": "ballerina/time",
       "insertTextFormat": "Snippet"
     }
   ]
