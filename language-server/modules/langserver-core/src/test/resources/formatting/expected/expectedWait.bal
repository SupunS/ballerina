--- conflicted
+++ resolved
@@ -67,26 +67,7 @@
     future<int> f3 = start add_1(5, 2);
     future<int|string> f7 = start concat("xyz");
 
-<<<<<<< HEAD
     map<int|string> result =
-    wait
-    {
-    f1
-    ,
-    str1
-    :
-    f4
-    ,
-    f3
-    :
-    f3
-    ,
-    str2
-    :
-    f7
-    }
-=======
-    map<int | string> result =
         wait
         {
             f1
@@ -103,7 +84,6 @@
             :
             f7
         }
->>>>>>> bc5ec12b
     ;
     return result;
 }
@@ -148,23 +128,13 @@
     return result;
 }
 
-<<<<<<< HEAD
 function waitTest9() returns int|string {
     future<int|string> f7 = start concat("xyz");
     int|string result =
-    wait
-    fuInt()
-    |
-    f7
-=======
-function waitTest9() returns int | string {
-    future<int | string> f7 = start concat("xyz");
-    int | string result =
         wait
             fuInt()
             |
             f7
->>>>>>> bc5ec12b
     ;
     return result;
 }
@@ -191,15 +161,9 @@
         runtime:sleep(2000);
         return r;
     }
-<<<<<<< HEAD
     int|string|boolean result = wait w1 | w2
-    |
-    w3
-=======
-    int | string | boolean result = wait w1 | w2
         |
         w3
->>>>>>> bc5ec12b
     ;
     return result;
 }
