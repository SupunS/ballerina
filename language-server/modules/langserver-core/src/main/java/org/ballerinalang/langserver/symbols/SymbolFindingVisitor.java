--- conflicted
+++ resolved
@@ -159,307 +159,9 @@
         workerNode.body.accept(this);
     }
 
-<<<<<<< HEAD
-    public void visit(BLangIdentifier identifierNode) {
-        // ignore
-    }
-
-    public void visit(BLangAnnotation annotationNode) {
-        // ignore
-    }
-
-    public void visit(BLangAnnotAttribute annotationAttribute) {
-        // ignore
-    }
-
-    public void visit(BLangAnnotationAttachment annAttachmentNode) {
-        // ignore
-    }
-
-    public void visit(BLangAnnotAttachmentAttributeValue annotAttributeValue) {
-        // ignore
-    }
-
-    public void visit(BLangAnnotAttachmentAttribute annotAttachmentAttribute) {
-        // ignore
-    }
-
-    public void visit(BLangAssignment assignNode) {
-        // ignore
-    }
-
-    public void visit(BLangAbort abortNode) {
-        // ignore
-    }
-    
-    public void visit(BLangDone doneNode) {
-        // ignore
-    }
-
-    public void visit(BLangContinue continueNode) {
-        // ignore
-    }
-
-    public void visit(BLangBreak breakNode) {
-        // ignore
-    }
-
-    public void visit(BLangReturn returnNode) {
-        // ignore
-    }
-
-    public void visit(BLangThrow throwNode) {
-        // ignore
-    }
-
-    public void visit(BLangXMLNSStatement xmlnsStmtNode) {
-        // ignore
-    }
-
-    public void visit(BLangExpressionStmt exprStmtNode) {
-        // ignore
-    }
-
-    public void visit(BLangIf ifNode) {
-        // ignore
-    }
-
-    public void visit(BLangWhile whileNode) {
-        // ignore
-    }
-
-    public void visit(BLangTransaction transactionNode) {
-        // ignore
-    }
-
-    public void visit(BLangTryCatchFinally tryNode) {
-        // ignore
-    }
-
-    public void visit(BLangCatch catchNode) {
-        // ignore
-    }
-
-    public void visit(BLangForkJoin forkJoin) {
-        // ignore
-    }
-
-    public void visit(BLangLiteral literalExpr) {
-        // ignore
-    }
-
-    public void visit(BLangArrayLiteral arrayLiteral) {
-        // ignore
-    }
-
-    public void visit(BLangRecordLiteral recordLiteral) {
-        // ignore
-    }
-
-    public void visit(BLangSimpleVarRef varRefExpr) {
-        // ignore
-    }
-
-    public void visit(BLangFieldBasedAccess fieldAccessExpr) {
-        // ignore
-    }
-
-    public void visit(BLangIndexBasedAccess indexAccessExpr) {
-        // ignore
-    }
-
-    public void visit(BLangInvocation invocationExpr) {
-        // ignore
-    }
-
-    public void visit(BLangTypeInit connectorInitExpr) {
-        // ignore
-    }
-
-    public void visit(BLangInvocation.BLangActionInvocation actionInvocationExpr) {
-        // ignore
-    }
-
-    public void visit(BLangTernaryExpr ternaryExpr) {
-        // ignore
-    }
-
-    public void visit(BLangBinaryExpr binaryExpr) {
-        // ignore
-    }
-
-    public void visit(BLangUnaryExpr unaryExpr) {
-        // ignore
-    }
-
-    public void visit(BLangTypedescExpr accessExpr) {
-        // ignore
-    }
-
-    public void visit(BLangTypeConversionExpr conversionExpr) {
-        // ignore
-    }
-
-    public void visit(BLangXMLQName xmlQName) {
-        // ignore
-    }
-
-    public void visit(BLangXMLAttribute xmlAttribute) {
-        // ignore
-    }
-
-    public void visit(BLangXMLElementLiteral xmlElementLiteral) {
-        // ignore
-    }
-
-    public void visit(BLangXMLTextLiteral xmlTextLiteral) {
-        // ignore
-    }
-
-    public void visit(BLangXMLCommentLiteral xmlCommentLiteral) {
-        // ignore
-    }
-
-    public void visit(BLangXMLProcInsLiteral xmlProcInsLiteral) {
-        // ignore
-    }
-
-    public void visit(BLangXMLQuotedString xmlQuotedString) {
-        // ignore
-    }
-
-    public void visit(BLangStringTemplateLiteral stringTemplateLiteral) {
-        // ignore
-    }
-
-    public void visit(BLangWorkerSend workerSendNode) {
-        // ignore
-    }
-
-    public void visit(BLangWorkerReceive workerReceiveNode) {
-        // ignore
-    }
-
-    public void visit(BLangLambdaFunction bLangLambdaFunction) {
-        // ignore
-    }
-
-    public void visit(BLangXMLAttributeAccess xmlAttributeAccessExpr) {
-        // ignore
-    }
-
-    public void visit(BLangValueType valueType) {
-        // ignore
-    }
-
-    public void visit(BLangArrayType arrayType) {
-        // ignore
-    }
-
-    public void visit(BLangBuiltInRefTypeNode builtInRefType) {
-        // ignore
-    }
-
-    public void visit(BLangEndpointTypeNode endpointType) {
-        // ignore
-    }
-
-    public void visit(BLangConstrainedType constrainedType) {
-        // ignore
-    }
-
-    public void visit(BLangUserDefinedType userDefinedType) {
-        // ignore
-    }
-
-    public void visit(BLangFunctionTypeNode functionTypeNode) {
-        // ignore
-    }
-
-    public void visit(BLangSimpleVarRef.BLangLocalVarRef localVarRef) {
-        // ignore
-    }
-
-    public void visit(BLangSimpleVarRef.BLangFieldVarRef fieldVarRef) {
-        // ignore
-    }
-
-    public void visit(BLangSimpleVarRef.BLangPackageVarRef packageVarRef) {
-        // ignore
-    }
-
-    public void visit(BLangSimpleVarRef.BLangFunctionVarRef functionVarRef) {
-        // ignore
-    }
-
-    public void visit(BLangIndexBasedAccess.BLangStructFieldAccessExpr fieldAccessExpr) {
-        // ignore
-    }
-
-    public void visit(BLangIndexBasedAccess.BLangMapAccessExpr mapKeyAccessExpr) {
-        // ignore
-    }
-
-    public void visit(BLangIndexBasedAccess.BLangArrayAccessExpr arrayIndexAccessExpr) {
-        // ignore
-    }
-
-    public void visit(BLangIndexBasedAccess.BLangTupleAccessExpr arrayIndexAccessExpr) {
-        // ignore
-    }
-
-    public void visit(BLangIndexBasedAccess.BLangXMLAccessExpr xmlIndexAccessExpr) {
-        // ignore
-    }
-
-    public void visit(BLangRecordLiteral.BLangJSONLiteral jsonLiteral) {
-        // ignore
-    }
-
-    public void visit(BLangRecordLiteral.BLangMapLiteral mapLiteral) {
-        // ignore
-    }
-
-    public void visit(BLangRecordLiteral.BLangStructLiteral structLiteral) {
-        // ignore
-    }
-
-    public void visit(BLangInvocation.BFunctionPointerInvocation bFunctionPointerInvocation) {
-        // ignore
-    }
-
-    public void visit(BLangInvocation.BLangAttachedFunctionInvocation iExpr) {
-        // ignore
-    }
-
-    public void visit(BLangArrayLiteral.BLangJSONArrayLiteral jsonArrayLiteral) {
-        // ignore
-    }
-
-    public void visit(BLangIndexBasedAccess.BLangJSONAccessExpr jsonAccessExpr) {
-        // ignore
-    }
-
-    public void visit(BLangXMLNS.BLangLocalXMLNS xmlnsNode) {
-        // ignore
-    }
-
-    public void visit(BLangXMLNS.BLangPackageXMLNS xmlnsNode) {
-        // ignore
-    }
-
-    public void visit(BLangCompensate node) {
-        // ignore
-    }
-
-    public void visit(BLangScope scopeNode) {
-        visit(scopeNode.getScopeBody());
-        visit(scopeNode.compensationFunction);
-=======
     @Override
     public void visit(BLangEndpoint endpointNode) {
         this.addSymbol(endpointNode, endpointNode.symbol, SymbolKind.Variable);
->>>>>>> b792caf7
     }
 
     private void addSymbol(BLangNode node, BSymbol balSymbol, SymbolKind kind) {
