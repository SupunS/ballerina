--- conflicted
+++ resolved
@@ -30,12 +30,6 @@
 import org.wso2.ballerinalang.compiler.parser.antlr4.BallerinaParser;
 import org.wso2.ballerinalang.compiler.semantics.model.symbols.BTypeSymbol;
 import org.wso2.ballerinalang.compiler.tree.BLangNode;
-<<<<<<< HEAD
-import org.wso2.ballerinalang.compiler.tree.BLangSimpleVariable;
-import org.wso2.ballerinalang.compiler.tree.types.BLangObjectTypeNode;
-import org.wso2.ballerinalang.compiler.util.diagnotic.DiagnosticPos;
-=======
->>>>>>> 0d7f3d0c
 
 import java.util.ArrayList;
 import java.util.List;
@@ -59,17 +53,7 @@
                 .stream()
                 .map(Token::getText)
                 .collect(Collectors.toList());
-<<<<<<< HEAD
-        BLangObjectTypeNode objectTypeNode = (BLangObjectTypeNode) objectNode;
-        List<BLangSimpleVariable> fields = objectTypeNode.fields;
-        List<BLangFunction> functions = objectTypeNode.functions;
-        BLangFunction initFunction = objectTypeNode.initFunction;
-        Position position = context.get(DocumentServiceKeys.POSITION_KEY).getPosition();
-        int line = position.getLine();
-        int col = position.getCharacter();
-=======
->>>>>>> 0d7f3d0c
-        
+
         if (poppedTokens.contains(UtilSymbolKeys.EQUAL_SYMBOL_KEY)) {
             // If the popped tokens contains the equal symbol, then the variable definition is being writing
             context.put(CompletionKeys.PARSER_RULE_CONTEXT_KEY,
