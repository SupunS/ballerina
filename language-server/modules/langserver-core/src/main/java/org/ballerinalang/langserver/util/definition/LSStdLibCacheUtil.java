--- conflicted
+++ resolved
@@ -223,7 +223,16 @@
         Path manifestPath = projectPath.resolve(ProjectDirConstants.MANIFEST_FILE_NAME);
         Files.write(manifestPath, Collections.singletonList(TOML_CONTENT));
     }
-<<<<<<< HEAD
+
+    static String readModuleVersionFromDir(Path moduleDir) throws LSStdlibCacheException {
+        String[] filesList = moduleDir.toFile().list();
+        if (filesList == null || filesList.length > 1 || (filesList.length > 0
+                && !filesList[0].matches("([0-9]*\\.[0-9]*\\.[0-9]*)"))) {
+            throw new LSStdlibCacheException("Could not find a matching version directory");
+        }
+
+        return filesList[0];
+    }
 
     private static CompilerContext createNewCompilerContext(String projectDir) {
         CompilerContext context = new CompilerContext();
@@ -248,16 +257,5 @@
         Compiler compiler = Compiler.getInstance(compilerContext);
         compiler.setOutStream(new LSCompilerUtil.EmptyPrintStream());
         return compiler;
-=======
-    
-    static String readModuleVersionFromDir(Path moduleDir) throws LSStdlibCacheException {
-        String[] filesList = moduleDir.toFile().list();
-        if (filesList == null || filesList.length > 1 || (filesList.length > 0
-                && !filesList[0].matches("([0-9]*\\.[0-9]*\\.[0-9]*)"))) {
-            throw new LSStdlibCacheException("Could not find a matching version directory");
-        }
-        
-        return filesList[0];
->>>>>>> 0f785734
     }
 }