--- conflicted
+++ resolved
@@ -43,13 +43,8 @@
         this.removeCompletionsByType(new ArrayList<>(Collections.singletonList(ItemResolverConstants.STATEMENT_TYPE)),
                 completionItems);
         if (previousNode == null) {
-<<<<<<< HEAD
-            this.populateWhenCursorBeforeOrAfterEp(completionItems);
+            this.populateWhenCursorBeforeOrAfterEp(completionItems, isSnippet);
         } else if (previousNode instanceof BLangSimpleVariableDef) {
-=======
-            this.populateWhenCursorBeforeOrAfterEp(completionItems, isSnippet);
-        } else if (previousNode instanceof BLangVariableDef) {
->>>>>>> 8fad35c9
             this.setPriorities(completionItems);
             CompletionItem resItem = this.getResourceSnippet(isSnippet);
             resItem.setSortText(Priority.PRIORITY160.toString());
