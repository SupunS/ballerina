--- conflicted
+++ resolved
@@ -54,14 +54,9 @@
     private static final Logger logger = LoggerFactory.getLogger(IndexGenerator.class);
 
     private List<BPackageSymbol> getBLangPackages() {
-<<<<<<< HEAD
         List<BPackageSymbol> bPackageSymbols = new ArrayList<>();
 //        List<String> packages = new ArrayList<>();
 //                Arrays.asList("auth", "builtin", "cache", "config", "crypto", "grpc", /*"jdbc",*/
-=======
-//        List<BPackageSymbol> bPackageSymbols = new ArrayList<>();
-//        List<String> packages = Arrays.asList("auth", "builtin", "cache", "config", "crypto", "grpc", /*"jdbc",*/
->>>>>>> 308b6054
 //                "encoding", "file", "filepath", "grpc", "http", "internal", "io", /*"jms",*/ "jwt", "ldap",
 //                "log", "math", "artemis", "rabbitmq", "mime", "nats", "oauth2", /*"observability", */"openapi",
 //                "reflect", /*"socket",*/ "streams", "system", "task", "time", "transactions", "utils"
@@ -81,11 +76,7 @@
 //            }
 //        });
 
-<<<<<<< HEAD
-        return bPackageSymbols;
-=======
         return new ArrayList<>();
->>>>>>> 308b6054
     }
 
     public static void main(String[] args) {
