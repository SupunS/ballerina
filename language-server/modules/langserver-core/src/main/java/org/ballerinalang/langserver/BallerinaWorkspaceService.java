--- conflicted
+++ resolved
@@ -169,10 +169,7 @@
 
         /**
          * Returns value.
-<<<<<<< HEAD
-=======
          *
->>>>>>> d18de3e2
          * @return value
          */
         public String getValue() {
