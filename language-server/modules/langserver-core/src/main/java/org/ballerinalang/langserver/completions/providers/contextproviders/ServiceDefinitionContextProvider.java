--- conflicted
+++ resolved
@@ -23,19 +23,11 @@
 import org.ballerinalang.langserver.common.CommonKeys;
 import org.ballerinalang.langserver.common.utils.CommonUtil;
 import org.ballerinalang.langserver.commons.LSContext;
-<<<<<<< HEAD
 import org.ballerinalang.langserver.commons.completion.LSCompletionItem;
-import org.ballerinalang.langserver.completions.CompletionKeys;
 import org.ballerinalang.langserver.completions.SnippetCompletionItem;
 import org.ballerinalang.langserver.completions.providers.AbstractCompletionProvider;
 import org.ballerinalang.langserver.completions.util.Snippet;
-=======
-import org.ballerinalang.langserver.completions.SymbolInfo;
-import org.ballerinalang.langserver.completions.providers.AbstractCompletionProvider;
-import org.ballerinalang.langserver.completions.util.Snippet;
 import org.ballerinalang.langserver.sourceprune.SourcePruneKeys;
-import org.eclipse.lsp4j.CompletionItem;
->>>>>>> 47791e11
 import org.wso2.ballerinalang.compiler.parser.antlr4.BallerinaParser;
 import org.wso2.ballerinalang.compiler.semantics.model.Scope;
 import org.wso2.ballerinalang.compiler.semantics.model.symbols.BPackageSymbol;
@@ -58,15 +50,9 @@
     }
 
     @Override
-<<<<<<< HEAD
     public List<LSCompletionItem> getCompletions(LSContext context) {
         List<LSCompletionItem> completionItems = new ArrayList<>();
-        List<CommonToken> lhsTokens = context.get(CompletionKeys.LHS_TOKENS_KEY);
-=======
-    public List<CompletionItem> getCompletions(LSContext context) {
-        List<CompletionItem> completionItems = new ArrayList<>();
         List<CommonToken> lhsTokens = context.get(SourcePruneKeys.LHS_TOKENS_KEY);
->>>>>>> 47791e11
         List<CommonToken> lhsDefaultTokens = lhsTokens.stream()
                 .filter(commonToken -> commonToken.getChannel() == Token.DEFAULT_CHANNEL)
                 .collect(Collectors.toList());
@@ -131,17 +117,10 @@
                 .collect(Collectors.toList());
     }
     
-<<<<<<< HEAD
     private List<Scope.ScopeEntry> filterListenersFromPackage(LSContext context) {
-        List<CommonToken> defaultTokens = context.get(CompletionKeys.LHS_DEFAULT_TOKENS_KEY);
-        List<Integer> tokenTypes = context.get(CompletionKeys.LHS_DEFAULT_TOKEN_TYPES_KEY);
-        List<Scope.ScopeEntry> visibleSymbols = new ArrayList<>(context.get(CommonKeys.VISIBLE_SYMBOLS_KEY));
-=======
-    private List<SymbolInfo> filterListenersFromPackage(LSContext context) {
         List<CommonToken> defaultTokens = context.get(SourcePruneKeys.LHS_DEFAULT_TOKENS_KEY);
         List<Integer> tokenTypes = context.get(SourcePruneKeys.LHS_DEFAULT_TOKEN_TYPES_KEY);
-        List<SymbolInfo> visibleSymbols = new ArrayList<>(context.get(CommonKeys.VISIBLE_SYMBOLS_KEY));
->>>>>>> 47791e11
+        List<Scope.ScopeEntry> visibleSymbols = new ArrayList<>(context.get(CommonKeys.VISIBLE_SYMBOLS_KEY));
         if (tokenTypes == null) {
             return new ArrayList<>();
         }
