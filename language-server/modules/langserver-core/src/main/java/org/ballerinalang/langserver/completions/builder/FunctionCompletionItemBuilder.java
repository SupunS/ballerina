/*
 *  Copyright (c) 2018, WSO2 Inc. (http://www.wso2.org) All Rights Reserved.
 *
 *  WSO2 Inc. licenses this file to you under the Apache License,
 *  Version 2.0 (the "License"); you may not use this file except
 *  in compliance with the License.
 *  You may obtain a copy of the License at
 *
 *    http://www.apache.org/licenses/LICENSE-2.0
 *
 *  Unless required by applicable law or agreed to in writing,
 *  software distributed under the License is distributed on an
 *  "AS IS" BASIS, WITHOUT WARRANTIES OR CONDITIONS OF ANY
 *  KIND, either express or implied.  See the License for the
 *  specific language governing permissions and limitations
 *  under the License.
 */
package org.ballerinalang.langserver.completions.builder;

import io.ballerina.compiler.api.symbols.ClassSymbol;
import io.ballerina.compiler.api.symbols.Documentation;
import io.ballerina.compiler.api.symbols.FunctionSymbol;
import io.ballerina.compiler.api.symbols.FunctionTypeSymbol;
import io.ballerina.compiler.api.symbols.MethodSymbol;
import io.ballerina.compiler.api.symbols.ObjectTypeSymbol;
import io.ballerina.compiler.api.symbols.ParameterKind;
import io.ballerina.compiler.api.symbols.ParameterSymbol;
import io.ballerina.compiler.api.symbols.SymbolKind;
import io.ballerina.compiler.api.symbols.TypeDescKind;
import io.ballerina.compiler.api.symbols.TypeReferenceTypeSymbol;
import io.ballerina.compiler.api.symbols.TypeSymbol;
import io.ballerina.compiler.syntax.tree.NonTerminalNode;
import io.ballerina.compiler.syntax.tree.SyntaxKind;
import org.apache.commons.lang3.tuple.ImmutablePair;
import org.apache.commons.lang3.tuple.Pair;
import org.ballerinalang.langserver.common.utils.CommonUtil;
import org.ballerinalang.langserver.commons.CompletionContext;
import org.ballerinalang.langserver.completions.util.ItemResolverConstants;
import org.eclipse.lsp4j.Command;
import org.eclipse.lsp4j.CompletionItem;
import org.eclipse.lsp4j.CompletionItemKind;
import org.eclipse.lsp4j.InsertTextFormat;
import org.eclipse.lsp4j.MarkupContent;
import org.eclipse.lsp4j.jsonrpc.messages.Either;

import java.util.ArrayList;
import java.util.HashMap;
import java.util.List;
import java.util.Map;
import java.util.Optional;
import java.util.StringJoiner;
import java.util.stream.Collectors;

/**
 * This class is being used to build function type completion item.
 *
 * @since 0.983.0
 */
public final class FunctionCompletionItemBuilder {
    private FunctionCompletionItemBuilder() {
    }

    /**
     * Creates and returns a completion item.
     *
     * @param funcSymbol BSymbol or null
     * @param label      label
     * @param insertText insert text
     * @param context    {@link CompletionContext}
     * @return {@link CompletionItem}
     */
    public static CompletionItem build(FunctionSymbol funcSymbol,
                                       String label,
                                       String insertText,
                                       CompletionContext context) {
        CompletionItem item = new CompletionItem();
        item.setLabel(label);
        item.setInsertText(insertText);
        setMeta(item, funcSymbol, context);
        return item;
    }

    /**
     * Creates and returns a completion item.
     *
     * @param functionSymbol BSymbol
     * @param context        LS context
     * @return {@link CompletionItem}
     */
    public static CompletionItem build(FunctionSymbol functionSymbol, CompletionContext context) {
        CompletionItem item = new CompletionItem();
        setMeta(item, functionSymbol, context);
        if (functionSymbol != null) {
            // Override function signature
            String funcName = functionSymbol.name();
            Pair<String, String> functionSignature = getFunctionInvocationSignature(functionSymbol, funcName, context);
            item.setInsertText(functionSignature.getLeft());
            item.setLabel(functionSignature.getRight());
        }
        return item;
    }

<<<<<<< HEAD
    public static CompletionItem build(ObjectTypeSymbol typeDesc, InitializerBuildMode mode, CompletionContext ctx) {
        MethodSymbol initMethod = typeDesc.initMethod().isEmpty() ? null : typeDesc.initMethod().get();
=======
    public static CompletionItem build(ObjectTypeSymbol typeDesc, InitializerBuildMode mode, LSContext ctx) {
        MethodSymbol initMethod = null;
        if (typeDesc.kind() == SymbolKind.CLASS && ((ClassSymbol) typeDesc).initMethod().isPresent()) {
            initMethod = ((ClassSymbol) typeDesc).initMethod().get();
        }

>>>>>>> 111ff976
        CompletionItem item = new CompletionItem();
        setMeta(item, initMethod, ctx);
        String functionName;
        if (mode == InitializerBuildMode.EXPLICIT && typeDesc.typeKind() == TypeDescKind.TYPE_REFERENCE) {
            functionName = ((TypeReferenceTypeSymbol) typeDesc).name();
            // TODO: Following is blocked due to the Type Referencing issue in Semantic Model
//            Optional<BLangIdentifier> moduleAlias = ctx.get(DocumentServiceKeys.CURRENT_DOC_IMPORTS_KEY).stream()
//                    .filter(pkg -> pkg.symbol != null && pkg.symbol.pkgID == typeDesc.pkgID)
//                    .map(BLangImportPackage::getAlias)
//                    .findAny();
//            String moduleAlias = typeDesc.moduleID().modulePrefix()
//            if (nodeAtCursor.kind() != SyntaxKind.QUALIFIED_NAME_REFERENCE && moduleAlias.isPresent()) {
//                /*
//                Handles the following case
//                (1) ... = new <cursor>
//                (1) ... = new m<cursor> // blocked by #25210
//                 */
//                functionName = moduleAlias.get().getValue() + ":" + functionName;
//            }
        } else {
            functionName = "new";
        }
        Pair<String, String> functionSignature = getFunctionInvocationSignature(initMethod,
                functionName, ctx);
        item.setInsertText(functionSignature.getLeft());
        item.setLabel(functionSignature.getRight());

        return item;
    }

    private static void setMeta(CompletionItem item, FunctionSymbol bSymbol, CompletionContext ctx) {
        item.setInsertTextFormat(InsertTextFormat.Snippet);
        item.setDetail(ItemResolverConstants.FUNCTION_TYPE);
        item.setKind(CompletionItemKind.Function);
        if (bSymbol != null) {
            List<String> funcArguments = getFuncArguments(bSymbol, ctx);
            if (!funcArguments.isEmpty()) {
                Command cmd = new Command("editor.action.triggerParameterHints", "editor.action.triggerParameterHints");
                item.setCommand(cmd);
            }
            boolean skipFirstParam = skipFirstParam(ctx, bSymbol);
            if (bSymbol.docAttachment().isPresent()) {
                item.setDocumentation(getDocumentation(bSymbol, skipFirstParam, ctx));
            }
        }
    }

    private static Either<String, MarkupContent> getDocumentation(FunctionSymbol functionSymbol,
                                                                  boolean skipFirstParam, CompletionContext ctx) {
        String pkgID = functionSymbol.moduleID().toString();
        FunctionTypeSymbol functionTypeDesc = functionSymbol.typeDescriptor();

        Optional<Documentation> docAttachment = functionSymbol.docAttachment();
        String description = docAttachment.isEmpty() || docAttachment.get().description().isEmpty()
                ? "" : docAttachment.get().description().get();
        Map<String, String> docParamsMap = new HashMap<>();
        docAttachment.ifPresent(documentation -> documentation.parameterMap().forEach(docParamsMap::put));

        List<ParameterSymbol> defaultParams = functionTypeDesc.parameters().stream()
                .filter(parameter -> parameter.kind() == ParameterKind.DEFAULTABLE)
                .collect(Collectors.toList());

        MarkupContent docMarkupContent = new MarkupContent();
        docMarkupContent.setKind(CommonUtil.MARKDOWN_MARKUP_KIND);
        String documentation = "**Package:** " + "_" + pkgID + "_" + CommonUtil.MD_LINE_SEPARATOR
                + CommonUtil.MD_LINE_SEPARATOR + description + CommonUtil.MD_LINE_SEPARATOR;
        StringJoiner joiner = new StringJoiner(CommonUtil.MD_LINE_SEPARATOR);
        List<ParameterSymbol> functionParameters = new ArrayList<>(functionTypeDesc.parameters());
        if (functionTypeDesc.restParam().isPresent()) {
            functionParameters.add(functionTypeDesc.restParam().get());
        }
        for (int i = 0; i < functionParameters.size(); i++) {
            ParameterSymbol param = functionParameters.get(i);
            String paramType = param.typeDescriptor().signature();
            if (i == 0 && skipFirstParam) {
                continue;
            }

            Optional<ParameterSymbol> defaultVal = defaultParams.stream()
                    .filter(parameter -> parameter.name().get().equals(param.name().get()))
                    .findFirst();
            String paramDescription = "- " + "`" + paramType + "` " + param.name().get();
            if (param.name().isPresent() && docParamsMap.containsKey(param.name().get())) {
                paramDescription += ": " + docParamsMap.get(param.name().get());
            }
            if (defaultVal.isPresent()) {
                joiner.add(paramDescription + "(Defaultable)");
            } else {
                joiner.add(paramDescription);
            }
        }
        String paramsStr = joiner.toString();
        if (!paramsStr.isEmpty()) {
            documentation += "**Params**" + CommonUtil.MD_LINE_SEPARATOR + paramsStr;
        }
        if (functionTypeDesc.typeKind() != TypeDescKind.NIL) {
            String desc = "";
            if (docAttachment.isPresent() && docAttachment.get().returnDescription().isPresent()
                    && !docAttachment.get().returnDescription().get().isEmpty()) {
                desc = "- " + CommonUtil.MD_NEW_LINE_PATTERN.matcher(docAttachment.get().returnDescription().get())
                        .replaceAll(CommonUtil.MD_LINE_SEPARATOR) + CommonUtil.MD_LINE_SEPARATOR;
            }
            documentation += CommonUtil.MD_LINE_SEPARATOR + CommonUtil.MD_LINE_SEPARATOR + "**Returns**"
                    + " `" + functionTypeDesc.returnTypeDescriptor().get().signature() + "` " +
                    CommonUtil.MD_LINE_SEPARATOR + desc + CommonUtil.MD_LINE_SEPARATOR;
        }
        docMarkupContent.setValue(documentation);

        return Either.forRight(docMarkupContent);
    }

    /**
     * Get the function invocation signature.
     *
     * @param functionSymbol ballerina function instance
     * @param functionName   function name
     * @param ctx            Language Server Operation context
     * @return {@link Pair} of insert text(left-side) and signature label(right-side)
     */
    private static Pair<String, String> getFunctionInvocationSignature(FunctionSymbol functionSymbol,
                                                                       String functionName,
                                                                       CompletionContext ctx) {
        if (functionSymbol == null) {
            return ImmutablePair.of(functionName + "();", functionName + "()");
        }
        FunctionTypeSymbol functionTypeDesc = functionSymbol.typeDescriptor();
        StringBuilder signature = new StringBuilder(functionName + "(");
        StringBuilder insertText = new StringBuilder(functionName + "(");
        List<String> funcArguments = getFuncArguments(functionSymbol, ctx);
        if (!funcArguments.isEmpty()) {
            signature.append(String.join(", ", funcArguments));
            insertText.append("${1}");
        }
        signature.append(")");
        insertText.append(")");
        Optional<TypeSymbol> returnType = functionTypeDesc.returnTypeDescriptor();
        if (returnType.isEmpty() || returnType.get().typeKind() == TypeDescKind.NIL) {
            insertText.append(";");
        }
        String initString = "(";
        String endString = ")";

        if (returnType.isPresent() && returnType.get().typeKind() != TypeDescKind.NIL) {
            signature.append(initString).append(returnType.get().signature());
            signature.append(endString);
        }

        return new ImmutablePair<>(insertText.toString(), signature.toString());
    }

    /**
     * Get the list of function arguments from the invokable symbol.
     *
     * @param symbol Invokable symbol to extract the arguments
     * @param ctx    Lang Server Operation context
     * @return {@link List} List of arguments
     */
    private static List<String> getFuncArguments(FunctionSymbol symbol, CompletionContext ctx) {
        List<String> args = new ArrayList<>();
        boolean skipFirstParam = skipFirstParam(ctx, symbol);
        FunctionTypeSymbol functionTypeDesc = symbol.typeDescriptor();
        Optional<ParameterSymbol> restParam = functionTypeDesc.restParam();
        List<ParameterSymbol> parameterDefs = new ArrayList<>(functionTypeDesc.parameters());
        for (int i = 0; i < parameterDefs.size(); i++) {
            if (i == 0 && skipFirstParam) {
                continue;
            }
            ParameterSymbol param = parameterDefs.get(i);
            args.add(param.typeDescriptor().signature() + (param.name().isEmpty() ? "" : " " + param.name().get()));
        }
        restParam.ifPresent(param ->
                args.add(param.typeDescriptor().signature()
                        + (param.name().isEmpty() ? "" : "... "
                        + param.name().get())));
        return (!args.isEmpty()) ? args : new ArrayList<>();
    }

    /**
     * Whether we skip the first parameter being included as a label in the signature.
     * When showing a lang lib invokable symbol over DOT(invocation) we do not show the first param, but when we
     * showing the invocation over package of the langlib with the COLON we show the first param
     *
     * @param context        context
     * @param functionSymbol invokable symbol
     * @return {@link Boolean} whether we show the first param or not
     */
    private static boolean skipFirstParam(CompletionContext context, FunctionSymbol functionSymbol) {
        NonTerminalNode nodeAtCursor = context.getNodeAtCursor();
        return CommonUtil.isLangLib(functionSymbol.moduleID())
                && nodeAtCursor.kind() != SyntaxKind.QUALIFIED_NAME_REFERENCE;
    }

    /**
     * Build mode, either explicit or implicit initializer.
     *
     * @since 2.0.0
     */
    public enum InitializerBuildMode {
        EXPLICIT,
        IMPLICIT
    }
}<|MERGE_RESOLUTION|>--- conflicted
+++ resolved
@@ -100,17 +100,11 @@
         return item;
     }
 
-<<<<<<< HEAD
     public static CompletionItem build(ObjectTypeSymbol typeDesc, InitializerBuildMode mode, CompletionContext ctx) {
-        MethodSymbol initMethod = typeDesc.initMethod().isEmpty() ? null : typeDesc.initMethod().get();
-=======
-    public static CompletionItem build(ObjectTypeSymbol typeDesc, InitializerBuildMode mode, LSContext ctx) {
         MethodSymbol initMethod = null;
         if (typeDesc.kind() == SymbolKind.CLASS && ((ClassSymbol) typeDesc).initMethod().isPresent()) {
             initMethod = ((ClassSymbol) typeDesc).initMethod().get();
         }
-
->>>>>>> 111ff976
         CompletionItem item = new CompletionItem();
         setMeta(item, initMethod, ctx);
         String functionName;
