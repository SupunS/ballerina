--- conflicted
+++ resolved
@@ -123,16 +123,11 @@
             completionContext.put(DocumentServiceKeys.FILE_URI_KEY, position.getTextDocument().getUri());
             completionContext.put(DocumentServiceKeys.B_LANG_PACKAGE_CONTEXT_KEY, bLangPackageContext);
             try {
-<<<<<<< HEAD
-                BLangPackage bLangPackage = TextDocumentServiceUtil.getBLangPackage(completionContext, documentManager,
-                        false, CompletionCustomErrorStrategy.class);
-=======
                 BLangPackage bLangPackage = TextDocumentServiceUtil.getBLangPackage(completionContext,
                         documentManager, false, CompletionCustomErrorStrategy.class,
                         false).get(0);
                 completionContext.put(DocumentServiceKeys.CURRENT_PACKAGE_NAME_KEY,
                         bLangPackage.symbol.getName().getValue());
->>>>>>> cd1339c2
                 // Visit the package to resolve the symbols
                 TreeVisitor treeVisitor = new TreeVisitor(completionContext);
                 bLangPackage.accept(treeVisitor);
@@ -166,13 +161,9 @@
             try {
                 BLangPackage currentBLangPackage =
                         TextDocumentServiceUtil.getBLangPackage(hoverContext, documentManager, false,
-<<<<<<< HEAD
-                                LSCustomErrorStrategy.class);
-=======
                                 LSCustomErrorStrategy.class, false).get(0);
                 hoverContext.put(DocumentServiceKeys.CURRENT_PACKAGE_NAME_KEY,
                         currentBLangPackage.symbol.getName().getValue());
->>>>>>> cd1339c2
                 bLangPackageContext.addPackage(currentBLangPackage);
                 hover = HoverUtil.getHoverContent(hoverContext, currentBLangPackage, bLangPackageContext);
             } catch (Exception | AssertionError e) {
@@ -197,13 +188,9 @@
             SignatureHelp signatureHelp;
             try {
                 BLangPackage bLangPackage = TextDocumentServiceUtil.getBLangPackage(signatureContext, documentManager,
-<<<<<<< HEAD
-                        false, LSCustomErrorStrategy.class);
-=======
                         false, LSCustomErrorStrategy.class, false).get(0);
                 signatureContext.put(DocumentServiceKeys.CURRENT_PACKAGE_NAME_KEY,
                         bLangPackage.symbol.getName().getValue());
->>>>>>> cd1339c2
                 SignatureTreeVisitor signatureTreeVisitor = new SignatureTreeVisitor(signatureContext);
                 bLangPackage.accept(signatureTreeVisitor);
                 signatureContext.put(DocumentServiceKeys.B_LANG_PACKAGE_CONTEXT_KEY, bLangPackageContext);
@@ -224,13 +211,9 @@
 
             BLangPackage currentBLangPackage =
                     TextDocumentServiceUtil.getBLangPackage(definitionContext, documentManager, false,
-<<<<<<< HEAD
-                            LSCustomErrorStrategy.class);
-=======
                             LSCustomErrorStrategy.class, false).get(0);
             definitionContext.put(DocumentServiceKeys.CURRENT_PACKAGE_NAME_KEY,
                     currentBLangPackage.symbol.getName().getValue());
->>>>>>> cd1339c2
             bLangPackageContext.addPackage(currentBLangPackage);
             List<Location> contents;
             try {
@@ -251,15 +234,6 @@
             TextDocumentServiceContext referenceContext = new TextDocumentServiceContext();
             referenceContext.put(DocumentServiceKeys.FILE_URI_KEY, params.getTextDocument().getUri());
             referenceContext.put(DocumentServiceKeys.POSITION_KEY, params);
-<<<<<<< HEAD
-
-            BLangPackage currentBLangPackage =
-                    TextDocumentServiceUtil.getBLangPackage(referenceContext, documentManager, false,
-                            LSCustomErrorStrategy.class);
-            bLangPackageContext.addPackage(currentBLangPackage);
-
-=======
->>>>>>> cd1339c2
             List<Location> contents = new ArrayList<>();
 
             try {
@@ -308,16 +282,10 @@
         symbolsContext.put(DocumentServiceKeys.FILE_URI_KEY, uri);
         symbolsContext.put(DocumentServiceKeys.SYMBOL_LIST_KEY, symbols);
 
-<<<<<<< HEAD
-        BLangPackage bLangPackage = TextDocumentServiceUtil.getBLangPackage(symbolsContext, documentManager, false,
-                LSCustomErrorStrategy.class);
-
-=======
         BLangPackage bLangPackage = TextDocumentServiceUtil.getBLangPackage(symbolsContext, documentManager,
                 false, LSCustomErrorStrategy.class, false).get(0);
         symbolsContext.put(DocumentServiceKeys.CURRENT_PACKAGE_NAME_KEY,
                 bLangPackage.symbol.getName().getValue());
->>>>>>> cd1339c2
         Optional<BLangCompilationUnit> documentCUnit = bLangPackage.getCompilationUnits().stream()
                 .filter(cUnit -> (uri.endsWith(cUnit.getName())))
                 .findFirst();
@@ -406,20 +374,6 @@
             renameContext.put(DocumentServiceKeys.FILE_URI_KEY, params.getTextDocument().getUri());
             renameContext.put(DocumentServiceKeys.POSITION_KEY,
                     new TextDocumentPositionParams(params.getTextDocument(), params.getPosition()));
-<<<<<<< HEAD
-            BLangPackage currentBLangPackage =
-                    TextDocumentServiceUtil.getBLangPackage(renameContext, documentManager, false,
-                            LSCustomErrorStrategy.class);
-            bLangPackageContext.addPackage(currentBLangPackage);
-            String replaceableSymbolName = RenameUtil.getReplaceSymbolName(params, documentManager);
-
-            List<Location> contents = new ArrayList<>();
-            renameContext.put(NodeContextKeys.REFERENCE_NODES_KEY, contents);
-            try {
-                PositionTreeVisitor positionTreeVisitor = new PositionTreeVisitor(renameContext);
-                currentBLangPackage.accept(positionTreeVisitor);
-                contents = ReferenceUtil.getReferences(renameContext, bLangPackageContext, currentBLangPackage);
-=======
             List<Location> contents = new ArrayList<>();
             
             try {
@@ -448,7 +402,6 @@
                     contents = ReferenceUtil.getReferences(renameContext, bLangPackage);
                 }
 
->>>>>>> cd1339c2
                 workspaceEdit.setDocumentChanges(RenameUtil
                         .getRenameTextEdits(contents, documentManager, params.getNewName(), replaceableSymbolName));
             } catch (Exception e) {
