--- conflicted
+++ resolved
@@ -676,12 +676,8 @@
                     String fileURI = params.getTextDocument().getUri();
 
                     LSDocument lsDocument = new LSDocument(fileURI);
-<<<<<<< HEAD
                     diagnosticsHelper.compileAndSendDiagnostics(client, ctx, lsDocument, documentManager);
                     SemanticHighlightProvider.sendHighlights(client, ctx, documentManager);
-=======
-                    diagnosticsHelper.compileAndSendDiagnostics(client, context, lsDocument, documentManager);
->>>>>>> 75091cb0
                     // Clear current cache upon successfull compilation
                     // If the compiler fails, still we'll have the cached entry(marked as outdated)
                     LSCompilerCache.clear(context, lsDocument.getProjectRoot());
