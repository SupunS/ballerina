/*
*  Copyright (c) 2017, WSO2 Inc. (http://www.wso2.org) All Rights Reserved.
*
*  WSO2 Inc. licenses this file to you under the Apache License,
*  Version 2.0 (the "License"); you may not use this file except
*  in compliance with the License.
*  You may obtain a copy of the License at
*
*    http://www.apache.org/licenses/LICENSE-2.0
*
*  Unless required by applicable law or agreed to in writing,
*  software distributed under the License is distributed on an
*  "AS IS" BASIS, WITHOUT WARRANTIES OR CONDITIONS OF ANY
*  KIND, either express or implied.  See the License for the
*  specific language governing permissions and limitations
*  under the License.
*/

package org.ballerinalang.langserver.completions;

import org.ballerinalang.langserver.common.LSNodeVisitor;
import org.ballerinalang.langserver.common.UtilSymbolKeys;
import org.ballerinalang.langserver.common.utils.CommonUtil;
import org.ballerinalang.langserver.compiler.DocumentServiceKeys;
import org.ballerinalang.langserver.compiler.LSContext;
import org.ballerinalang.langserver.completions.util.CompletionVisitorUtil;
import org.ballerinalang.langserver.completions.util.CursorPositionResolvers;
import org.ballerinalang.langserver.completions.util.positioning.resolvers.BlockStatementScopeResolver;
import org.ballerinalang.langserver.completions.util.positioning.resolvers.CursorPositionResolver;
import org.ballerinalang.langserver.completions.util.positioning.resolvers.FunctionNodeScopeResolver;
import org.ballerinalang.langserver.completions.util.positioning.resolvers.InvocationParameterScopeResolver;
import org.ballerinalang.langserver.completions.util.positioning.resolvers.MatchExpressionScopeResolver;
import org.ballerinalang.langserver.completions.util.positioning.resolvers.MatchStatementScopeResolver;
import org.ballerinalang.langserver.completions.util.positioning.resolvers.ObjectTypeScopeResolver;
import org.ballerinalang.langserver.completions.util.positioning.resolvers.RecordScopeResolver;
import org.ballerinalang.langserver.completions.util.positioning.resolvers.ResourceParamScopeResolver;
import org.ballerinalang.langserver.completions.util.positioning.resolvers.ServiceScopeResolver;
import org.ballerinalang.langserver.completions.util.positioning.resolvers.TopLevelNodeScopeResolver;
import org.ballerinalang.model.elements.PackageID;
import org.ballerinalang.model.tree.Node;
import org.ballerinalang.model.tree.TopLevelNode;
import org.wso2.ballerinalang.compiler.semantics.analyzer.SymbolResolver;
import org.wso2.ballerinalang.compiler.semantics.model.Scope;
import org.wso2.ballerinalang.compiler.semantics.model.SymbolEnv;
import org.wso2.ballerinalang.compiler.semantics.model.SymbolTable;
import org.wso2.ballerinalang.compiler.semantics.model.symbols.BSymbol;
import org.wso2.ballerinalang.compiler.tree.BLangAnnotationAttachment;
import org.wso2.ballerinalang.compiler.tree.BLangEndpoint;
import org.wso2.ballerinalang.compiler.tree.BLangFunction;
import org.wso2.ballerinalang.compiler.tree.BLangImportPackage;
import org.wso2.ballerinalang.compiler.tree.BLangNode;
import org.wso2.ballerinalang.compiler.tree.BLangPackage;
import org.wso2.ballerinalang.compiler.tree.BLangResource;
import org.wso2.ballerinalang.compiler.tree.BLangService;
import org.wso2.ballerinalang.compiler.tree.BLangSimpleVariable;
import org.wso2.ballerinalang.compiler.tree.BLangTypeDefinition;
import org.wso2.ballerinalang.compiler.tree.BLangWorker;
import org.wso2.ballerinalang.compiler.tree.BLangXMLNS;
import org.wso2.ballerinalang.compiler.tree.expressions.BLangBinaryExpr;
import org.wso2.ballerinalang.compiler.tree.expressions.BLangBracedOrTupleExpr;
import org.wso2.ballerinalang.compiler.tree.expressions.BLangInvocation;
import org.wso2.ballerinalang.compiler.tree.expressions.BLangMatchExpression;
import org.wso2.ballerinalang.compiler.tree.expressions.BLangRecordLiteral;
import org.wso2.ballerinalang.compiler.tree.expressions.BLangSimpleVarRef;
import org.wso2.ballerinalang.compiler.tree.expressions.BLangTypeConversionExpr;
import org.wso2.ballerinalang.compiler.tree.statements.BLangAbort;
import org.wso2.ballerinalang.compiler.tree.statements.BLangAssignment;
import org.wso2.ballerinalang.compiler.tree.statements.BLangBlockStmt;
import org.wso2.ballerinalang.compiler.tree.statements.BLangBreak;
import org.wso2.ballerinalang.compiler.tree.statements.BLangCatch;
import org.wso2.ballerinalang.compiler.tree.statements.BLangContinue;
import org.wso2.ballerinalang.compiler.tree.statements.BLangExpressionStmt;
import org.wso2.ballerinalang.compiler.tree.statements.BLangForeach;
import org.wso2.ballerinalang.compiler.tree.statements.BLangForkJoin;
import org.wso2.ballerinalang.compiler.tree.statements.BLangIf;
import org.wso2.ballerinalang.compiler.tree.statements.BLangLock;
import org.wso2.ballerinalang.compiler.tree.statements.BLangMatch;
import org.wso2.ballerinalang.compiler.tree.statements.BLangPanic;
import org.wso2.ballerinalang.compiler.tree.statements.BLangReturn;
import org.wso2.ballerinalang.compiler.tree.statements.BLangSimpleVariableDef;
import org.wso2.ballerinalang.compiler.tree.statements.BLangThrow;
import org.wso2.ballerinalang.compiler.tree.statements.BLangTransaction;
import org.wso2.ballerinalang.compiler.tree.statements.BLangTryCatchFinally;
import org.wso2.ballerinalang.compiler.tree.statements.BLangWhile;
import org.wso2.ballerinalang.compiler.tree.statements.BLangWorkerReceive;
import org.wso2.ballerinalang.compiler.tree.statements.BLangWorkerSend;
import org.wso2.ballerinalang.compiler.tree.types.BLangObjectTypeNode;
import org.wso2.ballerinalang.compiler.tree.types.BLangRecordTypeNode;
import org.wso2.ballerinalang.compiler.util.CompilerContext;
import org.wso2.ballerinalang.compiler.util.Name;
import org.wso2.ballerinalang.compiler.util.Names;
import org.wso2.ballerinalang.compiler.util.diagnotic.DiagnosticPos;

import java.util.ArrayDeque;
import java.util.ArrayList;
import java.util.Deque;
import java.util.List;
import java.util.Locale;
import java.util.Map;

import javax.annotation.Nonnull;

/**
 * @since 0.94
 */
public class TreeVisitor extends LSNodeVisitor {

    private boolean terminateVisitor = false;

    private int loopCount = 0;

    private int transactionCount = 0;

    private SymbolEnv symbolEnv;

    private SymbolResolver symbolResolver;

    private SymbolTable symTable;

    private Deque<Node> blockOwnerStack;

    private Deque<BLangBlockStmt> blockStmtStack;

    private Deque<Boolean> isCurrentNodeTransactionStack;

    private Class cursorPositionResolver;

    private LSContext lsContext;

    private BLangNode previousNode = null;

    public TreeVisitor(LSContext documentServiceContext) {
        this.lsContext = documentServiceContext;
        init(this.lsContext.get(DocumentServiceKeys.COMPILER_CONTEXT_KEY));
    }

    private void init(CompilerContext compilerContext) {
        blockOwnerStack = new ArrayDeque<>();
        blockStmtStack = new ArrayDeque<>();
        isCurrentNodeTransactionStack = new ArrayDeque<>();
        symTable = SymbolTable.getInstance(compilerContext);
        symbolResolver = SymbolResolver.getInstance(compilerContext);
        lsContext.put(DocumentServiceKeys.SYMBOL_TABLE_KEY, symTable);
    }

    ///////////////////////////////////
    /////      Visitor Methods    /////
    ///////////////////////////////////

    @Override
    public void visit(BLangPackage pkgNode) {
        boolean isTestSrc = CommonUtil.isTestSource(this.lsContext.get(DocumentServiceKeys.RELATIVE_FILE_PATH_KEY));
        BLangPackage evalPkg = isTestSrc ? pkgNode.getTestablePkg() : pkgNode;
        SymbolEnv pkgEnv = this.symTable.pkgEnvMap.get(evalPkg.symbol);
        this.symbolEnv = pkgEnv;

        List<TopLevelNode> topLevelNodes = CommonUtil.getCurrentFileTopLevelNodes(evalPkg, lsContext);
        List<BLangImportPackage> imports = CommonUtil.getCurrentFileImports(evalPkg, lsContext);
        
        imports.forEach(bLangImportPackage -> {
            cursorPositionResolver = TopLevelNodeScopeResolver.class;
            this.blockOwnerStack.push(evalPkg);
            acceptNode(bLangImportPackage, pkgEnv);
        });

        topLevelNodes.forEach(topLevelNode -> {
            cursorPositionResolver = TopLevelNodeScopeResolver.class;
            this.blockOwnerStack.push(evalPkg);
            acceptNode((BLangNode) topLevelNode, pkgEnv);
        });

        // If the cursor is at an empty document's first line or is bellow the last construct, symbol env node is null
        if (this.lsContext.get(CompletionKeys.SYMBOL_ENV_NODE_KEY) == null) {
            this.lsContext.put(CompletionKeys.SYMBOL_ENV_NODE_KEY, evalPkg);
            this.populateSymbols(this.resolveAllVisibleSymbols(this.getSymbolEnv()), this.getSymbolEnv());
            forceTerminateVisitor();
        }
    }

    @Override
    public void visit(BLangImportPackage importPkgNode) {
        CursorPositionResolvers
                .getResolverByClass(cursorPositionResolver)
                .isCursorBeforeNode(importPkgNode.getPosition(), importPkgNode, this, lsContext);
    }

    @Override
    public void visit(BLangXMLNS xmlnsNode) {
        CursorPositionResolvers.getResolverByClass(cursorPositionResolver)
                .isCursorBeforeNode(xmlnsNode.getPosition(), xmlnsNode, this, this.lsContext);
    }

    @Override
    public void visit(BLangFunction funcNode) {
        String functionName = funcNode.getName().getValue();
        SymbolEnv funcEnv = SymbolEnv.createFunctionEnv(funcNode, funcNode.symbol.scope, this.symbolEnv);
        CursorPositionResolver cpr = CursorPositionResolvers.getResolverByClass(this.cursorPositionResolver);

        funcNode.annAttachments.forEach(annotationAttachment -> this.acceptNode(annotationAttachment, funcEnv));

        boolean withinParamContext = CompletionVisitorUtil
                .isWithinParameterContext(functionName, UtilSymbolKeys.FUNCTION_KEYWORD_KEY, funcEnv, lsContext, this);
        boolean cursorBeforeNode = cpr.isCursorBeforeNode(funcNode.getPosition(), funcNode, this, this.lsContext);

        if (terminateVisitor || cursorBeforeNode || withinParamContext) {
            return;
        }

        funcNode.endpoints.forEach(bLangEndpoint -> this.acceptNode(bLangEndpoint, funcEnv));

        if (!funcNode.getWorkers().isEmpty()) {
            funcNode.workers.forEach(e -> {
                this.blockOwnerStack.push(funcNode);
                this.cursorPositionResolver = FunctionNodeScopeResolver.class;
                this.acceptNode(e, funcEnv);
                this.blockOwnerStack.pop();
            });
        } else if (funcNode.getBody() != null) {
            this.blockOwnerStack.push(funcNode);
            this.cursorPositionResolver = BlockStatementScopeResolver.class;
            this.acceptNode(funcNode.body, funcEnv);
            this.blockOwnerStack.pop();
        }
    }

    @Override
    public void visit(BLangTypeDefinition typeDefinition) {
        CursorPositionResolver cpr = CursorPositionResolvers.getResolverByClass(cursorPositionResolver);
        if (cpr.isCursorBeforeNode(typeDefinition.getPosition(), typeDefinition, this, this.lsContext)) {
            return;
        }
        this.acceptNode(typeDefinition.typeNode, symbolEnv);
    }

    @Override
    public void visit(BLangRecordTypeNode recordTypeNode) {
        BSymbol recordSymbol = recordTypeNode.symbol;
        CursorPositionResolver cpr = CursorPositionResolvers.getResolverByClass(cursorPositionResolver);
        SymbolEnv recordEnv = SymbolEnv.createPkgLevelSymbolEnv(recordTypeNode, recordSymbol.scope, symbolEnv);

        // TODO: Since the position of the record type node is invalid, we pass the position of the type definition
        boolean cursorBeforeNode = cpr.isCursorBeforeNode(recordTypeNode.parent.getPosition(), recordTypeNode, this,
                this.lsContext);
        boolean cursorWithinBlock = recordTypeNode.fields.isEmpty() && 
                CompletionVisitorUtil.isCursorWithinBlock(recordTypeNode.parent.getPosition(),
                recordEnv, this.lsContext, this);

        if (recordSymbol.getName().getValue().contains(UtilSymbolKeys.DOLLAR_SYMBOL_KEY) || cursorBeforeNode
                || cursorWithinBlock) {
            return;
        }

        cursorPositionResolver = RecordScopeResolver.class;
        this.blockOwnerStack.push(recordTypeNode);
        recordTypeNode.fields.forEach(field -> acceptNode(field, recordEnv));
        cursorPositionResolver = TopLevelNodeScopeResolver.class;
        this.blockOwnerStack.pop();
    }

    @Override
    public void visit(BLangObjectTypeNode objectTypeNode) {
        BSymbol objectSymbol = objectTypeNode.symbol;
        SymbolEnv objectEnv = SymbolEnv.createPkgLevelSymbolEnv(objectTypeNode, objectSymbol.scope, symbolEnv);
        List<BLangNode> objectItems = CompletionVisitorUtil.getObjectItemsOrdered(objectTypeNode);

        // TODO: Currently consider the type definition's position since the object body's position is wrong
        // TODO: visit annotation and doc attachments of functions
        if (objectItems.isEmpty() && CompletionVisitorUtil
                .isCursorWithinBlock(objectTypeNode.parent.getPosition(), objectEnv, lsContext, this)) {
            return;
        }

        blockOwnerStack.push(objectTypeNode);
        objectItems.forEach(item -> {
            this.cursorPositionResolver = ObjectTypeScopeResolver.class;
            acceptNode(item, objectEnv);
        });

        blockOwnerStack.pop();
        this.cursorPositionResolver = TopLevelNodeScopeResolver.class;
    }

    @Override
    public void visit(BLangSimpleVariable varNode) {
        CursorPositionResolver cpr = CursorPositionResolvers.getResolverByClass(cursorPositionResolver);
        if (cpr.isCursorBeforeNode(varNode.getPosition(), varNode, this, this.lsContext) || varNode.expr == null) {
            return;
        }

        // This is an endpoint definition
        this.acceptNode(varNode.expr, symbolEnv);
    }

    @Override
    public void visit(BLangBinaryExpr binaryExpr) {
        binaryExpr.getLeftExpression().accept(this);
        binaryExpr.getRightExpression().accept(this);
    }

    @Override
    public void visit(BLangBracedOrTupleExpr bracedOrTupleExpr) {
        bracedOrTupleExpr.getExpressions().forEach(bLangExpression -> this.acceptNode(bLangExpression, symbolEnv));
    }

    @Override
    public void visit(BLangTypeConversionExpr conversionExpr) {
        conversionExpr.expr.accept(this);
    }

    @Override
    public void visit(BLangBlockStmt blockNode) {
        SymbolEnv blockEnv = SymbolEnv.createBlockEnv(blockNode, symbolEnv);
        // Reset the previous node to null
        this.setPreviousNode(null);

        if (blockNode.stmts.isEmpty() && CompletionVisitorUtil
                .isCursorWithinBlock((DiagnosticPos) (this.blockOwnerStack.peek()).getPosition(), blockEnv,
                        this.lsContext, this)) {
            return;
        }

        this.blockStmtStack.push(blockNode);
        this.cursorPositionResolver = BlockStatementScopeResolver.class;
        blockNode.stmts.forEach(stmt -> this.acceptNode(stmt, blockEnv));
        this.blockStmtStack.pop();
    }

    @Override
    public void visit(BLangSimpleVariableDef varDefNode) {
        CursorPositionResolver cpr = CursorPositionResolvers.getResolverByClass(cursorPositionResolver);
        if (cpr.isCursorBeforeNode(varDefNode.getPosition(), varDefNode, this, this.lsContext)) {
            return;
        }

        this.acceptNode(varDefNode.var, symbolEnv);
    }

    @Override
    public void visit(BLangAssignment assignNode) {
        CursorPositionResolver cpr = CursorPositionResolvers.getResolverByClass(cursorPositionResolver);
        if (cpr.isCursorBeforeNode(assignNode.getPosition(), assignNode, this, this.lsContext)) {
            return;
        }

        this.acceptNode(assignNode.expr, symbolEnv);
    }

    @Override
    public void visit(BLangExpressionStmt exprStmtNode) {
        CursorPositionResolver cpr = CursorPositionResolvers.getResolverByClass(cursorPositionResolver);
        if (cpr.isCursorBeforeNode(exprStmtNode.getPosition(), exprStmtNode, this, this.lsContext)
                || !(exprStmtNode.expr instanceof BLangInvocation)) {
            return;
        }

        this.acceptNode(exprStmtNode.expr, symbolEnv);
    }

    @Override
    public void visit(BLangInvocation invocationNode) {
        int curLine = lsContext.get(DocumentServiceKeys.POSITION_KEY).getPosition().getLine();
        CursorPositionResolver cpr = CursorPositionResolvers.getResolverByClass(cursorPositionResolver);
        
        if (cpr.isCursorBeforeNode(invocationNode.getPosition(), invocationNode, this, this.lsContext)
                || curLine != invocationNode.getPosition().getStartLine() - 1) {
            return;
        }

        final TreeVisitor visitor = this;
        Class fallbackCursorPositionResolver = this.cursorPositionResolver;
        this.cursorPositionResolver = InvocationParameterScopeResolver.class;
        this.blockOwnerStack.push(invocationNode);
        // Visit all arguments
        invocationNode.getArgumentExpressions().forEach(expressionNode -> {
            BLangNode node = ((BLangNode) expressionNode);
            CursorPositionResolver posResolver = CursorPositionResolvers.getResolverByClass(cursorPositionResolver);
            posResolver.isCursorBeforeNode(node.getPosition(), node, visitor, visitor.lsContext);
            visitor.acceptNode(node, symbolEnv);
        });
        this.blockOwnerStack.pop();
        this.cursorPositionResolver = fallbackCursorPositionResolver;
    }

    @Override
    public void visit(BLangIf ifNode) {
        CursorPositionResolver cpr = CursorPositionResolvers.getResolverByClass(cursorPositionResolver);
        if (cpr.isCursorBeforeNode(ifNode.getPosition(), ifNode, this, this.lsContext)) {
            return;
        }

        this.blockOwnerStack.push(ifNode);
        this.acceptNode(ifNode.body, symbolEnv);
        this.blockOwnerStack.pop();

        if (ifNode.elseStmt != null) {
            this.blockOwnerStack.push(ifNode.elseStmt);
            acceptNode(ifNode.elseStmt, symbolEnv);
            this.blockOwnerStack.pop();
        }
    }

    @Override
    public void visit(BLangWhile whileNode) {
        CursorPositionResolver cpr = CursorPositionResolvers.getResolverByClass(cursorPositionResolver);
        if (cpr.isCursorBeforeNode(whileNode.getPosition(), whileNode, this, this.lsContext)) {
            return;
        }

        this.blockOwnerStack.push(whileNode);
        loopCount++;
        this.acceptNode(whileNode.body, symbolEnv);
        loopCount--;
        this.blockOwnerStack.pop();
    }

    @Override
    public void visit(BLangService serviceNode) {
        BSymbol serviceSymbol = serviceNode.symbol;
        SymbolEnv serviceEnv = SymbolEnv.createPkgLevelSymbolEnv(serviceNode, serviceSymbol.scope, symbolEnv);
        CursorPositionResolver cpr = CursorPositionResolvers.getResolverByClass(cursorPositionResolver);

        serviceNode.annAttachments.forEach(annotationAttachment -> this.acceptNode(annotationAttachment, serviceEnv));
        // Reset the previous node
        this.setPreviousNode(null);
        boolean cursorWithinBlock = serviceNode.resources.isEmpty()
                && serviceNode.vars.isEmpty()
                && serviceNode.endpoints.isEmpty()
                && CompletionVisitorUtil.isCursorWithinBlock(serviceNode.getPosition(), serviceEnv, this.lsContext,
                this);

        if (cpr.isCursorBeforeNode(serviceNode.getPosition(), serviceNode, this, this.lsContext)
                || (serviceNode.resources.isEmpty() && serviceNode.vars.isEmpty() && serviceNode.endpoints.isEmpty()
                && cursorWithinBlock)) {
            return;
        }

        this.blockOwnerStack.push(serviceNode);

        serviceNode.endpoints.forEach(bLangEndpoint -> this.acceptNode(bLangEndpoint, serviceEnv));
        serviceNode.vars.forEach(v -> {
            this.cursorPositionResolver = ServiceScopeResolver.class;
            this.acceptNode(v, serviceEnv);
        });
        serviceNode.resources.forEach(r -> {
            this.cursorPositionResolver = ServiceScopeResolver.class;
            this.acceptNode(r, serviceEnv);
        });

        this.blockOwnerStack.pop();
    }

    @Override
    public void visit(BLangResource resourceNode) {
        BSymbol resourceSymbol = resourceNode.symbol;
        String resourceName = resourceNode.getName().getValue();
        CursorPositionResolver cpr = CursorPositionResolvers.getResolverByClass(cursorPositionResolver);
        SymbolEnv resourceEnv = SymbolEnv.createResourceActionSymbolEnv(resourceNode, resourceSymbol.scope, symbolEnv);

        resourceNode.annAttachments.forEach(annotationAttachment -> this.acceptNode(annotationAttachment, resourceEnv));

        boolean cursorAtResourceIdentifier = CompletionVisitorUtil.isCursorAtResourceIdentifier(resourceNode,
                this.lsContext, this);
        boolean withinParamContext = CompletionVisitorUtil.isWithinParameterContext(resourceName,
                UtilSymbolKeys.RESOURCE_KEYWORD_KEY, resourceEnv, this.lsContext, this);
        boolean cursorBeforeNode = cpr.isCursorBeforeNode(resourceNode.getPosition(), resourceNode, this,
                this.lsContext);

        if (terminateVisitor || cursorAtResourceIdentifier || withinParamContext || cursorBeforeNode) {
            return;
        }

        resourceNode.endpoints.forEach(bLangEndpoint -> this.acceptNode(bLangEndpoint, resourceEnv));

        cursorPositionResolver = ResourceParamScopeResolver.class;
        resourceNode.workers.forEach(w -> {
            this.blockOwnerStack.push(resourceNode);
            this.cursorPositionResolver = FunctionNodeScopeResolver.class;
            this.acceptNode(w, resourceEnv);
            this.blockOwnerStack.pop();
        });

        this.blockOwnerStack.push(resourceNode);
        cursorPositionResolver = BlockStatementScopeResolver.class;
        acceptNode(resourceNode.body, resourceEnv);
        this.blockOwnerStack.pop();
    }

    @Override
    public void visit(BLangTryCatchFinally tryCatchFinally) {
        CursorPositionResolver cpr = CursorPositionResolvers.getResolverByClass(cursorPositionResolver);
        if (cpr.isCursorBeforeNode(tryCatchFinally.getPosition(), tryCatchFinally, this, this.lsContext)) {
            return;
        }
        
        this.blockOwnerStack.push(tryCatchFinally);
        this.acceptNode(tryCatchFinally.tryBody, symbolEnv);
        this.blockOwnerStack.pop();

        tryCatchFinally.catchBlocks.forEach(c -> {
            this.blockOwnerStack.push(c);
            this.acceptNode(c, symbolEnv);
            this.blockOwnerStack.pop();
        });

        if (tryCatchFinally.finallyBody != null) {
            this.blockOwnerStack.push(tryCatchFinally);
            this.acceptNode(tryCatchFinally.finallyBody, symbolEnv);
            this.blockOwnerStack.pop();
        }
    }

    @Override
    public void visit(BLangCatch bLangCatch) {
        CursorPositionResolver cpr = CursorPositionResolvers.getResolverByClass(cursorPositionResolver);
        if (cpr.isCursorBeforeNode(bLangCatch.getPosition(), bLangCatch, this, this.lsContext)) {
            return;
        }
        
        SymbolEnv catchBlockEnv = SymbolEnv.createBlockEnv(bLangCatch.body, symbolEnv);
        this.acceptNode(bLangCatch.param, catchBlockEnv);

        this.blockOwnerStack.push(bLangCatch);
        this.acceptNode(bLangCatch.body, catchBlockEnv);
        this.blockOwnerStack.pop();
    }

    @Override
    public void visit(BLangTransaction transactionNode) {
        this.blockOwnerStack.push(transactionNode);
        this.isCurrentNodeTransactionStack.push(true);
        this.transactionCount++;
        this.acceptNode(transactionNode.transactionBody, symbolEnv);
        this.blockOwnerStack.pop();
        this.isCurrentNodeTransactionStack.pop();
        this.transactionCount--;

        if (transactionNode.onRetryBody != null) {
            this.blockOwnerStack.push(transactionNode);
            this.acceptNode(transactionNode.onRetryBody, symbolEnv);
            this.blockOwnerStack.pop();
        }
    }

    @Override
    public void visit(BLangAbort abortNode) {
        CursorPositionResolvers.getResolverByClass(cursorPositionResolver)
                .isCursorBeforeNode(abortNode.getPosition(), abortNode, this, this.lsContext);
    }

    @Override
    public void visit(BLangForkJoin forkJoin) {
        SymbolEnv folkJoinEnv = SymbolEnv.createFolkJoinEnv(forkJoin, this.symbolEnv);
        forkJoin.workers.forEach(e -> this.acceptNode(e, folkJoinEnv));

        /* create code block and environment for join result section, i.e. (map results) */
        BLangVariableDef variableDef = CompletionVisitorUtil.createVarDef(forkJoin.joinResultVar);
        BLangBlockStmt joinResultsBlock = CompletionVisitorUtil.generateCodeBlock(variableDef);
        SymbolEnv joinResultsEnv = SymbolEnv.createBlockEnv(joinResultsBlock, this.symbolEnv);
        this.acceptNode(joinResultsBlock, joinResultsEnv);
        /* create an environment for the join body, making the enclosing environment the earlier
         * join result's environment */
        SymbolEnv joinBodyEnv = SymbolEnv.createBlockEnv(forkJoin.joinedBody, joinResultsEnv);
        this.acceptNode(forkJoin.joinedBody, joinBodyEnv);

        if (forkJoin.timeoutExpression != null) {
            /* create code black and environment for timeout section */
            variableDef = CompletionVisitorUtil.createVarDef(forkJoin.timeoutVariable);
            BLangBlockStmt timeoutVarBlock = CompletionVisitorUtil.generateCodeBlock(variableDef);
            SymbolEnv timeoutVarEnv = SymbolEnv.createBlockEnv(timeoutVarBlock, this.symbolEnv);
            this.acceptNode(timeoutVarBlock, timeoutVarEnv);
            /* create an environment for the timeout body, making the enclosing environment the earlier
             * timeout var's environment */
            SymbolEnv timeoutBodyEnv = SymbolEnv.createBlockEnv(forkJoin.timeoutBody, timeoutVarEnv);
            this.acceptNode(forkJoin.timeoutBody, timeoutBodyEnv);
        }
    }

    @Override
    public void visit(BLangWorker workerNode) {
        CursorPositionResolver cpr = CursorPositionResolvers.getResolverByClass(cursorPositionResolver);
        if (cpr.isCursorBeforeNode(workerNode.getPosition(), workerNode, this, this.lsContext)) {
            return;
        }

        SymbolEnv workerEnv = SymbolEnv.createWorkerEnv(workerNode, this.symbolEnv);
        this.blockOwnerStack.push(workerNode);
        this.acceptNode(workerNode.body, workerEnv);
        this.blockOwnerStack.pop();
    }

    @Override
    public void visit(BLangWorkerSend workerSendNode) {
        CursorPositionResolvers.getResolverByClass(cursorPositionResolver)
                .isCursorBeforeNode(workerSendNode.getPosition(), workerSendNode, this, this.lsContext);
    }

    @Override
    public void visit(BLangWorkerReceive workerReceiveNode) {
        CursorPositionResolvers.getResolverByClass(cursorPositionResolver)
                .isCursorBeforeNode(workerReceiveNode.getPosition(), workerReceiveNode, this, this.lsContext);
    }

    @Override
    public void visit(BLangReturn returnNode) {
        CursorPositionResolver cpr = CursorPositionResolvers.getResolverByClass(cursorPositionResolver);
        if (cpr.isCursorBeforeNode(returnNode.getPosition(), returnNode, this, this.lsContext)) {
            return;
        }

        this.acceptNode(returnNode.expr, symbolEnv);
    }

    @Override
    public void visit(BLangContinue continueNode) {
        CursorPositionResolvers.getResolverByClass(cursorPositionResolver)
                .isCursorBeforeNode(continueNode.getPosition(), continueNode, this, this.lsContext);
    }

    @Override
    public void visit(BLangBreak breakNode) {
        CursorPositionResolvers.getResolverByClass(cursorPositionResolver)
                .isCursorBeforeNode(breakNode.getPosition(), breakNode, this, this.lsContext);
    }

    @Override
    public void visit(BLangThrow throwNode) {
        CursorPositionResolvers.getResolverByClass(cursorPositionResolver)
                .isCursorBeforeNode(throwNode.getPosition(), throwNode, this, this.lsContext);
    }

    @Override
    public void visit(BLangPanic panicNode) {
        CursorPositionResolvers.getResolverByClass(cursorPositionResolver)
                .isCursorBeforeNode(panicNode.getPosition(), panicNode, this, this.lsContext);
    }

    @Override
    public void visit(BLangLock lockNode) {
        CursorPositionResolver cpr = CursorPositionResolvers.getResolverByClass(cursorPositionResolver);
        if (cpr.isCursorBeforeNode(lockNode.getPosition(), lockNode, this, this.lsContext)) {
            return;
        }

        this.blockOwnerStack.push(lockNode);
        this.acceptNode(lockNode.body, symbolEnv);
        this.blockOwnerStack.pop();
    }

    @Override
    public void visit(BLangForeach foreach) {
        if (!CursorPositionResolvers.getResolverByClass(cursorPositionResolver)
                .isCursorBeforeNode(foreach.getPosition(), foreach, this, this.lsContext)) {
            this.blockOwnerStack.push(foreach);
            loopCount++;
            this.acceptNode(foreach.body, symbolEnv);
            loopCount--;
            this.blockOwnerStack.pop();
        }
    }

    @Override
    public void visit(BLangEndpoint endpointNode) {
        CursorPositionResolver cpr = CursorPositionResolvers.getResolverByClass(cursorPositionResolver);
        SymbolEnv epEnv = SymbolEnv.createPkgLevelSymbolEnv(endpointNode, symbolEnv.scope, symbolEnv);

        endpointNode.annAttachments.forEach(annotationAttachment -> this.acceptNode(annotationAttachment, epEnv));
        
        if (cpr.isCursorBeforeNode(endpointNode.getPosition(), endpointNode, this, this.lsContext)) {
            return;
        }

        CompletionVisitorUtil.isCursorWithinBlock(endpointNode.getPosition(), epEnv, this.lsContext, this);
    }

    @Override
    public void visit(BLangMatch matchNode) {
        if (!CursorPositionResolvers.getResolverByClass(cursorPositionResolver)
                .isCursorBeforeNode(matchNode.getPosition(), matchNode, this, this.lsContext)) {
            this.blockOwnerStack.push(matchNode);
            matchNode.patternClauses.forEach(patternClause -> {
                cursorPositionResolver = MatchStatementScopeResolver.class;
                acceptNode(patternClause, symbolEnv);
            });
            this.blockOwnerStack.pop();
        }
    }

    @Override
    public void visit(BLangMatch.BLangMatchStmtTypedBindingPatternClause patternClause) {
        if (!CursorPositionResolvers.getResolverByClass(cursorPositionResolver)
                .isCursorBeforeNode(patternClause.getPosition(), patternClause, this, this.lsContext)) {
            blockOwnerStack.push(patternClause);
            // If the variable is not equal to '_', then define the variable in the block scope
            if (!patternClause.variable.name.value.endsWith(Names.IGNORE.value)) {
                SymbolEnv blockEnv = SymbolEnv.createBlockEnv(patternClause.body, symbolEnv);
                cursorPositionResolver = BlockStatementScopeResolver.class;
                acceptNode(patternClause.body, blockEnv);
                blockOwnerStack.pop();
                return;
            }
            // TODO: Check with the semantic analyzer implementation as well.
            acceptNode(patternClause.body, symbolEnv);
            blockOwnerStack.pop();
        }
    }

    @Override
    public void visit(BLangAnnotationAttachment annAttachmentNode) {
        SymbolEnv annotationAttachmentEnv = new SymbolEnv(annAttachmentNode, symbolEnv.scope);
        PackageID packageID = annAttachmentNode.annotationSymbol.pkgID;
        if (packageID.getOrgName().getValue().equals("ballerina") && packageID.getName().getValue().equals("grpc")
                && annAttachmentNode.annotationName.getValue().equals("ServiceDescriptor")) {
            return;
        }
        CompletionVisitorUtil.isCursorWithinBlock(annAttachmentNode.getPosition(), annotationAttachmentEnv,
                this.lsContext, this);
    }

    @Override
    public void visit(BLangMatchExpression bLangMatchExpression) {
        if (!CursorPositionResolvers.getResolverByClass(cursorPositionResolver)
                .isCursorBeforeNode(bLangMatchExpression.getPosition(), bLangMatchExpression, this,
                        this.lsContext)) {
            SymbolEnv matchExprEnv = new SymbolEnv(bLangMatchExpression, symbolEnv.scope);
            final TreeVisitor visitor = this;
            Class fallbackCursorPositionResolver = this.cursorPositionResolver;
            this.cursorPositionResolver = MatchExpressionScopeResolver.class;
            this.blockOwnerStack.push(bLangMatchExpression);
            // Visit all pattern clauses
            if (bLangMatchExpression.patternClauses.isEmpty()) {
                CompletionVisitorUtil.isCursorWithinBlock(bLangMatchExpression.getPosition(), matchExprEnv,
                        this.lsContext, this);
            }
            bLangMatchExpression.getPatternClauses().forEach(patternClause -> {
                BLangNode node = patternClause;
                CursorPositionResolver posResolver = CursorPositionResolvers.getResolverByClass(cursorPositionResolver);
                posResolver.isCursorBeforeNode(node.getPosition(), node, visitor, visitor.lsContext);
                visitor.acceptNode(node, matchExprEnv);
            });
            this.blockOwnerStack.pop();
            this.cursorPositionResolver = fallbackCursorPositionResolver;
        } else {
            // We consider this as a special case and override the symbol environment node to be the match expression
            this.populateSymbolEnvNode(bLangMatchExpression);
        }
    }

    @Override
    public void visit(BLangMatchExpression.BLangMatchExprPatternClause matchExprPatternClause) {
        if (!CursorPositionResolvers.getResolverByClass(cursorPositionResolver)
                .isCursorBeforeNode(matchExprPatternClause.getPosition(), matchExprPatternClause, this,
                        this.lsContext)) {
            if (matchExprPatternClause.expr != null) {
                this.acceptNode(matchExprPatternClause.expr, symbolEnv);
            }
        }
    }

    @Override
    public void visit(BLangSimpleVarRef simpleVarRef) {
        CursorPositionResolvers.getResolverByClass(cursorPositionResolver)
                .isCursorBeforeNode(simpleVarRef.getPosition(), simpleVarRef, this, this.lsContext);
    }

    @Override
    public void visit(BLangRecordLiteral recordLiteral) {
        SymbolEnv annotationAttachmentEnv = new SymbolEnv(recordLiteral, symbolEnv.scope);
        CompletionVisitorUtil.isCursorWithinBlock(recordLiteral.getPosition(),
                annotationAttachmentEnv, this.lsContext, this);
    }

    ///////////////////////////////////
    /////   Other Public Methods  /////
    ///////////////////////////////////

    /**
     * Resolve all visible symbols.
     * 
     * @param symbolEnv symbol environment
     * @return all visible symbols for current scope
     */
    public Map<Name, Scope.ScopeEntry> resolveAllVisibleSymbols(SymbolEnv symbolEnv) {
        return symbolResolver.getAllVisibleInScopeSymbols(symbolEnv);
    }

    /**
     * Populate the symbols.
     * 
     * @param symbolEntries     symbol entries
     * @param symbolEnv         Symbol environment
     */
    public void populateSymbols(Map<Name, Scope.ScopeEntry> symbolEntries, @Nonnull SymbolEnv symbolEnv) {
        List<SymbolInfo> visibleSymbols = new ArrayList<>();
        this.populateSymbolEnvNode(symbolEnv.node);
        symbolEntries.forEach((k, v) -> visibleSymbols.add(new SymbolInfo(k.getValue(), v)));
        lsContext.put(CompletionKeys.VISIBLE_SYMBOLS_KEY, visibleSymbols);
    }

    public Deque<Node> getBlockOwnerStack() {
        return blockOwnerStack;
    }

    public Deque<BLangBlockStmt> getBlockStmtStack() {
        return blockStmtStack;
    }

    public SymbolEnv getSymbolEnv() {
        return symbolEnv;
    }

    public void setPreviousNode(BLangNode previousNode) {
        this.previousNode = previousNode;
    }

    public void setNextNode(BLangNode nextNode) {
        lsContext.put(CompletionKeys.NEXT_NODE_KEY,
                nextNode.getKind().toString().toLowerCase(Locale.ENGLISH));
    }

    /**
     * Forcefully terminate the visitor and at the termination, populate the context data.
     */
    public void forceTerminateVisitor() {
        lsContext.put(CompletionKeys.CURRENT_NODE_TRANSACTION_KEY, !this.isCurrentNodeTransactionStack.isEmpty());
        lsContext.put(CompletionKeys.LOOP_COUNT_KEY, this.loopCount);
        lsContext.put(CompletionKeys.TRANSACTION_COUNT_KEY, this.transactionCount);
        lsContext.put(CompletionKeys.PREVIOUS_NODE_KEY, this.previousNode);
        if (!blockOwnerStack.isEmpty()) {
            lsContext.put(CompletionKeys.BLOCK_OWNER_KEY, blockOwnerStack.peek());
        }
        this.terminateVisitor = true;
    }

    ///////////////////////////////////
    /////     Private Methods     /////
    ///////////////////////////////////
    private void acceptNode(BLangNode node, SymbolEnv env) {
        if (this.terminateVisitor) {
            return;
        }

        SymbolEnv prevEnv = this.symbolEnv;
        this.symbolEnv = env;
        node.accept(this);
        this.symbolEnv = prevEnv;
        this.setPreviousNode(node);
    }

<<<<<<< HEAD
    /**
     * Check whether the cursor is located within the given node's block scope.
     * 
     * Note: This method should only be used to check and terminate the visitor when the content within the block
     *       is empty.
     *
     * @param nodePosition      Position of the current node
     * @param symbolEnv         Symbol Environment
     * @return {@link Boolean}  Whether the cursor within the block scope
     */
    private boolean isCursorWithinBlock(DiagnosticPos nodePosition, @Nonnull SymbolEnv symbolEnv) {
        DiagnosticPos zeroBasedPosition = CommonUtil.toZeroBasedPosition(nodePosition);
        int line = lsContext.get(DocumentServiceKeys.POSITION_KEY).getPosition().getLine();
        int nodeSLine = zeroBasedPosition.sLine;
        int nodeELine = zeroBasedPosition.eLine;

        if ((nodeSLine <= line && nodeELine >= line)) {
            Map<Name, Scope.ScopeEntry> visibleSymbolEntries = new HashMap<>();
            if (symbolEnv.scope != null) {
                visibleSymbolEntries.putAll(this.resolveAllVisibleSymbols(symbolEnv));
            }
            this.populateSymbols(visibleSymbolEntries, symbolEnv);
            this.forceTerminateVisitor();
            return true;
        }

        return false;
    }

    /**
     * Check whether the cursor resides within the given node type's parameter context.
     * Node name is used to identify the correct node
     * 
     * @param nodeName              Name of the node
     * @param nodeType              Node type (Function, Resource, Action or Connector)
     * @return {@link Boolean}      Whether the cursor is within the parameter context
     */
    private boolean isWithinParameterContext(String nodeName, String nodeType, SymbolEnv env) {
        ParserRuleContext parserRuleContext = lsContext.get(CompletionKeys.PARSER_RULE_CONTEXT_KEY);
        TokenStream tokenStream = lsContext.get(CompletionKeys.TOKEN_STREAM_KEY);
        String terminalToken = "";

        // If the parser rule context is not parameter context or parameter list context, we skipp the calculation
        if (!(parserRuleContext instanceof BallerinaParser.ParameterContext
                || parserRuleContext instanceof BallerinaParser.ParameterListContext)) {
            return false;
        }

        int startTokenIndex = parserRuleContext.getStart().getTokenIndex();
        ArrayList<String> terminalKeywords = new ArrayList<>(
                Arrays.asList(UtilSymbolKeys.ACTION_KEYWORD_KEY, UtilSymbolKeys.CONNECTOR_KEYWORD_KEY,
                        UtilSymbolKeys.FUNCTION_KEYWORD_KEY, UtilSymbolKeys.RESOURCE_KEYWORD_KEY)
        );
        ArrayList<Token> filteredTokens = new ArrayList<>();
        Token openBracket = null;
        boolean isWithinParams = false;

        // Find the index of the closing bracket
        while (true) {
            if (startTokenIndex > tokenStream.size()) {
                // In the ideal case, should not reach this point
                startTokenIndex = -1;
                break;
            }
            Token token = tokenStream.get(startTokenIndex);
            String tokenString = token.getText();
            if (tokenString.equals(")")) {
                break;
            }
            startTokenIndex++;
        }

        // Backtrack the token stream to find a terminal token
        while (true) {
            if (startTokenIndex < 0) {
                break;
            }
            Token token = tokenStream.get(startTokenIndex);
            String tokenString = token.getText();
            if (terminalKeywords.contains(tokenString)) {
                terminalToken = tokenString;
                break;
            }
            if (token.getChannel() == Token.DEFAULT_CHANNEL) {
                filteredTokens.add(token);
            }
            startTokenIndex--;
        }

        Collections.reverse(filteredTokens);

        /*
        This particular logic identifies a matching pair of closing and opening bracket and then check whether the
        cursor is within those bracket pair
         */
        if (nodeName.equals(filteredTokens.get(0).getText()) && terminalToken.equals(nodeType)) {
            String tokenText;
            for (Token token : filteredTokens) {
                tokenText = token.getText();
                if (tokenText.equals("(")) {
                    openBracket = token;
                } else if (tokenText.equals(")") && openBracket != null) {
                    Position cursorPos = lsContext.get(DocumentServiceKeys.POSITION_KEY).getPosition();
                    int openBLine = openBracket.getLine() - 1;
                    int openBCol = openBracket.getCharPositionInLine();
                    int closeBLine = token.getLine() - 1;
                    int closeBCol = token.getCharPositionInLine();
                    int cursorLine = cursorPos.getLine();
                    int cursorCol = cursorPos.getCharacter();

                    isWithinParams =  (cursorLine > openBLine && cursorLine < closeBLine)
                            || (cursorLine == openBLine && cursorCol > openBCol && cursorLine < closeBLine)
                            || (cursorLine > openBLine && cursorCol < closeBCol && cursorLine == closeBLine)
                            || (cursorLine == openBLine && cursorLine == closeBLine && cursorCol >= openBCol
                            && cursorCol <= closeBCol);
                    if (isWithinParams) {
                        break;
                    } else {
                        openBracket = null;
                    }
                }
            }
        }
        
        if (isWithinParams) {
            this.populateSymbols(this.resolveAllVisibleSymbols(env), env);
            forceTerminateVisitor();
        }

        return isWithinParams;
    }

    private BLangSimpleVariableDef createVarDef(BLangSimpleVariable var) {
        BLangSimpleVariableDef varDefNode = new BLangSimpleVariableDef();
        varDefNode.var = var;
        varDefNode.pos = var.pos;
        return varDefNode;
    }

    private BLangBlockStmt generateCodeBlock(StatementNode... statements) {
        BLangBlockStmt block = new BLangBlockStmt();
        for (StatementNode stmt : statements) {
            block.addStatement(stmt);
        }
        return block;
    }

    private boolean isCursorAtResourceIdentifier(BLangResource bLangResource, LSContext context) {
        Position position = context.get(DocumentServiceKeys.POSITION_KEY).getPosition();
        DiagnosticPos zeroBasedPo = CommonUtil.toZeroBasedPosition(bLangResource.getPosition());
        int line = position.getLine();
        int nodeSLine = zeroBasedPo.sLine;
        boolean status = line == nodeSLine;
        if (status) {
            forceTerminateVisitor();
        }

        return status;
    }

=======
>>>>>>> 0d7f3d0c
    private void populateSymbolEnvNode(BLangNode node) {
        lsContext.put(CompletionKeys.SYMBOL_ENV_NODE_KEY, node);
    }
}<|MERGE_RESOLUTION|>--- conflicted
+++ resolved
@@ -241,7 +241,7 @@
         // TODO: Since the position of the record type node is invalid, we pass the position of the type definition
         boolean cursorBeforeNode = cpr.isCursorBeforeNode(recordTypeNode.parent.getPosition(), recordTypeNode, this,
                 this.lsContext);
-        boolean cursorWithinBlock = recordTypeNode.fields.isEmpty() && 
+        boolean cursorWithinBlock = recordTypeNode.fields.isEmpty() &&
                 CompletionVisitorUtil.isCursorWithinBlock(recordTypeNode.parent.getPosition(),
                 recordEnv, this.lsContext, this);
 
@@ -553,7 +553,7 @@
         forkJoin.workers.forEach(e -> this.acceptNode(e, folkJoinEnv));
 
         /* create code block and environment for join result section, i.e. (map results) */
-        BLangVariableDef variableDef = CompletionVisitorUtil.createVarDef(forkJoin.joinResultVar);
+        BLangSimpleVariableDef variableDef = CompletionVisitorUtil.createVarDef(forkJoin.joinResultVar);
         BLangBlockStmt joinResultsBlock = CompletionVisitorUtil.generateCodeBlock(variableDef);
         SymbolEnv joinResultsEnv = SymbolEnv.createBlockEnv(joinResultsBlock, this.symbolEnv);
         this.acceptNode(joinResultsBlock, joinResultsEnv);
@@ -846,169 +846,6 @@
         this.setPreviousNode(node);
     }
 
-<<<<<<< HEAD
-    /**
-     * Check whether the cursor is located within the given node's block scope.
-     * 
-     * Note: This method should only be used to check and terminate the visitor when the content within the block
-     *       is empty.
-     *
-     * @param nodePosition      Position of the current node
-     * @param symbolEnv         Symbol Environment
-     * @return {@link Boolean}  Whether the cursor within the block scope
-     */
-    private boolean isCursorWithinBlock(DiagnosticPos nodePosition, @Nonnull SymbolEnv symbolEnv) {
-        DiagnosticPos zeroBasedPosition = CommonUtil.toZeroBasedPosition(nodePosition);
-        int line = lsContext.get(DocumentServiceKeys.POSITION_KEY).getPosition().getLine();
-        int nodeSLine = zeroBasedPosition.sLine;
-        int nodeELine = zeroBasedPosition.eLine;
-
-        if ((nodeSLine <= line && nodeELine >= line)) {
-            Map<Name, Scope.ScopeEntry> visibleSymbolEntries = new HashMap<>();
-            if (symbolEnv.scope != null) {
-                visibleSymbolEntries.putAll(this.resolveAllVisibleSymbols(symbolEnv));
-            }
-            this.populateSymbols(visibleSymbolEntries, symbolEnv);
-            this.forceTerminateVisitor();
-            return true;
-        }
-
-        return false;
-    }
-
-    /**
-     * Check whether the cursor resides within the given node type's parameter context.
-     * Node name is used to identify the correct node
-     * 
-     * @param nodeName              Name of the node
-     * @param nodeType              Node type (Function, Resource, Action or Connector)
-     * @return {@link Boolean}      Whether the cursor is within the parameter context
-     */
-    private boolean isWithinParameterContext(String nodeName, String nodeType, SymbolEnv env) {
-        ParserRuleContext parserRuleContext = lsContext.get(CompletionKeys.PARSER_RULE_CONTEXT_KEY);
-        TokenStream tokenStream = lsContext.get(CompletionKeys.TOKEN_STREAM_KEY);
-        String terminalToken = "";
-
-        // If the parser rule context is not parameter context or parameter list context, we skipp the calculation
-        if (!(parserRuleContext instanceof BallerinaParser.ParameterContext
-                || parserRuleContext instanceof BallerinaParser.ParameterListContext)) {
-            return false;
-        }
-
-        int startTokenIndex = parserRuleContext.getStart().getTokenIndex();
-        ArrayList<String> terminalKeywords = new ArrayList<>(
-                Arrays.asList(UtilSymbolKeys.ACTION_KEYWORD_KEY, UtilSymbolKeys.CONNECTOR_KEYWORD_KEY,
-                        UtilSymbolKeys.FUNCTION_KEYWORD_KEY, UtilSymbolKeys.RESOURCE_KEYWORD_KEY)
-        );
-        ArrayList<Token> filteredTokens = new ArrayList<>();
-        Token openBracket = null;
-        boolean isWithinParams = false;
-
-        // Find the index of the closing bracket
-        while (true) {
-            if (startTokenIndex > tokenStream.size()) {
-                // In the ideal case, should not reach this point
-                startTokenIndex = -1;
-                break;
-            }
-            Token token = tokenStream.get(startTokenIndex);
-            String tokenString = token.getText();
-            if (tokenString.equals(")")) {
-                break;
-            }
-            startTokenIndex++;
-        }
-
-        // Backtrack the token stream to find a terminal token
-        while (true) {
-            if (startTokenIndex < 0) {
-                break;
-            }
-            Token token = tokenStream.get(startTokenIndex);
-            String tokenString = token.getText();
-            if (terminalKeywords.contains(tokenString)) {
-                terminalToken = tokenString;
-                break;
-            }
-            if (token.getChannel() == Token.DEFAULT_CHANNEL) {
-                filteredTokens.add(token);
-            }
-            startTokenIndex--;
-        }
-
-        Collections.reverse(filteredTokens);
-
-        /*
-        This particular logic identifies a matching pair of closing and opening bracket and then check whether the
-        cursor is within those bracket pair
-         */
-        if (nodeName.equals(filteredTokens.get(0).getText()) && terminalToken.equals(nodeType)) {
-            String tokenText;
-            for (Token token : filteredTokens) {
-                tokenText = token.getText();
-                if (tokenText.equals("(")) {
-                    openBracket = token;
-                } else if (tokenText.equals(")") && openBracket != null) {
-                    Position cursorPos = lsContext.get(DocumentServiceKeys.POSITION_KEY).getPosition();
-                    int openBLine = openBracket.getLine() - 1;
-                    int openBCol = openBracket.getCharPositionInLine();
-                    int closeBLine = token.getLine() - 1;
-                    int closeBCol = token.getCharPositionInLine();
-                    int cursorLine = cursorPos.getLine();
-                    int cursorCol = cursorPos.getCharacter();
-
-                    isWithinParams =  (cursorLine > openBLine && cursorLine < closeBLine)
-                            || (cursorLine == openBLine && cursorCol > openBCol && cursorLine < closeBLine)
-                            || (cursorLine > openBLine && cursorCol < closeBCol && cursorLine == closeBLine)
-                            || (cursorLine == openBLine && cursorLine == closeBLine && cursorCol >= openBCol
-                            && cursorCol <= closeBCol);
-                    if (isWithinParams) {
-                        break;
-                    } else {
-                        openBracket = null;
-                    }
-                }
-            }
-        }
-        
-        if (isWithinParams) {
-            this.populateSymbols(this.resolveAllVisibleSymbols(env), env);
-            forceTerminateVisitor();
-        }
-
-        return isWithinParams;
-    }
-
-    private BLangSimpleVariableDef createVarDef(BLangSimpleVariable var) {
-        BLangSimpleVariableDef varDefNode = new BLangSimpleVariableDef();
-        varDefNode.var = var;
-        varDefNode.pos = var.pos;
-        return varDefNode;
-    }
-
-    private BLangBlockStmt generateCodeBlock(StatementNode... statements) {
-        BLangBlockStmt block = new BLangBlockStmt();
-        for (StatementNode stmt : statements) {
-            block.addStatement(stmt);
-        }
-        return block;
-    }
-
-    private boolean isCursorAtResourceIdentifier(BLangResource bLangResource, LSContext context) {
-        Position position = context.get(DocumentServiceKeys.POSITION_KEY).getPosition();
-        DiagnosticPos zeroBasedPo = CommonUtil.toZeroBasedPosition(bLangResource.getPosition());
-        int line = position.getLine();
-        int nodeSLine = zeroBasedPo.sLine;
-        boolean status = line == nodeSLine;
-        if (status) {
-            forceTerminateVisitor();
-        }
-
-        return status;
-    }
-
-=======
->>>>>>> 0d7f3d0c
     private void populateSymbolEnvNode(BLangNode node) {
         lsContext.put(CompletionKeys.SYMBOL_ENV_NODE_KEY, node);
     }
