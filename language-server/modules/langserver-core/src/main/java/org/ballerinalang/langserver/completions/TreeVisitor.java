--- conflicted
+++ resolved
@@ -579,13 +579,8 @@
     @Override
     public void visit(BLangWorkerReceive workerReceiveNode) {
         //Todo receive is an expression now and a statement
-<<<<<<< HEAD
-//        CursorPositionResolvers.getResolverByClass(cursorPositionResolver)
-//                .isCursorBeforeNode(workerReceiveNode.getPosition(), workerReceiveNode, this, this.lsContext);
-=======
         //CursorPositionResolvers.getResolverByClass(cursorPositionResolver)
         //        .isCursorBeforeNode(workerReceiveNode.getPosition(), this, this.lsContext, workerReceiveNode, null);
->>>>>>> db385731
     }
 
     @Override
