/*
 *  Copyright (c) 2018, WSO2 Inc. (http://www.wso2.org) All Rights Reserved.
 *
 *  WSO2 Inc. licenses this file to you under the Apache License,
 *  Version 2.0 (the "License"); you may not use this file except
 *  in compliance with the License.
 *  You may obtain a copy of the License at
 *
 *    http://www.apache.org/licenses/LICENSE-2.0
 *
 *  Unless required by applicable law or agreed to in writing,
 *  software distributed under the License is distributed on an
 *  "AS IS" BASIS, WITHOUT WARRANTIES OR CONDITIONS OF ANY
 *  KIND, either express or implied.  See the License for the
 *  specific language governing permissions and limitations
 *  under the License.
 */
package org.ballerinalang.langserver.completions.builder;

import org.apache.commons.lang3.tuple.ImmutablePair;
import org.apache.commons.lang3.tuple.Pair;
import org.ballerinalang.langserver.common.CommonKeys;
import org.ballerinalang.langserver.common.utils.CommonUtil;
import org.ballerinalang.langserver.common.utils.FunctionGenerator;
import org.ballerinalang.langserver.completions.util.ItemResolverConstants;
import org.ballerinalang.model.elements.MarkdownDocAttachment;
import org.ballerinalang.model.symbols.SymbolKind;
<<<<<<< HEAD
=======
import org.eclipse.lsp4j.Command;
>>>>>>> ce08df12
import org.eclipse.lsp4j.CompletionItem;
import org.eclipse.lsp4j.CompletionItemKind;
import org.eclipse.lsp4j.InsertTextFormat;
import org.eclipse.lsp4j.MarkupContent;
import org.eclipse.lsp4j.jsonrpc.messages.Either;
import org.wso2.ballerinalang.compiler.semantics.model.symbols.BInvokableSymbol;
import org.wso2.ballerinalang.compiler.semantics.model.symbols.BTypeSymbol;
import org.wso2.ballerinalang.compiler.semantics.model.symbols.BVarSymbol;
import org.wso2.ballerinalang.compiler.semantics.model.types.BArrayType;
import org.wso2.ballerinalang.compiler.semantics.model.types.BInvokableType;
import org.wso2.ballerinalang.compiler.semantics.model.types.BNilType;
import org.wso2.ballerinalang.compiler.semantics.model.types.BType;
import org.wso2.ballerinalang.compiler.semantics.model.types.BUnionType;
import org.wso2.ballerinalang.compiler.util.Name;
import org.wso2.ballerinalang.compiler.util.Names;

import java.util.List;
import java.util.stream.Collectors;

/**
 * This class is being used to build function type completion item.
 *
 * @since 0.983.0
 */
public final class BFunctionCompletionItemBuilder {
    private BFunctionCompletionItemBuilder() {
    }

    /**
     * Creates and returns a completion item.
     *
     * @param bSymbol    BSymbol or null
     * @param label      label
     * @param insertText insert text
     * @return {@link CompletionItem}
     */
    public static CompletionItem build(BInvokableSymbol bSymbol, String label, String insertText) {
        CompletionItem item = new CompletionItem();
        item.setLabel(label);
        item.setInsertText(insertText);
        setMeta(item, bSymbol);
        return item;
    }

    /**
     * Creates and returns a completion item.
     *
     * @param bSymbol BSymbol
     * @return {@link CompletionItem}
     */
    public static CompletionItem build(BInvokableSymbol bSymbol) {
        CompletionItem item = new CompletionItem();
        setMeta(item, bSymbol);
        if (bSymbol != null) {
            // Override function signature
            Pair<String, String> functionSignature = getFunctionSignature(bSymbol);
            item.setInsertText(functionSignature.getLeft());
            item.setLabel(functionSignature.getRight());
        }
        return item;
    }

    private static void setMeta(CompletionItem item, BInvokableSymbol bSymbol) {
        item.setInsertTextFormat(InsertTextFormat.Snippet);
        item.setDetail(ItemResolverConstants.FUNCTION_TYPE);
        item.setKind(CompletionItemKind.Function);
        item.setCommand(new Command("editor.action.triggerParameterHints", "editor.action.triggerParameterHints"));
        if (bSymbol != null && bSymbol.markdownDocumentation != null) {
            item.setDocumentation(getDocumentation(bSymbol));
        }
    }

    private static Either<String, MarkupContent> getDocumentation(BInvokableSymbol bInvokableSymbol) {
        // TODO: revisit usage of defaultParams
        String pkgID = bInvokableSymbol.pkgID.toString();

        MarkdownDocAttachment markdownDocAttachment = bInvokableSymbol.getMarkdownDocAttachment();
        String description = markdownDocAttachment.description == null ? "" : markdownDocAttachment.description;
        List<MarkdownDocAttachment.Parameter> parameters = markdownDocAttachment.parameters;
//        List<BVarSymbol> defaultParams = bInvokableSymbol.getParameters().stream().filter(d -> d.defaultableParam)
//                .collect(Collectors.toList());

        MarkupContent docMarkupContent = new MarkupContent();

        docMarkupContent.setKind(CommonUtil.MARKDOWN_MARKUP_KIND);
        String documentation = "**Package:** " + "_" + pkgID + "_" + CommonUtil.MD_LINE_SEPARATOR
                + CommonUtil.MD_LINE_SEPARATOR + description + CommonUtil.MD_LINE_SEPARATOR
                + CommonUtil.MD_LINE_SEPARATOR + "---  " + CommonUtil.MD_LINE_SEPARATOR + "**Parameters**"
                + CommonUtil.MD_LINE_SEPARATOR
                + parameters.stream()
                .map(parameter -> {
//                    Optional<BVarSymbol> defaultVal = defaultParams.stream()
//                            .filter(bVarSymbol -> bVarSymbol.getName().getValue().equals(parameter.getName()))
//                            .findFirst();
                    String paramDescription = "- _" + parameter.getName() + "_" + CommonUtil.MD_LINE_SEPARATOR
                            + "    " + parameter.getDescription() + CommonUtil.MD_LINE_SEPARATOR;
//                    if (defaultVal.isPresent() && defaultVal.get().defaultValue != null) {
//                        return paramDescription + "Default Value: " + defaultVal.get().defaultValue.getValue();
//                    }

                    return paramDescription;
                })
                .collect(Collectors.joining(CommonUtil.MD_LINE_SEPARATOR));

        if (!(bInvokableSymbol.retType instanceof BNilType)
                && bInvokableSymbol.retType != null
                && bInvokableSymbol.retType.tsymbol != null) {
            documentation = documentation + CommonUtil.MD_LINE_SEPARATOR
                    + CommonUtil.MD_LINE_SEPARATOR + "**Return**" + CommonUtil.MD_LINE_SEPARATOR
                    + bInvokableSymbol.retType.toString();
        }
        docMarkupContent.setValue(documentation);

        return Either.forRight(docMarkupContent);
    }

    /**
     * Get the function signature.
     *
     * @param bInvokableSymbol - ballerina function instance
     * @return {@link Pair} of insert text(left-side) and signature label(right-side)
     */
    private static Pair<String, String> getFunctionSignature(BInvokableSymbol bInvokableSymbol) {
        String[] funcNameComponents = bInvokableSymbol.getName().getValue().split("\\.");
        String functionName = funcNameComponents[funcNameComponents.length - 1];

        // If there is a receiver symbol, then the name comes with the package name and struct name appended.
        // Hence we need to remove it
        if (bInvokableSymbol.receiverSymbol != null) {
            String receiverType = bInvokableSymbol.receiverSymbol.getType().toString();
            functionName = functionName.replace(receiverType + ".", "");
        }
        functionName = functionName.equals("__init") ? "new" : functionName;
        StringBuilder signature = new StringBuilder(functionName + "(");
        StringBuilder insertText = new StringBuilder(functionName + "(");
        List<BVarSymbol> parameterDefs = bInvokableSymbol.getParameters();

        if (bInvokableSymbol.kind == null
                && (SymbolKind.RECORD.equals(bInvokableSymbol.owner.kind)
                || SymbolKind.FUNCTION.equals(bInvokableSymbol.owner.kind))) {
            List<String> funcArguments = FunctionGenerator.getFuncArguments(bInvokableSymbol);
            if (!funcArguments.isEmpty()) {
                int funcArgumentsCount = funcArguments.size();
                for (int itr = 0; itr < funcArgumentsCount; itr++) {
                    String argument = funcArguments.get(itr);
                    signature.append(argument);

                    if (!(itr == funcArgumentsCount - 1)) {
                        signature.append(", ");
                    }
                }
                insertText.append("${1}");
            }
        } else {
            for (int itr = 0; itr < parameterDefs.size(); itr++) {
                signature.append(getParameterSignature(parameterDefs.get(itr), false));

                if (itr != parameterDefs.size() - 1) {
                    signature.append(", ");
                }
            }
            insertText.append("${1}");
        }
        signature.append(")");
        insertText.append(")");
        if (bInvokableSymbol.type.getReturnType() == null
                || bInvokableSymbol.type.getReturnType() instanceof BNilType) {
            insertText.append(";");
        }
        String initString = "(";
        String endString = ")";

        BType returnType = bInvokableSymbol.type.getReturnType();
        if (returnType != null && !(returnType instanceof BNilType)) {
            signature.append(initString).append(returnType.toString());
            signature.append(endString);
        }

        return new ImmutablePair<>(insertText.toString(), signature.toString());
    }

    private static String getParameterSignature(BVarSymbol bVarSymbol, boolean isDefault) {
        // TODO: revisit usage of defaultParams
//        if (!isDefault) {
//            return getTypeName(bVarSymbol) + " " + bVarSymbol.getName();
//        } else {
//            String defaultStringVal;
//            if (bVarSymbol.defaultValue == null || bVarSymbol.defaultValue.getValue() == null) {
//                defaultStringVal = "()";
//            } else {
//                defaultStringVal = bVarSymbol.defaultValue.getValue().toString();
//            }
//            return getTypeName(bVarSymbol) + " " + bVarSymbol.getName() + " = " + defaultStringVal;
//        }
        return getTypeName(bVarSymbol) + " " + bVarSymbol.getName();
    }

<<<<<<< HEAD
    private static String getParameterInsertText(BVarSymbol bVarSymbol, boolean isDefault, int iteration) {
        // TODO: revisit usage of defaultParams
//        if (!isDefault) {
//            return "${" + iteration + ":" + bVarSymbol.getName() + "}";
//        } else {
//            String defaultStringVal;
//            if (bVarSymbol.defaultValue == null || bVarSymbol.defaultValue.getValue() == null) {
//                defaultStringVal = "()";
//            } else {
//                defaultStringVal = bVarSymbol.defaultValue.getValue().toString();
//                if (bVarSymbol.getType() != null
//                        && bVarSymbol.getType().toString().equals(TypeConstants.STRING_TNAME)) {
//                    defaultStringVal = "\"" + defaultStringVal + "\"";
//                }
//            }
//            return bVarSymbol.getName() + " = " + "${" + iteration + ":" + defaultStringVal + "}";
//        }
        return "${" + iteration + ":" + bVarSymbol.getName() + "}";
    }

=======
>>>>>>> ce08df12
    private static String getTypeName(BVarSymbol bVarSymbol) {
        BType paramType = bVarSymbol.getType();
        String typeName;
        if (paramType instanceof BInvokableType) {
            // Check for the case when we can give a function as a parameter
            typeName = bVarSymbol.type.toString();
        } else if (paramType instanceof BUnionType) {
            typeName = paramType.toString();
        } else {
            BTypeSymbol tSymbol;
            tSymbol = (paramType instanceof BArrayType) ?
                    ((BArrayType) paramType).eType.tsymbol : paramType.tsymbol;
            List<Name> nameComps = tSymbol.pkgID.nameComps;
            if (tSymbol.pkgID.getName().getValue().equals(Names.BUILTIN_PACKAGE.getValue())
                    || tSymbol.pkgID.getName().getValue().equals(Names.DOT.getValue())) {
                typeName = tSymbol.getName().getValue();
            } else {
                typeName = CommonUtil.getLastItem(nameComps).getValue() + CommonKeys.PKG_DELIMITER_KEYWORD
                        + tSymbol.getName().getValue();
            }

            if ((paramType instanceof BArrayType)) {
                typeName += "[]";
            }
        }

        return typeName;
    }
}<|MERGE_RESOLUTION|>--- conflicted
+++ resolved
@@ -25,10 +25,7 @@
 import org.ballerinalang.langserver.completions.util.ItemResolverConstants;
 import org.ballerinalang.model.elements.MarkdownDocAttachment;
 import org.ballerinalang.model.symbols.SymbolKind;
-<<<<<<< HEAD
-=======
 import org.eclipse.lsp4j.Command;
->>>>>>> ce08df12
 import org.eclipse.lsp4j.CompletionItem;
 import org.eclipse.lsp4j.CompletionItemKind;
 import org.eclipse.lsp4j.InsertTextFormat;
@@ -226,29 +223,6 @@
         return getTypeName(bVarSymbol) + " " + bVarSymbol.getName();
     }
 
-<<<<<<< HEAD
-    private static String getParameterInsertText(BVarSymbol bVarSymbol, boolean isDefault, int iteration) {
-        // TODO: revisit usage of defaultParams
-//        if (!isDefault) {
-//            return "${" + iteration + ":" + bVarSymbol.getName() + "}";
-//        } else {
-//            String defaultStringVal;
-//            if (bVarSymbol.defaultValue == null || bVarSymbol.defaultValue.getValue() == null) {
-//                defaultStringVal = "()";
-//            } else {
-//                defaultStringVal = bVarSymbol.defaultValue.getValue().toString();
-//                if (bVarSymbol.getType() != null
-//                        && bVarSymbol.getType().toString().equals(TypeConstants.STRING_TNAME)) {
-//                    defaultStringVal = "\"" + defaultStringVal + "\"";
-//                }
-//            }
-//            return bVarSymbol.getName() + " = " + "${" + iteration + ":" + defaultStringVal + "}";
-//        }
-        return "${" + iteration + ":" + bVarSymbol.getName() + "}";
-    }
-
-=======
->>>>>>> ce08df12
     private static String getTypeName(BVarSymbol bVarSymbol) {
         BType paramType = bVarSymbol.getType();
         String typeName;
