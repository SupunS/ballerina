/*
 * Copyright (c) 2018, WSO2 Inc. (http://wso2.com) All Rights Reserved.
 *
 * Licensed under the Apache License, Version 2.0 (the "License");
 * you may not use this file except in compliance with the License.
 * You may obtain a copy of the License at
 *
 * http://www.apache.org/licenses/LICENSE-2.0
 *
 * Unless required by applicable law or agreed to in writing, software
 * distributed under the License is distributed on an "AS IS" BASIS,
 * WITHOUT WARRANTIES OR CONDITIONS OF ANY KIND, either express or implied.
 * See the License for the specific language governing permissions and
 * limitations under the License.
 */
package org.ballerinalang.langserver.common.utils;

import com.google.common.base.CaseFormat;
import com.google.gson.JsonArray;
import com.google.gson.JsonElement;
import com.google.gson.JsonNull;
import com.google.gson.JsonObject;
import org.antlr.v4.runtime.Token;
import org.antlr.v4.runtime.TokenStream;
import org.apache.commons.lang3.ClassUtils;
import org.apache.commons.lang3.StringEscapeUtils;
import org.apache.commons.lang3.StringUtils;
import org.ballerinalang.langserver.DocumentServiceKeys;
import org.ballerinalang.langserver.TextDocumentServiceContext;
import org.ballerinalang.langserver.format.TextDocumentFormatUtil;
import org.ballerinalang.langserver.workspace.WorkspaceDocumentManager;
import org.ballerinalang.model.Whitespace;
import org.ballerinalang.model.elements.Flag;
import org.ballerinalang.model.tree.IdentifierNode;
import org.ballerinalang.model.tree.Node;
import org.ballerinalang.model.tree.NodeKind;
import org.ballerinalang.model.tree.OperatorKind;
import org.eclipse.lsp4j.Position;
import org.eclipse.lsp4j.TextDocumentIdentifier;
import org.slf4j.Logger;
import org.slf4j.LoggerFactory;
import org.wso2.ballerinalang.compiler.semantics.model.types.BType;
import org.wso2.ballerinalang.compiler.tree.BLangCompilationUnit;
import org.wso2.ballerinalang.compiler.tree.BLangFunction;
import org.wso2.ballerinalang.compiler.tree.BLangNode;
import org.wso2.ballerinalang.compiler.tree.BLangPackage;
import org.wso2.ballerinalang.compiler.tree.BLangStruct;
import org.wso2.ballerinalang.compiler.tree.expressions.BLangInvocation;
<<<<<<< HEAD
import org.wso2.ballerinalang.compiler.util.CompilerContext;
=======
import org.wso2.ballerinalang.compiler.util.Name;
>>>>>>> 28ea17b9
import org.wso2.ballerinalang.compiler.util.diagnotic.DiagnosticPos;

import java.lang.reflect.InvocationTargetException;
import java.lang.reflect.Method;
import java.net.MalformedURLException;
import java.net.URISyntaxException;
import java.net.URL;
import java.nio.file.Path;
import java.nio.file.Paths;
import java.util.ArrayList;
import java.util.Arrays;
import java.util.List;
import java.util.Map;
import java.util.Set;
import java.util.stream.Collectors;

/**
 * Common utils to be reuse in language server implementation.
 */
public class CommonUtil {

    private static final Logger logger = LoggerFactory.getLogger(TextDocumentFormatUtil.class);

    private static final String SYMBOL_TYPE = "symbolType";

    private static final String INVOCATION_TYPE = "invocationType";

    private static final String UNESCAPED_VALUE = "unescapedValue";

    private static final String OPEN_BRACKET_KEY_WORD = "(";

    /**
     * Get the package URI to the given package name.
     *
     * @param pkgName        Name of the package that need the URI for
     * @param currentPkgPath String URI of the current package
     * @param currentPkgName Name of the current package
     * @return String URI for the given path.
     */
    public static String getPackageURI(String pkgName, String currentPkgPath, String currentPkgName) {
        String newPackagePath;
        // If current package path is not null and current package is not default package continue,
        // else new package path is same as the current package path.
        if (currentPkgPath != null && !currentPkgName.equals(".")) {
            int indexOfCurrentPkgName = currentPkgPath.indexOf(currentPkgName);
            if (indexOfCurrentPkgName >= 0) {
                newPackagePath = currentPkgPath.substring(0, indexOfCurrentPkgName);
            } else {
                newPackagePath = currentPkgPath;
            }

            if (pkgName.equals(".")) {
                newPackagePath = Paths.get(newPackagePath).toString();
            } else {
                newPackagePath = Paths.get(newPackagePath, pkgName).toString();
            }
        } else {
            newPackagePath = currentPkgPath;
        }
        return newPackagePath;
    }

    /**
<<<<<<< HEAD
     * Get the command instances for a given diagnostic.
     *
     * @param diagnostic      Diagnostic to get the command against
     * @param params          Code Action parameters
     * @param documentManager Document Manager instance
     * @param pkgContext      BLang Package Context
     * @return {@link List}    List of commands related to the given diagnostic
     */
    public static List<Command> getCommandsByDiagnostic(Diagnostic diagnostic, CodeActionParams params,
                                                        WorkspaceDocumentManager documentManager,
                                                        BLangPackageContext pkgContext) {
        String diagnosticMessage = diagnostic.getMessage();
        List<Command> commands = new ArrayList<>();
        if (isUndefinedPackage(diagnosticMessage)) {
            String packageAlias = diagnosticMessage.substring(diagnosticMessage.indexOf("'") + 1,
                    diagnosticMessage.lastIndexOf("'"));

            Path openedPath = getPath(params.getTextDocument().getUri());
            String pkgName = TextDocumentServiceUtil.getPackageFromContent(documentManager.getFileContent(openedPath));
            String sourceRoot = TextDocumentServiceUtil.getSourceRoot(openedPath, pkgName);
            PackageRepository packageRepository = new WorkspacePackageRepository(sourceRoot, documentManager);
            CompilerContext context = TextDocumentServiceUtil.prepareCompilerContext(packageRepository, sourceRoot,
                    false);
            ArrayList<PackageID> sdkPackages = pkgContext.getSDKPackages(context);
            sdkPackages.stream()
                    .filter(packageID -> packageID.getName().toString().endsWith("." + packageAlias))
                    .forEach(packageID -> {
                        String commandTitle = CommandConstants.IMPORT_PKG_TITLE + " " + packageID.getName().toString();
                        CommandArgument pkgArgument =
                                new CommandArgument(CommandConstants.ARG_KEY_PKG_NAME, packageID.getName().toString());
                        CommandArgument docUriArgument = new CommandArgument(CommandConstants.ARG_KEY_DOC_URI,
                                params.getTextDocument().getUri());
                        commands.add(new Command(commandTitle, CommandConstants.CMD_IMPORT_PACKAGE,
                                new ArrayList<>(Arrays.asList(pkgArgument, docUriArgument))));
                    });
        }

        return commands;
    }

    private static boolean isUndefinedPackage(String diagnosticMessage) {
        return diagnosticMessage.toLowerCase(Locale.ROOT).contains(CommandConstants.UNDEFINED_PACKAGE);
    }

    /**
     * Inner class for the command argument holding argument key and argument value.
     */
    private static class CommandArgument {
        private String argumentK;

        private String argumentV;

        CommandArgument(String argumentK, String argumentV) {
            this.argumentK = argumentK;
            this.argumentV = argumentV;
        }

        public String getArgumentK() {
            return argumentK;
        }

        public String getArgumentV() {
            return argumentV;
        }
    }

    /**
=======
>>>>>>> 28ea17b9
     * Common utility to get a Path from the given uri string.
     *
     * @param uri URI of the file to get as a  Path
     * @return {@link Path}     Path of the uri
     */
    public static Path getPath(String uri) {
        Path path = null;
        try {
            path = Paths.get(new URL(uri).toURI());
        } catch (URISyntaxException | MalformedURLException e) {
            // Do Nothing
        }

        return path;
    }

    /**
     * Calculate the user defined type position.
     *
     * @param position position of the node
     * @param name     name of the user defined type
     * @param pkgAlias package alias name of the user defined type
     */
    public static void calculateEndColumnOfGivenName(DiagnosticPos position, String name, String pkgAlias) {
        position.eCol = position.sCol + name.length() + (!pkgAlias.isEmpty() ? (pkgAlias + ":").length() : 0);
    }

    /**
     * Convert the diagnostic position to a zero based positioning diagnostic position.
     *
     * @param diagnosticPos - diagnostic position to be cloned
     * @return {@link DiagnosticPos} converted diagnostic position
     */
    public static DiagnosticPos toZeroBasedPosition(DiagnosticPos diagnosticPos) {
        int startLine = diagnosticPos.getStartLine() - 1;
        int endLine = diagnosticPos.getEndLine() - 1;
        int startColumn = diagnosticPos.getStartColumn() - 1;
        int endColumn = diagnosticPos.getEndColumn() - 1;
        return new DiagnosticPos(diagnosticPos.getSource(), startLine, endLine, startColumn, endColumn);
    }

    /**
     * Get the previous default token from the given start index.
     *
     * @param tokenStream Token Stream
     * @param startIndex  Start token index
     * @return {@link Token}    Previous default token
     */
    public static Token getPreviousDefaultToken(TokenStream tokenStream, int startIndex) {
        return getDefaultTokenToLeftOrRight(tokenStream, startIndex, -1);
    }

    /**
     * Get the next default token from the given start index.
     *
     * @param tokenStream Token Stream
     * @param startIndex  Start token index
     * @return {@link Token}    Previous default token
     */
    public static Token getNextDefaultToken(TokenStream tokenStream, int startIndex) {
        return getDefaultTokenToLeftOrRight(tokenStream, startIndex, 1);
    }

    /**
     * Get the Nth Default token to the left of current token index.
     *
     * @param tokenStream Token Stream to traverse
     * @param startIndex  Start position of the token stream
     * @param offset      Number of tokens to traverse left
     * @return {@link Token}    Nth Token
     */
    public static Token getNthDefaultTokensToLeft(TokenStream tokenStream, int startIndex, int offset) {
        Token token = null;
        int indexCounter = startIndex;
        for (int i = 0; i < offset; i++) {
            token = getPreviousDefaultToken(tokenStream, indexCounter);
            indexCounter = token.getTokenIndex();
        }

        return token;
    }

    /**
     * Get the Nth Default token to the right of current token index.
     *
     * @param tokenStream Token Stream to traverse
     * @param startIndex  Start position of the token stream
     * @param offset      Number of tokens to traverse right
     * @return {@link Token}    Nth Token
     */
    public static Token getNthDefaultTokensToRight(TokenStream tokenStream, int startIndex, int offset) {
        Token token = null;
        int indexCounter = startIndex;
        for (int i = 0; i < offset; i++) {
            token = getNextDefaultToken(tokenStream, indexCounter);
            indexCounter = token.getTokenIndex();
        }

        return token;
    }

    private static Token getDefaultTokenToLeftOrRight(TokenStream tokenStream, int startIndex, int direction) {
        Token token;
        while (true) {
            startIndex += direction;
            token = tokenStream.get(startIndex);
            if (token.getChannel() == Token.DEFAULT_CHANNEL) {
                break;
            }
        }
        return token;
    }

    /**
     * Generate json representation for the given node.
     *
     * @param node        Node to get the json representation
     * @param anonStructs Map of anonymous structs
     * @return {@link JsonElement}          Json Representation of the node
     */
    public static JsonElement generateJSON(Node node, Map<String, Node> anonStructs) {
        if (node == null) {
            return JsonNull.INSTANCE;
        }
        Set<Method> methods = ClassUtils.getAllInterfaces(node.getClass()).stream()
                .flatMap(aClass -> Arrays.stream(aClass.getMethods()))
                .collect(Collectors.toSet());
        JsonObject nodeJson = new JsonObject();

        JsonArray wsJsonArray = new JsonArray();
        Set<Whitespace> ws = node.getWS();
        if (ws != null && !ws.isEmpty()) {
            for (Whitespace whitespace : ws) {
                JsonObject wsJson = new JsonObject();
                wsJson.addProperty("ws", whitespace.getWs());
                wsJson.addProperty("i", whitespace.getIndex());
                wsJson.addProperty("text", whitespace.getPrevious());
                wsJson.addProperty("static", whitespace.isStatic());
                wsJsonArray.add(wsJson);
            }
            nodeJson.add("ws", wsJsonArray);
        }
        org.ballerinalang.util.diagnostic.Diagnostic.DiagnosticPosition position = node.getPosition();
        if (position != null) {
            JsonObject positionJson = new JsonObject();
            positionJson.addProperty("startColumn", position.getStartColumn());
            positionJson.addProperty("startLine", position.getStartLine());
            positionJson.addProperty("endColumn", position.getEndColumn());
            positionJson.addProperty("endLine", position.getEndLine());
            nodeJson.add("position", positionJson);
        }

        JsonArray type = getType(node);
        if (type != null) {
            nodeJson.add(SYMBOL_TYPE, type);
        }
        if (node.getKind() == NodeKind.INVOCATION) {
            assert node instanceof BLangInvocation : node.getClass();
            BLangInvocation invocation = (BLangInvocation) node;
            if (invocation.symbol != null && invocation.symbol.kind != null) {
                nodeJson.addProperty(INVOCATION_TYPE, invocation.symbol.kind.toString());
            }
        }

        for (Method m : methods) {
            String name = m.getName();

            if (name.equals("getWS") || name.equals("getPosition")) {
                continue;
            }

            String jsonName;
            if (name.startsWith("get")) {
                jsonName = toJsonName(name, 3);
            } else if (name.startsWith("is")) {
                jsonName = toJsonName(name, 2);
            } else {
                continue;
            }

            Object prop = null;
            try {
                prop = m.invoke(node);
            } catch (IllegalAccessException | InvocationTargetException e) {
                logger.error("Error while serializing source to JSON: [" + e.getMessage() + "]");
            }

            /* Literal class - This class is escaped in backend to address cases like "ss\"" and 8.0 and null */
            if (node.getKind() == NodeKind.LITERAL && "value".equals(jsonName)) {
                if (prop instanceof String) {
                    nodeJson.addProperty(jsonName, '"' + StringEscapeUtils.escapeJava((String) prop) + '"');
                    nodeJson.addProperty(UNESCAPED_VALUE, String.valueOf(prop));
                } else {
                    nodeJson.addProperty(jsonName, String.valueOf(prop));
                }
                continue;
            }

            if (node.getKind() == NodeKind.USER_DEFINED_TYPE && jsonName.equals("typeName")) {
                IdentifierNode typeNode = (IdentifierNode) prop;
                Node structNode;
                if (typeNode.getValue().startsWith("$anonStruct$") &&
                        (structNode = anonStructs.remove(typeNode.getValue())) != null) {
                    JsonObject anonStruct = generateJSON(structNode, anonStructs).getAsJsonObject();
                    anonStruct.addProperty("anonStruct", true);
                    nodeJson.add("anonStruct", anonStruct);
                    continue;
                }
            }

            if (prop instanceof List && jsonName.equals("types")) {
                // Currently we don't need any Symbols for the UI. So skipping for now.
                continue;
            }

            /* Node classes */
            if (prop instanceof Node) {
                nodeJson.add(jsonName, generateJSON((Node) prop, anonStructs));
            } else if (prop instanceof List) {
                List listProp = (List) prop;
                JsonArray listPropJson = new JsonArray();
                nodeJson.add(jsonName, listPropJson);
                for (Object listPropItem : listProp) {
                    if (listPropItem instanceof Node) {
                        /* Remove top level anon func and struct */
                        if (node.getKind() == NodeKind.COMPILATION_UNIT) {
                            if (listPropItem instanceof BLangStruct && ((BLangStruct) listPropItem).isAnonymous) {
                                anonStructs.put(((BLangStruct) listPropItem).getName().getValue(),
                                        ((BLangStruct) listPropItem));
                                continue;
                            }
                            if (listPropItem instanceof BLangFunction
                                    && (((BLangFunction) listPropItem)).name.value.startsWith("$lambda$")) {
                                continue;
                            }
                        }
                        listPropJson.add(generateJSON((Node) listPropItem, anonStructs));
                    } else {
                        logger.debug("Can't serialize " + jsonName + ", has a an array of " + listPropItem);
                    }
                }
                /* Runtime model classes */
            } else if (prop instanceof Set && jsonName.equals("flags")) {
                Set flags = (Set) prop;
                for (Flag flag : Flag.values()) {
                    nodeJson.addProperty(StringUtils.lowerCase(flag.toString()), flags.contains(flag));
                }
            } else if (prop instanceof Set) {
                // TODO : limit this else if to getInputs getOutputs of transform.
                Set vars = (Set) prop;
                JsonArray listVarJson = new JsonArray();
                nodeJson.add(jsonName, listVarJson);
                for (Object obj : vars) {
                    listVarJson.add(obj.toString());
                }
            } else if (prop instanceof NodeKind) {
                String kindName = CaseFormat.UPPER_UNDERSCORE.to(CaseFormat.UPPER_CAMEL, prop.toString());
                nodeJson.addProperty(jsonName, kindName);
            } else if (prop instanceof OperatorKind) {
                nodeJson.addProperty(jsonName, prop.toString());
                /* Generic classes */
            } else if (prop instanceof String) {
                nodeJson.addProperty(jsonName, (String) prop);
            } else if (prop instanceof Number) {
                nodeJson.addProperty(jsonName, (Number) prop);
            } else if (prop instanceof Boolean) {
                nodeJson.addProperty(jsonName, (Boolean) prop);
            } else if (prop instanceof Enum) {
                nodeJson.addProperty(jsonName, StringUtils.lowerCase(((Enum) prop).name()));
            } else if (prop != null) {
                nodeJson.addProperty(jsonName, prop.toString());
                String message = "Node " + node.getClass().getSimpleName() +
                        " contains unknown type prop: " + jsonName + " of type " + prop.getClass();
                logger.error(message);
            }
        }
        return nodeJson;
    }

    /**
     * Convert given name to the Json object name.
     *
     * @param name      Name to be converted
     * @param prefixLen Length of prefix
     * @return {@link String}   Converted value
     */
    private static String toJsonName(String name, int prefixLen) {
        return Character.toLowerCase(name.charAt(prefixLen)) + name.substring(prefixLen + 1);
    }

    /**
     * Get Type of the node as an Json Array.
     *
     * @param node Node to get the types
     * @return {@link JsonArray}    Converted array value
     */
    public static JsonArray getType(Node node) {
        if (node instanceof BLangNode) {
            BType type = ((BLangNode) node).type;
            if (node instanceof BLangInvocation) {
                JsonArray jsonElements = new JsonArray();
                for (BType returnType : ((BLangInvocation) node).types) {
                    jsonElements.add(returnType.getKind().typeName());
                }
                return jsonElements;
            } else if (type != null) {
                JsonArray jsonElements = new JsonArray();
                jsonElements.add(type.getKind().typeName());
                return jsonElements;
            }
        }

        return null;
    }

    /**
     * Check whether the given cursor position is within the brackets.
     *
     * @param context        Text document context
     * @param terminalTokens List of terminal tokens
     * @return {@link Boolean}  Whether the cursor is within the brackets or not
     */
    public static boolean isWithinBrackets(TextDocumentServiceContext context, List<String> terminalTokens) {
        int currentTokenIndex = context.get(DocumentServiceKeys.TOKEN_INDEX_KEY);
        TokenStream tokenStream = context.get(DocumentServiceKeys.TOKEN_STREAM_KEY);
        Token previousToken = tokenStream.get(currentTokenIndex);
        Token currentToken;
        while (true) {
            if (currentTokenIndex < 0) {
                break;
            }
            currentToken = CommonUtil.getPreviousDefaultToken(tokenStream, currentTokenIndex);
            if (terminalTokens.contains(currentToken.getText())) {
                break;
            }
            previousToken = currentToken;
            currentTokenIndex = currentToken.getTokenIndex();
        }

        if (previousToken != null && previousToken.getText().equals(OPEN_BRACKET_KEY_WORD)) {
            Position position = context.get(DocumentServiceKeys.POSITION_KEY).getPosition();
            Token closeBracket = context.get(DocumentServiceKeys.TOKEN_STREAM_KEY)
                    .get(context.get(DocumentServiceKeys.TOKEN_INDEX_KEY));
            int cursorLine = position.getLine();
            int cursorCol = position.getCharacter();
            int startBracketLine = previousToken.getLine() - 1;
            int startBracketCol = previousToken.getCharPositionInLine();
            int closeBracketLine = closeBracket.getLine() - 1;
            int closeBracketCol = closeBracket.getCharPositionInLine();

            return (cursorLine >= startBracketLine && cursorLine < closeBracketLine)
                    || (cursorLine > startBracketLine && cursorLine <= closeBracketLine)
                    || (cursorLine == startBracketLine && cursorLine == closeBracketLine
                    && cursorCol > startBracketCol && cursorCol <= closeBracketCol);
        }

        return false;
    }

    /**
<<<<<<< HEAD
     * Get current package by given file name.
     *
     * @param packages list of packages to be searched
     * @param fileUri  string file URI
     * @return {@link BLangPackage} current package
     */
    public static BLangPackage getCurrentPackageByFileName(List<BLangPackage> packages, String fileUri) {
        Path filePath = getPath(fileUri);
        Path fileNamePath = filePath.getFileName();
        BLangPackage currentPackage = null;
        try {
            found:
            for (BLangPackage bLangPackage : packages) {
                for (BLangCompilationUnit compilationUnit : bLangPackage.getCompilationUnits()) {
                    if (compilationUnit.name.equals(fileNamePath.getFileName().toString())) {
                        currentPackage = bLangPackage;
                        break found;
                    }
                }
            }
        } catch (NullPointerException e) {
            currentPackage = packages.get(0);
        }
        return currentPackage;
=======
     * Get the top level node type in the line.
     * @param identifier        Document Identifier
     * @param startPosition     Start position
     * @param docManager        Workspace document manager
     * @return {@link String}   Top level node type
     */
    public static String topLevelNodeTypeInLine(TextDocumentIdentifier identifier, Position startPosition,
                                                   WorkspaceDocumentManager docManager) {
        // TODO: Need to support service and resources as well.
        List<String> topLevelKeywords = Arrays.asList("function", "connector", "action", "struct", "enum",
                "transformer");
        String fileContent = docManager.getFileContent(getPath(identifier.getUri()));
        String lineContent = fileContent.split("\\n|\\r\\n|\\r")[startPosition.getLine()];
        List<String> alphaNumericTokens = new ArrayList<>(Arrays.asList(lineContent.split("[^\\w']+")));

        for (String topLevelKeyword : topLevelKeywords) {
            if (alphaNumericTokens.contains(topLevelKeyword)) {
                return topLevelKeyword;
            }
        }

        return null;
>>>>>>> 28ea17b9
    }
}<|MERGE_RESOLUTION|>--- conflicted
+++ resolved
@@ -46,11 +46,6 @@
 import org.wso2.ballerinalang.compiler.tree.BLangPackage;
 import org.wso2.ballerinalang.compiler.tree.BLangStruct;
 import org.wso2.ballerinalang.compiler.tree.expressions.BLangInvocation;
-<<<<<<< HEAD
-import org.wso2.ballerinalang.compiler.util.CompilerContext;
-=======
-import org.wso2.ballerinalang.compiler.util.Name;
->>>>>>> 28ea17b9
 import org.wso2.ballerinalang.compiler.util.diagnotic.DiagnosticPos;
 
 import java.lang.reflect.InvocationTargetException;
@@ -114,76 +109,6 @@
     }
 
     /**
-<<<<<<< HEAD
-     * Get the command instances for a given diagnostic.
-     *
-     * @param diagnostic      Diagnostic to get the command against
-     * @param params          Code Action parameters
-     * @param documentManager Document Manager instance
-     * @param pkgContext      BLang Package Context
-     * @return {@link List}    List of commands related to the given diagnostic
-     */
-    public static List<Command> getCommandsByDiagnostic(Diagnostic diagnostic, CodeActionParams params,
-                                                        WorkspaceDocumentManager documentManager,
-                                                        BLangPackageContext pkgContext) {
-        String diagnosticMessage = diagnostic.getMessage();
-        List<Command> commands = new ArrayList<>();
-        if (isUndefinedPackage(diagnosticMessage)) {
-            String packageAlias = diagnosticMessage.substring(diagnosticMessage.indexOf("'") + 1,
-                    diagnosticMessage.lastIndexOf("'"));
-
-            Path openedPath = getPath(params.getTextDocument().getUri());
-            String pkgName = TextDocumentServiceUtil.getPackageFromContent(documentManager.getFileContent(openedPath));
-            String sourceRoot = TextDocumentServiceUtil.getSourceRoot(openedPath, pkgName);
-            PackageRepository packageRepository = new WorkspacePackageRepository(sourceRoot, documentManager);
-            CompilerContext context = TextDocumentServiceUtil.prepareCompilerContext(packageRepository, sourceRoot,
-                    false);
-            ArrayList<PackageID> sdkPackages = pkgContext.getSDKPackages(context);
-            sdkPackages.stream()
-                    .filter(packageID -> packageID.getName().toString().endsWith("." + packageAlias))
-                    .forEach(packageID -> {
-                        String commandTitle = CommandConstants.IMPORT_PKG_TITLE + " " + packageID.getName().toString();
-                        CommandArgument pkgArgument =
-                                new CommandArgument(CommandConstants.ARG_KEY_PKG_NAME, packageID.getName().toString());
-                        CommandArgument docUriArgument = new CommandArgument(CommandConstants.ARG_KEY_DOC_URI,
-                                params.getTextDocument().getUri());
-                        commands.add(new Command(commandTitle, CommandConstants.CMD_IMPORT_PACKAGE,
-                                new ArrayList<>(Arrays.asList(pkgArgument, docUriArgument))));
-                    });
-        }
-
-        return commands;
-    }
-
-    private static boolean isUndefinedPackage(String diagnosticMessage) {
-        return diagnosticMessage.toLowerCase(Locale.ROOT).contains(CommandConstants.UNDEFINED_PACKAGE);
-    }
-
-    /**
-     * Inner class for the command argument holding argument key and argument value.
-     */
-    private static class CommandArgument {
-        private String argumentK;
-
-        private String argumentV;
-
-        CommandArgument(String argumentK, String argumentV) {
-            this.argumentK = argumentK;
-            this.argumentV = argumentV;
-        }
-
-        public String getArgumentK() {
-            return argumentK;
-        }
-
-        public String getArgumentV() {
-            return argumentV;
-        }
-    }
-
-    /**
-=======
->>>>>>> 28ea17b9
      * Common utility to get a Path from the given uri string.
      *
      * @param uri URI of the file to get as a  Path
@@ -544,7 +469,32 @@
     }
 
     /**
-<<<<<<< HEAD
+     * Get the top level node type in the line.
+     *
+     * @param identifier    Document Identifier
+     * @param startPosition Start position
+     * @param docManager    Workspace document manager
+     * @return {@link String}   Top level node type
+     */
+    public static String topLevelNodeTypeInLine(TextDocumentIdentifier identifier, Position startPosition,
+                                                WorkspaceDocumentManager docManager) {
+        // TODO: Need to support service and resources as well.
+        List<String> topLevelKeywords = Arrays.asList("function", "connector", "action", "struct", "enum",
+                "transformer");
+        String fileContent = docManager.getFileContent(getPath(identifier.getUri()));
+        String lineContent = fileContent.split("\\n|\\r\\n|\\r")[startPosition.getLine()];
+        List<String> alphaNumericTokens = new ArrayList<>(Arrays.asList(lineContent.split("[^\\w']+")));
+
+        for (String topLevelKeyword : topLevelKeywords) {
+            if (alphaNumericTokens.contains(topLevelKeyword)) {
+                return topLevelKeyword;
+            }
+        }
+
+        return null;
+    }
+
+    /**
      * Get current package by given file name.
      *
      * @param packages list of packages to be searched
@@ -569,29 +519,5 @@
             currentPackage = packages.get(0);
         }
         return currentPackage;
-=======
-     * Get the top level node type in the line.
-     * @param identifier        Document Identifier
-     * @param startPosition     Start position
-     * @param docManager        Workspace document manager
-     * @return {@link String}   Top level node type
-     */
-    public static String topLevelNodeTypeInLine(TextDocumentIdentifier identifier, Position startPosition,
-                                                   WorkspaceDocumentManager docManager) {
-        // TODO: Need to support service and resources as well.
-        List<String> topLevelKeywords = Arrays.asList("function", "connector", "action", "struct", "enum",
-                "transformer");
-        String fileContent = docManager.getFileContent(getPath(identifier.getUri()));
-        String lineContent = fileContent.split("\\n|\\r\\n|\\r")[startPosition.getLine()];
-        List<String> alphaNumericTokens = new ArrayList<>(Arrays.asList(lineContent.split("[^\\w']+")));
-
-        for (String topLevelKeyword : topLevelKeywords) {
-            if (alphaNumericTokens.contains(topLevelKeyword)) {
-                return topLevelKeyword;
-            }
-        }
-
-        return null;
->>>>>>> 28ea17b9
     }
 }