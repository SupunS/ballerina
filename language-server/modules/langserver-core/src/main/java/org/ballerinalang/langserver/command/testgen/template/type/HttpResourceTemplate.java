/*
 * Copyright (c) 2018, WSO2 Inc. (http://wso2.com) All Rights Reserved.
 *
 *  Licensed under the Apache License, Version 2.0 (the "License");
 *  you may not use this file except in compliance with the License.
 *  You may obtain a copy of the License at
 *
 *  http://www.apache.org/licenses/LICENSE-2.0
 *
 *  Unless required by applicable law or agreed to in writing, software
 *  distributed under the License is distributed on an "AS IS" BASIS,
 *  WITHOUT WARRANTIES OR CONDITIONS OF ANY KIND, either express or implied.
 *  See the License for the specific language governing permissions and
 *  limitations under the License.
 */
package org.ballerinalang.langserver.command.testgen.template.type;

import org.ballerinalang.langserver.command.testgen.TestGeneratorException;
import org.ballerinalang.langserver.command.testgen.renderer.RendererOutput;
import org.ballerinalang.langserver.command.testgen.renderer.TemplateBasedRendererOutput;
import org.ballerinalang.langserver.command.testgen.template.AbstractTestTemplate;
import org.ballerinalang.langserver.command.testgen.template.PlaceHolder;
import org.ballerinalang.net.http.HttpConstants;
import org.wso2.ballerinalang.compiler.tree.BLangAnnotationAttachment;
import org.wso2.ballerinalang.compiler.tree.BLangFunction;

import java.util.ArrayList;
import java.util.List;
import java.util.Locale;
import java.util.Optional;

import static org.ballerinalang.langserver.command.testgen.AnnotationConfigsProcessor.searchArrayField;
import static org.ballerinalang.langserver.command.testgen.AnnotationConfigsProcessor.searchStringField;

/**
 * To represent a Resource template.
 *
 * @since 0.985.0
 */
public class HttpResourceTemplate extends AbstractTestTemplate {
    private final List<String[]> resourceMethods;
    private final String resourcePath;
    private final String serviceUriStrName;

<<<<<<< HEAD
    public HttpResourceTemplate(String serviceUriStrName, String basePath, BLangResource resource) {
=======
    public HttpResourceTemplate(String serviceUriStrName, String basePath, BLangFunction resource) {
>>>>>>> d18de3e2
        super(null, null);
        this.serviceUriStrName = serviceUriStrName;
        this.resourceMethods = new ArrayList<>();
        String resourceName = resource.name.value;

        // Resource path
        String tempResourcePath = basePath + "/" + resourceName;

        // If resource path & methods overridden by annotations
        List<BLangAnnotationAttachment> annAttachments = resource.annAttachments;
        if (annAttachments.size() > 0) {
            for (BLangAnnotationAttachment annotation : annAttachments) {
                List<String> methods = searchArrayField(HttpConstants.ANN_RESOURCE_ATTR_METHODS, annotation);
                methods.forEach(resourceMethod -> resourceMethods.add(new String[]{resourceName, resourceMethod}));
                Optional<String> annotPath = searchStringField(HttpConstants.ANN_RESOURCE_ATTR_PATH, annotation);
                tempResourcePath = basePath + annotPath.filter(path -> (!"/".equals(path))).orElse("");
            }
        } else {
            // Or else, add default resource method
            resourceMethods.add(new String[]{resourceName, "get"});
        }
        this.resourcePath = tempResourcePath;
    }

    /**
     * Renders content into this file template.
     *
     * @param rendererOutput root {@link RendererOutput}
     * @throws TestGeneratorException when template population process fails
     */
    @Override
    public void render(RendererOutput rendererOutput) throws TestGeneratorException {
        StringBuilder methods = new StringBuilder();
        for (String[] method : resourceMethods) {
            String resourceName = method[0];
            String resourceMethod = method[1].toLowerCase(Locale.getDefault());
            String resourceMethodAllCaps = resourceMethod.toUpperCase(Locale.getDefault());

            // Add method name, when multiple methods for the same resource
            String responseFieldMethodName = (resourceMethods.size() > 1) ? upperCaseFirstLetter(resourceMethod) : "";
            String responseFieldName = lowerCaseFirstLetter(resourceName) + responseFieldMethodName + "Response";

            // To handle additional `message` parameter in http methods such as put, post, delete
            String additionalParams = "";
            if (!"get".equals(resourceMethod) && !"head".equals(resourceMethod)) {
                additionalParams = ",\"\"";
            }

            RendererOutput resourceOutput = new TemplateBasedRendererOutput("httpResource.bal");
            resourceOutput.put(PlaceHolder.OTHER.get("resourceMethodAllCaps"), resourceMethodAllCaps);
            resourceOutput.put(PlaceHolder.OTHER.get("responseFieldName"), responseFieldName);
            resourceOutput.put(PlaceHolder.OTHER.get("resourceMethod"), resourceMethod);
            resourceOutput.put(PlaceHolder.OTHER.get("resourcePath"), resourcePath);
            resourceOutput.put(PlaceHolder.OTHER.get("additionalParams"), additionalParams);
            resourceOutput.put(PlaceHolder.OTHER.get("serviceUriStrName"), serviceUriStrName);
            methods.append(resourceOutput.getRenderedContent());
        }
        rendererOutput.append(PlaceHolder.OTHER.get("resources"), methods.toString());
    }
}<|MERGE_RESOLUTION|>--- conflicted
+++ resolved
@@ -42,11 +42,7 @@
     private final String resourcePath;
     private final String serviceUriStrName;
 
-<<<<<<< HEAD
-    public HttpResourceTemplate(String serviceUriStrName, String basePath, BLangResource resource) {
-=======
     public HttpResourceTemplate(String serviceUriStrName, String basePath, BLangFunction resource) {
->>>>>>> d18de3e2
         super(null, null);
         this.serviceUriStrName = serviceUriStrName;
         this.resourceMethods = new ArrayList<>();
