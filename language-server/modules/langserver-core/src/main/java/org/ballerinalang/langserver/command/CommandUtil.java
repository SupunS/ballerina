--- conflicted
+++ resolved
@@ -651,13 +651,8 @@
         context.put(DocumentServiceKeys.FILE_URI_KEY, uri);
         TextDocumentIdentifier identifier = new TextDocumentIdentifier(uri);
         context.put(DocumentServiceKeys.POSITION_KEY, new TextDocumentPositionParams(identifier, position));
-<<<<<<< HEAD
         List<BLangPackage> bLangPackages = lsCompiler.getBLangPackages(context, documentManager, true,
-                                                                       LSCustomErrorStrategy.class, true);
-=======
-        List<BLangPackage> bLangPackages = lsCompiler.getBLangPackages(context, documentManager, false,
                                                                        LSCustomErrorStrategy.class, true, false);
->>>>>>> bbf3446f
 
         // Get the current package.
         BLangPackage currentBLangPackage = CommonUtil.getCurrentPackageByFileName(bLangPackages, uri);
