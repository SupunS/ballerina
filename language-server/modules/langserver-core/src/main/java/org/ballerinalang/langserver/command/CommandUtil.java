/*
 * Copyright (c) 2018, WSO2 Inc. (http://wso2.com) All Rights Reserved.
 *
 * Licensed under the Apache License, Version 2.0 (the "License");
 * you may not use this file except in compliance with the License.
 * You may obtain a copy of the License at
 *
 * http://www.apache.org/licenses/LICENSE-2.0
 *
 * Unless required by applicable law or agreed to in writing, software
 * distributed under the License is distributed on an "AS IS" BASIS,
 * WITHOUT WARRANTIES OR CONDITIONS OF ANY KIND, either express or implied.
 * See the License for the specific language governing permissions and
 * limitations under the License.
 */
package org.ballerinalang.langserver.command;

import org.ballerinalang.langserver.common.UtilSymbolKeys;
import org.ballerinalang.langserver.common.constants.CommandConstants;
import org.ballerinalang.langserver.common.constants.NodeContextKeys;
import org.ballerinalang.langserver.common.position.PositionTreeVisitor;
import org.ballerinalang.langserver.common.utils.CommonUtil;
import org.ballerinalang.langserver.common.utils.CommonUtil.FunctionGenerator;
import org.ballerinalang.langserver.compiler.DocumentServiceKeys;
import org.ballerinalang.langserver.compiler.LSCompiler;
import org.ballerinalang.langserver.compiler.LSCompilerUtil;
import org.ballerinalang.langserver.compiler.LSPackageLoader;
import org.ballerinalang.langserver.compiler.LSServiceOperationContext;
import org.ballerinalang.langserver.compiler.common.LSCustomErrorStrategy;
import org.ballerinalang.langserver.compiler.common.LSDocument;
import org.ballerinalang.langserver.compiler.common.modal.BallerinaPackage;
import org.ballerinalang.langserver.compiler.workspace.WorkspaceDocumentManager;
import org.ballerinalang.langserver.diagnostic.DiagnosticsHelper;
import org.ballerinalang.model.elements.Flag;
import org.ballerinalang.model.symbols.SymbolKind;
<<<<<<< HEAD
import org.ballerinalang.model.tree.SimpleVariableNode;
=======
import org.ballerinalang.model.tree.Node;
>>>>>>> 0d7f3d0c
import org.ballerinalang.model.tree.TopLevelNode;
import org.ballerinalang.model.types.TypeKind;
import org.eclipse.lsp4j.ApplyWorkspaceEditParams;
import org.eclipse.lsp4j.CodeActionParams;
import org.eclipse.lsp4j.Command;
import org.eclipse.lsp4j.Diagnostic;
import org.eclipse.lsp4j.MessageParams;
import org.eclipse.lsp4j.MessageType;
import org.eclipse.lsp4j.Position;
import org.eclipse.lsp4j.Range;
import org.eclipse.lsp4j.TextDocumentEdit;
import org.eclipse.lsp4j.TextDocumentPositionParams;
import org.eclipse.lsp4j.TextEdit;
import org.eclipse.lsp4j.VersionedTextDocumentIdentifier;
import org.eclipse.lsp4j.WorkspaceEdit;
import org.eclipse.lsp4j.services.LanguageClient;
import org.wso2.ballerinalang.compiler.semantics.model.Scope;
import org.wso2.ballerinalang.compiler.tree.BLangAnnotationAttachment;
import org.wso2.ballerinalang.compiler.tree.BLangEndpoint;
import org.wso2.ballerinalang.compiler.tree.BLangFunction;
import org.wso2.ballerinalang.compiler.tree.BLangNode;
import org.wso2.ballerinalang.compiler.tree.BLangPackage;
import org.wso2.ballerinalang.compiler.tree.BLangResource;
import org.wso2.ballerinalang.compiler.tree.BLangService;
import org.wso2.ballerinalang.compiler.tree.BLangSimpleVariable;
import org.wso2.ballerinalang.compiler.tree.BLangTypeDefinition;
import org.wso2.ballerinalang.compiler.tree.expressions.BLangInvocation;
import org.wso2.ballerinalang.compiler.tree.types.BLangObjectTypeNode;
import org.wso2.ballerinalang.compiler.tree.types.BLangRecordTypeNode;
import org.wso2.ballerinalang.compiler.util.Name;
import org.wso2.ballerinalang.compiler.util.diagnotic.DiagnosticPos;
import org.wso2.ballerinalang.util.Flags;

import java.io.Serializable;
import java.net.URI;
import java.nio.file.Path;
import java.nio.file.Paths;
import java.util.ArrayList;
import java.util.Arrays;
import java.util.Collections;
import java.util.Comparator;
import java.util.HashSet;
import java.util.List;
import java.util.Locale;
import java.util.Map;
import java.util.Set;
import java.util.regex.Matcher;
import java.util.stream.Collectors;
import java.util.stream.Stream;

import static org.ballerinalang.langserver.common.utils.CommonUtil.generateName;
import static org.ballerinalang.langserver.compiler.LSCompilerUtil.getUntitledFilePath;

/**
 * Utilities for the command related operations.
 */
public class CommandUtil {

    private CommandUtil() {
    }

    /**
     * Get the command for auto documentation Generation.
     * @param nodeType          Type of the node on which the documentation generated
     * @param docUri            Document Uri
     * @param line              Line of the command being executed
     * @return {@link Command}  Document Generation command
     */
    private static Command getDocGenerationCommand(String nodeType, String docUri, int line) {
        CommandArgument nodeTypeArg = new CommandArgument(CommandConstants.ARG_KEY_NODE_TYPE, nodeType);
        CommandArgument docUriArg = new CommandArgument(CommandConstants.ARG_KEY_DOC_URI, docUri);
        CommandArgument lineStart = new CommandArgument(CommandConstants.ARG_KEY_NODE_LINE,
                String.valueOf(line));

        return new Command(CommandConstants.ADD_DOCUMENTATION_TITLE, CommandConstants.CMD_ADD_DOCUMENTATION,
                new ArrayList<>(Arrays.asList(nodeTypeArg, docUriArg, lineStart)));
    }

    /**
     * Get the command for generate all documentation.
     * @param docUri            Document Uri
     * @return {@link Command}  All Document Generation command
     */
    private static Command getAllDocGenerationCommand(String docUri) {
        CommandArgument docUriArg = new CommandArgument(CommandConstants.ARG_KEY_DOC_URI, docUri);
        return new Command(CommandConstants.ADD_ALL_DOC_TITLE, CommandConstants.CMD_ADD_ALL_DOC,
                new ArrayList<>(Collections.singletonList(docUriArg)));
    }

    private static Command getConstructorGenerationCommand(String docUri, int line) {
        CommandArgument docUriArg = new CommandArgument(CommandConstants.ARG_KEY_DOC_URI, docUri);
        CommandArgument startLineArg = new CommandArgument(CommandConstants.ARG_KEY_NODE_LINE, String.valueOf(line));
        return new Command(CommandConstants.CREATE_CONSTRUCTOR_TITLE, CommandConstants.CMD_CREATE_CONSTRUCTOR,
                new ArrayList<>(Arrays.asList(docUriArg, startLineArg)));
    }

    /**
     * Get the commands for the given node type.
     *
     * @param nodeType          Node Type
     * @param docUri            Document URI
     * @param line              Node line
     * @return {@link List}     List of commands for the line
     */
    public static List<Command> getCommandForNodeType(String nodeType, String docUri, int line) {
        List<Command> commands = new ArrayList<>();
        
        if (UtilSymbolKeys.OBJECT_KEYWORD_KEY.equals(nodeType)) {
            commands.add(getConstructorGenerationCommand(docUri, line));
        }
        commands.add(getDocGenerationCommand(nodeType, docUri, line));
        commands.add(getAllDocGenerationCommand(docUri));
        
        return commands;
    }

    /**
     * Get the command instances for a given diagnostic.
     *
     * @param diagnostic        Diagnostic to get the command against
     * @param params            Code Action parameters
     * @param documentManager   Document manager
     * @param lsCompiler        LSCompiler Instance
     * @return {@link List}     List of commands related to the given diagnostic
     */
    public static List<Command> getCommandsByDiagnostic(Diagnostic diagnostic, CodeActionParams params,
                                                        WorkspaceDocumentManager documentManager,
                                                        LSCompiler lsCompiler) {
        String diagnosticMessage = diagnostic.getMessage();
        List<Command> commands = new ArrayList<>();
        if (isUndefinedPackage(diagnosticMessage)) {
            String packageAlias = diagnosticMessage.substring(diagnosticMessage.indexOf("'") + 1,
                                                              diagnosticMessage.lastIndexOf("'"));
            LSDocument sourceDocument = new LSDocument(params.getTextDocument().getUri());
            String sourceRoot = LSCompilerUtil.getSourceRoot(sourceDocument.getPath());
            sourceDocument.setSourceRoot(sourceRoot);
            List<BallerinaPackage> packagesList = new ArrayList<>();
            Stream.of(LSPackageLoader.getSdkPackages(), LSPackageLoader.getHomeRepoPackages())
                    .forEach(packagesList::addAll);
            packagesList.stream()
                    .filter(pkgEntry -> {
                        String fullPkgName = pkgEntry.getFullPackageNameAlias();
                        return fullPkgName.endsWith("." + packageAlias) || fullPkgName.endsWith("/" + packageAlias);
                    })
                    .forEach(pkgEntry -> {
                        String commandTitle = CommandConstants.IMPORT_MODULE_TITLE + " "
                                + pkgEntry.getFullPackageNameAlias();
                        CommandArgument pkgArgument = new CommandArgument(CommandConstants.ARG_KEY_MODULE_NAME,
                                                                          pkgEntry.getFullPackageNameAlias());
                        CommandArgument docUriArgument = new CommandArgument(CommandConstants.ARG_KEY_DOC_URI,
                                                                             params.getTextDocument().getUri());
                        commands.add(new Command(commandTitle, CommandConstants.CMD_IMPORT_MODULE,
                                                 new ArrayList<>(Arrays.asList(pkgArgument, docUriArgument))));
                    });
        } else if (isUndefinedFunction(diagnosticMessage)) {
            BLangInvocation functionNode = getFunctionNode(params, documentManager, lsCompiler);
            String functionName = functionNode.name.getValue();
            List<Object> args = new ArrayList<>();
            BLangNode parent = functionNode.parent;
            if (parent != null) {
                String returnSignature = FunctionGenerator.getFuncReturnSignature(parent);
                if (returnSignature != null) {
                    args.add(new CommandArgument(CommandConstants.ARG_KEY_RETURN_TYPE, returnSignature));
                }
                String returnStatement = FunctionGenerator.getFuncReturnDefaultStatement(parent, "    return {%1};");
                if (returnStatement != null) {
                    args.add(new CommandArgument(CommandConstants.ARG_KEY_RETURN_DEFAULT_VAL, returnStatement));
                }
                List<String> arguments = FunctionGenerator.getFuncArguments(functionNode);
                if (arguments != null) {
                    args.add(new CommandArgument(CommandConstants.ARG_KEY_FUNC_ARGS, String.join(", ", arguments)));
                }
            }
            args.add(new CommandArgument(CommandConstants.ARG_KEY_FUNC_NAME, functionName));
            args.add(new CommandArgument(CommandConstants.ARG_KEY_DOC_URI, params.getTextDocument().getUri()));
            String commandTitle = CommandConstants.CREATE_FUNCTION_TITLE + " " + functionName + "(...)";
            commands.add(new Command(commandTitle, CommandConstants.CMD_CREATE_FUNCTION, args));
        } else if (isVariableAssignmentRequired(diagnosticMessage)) {
            BLangInvocation functionNode = getFunctionNode(params, documentManager, lsCompiler);
            List<Object> args = new ArrayList<>();
            String varName = generateName(1, getAllEntries(functionNode));
            args.add(new CommandArgument(CommandConstants.ARG_KEY_VAR_NAME, varName));
            String returnSignature = FunctionGenerator.getFuncReturnSignature(functionNode.type);
            args.add(new CommandArgument(CommandConstants.ARG_KEY_RETURN_TYPE, returnSignature));
            String funcLocation = functionNode.pos.sLine + "," + functionNode.pos.sCol;
            args.add(new CommandArgument(CommandConstants.ARG_KEY_FUNC_LOCATION, funcLocation));
            args.add(new CommandArgument(CommandConstants.ARG_KEY_DOC_URI, params.getTextDocument().getUri()));
            String commandTitle = CommandConstants.CREATE_VARIABLE_TITLE;
            commands.add(new Command(commandTitle, CommandConstants.CMD_CREATE_VARIABLE, args));
        } else if (isUnresolvedPackage(diagnosticMessage)) {
            Matcher matcher = CommandConstants.UNRESOLVED_MODULE_PATTERN.matcher(
                    diagnosticMessage.toLowerCase(Locale.ROOT)
            );
            if (matcher.find() && matcher.groupCount() > 0) {
                List<Object> args = new ArrayList<>();
                String pkgName = matcher.group(1);
                args.add(new CommandArgument(CommandConstants.ARG_KEY_MODULE_NAME, pkgName));
                args.add(new CommandArgument(CommandConstants.ARG_KEY_DOC_URI, params.getTextDocument().getUri()));
                String commandTitle = CommandConstants.PULL_MOD_TITLE;
                commands.add(new Command(commandTitle, CommandConstants.CMD_PULL_MODULE, args));
            }
        }
        return commands;
    }

    /**
     * Get the object constructor snippet generated from public object fields.
     *
     * @param fields            List of Fields
     * @param baseOffset        Offset of snippet                         
     * @return {@link String}   Constructor snippet as String
     */
<<<<<<< HEAD
    static String getObjectConstructorSnippet(List<BLangSimpleVariable> fields, int baseOffset) {
=======
    public static String getObjectConstructorSnippet(List<BLangVariable> fields, int baseOffset) {
>>>>>>> 0d7f3d0c
        List<String> fieldNames = fields.stream()
                .filter(bField -> ((bField.symbol.flags & Flags.PUBLIC) == Flags.PUBLIC))
                .map(bField -> bField.getName().getValue())
                .collect(Collectors.toList());
        String offsetStr = String.join("", Collections.nCopies(baseOffset, " "));

        return offsetStr + "new(" + String.join(", ", fieldNames) + ") {" + CommonUtil.LINE_SEPARATOR
                + CommonUtil.LINE_SEPARATOR + offsetStr + "}" + CommonUtil.LINE_SEPARATOR;
    }

    /**
     * Sends a message to the language server client.
     *
     * @param client      Language Server client
     * @param messageType message type
     * @param message     message
     */
    public static void notifyClient(LanguageClient client, MessageType messageType, String message) {
        client.showMessage(new MessageParams(messageType, message));
    }

    /**
     * Clears diagnostics of the client by sending an text edit event.
     * @param client            Language Server client
     * @param lsCompiler        Language Server Compiler instance
     * @param diagnosticsHelper diagnostics helper
     * @param documentUri       Current text document URI
     */
    public static void clearDiagnostics(LanguageClient client, LSCompiler lsCompiler,
                                         DiagnosticsHelper diagnosticsHelper, String documentUri) {
        Path filePath = Paths.get(URI.create(documentUri));
        Path compilationPath = getUntitledFilePath(filePath.toString()).orElse(filePath);
        diagnosticsHelper.compileAndSendDiagnostics(client, lsCompiler, filePath, compilationPath);
    }

    private static Set<String> getAllEntries(BLangInvocation functionNode) {
        Set<String> strings = new HashSet<>();
        BLangPackage packageNode = getPackageNode(functionNode);
        if (packageNode != null) {
            packageNode.getGlobalVariables().forEach(globalVar -> strings.add(globalVar.name.value));
            packageNode.getGlobalEndpoints().forEach(endpoint -> strings.add(endpoint.getName().getValue()));
            packageNode.getServices().forEach(service -> strings.add(service.name.value));
            packageNode.getFunctions().forEach(func -> strings.add(func.name.value));
        }
        Map<Name, Scope.ScopeEntry> entries = functionNode.symbol.scope.entries;
        entries.forEach((name, scopeEntry) -> strings.add(name.value));
        return strings;
    }

    private static BLangPackage getPackageNode(BLangNode bLangNode) {
        BLangNode parent = bLangNode.parent;
        if (parent != null) {
            return (parent instanceof BLangPackage) ? (BLangPackage) parent : getPackageNode(parent);
        }
        return null;
    }

    /**
     * Get the Documentation attachment for the function.
     * @param bLangPackage      BLangPackage built
     * @param line              Start line of the function in the source
     * @return {@link DocAttachmentInfo}   Documentation attachment for the function
     */
    public static DocAttachmentInfo getFunctionDocumentationByPosition(BLangPackage bLangPackage, int line) {
        List<BLangFunction> filteredFunctions = new ArrayList<>();
        for (TopLevelNode topLevelNode : bLangPackage.topLevelNodes) {
            
            if (topLevelNode instanceof BLangFunction) {
                filteredFunctions.add((BLangFunction) topLevelNode);
            } else if (topLevelNode instanceof BLangTypeDefinition
                    && ((BLangTypeDefinition) topLevelNode).typeNode instanceof BLangObjectTypeNode) {
                filteredFunctions
                        .addAll(((BLangObjectTypeNode) (((BLangTypeDefinition) topLevelNode).typeNode)).getFunctions());
            }
        }

        for (BLangFunction filteredFunction : filteredFunctions) {
            DiagnosticPos functionPos = CommonUtil.toZeroBasedPosition(filteredFunction.getPosition());
            int functionStart = functionPos.getStartLine();
            if (functionStart == line) {
                return getFunctionNodeDocumentation(filteredFunction);
            }
        }

        return null;
    }

    private static DocAttachmentInfo getFunctionNodeDocumentation(BLangFunction bLangFunction) {
        List<String> attributes = new ArrayList<>();
        DiagnosticPos functionPos =  CommonUtil.toZeroBasedPosition(bLangFunction.getPosition());
        List<BLangAnnotationAttachment> annotations = bLangFunction.getAnnotationAttachments();
        Position docStart = getDocumentationStartPosition(bLangFunction.getPosition(), annotations);
        int offset = functionPos.getStartColumn();
        
        List<BLangVariable> params = new ArrayList<>(bLangFunction.getParameters());
        if (bLangFunction.getRestParameters() != null) {
            params.add((BLangVariable) bLangFunction.getRestParameters());
        }
        params.addAll(bLangFunction.getDefaultableParameters()
                .stream()
                .map(bLangVariableDef -> bLangVariableDef.var)
                .collect(Collectors.toList()));
        params.sort(new FunctionArgsComparator());

<<<<<<< HEAD
        bLangFunction.getParameters()
                .forEach(param ->
                        attributes.add(getDocAttributeFromBLangVariable((BLangSimpleVariable) param, offset)));
=======
        params.forEach(param -> attributes.add(getDocAttributeFromBLangVariable((BLangVariable) param, offset)));
>>>>>>> 0d7f3d0c
        if (bLangFunction.symbol.retType.getKind() != TypeKind.NIL) {
            attributes.add(getReturnFieldDescription(offset));
        }

        return new DocAttachmentInfo(getDocumentationAttachment(attributes, functionPos.getStartColumn()), docStart);
    }

    static DocAttachmentInfo getRecordOrObjectDocumentation(BLangTypeDefinition typeDef) {
        List<String> attributes = new ArrayList<>();
        List<BLangSimpleVariable> fields = new ArrayList<>();
        DiagnosticPos structPos = CommonUtil.toZeroBasedPosition(typeDef.getPosition());
        List<BLangAnnotationAttachment> annotations = typeDef.getAnnotationAttachments();
        Position docStart = getDocumentationStartPosition(typeDef.getPosition(), annotations);

        if (typeDef.typeNode instanceof BLangObjectTypeNode) {
            fields.addAll(((BLangObjectTypeNode) typeDef.typeNode).fields);
        } else if (typeDef.typeNode instanceof BLangRecordTypeNode) {
            fields.addAll(((BLangRecordTypeNode) typeDef.typeNode).fields);
        }
        int offset = structPos.getStartColumn();
        fields.forEach(bLangVariable ->
                attributes.add(getDocAttributeFromBLangVariable(bLangVariable, offset)));
        return new DocAttachmentInfo(getDocumentationAttachment(attributes, structPos.getStartColumn()), docStart);
    }

    /**
     * Get the Documentation attachment for the endpoint.
     * @param bLangPackage      BLangPackage built
     * @param line              Start line of the enum in the source
     * @return {@link DocAttachmentInfo}   Documentation attachment for the enum
     */
    public static DocAttachmentInfo getEndpointDocumentationByPosition(BLangPackage bLangPackage, int line) {
        for (TopLevelNode topLevelNode : bLangPackage.topLevelNodes) {
            if (topLevelNode instanceof BLangEndpoint) {
                BLangEndpoint endpointNode = (BLangEndpoint) topLevelNode;
                DiagnosticPos enumPos = CommonUtil.toZeroBasedPosition(endpointNode.getPosition());
                int endpointStart = enumPos.getStartLine();
                if (endpointStart == line) {
                    return getEndpointNodeDocumentation(endpointNode);
                }
            }
        }

        return null;
    }

    static DocAttachmentInfo getEndpointNodeDocumentation(BLangEndpoint bLangEndpoint) {
        DiagnosticPos endpointPos = CommonUtil.toZeroBasedPosition(bLangEndpoint.getPosition());
        List<BLangAnnotationAttachment> annotations = bLangEndpoint.getAnnotationAttachments();
        Position docStart = getDocumentationStartPosition(bLangEndpoint.getPosition(), annotations);

        return new DocAttachmentInfo(getDocumentationAttachment(null, endpointPos.getStartColumn()), docStart);
    }

    static DocAttachmentInfo getResourceNodeDocumentation(BLangResource bLangResource) {
        List<String> attributes = new ArrayList<>();
        DiagnosticPos resourcePos = CommonUtil.toZeroBasedPosition(bLangResource.getPosition());
        List<BLangAnnotationAttachment> annotations = bLangResource.getAnnotationAttachments();
        Position docStart = getDocumentationStartPosition(bLangResource.getPosition(), annotations);
        bLangResource.getParameters().forEach(bLangVariable ->
                attributes.add(getDocAttributeFromBLangVariable(bLangVariable, resourcePos.getStartColumn())));
        return new DocAttachmentInfo(getDocumentationAttachment(attributes, resourcePos.getStartColumn()), docStart);
    }

    /**
     * Get the Documentation attachment for the service.
     * @param bLangPackage      BLangPackage built
     * @param line              Start line of the service in the source
     * @return {@link DocAttachmentInfo}   Documentation attachment for the service
     */
    public static DocAttachmentInfo getServiceDocumentationByPosition(BLangPackage bLangPackage, int line) {
        for (TopLevelNode topLevelNode : bLangPackage.topLevelNodes) {
            if (topLevelNode instanceof BLangService && topLevelNode.getPosition().getStartLine() - 1 == line) {
                BLangService serviceNode = (BLangService) topLevelNode;
                return getServiceNodeDocumentation(serviceNode);
            }
        }

        return null;
    }

    static DocAttachmentInfo getServiceNodeDocumentation(BLangService bLangService) {
        DiagnosticPos servicePos = CommonUtil.toZeroBasedPosition(bLangService.getPosition());
        List<BLangAnnotationAttachment> annotations = bLangService.getAnnotationAttachments();
        Position docStart = getDocumentationStartPosition(bLangService.getPosition(), annotations);
        return new DocAttachmentInfo(getDocumentationAttachment(null, servicePos.getStartColumn()), docStart);
    }

    /**
     * Get the Documentation attachment for the type nodes.
     * @param bLangPackage      BLangPackage built
     * @param line              Start line of the type node in the source
     * @return {@link DocAttachmentInfo}   Documentation attachment for the type node
     */
    public static DocAttachmentInfo getTypeNodeDocumentationByPosition(BLangPackage bLangPackage, int line) {
        for (TopLevelNode topLevelNode : bLangPackage.topLevelNodes) {
            if (!(topLevelNode instanceof BLangTypeDefinition)) {
                continue;
            }
            BLangTypeDefinition typeDef = (BLangTypeDefinition) topLevelNode;
            DiagnosticPos typeNodePos = CommonUtil.toZeroBasedPosition(typeDef.getPosition());
            if ((typeDef.symbol.kind == SymbolKind.OBJECT || typeDef.symbol.kind == SymbolKind.RECORD)
                    && typeNodePos.getStartLine() == line) {
                return getTypeNodeDocumentation((BLangTypeDefinition) topLevelNode);
            }
        }
        
        return null;
    }

    /**
     * Get Documentation edit for node at a given position.
     *
     * @param topLevelNodeType  top level node type
     * @param bLangPkg          BLang package
     * @param line              position to be compared with
     * @return Document attachment info
     */
    public static CommandUtil.DocAttachmentInfo getDocumentationEditForNodeByPosition(String topLevelNodeType,
                                                                                      BLangPackage bLangPkg,
                                                                                      int line) {
        CommandUtil.DocAttachmentInfo docAttachmentInfo = null;
        switch (topLevelNodeType) {
            case UtilSymbolKeys.FUNCTION_KEYWORD_KEY:
                docAttachmentInfo = CommandUtil.getFunctionDocumentationByPosition(bLangPkg, line);
                break;
            case UtilSymbolKeys.ENDPOINT_KEYWORD_KEY:
                docAttachmentInfo = CommandUtil.getEndpointDocumentationByPosition(bLangPkg, line);
                break;
            case UtilSymbolKeys.SERVICE_KEYWORD_KEY:
                docAttachmentInfo = CommandUtil.getServiceDocumentationByPosition(bLangPkg, line);
                break;
            case UtilSymbolKeys.RECORD_KEYWORD_KEY:
            case UtilSymbolKeys.OBJECT_KEYWORD_KEY:
                docAttachmentInfo = CommandUtil.getTypeNodeDocumentationByPosition(bLangPkg, line);
                break;
            default:
                break;
        }

        return docAttachmentInfo;
    }

    /**
     * Get the documentation edit attachment info for a given particular node.
     *
     * @param node Node given
     * @return Doc Attachment Info
     */
    public static CommandUtil.DocAttachmentInfo getDocumentationEditForNode(Node node) {
        CommandUtil.DocAttachmentInfo docAttachmentInfo = null;
        switch (node.getKind()) {
            case FUNCTION:
                if (((BLangFunction) node).markdownDocumentationAttachment == null) {
                    docAttachmentInfo = CommandUtil.getFunctionNodeDocumentation((BLangFunction) node);
                }
                break;
            case TYPE_DEFINITION:
                if (((BLangTypeDefinition) node).markdownDocumentationAttachment == null
                        && (((BLangTypeDefinition) node).typeNode instanceof BLangRecordTypeNode
                        || ((BLangTypeDefinition) node).typeNode instanceof BLangObjectTypeNode)) {
                    docAttachmentInfo = CommandUtil.getRecordOrObjectDocumentation((BLangTypeDefinition) node);
                }
                break;
            case ENDPOINT:
                docAttachmentInfo = CommandUtil.getEndpointNodeDocumentation((BLangEndpoint) node);
                break;
            case RESOURCE:
                if (((BLangResource) node).markdownDocumentationAttachment == null) {
                    BLangResource bLangResource = (BLangResource) node;
                    docAttachmentInfo = CommandUtil.getResourceNodeDocumentation(bLangResource);
                }
                break;
            case SERVICE:
                if (((BLangService) node).markdownDocumentationAttachment == null) {
                    BLangService bLangService = (BLangService) node;
                    docAttachmentInfo = CommandUtil.getServiceNodeDocumentation(bLangService);
                }
                break;
            default:
                break;
        }

        return docAttachmentInfo;
    }

    /**
     * Apply a given single text edit.
     *
     * @param editText      Edit text to be inserted
     * @param range         Line Range to be processed
     * @param identifier    Document identifier
     * @param client        Language Client
     * @return {@link ApplyWorkspaceEditParams}     Workspace edit params
     */
    public static ApplyWorkspaceEditParams applySingleTextEdit(String editText, Range range,
                                                                VersionedTextDocumentIdentifier identifier,
                                                                LanguageClient client) {
        WorkspaceEdit workspaceEdit = new WorkspaceEdit();
        ApplyWorkspaceEditParams applyWorkspaceEditParams = new ApplyWorkspaceEditParams();
        TextEdit textEdit = new TextEdit(range, editText);
        TextDocumentEdit textDocumentEdit = new TextDocumentEdit(identifier,
                Collections.singletonList(textEdit));
        workspaceEdit.setDocumentChanges(Collections.singletonList(textDocumentEdit));
        applyWorkspaceEditParams.setEdit(workspaceEdit);
        if (client != null) {
            client.applyEdit(applyWorkspaceEditParams);
        }
        return applyWorkspaceEditParams;
    }

    /**
     * Apply a workspace edit for the current instance.
     *
     * @param textDocumentEdits     List of document edits for current session
     * @param client                Language Client
     * @return {@link Object}       workspace edit parameters
     */
    public static Object applyWorkspaceEdit(List<TextDocumentEdit> textDocumentEdits, LanguageClient client) {
        WorkspaceEdit workspaceEdit = new WorkspaceEdit();
        workspaceEdit.setDocumentChanges(textDocumentEdits);
        ApplyWorkspaceEditParams applyWorkspaceEditParams = new ApplyWorkspaceEditParams(workspaceEdit);
        if (client != null) {
            client.applyEdit(applyWorkspaceEditParams);
        }
        return applyWorkspaceEditParams;
    }
    
    static DocAttachmentInfo getTypeNodeDocumentation(BLangTypeDefinition typeNode) {
        List<String> attributes = new ArrayList<>();
        DiagnosticPos typeNodePos = CommonUtil.toZeroBasedPosition(typeNode.getPosition());
        int offset = typeNodePos.getStartColumn();
        List<BLangAnnotationAttachment> annotations = typeNode.getAnnotationAttachments();
        Position docStart = getDocumentationStartPosition(typeNode.getPosition(), annotations);
        List<SimpleVariableNode> publicFields = new ArrayList<>();
        if (typeNode.symbol.kind == SymbolKind.OBJECT) {
            publicFields.addAll(((BLangObjectTypeNode) typeNode.typeNode).getFields()
                    .stream()
                    .filter(field -> field.getFlags().contains(Flag.PUBLIC))
                    .collect(Collectors.toList()));
            
        } else if (typeNode.symbol.kind == SymbolKind.RECORD) {
            publicFields.addAll(((BLangRecordTypeNode) typeNode.typeNode).getFields());
        }
        
        publicFields.forEach(variableNode ->
                attributes.add(getDocAttributeFromBLangVariable((BLangSimpleVariable) variableNode, offset)));
        
        return new DocAttachmentInfo(getDocumentationAttachment(attributes, offset), docStart);
    }

    private static String getDocAttributeFromBLangVariable(BLangSimpleVariable bLangVariable, int offset) {
        return getDocumentationAttribute(bLangVariable.getName().getValue(), offset);
    }

    private static boolean isUndefinedPackage(String diagnosticMessage) {
        return diagnosticMessage.toLowerCase(Locale.ROOT).contains(CommandConstants.UNDEFINED_MODULE);
    }

    private static boolean isUndefinedFunction(String diagnosticMessage) {
        return diagnosticMessage.toLowerCase(Locale.ROOT).contains(CommandConstants.UNDEFINED_FUNCTION);
    }

    private static boolean isVariableAssignmentRequired(String diagnosticMessage) {
        return diagnosticMessage.toLowerCase(Locale.ROOT).contains(CommandConstants.VAR_ASSIGNMENT_REQUIRED);
    }

    private static boolean isUnresolvedPackage(String diagnosticMessage) {
        return diagnosticMessage.toLowerCase(Locale.ROOT).contains(CommandConstants.UNRESOLVED_MODULE);
    }

    private static BLangInvocation getFunctionNode(CodeActionParams params,
                                                   WorkspaceDocumentManager documentManager,
                                                   LSCompiler lsCompiler) {
        LSServiceOperationContext context = new LSServiceOperationContext();
        Position position = new Position();
        position.setLine(params.getRange().getStart().getLine());
        position.setCharacter(params.getRange().getStart().getCharacter() + 1);
        context.put(DocumentServiceKeys.FILE_URI_KEY, params.getTextDocument().getUri());
        context.put(DocumentServiceKeys.POSITION_KEY,
                          new TextDocumentPositionParams(params.getTextDocument(), position));
        List<BLangPackage> bLangPackages = lsCompiler.getBLangPackage(context, documentManager, false,
                                                                      LSCustomErrorStrategy.class, true).getLeft();
        // Get the current package.
        BLangPackage currentBLangPackage = CommonUtil.getCurrentPackageByFileName(bLangPackages,
                                                                                  params.getTextDocument().getUri());

        context.put(DocumentServiceKeys.CURRENT_PACKAGE_NAME_KEY,
                          currentBLangPackage.symbol.getName().getValue());

        // Run the position calculator for the current package.
        PositionTreeVisitor positionTreeVisitor = new PositionTreeVisitor(context);
        currentBLangPackage.accept(positionTreeVisitor);
        return (BLangInvocation) context.get(NodeContextKeys.NODE_KEY);
    }

    /**
     * Inner class for the command argument holding argument key and argument value.
     */
    public static class CommandArgument {
        private String argumentK;

        private String argumentV;

        CommandArgument(String argumentK, String argumentV) {
            this.argumentK = argumentK;
            this.argumentV = argumentV;
        }

        public String getArgumentK() {
            return argumentK;
        }

        public String getArgumentV() {
            return argumentV;
        }
    }

    private static String getDocumentationAttribute(String field, int offset) {
        String offsetStr = String.join("", Collections.nCopies(offset, " "));
        return String.format("%s# + %s - %s Parameter Description", offsetStr, field, field);
    }

    private static String getReturnFieldDescription(int offset) {
        String offsetStr = String.join("", Collections.nCopies(offset, " "));
        return String.format("%s# + return - Return Value Description", offsetStr);
    }

    private static String getDocumentationAttachment(List<String> attributes, int offset) {
        String offsetStr = String.join("", Collections.nCopies(offset, " "));
        if (attributes == null || attributes.isEmpty()) {
            return String.format("# Description%n%s", offsetStr);
        }

        String joinedList = String.join(" \r\n", attributes);
        return String.format("# Description%n%s#%n%s%n%s", offsetStr, joinedList, offsetStr);
    }

    private static Position getDocumentationStartPosition(DiagnosticPos nodePos,
                                                          List<BLangAnnotationAttachment> annotations) {
        DiagnosticPos startPos;
        if (annotations.isEmpty()) {
            startPos = CommonUtil.toZeroBasedPosition(nodePos);
        } else {
            startPos = CommonUtil.toZeroBasedPosition(annotations.get(0).getPosition());
        }

        return new Position(startPos.getStartLine(), startPos.getStartColumn());
    }

    /**
     * Holds the meta information required for the documentation attachment.
     */
    public static class DocAttachmentInfo {

        private String docAttachment;

        private Position docStartPos;

        DocAttachmentInfo(String docAttachment, Position docStartPos) {
            this.docAttachment = docAttachment;
            this.docStartPos = docStartPos;
        }

        public String getDocAttachment() {
            return docAttachment;
        }

        public Position getDocStartPos() {
            return docStartPos;
        }
    }
    
    private static class FunctionArgsComparator implements Serializable, Comparator<BLangVariable> {

        private static final long serialVersionUID = 1L;

        @Override
        public int compare(BLangVariable arg1, BLangVariable arg2) {
            return arg1.getPosition().getStartColumn() - arg2.getPosition().getStartColumn();
        }
    }
}<|MERGE_RESOLUTION|>--- conflicted
+++ resolved
@@ -33,11 +33,8 @@
 import org.ballerinalang.langserver.diagnostic.DiagnosticsHelper;
 import org.ballerinalang.model.elements.Flag;
 import org.ballerinalang.model.symbols.SymbolKind;
-<<<<<<< HEAD
+import org.ballerinalang.model.tree.Node;
 import org.ballerinalang.model.tree.SimpleVariableNode;
-=======
-import org.ballerinalang.model.tree.Node;
->>>>>>> 0d7f3d0c
 import org.ballerinalang.model.tree.TopLevelNode;
 import org.ballerinalang.model.types.TypeKind;
 import org.eclipse.lsp4j.ApplyWorkspaceEditParams;
@@ -250,11 +247,7 @@
      * @param baseOffset        Offset of snippet                         
      * @return {@link String}   Constructor snippet as String
      */
-<<<<<<< HEAD
-    static String getObjectConstructorSnippet(List<BLangSimpleVariable> fields, int baseOffset) {
-=======
-    public static String getObjectConstructorSnippet(List<BLangVariable> fields, int baseOffset) {
->>>>>>> 0d7f3d0c
+    public static String getObjectConstructorSnippet(List<BLangSimpleVariable> fields, int baseOffset) {
         List<String> fieldNames = fields.stream()
                 .filter(bField -> ((bField.symbol.flags & Flags.PUBLIC) == Flags.PUBLIC))
                 .map(bField -> bField.getName().getValue())
@@ -348,10 +341,10 @@
         List<BLangAnnotationAttachment> annotations = bLangFunction.getAnnotationAttachments();
         Position docStart = getDocumentationStartPosition(bLangFunction.getPosition(), annotations);
         int offset = functionPos.getStartColumn();
-        
-        List<BLangVariable> params = new ArrayList<>(bLangFunction.getParameters());
+
+        List<BLangSimpleVariable> params = new ArrayList<>(bLangFunction.getParameters());
         if (bLangFunction.getRestParameters() != null) {
-            params.add((BLangVariable) bLangFunction.getRestParameters());
+            params.add((BLangSimpleVariable) bLangFunction.getRestParameters());
         }
         params.addAll(bLangFunction.getDefaultableParameters()
                 .stream()
@@ -359,13 +352,7 @@
                 .collect(Collectors.toList()));
         params.sort(new FunctionArgsComparator());
 
-<<<<<<< HEAD
-        bLangFunction.getParameters()
-                .forEach(param ->
-                        attributes.add(getDocAttributeFromBLangVariable((BLangSimpleVariable) param, offset)));
-=======
-        params.forEach(param -> attributes.add(getDocAttributeFromBLangVariable((BLangVariable) param, offset)));
->>>>>>> 0d7f3d0c
+        params.forEach(param -> attributes.add(getDocAttributeFromBLangVariable((BLangSimpleVariable) param, offset)));
         if (bLangFunction.symbol.retType.getKind() != TypeKind.NIL) {
             attributes.add(getReturnFieldDescription(offset));
         }
@@ -593,7 +580,7 @@
         }
         return applyWorkspaceEditParams;
     }
-    
+
     static DocAttachmentInfo getTypeNodeDocumentation(BLangTypeDefinition typeNode) {
         List<String> attributes = new ArrayList<>();
         DiagnosticPos typeNodePos = CommonUtil.toZeroBasedPosition(typeNode.getPosition());
@@ -738,13 +725,13 @@
             return docStartPos;
         }
     }
-    
-    private static class FunctionArgsComparator implements Serializable, Comparator<BLangVariable> {
+
+    private static class FunctionArgsComparator implements Serializable, Comparator<BLangSimpleVariable> {
 
         private static final long serialVersionUID = 1L;
 
         @Override
-        public int compare(BLangVariable arg1, BLangVariable arg2) {
+        public int compare(BLangSimpleVariable arg1, BLangSimpleVariable arg2) {
             return arg1.getPosition().getStartColumn() - arg2.getPosition().getStartColumn();
         }
     }
