--- conflicted
+++ resolved
@@ -38,15 +38,6 @@
 import org.eclipse.lsp4j.WorkspaceEdit;
 import org.eclipse.lsp4j.jsonrpc.messages.Either;
 import org.eclipse.lsp4j.services.LanguageClient;
-<<<<<<< HEAD
-import org.wso2.ballerinalang.compiler.tree.BLangFunction;
-import org.wso2.ballerinalang.compiler.tree.BLangNode;
-import org.wso2.ballerinalang.compiler.tree.BLangPackage;
-import org.wso2.ballerinalang.compiler.tree.BLangService;
-import org.wso2.ballerinalang.compiler.tree.expressions.BLangInvocation;
-import org.wso2.ballerinalang.compiler.tree.types.BLangObjectTypeNode;
-=======
->>>>>>> 783e419d
 
 import java.io.BufferedReader;
 import java.io.IOException;
@@ -143,83 +134,6 @@
         return applyWorkspaceEditParams;
     }
 
-<<<<<<< HEAD
-    public static BLangObjectTypeNode getObjectNode(int line, int column, String uri,
-                                                    WorkspaceDocumentManager documentManager, LSContext context)
-            throws CompilationFailedException {
-        Pair<BLangNode, Object> bLangNode = getBLangNode(line, column, uri, documentManager, context);
-        if (bLangNode.getLeft() instanceof BLangObjectTypeNode) {
-            return (BLangObjectTypeNode) bLangNode.getLeft();
-        }
-        if (bLangNode.getRight() instanceof BLangObjectTypeNode) {
-            return (BLangObjectTypeNode) bLangNode.getRight();
-        } else {
-            BLangNode parent = bLangNode.getLeft().parent;
-            while (parent != null) {
-                if (parent instanceof BLangObjectTypeNode) {
-                    return (BLangObjectTypeNode) parent;
-                }
-                parent = parent.parent;
-            }
-            return null;
-        }
-    }
-
-    public static BLangInvocation getFunctionInvocationNode(int line, int column, String uri,
-                                                            WorkspaceDocumentManager documentManager, LSContext context)
-            throws CompilationFailedException {
-        Pair<BLangNode, Object> bLangNode = getBLangNode(line, column, uri, documentManager, context);
-        if (bLangNode.getLeft() instanceof BLangInvocation) {
-            return (BLangInvocation) bLangNode.getLeft();
-        } else if (bLangNode.getRight() instanceof BLangInvocation) {
-            return (BLangInvocation) bLangNode.getRight();
-        } else {
-            BLangNode parent = bLangNode.getLeft().parent;
-            while (parent != null) {
-                if (parent instanceof BLangInvocation) {
-                    return (BLangInvocation) parent;
-                }
-                parent = parent.parent;
-            }
-            return null;
-        }
-    }
-
-    public static BLangFunction getFunctionNode(int line, int column, String uri,
-                                                          WorkspaceDocumentManager documentManager, LSContext context)
-            throws CompilationFailedException {
-        Pair<BLangNode, Object> bLangNode = getBLangNode(line, column, uri, documentManager, context);
-        if (bLangNode.getLeft() instanceof BLangFunction) {
-            return (BLangFunction) bLangNode.getLeft();
-        } else if (bLangNode.getRight() instanceof BLangFunction) {
-            return (BLangFunction) bLangNode.getRight();
-        } else {
-            BLangNode parent = bLangNode.getLeft().parent;
-            while (parent != null) {
-                if (parent instanceof BLangFunction) {
-                    return (BLangFunction) parent;
-                }
-                parent = parent.parent;
-            }
-            return null;
-        }
-    }
-
-    public static BLangService getServiceNode(int line, int column, String uri,
-                                                            WorkspaceDocumentManager documentManager, LSContext context)
-            throws CompilationFailedException {
-        Pair<BLangNode, Object> bLangNode = getBLangNode(line, column, uri, documentManager, context);
-        if (bLangNode.getLeft() instanceof BLangService) {
-            return (BLangService) bLangNode.getLeft();
-        } else if (bLangNode.getRight() instanceof BLangService) {
-            return (BLangService) bLangNode.getRight();
-        } else {
-            return null;
-        }
-    }
-
-=======
->>>>>>> 783e419d
     /**
      * Get content of range of a given file uri.
      *
