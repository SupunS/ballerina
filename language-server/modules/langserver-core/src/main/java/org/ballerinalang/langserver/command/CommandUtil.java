/*
 * Copyright (c) 2018, WSO2 Inc. (http://wso2.com) All Rights Reserved.
 *
 * Licensed under the Apache License, Version 2.0 (the "License");
 * you may not use this file except in compliance with the License.
 * You may obtain a copy of the License at
 *
 * http://www.apache.org/licenses/LICENSE-2.0
 *
 * Unless required by applicable law or agreed to in writing, software
 * distributed under the License is distributed on an "AS IS" BASIS,
 * WITHOUT WARRANTIES OR CONDITIONS OF ANY KIND, either express or implied.
 * See the License for the specific language governing permissions and
 * limitations under the License.
 */
package org.ballerinalang.langserver.command;

import org.ballerinalang.langserver.common.constants.CommandConstants;
import org.ballerinalang.langserver.common.constants.NodeContextKeys;
import org.ballerinalang.langserver.common.position.PositionTreeVisitor;
import org.ballerinalang.langserver.common.utils.CommonUtil;
import org.ballerinalang.langserver.common.utils.CommonUtil.FunctionGenerator;
import org.ballerinalang.langserver.compiler.DocumentServiceKeys;
import org.ballerinalang.langserver.compiler.LSCompiler;
import org.ballerinalang.langserver.compiler.LSCompilerUtil;
import org.ballerinalang.langserver.compiler.LSPackageLoader;
import org.ballerinalang.langserver.compiler.LSServiceOperationContext;
import org.ballerinalang.langserver.compiler.common.LSCustomErrorStrategy;
import org.ballerinalang.langserver.compiler.common.LSDocument;
import org.ballerinalang.langserver.compiler.common.modal.BallerinaPackage;
import org.ballerinalang.langserver.compiler.workspace.WorkspaceDocumentManager;
import org.ballerinalang.model.elements.Flag;
import org.ballerinalang.model.symbols.SymbolKind;
import org.ballerinalang.model.tree.FunctionNode;
import org.ballerinalang.model.tree.TopLevelNode;
import org.ballerinalang.model.tree.VariableNode;
import org.ballerinalang.model.types.TypeKind;
import org.eclipse.lsp4j.CodeActionParams;
import org.eclipse.lsp4j.Command;
import org.eclipse.lsp4j.Diagnostic;
import org.eclipse.lsp4j.Position;
import org.eclipse.lsp4j.TextDocumentPositionParams;
<<<<<<< HEAD
=======
import org.wso2.ballerinalang.compiler.semantics.model.Scope;
import org.wso2.ballerinalang.compiler.semantics.model.symbols.BEndpointVarSymbol;
>>>>>>> 7e148f2c
import org.wso2.ballerinalang.compiler.tree.BLangAnnotationAttachment;
import org.wso2.ballerinalang.compiler.tree.BLangEndpoint;
import org.wso2.ballerinalang.compiler.tree.BLangFunction;
import org.wso2.ballerinalang.compiler.tree.BLangNode;
import org.wso2.ballerinalang.compiler.tree.BLangPackage;
import org.wso2.ballerinalang.compiler.tree.BLangResource;
import org.wso2.ballerinalang.compiler.tree.BLangService;
import org.wso2.ballerinalang.compiler.tree.BLangTypeDefinition;
import org.wso2.ballerinalang.compiler.tree.BLangVariable;
import org.wso2.ballerinalang.compiler.tree.expressions.BLangInvocation;
import org.wso2.ballerinalang.compiler.tree.types.BLangObjectTypeNode;
import org.wso2.ballerinalang.compiler.tree.types.BLangRecordTypeNode;
import org.wso2.ballerinalang.compiler.util.Name;
import org.wso2.ballerinalang.compiler.util.diagnotic.DiagnosticPos;

import java.nio.file.Path;
import java.util.ArrayList;
import java.util.Arrays;
import java.util.Collections;
import java.util.HashSet;
import java.util.List;
import java.util.Locale;
import java.util.Map;
import java.util.Set;
import java.util.stream.Collectors;
import java.util.stream.Stream;

import static org.ballerinalang.langserver.common.utils.CommonUtil.generateName;

/**
 * Utilities for the command related operations.
 */
public class CommandUtil {

    private CommandUtil() {
    }

    /**
     * Get the command for auto documentation Generation.
     * @param nodeType          Type of the node on which the documentation generated
     * @param docUri            Document Uri
     * @param line              Line of the command being executed
     * @return {@link Command}  Document Generation command
     */
    public static Command getDocGenerationCommand(String nodeType, String docUri, int line) {
        CommandArgument nodeTypeArg = new CommandArgument(CommandConstants.ARG_KEY_NODE_TYPE, nodeType);
        CommandArgument docUriArg = new CommandArgument(CommandConstants.ARG_KEY_DOC_URI, docUri);
        CommandArgument lineStart = new CommandArgument(CommandConstants.ARG_KEY_NODE_LINE,
                String.valueOf(line));

        return new Command(CommandConstants.ADD_DOCUMENTATION_TITLE, CommandConstants.CMD_ADD_DOCUMENTATION,
                new ArrayList<>(Arrays.asList(nodeTypeArg, docUriArg, lineStart)));
    }

    /**
     * Get the command for generate all documentation.
     * @param docUri            Document Uri
     * @return {@link Command}  All Document Generation command
     */
    public static Command getAllDocGenerationCommand(String docUri) {
        CommandArgument docUriArg = new CommandArgument(CommandConstants.ARG_KEY_DOC_URI, docUri);
        return new Command(CommandConstants.ADD_ALL_DOC_TITLE, CommandConstants.CMD_ADD_ALL_DOC,
                new ArrayList<>(Collections.singletonList(docUriArg)));
    }

    /**
     * Get the command instances for a given diagnostic.
     *
     * @param diagnostic        Diagnostic to get the command against
     * @param params            Code Action parameters
     * @param documentManager   Document manager
     * @param lsCompiler        LSCompiler Instance
     * @return {@link List}     List of commands related to the given diagnostic
     */
    public static List<Command> getCommandsByDiagnostic(Diagnostic diagnostic, CodeActionParams params,
                                                        WorkspaceDocumentManager documentManager,
                                                        LSCompiler lsCompiler) {
        String diagnosticMessage = diagnostic.getMessage();
        List<Command> commands = new ArrayList<>();
        if (isUndefinedPackage(diagnosticMessage)) {
            String packageAlias = diagnosticMessage.substring(diagnosticMessage.indexOf("'") + 1,
                                                              diagnosticMessage.lastIndexOf("'"));
            LSDocument sourceDocument = new LSDocument(params.getTextDocument().getUri());
            Path openedPath = sourceDocument.getPath();
            String sourceRoot = LSCompilerUtil.getSourceRoot(openedPath);
            sourceDocument.setSourceRoot(sourceRoot);
            List<BallerinaPackage> packagesList = new ArrayList<>();
            Stream.of(LSPackageLoader.getSdkPackages(), LSPackageLoader.getHomeRepoPackages())
                    .forEach(packagesList::addAll);
            packagesList.stream()
                    .filter(pkgEntry -> {
                        String fullPkgName = pkgEntry.getFullPackageNameAlias();
                        return fullPkgName.endsWith("." + packageAlias) || fullPkgName.endsWith("/" + packageAlias);
                    })
                    .forEach(pkgEntry -> {
                        String commandTitle = CommandConstants.IMPORT_PKG_TITLE + " "
                                + pkgEntry.getFullPackageNameAlias();
                        CommandArgument pkgArgument = new CommandArgument(CommandConstants.ARG_KEY_PKG_NAME,
                                                                          pkgEntry.getFullPackageNameAlias());
                        CommandArgument docUriArgument = new CommandArgument(CommandConstants.ARG_KEY_DOC_URI,
                                                                             params.getTextDocument().getUri());
                        commands.add(new Command(commandTitle, CommandConstants.CMD_IMPORT_PACKAGE,
                                                 new ArrayList<>(Arrays.asList(pkgArgument, docUriArgument))));
                    });
        } else if (isUndefinedFunction(diagnosticMessage)) {
            BLangInvocation functionNode = getFunctionNode(params, documentManager, lsCompiler);
            String functionName = functionNode.name.getValue();
            List<Object> args = new ArrayList<>();
            BLangNode parent = functionNode.parent;
            if (parent != null) {
                String returnSignature = FunctionGenerator.getFuncReturnSignature(parent);
                if (returnSignature != null) {
                    args.add(new CommandArgument(CommandConstants.ARG_KEY_RETURN_TYPE, returnSignature));
                }
                String returnStatement = FunctionGenerator.getFuncReturnDefaultStatement(parent, "    return {%1};");
                if (returnStatement != null) {
                    args.add(new CommandArgument(CommandConstants.ARG_KEY_RETURN_DEFAULT_VAL, returnStatement));
                }
                List<String> arguments = FunctionGenerator.getFuncArguments(functionNode);
                if (arguments != null) {
                    args.add(new CommandArgument(CommandConstants.ARG_KEY_FUNC_ARGS, String.join(", ", arguments)));
                }
            }
            args.add(new CommandArgument(CommandConstants.ARG_KEY_FUNC_NAME, functionName));
            args.add(new CommandArgument(CommandConstants.ARG_KEY_DOC_URI, params.getTextDocument().getUri()));
            String commandTitle = CommandConstants.CREATE_FUNCTION_TITLE + " " + functionName + "(...)";
            commands.add(new Command(commandTitle, CommandConstants.CMD_CREATE_FUNCTION, args));
        } else if (isVariableAssignmentRequired(diagnosticMessage)) {
            BLangInvocation functionNode = getFunctionNode(params, documentManager, lsCompiler);
            List<Object> args = new ArrayList<>();
            String varName = generateName(1, getAllEntries(functionNode));
            args.add(new CommandArgument(CommandConstants.ARG_KEY_VAR_NAME, varName));
            String returnSignature = FunctionGenerator.getFuncReturnSignature(functionNode.type);
            args.add(new CommandArgument(CommandConstants.ARG_KEY_RETURN_TYPE, returnSignature));
            String funcLocation = functionNode.pos.sLine + "," + functionNode.pos.sCol;
            args.add(new CommandArgument(CommandConstants.ARG_KEY_FUNC_LOCATION, funcLocation));
            args.add(new CommandArgument(CommandConstants.ARG_KEY_DOC_URI, params.getTextDocument().getUri()));
            String commandTitle = CommandConstants.CREATE_VARIABLE_TITLE;
            commands.add(new Command(commandTitle, CommandConstants.CMD_CREATE_VARIABLE, args));
        }
        return commands;
    }

    private static Set<String> getAllEntries(BLangInvocation functionNode) {
        Set<String> strings = new HashSet<>();
        BLangPackage packageNode = getPackageNode(functionNode);
        if (packageNode != null) {
            packageNode.getGlobalVariables().forEach(globalVar -> strings.add(globalVar.name.value));
            packageNode.getGlobalEndpoints().forEach(endpoint -> strings.add(endpoint.getName().getValue()));
            packageNode.getServices().forEach(service -> strings.add(service.name.value));
            packageNode.getFunctions().forEach(func -> strings.add(func.name.value));
        }
        Map<Name, Scope.ScopeEntry> entries = functionNode.symbol.scope.entries;
        entries.forEach((name, scopeEntry) -> strings.add(name.value));
        return strings;
    }

    private static BLangPackage getPackageNode(BLangNode bLangNode) {
        BLangNode parent = bLangNode.parent;
        if (parent != null) {
            return (parent instanceof BLangPackage) ? (BLangPackage) parent : getPackageNode(parent);
        }
        return null;
    }

    /**
     * Get the Documentation attachment for the function.
     * @param bLangPackage      BLangPackage built
     * @param line              Start line of the function in the source
     * @return {@link DocAttachmentInfo}   Documentation attachment for the function
     */
    static DocAttachmentInfo getFunctionDocumentationByPosition(BLangPackage bLangPackage, int line) {
        List<FunctionNode> filteredFunctions = new ArrayList<>();
        for (TopLevelNode topLevelNode : bLangPackage.topLevelNodes) {
            
            if (topLevelNode instanceof BLangFunction) {
                filteredFunctions.add((BLangFunction) topLevelNode);
            } else if (topLevelNode instanceof BLangTypeDefinition
                    && ((BLangTypeDefinition) topLevelNode).typeNode instanceof BLangObjectTypeNode) {
                filteredFunctions
                        .addAll(((BLangObjectTypeNode) (((BLangTypeDefinition) topLevelNode).typeNode)).getFunctions());
            }
        }

        for (FunctionNode filteredFunction : filteredFunctions) {
            DiagnosticPos functionPos =
                    CommonUtil.toZeroBasedPosition((DiagnosticPos) filteredFunction.getPosition());
            int functionStart = functionPos.getStartLine();
            if (functionStart == line) {
                return getFunctionNodeDocumentation(filteredFunction, line);
            }
        }

        return null;
    }

    static DocAttachmentInfo getFunctionNodeDocumentation(FunctionNode bLangFunction, int replaceFrom) {
        DiagnosticPos functionPos =  CommonUtil.toZeroBasedPosition((DiagnosticPos) bLangFunction.getPosition());
        int offset = functionPos.getStartColumn();
        List<String> attributes = new ArrayList<>();
        if (bLangFunction.getReceiver() != null && bLangFunction.getReceiver() instanceof BLangVariable) {
            BLangVariable receiverNode = (BLangVariable) bLangFunction.getReceiver();
            attributes.add(getDocumentationAttribute(receiverNode.getName().getValue(), offset));
        }
        bLangFunction.getParameters().forEach(bLangVariable ->
                        attributes.add(getDocAttributeFromBLangVariable((BLangVariable) bLangVariable, offset)));
        if (((BLangFunction) bLangFunction).symbol.retType.getKind() != TypeKind.NIL) {
            attributes.add(getReturnFieldDescription(offset));
        }

        return new DocAttachmentInfo(getDocumentationAttachment(attributes, functionPos.getStartColumn()), replaceFrom);
    }

    static DocAttachmentInfo getRecordOrObjectDocumentation(BLangTypeDefinition typeDef, int replaceFrom) {
        List<String> attributes = new ArrayList<>();
        List<BLangVariable> fields = new ArrayList<>();
        DiagnosticPos structPos = CommonUtil.toZeroBasedPosition(typeDef.getPosition());
        if (typeDef.typeNode instanceof BLangObjectTypeNode) {
            fields.addAll(((BLangObjectTypeNode) typeDef.typeNode).fields);
        } else if (typeDef.typeNode instanceof BLangRecordTypeNode) {
            fields.addAll(((BLangRecordTypeNode) typeDef.typeNode).fields);
        }
        int offset = structPos.getStartColumn();
        fields.forEach(bLangVariable ->
                attributes.add(getDocAttributeFromBLangVariable(bLangVariable, offset)));
        return new DocAttachmentInfo(getDocumentationAttachment(attributes, structPos.getStartColumn()), replaceFrom);
    }

    /**
     * Get the Documentation attachment for the endpoint.
     * @param bLangPackage      BLangPackage built
     * @param line              Start line of the enum in the source
     * @return {@link DocAttachmentInfo}   Documentation attachment for the enum
     */
    static DocAttachmentInfo getEndpointDocumentationByPosition(BLangPackage bLangPackage, int line) {
        for (TopLevelNode topLevelNode : bLangPackage.topLevelNodes) {
            if (topLevelNode instanceof BLangEndpoint) {
                BLangEndpoint endpointNode = (BLangEndpoint) topLevelNode;
                DiagnosticPos enumPos = CommonUtil.toZeroBasedPosition(endpointNode.getPosition());
                int endpointStart = enumPos.getStartLine();
                if (endpointStart == line) {
                    return getEndpointNodeDocumentation(endpointNode, line);
                }
            }
        }

        return null;
    }

    static DocAttachmentInfo getEndpointNodeDocumentation(BLangEndpoint bLangEndpoint, int replaceFrom) {
        DiagnosticPos endpointPos = CommonUtil.toZeroBasedPosition(bLangEndpoint.getPosition());

        return new DocAttachmentInfo(getDocumentationAttachment(null, endpointPos.getStartColumn()), replaceFrom);
    }

    static DocAttachmentInfo getResourceNodeDocumentation(BLangResource bLangResource, int replaceFrom) {
        List<String> attributes = new ArrayList<>();
        DiagnosticPos resourcePos = CommonUtil.toZeroBasedPosition(bLangResource.getPosition());
        bLangResource.getParameters().forEach(bLangVariable -> 
                attributes.add(getDocAttributeFromBLangVariable(bLangVariable, resourcePos.getStartColumn())));
        return new DocAttachmentInfo(getDocumentationAttachment(attributes, resourcePos.getStartColumn()), replaceFrom);
    }

    /**
     * Get the Documentation attachment for the service.
     * @param bLangPackage      BLangPackage built
     * @param line              Start line of the service in the source
     * @return {@link DocAttachmentInfo}   Documentation attachment for the service
     */
    static DocAttachmentInfo getServiceDocumentationByPosition(BLangPackage bLangPackage, int line) {
        // TODO: Currently resource position is invalid and we use the annotation attachment positions.
        for (TopLevelNode topLevelNode : bLangPackage.topLevelNodes) {
            if (topLevelNode instanceof BLangService) {
                BLangService serviceNode = (BLangService) topLevelNode;
                DiagnosticPos servicePos = CommonUtil.toZeroBasedPosition(serviceNode.getPosition());
                List<BLangAnnotationAttachment> annotationAttachments = serviceNode.getAnnotationAttachments();
                if (!annotationAttachments.isEmpty()) {
                    DiagnosticPos lastAttachmentPos = CommonUtil.toZeroBasedPosition(
                            CommonUtil.getLastItem(annotationAttachments).getPosition());
                    if (lastAttachmentPos.getEndLine() < line && line < servicePos.getEndLine()) {
                        return getServiceNodeDocumentation(serviceNode, lastAttachmentPos.getEndLine() + 1);
                    }
                } else if (servicePos.getStartLine() == line) {
                    return getServiceNodeDocumentation(serviceNode, line);
                }
            }
        }

        return null;
    }
    
    /**
     * Get the Documentation attachment for the type nodes.
     * @param bLangPackage      BLangPackage built
     * @param line              Start line of the type node in the source
     * @return {@link DocAttachmentInfo}   Documentation attachment for the type node
     */
    static DocAttachmentInfo getTypeNodeDocumentationByPosition(BLangPackage bLangPackage, int line) {
        for (TopLevelNode topLevelNode : bLangPackage.topLevelNodes) {
            DiagnosticPos typeNodePos;
            typeNodePos = (DiagnosticPos) topLevelNode.getPosition();
            if ((topLevelNode instanceof BLangTypeDefinition &&
                    (((BLangTypeDefinition) topLevelNode).symbol.kind == SymbolKind.OBJECT
                            || ((BLangTypeDefinition) topLevelNode).symbol.kind == SymbolKind.RECORD))
                    && typeNodePos.getStartLine() - 1 == line) {
                return getTypeNodeDocumentation(topLevelNode, line);
            }
        }
        
        return null;
    }
    
    static DocAttachmentInfo getTypeNodeDocumentation(TopLevelNode typeNode, int replaceFrom) {
        List<String> attributes = new ArrayList<>();
        DiagnosticPos typeNodePos = CommonUtil.toZeroBasedPosition((DiagnosticPos) typeNode.getPosition());
        int offset = typeNodePos.getStartColumn();
        List<VariableNode> publicFields = new ArrayList<>();
        if (typeNode instanceof BLangTypeDefinition &&
                ((BLangTypeDefinition) typeNode).symbol.kind == SymbolKind.OBJECT) {
            publicFields.addAll(((BLangObjectTypeNode) ((BLangTypeDefinition) typeNode).typeNode).getFields().stream()
                    .filter(field -> field.getFlags().contains(Flag.PUBLIC)).collect(Collectors.toList()));
            
        } else if (typeNode instanceof BLangTypeDefinition &&
                ((BLangTypeDefinition) typeNode).symbol.kind == SymbolKind.RECORD) {
            publicFields.addAll(((BLangRecordTypeNode) ((BLangTypeDefinition) typeNode).typeNode).getFields());
        }
        
        publicFields.forEach(variableNode -> {
            attributes.add(getDocAttributeFromBLangVariable((BLangVariable) variableNode, offset));
        });
        
        return new DocAttachmentInfo(getDocumentationAttachment(attributes, offset), replaceFrom);
    }

    static DocAttachmentInfo getServiceNodeDocumentation(BLangService bLangService, int replaceFrom) {
        DiagnosticPos servicePos = CommonUtil.toZeroBasedPosition(bLangService.getPosition());
        return new DocAttachmentInfo(getDocumentationAttachment(null, servicePos.getStartColumn()), replaceFrom);
    }

    private static String getDocAttributeFromBLangVariable(BLangVariable bLangVariable, int offset) {
        return getDocumentationAttribute(bLangVariable.getName().getValue(), offset);
    }

    private static boolean isUndefinedPackage(String diagnosticMessage) {
        return diagnosticMessage.toLowerCase(Locale.ROOT).contains(CommandConstants.UNDEFINED_PACKAGE);
    }

    private static boolean isUndefinedFunction(String diagnosticMessage) {
        return diagnosticMessage.toLowerCase(Locale.ROOT).contains(CommandConstants.UNDEFINED_FUNCTION);
    }

    private static boolean isVariableAssignmentRequired(String diagnosticMessage) {
        return diagnosticMessage.toLowerCase(Locale.ROOT).contains(CommandConstants.VAR_ASSIGNMENT_REQUIRED);
    }

    private static BLangInvocation getFunctionNode(CodeActionParams params,
                                                   WorkspaceDocumentManager documentManager,
                                                   LSCompiler lsCompiler) {
        LSServiceOperationContext context = new LSServiceOperationContext();
        Position position = new Position();
        position.setLine(params.getRange().getStart().getLine());
        position.setCharacter(params.getRange().getStart().getCharacter() + 1);
        context.put(DocumentServiceKeys.FILE_URI_KEY, params.getTextDocument().getUri());
        context.put(DocumentServiceKeys.POSITION_KEY,
                          new TextDocumentPositionParams(params.getTextDocument(), position));
        List<BLangPackage> bLangPackages = lsCompiler.getBLangPackage(context, documentManager, false,
                                                                      LSCustomErrorStrategy.class, true).getLeft();
        // Get the current package.
        BLangPackage currentBLangPackage = CommonUtil.getCurrentPackageByFileName(bLangPackages,
                                                                                  params.getTextDocument().getUri());

        context.put(DocumentServiceKeys.CURRENT_PACKAGE_NAME_KEY,
                          currentBLangPackage.symbol.getName().getValue());

        // Run the position calculator for the current package.
        PositionTreeVisitor positionTreeVisitor = new PositionTreeVisitor(context);
        currentBLangPackage.accept(positionTreeVisitor);
        return (BLangInvocation) context.get(NodeContextKeys.NODE_KEY);
    }


    /**
     * Inner class for the command argument holding argument key and argument value.
     */
    public static class CommandArgument {
        private String argumentK;

        private String argumentV;

        CommandArgument(String argumentK, String argumentV) {
            this.argumentK = argumentK;
            this.argumentV = argumentV;
        }

        public String getArgumentK() {
            return argumentK;
        }

        public String getArgumentV() {
            return argumentV;
        }
    }

    private static String getDocumentationAttribute(String field, int offset) {
        String offsetStr = String.join("", Collections.nCopies(offset, " "));
        return String.format("%s# + %s - %s Parameter Description", offsetStr, field, field);
    }

    private static String getReturnFieldDescription(int offset) {
        String offsetStr = String.join("", Collections.nCopies(offset, " "));
        return String.format("%s# + return - Return Value Description", offsetStr);
    }

    private static String getDocumentationAttachment(List<String> attributes, int offset) {
        String offsetStr = String.join("", Collections.nCopies(offset, " "));
        if (attributes == null || attributes.isEmpty()) {
            return String.format("%s# Description", offsetStr);
        }

        String joinedList = String.join(" \r\n", attributes);
        return String.format("%s# Description%n%s#%n%s", offsetStr, offsetStr, joinedList);
    }

    /**
     * Holds the meta information required for the documentation attachment.
     */
    static class DocAttachmentInfo {

        DocAttachmentInfo(String docAttachment, int replaceStartFrom) {
            this.docAttachment = docAttachment;
            this.replaceStartFrom = replaceStartFrom;
        }

        private String docAttachment;

        private int replaceStartFrom;

        String getDocAttachment() {
            return docAttachment;
        }

        int getReplaceStartFrom() {
            return replaceStartFrom;
        }
    }
}<|MERGE_RESOLUTION|>--- conflicted
+++ resolved
@@ -40,11 +40,7 @@
 import org.eclipse.lsp4j.Diagnostic;
 import org.eclipse.lsp4j.Position;
 import org.eclipse.lsp4j.TextDocumentPositionParams;
-<<<<<<< HEAD
-=======
 import org.wso2.ballerinalang.compiler.semantics.model.Scope;
-import org.wso2.ballerinalang.compiler.semantics.model.symbols.BEndpointVarSymbol;
->>>>>>> 7e148f2c
 import org.wso2.ballerinalang.compiler.tree.BLangAnnotationAttachment;
 import org.wso2.ballerinalang.compiler.tree.BLangEndpoint;
 import org.wso2.ballerinalang.compiler.tree.BLangFunction;
@@ -303,7 +299,7 @@
     static DocAttachmentInfo getResourceNodeDocumentation(BLangResource bLangResource, int replaceFrom) {
         List<String> attributes = new ArrayList<>();
         DiagnosticPos resourcePos = CommonUtil.toZeroBasedPosition(bLangResource.getPosition());
-        bLangResource.getParameters().forEach(bLangVariable -> 
+        bLangResource.getParameters().forEach(bLangVariable ->
                 attributes.add(getDocAttributeFromBLangVariable(bLangVariable, resourcePos.getStartColumn())));
         return new DocAttachmentInfo(getDocumentationAttachment(attributes, resourcePos.getStartColumn()), replaceFrom);
     }
