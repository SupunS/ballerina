/*
 * Copyright (c) 2020, WSO2 Inc. (http://wso2.com) All Rights Reserved.
 *
 * Licensed under the Apache License, Version 2.0 (the "License");
 * you may not use this file except in compliance with the License.
 * You may obtain a copy of the License at
 *
 * http://www.apache.org/licenses/LICENSE-2.0
 *
 * Unless required by applicable law or agreed to in writing, software
 * distributed under the License is distributed on an "AS IS" BASIS,
 * WITHOUT WARRANTIES OR CONDITIONS OF ANY KIND, either express or implied.
 * See the License for the specific language governing permissions and
 * limitations under the License.
 */
package org.ballerinalang.langserver.commons.codeaction.spi;

<<<<<<< HEAD
import org.ballerinalang.langserver.commons.CodeActionContext;
=======
import io.ballerina.compiler.syntax.tree.NonTerminalNode;
import io.ballerina.compiler.syntax.tree.SyntaxTree;
import org.ballerinalang.langserver.commons.LSContext;
>>>>>>> 111ff976
import org.ballerinalang.langserver.commons.codeaction.CodeActionNodeType;
import org.eclipse.lsp4j.CodeAction;
import org.eclipse.lsp4j.Diagnostic;

import java.util.List;

/**
 * Represents the SPI interface for the Ballerina Code Action Provider.
 *
 * @since 1.2.0
 */
public interface LSCodeActionProvider {

    /**
     * Returns priority to be listed the code-action.
     *
     * @return lower the number higher the priority
     */
    default int priority() {
        return 1000;
    }

    /**
     * Returns True if code action is enabled.
     *
     * @return True if code action is enabled, False otherwise
     */
    boolean isEnabled();

    /**
     * Returns the list of code actions based on node type or diagnostics.
     *
<<<<<<< HEAD
     * @param nodeType          code action node type
     * @param codeActionContext code action operation context
     * @return list of Code Actions
     */
    List<CodeAction> getNodeBasedCodeActions(CodeActionNodeType nodeType, CodeActionContext codeActionContext);
=======
     * @param matchedNode     matched {@link NonTerminalNode}
     * @param matchedNodeType matched {@link CodeActionNodeType}
     * @param allDiagnostics  diagnostics list of the module
     * @param syntaxTree      {@link SyntaxTree}
     * @param context         language server context
     * @return list of Code Actions
     */
    List<CodeAction> getNodeBasedCodeActions(NonTerminalNode matchedNode, CodeActionNodeType matchedNodeType,
                                             List<Diagnostic> allDiagnostics, SyntaxTree syntaxTree,
                                             LSContext context);
>>>>>>> 111ff976

    /**
     * Returns the list of code actions based on node type or diagnostics.
     *
<<<<<<< HEAD
     * @param nodeType           code action node type
     * @param codeActionContext  code action operation context
     * @param diagnosticsOfRange diagnostics list of the cursor range
     * @return list of Code Actions
     */
    List<CodeAction> getDiagBasedCodeActions(CodeActionNodeType nodeType, CodeActionContext codeActionContext,
                                             List<Diagnostic> diagnosticsOfRange);
=======
     *
     * @param diagnostic
     * @param positionDetails {@link PositionDetails}
     * @param allDiagnostics  diagnostics list of the module
     * @param syntaxTree      {@link SyntaxTree}
     * @param context         language server context
     * @return list of Code Actions
     */
    List<CodeAction> getDiagBasedCodeActions(Diagnostic diagnostic, PositionDetails positionDetails,
                                             List<Diagnostic> allDiagnostics, SyntaxTree syntaxTree,
                                             LSContext context);
>>>>>>> 111ff976

    /**
     * Returns True of node type based code actions are supported.
     *
     * @return True of node type based code actions are supported, False otherwise
     */
    boolean isNodeBasedSupported();

    /**
     * Returns True of code diagnostics type based code actions are supported.
     *
     * @return True of code diagnostics based code actions are supported, False otherwise
     */
    boolean isDiagBasedSupported();

    /**
     * returns the list of node types that the code action belongs to.
     *
     * @return list of code action node type
     */
    List<CodeActionNodeType> getCodeActionNodeTypes();
}<|MERGE_RESOLUTION|>--- conflicted
+++ resolved
@@ -15,13 +15,9 @@
  */
 package org.ballerinalang.langserver.commons.codeaction.spi;
 
-<<<<<<< HEAD
-import org.ballerinalang.langserver.commons.CodeActionContext;
-=======
 import io.ballerina.compiler.syntax.tree.NonTerminalNode;
 import io.ballerina.compiler.syntax.tree.SyntaxTree;
 import org.ballerinalang.langserver.commons.LSContext;
->>>>>>> 111ff976
 import org.ballerinalang.langserver.commons.codeaction.CodeActionNodeType;
 import org.eclipse.lsp4j.CodeAction;
 import org.eclipse.lsp4j.Diagnostic;
@@ -54,13 +50,6 @@
     /**
      * Returns the list of code actions based on node type or diagnostics.
      *
-<<<<<<< HEAD
-     * @param nodeType          code action node type
-     * @param codeActionContext code action operation context
-     * @return list of Code Actions
-     */
-    List<CodeAction> getNodeBasedCodeActions(CodeActionNodeType nodeType, CodeActionContext codeActionContext);
-=======
      * @param matchedNode     matched {@link NonTerminalNode}
      * @param matchedNodeType matched {@link CodeActionNodeType}
      * @param allDiagnostics  diagnostics list of the module
@@ -71,20 +60,10 @@
     List<CodeAction> getNodeBasedCodeActions(NonTerminalNode matchedNode, CodeActionNodeType matchedNodeType,
                                              List<Diagnostic> allDiagnostics, SyntaxTree syntaxTree,
                                              LSContext context);
->>>>>>> 111ff976
 
     /**
      * Returns the list of code actions based on node type or diagnostics.
      *
-<<<<<<< HEAD
-     * @param nodeType           code action node type
-     * @param codeActionContext  code action operation context
-     * @param diagnosticsOfRange diagnostics list of the cursor range
-     * @return list of Code Actions
-     */
-    List<CodeAction> getDiagBasedCodeActions(CodeActionNodeType nodeType, CodeActionContext codeActionContext,
-                                             List<Diagnostic> diagnosticsOfRange);
-=======
      *
      * @param diagnostic
      * @param positionDetails {@link PositionDetails}
@@ -96,19 +75,16 @@
     List<CodeAction> getDiagBasedCodeActions(Diagnostic diagnostic, PositionDetails positionDetails,
                                              List<Diagnostic> allDiagnostics, SyntaxTree syntaxTree,
                                              LSContext context);
->>>>>>> 111ff976
 
     /**
      * Returns True of node type based code actions are supported.
-     *
-     * @return True of node type based code actions are supported, False otherwise
+     * @return  True of node type based code actions are supported, False otherwise
      */
     boolean isNodeBasedSupported();
 
     /**
      * Returns True of code diagnostics type based code actions are supported.
-     *
-     * @return True of code diagnostics based code actions are supported, False otherwise
+     * @return  True of code diagnostics based code actions are supported, False otherwise
      */
     boolean isDiagBasedSupported();
 
