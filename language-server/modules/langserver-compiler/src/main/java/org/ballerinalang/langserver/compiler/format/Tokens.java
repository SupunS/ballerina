--- conflicted
+++ resolved
@@ -107,11 +107,8 @@
     public static final String COMMITTED = "committed";
     public static final String ABORTED = "aborted";
     public static final String LET = "let";
-<<<<<<< HEAD
-=======
     public static final String FROM = "from";
     public static final String SELECT = "select";
     public static final String WHERE = "where";
     public static final String DO = "do";
->>>>>>> 596a4651
 }