--- conflicted
+++ resolved
@@ -975,11 +975,8 @@
             JsonObject formatConfig = node.getAsJsonObject(FormattingConstants.FORMATTING_CONFIG);
             String indentation = this.getIndentation(formatConfig, true);
             String indentationOfParent = this.getParentIndentation(formatConfig);
-<<<<<<< HEAD
-            boolean useParentIndentation = formatConfig.get(FormattingConstants.USE_PARENT_INDENTATION).getAsBoolean();
-=======
+            boolean useParentIndentation = formatConfig.get(FormattingConstants.USE_PARENT_INDENTATION).getAsBoolean();
             boolean isGrouped = node.has("grouped") && node.get("grouped").getAsBoolean();
->>>>>>> 4482cd3a
 
             // Preserve line separations that already available.
             this.preserveHeight(ws, useParentIndentation ? indentationOfParent : indentation, useParentIndentation);
@@ -1344,9 +1341,6 @@
                 JsonObject currentWS = wsItem.getAsJsonObject();
                 String text = currentWS.get(FormattingConstants.TEXT).getAsString();
                 if (this.noHeightAvailable(currentWS.get(FormattingConstants.WS).getAsString())) {
-<<<<<<< HEAD
-                    if (text.equals(Tokens.ERROR)) {
-=======
                     if (text.equals(Tokens.VAR)) {
                         if (!isEllipsisAvailable) {
                             currentWS.addProperty(FormattingConstants.WS,
@@ -1357,7 +1351,6 @@
                         }
                         isVarAvailable = true;
                     } else if (text.equals(Tokens.ERROR)) {
->>>>>>> 4482cd3a
                         currentWS.addProperty(FormattingConstants.WS, FormattingConstants.SINGLE_SPACE);
                         isEllipsisAvailable = false;
                     } else if (text.equals(Tokens.OPENING_PARENTHESES) || text.equals(Tokens.EQUAL)) {
@@ -1392,18 +1385,17 @@
                         isEllipsisAvailable = false;
                     }
                 } else {
-<<<<<<< HEAD
-                    if (text.equals(Tokens.ELLIPSIS) || text.equals(Tokens.COMMA)) {
-                        currentWS.addProperty(FormattingConstants.WS,
-                                currentWS.get(FormattingConstants.WS).getAsString() + FormattingConstants.SPACE_TAB);
-=======
                     if (text.equals(Tokens.VAR) && !isEllipsisAvailable) {
                         isVarAvailable = true;
                     } else if (text.equals(Tokens.ELLIPSIS)) {
                         isEllipsisAvailable = true;
                     } else {
                         isEllipsisAvailable = false;
->>>>>>> 4482cd3a
+                    }
+                } else {
+                    if (text.equals(Tokens.ELLIPSIS) || text.equals(Tokens.COMMA)) {
+                        currentWS.addProperty(FormattingConstants.WS,
+                                currentWS.get(FormattingConstants.WS).getAsString() + FormattingConstants.SPACE_TAB);
                     }
                 }
             }
@@ -2027,10 +2019,7 @@
             }
 
             // Update whitespaces for return type annotation attachments.
-<<<<<<< HEAD
             modifyReturnTypeAnnotations(node, indentation + additionalIndentation);
-=======
-            modifyReturnTypeAnnotations(node, indentation);
 
             if (node.has("externalAnnotationAttachments")) {
                 JsonArray externalAnnotationAttachments = node.getAsJsonArray("externalAnnotationAttachments");
@@ -2050,7 +2039,6 @@
                     externalAnnotationAttachment.add(FormattingConstants.FORMATTING_CONFIG, annotationFormattingConfig);
                 }
             }
->>>>>>> 4482cd3a
         }
     }
 
@@ -2557,20 +2545,15 @@
             boolean isAsync = false;
             boolean isCheck = false;
             boolean isActionOrFieldInvocation = false;
-<<<<<<< HEAD
             boolean isOpenParenOnNewLine = false;
+            boolean annotationAvailable = node.has("annotationAttachments")
+                    && node.getAsJsonArray("annotationAttachments").size() > 0;
             JsonObject identifierWhitespace = null;
-            String expressionName = null;
+            int expressionId = 0;
             String name = node.has(FormattingConstants.NAME)
                     ? node.get(FormattingConstants.NAME).getAsJsonObject().get(FormattingConstants.VALUE).getAsString()
                     : "";
             boolean isLineBroken = false;
-=======
-            boolean annotationAvailable = node.has("annotationAttachments")
-                    && node.getAsJsonArray("annotationAttachments").size() > 0;
-            JsonObject identifierWhitespace = null;
-            int expressionId = 0;
->>>>>>> 4482cd3a
 
             // Preserve new lines and comments that already available.
             this.preserveHeight(ws, indentWithParentIndentation, useParentIndentation);
@@ -5503,12 +5486,9 @@
             JsonArray ws = node.getAsJsonArray(FormattingConstants.WS);
             JsonObject formatConfig = node.getAsJsonObject(FormattingConstants.FORMATTING_CONFIG);
             String indentation = this.getIndentation(formatConfig, true);
-<<<<<<< HEAD
-            boolean useParentIndentation = formatConfig.get(FormattingConstants.USE_PARENT_INDENTATION).getAsBoolean();
-=======
+            boolean useParentIndentation = formatConfig.get(FormattingConstants.USE_PARENT_INDENTATION).getAsBoolean();
             boolean declaredWithVar = node.has("declaredWithVar")
                     && node.get("declaredWithVar").getAsBoolean();
->>>>>>> 4482cd3a
 
             this.preserveHeight(ws, indentation, useParentIndentation);
 
@@ -5584,11 +5564,7 @@
                     && node.get(FormattingConstants.GROUPED).getAsBoolean();
 
             // Preserve available new lines and indent.
-<<<<<<< HEAD
             this.preserveHeight(ws, useParentIndentation ? indentationOfParent : indentation, useParentIndentation);
-=======
-            this.preserveHeight(ws, useParentIndentation ? indentationOfParent : indentation);
->>>>>>> 4482cd3a
 
             // Iterate and update whitespaces for the node.
             for (JsonElement wsItem : ws) {
@@ -6164,19 +6140,12 @@
             boolean isGrouped = node.has(FormattingConstants.GROUPED) &&
                     node.get(FormattingConstants.GROUPED).getAsBoolean();
             String indentation = this.getIndentation(formatConfig, true);
-<<<<<<< HEAD
-=======
             String indentationOfParent = this.getParentIndentation(formatConfig);
->>>>>>> 4482cd3a
             boolean useParentIndentation = formatConfig.get(FormattingConstants.USE_PARENT_INDENTATION).getAsBoolean();
 
             if (node.has(FormattingConstants.WS)) {
                 JsonArray ws = node.getAsJsonArray(FormattingConstants.WS);
-<<<<<<< HEAD
-                this.preserveHeight(ws, indentation, useParentIndentation);
-=======
-                this.preserveHeight(ws, useParentIndentation ? indentationOfParent : indentation);
->>>>>>> 4482cd3a
+                this.preserveHeight(ws, useParentIndentation ? indentationOfParent : indentation, useParentIndentation);
 
                 // Iterate through WS to update horizontal whitespaces.
                 for (JsonElement wsItem : ws) {
@@ -6316,12 +6285,7 @@
             node.getAsJsonObject(FormattingConstants.POSITION).addProperty(FormattingConstants.START_COLUMN,
                     this.getWhiteSpaceCount(indentation));
 
-<<<<<<< HEAD
             this.preserveHeight(ws, useParentIndentation ? indentationOfParent : indentation, useParentIndentation);
-=======
-            this.preserveHeight(ws, useParentIndentation
-                    ? indentationOfParent : indentation);
->>>>>>> 4482cd3a
 
             for (int i = 0; i < ws.size(); i++) {
                 JsonObject currentWS = ws.get(i).getAsJsonObject();
