/*
 * Copyright (c) 2017, WSO2 Inc. (http://www.wso2.org) All Rights Reserved.
 *
 * WSO2 Inc. licenses this file to you under the Apache License,
 * Version 2.0 (the "License"); you may not use this file except
 * in compliance with the License.
 * You may obtain a copy of the License at
 * http://www.apache.org/licenses/LICENSE-2.0
 *
 * Unless required by applicable law or agreed to in writing,
 * software distributed under the License is distributed on an
 * "AS IS" BASIS, WITHOUT WARRANTIES OR CONDITIONS OF ANY
 * KIND, either express or implied. See the License for the
 * specific language governing permissions and limitations
 * under the License.
 */
package org.ballerinalang.test.utils;

import org.ballerinalang.compiler.CompilerPhase;
import org.ballerinalang.launcher.LauncherUtils;
<<<<<<< HEAD
import org.ballerinalang.model.elements.PackageID;
=======
import org.ballerinalang.model.types.BStructType;
import org.ballerinalang.model.values.BStruct;
>>>>>>> 53a5ce4a
import org.ballerinalang.model.values.BValue;
import org.ballerinalang.util.codegen.PackageInfo;
import org.ballerinalang.util.codegen.ProgramFile;
import org.ballerinalang.util.codegen.StructInfo;
import org.ballerinalang.util.diagnostic.Diagnostic;
import org.ballerinalang.util.diagnostic.DiagnosticListener;
import org.ballerinalang.util.program.BLangFunctions;
import org.testng.Assert;
import org.wso2.ballerinalang.compiler.Compiler;
import org.wso2.ballerinalang.compiler.util.CompilerContext;
import org.wso2.ballerinalang.compiler.util.CompilerOptions;
import org.wso2.ballerinalang.compiler.util.Name;
import org.wso2.ballerinalang.compiler.util.Names;

<<<<<<< HEAD
import java.io.File;
import java.net.URISyntaxException;
import java.nio.file.Files;
=======
import java.io.BufferedReader;
import java.io.IOException;
import java.io.InputStream;
import java.io.InputStreamReader;
>>>>>>> 53a5ce4a
import java.nio.file.Path;
import java.nio.file.Paths;
import java.util.Arrays;
import java.util.List;
import java.util.stream.Collectors;

import static org.ballerinalang.compiler.CompilerOptionName.COMPILER_PHASE;
import static org.ballerinalang.compiler.CompilerOptionName.PRESERVE_WHITESPACE;
import static org.ballerinalang.compiler.CompilerOptionName.SOURCE_ROOT;

/**
 * Utility methods for unit tests.
 *
 * @since 0.94
 */
public class BTestUtils {

    private static Path resourceDir;
    private static String TEST_RESOURCE_DIR = "test-src";

    /**
     * Compile and return the semantic errors.
     *
     * @param sourceFilePath Path to source package/file
     * @return Semantic errors
     */
    public static CompileResult compile(String sourceFilePath) {
        return compile(sourceFilePath, CompilerPhase.CODE_GEN);
    }

    /**
     * Compile and return the semantic errors.
     *
     * @param sourceRoot  root path of the source packages
     * @param packageName name of the package to compile
     * @return Semantic errors
     */
    public static CompileResult compile(String sourceRoot, String packageName) {
        return compile(sourceRoot, packageName, CompilerPhase.CODE_GEN);
    }

    /**
     * Compile and return the semantic errors.
     *
     * @param sourceFilePath Path to source package/file
     * @param compilerPhase  Compiler phase
     * @return Semantic errors
     */
    public static CompileResult compile(String sourceFilePath, CompilerPhase compilerPhase) {
<<<<<<< HEAD
        try {
            resourceDir = Paths.get(BTestUtils.class.getProtectionDomain().getCodeSource()
                    .getLocation().toURI().getPath().concat(TEST_RESOURCE_DIR));
            Path sourcePath = Paths.get(sourceFilePath);
            String effectiveSource;
            if (Files.isDirectory(sourcePath)) {
                String[] pkgParts = sourceFilePath.split(File.separator);
                List<Name> pkgNameComps = Arrays.stream(pkgParts)
                        .map(part -> {
                            if (part.equals("")) {
                                return Names.EMPTY;
                            } else if (part.equals("_")) {
                                return Names.EMPTY;
                            }
                            return new Name(part);
                        })
                        .collect(Collectors.toList());

                PackageID pkgId = new PackageID(pkgNameComps, Names.DEFAULT_VERSION);
                effectiveSource = pkgId.getName().getValue();
            } else {
                effectiveSource = sourceFilePath;
            }

            CompilerContext context = new CompilerContext();
            CompilerOptions options = CompilerOptions.getInstance(context);
            options.put(SOURCE_ROOT, resourceDir.toString());
            options.put(COMPILER_PHASE, compilerPhase.toString());
            options.put(PRESERVE_WHITESPACE, "false");

            CompileResult comResult = new CompileResult();

            // catch errors
            DiagnosticListener listener = diagnostic -> comResult.addDiagnostic(diagnostic);
            context.put(DiagnosticListener.class, listener);

            // compile
            Compiler compiler = Compiler.getInstance(context);
            compiler.compile(effectiveSource);
            org.wso2.ballerinalang.programfile.ProgramFile programFile = compiler.getCompiledProgram();

            if (programFile != null) {
                comResult.setProgFile(LauncherUtils.getExecutableProgram(programFile));
            }

            return comResult;
        } catch (URISyntaxException e) {
            throw new IllegalArgumentException("error while running test: " + e.getMessage());
=======
        Path sourcePath = Paths.get(sourceFilePath);
        String packageName = sourcePath.getFileName().toString();
        Path sourceRoot = resourceDir.resolve(sourcePath.getParent());
        return compile(sourceRoot.toString(), packageName, compilerPhase);
    }

    /**
     * Compile and return the semantic errors.
     *
     * @param sourceRoot    root path of the source packages
     * @param packageName   name of the package to compile
     * @param compilerPhase Compiler phase
     * @return Semantic errors
     */
    public static CompileResult compile(String sourceRoot, String packageName, CompilerPhase compilerPhase) {
        CompilerContext context = new CompilerContext();
        CompilerOptions options = CompilerOptions.getInstance(context);
        options.put(SOURCE_ROOT, resourceDir.resolve(sourceRoot).toString());
        options.put(COMPILER_PHASE, compilerPhase.toString());
        options.put(PRESERVE_WHITESPACE, "false");

        CompileResult comResult = new CompileResult();

        // catch errors
        DiagnosticListener listener = comResult::addDiagnostic;
        context.put(DiagnosticListener.class, listener);

        // compile
        Compiler compiler = Compiler.getInstance(context);
        compiler.compile(packageName);
        org.wso2.ballerinalang.programfile.ProgramFile programFile = compiler.getCompiledProgram();
        if (programFile != null) {
            comResult.setProgFile(LauncherUtils.getExecutableProgram(programFile));
>>>>>>> 53a5ce4a
        }
    }

    /**
     * Invoke a ballerina function.
     *
     * @param compileResult CompileResult instance
     * @param packageName   Name of the package to invoke
     * @param functionName  Name of the function to invoke
     * @param args          Input parameters for the function
     * @return return values of the function
     */
    public static BValue[] invoke(CompileResult compileResult, String packageName, String functionName, BValue[] args) {
        if (compileResult.getErrorCount() > 0) {
            throw new IllegalStateException("compilation contains errors.");
        }
        ProgramFile programFile = compileResult.getProgFile();
        return BLangFunctions.invokeNew(programFile, packageName, functionName, args);
    }

    /**
     * Invoke a ballerina function.
     *
     * @param compileResult CompileResult instance
     * @param packageName   Name of the package to invoke
     * @param functionName  Name of the function to invoke
     * @return return values of the function
     */
    public static BValue[] invoke(CompileResult compileResult, String packageName, String functionName) {
        BValue[] args = {};
        return invoke(compileResult, packageName, functionName, args);
    }

    /**
     * Invoke a ballerina function.
     *
     * @param compileResult CompileResult instance
     * @param functionName  Name of the function to invoke
     * @param args          Input parameters for the function
     * @return return values of the function
     */
    public static BValue[] invoke(CompileResult compileResult, String functionName, BValue[] args) {
        if (compileResult.getErrorCount() > 0) {
            throw new IllegalStateException("compilation contains errors.");
        }
        ProgramFile programFile = compileResult.getProgFile();
        return BLangFunctions.invokeNew(programFile, programFile.getEntryPkgName(), functionName, args);
    }

    /**
     * Invoke a ballerina function.
     *
     * @param compileResult CompileResult instance
     * @param functionName  Name of the function to invoke
     * @return return values of the function
     */
    public static BValue[] invoke(CompileResult compileResult, String functionName) {
        BValue[] args = {};
        return invoke(compileResult, functionName, args);
    }

    /**
     * Compile and run a ballerina file.
     *
     * @param sourceFilePath Path to the ballerina file.
     */
    public static void run(String sourceFilePath) {
        // TODO: improve. How to get the output
        CompileResult result = compile(sourceFilePath);
        ProgramFile programFile = result.getProgFile();

        // If there is no main or service entry point, throw an error
        if (!programFile.isMainEPAvailable() && !programFile.isServiceEPAvailable()) {
            throw new RuntimeException("main function not found in '" + programFile.getProgramFilePath() + "'");
        }

        if (programFile.isMainEPAvailable()) {
            LauncherUtils.runMain(programFile, new String[0]);
        } else {
            LauncherUtils.runServices(programFile);
        }
    }

    /**
     * Assert an error.
     *
     * @param result          Result from compilation
     * @param errorIndex      Index of the error in the result
     * @param expectedErrMsg  Expected error message
     * @param expectedErrLine Expected line number of the error
     * @param expectedErrCol  Expected column number of the error
     */
    public static void validateError(CompileResult result, int errorIndex, String expectedErrMsg, int expectedErrLine,
                                     int expectedErrCol) {
        Diagnostic diag = result.getDiagnostics()[errorIndex];
        Assert.assertEquals(diag.getMessage(), expectedErrMsg, "incorrect error message:");
        Assert.assertEquals(diag.getPosition().getStartLine(), expectedErrLine, "incorrect line number:");
        Assert.assertEquals(diag.getPosition().startColumn(), expectedErrCol, "incorrect column position:");
    }

    public static String readFileAsString(String path) {
        InputStream is = ClassLoader.getSystemResourceAsStream(path);
        InputStreamReader inputStreamREader = null;
        BufferedReader br = null;
        StringBuilder sb = new StringBuilder();
        try {
            inputStreamREader = new InputStreamReader(is);
            br = new BufferedReader(inputStreamREader);
            String content = br.readLine();
            if (content == null) {
                return sb.toString();
            }

            sb.append(content);

            while ((content = br.readLine()) != null) {
                sb.append("\n" + content);
            }
        } catch (IOException ignore) {
        } finally {
            if (inputStreamREader != null) {
                try {
                    inputStreamREader.close();
                } catch (IOException ignore) {
                }
            }
            if (br != null) {
                try {
                    br.close();
                } catch (IOException ignore) {
                }
            }
        }
        return sb.toString();
    }

    public static BStruct createAndGetStruct(ProgramFile programFile, String packagePath, String structName) {
        PackageInfo structPackageInfo = programFile.getPackageInfo(packagePath);
        StructInfo structInfo = structPackageInfo.getStructInfo(structName);
        BStructType structType = structInfo.getType();
        return new BStruct(structType);
    }
}<|MERGE_RESOLUTION|>--- conflicted
+++ resolved
@@ -18,12 +18,8 @@
 
 import org.ballerinalang.compiler.CompilerPhase;
 import org.ballerinalang.launcher.LauncherUtils;
-<<<<<<< HEAD
-import org.ballerinalang.model.elements.PackageID;
-=======
 import org.ballerinalang.model.types.BStructType;
 import org.ballerinalang.model.values.BStruct;
->>>>>>> 53a5ce4a
 import org.ballerinalang.model.values.BValue;
 import org.ballerinalang.util.codegen.PackageInfo;
 import org.ballerinalang.util.codegen.ProgramFile;
@@ -35,24 +31,13 @@
 import org.wso2.ballerinalang.compiler.Compiler;
 import org.wso2.ballerinalang.compiler.util.CompilerContext;
 import org.wso2.ballerinalang.compiler.util.CompilerOptions;
-import org.wso2.ballerinalang.compiler.util.Name;
-import org.wso2.ballerinalang.compiler.util.Names;
-
-<<<<<<< HEAD
-import java.io.File;
-import java.net.URISyntaxException;
-import java.nio.file.Files;
-=======
+
 import java.io.BufferedReader;
 import java.io.IOException;
 import java.io.InputStream;
 import java.io.InputStreamReader;
->>>>>>> 53a5ce4a
 import java.nio.file.Path;
 import java.nio.file.Paths;
-import java.util.Arrays;
-import java.util.List;
-import java.util.stream.Collectors;
 
 import static org.ballerinalang.compiler.CompilerOptionName.COMPILER_PHASE;
 import static org.ballerinalang.compiler.CompilerOptionName.PRESERVE_WHITESPACE;
@@ -65,8 +50,7 @@
  */
 public class BTestUtils {
 
-    private static Path resourceDir;
-    private static String TEST_RESOURCE_DIR = "test-src";
+    private static Path resourceDir = Paths.get("src/test/resources").toAbsolutePath();
 
     /**
      * Compile and return the semantic errors.
@@ -97,56 +81,6 @@
      * @return Semantic errors
      */
     public static CompileResult compile(String sourceFilePath, CompilerPhase compilerPhase) {
-<<<<<<< HEAD
-        try {
-            resourceDir = Paths.get(BTestUtils.class.getProtectionDomain().getCodeSource()
-                    .getLocation().toURI().getPath().concat(TEST_RESOURCE_DIR));
-            Path sourcePath = Paths.get(sourceFilePath);
-            String effectiveSource;
-            if (Files.isDirectory(sourcePath)) {
-                String[] pkgParts = sourceFilePath.split(File.separator);
-                List<Name> pkgNameComps = Arrays.stream(pkgParts)
-                        .map(part -> {
-                            if (part.equals("")) {
-                                return Names.EMPTY;
-                            } else if (part.equals("_")) {
-                                return Names.EMPTY;
-                            }
-                            return new Name(part);
-                        })
-                        .collect(Collectors.toList());
-
-                PackageID pkgId = new PackageID(pkgNameComps, Names.DEFAULT_VERSION);
-                effectiveSource = pkgId.getName().getValue();
-            } else {
-                effectiveSource = sourceFilePath;
-            }
-
-            CompilerContext context = new CompilerContext();
-            CompilerOptions options = CompilerOptions.getInstance(context);
-            options.put(SOURCE_ROOT, resourceDir.toString());
-            options.put(COMPILER_PHASE, compilerPhase.toString());
-            options.put(PRESERVE_WHITESPACE, "false");
-
-            CompileResult comResult = new CompileResult();
-
-            // catch errors
-            DiagnosticListener listener = diagnostic -> comResult.addDiagnostic(diagnostic);
-            context.put(DiagnosticListener.class, listener);
-
-            // compile
-            Compiler compiler = Compiler.getInstance(context);
-            compiler.compile(effectiveSource);
-            org.wso2.ballerinalang.programfile.ProgramFile programFile = compiler.getCompiledProgram();
-
-            if (programFile != null) {
-                comResult.setProgFile(LauncherUtils.getExecutableProgram(programFile));
-            }
-
-            return comResult;
-        } catch (URISyntaxException e) {
-            throw new IllegalArgumentException("error while running test: " + e.getMessage());
-=======
         Path sourcePath = Paths.get(sourceFilePath);
         String packageName = sourcePath.getFileName().toString();
         Path sourceRoot = resourceDir.resolve(sourcePath.getParent());
@@ -180,8 +114,9 @@
         org.wso2.ballerinalang.programfile.ProgramFile programFile = compiler.getCompiledProgram();
         if (programFile != null) {
             comResult.setProgFile(LauncherUtils.getExecutableProgram(programFile));
->>>>>>> 53a5ce4a
-        }
+        }
+
+        return comResult;
     }
 
     /**
