/*
 * Copyright (c) 2017, WSO2 Inc. (http://wso2.com) All Rights Reserved.
 * <p>
 * WSO2 Inc. licenses this file to you under the Apache License,
 * Version 2.0 (the "License"); you may not use this file except
 * in compliance with the License.
 * You may obtain a copy of the License at
 * <p>
 * http://www.apache.org/licenses/LICENSE-2.0
 * <p>
 * Unless required by applicable law or agreed to in writing,
 * software distributed under the License is distributed on an
 * "AS IS" BASIS, WITHOUT WARRANTIES OR CONDITIONS OF ANY
 * KIND, either express or implied.  See the License for the
 * specific language governing permissions and limitations
 * under the License.
 */
package org.ballerinalang.test.expressions.typecast;


import org.ballerinalang.model.values.BBoolean;
import org.ballerinalang.model.values.BFloat;
import org.ballerinalang.model.values.BFloatArray;
import org.ballerinalang.model.values.BIntArray;
import org.ballerinalang.model.values.BInteger;
import org.ballerinalang.model.values.BJSON;
import org.ballerinalang.model.values.BMap;
import org.ballerinalang.model.values.BString;
import org.ballerinalang.model.values.BStruct;
import org.ballerinalang.model.values.BValue;
import org.ballerinalang.test.utils.BTestUtils;
import org.ballerinalang.test.utils.CompileResult;
import org.ballerinalang.util.exceptions.BLangRuntimeException;
import org.ballerinalang.util.exceptions.SemanticException;
import org.testng.Assert;
import org.testng.annotations.BeforeClass;
import org.testng.annotations.Test;

/**
 * Test Cases for type casting.
 */
public class TypeCastExprTest {
    private static final double DELTA = 0.01;
    private CompileResult result;


    @BeforeClass
    public void setup() {
        result = BTestUtils.compile("test-src/expressions/typecast/type-casting.bal");
    }

//    @Test
//    public void testXMLToJSON() {
//        BValue[] args = {new BXML("<name>chanaka</name>")};
//        BValue[] returns = Functions.invoke(bLangProgram, "xmltojson", args);
//        Assert.assertTrue(returns[0] instanceof BJSON);
//        final String expected = "{\"name\":\"chanaka\"}";
//        Assert.assertEquals(returns[0].stringValue(), expected);
//    }
//
//    @Test
//    public void testJSONToXML() {
//        BValue[] args = {new BJSON("{\"name\":\"chanaka\"}")};
//        BValue[] returns = BTestUtils.invoke(result, "jsontoxml", args);
//        Assert.assertTrue(returns[0] instanceof BXML);
//        final String expected = "<name>chanaka</name>";
//        Assert.assertEquals(returns[0].stringValue(), expected);
//    }

    @Test
    public void testFloatToInt() {
        BValue[] args = {new BFloat(222222.44444f)};
        BValue[] returns = BTestUtils.invoke(result, "floattoint", args);
        Assert.assertTrue(returns[0] instanceof BInteger);
        final String expected = "222222";
        Assert.assertEquals(returns[0].stringValue(), expected);
    }

    @Test
    public void testIntToFloat() {
        BValue[] args = {new BInteger(55555555)};
        BValue[] returns = BTestUtils.invoke(result, "inttofloat", args);
        Assert.assertTrue(returns[0] instanceof BFloat);
        double expected = 5.5555555E7;
        Assert.assertEquals(((BFloat) returns[0]).floatValue(), expected, DELTA);
    }

    @Test
    public void testStringToInt() {
        BValue[] args = {new BString("100")};
        BValue[] returns = BTestUtils.invoke(result, "stringtoint", args);
        Assert.assertTrue(returns[0] instanceof BInteger);
        final String expected = "100";
        Assert.assertEquals(returns[0].stringValue(), expected);
    }

    @Test
    public void testStringToFloat() {
        BValue[] args = {new BString("2222.333f")};
        BValue[] returns = BTestUtils.invoke(result, "stringtofloat", args);
        Assert.assertTrue(returns[0] instanceof BFloat);
        double expected = 2222.333;
        Assert.assertEquals(((BFloat) returns[0]).floatValue(), expected, DELTA);
    }

    @Test
    public void testStringToJSON() {
        BValue[] args = {new BString("{\"name\":\"chanaka\"}")};
        BValue[] returns = BTestUtils.invoke(result, "testStringToJson", args);
        Assert.assertTrue(returns[0] instanceof BJSON);
        final String expected = "{\"name\":\"chanaka\"}";
        Assert.assertEquals(returns[0].stringValue(), expected);
    }

    /*@Test
    public void testStringToXML() {
        BValue[] args = {new BString("<name>chanaka</name>")};
        BValue[] returns = BTestUtils.invoke(result, "stringtoxml", args);
        Assert.assertTrue(returns[0] instanceof BXML);
        final String expected = "<name>chanaka</name>";
        Assert.assertEquals(returns[0].stringValue(), expected);
    }*/

    @Test
    public void testIntToString() {
        BValue[] args = {new BInteger(111)};
        BValue[] returns = BTestUtils.invoke(result, "inttostring", args);
        Assert.assertTrue(returns[0] instanceof BString);
        final String expected = "111";
        Assert.assertEquals(returns[0].stringValue(), expected);
    }

    @Test
    public void testFloatToString() {
        BValue[] args = {new BFloat(111.333f)};
        BValue[] returns = BTestUtils.invoke(result, "floattostring", args);
        Assert.assertTrue(returns[0] instanceof BString);
        final String expected = "111.333";
        Assert.assertEquals(returns[0].stringValue().substring(0, 7), expected);
    }

    @Test
    public void testBooleanToString() {
        BValue[] args = {new BBoolean(true)};
        BValue[] returns = BTestUtils.invoke(result, "booleantostring", args);
        Assert.assertTrue(returns[0] instanceof BString);
        final String expected = "true";
        Assert.assertEquals(returns[0].stringValue(), expected);
    }


    @Test
    public void testBooleanAppendToString() {
        BValue[] args = {new BBoolean(true)};
        BValue[] returns = BTestUtils.invoke(result, "booleanappendtostring", args);
        Assert.assertTrue(returns[0] instanceof BString);
        final String expected = "true-append-true";
        Assert.assertEquals(returns[0].stringValue(), expected);
    }


    //    @Test
//    public void testXMLToString() {
//        BValue[] args = {new BXML("<name>chanaka</name>")};
//        BValue[] returns = Functions.invoke(bLangProgram, "xmltostring", args);
//        Assert.assertTrue(returns[0] instanceof BString);
//        final String expected = "<name>chanaka</name>";
//        Assert.assertEquals(returns[0].stringValue(), expected);
//    }
//

    @Test
    public void testJSONToString() {
        BValue[] returns = BTestUtils.invoke(result, "testJsonToStringCast", new BValue[]{});
        Assert.assertTrue(returns[0] instanceof BString);
        Assert.assertEquals(returns[0].stringValue(), "hello");
    }

    @Test
    public void testJSONObjectToStringCast() {
        BValue[] returns = BTestUtils.invoke(result, "testJSONObjectToStringCast", new BValue[]{});
        Assert.assertTrue(returns[0] instanceof BString);
        Assert.assertEquals(returns[0].stringValue(), "");

        Assert.assertTrue(returns[1] instanceof BStruct);
        Assert.assertEquals(((BStruct) returns[1]).getStringField(0),
                            "'json-object' cannot be converted to 'string'");
    }

    @Test
    public void testJsonToInt() {
        BValue[] returns = BTestUtils.invoke(result, "testJsonToInt", new BValue[]{});
        Assert.assertTrue(returns[0] instanceof BInteger);
        Assert.assertEquals(((BInteger) returns[0]).intValue(), 5);
    }

    @Test
    public void testJsonToFloat() {
        BValue[] returns = BTestUtils.invoke(result, "testJsonToFloat", new BValue[]{});
        Assert.assertTrue(returns[0] instanceof BFloat);
        Assert.assertEquals(((BFloat) returns[0]).floatValue(), 7.65);
    }

    @Test
    public void testJsonToBoolean() {
        BValue[] returns = BTestUtils.invoke(result, "testJsonToBoolean", new BValue[]{});
        Assert.assertTrue(returns[0] instanceof BBoolean);
        Assert.assertEquals(((BBoolean) returns[0]).booleanValue(), true);
    }

    @Test
    public void testIntArrayToLongArray() {
        BValue[] returns = BTestUtils.invoke(result, "intarrtofloatarr", new BValue[]{});
        Assert.assertTrue(returns[0] instanceof BFloatArray);
        BFloatArray result = (BFloatArray) returns[0];
        Assert.assertEquals(result.get(0), 999.0, DELTA);
        Assert.assertEquals(result.get(1), 95.0, DELTA);
        Assert.assertEquals(result.get(2), 889.0, DELTA);
    }


    /*@Test
    public void testSimpleJsonToMap() {
        BValue[] returns = BTestUtils.invoke(result, "testSimpleJsonToMap", new BValue[]{});
        Assert.assertTrue(returns[0] instanceof BMap<?, ?>);
        BMap map = (BMap) returns[0];

        BValue value1 = map.get(new BString("fname"));
        Assert.assertTrue(value1 instanceof BString);
        Assert.assertEquals(value1.stringValue(), "Supun");

        BValue value2 = map.get(new BString("lname"));
        Assert.assertTrue(value2 instanceof BString);
        Assert.assertEquals(value2.stringValue(), "Setunga");
    }*/

    /*@Test
    public void testComplexJsonToMap() {
        BValue[] returns = BTestUtils.invoke(result, "testComplexJsonToMap");
        Assert.assertTrue(returns[0] instanceof BMap<?, ?>);
        BMap map = (BMap) returns[0];

        BValue value1 = map.get(new BString("name"));
        Assert.assertTrue(value1 instanceof BString);
        Assert.assertEquals(value1.stringValue(), "Supun");

        BValue value2 = map.get(new BString("age"));
        Assert.assertTrue(value2 instanceof BInteger);
        Assert.assertEquals(((BInteger) value2).intValue(), 25);

        BValue value3 = map.get(new BString("gpa"));
        Assert.assertTrue(value3 instanceof BFloat);
        Assert.assertEquals(((BFloat) value3).floatValue(), 2.81);

        BValue value4 = map.get(new BString("status"));
        Assert.assertTrue(value4 instanceof BBoolean);
        Assert.assertEquals(((BBoolean) value4).booleanValue(), true);

        BValue value5 = map.get(new BString("info"));
        Assert.assertEquals(value5, null);

        BValue value6 = map.get(new BString("address"));
        Assert.assertTrue(value6 instanceof BJSON);
        Assert.assertEquals(value6.stringValue(), "{\"city\":\"Colombo\",\"country\":\"SriLanka\"}");

        BValue value7 = map.get(new BString("marks"));
        Assert.assertTrue(value7 instanceof BJSON);
        Assert.assertEquals(value7.stringValue(), "[1,5,7]");
    }*/

    /*@Test
    public void testSimpleMapToJson() {
        BValue[] returns = BTestUtils.invoke(result, "testSimpleMapToJson");
        Assert.assertTrue(returns[0] instanceof BJSON);
        JsonNode jsonNode = ((BJSON) returns[0]).value();
        Assert.assertEquals(jsonNode.get("fname").textValue(), "Supun");
        Assert.assertEquals(jsonNode.get("lname").textValue(), "Setunga");
    }*/

    /*@Test
    public void testComplexMapToJson() {
        BValue[] returns = BTestUtils.invoke(result, "testComplexMapToJson");
        Assert.assertTrue(returns[0] instanceof BJSON);
        JsonNode jsonNode = ((BJSON) returns[0]).value();
        Assert.assertEquals(jsonNode.get("name").textValue(), "Supun");
        Assert.assertEquals(jsonNode.get("age").intValue(), 25);
        Assert.assertEquals(jsonNode.get("status").booleanValue(), true);
        Assert.assertTrue(jsonNode.get("info").isNull());
        Assert.assertEquals(jsonNode.get("intArray").toString(), "[7,8,9]");

        JsonNode addressNode = jsonNode.get("address");
        Assert.assertEquals(addressNode.get("country").textValue(), "USA");
        Assert.assertEquals(addressNode.get("city").textValue(), "CA");
    }*/

    @Test
    public void testStructToStruct() {
        BValue[] returns = BTestUtils.invoke(result, "testStructToStruct", new BValue[]{});
        Assert.assertTrue(returns[0] instanceof BStruct);
        BStruct student = (BStruct) returns[0];

        Assert.assertEquals(student.getStringField(0), "Supun");

        Assert.assertEquals(student.getIntField(0), 25);

        BValue address = student.getRefField(0);
        Assert.assertTrue(address instanceof BMap<?, ?>);
        BMap<String, ?> addressMap = (BMap<String, ?>) address;
        Assert.assertEquals(addressMap.get("city").stringValue(), "Kandy");
        Assert.assertEquals(addressMap.get("country").stringValue(), "SriLanka");

        BIntArray marksArray = (BIntArray) student.getRefField(1);
        Assert.assertTrue(marksArray instanceof BIntArray);
        Assert.assertEquals(marksArray.size(), 2);
        Assert.assertEquals(marksArray.get(0), 24);
        Assert.assertEquals(marksArray.get(1), 81);
    }

    @Test
    public void testIncompatibleStructToStructCast() {
        CompileResult res = BTestUtils.compile("test-src/expressions/typecast/incompatible-struct-cast-negative.bal");
        Assert.assertEquals(res.getErrorCount(), 1);
        BTestUtils.validateError(res, 0, "incompatible types: expected 'Person', found 'Student'", 24, 16);
    }

    @Test(description = "Test casting a JSON integer to a string")
    public void testJsonIntToString() {
        BValue[] returns = BTestUtils.invoke(result, "testJsonIntToString", new BValue[]{});
        Assert.assertTrue(returns[0] instanceof BString);
        Assert.assertEquals(returns[0].stringValue(), "5");
    }

    @Test(description = "Test casting an incomatible JSON to integer",
            expectedExceptions = {BLangRuntimeException.class},
            expectedExceptionsMessageRegExp = "error: TypeConversionError, message: " +
                    "'string' cannot be converted to 'int'.*")
    public void testIncompatibleJsonToInt() {
        BTestUtils.invoke(result, "testIncompatibleJsonToInt", new BValue[]{});
    }

    @Test(description = "Test casting an incomatible JSON to float",
            expectedExceptions = {BLangRuntimeException.class},
            expectedExceptionsMessageRegExp = "error: TypeConversionError, message: " +
                    "'string' cannot be converted to 'float'.*")
    public void testIncompatibleJsonToFloat() {
        BTestUtils.invoke(result, "testIncompatibleJsonToFloat", new BValue[]{});
    }

    @Test(description = "Test casting an incomatible JSON to boolean",
            expectedExceptions = {BLangRuntimeException.class},
            expectedExceptionsMessageRegExp = "error: TypeConversionError, message: " +
                    "'string' cannot be converted to 'boolean'.*")
    public void testIncompatibleJsonToBoolean() {
        BTestUtils.invoke(result, "testIncompatibleJsonToBoolean", new BValue[]{});
    }

    @Test(description = "Test casting a boolean in JSON to int",
            expectedExceptions = {BLangRuntimeException.class},
            expectedExceptionsMessageRegExp = "error: TypeConversionError, message: 'boolean' " +
                    "cannot be converted to 'int'.*")
    public void testBooleanInJsonToInt() {
        BTestUtils.invoke(result, "testBooleanInJsonToInt", new BValue[]{});
    }

    @Test(description = "Test casting an integer in JSON to float",
            expectedExceptions = {BLangRuntimeException.class},
            expectedExceptionsMessageRegExp = "error: TypeConversionError, message: 'int' " +
                    "cannot be converted to 'float'.*")
    public void testIntInJsonToFloat() {
        BTestUtils.invoke(result, "testIntInJsonToFloat", new BValue[]{});
    }

    @Test(description = "Test casting a null JSON to string",
            expectedExceptions = {BLangRuntimeException.class},
            expectedExceptionsMessageRegExp = "error: NullReferenceException.*")
    public void testNullJsonToString() {
        BTestUtils.invoke(result, "testNullJsonToString" , new BValue[]{});
    }

    @Test(description = "Test casting a null JSON to int",
            expectedExceptions = {BLangRuntimeException.class},
            expectedExceptionsMessageRegExp = "error: NullReferenceException.*")
    public void testNullJsonToInt() {
        BTestUtils.invoke(result, "testNullJsonToInt", new BValue[]{});
    }

    @Test(description = "Test casting a null JSON to float",
            expectedExceptions = {BLangRuntimeException.class},
            expectedExceptionsMessageRegExp = "error: NullReferenceException.*")
    public void testNullJsonToFloat() {
        BTestUtils.invoke(result, "testNullJsonToFloat", new BValue[]{});
    }

    @Test(description = "Test casting a null JSON to boolean",
            expectedExceptions = {BLangRuntimeException.class},
            expectedExceptionsMessageRegExp = "error: NullReferenceException.*")
    public void testNullJsonToBoolean() {
        BTestUtils.invoke(result, "testNullJsonToBoolean", new BValue[]{});
    }

    @Test(description = "Test casting a null Struct to Struct")
    public void testNullStructToStruct() {
        BValue[] returns = BTestUtils.invoke(result, "testNullStructToStruct", new BValue[]{});
        Assert.assertEquals(returns[0], null);
    }

    @Test(description = "Test casting an int as any type to json",
            expectedExceptions = {BLangRuntimeException.class},
            expectedExceptionsMessageRegExp = "error: TypeCastError, message: 'int' cannot be cast to 'json'.*")
    public void testAnyIntToJson() {
        BTestUtils.invoke(result, "testAnyIntToJson", new BValue[]{});
    }

    @Test(description = "Test casting a string as any type to json",
            expectedExceptions = {BLangRuntimeException.class},
            expectedExceptionsMessageRegExp = "error: TypeCastError, message: 'string' cannot be cast to 'json'.*")
    public void testAnyStringToJson() {
        BTestUtils.invoke(result, "testAnyStringToJson", new BValue[]{});
    }

    @Test(description = "Test casting a boolean as any type to json",
            expectedExceptions = {BLangRuntimeException.class},
            expectedExceptionsMessageRegExp = "error: TypeCastError, message: 'boolean' cannot be cast to 'json'.*")
    public void testAnyBooleanToJson() {
        BTestUtils.invoke(result, "testAnyBooleanToJson", new BValue[]{});
    }

    @Test(description = "Test casting a float as any type to json",
            expectedExceptions = {BLangRuntimeException.class},
            expectedExceptionsMessageRegExp = "error: TypeCastError, message: 'float' cannot be cast to 'json'.*")
    public void testAnyFloatToJson() {
        BTestUtils.invoke(result, "testAnyFloatToJson", new BValue[]{});
    }

    @Test(description = "Test casting a map as any type to json",
            expectedExceptions = {BLangRuntimeException.class},
            expectedExceptionsMessageRegExp = "error: TypeCastError, message: 'map' cannot be cast to 'json'.*")
    public void testAnyMapToJson() {
        BTestUtils.invoke(result, "testAnyMapToJson", new BValue[]{});
    }

    @Test(description = "Test casting a struct as any type to json",
            expectedExceptions = {BLangRuntimeException.class},
            expectedExceptionsMessageRegExp = "error: TypeCastError, message: 'Address' cannot be cast to 'json'.*")
    public void testAnyStructToJson() {
        BTestUtils.invoke(result, "testAnyStructToJson", new BValue[]{});
    }

    @Test(description = "Test casting a json as any type to json")
    public void testAnyJsonToJson() {
        BValue[] returns = BTestUtils.invoke(result, "testAnyJsonToJson" , new BValue[]{});
        Assert.assertTrue(returns[0] instanceof BJSON);
        Assert.assertEquals(((BJSON) returns[0]).value().toString(), "{\"home\":\"SriLanka\"}");
    }

    @Test(description = "Test casting a null as any type to json")
    public void testAnyNullToJson() {
        BValue[] returns = BTestUtils.invoke(result, "testAnyNullToJson", new BValue[]{});
        Assert.assertEquals(returns[0], null);
    }

    @Test(description = "Test casting an array as any type to json",
            expectedExceptions = {BLangRuntimeException.class},
            expectedExceptionsMessageRegExp = "error: TypeCastError, message: 'any' cannot be cast to 'json'.*")
    public void testAnyArrayToJson() {
        BTestUtils.invoke(result, "testAnyArrayToJson", new BValue[]{});
    }

    @Test(enabled = false, description = "Test casting a xml as any type to json",
            expectedExceptions = {BLangRuntimeException.class},
            expectedExceptionsMessageRegExp = "error: ballerina.lang.errors:TypeCastError, message: 'message' " +
                    "cannot be cast to 'json'.*")
    public void testAnyMessageToJson() {
        BTestUtils.invoke(result, "testAnyMessageToJson", new BValue[]{});
    }

    @Test(enabled = false, description = "Test casting a struct to map",
            expectedExceptions = {SemanticException.class},
            expectedExceptionsMessageRegExp = "struct-to-map.bal:22: incompatible types: 'Person' cannot be cast " +
                    "to 'map', try conversion")
    public void testStructToMap() {
        CompileResult res = BTestUtils.compile("test-src/expressions/typecast/struct-to-map-negative.bal");
        System.out.println(res.getDiagnostics().length);
        for (int i=0;i<res.getDiagnostics().length;i++)
        {
            System.out.println(res.getDiagnostics()[i].getMessage());
        }

    }

    @Test(enabled = false, description = "Test casting a map to struct",
            expectedExceptions = {SemanticException.class},
            expectedExceptionsMessageRegExp = "map-to-struct.bal:36: incompatible types: 'map' cannot be cast to " +
                    "'Person', try conversion")
    public void testMapToStruct() {
        CompileResult res = BTestUtils.compile("test-src/expressions/typecast/map-to-struct-negative.bal");
        System.out.println(res.getDiagnostics().length);
        for (int i=0;i<res.getDiagnostics().length;i++)
        {
            System.out.println(res.getDiagnostics()[i].getMessage());
        }
    }

    @Test
    public void testJsonToMap() {
<<<<<<< HEAD
       CompileResult res =  BTestUtils.compile("test-src/expressions/typecast/json-to-map-negative.bal");
        System.out.println(res.getDiagnostics().length);
        for (int i=0;i<res.getDiagnostics().length;i++)
        {
            System.out.println(res.getDiagnostics()[i].getMessage());
        }
=======
        CompileResult res = BTestUtils.compile("test-src/expressions/typecast/json-to-map-negative.bal");
        Assert.assertEquals(res.getErrorCount(), 1);
        BTestUtils.validateError(res, 0, "incompatible types: 'json' cannot be cast to 'map'", 9, 13);
>>>>>>> 71b1ac62
    }

    @Test(enabled = false, description = "Test casting a json to struct",
            expectedExceptions = {SemanticException.class},
            expectedExceptionsMessageRegExp = "json-to-struct.bal:34: incompatible types: 'json' cannot be cast to" +
                    " 'Person', try conversion")
    public void testJsonToStruct() {
       CompileResult res = BTestUtils.compile("test-src/expressions/typecast/json-to-struct--negative.bal");
        System.out.println(res.getDiagnostics().length);
        for (int i=0;i<res.getDiagnostics().length;i++)
        {
            System.out.println(res.getDiagnostics()[i].getMessage());
        }
    }

    @Test
    public void testMapToJsonCastingError() {
<<<<<<< HEAD
       CompileResult res = BTestUtils.compile("test-src/expressions/typecast/map-to-json-negative.bal");
        System.out.println(res.getDiagnostics().length);
        for (int i=0;i<res.getDiagnostics().length;i++)
        {
            System.out.println(res.getDiagnostics()[i].getMessage());
        }
=======
        CompileResult res = BTestUtils.compile("test-src/expressions/typecast/map-to-json-negative.bal");
        Assert.assertEquals(res.getErrorCount(), 1);
        BTestUtils.validateError(res, 0, "incompatible types: 'map' cannot be cast to 'json'", 7, 15);
>>>>>>> 71b1ac62
    }

    @Test(description = "Test casting struct stored as any to struct")
    public void testStructAsAnyToStruct() {
        BValue[] returns = BTestUtils.invoke(result, "testStructAsAnyToStruct", new BValue[]{});
        Assert.assertTrue(returns[0] instanceof BStruct);
        Assert.assertTrue(returns[0] instanceof BStruct);
        BStruct student = (BStruct) returns[0];

        String name = student.getStringField(0);
        Assert.assertEquals(name, "Supun");

        int age = (int) student.getIntField(0);
        Assert.assertEquals(age, 25);

        BValue address = student.getRefField(0);
        Assert.assertTrue(address instanceof BMap<?, ?>);
        BMap<String, ?> addressMap = (BMap<String, ?>) address;
        Assert.assertEquals(addressMap.get("city").stringValue(), "Kandy");
        Assert.assertEquals(addressMap.get("country").stringValue(), "SriLanka");

        BIntArray marks = (BIntArray) student.getRefField(1);
        Assert.assertTrue(marks instanceof BIntArray);
        Assert.assertEquals(marks.size(), 2);
        Assert.assertEquals(marks.get(0), 24);
        Assert.assertEquals(marks.get(1), 81);

        double score = student.getFloatField(0);
        Assert.assertEquals(score, 0.0);
    }

    @Test(description = "Test casting any to struct",
            expectedExceptions = {BLangRuntimeException.class},
            expectedExceptionsMessageRegExp = ".*'map' cannot be cast to 'Person'.*")
    public void testAnyToStruct() {
        BTestUtils.invoke(result, "testAnyToStruct" , new BValue[]{});
    }

    @Test(description = "Test casting a null stored as any to struct")
    public void testAnyNullToStruct() {
        BValue[] returns = BTestUtils.invoke(result, "testAnyNullToStruct", new BValue[]{});
        Assert.assertNull(returns[0]);
    }

    @Test(description = "Test casting a null stored as any to map")
    public void testAnyNullToMap() {
        BValue[] returns = BTestUtils.invoke(result, "testAnyNullToMap", new BValue[]{});
        Assert.assertNull(returns[0]);
    }

    @Test(description = "Test casting a null stored as any to xml")
    public void testAnyNullToXml() {
        BValue[] returns = BTestUtils.invoke(result, "testAnyNullToXml", new BValue[]{});
        Assert.assertNull(returns[0]);
    }

    @Test(description = "Test explicit casting struct to any")
    public void testStructToAnyExplicit() {
        BValue[] returns = BTestUtils.invoke(result, "testStructToAnyExplicit", new BValue[]{});
        Assert.assertTrue(returns[0] instanceof BStruct);
        BStruct student = (BStruct) returns[0];

        Assert.assertEquals(student.getStringField(0), "Supun");

        Assert.assertEquals(student.getIntField(0), 25);

        BValue address = student.getRefField(0);
        Assert.assertTrue(address instanceof BMap<?, ?>);
        BMap<String, BString> addressMap = (BMap<String, BString>) address;
        Assert.assertEquals(addressMap.get("city").stringValue(), "Kandy");
        Assert.assertEquals(addressMap.get("country").stringValue(), "SriLanka");

        BIntArray marksArray = (BIntArray) student.getRefField(1);
        Assert.assertTrue(marksArray instanceof BIntArray);
        Assert.assertEquals(marksArray.size(), 2);
        Assert.assertEquals(marksArray.get(0), 24);
        Assert.assertEquals(marksArray.get(1), 81);

        Assert.assertEquals(student.getFloatField(0), 0.0);
    }

    @Test(description = "Test explicit casting struct to any")
    public void testMapToAnyExplicit() {
        BValue[] returns = BTestUtils.invoke(result, "testMapToAnyExplicit", new BValue[]{});
        Assert.assertTrue(returns[0] instanceof BMap<?, ?>);
        BMap<String, BString> map = (BMap<String, BString>) returns[0];
        Assert.assertEquals(map.get("name").stringValue(), "supun");
    }

    @Test(description = "Test casting a struct to another struct in a different package")
    public void testCastToStructInDifferentPkg() {
        CompileResult res = BTestUtils.compile("test-src", "expressions/typecast/foo");
        BValue[] returns = BTestUtils.invoke(res, "testCastToStructInDifferentPkg", new BValue[]{});
    }

    @Test
    public void testCompatibleStructForceCasting() {
        BValue[] returns = BTestUtils.invoke(result, "testCompatibleStructForceCasting", new BValue[]{});
        Assert.assertTrue(returns[0] instanceof BStruct);
        BStruct structC = (BStruct) returns[0];

        Assert.assertEquals(structC.getStringField(0), "updated-x-valueof-a");

        Assert.assertEquals(structC.getIntField(0), 4);

        // check whether error is null
        Assert.assertNull(returns[1]);
    }

    @Test(enabled = false)
    public void testInCompatibleStructForceCasting() {
        BValue[] returns = BTestUtils.invoke(result, "testInCompatibleStructForceCasting", new BValue[]{});

        // check whether struct is null
        Assert.assertNull(returns[0]);

        // check the error
        Assert.assertTrue(returns[1] instanceof BStruct);
        BStruct error = (BStruct) returns[1];
        String errorMsg = error.getStringField(0);
        Assert.assertEquals(errorMsg, "'B' cannot be cast to 'A'");

        String sourceType = error.getStringField(1);
        Assert.assertEquals(sourceType, "B");

        String targetType = error.getStringField(2);
        Assert.assertEquals(targetType, "A");
    }

    @Test(description = "Test returning a mismatching error when casting")
    public void testMistmatchErrorInMultiReturnCasting() {
        CompileResult res = BTestUtils.compile("test-src/expressions/typecast/multi-return-casting-negative.bal");
        Assert.assertEquals(res.getErrorCount(), 1);
        BTestUtils.validateError(res, 0, "incompatible types: expected 'Error', found 'TypeCastError'", 18, 14);
    }

    @Test(description = "Test casting with too many returns")
    public void testCastingWithTooManyReturns() {
        CompileResult res = BTestUtils.compile("test-src/expressions/typecast/cast-too-many-returns-negative.bal");
        Assert.assertEquals(res.getErrorCount(), 1);
        BTestUtils.validateError(res, 0, "assignment count mismatch: 3 != 2", 15, 17);
    }


    @Test
    public void testAnyToStringWithErrors() {
        BValue[] returns = BTestUtils.invoke(result, "testAnyToStringWithErrors", new BValue[]{});

        // check whether string is empty
        //TODO : Check with VM string registry maintain empty as null
        Assert.assertEquals(returns[0].stringValue(), "");

        // check the error
        Assert.assertTrue(returns[1] instanceof BStruct);
        BStruct error = (BStruct) returns[1];
        String errorMsg = error.getStringField(0);
        Assert.assertEquals(errorMsg, "'int' cannot be cast to 'string'");
    }

    @Test (description = "Test any to string casting happens without errors, error struct should be null")
    public void testAnyToStringWithoutErrors() {
        BValue[] returns = BTestUtils.invoke(result, "testAnyToStringWithoutErrors", new BValue[]{});

        Assert.assertEquals(returns.length, 2);
        Assert.assertSame(returns[0].getClass(), BString.class);
        Assert.assertEquals(returns[0].stringValue(), "value");

        // check the error
        Assert.assertNull(returns[1]);
    }

    @Test (description = "Test any to int casting happens without errors, error struct should be null")
    public void testAnyToIntWithoutErrors() {
        BValue[] returns = BTestUtils.invoke(result, "testAnyToIntWithoutErrors", new BValue[]{});

        Assert.assertEquals(returns.length, 2);
        Assert.assertSame(returns[0].getClass(), BInteger.class);
        Assert.assertEquals(((BInteger) returns[0]).intValue(), 6);

        // check the error
        Assert.assertNull(returns[1]);
    }

    @Test (description = "Test any to float casting happens without errors, error struct should be null")
    public void testAnyToFloatWithoutErrors() {
        BValue[] returns = BTestUtils.invoke(result, "testAnyToFloatWithoutErrors", new BValue[]{});

        Assert.assertEquals(returns.length, 2);
        Assert.assertSame(returns[0].getClass(), BFloat.class);
        Assert.assertEquals(((BFloat) returns[0]).floatValue(), 6.99);

        // check the error
        Assert.assertNull(returns[1]);
    }

    @Test (description = "Test any to boolean casting happens without errors, error struct should be null")
    public void testAnyToBooleanWithoutErrors() {
        BValue[] returns = BTestUtils.invoke(result, "testAnyToBooleanWithoutErrors", new BValue[]{});

        Assert.assertEquals(returns.length, 2);
        Assert.assertSame(returns[0].getClass(), BBoolean.class);
        Assert.assertEquals(((BBoolean) returns[0]).booleanValue(), true);

        // check the error
        Assert.assertNull(returns[1]);
    }

    @Test
    public void testAnyNullToStringWithErrors() {
        BValue[] returns = BTestUtils.invoke(result, "testAnyNullToStringWithErrors", new BValue[]{});

        // check whether string is empty
        //TODO : Check with VM string registry maintain empty as null
        Assert.assertEquals(returns[0].stringValue(), "");

        // check the error
        Assert.assertTrue(returns[1] instanceof BStruct);
        BStruct error = (BStruct) returns[1];
        String errorMsg = error.getStringField(0);
        Assert.assertEquals(errorMsg, "'null' cannot be cast to 'string'");
    }

    @Test
    public void testAnyToBooleanWithErrors() {
        BValue[] returns = BTestUtils.invoke(result, "testAnyToBooleanWithErrors", new BValue[]{});

        // check whether string is empty
        Assert.assertEquals(((BBoolean) returns[0]).booleanValue(), false);

        // check the error
        Assert.assertTrue(returns[1] instanceof BStruct);
        BStruct error = (BStruct) returns[1];
        String errorMsg = error.getStringField(0);
        Assert.assertEquals(errorMsg, "'int' cannot be cast to 'boolean'");
    }

    @Test
    public void testAnyNullToBooleanWithErrors() {
        BValue[] returns = BTestUtils.invoke(result, "testAnyNullToBooleanWithErrors", new BValue[]{});

        // check whether string is empty
        Assert.assertEquals(((BBoolean) returns[0]).booleanValue(), false);

        // check the error
        Assert.assertTrue(returns[1] instanceof BStruct);
        BStruct error = (BStruct) returns[1];
        String errorMsg = error.getStringField(0);
        Assert.assertEquals(errorMsg, "'null' cannot be cast to 'boolean'");
    }

    @Test
    public void testAnyToIntWithErrors() {
        BValue[] returns = BTestUtils.invoke(result, "testAnyToIntWithErrors", new BValue[]{});

        // check whether int is zero
        Assert.assertEquals(((BInteger) returns[0]).intValue(), 0);

        // check the error
        Assert.assertTrue(returns[1] instanceof BStruct);
        BStruct error = (BStruct) returns[1];
        String errorMsg = error.getStringField(0);
        Assert.assertEquals(errorMsg, "'string' cannot be cast to 'int'");
    }

    @Test
    public void testAnyNullToIntWithErrors() {
        BValue[] returns = BTestUtils.invoke(result, "testAnyNullToIntWithErrors", new BValue[]{});

        // check whether int is zero
        Assert.assertEquals(((BInteger) returns[0]).intValue(), 0);

        // check the error
        Assert.assertTrue(returns[1] instanceof BStruct);
        BStruct error = (BStruct) returns[1];
        String errorMsg = error.getStringField(0);
        Assert.assertEquals(errorMsg, "'null' cannot be cast to 'int'");
    }

    @Test
    public void testAnyToFloatWithErrors() {
        BValue[] returns = BTestUtils.invoke(result, "testAnyToFloatWithErrors", new BValue[]{});

        // check whether float is zero
        Assert.assertEquals(((BFloat) returns[0]).floatValue(), 0.0);

        // check the error
        Assert.assertTrue(returns[1] instanceof BStruct);
        BStruct error = (BStruct) returns[1];
        String errorMsg = error.getStringField(0);
        Assert.assertEquals(errorMsg, "'string' cannot be cast to 'float'");
    }

    @Test
    public void testAnyNullToFloatWithErrors() {
        BValue[] returns = BTestUtils.invoke(result, "testAnyNullToFloatWithErrors", new BValue[]{});

        // check whether float is zero
        Assert.assertEquals(((BFloat) returns[0]).floatValue(), 0.0);

        // check the error
        Assert.assertTrue(returns[1] instanceof BStruct);
        BStruct error = (BStruct) returns[1];
        String errorMsg = error.getStringField(0);
        Assert.assertEquals(errorMsg, "'null' cannot be cast to 'float'");
    }

    @Test
    public void testAnyToMapWithErrors() {
        BValue[] returns = BTestUtils.invoke(result, "testAnyToMapWithErrors", new BValue[]{});

        // check whether map is null
        Assert.assertNull(returns[0]);

        // check the error
        Assert.assertTrue(returns[1] instanceof BStruct);
        BStruct error = (BStruct) returns[1];
        String errorMsg = error.getStringField(0);
        Assert.assertEquals(errorMsg, "'string' cannot be cast to 'map'");
    }

    // TODO:
/*    @Test
    public void testErrorInForceCasting() {
        BValue[] returns = BLangFunctions.invoke(bLangProgram, "testErrorInForceCasting", new BValue[]{});

        // check whether float is zero
        Assert.assertNull(returns[0]);

        // check the error
        Assert.assertTrue(returns[1] instanceof BStruct);
        BStruct error = (BStruct) returns[1];
        BValue errorMsg = error.getValue(0);
        Assert.assertTrue(errorMsg instanceof BString);
        Assert.assertEquals(errorMsg.stringValue(), "incompatible types: expected 'A', found 'B'");
    }*/
}<|MERGE_RESOLUTION|>--- conflicted
+++ resolved
@@ -479,13 +479,7 @@
             expectedExceptionsMessageRegExp = "struct-to-map.bal:22: incompatible types: 'Person' cannot be cast " +
                     "to 'map', try conversion")
     public void testStructToMap() {
-        CompileResult res = BTestUtils.compile("test-src/expressions/typecast/struct-to-map-negative.bal");
-        System.out.println(res.getDiagnostics().length);
-        for (int i=0;i<res.getDiagnostics().length;i++)
-        {
-            System.out.println(res.getDiagnostics()[i].getMessage());
-        }
-
+        BTestUtils.compile("test-src/expressions/typecast/struct-to-map-negative.bal");
     }
 
     @Test(enabled = false, description = "Test casting a map to struct",
@@ -493,28 +487,14 @@
             expectedExceptionsMessageRegExp = "map-to-struct.bal:36: incompatible types: 'map' cannot be cast to " +
                     "'Person', try conversion")
     public void testMapToStruct() {
-        CompileResult res = BTestUtils.compile("test-src/expressions/typecast/map-to-struct-negative.bal");
-        System.out.println(res.getDiagnostics().length);
-        for (int i=0;i<res.getDiagnostics().length;i++)
-        {
-            System.out.println(res.getDiagnostics()[i].getMessage());
-        }
+        BTestUtils.compile("test-src/expressions/typecast/map-to-struct-negative.bal");
     }
 
     @Test
     public void testJsonToMap() {
-<<<<<<< HEAD
-       CompileResult res =  BTestUtils.compile("test-src/expressions/typecast/json-to-map-negative.bal");
-        System.out.println(res.getDiagnostics().length);
-        for (int i=0;i<res.getDiagnostics().length;i++)
-        {
-            System.out.println(res.getDiagnostics()[i].getMessage());
-        }
-=======
         CompileResult res = BTestUtils.compile("test-src/expressions/typecast/json-to-map-negative.bal");
         Assert.assertEquals(res.getErrorCount(), 1);
         BTestUtils.validateError(res, 0, "incompatible types: 'json' cannot be cast to 'map'", 9, 13);
->>>>>>> 71b1ac62
     }
 
     @Test(enabled = false, description = "Test casting a json to struct",
@@ -522,28 +502,14 @@
             expectedExceptionsMessageRegExp = "json-to-struct.bal:34: incompatible types: 'json' cannot be cast to" +
                     " 'Person', try conversion")
     public void testJsonToStruct() {
-       CompileResult res = BTestUtils.compile("test-src/expressions/typecast/json-to-struct--negative.bal");
-        System.out.println(res.getDiagnostics().length);
-        for (int i=0;i<res.getDiagnostics().length;i++)
-        {
-            System.out.println(res.getDiagnostics()[i].getMessage());
-        }
+        BTestUtils.compile("test-src/expressions/typecast/json-to-struct-negative.bal");
     }
 
     @Test
     public void testMapToJsonCastingError() {
-<<<<<<< HEAD
-       CompileResult res = BTestUtils.compile("test-src/expressions/typecast/map-to-json-negative.bal");
-        System.out.println(res.getDiagnostics().length);
-        for (int i=0;i<res.getDiagnostics().length;i++)
-        {
-            System.out.println(res.getDiagnostics()[i].getMessage());
-        }
-=======
         CompileResult res = BTestUtils.compile("test-src/expressions/typecast/map-to-json-negative.bal");
         Assert.assertEquals(res.getErrorCount(), 1);
         BTestUtils.validateError(res, 0, "incompatible types: 'map' cannot be cast to 'json'", 7, 15);
->>>>>>> 71b1ac62
     }
 
     @Test(description = "Test casting struct stored as any to struct")
