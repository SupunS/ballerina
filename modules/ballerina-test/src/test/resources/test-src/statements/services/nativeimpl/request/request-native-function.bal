--- conflicted
+++ resolved
@@ -121,7 +121,6 @@
     }
 
     @http:resourceConfig {
-<<<<<<< HEAD
         path:"/addReqHeader"
     }
     resource addReqHeader (http:Request req, http:Response res) {
@@ -168,8 +167,6 @@
     }
 
     @http:resourceConfig {
-=======
->>>>>>> 6d5ca316
         path:"/getContentLength"
     }
     resource GetContentLength (http:Request req, http:Response res) {
