--- conflicted
+++ resolved
@@ -27,11 +27,8 @@
             <package name="org.ballerinalang.test.expressions.*"/>
             <package name="org.ballerinalang.test.statements.*"/>
             <package name="org.ballerinalang.test.types.*"/>
-<<<<<<< HEAD
+            <package name="org.ballerinalang.test.nativeImpl.*"/>
             <package name="org.ballerinalang.test.net.*"/>
-=======
-            <package name="org.ballerinalang.test.nativeImpl.*"/>
->>>>>>> 858415ad
         </packages>
     </test>
 </suite>