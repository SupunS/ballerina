--- conflicted
+++ resolved
@@ -129,11 +129,9 @@
                 <include>commons-logging:commons-logging</include>
                 <include>org.wso2.staxon:staxon-core</include>
                 <include>org.apache.commons:commons-lang3</include>
-<<<<<<< HEAD
                 <include>javax.websocket:javax.websocket-api</include>
 
-=======
->>>>>>> 942d458b
+                <include>org.wso2.carbon:org.wso2.carbon.core:jar</include>
                 <include>org.wso2.carbon:org.wso2.carbon.core:jar</include>
             </includes>
         </dependencySet>
