--- conflicted
+++ resolved
@@ -167,16 +167,12 @@
                 <include>io.netty:netty-handler</include>
                 <include>io.netty:netty-codec</include>
                 <include>io.netty:netty-codec-http</include>
+                <include>javax.jms:javax.jms-api</include>
                 <include>commons-pool.wso2:commons-pool</include>
                 <include>org.wso2.orbit.org.yaml:snakeyaml</include>
                 <include>commons-logging:commons-logging</include>
                 <include>org.wso2.staxon:staxon-core</include>
                 <include>org.apache.commons:commons-lang3</include>
-<<<<<<< HEAD
-=======
-                <include>javax.jms:javax.jms-api</include>
-
->>>>>>> 4bac16c2
                 <include>org.wso2.carbon:org.wso2.carbon.core:jar</include>
             </includes>
         </dependencySet>
