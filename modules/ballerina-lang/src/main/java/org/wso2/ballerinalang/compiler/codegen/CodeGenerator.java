/*
*  Copyright (c) 2017, WSO2 Inc. (http://www.wso2.org) All Rights Reserved.
*
*  WSO2 Inc. licenses this file to you under the Apache License,
*  Version 2.0 (the "License"); you may not use this file except
*  in compliance with the License.
*  You may obtain a copy of the License at
*
*    http://www.apache.org/licenses/LICENSE-2.0
*
*  Unless required by applicable law or agreed to in writing,
*  software distributed under the License is distributed on an
*  "AS IS" BASIS, WITHOUT WARRANTIES OR CONDITIONS OF ANY
*  KIND, either express or implied.  See the License for the
*  specific language governing permissions and limitations
*  under the License.
*/
package org.wso2.ballerinalang.compiler.codegen;

import org.antlr.v4.runtime.atn.SemanticContext;
import org.ballerinalang.model.tree.OperatorKind;
import org.ballerinalang.model.tree.TopLevelNode;
import org.wso2.ballerinalang.compiler.semantics.analyzer.SymbolEnter;
import org.wso2.ballerinalang.compiler.semantics.model.SymbolEnv;
import org.wso2.ballerinalang.compiler.semantics.model.symbols.BInvokableSymbol;
import org.wso2.ballerinalang.compiler.semantics.model.symbols.BPackageSymbol;
import org.wso2.ballerinalang.compiler.semantics.model.symbols.BVarSymbol;
import org.wso2.ballerinalang.compiler.semantics.model.symbols.SymTag;
import org.wso2.ballerinalang.compiler.semantics.model.symbols.Symbols;
import org.wso2.ballerinalang.compiler.semantics.model.types.BInvokableType;
import org.wso2.ballerinalang.compiler.semantics.model.types.BType;
import org.wso2.ballerinalang.compiler.tree.BLangAction;
import org.wso2.ballerinalang.compiler.tree.BLangAnnotAttribute;
import org.wso2.ballerinalang.compiler.tree.BLangAnnotation;
import org.wso2.ballerinalang.compiler.tree.BLangAnnotationAttachment;
import org.wso2.ballerinalang.compiler.tree.BLangConnector;
import org.wso2.ballerinalang.compiler.tree.BLangEnum;
import org.wso2.ballerinalang.compiler.tree.BLangFunction;
import org.wso2.ballerinalang.compiler.tree.BLangIdentifier;
import org.wso2.ballerinalang.compiler.tree.BLangImportPackage;
import org.wso2.ballerinalang.compiler.tree.BLangInvokableNode;
import org.wso2.ballerinalang.compiler.tree.BLangNode;
import org.wso2.ballerinalang.compiler.tree.BLangNodeVisitor;
import org.wso2.ballerinalang.compiler.tree.BLangPackage;
import org.wso2.ballerinalang.compiler.tree.BLangResource;
import org.wso2.ballerinalang.compiler.tree.BLangService;
import org.wso2.ballerinalang.compiler.tree.BLangStruct;
import org.wso2.ballerinalang.compiler.tree.BLangVariable;
import org.wso2.ballerinalang.compiler.tree.BLangWorker;
import org.wso2.ballerinalang.compiler.tree.BLangXMLNS;
import org.wso2.ballerinalang.compiler.tree.expressions.BLangAnnotAttachmentAttribute;
import org.wso2.ballerinalang.compiler.tree.expressions.BLangAnnotAttachmentAttributeValue;
import org.wso2.ballerinalang.compiler.tree.expressions.BLangArrayLiteral;
import org.wso2.ballerinalang.compiler.tree.expressions.BLangBinaryExpr;
import org.wso2.ballerinalang.compiler.tree.expressions.BLangExpression;
import org.wso2.ballerinalang.compiler.tree.expressions.BLangFieldBasedAccess;
import org.wso2.ballerinalang.compiler.tree.expressions.BLangIndexBasedAccess;
import org.wso2.ballerinalang.compiler.tree.expressions.BLangInvocation;
import org.wso2.ballerinalang.compiler.tree.expressions.BLangLiteral;
import org.wso2.ballerinalang.compiler.tree.expressions.BLangRecordLiteral;
import org.wso2.ballerinalang.compiler.tree.expressions.BLangSimpleVarRef;
import org.wso2.ballerinalang.compiler.tree.expressions.BLangStringTemplateLiteral;
import org.wso2.ballerinalang.compiler.tree.expressions.BLangTernaryExpr;
import org.wso2.ballerinalang.compiler.tree.expressions.BLangTypeCastExpr;
import org.wso2.ballerinalang.compiler.tree.expressions.BLangTypeConversionExpr;
import org.wso2.ballerinalang.compiler.tree.expressions.BLangUnaryExpr;
import org.wso2.ballerinalang.compiler.tree.expressions.BLangVariableReference;
import org.wso2.ballerinalang.compiler.tree.expressions.BLangXMLAttribute;
import org.wso2.ballerinalang.compiler.tree.expressions.BLangXMLCommentLiteral;
import org.wso2.ballerinalang.compiler.tree.expressions.BLangXMLElementLiteral;
import org.wso2.ballerinalang.compiler.tree.expressions.BLangXMLProcInsLiteral;
import org.wso2.ballerinalang.compiler.tree.expressions.BLangXMLQName;
import org.wso2.ballerinalang.compiler.tree.expressions.BLangXMLQuotedString;
import org.wso2.ballerinalang.compiler.tree.expressions.BLangXMLTextLiteral;
import org.wso2.ballerinalang.compiler.tree.expressions.MultiReturnExpr;
import org.wso2.ballerinalang.compiler.tree.statements.BLanXMLNSStatement;
import org.wso2.ballerinalang.compiler.tree.statements.BLangAbort;
import org.wso2.ballerinalang.compiler.tree.statements.BLangAssignment;
import org.wso2.ballerinalang.compiler.tree.statements.BLangBlockStmt;
import org.wso2.ballerinalang.compiler.tree.statements.BLangBreak;
import org.wso2.ballerinalang.compiler.tree.statements.BLangCatch;
import org.wso2.ballerinalang.compiler.tree.statements.BLangComment;
import org.wso2.ballerinalang.compiler.tree.statements.BLangContinue;
import org.wso2.ballerinalang.compiler.tree.statements.BLangExpressionStmt;
import org.wso2.ballerinalang.compiler.tree.statements.BLangForkJoin;
import org.wso2.ballerinalang.compiler.tree.statements.BLangIf;
import org.wso2.ballerinalang.compiler.tree.statements.BLangReply;
import org.wso2.ballerinalang.compiler.tree.statements.BLangReturn;
import org.wso2.ballerinalang.compiler.tree.statements.BLangStatement;
import org.wso2.ballerinalang.compiler.tree.statements.BLangThrow;
import org.wso2.ballerinalang.compiler.tree.statements.BLangTransaction;
import org.wso2.ballerinalang.compiler.tree.statements.BLangTryCatchFinally;
import org.wso2.ballerinalang.compiler.tree.statements.BLangVariableDef;
import org.wso2.ballerinalang.compiler.tree.statements.BLangWhile;
import org.wso2.ballerinalang.compiler.tree.statements.BLangWorkerReceive;
import org.wso2.ballerinalang.compiler.tree.statements.BLangWorkerSend;
import org.wso2.ballerinalang.compiler.tree.statements.BlangTransform;
import org.wso2.ballerinalang.compiler.util.CompilerContext;
import org.wso2.ballerinalang.compiler.util.TypeDescriptor;
import org.wso2.ballerinalang.compiler.util.TypeTags;
import org.wso2.ballerinalang.programfile.CallableUnitInfo;
import org.wso2.ballerinalang.programfile.FunctionInfo;
import org.wso2.ballerinalang.programfile.Instruction;
import org.wso2.ballerinalang.programfile.InstructionCodes;
import org.wso2.ballerinalang.programfile.InstructionFactory;
import org.wso2.ballerinalang.programfile.LocalVariableInfo;
import org.wso2.ballerinalang.programfile.PackageInfo;
import org.wso2.ballerinalang.programfile.PackageVarInfo;
import org.wso2.ballerinalang.programfile.ProgramFile;
import org.wso2.ballerinalang.programfile.WorkerInfo;
import org.wso2.ballerinalang.programfile.attributes.AttributeInfo;
import org.wso2.ballerinalang.programfile.attributes.AttributeInfoPool;
import org.wso2.ballerinalang.programfile.attributes.CodeAttributeInfo;
import org.wso2.ballerinalang.programfile.attributes.LineNumberTableAttributeInfo;
import org.wso2.ballerinalang.programfile.attributes.LocalVariableAttributeInfo;
import org.wso2.ballerinalang.programfile.attributes.VarTypeCountAttributeInfo;
<<<<<<< HEAD
import org.wso2.ballerinalang.programfile.cpentries.*;
=======
import org.wso2.ballerinalang.programfile.cpentries.ConstantPool;
import org.wso2.ballerinalang.programfile.cpentries.FloatCPEntry;
import org.wso2.ballerinalang.programfile.cpentries.FunctionCallCPEntry;
import org.wso2.ballerinalang.programfile.cpentries.FunctionRefCPEntry;
import org.wso2.ballerinalang.programfile.cpentries.IntegerCPEntry;
import org.wso2.ballerinalang.programfile.cpentries.PackageRefCPEntry;
import org.wso2.ballerinalang.programfile.cpentries.StringCPEntry;
import org.wso2.ballerinalang.programfile.cpentries.TypeRefCPEntry;
import org.wso2.ballerinalang.programfile.cpentries.UTF8CPEntry;
>>>>>>> e8eb6ebe

import java.util.ArrayList;
import java.util.Stack;

import static org.wso2.ballerinalang.programfile.ProgramFileConstants.BLOB_OFFSET;
import static org.wso2.ballerinalang.programfile.ProgramFileConstants.BOOL_OFFSET;
import static org.wso2.ballerinalang.programfile.ProgramFileConstants.FLOAT_OFFSET;
import static org.wso2.ballerinalang.programfile.ProgramFileConstants.REF_OFFSET;
import static org.wso2.ballerinalang.programfile.ProgramFileConstants.STRING_OFFSET;

/**
 * @since 0.94
 */
public class CodeGenerator extends BLangNodeVisitor {

    private static final CompilerContext.Key<CodeGenerator> CODE_GENERATOR_KEY =
            new CompilerContext.Key<>();
    /**
     * This structure holds current package-level variable indexes.
     */
    private VariableIndex pvIndexes = new VariableIndex();

    /**
     * This structure holds current local variable indexes.
     */
    private VariableIndex lvIndexes = new VariableIndex();

    /**
     * This structure holds current field indexes.
     */
    private VariableIndex fieldIndexes = new VariableIndex();

    /**
     * This structure holds current register indexes.
     */
    private VariableIndex regIndexes = new VariableIndex();

    /**
     * This structure holds the maximum register count per type.
     * This structure is updated for every statement.
     */
    private VariableIndex maxRegIndexes = new VariableIndex();

    private SymbolEnv env;
    // TODO Remove this dependency from the code generator
    private SymbolEnter symEnter;

    private ProgramFile programFile;

    private PackageInfo currentPkgInfo;
    private String currentPkgName;
    private int currentPackageRefCPIndex;

    private LineNumberTableAttributeInfo lineNoAttrInfo;
    private CallableUnitInfo currentCallableUnitInfo;
    private LocalVariableAttributeInfo localVarAttrInfo;

    // Required variables to generate code for assignment statements
    private int rhsExprRegIndex = -1;
    private boolean varAssignment = false;
    
    private Stack<Instruction> loopResetInstructionStack = new Stack<>();
    private Stack<Instruction> loopExitInstructionStack = new Stack<>();

    public static CodeGenerator getInstance(CompilerContext context) {
        CodeGenerator codeGenerator = context.get(CODE_GENERATOR_KEY);
        if (codeGenerator == null) {
            codeGenerator = new CodeGenerator(context);
        }

        return codeGenerator;
    }

    public CodeGenerator(CompilerContext context) {
        context.put(CODE_GENERATOR_KEY, this);

        this.symEnter = SymbolEnter.getInstance(context);
    }

    public ProgramFile generate(BLangPackage pkgNode) {
        programFile = new ProgramFile();
        BPackageSymbol pkgSymbol = pkgNode.symbol;
        genPackage(pkgSymbol);

        programFile.entryPkgCPIndex = addPackageRefCPEntry(programFile, pkgSymbol.name.value,
                pkgSymbol.version.value);

        // TODO Setting this program as a main program. Remove this ASAP
        programFile.setMainEPAvailable(true);

        // Add global variable indexes to the ProgramFile
        prepareIndexes(pvIndexes);

        // Create Global variable attribute info
        addVarCountAttrInfo(programFile, programFile, pvIndexes);

        return programFile;
    }

    public void visit(BLangPackage pkgNode) {
        // first visit all the imports
        pkgNode.imports.forEach(impPkgNode -> genNode(impPkgNode, this.env));

        // Add the current package to the program file
        BPackageSymbol pkgSymbol = pkgNode.symbol;
        currentPkgName = pkgSymbol.name.getValue();
        int pkgNameCPIndex = addUTF8CPEntry(programFile, currentPkgName);
        int pkgVersionCPIndex = addUTF8CPEntry(programFile, pkgSymbol.version.getValue());
        currentPkgInfo = new PackageInfo(pkgNameCPIndex, pkgVersionCPIndex);

        // TODO We need to create identifier for both name and the version
        programFile.packageInfoMap.put(currentPkgName, currentPkgInfo);

        // Insert the package reference to the constant pool of the Ballerina program
        addPackageRefCPEntry(programFile, currentPkgName, pkgSymbol.version.value);

        // Insert the package reference to the constant pool of the current package
        currentPackageRefCPIndex = addPackageRefCPEntry(currentPkgInfo, currentPkgName, pkgSymbol.version.value);

        // This attribute keep track of line numbers
        int lineNoAttrNameIndex = addUTF8CPEntry(currentPkgInfo,
                AttributeInfo.Kind.LINE_NUMBER_TABLE_ATTRIBUTE.value());
        lineNoAttrInfo = new LineNumberTableAttributeInfo(lineNoAttrNameIndex);

        // This attribute keep package-level variable information
        int pkgVarAttrNameIndex = addUTF8CPEntry(currentPkgInfo,
                AttributeInfo.Kind.LOCAL_VARIABLES_ATTRIBUTE.value());
        currentPkgInfo.addAttributeInfo(AttributeInfo.Kind.LOCAL_VARIABLES_ATTRIBUTE,
                new LocalVariableAttributeInfo(pkgVarAttrNameIndex));

//        visitConstants(bLangPackage.getConsts());
//        visitGlobalVariables(bLangPackage.getGlobalVariables());
        pkgNode.globalVars.forEach(varNode -> createPackageVarInfo(varNode.symbol));
//        createStructInfoEntries(bLangPackage.getStructDefs());
//        createConnectorInfoEntries(bLangPackage.getConnectors());
//        createServiceInfoEntries(bLangPackage.getServices());
        pkgNode.functions.forEach(funcNode -> createFunctionInfoEntry(funcNode.symbol));

//        // Create function info for the package function
        BLangFunction pkgInitFunc = pkgNode.initFunction;
        createFunctionInfoEntry(pkgInitFunc.symbol);
//
        for (TopLevelNode pkgLevelNode : pkgNode.topLevelNodes) {
            genNode((BLangNode) pkgLevelNode, this.env);
        }

        // Visit package init function
        genNode(pkgInitFunc, this.env);

        currentPkgInfo.addAttributeInfo(AttributeInfo.Kind.LINE_NUMBER_TABLE_ATTRIBUTE, lineNoAttrInfo);
        currentPackageRefCPIndex = -1;
        currentPkgName = null;
    }

    public void visit(BLangImportPackage importPkgNode) {
        BPackageSymbol pkgSymbol = importPkgNode.symbol;
        genPackage(pkgSymbol);
    }

    public void visit(BLangFunction funcNode) {
        SymbolEnv funcEnv = SymbolEnv.createFunctionEnv(funcNode, funcNode.symbol.scope, this.env);
        currentCallableUnitInfo = currentPkgInfo.functionInfoMap.get(funcNode.symbol.name.value);
        visitInvokableNode(funcNode, currentCallableUnitInfo, funcEnv);
    }

    public void visit(BLangBlockStmt blockNode) {
        SymbolEnv blockEnv = SymbolEnv.createBlockEnv(blockNode, this.env);

        for (BLangStatement stmt : blockNode.statements) {
//            if (stmt instanceof CommentStmt) {
//                continue;
//            }
//
//            if (!(stmt instanceof TryCatchStmt)) {
//                addLineNumberInfo(stmt.getNodeLocation());
//            }

            genNode(stmt, blockEnv);

            // Update the maxRegIndexes structure
            setMaxRegIndexes();

            // Reset the regIndexes structure for every statement
            regIndexes = new VariableIndex();
        }
    }

    public void visit(BLangVariable varNode) {
        int opcode;
        int lvIndex;
        BVarSymbol varSymbol = varNode.symbol;

        BLangExpression rhsExpr = varNode.expr;
        if (rhsExpr != null) {
            genNode(rhsExpr, this.env);
            rhsExprRegIndex = rhsExpr.regIndex;
        }

        int ownerSymTag = env.scope.owner.tag;
        if ((ownerSymTag & SymTag.INVOKABLE) == SymTag.INVOKABLE) {
            OpcodeAndIndex opcodeAndIndex = getOpcodeAndIndex(varSymbol.type.tag,
                    InstructionCodes.ISTORE, lvIndexes);
            opcode = opcodeAndIndex.opcode;
            lvIndex = opcodeAndIndex.index;
            varSymbol.varIndex = lvIndex;
            if (rhsExpr != null) {
                emit(opcode, rhsExprRegIndex, lvIndex);
            }

            LocalVariableInfo localVarInfo = getLocalVarAttributeInfo(varSymbol);
            localVarAttrInfo.localVars.add(localVarInfo);
        } else {
            // TODO Support other variable nodes
        }
    }


    // Statements

    public void visit(BLangVariableDef varDefNode) {
        genNode(varDefNode.var, this.env);
    }

    public void visit(BLangReturn returnNode) {
        BLangExpression expr;
        int i = 0;
        while (i < returnNode.exprs.size()) {
            expr = returnNode.exprs.get(i);
            this.genNode(expr, this.env);
            if (expr.isMultiReturnExpr()) {
                BLangInvocation invExpr = (BLangInvocation) expr;
                for (int j = 0; j < invExpr.regIndexes.length; j++) {
                    emit(this.typeTagToInstr(invExpr.types.get(j).tag), i, invExpr.regIndexes[j]);
                    i++;
                }
            } else {
                emit(this.typeTagToInstr(expr.type.tag), i, expr.regIndex);
                i++;
            }
        }
        emit(InstructionCodes.RET);
    }
    
    private int typeTagToInstr(int typeTag) {
        switch (typeTag) {
        case TypeTags.INT:
            return InstructionCodes.IRET;
        case TypeTags.FLOAT:
            return InstructionCodes.FRET;
        case TypeTags.STRING:
            return InstructionCodes.SRET;
        case TypeTags.BOOLEAN:
            return InstructionCodes.BRET;
        case TypeTags.BLOB:
            return InstructionCodes.LRET;
        default:
            return InstructionCodes.RRET;
        }
    }

    // Expressions

    public void visit(BLangLiteral literalExpr) {
        int opcode;
        int regIndex = -1;
        int typeTag = literalExpr.typeTag;

        switch (typeTag) {
            case TypeTags.INT:
                regIndex = ++regIndexes.tInt;
                long longVal = (Long) literalExpr.value;
                if (longVal >= 0 && longVal <= 5) {
                    opcode = InstructionCodes.ICONST_0 + (int) longVal;
                    emit(opcode, regIndex);
                } else {
                    int intCPEntryIndex = currentPkgInfo.addCPEntry(new IntegerCPEntry(longVal));
                    emit(InstructionCodes.ICONST, intCPEntryIndex, regIndex);
                }
                break;

            case TypeTags.FLOAT:
                regIndex = ++regIndexes.tFloat;
                double doubleVal = (Double) literalExpr.value;
                if (doubleVal == 0 || doubleVal == 1 || doubleVal == 2 ||
                        doubleVal == 3 || doubleVal == 4 || doubleVal == 5) {
                    opcode = InstructionCodes.FCONST_0 + (int) doubleVal;
                    emit(opcode, regIndex);
                } else {
                    int floatCPEntryIndex = currentPkgInfo.addCPEntry(new FloatCPEntry(doubleVal));
                    emit(InstructionCodes.FCONST, floatCPEntryIndex, regIndex);
                }
                break;

            case TypeTags.STRING:
                regIndex = ++regIndexes.tString;
                String strValue = (String) literalExpr.value;
                StringCPEntry stringCPEntry = new StringCPEntry(addUTF8CPEntry(currentPkgInfo, strValue), strValue);
                int strCPIndex = currentPkgInfo.addCPEntry(stringCPEntry);
                emit(InstructionCodes.SCONST, strCPIndex, regIndex);
                break;

            case TypeTags.BOOLEAN:
                regIndex = ++regIndexes.tBoolean;
                boolean booleanVal = (Boolean) literalExpr.value;
                if (!booleanVal) {
                    opcode = InstructionCodes.BCONST_0;
                } else {
                    opcode = InstructionCodes.BCONST_1;
                }
                emit(opcode, regIndex);
                break;
        }

        literalExpr.regIndex = regIndex;
    }

    public void visit(BLangBinaryExpr binaryExpr) {
        genNode(binaryExpr.lhsExpr, this.env);
        genNode(binaryExpr.rhsExpr, this.env);

        int opcode = binaryExpr.opSymbol.opcode;
        int exprIndex = getNextIndex(binaryExpr.type.tag, regIndexes);

        binaryExpr.regIndex = exprIndex;
        emit(opcode, binaryExpr.lhsExpr.regIndex, binaryExpr.rhsExpr.regIndex, exprIndex);
    }

    public void visit(BLangSimpleVarRef varRefExpr) {
        // TODO 
    }

    public void visit(BLangFieldBasedAccess fieldAccessExpr) {
        /* ignore */
    }

    public void visit(BLangIndexBasedAccess indexAccessExpr) {
        /* ignore */
    }

    public void visit(BLangInvocation iExpr) {
        if (iExpr.expr == null) {
            BInvokableSymbol funcSymbol = iExpr.symbol;
            BPackageSymbol pkgSymbol = (BPackageSymbol) funcSymbol.owner;
            int pkgRefCPIndex = addPackageRefCPEntry(currentPkgInfo, pkgSymbol.name.value, pkgSymbol.version.value);
            int funcNameCPIndex = addUTF8CPEntry(currentPkgInfo, funcSymbol.name.value);
            FunctionRefCPEntry funcRefCPEntry = new FunctionRefCPEntry(pkgRefCPIndex, funcNameCPIndex);

            int funcCallCPIndex = getFunctionCallCPIndex(iExpr);
            int funcRefCPIndex = currentPkgInfo.addCPEntry(funcRefCPEntry);

            if (Symbols.isNative(funcSymbol)) {
                emit(InstructionCodes.NCALL, funcRefCPIndex, funcCallCPIndex);
            } else {
                emit(InstructionCodes.CALL, funcRefCPIndex, funcCallCPIndex);
            }
        }
    }

    public void visit(BLangTypeCastExpr castExpr) {
        BLangExpression rExpr = castExpr.expr;
        genNode(rExpr, this.env);

        // TODO Improve following logic
        int opCode = castExpr.castSymbol.opcode;
        int errorRegIndex = ++regIndexes.tRef;

        if (opCode == InstructionCodes.CHECKCAST) {
            int typeSigCPIndex = addUTF8CPEntry(currentPkgInfo, castExpr.type.getDesc());
            TypeRefCPEntry typeRefCPEntry = new TypeRefCPEntry(typeSigCPIndex);
            int typeCPIndex = currentPkgInfo.addCPEntry(typeRefCPEntry);
            int targetRegIndex = getNextIndex(castExpr.type.tag, regIndexes);

            castExpr.regIndexes = new int[]{targetRegIndex, errorRegIndex};
            emit(opCode, rExpr.regIndex, typeCPIndex, targetRegIndex, errorRegIndex);

        } else if (opCode == InstructionCodes.ANY2T || opCode == InstructionCodes.ANY2C) {
            int typeSigCPIndex = addUTF8CPEntry(currentPkgInfo, castExpr.type.getDesc());
            TypeRefCPEntry typeRefCPEntry = new TypeRefCPEntry(typeSigCPIndex);
            int typeCPIndex = currentPkgInfo.addCPEntry(typeRefCPEntry);
            int targetRegIndex = getNextIndex(castExpr.type.tag, regIndexes);

            castExpr.regIndexes = new int[]{targetRegIndex, errorRegIndex};
            emit(opCode, rExpr.regIndex, typeCPIndex, targetRegIndex, errorRegIndex);

        } else if (opCode != 0) {
            int targetRegIndex = getNextIndex(castExpr.type.tag, regIndexes);
            castExpr.regIndexes = new int[]{targetRegIndex, errorRegIndex};
            emit(opCode, castExpr.regIndex, targetRegIndex, errorRegIndex);

        } else {
            // Ignore NOP opcode
            castExpr.regIndexes = new int[]{rExpr.regIndex, errorRegIndex};
        }

        castExpr.regIndex = castExpr.regIndexes[0];
    }

    public void visit(BLangExpressionStmt exprStmtNode) {
        genNode(exprStmtNode.expr, this.env);
    }


    // private methods

    private void genNode(BLangNode node, SymbolEnv env) {
        SymbolEnv prevEnv = this.env;
        this.env = env;
        node.accept(this);
        this.env = prevEnv;
    }

    private void genPackage(BPackageSymbol pkgSymbol) {
        // TODO First check whether this symbol is from a BALO file.
        SymbolEnv pkgEnv = symEnter.packageEnvs.get(pkgSymbol);
        genNode(pkgEnv.node, pkgEnv);
    }

    private String generateSignature(CallableUnitInfo callableUnitInfo) {
        StringBuilder strBuilder = new StringBuilder("(");
        for (BType paramType : callableUnitInfo.paramTypes) {
            strBuilder.append(paramType.getDesc());
        }
        strBuilder.append(")(");

        for (BType retType : callableUnitInfo.retParamTypes) {
            strBuilder.append(retType.getDesc());
        }
        strBuilder.append(")");

        return strBuilder.toString();
    }

    private OpcodeAndIndex getOpcodeAndIndex(int typeTag, int baseOpcode, VariableIndex indexes) {
        int index;
        int opcode;
        switch (typeTag) {
            case TypeTags.INT:
                opcode = baseOpcode;
                index = ++indexes.tInt;
                break;
            case TypeTags.FLOAT:
                opcode = baseOpcode + FLOAT_OFFSET;
                index = ++indexes.tFloat;
                break;
            case TypeTags.STRING:
                opcode = baseOpcode + STRING_OFFSET;
                index = ++indexes.tString;
                break;
            case TypeTags.BOOLEAN:
                opcode = baseOpcode + BOOL_OFFSET;
                index = ++indexes.tBoolean;
                break;
            case TypeTags.BLOB:
                opcode = baseOpcode + BLOB_OFFSET;
                index = ++indexes.tBlob;
                break;
            default:
                opcode = baseOpcode + REF_OFFSET;
                index = ++indexes.tRef;
                break;
        }

        return new OpcodeAndIndex(opcode, index);
    }

    private int getNextIndex(int typeTag, VariableIndex indexes) {
        return getOpcodeAndIndex(typeTag, -1, indexes).index;
    }

    private int getOpcode(int typeTag, int baseOpcode) {
        int opcode;
        switch (typeTag) {
            case TypeTags.INT:
                opcode = baseOpcode;
                break;
            case TypeTags.FLOAT:
                opcode = baseOpcode + FLOAT_OFFSET;
                break;
            case TypeTags.STRING:
                opcode = baseOpcode + STRING_OFFSET;
                break;
            case TypeTags.BOOLEAN:
                opcode = baseOpcode + BOOL_OFFSET;
                break;
            case TypeTags.BLOB:
                opcode = baseOpcode + BLOB_OFFSET;
                break;
            default:
                opcode = baseOpcode + REF_OFFSET;
                break;
        }

        return opcode;
    }

    private LocalVariableInfo getLocalVarAttributeInfo(BVarSymbol varSymbol) {
        int varNameCPIndex = addUTF8CPEntry(currentPkgInfo, varSymbol.name.value);
        int varIndex = varSymbol.varIndex;
        int sigCPIndex = addUTF8CPEntry(currentPkgInfo, varSymbol.type.getDesc());
        return new LocalVariableInfo(varNameCPIndex, sigCPIndex, varIndex);
    }

    private void visitInvokableNode(BLangInvokableNode invokableNode,
                                    CallableUnitInfo callableUnitInfo,
                                    SymbolEnv invokableSymbolEnv) {
        int codeAttrNameCPIndex = addUTF8CPEntry(currentPkgInfo, AttributeInfo.Kind.CODE_ATTRIBUTE.value());

        int localVarAttrNameIndex = addUTF8CPEntry(currentPkgInfo,
                AttributeInfo.Kind.LOCAL_VARIABLES_ATTRIBUTE.value());
        LocalVariableAttributeInfo localVarAttributeInfo = new LocalVariableAttributeInfo(localVarAttrNameIndex);

        // TODO Read annotations attached to this callableUnit

        // Add local variable indexes to the parameters and return parameters
        visitInvokableNodeParams(invokableNode.symbol, callableUnitInfo, localVarAttributeInfo);

        if (Symbols.isNative(invokableNode.symbol)) {
            WorkerInfo defaultWorker = callableUnitInfo.defaultWorkerInfo;
            defaultWorker.codeAttributeInfo.attributeNameIndex = codeAttrNameCPIndex;
            defaultWorker.addAttributeInfo(AttributeInfo.Kind.LOCAL_VARIABLES_ATTRIBUTE, localVarAttributeInfo);

            endWorkerInfoUnit(defaultWorker.codeAttributeInfo);

        } else {
            // Clone lvIndex structure here. This structure contain local variable indexes of the input and
            // out parameters and they are common for all the workers.
            VariableIndex lvIndexCopy = copyVarIndex(lvIndexes);

            WorkerInfo defaultWorker = callableUnitInfo.defaultWorkerInfo;
            defaultWorker.codeAttributeInfo.attributeNameIndex = codeAttrNameCPIndex;
            defaultWorker.codeAttributeInfo.codeAddrs = nextIP();

            localVarAttrInfo = new LocalVariableAttributeInfo(localVarAttrNameIndex);
            // Create a copy of the local variables
            localVarAttrInfo.localVars = new ArrayList<>(localVarAttributeInfo.localVars);
            defaultWorker.addAttributeInfo(AttributeInfo.Kind.LOCAL_VARIABLES_ATTRIBUTE, localVarAttrInfo);

            // Visit the invokableNode body
            genNode(invokableNode.body, invokableSymbolEnv);

            // Clean up the var index data structures
            endWorkerInfoUnit(defaultWorker.codeAttributeInfo);
            
            if (invokableNode.retParams.isEmpty()) {
                /* for functions that has no return values, we must provide a default
                 * return statement to stop the execution and jump to the caller */
                this.emit(InstructionCodes.RET);
            }
        }
    }

    private void visitInvokableNodeParams(BInvokableSymbol invokableSymbol, CallableUnitInfo callableUnitInfo,
                                          LocalVariableAttributeInfo localVarAttrInfo) {

        // TODO Read param and return param annotations
        invokableSymbol.params.forEach(param -> visitInvokableNodeParam(param, localVarAttrInfo));
        invokableSymbol.retParams.forEach(param -> visitInvokableNodeParam(param, localVarAttrInfo));
        callableUnitInfo.addAttributeInfo(AttributeInfo.Kind.LOCAL_VARIABLES_ATTRIBUTE, localVarAttrInfo);
    }

    private void visitInvokableNodeParam(BVarSymbol paramSymbol, LocalVariableAttributeInfo localVarAttrInfo) {
        paramSymbol.varIndex = getNextIndex(paramSymbol.type.tag, lvIndexes);
        LocalVariableInfo localVarInfo = getLocalVarAttributeInfo(paramSymbol);
        localVarAttrInfo.localVars.add(localVarInfo);
        // TODO read parameter annotations
    }

    private VariableIndex copyVarIndex(VariableIndex that) {
        VariableIndex vIndexes = new VariableIndex();
        vIndexes.tInt = that.tInt;
        vIndexes.tFloat = that.tFloat;
        vIndexes.tString = that.tString;
        vIndexes.tBoolean = that.tBoolean;
        vIndexes.tBlob = that.tBlob;
        vIndexes.tRef = that.tRef;
        return vIndexes;
    }

    private int nextIP() {
        return currentPkgInfo.instructionList.size();
    }

    private void endWorkerInfoUnit(CodeAttributeInfo codeAttributeInfo) {
        codeAttributeInfo.maxLongLocalVars = lvIndexes.tInt + 1;
        codeAttributeInfo.maxDoubleLocalVars = lvIndexes.tFloat + 1;
        codeAttributeInfo.maxStringLocalVars = lvIndexes.tString + 1;
        codeAttributeInfo.maxIntLocalVars = lvIndexes.tBoolean + 1;
        codeAttributeInfo.maxByteLocalVars = lvIndexes.tBlob + 1;
        codeAttributeInfo.maxRefLocalVars = lvIndexes.tRef + 1;

        codeAttributeInfo.maxLongRegs = maxRegIndexes.tInt + 1;
        codeAttributeInfo.maxDoubleRegs = maxRegIndexes.tFloat + 1;
        codeAttributeInfo.maxStringRegs = maxRegIndexes.tString + 1;
        codeAttributeInfo.maxIntRegs = maxRegIndexes.tBoolean + 1;
        codeAttributeInfo.maxByteRegs = maxRegIndexes.tBlob + 1;
        codeAttributeInfo.maxRefRegs = maxRegIndexes.tRef + 1;

        lvIndexes = new VariableIndex();
        regIndexes = new VariableIndex();
        maxRegIndexes = new VariableIndex();
    }

    private void setMaxRegIndexes() {
        maxRegIndexes.tInt = (maxRegIndexes.tInt > regIndexes.tInt) ?
                maxRegIndexes.tInt : regIndexes.tInt;
        maxRegIndexes.tFloat = (maxRegIndexes.tFloat > regIndexes.tFloat) ?
                maxRegIndexes.tFloat : regIndexes.tFloat;
        maxRegIndexes.tString = (maxRegIndexes.tString > regIndexes.tString) ?
                maxRegIndexes.tString : regIndexes.tString;
        maxRegIndexes.tBoolean = (maxRegIndexes.tBoolean > regIndexes.tBoolean) ?
                maxRegIndexes.tBoolean : regIndexes.tBoolean;
        maxRegIndexes.tBlob = (maxRegIndexes.tBlob > regIndexes.tBlob) ?
                maxRegIndexes.tBlob : regIndexes.tBlob;
        maxRegIndexes.tRef = (maxRegIndexes.tRef > regIndexes.tRef) ?
                maxRegIndexes.tRef : regIndexes.tRef;
    }

    private void prepareIndexes(VariableIndex indexes) {
        indexes.tInt++;
        indexes.tFloat++;
        indexes.tString++;
        indexes.tBoolean++;
        indexes.tBlob++;
        indexes.tRef++;
    }

    private int emit(int opcode, int... operands) {
        currentPkgInfo.instructionList.add(InstructionFactory.get(opcode, operands));
        return currentPkgInfo.instructionList.size();
    }
    
    private int emit(Instruction instr) {
        currentPkgInfo.instructionList.add(instr);
        return currentPkgInfo.instructionList.size();
    }

    private void addVarCountAttrInfo(ConstantPool constantPool,
                                     AttributeInfoPool attributeInfoPool,
                                     VariableIndex fieldCount) {
        int attrNameCPIndex = addUTF8CPEntry(constantPool,
                AttributeInfo.Kind.VARIABLE_TYPE_COUNT_ATTRIBUTE.value());
        VarTypeCountAttributeInfo varCountAttribInfo = new VarTypeCountAttributeInfo(attrNameCPIndex);
        varCountAttribInfo.setMaxLongVars(fieldCount.tInt);
        varCountAttribInfo.setMaxDoubleVars(fieldCount.tFloat);
        varCountAttribInfo.setMaxStringVars(fieldCount.tString);
        varCountAttribInfo.setMaxIntVars(fieldCount.tBoolean);
        varCountAttribInfo.setMaxByteVars(fieldCount.tBlob);
        varCountAttribInfo.setMaxRefVars(fieldCount.tRef);
        attributeInfoPool.addAttributeInfo(AttributeInfo.Kind.VARIABLE_TYPE_COUNT_ATTRIBUTE, varCountAttribInfo);
    }

    private int getFunctionCallCPIndex(BLangInvocation iExpr) {
        int[] argRegs = new int[iExpr.argExprs.size()];
        for (int i = 0; i < iExpr.argExprs.size(); i++) {
            BLangExpression argExpr = iExpr.argExprs.get(i);
            genNode(argExpr, this.env);
            argRegs[i] = argExpr.regIndex;
        }

        // Calculate registers to store return values
        int[] retRegs = new int[iExpr.types.size()];
        for (int i = 0; i < iExpr.types.size(); i++) {
            BType retType = iExpr.types.get(i);
            retRegs[i] = getNextIndex(retType.tag, regIndexes);
        }

        iExpr.regIndexes = retRegs;
        if (retRegs.length > 0) {
            iExpr.regIndex = retRegs[0];
        }

        FunctionCallCPEntry funcCallCPEntry = new FunctionCallCPEntry(argRegs, retRegs);
        return currentPkgInfo.addCPEntry(funcCallCPEntry);
    }


    // Create info entries

    private void createPackageVarInfo(BVarSymbol varSymbol) {
        BType varType = varSymbol.type;
        varSymbol.varIndex = getNextIndex(varType.tag, pvIndexes);

        int varNameCPIndex = addUTF8CPEntry(currentPkgInfo, varSymbol.name.value);
        int typeSigCPIndex = addUTF8CPEntry(currentPkgInfo, varType.getDesc());
        PackageVarInfo pkgVarInfo = new PackageVarInfo(varNameCPIndex, typeSigCPIndex, varSymbol.flags);
        currentPkgInfo.pkgVarInfoMap.put(varSymbol.name.value, pkgVarInfo);

        LocalVariableInfo localVarInfo = getLocalVarAttributeInfo(varSymbol);
        LocalVariableAttributeInfo pkgVarAttrInfo = (LocalVariableAttributeInfo)
                currentPkgInfo.getAttributeInfo(AttributeInfo.Kind.LOCAL_VARIABLES_ATTRIBUTE);
        pkgVarAttrInfo.localVars.add(localVarInfo);

        // TODO Populate annotation attribute
    }

    private void createFunctionInfoEntry(BInvokableSymbol funcSymbol) {
        BInvokableType funcType = (BInvokableType) funcSymbol.type;

        // Add function name as an UTFCPEntry to the constant pool
        int funcNameCPIndex = addUTF8CPEntry(currentPkgInfo, funcSymbol.name.value);

        FunctionInfo funcInfo = new FunctionInfo(currentPackageRefCPIndex, funcNameCPIndex);
        funcInfo.paramTypes = funcType.paramTypes.toArray(new BType[0]);
        funcInfo.retParamTypes = funcType.retTypes.toArray(new BType[0]);
        funcInfo.flags = funcSymbol.flags;

        // Create default worker
        int workerNameCPIndex = addUTF8CPEntry(currentPkgInfo, "default");
        funcInfo.defaultWorkerInfo = new WorkerInfo(workerNameCPIndex, "default");

        // TODO Add worker details
//        if (function instanceof BallerinaFunction) {
//            addWorkerInfoEntries(funcInfo, (function).getWorkers());
//        }
//        generateCallableUnitInfoDataChannelMap(function, funcInfo);

        funcInfo.signatureCPIndex = addUTF8CPEntry(currentPkgInfo, generateSignature(funcInfo));
        currentPkgInfo.functionInfoMap.put(funcSymbol.name.value, funcInfo);
    }


    // Constant pool related utility classes

    private int addUTF8CPEntry(ConstantPool pool, String value) {
        UTF8CPEntry pkgPathCPEntry = new UTF8CPEntry(value);
        return pool.addCPEntry(pkgPathCPEntry);
    }

    private int addPackageRefCPEntry(ConstantPool pool, String name, String version) {
        int nameCPIndex = addUTF8CPEntry(pool, name);
        int versionCPIndex = addUTF8CPEntry(pool, version);
        PackageRefCPEntry packageRefCPEntry = new PackageRefCPEntry(nameCPIndex, versionCPIndex);
        return pool.addCPEntry(packageRefCPEntry);
    }

    /**
     * Holds the variable index per type.
     *
     * @since 0.94
     */
    private static class VariableIndex {
        int tInt = -1;
        int tFloat = -1;
        int tString = -1;
        int tBoolean = -1;
        int tBlob = -1;
        int tRef = -1;
    }

    /**
     * Bean class which keep both opcode and the current variable index.
     *
     * @since 0.94
     */
    public static class OpcodeAndIndex {
        int opcode;
        int index;

        public OpcodeAndIndex(int opcode, int index) {
            this.opcode = opcode;
            this.index = index;
        }
    }

    public void visit(BLangXMLNS xmlnsNode) {
        /* ignore */
    }

    public void visit(BLangWorker workerNode) {
        /* ignore */
    }

    public void visit(BLangForkJoin forkJoin) {
        /* ignore */
    }

    public void visit(BLangWorkerSend workerSendNode) {
        /* ignore */
    }

    public void visit(BLangWorkerReceive workerReceiveNode) {
        /* ignore */
    }

    public void visit(BLangService serviceNode) {
        /* ignore */
    }

    public void visit(BLangResource resourceNode) {
        /* ignore */
    }

    public void visit(BLangConnector connectorNode) {
        /* ignore */
    }

    public void visit(BLangAction actionNode) {
        /* ignore */
    }

    public void visit(BLangStruct structNode) {
        /* ignore */
    }

    public void visit(BLangEnum enumNode) {
        /* ignore */
    }

    public void visit(BLangIdentifier identifierNode) {
        /* ignore */
    }

    public void visit(BLangAnnotation annotationNode) {
        /* ignore */
    }

    public void visit(BLangAnnotAttribute annotationAttribute) {
        /* ignore */
    }

    public void visit(BLangAnnotationAttachment annAttachmentNode) {
        /* ignore */
    }

    public void visit(BLangAnnotAttachmentAttributeValue annotAttributeValue) {
        /* ignore */
    }

    public void visit(BLangAnnotAttachmentAttribute annotAttachmentAttribute) {
        /* ignore */
    }

    public void visit(BLangAssignment assignNode) {
        if (assignNode.declaredWithVar) {
            assignNode.varRefs.stream()
                    .filter(v -> v.type.tag != TypeTags.NONE)
                    .forEach(v -> {
                        v.regIndex = getNextIndex(v.type.tag, lvIndexes);
                        BLangVariableReference varRef = (BLangVariableReference) v;
                        LocalVariableInfo localVarInfo = getLocalVarAttributeInfo(varRef.symbol);
                        localVarAttrInfo.localVars.add(localVarInfo);
                    });
        }
        genNode(assignNode.expr, this.env);
        int[] rhsExprRegIndexes;
        if (assignNode.expr.isMultiReturnExpr()) {
            rhsExprRegIndexes = ((MultiReturnExpr) assignNode.expr).getRegIndexes();
        } else {
            rhsExprRegIndexes = new int[]{assignNode.expr.regIndex};
        }
        for (int i = 0; i < assignNode.varRefs.size(); i++) {
            BLangExpression lExpr = assignNode.varRefs.get(i);
            if (lExpr.type.tag == TypeTags.NONE) {
                continue;
            }
            rhsExprRegIndex = rhsExprRegIndexes[i];
            varAssignment = true;
            genNode(lExpr, this.env);
            varAssignment = false;
        }
    }

    public void visit(BLangAbort abortNode) {
        /* ignore */
    }

    public void visit(BLangContinue continueNode) {
        this.emit(this.loopResetInstructionStack.peek());
    }

    public void visit(BLangBreak breakNode) {
        this.emit(this.loopExitInstructionStack.peek());
    }

    public void visit(BLangReply replyNode) {
        /* ignore */
    }

    public void visit(BLangThrow throwNode) {
        /* ignore */
    }

    public void visit(BLanXMLNSStatement xmlnsStmtNode) {
        /* ignore */
    }

    public void visit(BLangComment commentNode) {
        /* ignore */
    }

    public void visit(BLangIf ifNode) {
        this.genNode(ifNode.expr, this.env);
        Instruction ifCondJumpInstr = InstructionFactory.get(InstructionCodes.BR_FALSE, ifNode.expr.regIndex, -1);
        this.emit(ifCondJumpInstr);
        this.genNode(ifNode.body, this.env);
        Instruction endJumpInstr = InstructionFactory.get(InstructionCodes.GOTO, -1);
        this.emit(endJumpInstr);
        ifCondJumpInstr.setOperand(1, this.nextIP());
        if (ifNode.elseStmt != null) {
            this.genNode(ifNode.elseStmt, this.env);
        }
        endJumpInstr.setOperand(0, this.nextIP());
    }

    public void visit(BLangWhile whileNode) {
        Instruction gotoTopJumpInstr = InstructionFactory.get(InstructionCodes.GOTO, this.nextIP());
        this.genNode(whileNode.expr, this.env);
        Instruction whileCondJumpInstr = InstructionFactory.get(InstructionCodes.BR_FALSE, 
                whileNode.expr.regIndex, -1);
        Instruction exitLoopJumpInstr = InstructionFactory.get(InstructionCodes.GOTO, -1);
        this.emit(whileCondJumpInstr);
        this.loopResetInstructionStack.push(gotoTopJumpInstr);
        this.loopExitInstructionStack.push(exitLoopJumpInstr);
        this.genNode(whileNode.body, this.env);
        this.loopResetInstructionStack.pop();
        this.loopExitInstructionStack.pop();
        this.emit(gotoTopJumpInstr);
        int endIP = this.nextIP();
        whileCondJumpInstr.setOperand(1, endIP);
        exitLoopJumpInstr.setOperand(0, endIP);
    }

    public void visit(BLangTransaction transactionNode) {
        /* ignore */
    }

    public void visit(BlangTransform transformNode) {
        /* ignore */
    }

    public void visit(BLangTryCatchFinally tryNode) {
        /* ignore */
    }

    public void visit(BLangCatch catchNode) {
        /* ignore */
    }

    public void visit(BLangArrayLiteral arrayLiteral) {
        /* ignore */
    }

    public void visit(BLangRecordLiteral recordLiteral) {
        /* ignore */
    }

    public void visit(BLangTernaryExpr ternaryExpr) {
        /* ignore */
    }

    public void visit(BLangUnaryExpr unaryExpr) {
        genNode(unaryExpr.expressionNode, this.env);

        int opcode;
        int exprIndex;

        if (OperatorKind.TYPEOF.equals(unaryExpr.operator)) {
            if (unaryExpr.expressionNode.type.tag == TypeTags.ANY) {
                exprIndex = ++regIndexes.tRef;
                opcode = unaryExpr.opSymbol.opcode;
                emit(opcode, unaryExpr.expressionNode.regIndex, exprIndex);
            } else {
                String typeDesc = unaryExpr.expressionNode.type.getDesc();
                UTF8CPEntry typeSigUTF8CPEntry = new UTF8CPEntry(typeDesc);
                int typeSigCPIndex = currentPkgInfo.addCPEntry(typeSigUTF8CPEntry);
                TypeRefCPEntry typeRefCPEntry = new TypeRefCPEntry(typeSigCPIndex, typeDesc);
                typeRefCPEntry.setType(unaryExpr.expressionNode.type);
                int typeCPindex = currentPkgInfo.addCPEntry(typeRefCPEntry);
                exprIndex = ++regIndexes.tRef;
                opcode = unaryExpr.opSymbol.opcode;
                emit(opcode, typeCPindex, exprIndex);
            }
        } else if (OperatorKind.ADD.equals(unaryExpr.operator)) {
            unaryExpr.regIndex = unaryExpr.expressionNode.regIndex;
        } else {
            opcode = unaryExpr.opSymbol.opcode;
            exprIndex = getNextIndex(unaryExpr.type.tag, regIndexes);

            unaryExpr.regIndex = exprIndex;
            emit(opcode, unaryExpr.expressionNode.regIndex, exprIndex);
        }

    }

    public void visit(BLangTypeConversionExpr conversionExpr) {
        /* ignore */
    }

    public void visit(BLangXMLQName xmlQName) {
        /* ignore */
    }

    public void visit(BLangXMLAttribute xmlAttribute) {
        /* ignore */
    }

    public void visit(BLangXMLElementLiteral xmlElementLiteral) {
        /* ignore */
    }

    public void visit(BLangXMLTextLiteral xmlTextLiteral) {
        /* ignore */
    }

    public void visit(BLangXMLCommentLiteral xmlCommentLiteral) {
        /* ignore */
    }

    public void visit(BLangXMLProcInsLiteral xmlProcInsLiteral) {
        /* ignore */
    }

    public void visit(BLangXMLQuotedString xmlQuotedString) {
        /* ignore */
    }

    public void visit(BLangStringTemplateLiteral stringTemplateLiteral) {
        /* ignore */
    }
}<|MERGE_RESOLUTION|>--- conflicted
+++ resolved
@@ -17,7 +17,6 @@
 */
 package org.wso2.ballerinalang.compiler.codegen;
 
-import org.antlr.v4.runtime.atn.SemanticContext;
 import org.ballerinalang.model.tree.OperatorKind;
 import org.ballerinalang.model.tree.TopLevelNode;
 import org.wso2.ballerinalang.compiler.semantics.analyzer.SymbolEnter;
@@ -96,7 +95,6 @@
 import org.wso2.ballerinalang.compiler.tree.statements.BLangWorkerSend;
 import org.wso2.ballerinalang.compiler.tree.statements.BlangTransform;
 import org.wso2.ballerinalang.compiler.util.CompilerContext;
-import org.wso2.ballerinalang.compiler.util.TypeDescriptor;
 import org.wso2.ballerinalang.compiler.util.TypeTags;
 import org.wso2.ballerinalang.programfile.CallableUnitInfo;
 import org.wso2.ballerinalang.programfile.FunctionInfo;
@@ -114,9 +112,6 @@
 import org.wso2.ballerinalang.programfile.attributes.LineNumberTableAttributeInfo;
 import org.wso2.ballerinalang.programfile.attributes.LocalVariableAttributeInfo;
 import org.wso2.ballerinalang.programfile.attributes.VarTypeCountAttributeInfo;
-<<<<<<< HEAD
-import org.wso2.ballerinalang.programfile.cpentries.*;
-=======
 import org.wso2.ballerinalang.programfile.cpentries.ConstantPool;
 import org.wso2.ballerinalang.programfile.cpentries.FloatCPEntry;
 import org.wso2.ballerinalang.programfile.cpentries.FunctionCallCPEntry;
@@ -126,7 +121,6 @@
 import org.wso2.ballerinalang.programfile.cpentries.StringCPEntry;
 import org.wso2.ballerinalang.programfile.cpentries.TypeRefCPEntry;
 import org.wso2.ballerinalang.programfile.cpentries.UTF8CPEntry;
->>>>>>> e8eb6ebe
 
 import java.util.ArrayList;
 import java.util.Stack;
@@ -187,7 +181,7 @@
     // Required variables to generate code for assignment statements
     private int rhsExprRegIndex = -1;
     private boolean varAssignment = false;
-    
+
     private Stack<Instruction> loopResetInstructionStack = new Stack<>();
     private Stack<Instruction> loopExitInstructionStack = new Stack<>();
 
@@ -369,7 +363,7 @@
         }
         emit(InstructionCodes.RET);
     }
-    
+
     private int typeTagToInstr(int typeTag) {
         switch (typeTag) {
         case TypeTags.INT:
@@ -455,7 +449,7 @@
     }
 
     public void visit(BLangSimpleVarRef varRefExpr) {
-        // TODO 
+        // TODO
     }
 
     public void visit(BLangFieldBasedAccess fieldAccessExpr) {
@@ -669,7 +663,7 @@
 
             // Clean up the var index data structures
             endWorkerInfoUnit(defaultWorker.codeAttributeInfo);
-            
+
             if (invokableNode.retParams.isEmpty()) {
                 /* for functions that has no return values, we must provide a default
                  * return statement to stop the execution and jump to the caller */
@@ -757,7 +751,7 @@
         currentPkgInfo.instructionList.add(InstructionFactory.get(opcode, operands));
         return currentPkgInfo.instructionList.size();
     }
-    
+
     private int emit(Instruction instr) {
         currentPkgInfo.instructionList.add(instr);
         return currentPkgInfo.instructionList.size();
@@ -1034,7 +1028,7 @@
     public void visit(BLangWhile whileNode) {
         Instruction gotoTopJumpInstr = InstructionFactory.get(InstructionCodes.GOTO, this.nextIP());
         this.genNode(whileNode.expr, this.env);
-        Instruction whileCondJumpInstr = InstructionFactory.get(InstructionCodes.BR_FALSE, 
+        Instruction whileCondJumpInstr = InstructionFactory.get(InstructionCodes.BR_FALSE,
                 whileNode.expr.regIndex, -1);
         Instruction exitLoopJumpInstr = InstructionFactory.get(InstructionCodes.GOTO, -1);
         this.emit(whileCondJumpInstr);
@@ -1089,15 +1083,13 @@
                 opcode = unaryExpr.opSymbol.opcode;
                 emit(opcode, unaryExpr.expressionNode.regIndex, exprIndex);
             } else {
-                String typeDesc = unaryExpr.expressionNode.type.getDesc();
-                UTF8CPEntry typeSigUTF8CPEntry = new UTF8CPEntry(typeDesc);
-                int typeSigCPIndex = currentPkgInfo.addCPEntry(typeSigUTF8CPEntry);
-                TypeRefCPEntry typeRefCPEntry = new TypeRefCPEntry(typeSigCPIndex, typeDesc);
-                typeRefCPEntry.setType(unaryExpr.expressionNode.type);
-                int typeCPindex = currentPkgInfo.addCPEntry(typeRefCPEntry);
+                int typeSigCPIndex = addUTF8CPEntry(currentPkgInfo, unaryExpr.expressionNode.type.getDesc());
+                TypeRefCPEntry typeRefCPEntry = new TypeRefCPEntry(typeSigCPIndex);
+                int typeCPIndex = currentPkgInfo.addCPEntry(typeRefCPEntry);
+
                 exprIndex = ++regIndexes.tRef;
                 opcode = unaryExpr.opSymbol.opcode;
-                emit(opcode, typeCPindex, exprIndex);
+                emit(opcode, typeCPIndex, exprIndex);
             }
         } else if (OperatorKind.ADD.equals(unaryExpr.operator)) {
             unaryExpr.regIndex = unaryExpr.expressionNode.regIndex;
