/*
*  Copyright (c) 2017, WSO2 Inc. (http://www.wso2.org) All Rights Reserved.
*
*  WSO2 Inc. licenses this file to you under the Apache License,
*  Version 2.0 (the "License"); you may not use this file except
*  in compliance with the License.
*  You may obtain a copy of the License at
*
*    http://www.apache.org/licenses/LICENSE-2.0
*
*  Unless required by applicable law or agreed to in writing,
*  software distributed under the License is distributed on an
*  "AS IS" BASIS, WITHOUT WARRANTIES OR CONDITIONS OF ANY
*  KIND, either express or implied.  See the License for the
*  specific language governing permissions and limitations
*  under the License.
*/
package org.wso2.ballerinalang.compiler.codegen;

import org.ballerinalang.compiler.CompilerPhase;
import org.ballerinalang.model.Name;
import org.ballerinalang.model.TreeBuilder;
import org.ballerinalang.model.elements.PackageID;
import org.ballerinalang.model.tree.NodeKind;
import org.ballerinalang.model.tree.OperatorKind;
import org.ballerinalang.model.tree.TopLevelNode;
import org.wso2.ballerinalang.compiler.semantics.analyzer.SymbolEnter;
import org.wso2.ballerinalang.compiler.semantics.model.SymbolEnv;
import org.wso2.ballerinalang.compiler.semantics.model.SymbolTable;
import org.wso2.ballerinalang.compiler.semantics.model.symbols.BInvokableSymbol;
import org.wso2.ballerinalang.compiler.semantics.model.symbols.BPackageSymbol;
import org.wso2.ballerinalang.compiler.semantics.model.symbols.BSymbol;
import org.wso2.ballerinalang.compiler.semantics.model.symbols.BTypeSymbol;
import org.wso2.ballerinalang.compiler.semantics.model.symbols.BVarSymbol;
import org.wso2.ballerinalang.compiler.semantics.model.symbols.BXMLNSSymbol;
import org.wso2.ballerinalang.compiler.semantics.model.symbols.SymTag;
import org.wso2.ballerinalang.compiler.semantics.model.symbols.Symbols;
import org.wso2.ballerinalang.compiler.semantics.model.types.BArrayType;
import org.wso2.ballerinalang.compiler.semantics.model.types.BConnectorType;
import org.wso2.ballerinalang.compiler.semantics.model.types.BInvokableType;
import org.wso2.ballerinalang.compiler.semantics.model.types.BStructType;
import org.wso2.ballerinalang.compiler.semantics.model.types.BType;
import org.wso2.ballerinalang.compiler.tree.BLangAction;
import org.wso2.ballerinalang.compiler.tree.BLangAnnotAttribute;
import org.wso2.ballerinalang.compiler.tree.BLangAnnotation;
import org.wso2.ballerinalang.compiler.tree.BLangAnnotationAttachment;
import org.wso2.ballerinalang.compiler.tree.BLangConnector;
import org.wso2.ballerinalang.compiler.tree.BLangEnum;
import org.wso2.ballerinalang.compiler.tree.BLangFunction;
import org.wso2.ballerinalang.compiler.tree.BLangIdentifier;
import org.wso2.ballerinalang.compiler.tree.BLangImportPackage;
import org.wso2.ballerinalang.compiler.tree.BLangInvokableNode;
import org.wso2.ballerinalang.compiler.tree.BLangNode;
import org.wso2.ballerinalang.compiler.tree.BLangNodeVisitor;
import org.wso2.ballerinalang.compiler.tree.BLangPackage;
import org.wso2.ballerinalang.compiler.tree.BLangResource;
import org.wso2.ballerinalang.compiler.tree.BLangService;
import org.wso2.ballerinalang.compiler.tree.BLangStruct;
import org.wso2.ballerinalang.compiler.tree.BLangVariable;
import org.wso2.ballerinalang.compiler.tree.BLangWorker;
import org.wso2.ballerinalang.compiler.tree.BLangXMLNS;
import org.wso2.ballerinalang.compiler.tree.expressions.BLangAnnotAttachmentAttribute;
import org.wso2.ballerinalang.compiler.tree.expressions.BLangAnnotAttachmentAttributeValue;
import org.wso2.ballerinalang.compiler.tree.expressions.BLangArrayLiteral;
import org.wso2.ballerinalang.compiler.tree.expressions.BLangArrayLiteral.BLangJSONArrayLiteral;
import org.wso2.ballerinalang.compiler.tree.expressions.BLangBinaryExpr;
import org.wso2.ballerinalang.compiler.tree.expressions.BLangConnectorInit;
import org.wso2.ballerinalang.compiler.tree.expressions.BLangExpression;
import org.wso2.ballerinalang.compiler.tree.expressions.BLangFieldBasedAccess.BLangStructFieldAccessExpr;
import org.wso2.ballerinalang.compiler.tree.expressions.BLangIndexBasedAccess.BLangArrayAccessExpr;
import org.wso2.ballerinalang.compiler.tree.expressions.BLangIndexBasedAccess.BLangJSONAccessExpr;
import org.wso2.ballerinalang.compiler.tree.expressions.BLangIndexBasedAccess.BLangMapAccessExpr;
import org.wso2.ballerinalang.compiler.tree.expressions.BLangInvocation;
import org.wso2.ballerinalang.compiler.tree.expressions.BLangInvocation.BFunctionPointerInvocation;
import org.wso2.ballerinalang.compiler.tree.expressions.BLangInvocation.BLangActionInvocation;
import org.wso2.ballerinalang.compiler.tree.expressions.BLangInvocation.BLangFunctionInvocation;
import org.wso2.ballerinalang.compiler.tree.expressions.BLangLambdaFunction;
import org.wso2.ballerinalang.compiler.tree.expressions.BLangLiteral;
import org.wso2.ballerinalang.compiler.tree.expressions.BLangRecordLiteral;
import org.wso2.ballerinalang.compiler.tree.expressions.BLangRecordLiteral.BLangJSONLiteral;
import org.wso2.ballerinalang.compiler.tree.expressions.BLangRecordLiteral.BLangMapLiteral;
import org.wso2.ballerinalang.compiler.tree.expressions.BLangRecordLiteral.BLangRecordKey;
import org.wso2.ballerinalang.compiler.tree.expressions.BLangRecordLiteral.BLangRecordKeyValue;
import org.wso2.ballerinalang.compiler.tree.expressions.BLangRecordLiteral.BLangStructLiteral;
import org.wso2.ballerinalang.compiler.tree.expressions.BLangSimpleVarRef;
import org.wso2.ballerinalang.compiler.tree.expressions.BLangSimpleVarRef.BLangFieldVarRef;
import org.wso2.ballerinalang.compiler.tree.expressions.BLangSimpleVarRef.BLangFunctionVarRef;
import org.wso2.ballerinalang.compiler.tree.expressions.BLangSimpleVarRef.BLangLocalVarRef;
import org.wso2.ballerinalang.compiler.tree.expressions.BLangSimpleVarRef.BLangPackageVarRef;
import org.wso2.ballerinalang.compiler.tree.expressions.BLangStringTemplateLiteral;
import org.wso2.ballerinalang.compiler.tree.expressions.BLangTernaryExpr;
import org.wso2.ballerinalang.compiler.tree.expressions.BLangTypeCastExpr;
import org.wso2.ballerinalang.compiler.tree.expressions.BLangTypeConversionExpr;
import org.wso2.ballerinalang.compiler.tree.expressions.BLangUnaryExpr;
import org.wso2.ballerinalang.compiler.tree.expressions.BLangVariableReference;
import org.wso2.ballerinalang.compiler.tree.expressions.BLangXMLAttribute;
import org.wso2.ballerinalang.compiler.tree.expressions.BLangXMLCommentLiteral;
import org.wso2.ballerinalang.compiler.tree.expressions.BLangXMLElementLiteral;
import org.wso2.ballerinalang.compiler.tree.expressions.BLangXMLProcInsLiteral;
import org.wso2.ballerinalang.compiler.tree.expressions.BLangXMLQName;
import org.wso2.ballerinalang.compiler.tree.expressions.BLangXMLQuotedString;
import org.wso2.ballerinalang.compiler.tree.expressions.BLangXMLTextLiteral;
import org.wso2.ballerinalang.compiler.tree.expressions.MultiReturnExpr;
import org.wso2.ballerinalang.compiler.tree.statements.BLangAbort;
import org.wso2.ballerinalang.compiler.tree.statements.BLangAssignment;
import org.wso2.ballerinalang.compiler.tree.statements.BLangBlockStmt;
import org.wso2.ballerinalang.compiler.tree.statements.BLangBreak;
import org.wso2.ballerinalang.compiler.tree.statements.BLangCatch;
import org.wso2.ballerinalang.compiler.tree.statements.BLangComment;
import org.wso2.ballerinalang.compiler.tree.statements.BLangContinue;
import org.wso2.ballerinalang.compiler.tree.statements.BLangExpressionStmt;
import org.wso2.ballerinalang.compiler.tree.statements.BLangForkJoin;
import org.wso2.ballerinalang.compiler.tree.statements.BLangIf;
import org.wso2.ballerinalang.compiler.tree.statements.BLangRetry;
import org.wso2.ballerinalang.compiler.tree.statements.BLangReturn;
import org.wso2.ballerinalang.compiler.tree.statements.BLangStatement;
import org.wso2.ballerinalang.compiler.tree.statements.BLangThrow;
import org.wso2.ballerinalang.compiler.tree.statements.BLangTransaction;
import org.wso2.ballerinalang.compiler.tree.statements.BLangTransform;
import org.wso2.ballerinalang.compiler.tree.statements.BLangTryCatchFinally;
import org.wso2.ballerinalang.compiler.tree.statements.BLangVariableDef;
import org.wso2.ballerinalang.compiler.tree.statements.BLangWhile;
import org.wso2.ballerinalang.compiler.tree.statements.BLangWorkerReceive;
import org.wso2.ballerinalang.compiler.tree.statements.BLangWorkerSend;
import org.wso2.ballerinalang.compiler.tree.statements.BLangXMLNSStatement;
import org.wso2.ballerinalang.compiler.util.CompilerContext;
import org.wso2.ballerinalang.compiler.util.TypeDescriptor;
import org.wso2.ballerinalang.compiler.util.TypeTags;
import org.wso2.ballerinalang.compiler.util.diagnotic.DiagnosticPos;
import org.wso2.ballerinalang.programfile.ActionInfo;
import org.wso2.ballerinalang.programfile.AnnAttachmentInfo;
import org.wso2.ballerinalang.programfile.AnnAttributeValue;
import org.wso2.ballerinalang.programfile.CallableUnitInfo;
import org.wso2.ballerinalang.programfile.ConnectorInfo;
import org.wso2.ballerinalang.programfile.ErrorTableEntry;
import org.wso2.ballerinalang.programfile.ForkjoinInfo;
import org.wso2.ballerinalang.programfile.FunctionInfo;
import org.wso2.ballerinalang.programfile.Instruction;
import org.wso2.ballerinalang.programfile.InstructionCodes;
import org.wso2.ballerinalang.programfile.InstructionFactory;
import org.wso2.ballerinalang.programfile.LineNumberInfo;
import org.wso2.ballerinalang.programfile.LocalVariableInfo;
import org.wso2.ballerinalang.programfile.PackageInfo;
import org.wso2.ballerinalang.programfile.PackageVarInfo;
import org.wso2.ballerinalang.programfile.ProgramFile;
import org.wso2.ballerinalang.programfile.ResourceInfo;
import org.wso2.ballerinalang.programfile.ServiceInfo;
import org.wso2.ballerinalang.programfile.StructFieldDefaultValue;
import org.wso2.ballerinalang.programfile.StructFieldInfo;
import org.wso2.ballerinalang.programfile.StructInfo;
import org.wso2.ballerinalang.programfile.WorkerDataChannelInfo;
import org.wso2.ballerinalang.programfile.WorkerInfo;
import org.wso2.ballerinalang.programfile.attributes.AnnotationAttributeInfo;
import org.wso2.ballerinalang.programfile.attributes.AttributeInfo;
import org.wso2.ballerinalang.programfile.attributes.AttributeInfoPool;
import org.wso2.ballerinalang.programfile.attributes.CodeAttributeInfo;
import org.wso2.ballerinalang.programfile.attributes.DefaultValueAttributeInfo;
import org.wso2.ballerinalang.programfile.attributes.ErrorTableAttributeInfo;
import org.wso2.ballerinalang.programfile.attributes.LineNumberTableAttributeInfo;
import org.wso2.ballerinalang.programfile.attributes.LocalVariableAttributeInfo;
import org.wso2.ballerinalang.programfile.attributes.VarTypeCountAttributeInfo;
import org.wso2.ballerinalang.programfile.cpentries.ActionRefCPEntry;
import org.wso2.ballerinalang.programfile.cpentries.ConstantPool;
import org.wso2.ballerinalang.programfile.cpentries.FloatCPEntry;
import org.wso2.ballerinalang.programfile.cpentries.ForkJoinCPEntry;
import org.wso2.ballerinalang.programfile.cpentries.FunctionCallCPEntry;
import org.wso2.ballerinalang.programfile.cpentries.FunctionRefCPEntry;
import org.wso2.ballerinalang.programfile.cpentries.IntegerCPEntry;
import org.wso2.ballerinalang.programfile.cpentries.PackageRefCPEntry;
import org.wso2.ballerinalang.programfile.cpentries.StringCPEntry;
import org.wso2.ballerinalang.programfile.cpentries.StructureRefCPEntry;
import org.wso2.ballerinalang.programfile.cpentries.TypeRefCPEntry;
import org.wso2.ballerinalang.programfile.cpentries.UTF8CPEntry;
import org.wso2.ballerinalang.programfile.cpentries.WorkerDataChannelRefCPEntry;
import org.wso2.ballerinalang.programfile.cpentries.WrkrInteractionArgsCPEntry;

import java.util.ArrayList;
import java.util.Arrays;
import java.util.List;
import java.util.Map;
import java.util.Map.Entry;
import java.util.Stack;
import java.util.stream.Collectors;

import javax.xml.XMLConstants;

import static org.wso2.ballerinalang.programfile.ProgramFileConstants.BLOB_OFFSET;
import static org.wso2.ballerinalang.programfile.ProgramFileConstants.BOOL_OFFSET;
import static org.wso2.ballerinalang.programfile.ProgramFileConstants.FLOAT_OFFSET;
import static org.wso2.ballerinalang.programfile.ProgramFileConstants.INT_OFFSET;
import static org.wso2.ballerinalang.programfile.ProgramFileConstants.REF_OFFSET;
import static org.wso2.ballerinalang.programfile.ProgramFileConstants.STRING_OFFSET;

/**
 * @since 0.94
 */
public class CodeGenerator extends BLangNodeVisitor {

    private static final CompilerContext.Key<CodeGenerator> CODE_GENERATOR_KEY =
            new CompilerContext.Key<>();
    /**
     * This structure holds current package-level variable indexes.
     */
    private VariableIndex pvIndexes = new VariableIndex();

    /**
     * This structure holds current local variable indexes.
     */
    private VariableIndex lvIndexes = new VariableIndex();

    /**
     * This structure holds current field indexes.
     */
    private VariableIndex fieldIndexes = new VariableIndex();

    /**
     * This structure holds current register indexes.
     */
    private VariableIndex regIndexes = new VariableIndex();

    /**
     * This structure holds the maximum register count per type.
     * This structure is updated for every statement.
     */
    private VariableIndex maxRegIndexes = new VariableIndex();

    private SymbolEnv env;
    // TODO Remove this dependency from the code generator
    private SymbolEnter symEnter;
    private SymbolTable symTable;

    private ProgramFile programFile;

    private PackageInfo currentPkgInfo;
    private PackageID currentPkgID;
    private int currentPackageRefCPIndex;

    private LineNumberTableAttributeInfo lineNoAttrInfo;
    private CallableUnitInfo currentCallableUnitInfo;
    private LocalVariableAttributeInfo localVarAttrInfo;
    private WorkerInfo currentWorkerInfo;
    private ServiceInfo currentServiceInfo;
    private ConnectorInfo currentConnectorInfo;

    // Required variables to generate code for assignment statements
    private int rhsExprRegIndex = -1;
    private boolean varAssignment = false;

    private int transactionIndex = 0;

    private Stack<Instruction> loopResetInstructionStack = new Stack<>();
    private Stack<Instruction> loopExitInstructionStack = new Stack<>();
    private Stack<Instruction> abortInstructions = new Stack<>();

    private int workerChannelCount = 0;
    private int forkJoinCount = 0;

    private static final String MAIN_FUNCTION_NAME = "main";

    public static CodeGenerator getInstance(CompilerContext context) {
        CodeGenerator codeGenerator = context.get(CODE_GENERATOR_KEY);
        if (codeGenerator == null) {
            codeGenerator = new CodeGenerator(context);
        }

        return codeGenerator;
    }

    public CodeGenerator(CompilerContext context) {
        context.put(CODE_GENERATOR_KEY, this);

        this.symEnter = SymbolEnter.getInstance(context);
        this.symTable = SymbolTable.getInstance(context);
    }

    public ProgramFile generate(BLangPackage pkgNode) {
        programFile = new ProgramFile();
        // TODO: Fix this. Added temporally for codegen. Load this from VM side.
        if (this.symTable.builtInPackageSymbol != null) {
            genPackage(this.symTable.builtInPackageSymbol);
        }
        BPackageSymbol pkgSymbol = pkgNode.symbol;
        genPackage(pkgSymbol);

        programFile.entryPkgCPIndex = addPackageRefCPEntry(programFile, pkgSymbol.pkgID);

        setEntryPoints(programFile, pkgNode);

        // Add global variable indexes to the ProgramFile
        prepareIndexes(pvIndexes);

        // Create Global variable attribute info
        addVarCountAttrInfo(programFile, programFile, pvIndexes);

        return programFile;
    }

    private static void setEntryPoints(ProgramFile programFile, BLangPackage pkgNode) {
        BLangFunction mainFunc = getMainFunction(pkgNode);
        if (mainFunc != null) {
            programFile.setMainEPAvailable(true);
        }

        if (pkgNode.services.size() != 0) {
            programFile.setServiceEPAvailable(true);
        }
    }

    private static BLangFunction getMainFunction(BLangPackage pkgNode) {
<<<<<<< HEAD

=======
>>>>>>> 8007a207
        List<BLangFunction> functions = pkgNode.functions.stream().filter(f -> (f.name.value
                .equals(MAIN_FUNCTION_NAME) && f.symbol.params.size() == 1 && f.symbol.retParams.size() == 0))
                .collect(Collectors.toList());
        if (functions.isEmpty()) {
            return null;
        }
        for (BLangFunction f : functions) {
            BType paramType = f.symbol.params.get(0).type;
            if (paramType.tag != TypeTags.ARRAY) {
                continue;
            }
            BArrayType arrayType = (BArrayType) paramType;
            if (arrayType.eType.tag == TypeTags.STRING) {
                return f;
            }
        }
        return null;
    }

    public void visit(BLangPackage pkgNode) {
        if (pkgNode.completedPhases.contains(CompilerPhase.CODE_GEN)) {
            return;
        }
        // first visit all the imports
        pkgNode.imports.forEach(impPkgNode -> genNode(impPkgNode, this.env));

        // Add the current package to the program file
        BPackageSymbol pkgSymbol = pkgNode.symbol;
        currentPkgID = pkgSymbol.pkgID;
        int pkgNameCPIndex = addUTF8CPEntry(programFile, currentPkgID.name.value);
        int pkgVersionCPIndex = addUTF8CPEntry(programFile, currentPkgID.version.value);
        currentPkgInfo = new PackageInfo(pkgNameCPIndex, pkgVersionCPIndex);

        // TODO We need to create identifier for both name and the version
        programFile.packageInfoMap.put(currentPkgID.name.value, currentPkgInfo);

        // Insert the package reference to the constant pool of the Ballerina program
        addPackageRefCPEntry(programFile, currentPkgID);

        // Insert the package reference to the constant pool of the current package
        currentPackageRefCPIndex = addPackageRefCPEntry(currentPkgInfo, currentPkgID);

        // This attribute keep track of line numbers
        int lineNoAttrNameIndex = addUTF8CPEntry(currentPkgInfo,
                AttributeInfo.Kind.LINE_NUMBER_TABLE_ATTRIBUTE.value());
        lineNoAttrInfo = new LineNumberTableAttributeInfo(lineNoAttrNameIndex);

        // This attribute keep package-level variable information
        int pkgVarAttrNameIndex = addUTF8CPEntry(currentPkgInfo,
                AttributeInfo.Kind.LOCAL_VARIABLES_ATTRIBUTE.value());
        currentPkgInfo.addAttributeInfo(AttributeInfo.Kind.LOCAL_VARIABLES_ATTRIBUTE,
                new LocalVariableAttributeInfo(pkgVarAttrNameIndex));

        pkgNode.globalVars.forEach(this::createPackageVarInfo);
        pkgNode.structs.forEach(this::createStructInfoEntry);
        pkgNode.connectors.forEach(this::createConnectorInfoEntry);
//        createConnectorInfoEntries(bLangPackage.getConnectors());
        pkgNode.functions.forEach(this::createFunctionInfoEntry);
        pkgNode.services.forEach(this::createServiceInfoEntry);
        pkgNode.functions.forEach(this::createFunctionInfoEntry);

        // Create function info for the package function
        BLangFunction pkgInitFunc = pkgNode.initFunction;
        createFunctionInfoEntry(pkgInitFunc);

        // Visit package init function
        genNode(pkgInitFunc, this.env);

        for (TopLevelNode pkgLevelNode : pkgNode.topLevelNodes) {
            if (pkgLevelNode.getKind() == NodeKind.VARIABLE || pkgLevelNode.getKind() == NodeKind.XMLNS) {
                continue;
            }
            genNode((BLangNode) pkgLevelNode, this.env);
        }

        currentPkgInfo.addAttributeInfo(AttributeInfo.Kind.LINE_NUMBER_TABLE_ATTRIBUTE, lineNoAttrInfo);
        currentPackageRefCPIndex = -1;
        currentPkgID = null;
        pkgNode.completedPhases.add(CompilerPhase.CODE_GEN);
    }

    public void visit(BLangImportPackage importPkgNode) {
        BPackageSymbol pkgSymbol = importPkgNode.symbol;
        genPackage(pkgSymbol);
    }

    public void visit(BLangService serviceNode) {
        BLangFunction initFunction = (BLangFunction) serviceNode.getInitFunction();
        visit(initFunction);

        currentServiceInfo = currentPkgInfo.getServiceInfo(serviceNode.getName().getValue());

        int annotationAttribNameIndex = addUTF8CPEntry(currentPkgInfo,
                AttributeInfo.Kind.ANNOTATIONS_ATTRIBUTE.value());
        AnnotationAttributeInfo attributeInfo = new AnnotationAttributeInfo(annotationAttribNameIndex);
        serviceNode.annAttachments.forEach(annt -> visitServiceAnnotationAttachment(annt, attributeInfo));
        currentServiceInfo.addAttributeInfo(AttributeInfo.Kind.ANNOTATIONS_ATTRIBUTE, attributeInfo);

        SymbolEnv serviceEnv = SymbolEnv.createServiceEnv(serviceNode, serviceNode.symbol.scope, this.env);
        serviceNode.resources.forEach(resource -> genNode(resource, serviceEnv));
    }

    public void visit(BLangResource resourceNode) {
        ResourceInfo resourceInfo = currentServiceInfo.resourceInfoMap.get(resourceNode.name.getValue());
        currentCallableUnitInfo = resourceInfo;
        int annotationAttribNameIndex = addUTF8CPEntry(currentPkgInfo,
                AttributeInfo.Kind.ANNOTATIONS_ATTRIBUTE.value());
        AnnotationAttributeInfo attributeInfo = new AnnotationAttributeInfo(annotationAttribNameIndex);
        resourceNode.annAttachments.forEach(annt -> visitServiceAnnotationAttachment(annt, attributeInfo));
        currentCallableUnitInfo.addAttributeInfo(AttributeInfo.Kind.ANNOTATIONS_ATTRIBUTE, attributeInfo);

        SymbolEnv resourceEnv = SymbolEnv
                .createResourceActionSymbolEnv(resourceNode, resourceNode.symbol.scope, this.env);
        visitInvokableNode(resourceNode, currentCallableUnitInfo, resourceEnv);
    }

    public void visit(BLangFunction funcNode) {
        SymbolEnv funcEnv = SymbolEnv.createFunctionEnv(funcNode, funcNode.symbol.scope, this.env);
        currentCallableUnitInfo = currentPkgInfo.functionInfoMap.get(funcNode.symbol.name.value);
        int annotationAttribNameIndex = addUTF8CPEntry(currentPkgInfo,
                AttributeInfo.Kind.ANNOTATIONS_ATTRIBUTE.value());
        AnnotationAttributeInfo attributeInfo = new AnnotationAttributeInfo(annotationAttribNameIndex);
        funcNode.annAttachments.forEach(annt -> visitServiceAnnotationAttachment(annt, attributeInfo));
        currentCallableUnitInfo.addAttributeInfo(AttributeInfo.Kind.ANNOTATIONS_ATTRIBUTE, attributeInfo);
        visitInvokableNode(funcNode, currentCallableUnitInfo, funcEnv);
    }

    public void visit(BLangBlockStmt blockNode) {
        SymbolEnv blockEnv = SymbolEnv.createBlockEnv(blockNode, this.env);

        for (BLangStatement stmt : blockNode.stmts) {
            addLineNumberInfo(stmt);

            genNode(stmt, blockEnv);

            // Update the maxRegIndexes structure
            setMaxRegIndexes();

            // Reset the regIndexes structure for every statement
            regIndexes = new VariableIndex();
        }
    }

    public void visit(BLangVariable varNode) {
        int opcode;
        int lvIndex;
        BVarSymbol varSymbol = varNode.symbol;

        BLangExpression rhsExpr = varNode.expr;
        if (rhsExpr != null) {
            genNode(rhsExpr, this.env);
            rhsExprRegIndex = rhsExpr.regIndex;
        }

        int ownerSymTag = env.scope.owner.tag;
        if ((ownerSymTag & SymTag.INVOKABLE) == SymTag.INVOKABLE) {
            OpcodeAndIndex opcodeAndIndex = getOpcodeAndIndex(varSymbol.type.tag,
                    InstructionCodes.ISTORE, lvIndexes);
            opcode = opcodeAndIndex.opcode;
            lvIndex = opcodeAndIndex.index;
            varSymbol.varIndex = lvIndex;
            if (rhsExpr != null) {
                emit(opcode, rhsExprRegIndex, lvIndex);
            }

            LocalVariableInfo localVarInfo = getLocalVarAttributeInfo(varSymbol);
            localVarAttrInfo.localVars.add(localVarInfo);
        } else {
            // TODO Support other variable nodes
        }
    }


    // Statements

    public void visit(BLangVariableDef varDefNode) {
        genNode(varDefNode.var, this.env);
    }

    public void visit(BLangReturn returnNode) {
        BLangExpression expr;
        int i = 0;
        while (i < returnNode.exprs.size()) {
            expr = returnNode.exprs.get(i);
            this.genNode(expr, this.env);
            if (expr.isMultiReturnExpr()) {
                BLangInvocation invExpr = (BLangInvocation) expr;
                for (int j = 0; j < invExpr.regIndexes.length; j++) {
                    emit(this.typeTagToInstr(invExpr.types.get(j).tag), i, invExpr.regIndexes[j]);
                    i++;
                }
            } else {
                emit(this.typeTagToInstr(expr.type.tag), i, expr.regIndex);
                i++;
            }
        }
        generateFinallyInstructions(returnNode);
        emit(InstructionCodes.RET);
    }


    public void visit(BLangTransform transformNode) {
        this.genNode(transformNode.body, this.env);
    }

    private int typeTagToInstr(int typeTag) {
        switch (typeTag) {
            case TypeTags.INT:
                return InstructionCodes.IRET;
            case TypeTags.FLOAT:
                return InstructionCodes.FRET;
            case TypeTags.STRING:
                return InstructionCodes.SRET;
            case TypeTags.BOOLEAN:
                return InstructionCodes.BRET;
            case TypeTags.BLOB:
                return InstructionCodes.LRET;
            default:
                return InstructionCodes.RRET;
        }
    }


    // Expressions

    @Override
    public void visit(BLangLiteral literalExpr) {
        int opcode;
        int regIndex = -1;
        int typeTag = literalExpr.type.tag;

        switch (typeTag) {
            case TypeTags.INT:
                regIndex = ++regIndexes.tInt;
                long longVal = (Long) literalExpr.value;
                if (longVal >= 0 && longVal <= 5) {
                    opcode = InstructionCodes.ICONST_0 + (int) longVal;
                    emit(opcode, regIndex);
                } else {
                    int intCPEntryIndex = currentPkgInfo.addCPEntry(new IntegerCPEntry(longVal));
                    emit(InstructionCodes.ICONST, intCPEntryIndex, regIndex);
                }
                break;

            case TypeTags.FLOAT:
                regIndex = ++regIndexes.tFloat;
                double doubleVal = (Double) literalExpr.value;
                if (doubleVal == 0 || doubleVal == 1 || doubleVal == 2 ||
                        doubleVal == 3 || doubleVal == 4 || doubleVal == 5) {
                    opcode = InstructionCodes.FCONST_0 + (int) doubleVal;
                    emit(opcode, regIndex);
                } else {
                    int floatCPEntryIndex = currentPkgInfo.addCPEntry(new FloatCPEntry(doubleVal));
                    emit(InstructionCodes.FCONST, floatCPEntryIndex, regIndex);
                }
                break;

            case TypeTags.STRING:
                regIndex = ++regIndexes.tString;
                String strValue = (String) literalExpr.value;
                StringCPEntry stringCPEntry = new StringCPEntry(addUTF8CPEntry(currentPkgInfo, strValue), strValue);
                int strCPIndex = currentPkgInfo.addCPEntry(stringCPEntry);
                emit(InstructionCodes.SCONST, strCPIndex, regIndex);
                break;

            case TypeTags.BOOLEAN:
                regIndex = ++regIndexes.tBoolean;
                boolean booleanVal = (Boolean) literalExpr.value;
                if (!booleanVal) {
                    opcode = InstructionCodes.BCONST_0;
                } else {
                    opcode = InstructionCodes.BCONST_1;
                }
                emit(opcode, regIndex);
                break;
        }

        literalExpr.regIndex = regIndex;
    }

    @Override
    public void visit(BLangArrayLiteral arrayLiteral) {
        BType etype = ((BArrayType) arrayLiteral.type).eType;

        int typeSigCPIndex = addUTF8CPEntry(currentPkgInfo, arrayLiteral.type.getDesc());
        TypeRefCPEntry typeRefCPEntry = new TypeRefCPEntry(typeSigCPIndex);
        int typeCPindex = currentPkgInfo.addCPEntry(typeRefCPEntry);

        // Emit create array instruction
        int opcode = getOpcode(etype.tag, InstructionCodes.INEWARRAY);
        int arrayVarRegIndex = ++regIndexes.tRef;
        arrayLiteral.regIndex = arrayVarRegIndex;
        emit(opcode, arrayVarRegIndex, typeCPindex);

        // Emit instructions populate initial array values;
        for (int i = 0; i < arrayLiteral.exprs.size(); i++) {
            BLangExpression argExpr = arrayLiteral.exprs.get(i);
            genNode(argExpr, this.env);

            BLangLiteral indexLiteral = new BLangLiteral();
            indexLiteral.pos = arrayLiteral.pos;
            indexLiteral.value = new Long(i);
            indexLiteral.type = symTable.intType;
            genNode(indexLiteral, this.env);

            opcode = getOpcode(argExpr.type.tag, InstructionCodes.IASTORE);
            emit(opcode, arrayVarRegIndex, indexLiteral.regIndex, argExpr.regIndex);
        }
    }

    @Override
    public void visit(BLangJSONArrayLiteral arrayLiteral) {
        int jsonVarRegIndex = ++regIndexes.tRef;
        arrayLiteral.regIndex = jsonVarRegIndex;
        List<BLangExpression> argExprs = arrayLiteral.exprs;

        BLangLiteral arraySizeLiteral = new BLangLiteral();
        arraySizeLiteral.pos = arrayLiteral.pos;
        arraySizeLiteral.value = new Long(argExprs.size());
        arraySizeLiteral.type = symTable.intType;
        arraySizeLiteral.accept(this);

        emit(InstructionCodes.JSONNEWARRAY, jsonVarRegIndex, arraySizeLiteral.regIndex);

        for (int i = 0; i < argExprs.size(); i++) {
            BLangExpression argExpr = argExprs.get(i);
            genNode(argExpr, this.env);

            BLangLiteral indexLiteral = new BLangLiteral();
            indexLiteral.pos = arrayLiteral.pos;
            indexLiteral.value = new Long(i);
            indexLiteral.type = symTable.intType;
            genNode(indexLiteral, this.env);

            emit(InstructionCodes.JSONASTORE, jsonVarRegIndex, indexLiteral.regIndex, argExpr.regIndex);
        }
    }

    @Override
    public void visit(BLangJSONLiteral jsonLiteral) {
        int jsonVarRegIndex = ++regIndexes.tRef;
        jsonLiteral.regIndex = jsonVarRegIndex;
        emit(InstructionCodes.NEWJSON, jsonVarRegIndex);

        for (BLangRecordKeyValue keyValue : jsonLiteral.keyValuePairs) {
            BLangExpression keyExpr = keyValue.key.expr;
            genNode(keyExpr, this.env);

            BLangExpression valueExpr = keyValue.valueExpr;
            genNode(valueExpr, this.env);

            emit(InstructionCodes.JSONSTORE, jsonVarRegIndex, keyExpr.regIndex, valueExpr.regIndex);
        }
    }

    @Override
    public void visit(BLangMapLiteral mapLiteral) {
        int mapVarRegIndex = ++regIndexes.tRef;
        mapLiteral.regIndex = mapVarRegIndex;
        emit(InstructionCodes.NEWMAP, mapVarRegIndex);

        // Handle Map init stuff
        for (BLangRecordKeyValue keyValue : mapLiteral.keyValuePairs) {
            BLangExpression keyExpr = keyValue.key.expr;
            genNode(keyExpr, this.env);

            BLangExpression valueExpr = keyValue.valueExpr;
            genNode(valueExpr, this.env);

            emit(InstructionCodes.MAPSTORE, mapVarRegIndex, keyExpr.regIndex, valueExpr.regIndex);
        }
    }

    @Override
    public void visit(BLangStructLiteral structLiteral) {
        BSymbol structSymbol = structLiteral.type.tsymbol;
        int pkgCPIndex = addPackageRefCPEntry(currentPkgInfo, structSymbol.pkgID);
        int structNameCPIndex = addUTF8CPEntry(currentPkgInfo, structSymbol.name.value);
        StructureRefCPEntry structureRefCPEntry = new StructureRefCPEntry(pkgCPIndex, structNameCPIndex);
        int structCPIndex = currentPkgInfo.addCPEntry(structureRefCPEntry);

        //Emit an instruction to create a new struct.
        int structRegIndex = ++regIndexes.tRef;
        emit(InstructionCodes.NEWSTRUCT, structCPIndex, structRegIndex);
        structLiteral.regIndex = structRegIndex;

        for (BLangRecordKeyValue keyValue : structLiteral.keyValuePairs) {
            BLangRecordKey key = keyValue.key;
            int fieldIndex = key.fieldSymbol.varIndex;

            genNode(keyValue.valueExpr, this.env);

            int opcode = getOpcode(key.fieldSymbol.type.tag, InstructionCodes.IFIELDSTORE);
            emit(opcode, structRegIndex, fieldIndex, keyValue.valueExpr.regIndex);
        }
    }

    @Override
    public void visit(BLangLocalVarRef localVarRef) {
        int lvIndex = localVarRef.symbol.varIndex;
        if (varAssignment) {
            int opcode = getOpcode(localVarRef.type.tag, InstructionCodes.ISTORE);
            emit(opcode, rhsExprRegIndex, lvIndex);
            return;
        }

        OpcodeAndIndex opcodeAndIndex = getOpcodeAndIndex(localVarRef.type.tag,
                InstructionCodes.ILOAD, regIndexes);
        int opcode = opcodeAndIndex.opcode;
        int exprRegIndex = opcodeAndIndex.index;
        emit(opcode, lvIndex, exprRegIndex);
        localVarRef.regIndex = exprRegIndex;
    }

    @Override
    public void visit(BLangFieldVarRef fieldVarRef) {
        int varRegIndex;
        int fieldIndex = fieldVarRef.symbol.varIndex;
        if (fieldVarRef.type.tag == TypeTags.STRUCT) {
            // This is a struct field.
            // the struct reference must be stored in the current reference register index.
            varRegIndex = regIndexes.tRef;
        } else {
            // This is a connector field.
            // the connector reference must be stored in the current reference register index.
            varRegIndex = ++regIndexes.tRef;

            // The connector is always the first parameter of the action
            emit(InstructionCodes.RLOAD, 0, varRegIndex);
        }

        if (varAssignment) {
            int opcode = getOpcode(fieldVarRef.type.tag,
                    InstructionCodes.IFIELDSTORE);
            emit(opcode, varRegIndex, fieldIndex, rhsExprRegIndex);
            return;
        }

        OpcodeAndIndex opcodeAndIndex = getOpcodeAndIndex(fieldVarRef.type.tag,
                InstructionCodes.IFIELDLOAD, regIndexes);
        int opcode = opcodeAndIndex.opcode;
        int exprRegIndex = opcodeAndIndex.index;
        emit(opcode, varRegIndex, fieldIndex, exprRegIndex);
        fieldVarRef.regIndex = exprRegIndex;
    }

    @Override
    public void visit(BLangPackageVarRef packageVarRef) {
        int gvIndex = packageVarRef.symbol.varIndex;
        if (varAssignment) {
            int opcode = getOpcode(packageVarRef.type.tag,
                    InstructionCodes.IGSTORE);
            emit(opcode, rhsExprRegIndex, gvIndex);
            return;
        }

        OpcodeAndIndex opcodeAndIndex = getOpcodeAndIndex(packageVarRef.type.tag,
                InstructionCodes.IGLOAD, regIndexes);
        int opcode = opcodeAndIndex.opcode;
        int exprRegIndex = opcodeAndIndex.index;
        emit(opcode, gvIndex, exprRegIndex);
        packageVarRef.regIndex = exprRegIndex;
    }

    @Override
    public void visit(BLangFunctionVarRef functionVarRef) {
        visitFunctionPointerLoad((BInvokableSymbol) functionVarRef.symbol);
    }

    @Override
    public void visit(BLangStructFieldAccessExpr fieldAccessExpr) {
        boolean variableStore = this.varAssignment;
        this.varAssignment = false;

        genNode(fieldAccessExpr.expr, this.env);
        int varRefRegIndex = fieldAccessExpr.expr.regIndex;

        int opcode;
        int fieldRegIndex;
        int fieldIndex = fieldAccessExpr.symbol.varIndex;
        if (variableStore) {
            opcode = getOpcode(fieldAccessExpr.symbol.type.tag, InstructionCodes.IFIELDSTORE);
            emit(opcode, varRefRegIndex, fieldIndex, rhsExprRegIndex);
        } else {
            OpcodeAndIndex opcodeAndIndex = getOpcodeAndIndex(fieldAccessExpr.symbol.type.tag,
                    InstructionCodes.IFIELDLOAD, regIndexes);
            opcode = opcodeAndIndex.opcode;
            fieldRegIndex = opcodeAndIndex.index;

            emit(opcode, varRefRegIndex, fieldIndex, fieldRegIndex);
            fieldAccessExpr.regIndex = fieldRegIndex;
        }

        this.varAssignment = variableStore;
    }

    @Override
    public void visit(BLangMapAccessExpr mapKeyAccessExpr) {
        boolean variableStore = this.varAssignment;
        this.varAssignment = false;

        genNode(mapKeyAccessExpr.expr, this.env);
        int varRefRegIndex = mapKeyAccessExpr.expr.regIndex;

        genNode(mapKeyAccessExpr.indexExpr, this.env);
        int keyRegIndex = mapKeyAccessExpr.indexExpr.regIndex;

        if (variableStore) {
            emit(InstructionCodes.MAPSTORE, varRefRegIndex, keyRegIndex, rhsExprRegIndex);
        } else {
            int mapValueRegIndex = ++regIndexes.tRef;
            emit(InstructionCodes.MAPLOAD, varRefRegIndex, keyRegIndex, mapValueRegIndex);
            mapKeyAccessExpr.regIndex = mapValueRegIndex;
        }

        this.varAssignment = variableStore;
    }

    @Override
    public void visit(BLangJSONAccessExpr jsonAccessExpr) {
        boolean variableStore = this.varAssignment;
        this.varAssignment = false;

        genNode(jsonAccessExpr.expr, this.env);
        int varRefRegIndex = jsonAccessExpr.expr.regIndex;

        genNode(jsonAccessExpr.indexExpr, this.env);
        int keyRegIndex = jsonAccessExpr.indexExpr.regIndex;

        if (variableStore) {
            emit(InstructionCodes.JSONSTORE, varRefRegIndex, keyRegIndex, rhsExprRegIndex);
        } else {
            int mapValueRegIndex = ++regIndexes.tRef;
            emit(InstructionCodes.JSONLOAD, varRefRegIndex, keyRegIndex, mapValueRegIndex);
            jsonAccessExpr.regIndex = mapValueRegIndex;
        }

        this.varAssignment = variableStore;
    }

    @Override
    public void visit(BLangArrayAccessExpr arrayIndexAccessExpr) {
        boolean variableStore = this.varAssignment;
        this.varAssignment = false;

        genNode(arrayIndexAccessExpr.expr, this.env);
        int varRefRegIndex = arrayIndexAccessExpr.expr.regIndex;

        genNode(arrayIndexAccessExpr.indexExpr, this.env);
        int indexRegIndex = arrayIndexAccessExpr.indexExpr.regIndex;

        BArrayType arrayType = (BArrayType) arrayIndexAccessExpr.expr.type;
        if (variableStore) {
            int opcode = getOpcode(arrayType.eType.tag, InstructionCodes.IASTORE);
            emit(opcode, varRefRegIndex, indexRegIndex, rhsExprRegIndex);
        } else {
            OpcodeAndIndex opcodeAndIndex = getOpcodeAndIndex(arrayType.eType.tag,
                    InstructionCodes.IALOAD, regIndexes);
            emit(opcodeAndIndex.opcode, varRefRegIndex, indexRegIndex, opcodeAndIndex.index);
            arrayIndexAccessExpr.regIndex = opcodeAndIndex.index;
        }

        this.varAssignment = variableStore;
    }

    public void visit(BLangBinaryExpr binaryExpr) {
        if (OperatorKind.AND.equals(binaryExpr.opKind)) {
            visitAndExpression(binaryExpr);
        } else if (OperatorKind.OR.equals(binaryExpr.opKind)) {
            visitOrExpression(binaryExpr);
        } else {
            genNode(binaryExpr.lhsExpr, this.env);
            genNode(binaryExpr.rhsExpr, this.env);

            int opcode = binaryExpr.opSymbol.opcode;
            int exprIndex = getNextIndex(binaryExpr.type.tag, regIndexes);

            binaryExpr.regIndex = exprIndex;
            emit(opcode, binaryExpr.lhsExpr.regIndex, binaryExpr.rhsExpr.regIndex, exprIndex);
        }
    }

    private void visitAndExpression(BLangBinaryExpr binaryExpr) {
        // Generate code for the left hand side
        genNode(binaryExpr.lhsExpr, this.env);

        // Last operand will be filled later.
        Instruction lEvalInstruction = InstructionFactory.get(InstructionCodes.BR_FALSE,
                binaryExpr.lhsExpr.regIndex, -1);
        emit(lEvalInstruction);

        // Generate code for the right hand side
        genNode(binaryExpr.rhsExpr, this.env);

        // Last operand will be filled later.
        Instruction rEvalInstruction = InstructionFactory.get(InstructionCodes.BR_FALSE,
                binaryExpr.rhsExpr.regIndex, -1);
        emit(rEvalInstruction);

        // If both l and r conditions are true, then load 'true'
        int exprRegIndex = ++regIndexes.tBoolean;
        binaryExpr.regIndex = exprRegIndex;
        emit(InstructionCodes.BCONST_1, exprRegIndex);

        Instruction goToIns = InstructionFactory.get(InstructionCodes.GOTO, -1);
        emit(goToIns);

        int loadFalseIP = nextIP();
        lEvalInstruction.setOperand(1, loadFalseIP);
        rEvalInstruction.setOperand(1, loadFalseIP);

        // Load 'false' if the both conditions are false;
        emit(InstructionCodes.BCONST_0, exprRegIndex);
        goToIns.setOperand(0, nextIP());
    }

    private void visitOrExpression (BLangBinaryExpr binaryExpr) {
        // Generate code for the left hand side
        genNode(binaryExpr.lhsExpr, this.env);

        // Last operand will be filled later.
        Instruction lEvalInstruction = InstructionFactory.get(InstructionCodes.BR_TRUE,
                binaryExpr.lhsExpr.regIndex, -1);
        emit(lEvalInstruction);

        // Generate code for the right hand side
        genNode(binaryExpr.rhsExpr, this.env);

        // Last operand will be filled later.
        Instruction rEvalInstruction = InstructionFactory.get(InstructionCodes.BR_FALSE,
                binaryExpr.rhsExpr.regIndex, -1);
        emit(rEvalInstruction);

        // If either l and r conditions are true, then load 'true'
        lEvalInstruction.setOperand(1, nextIP());
        int exprRegIndex = ++regIndexes.tBoolean;
        binaryExpr.regIndex = exprRegIndex;
        emit(InstructionCodes.BCONST_1, exprRegIndex);

        Instruction goToIns = InstructionFactory.get(InstructionCodes.GOTO, -1);
        emit(goToIns);
        rEvalInstruction.setOperand(1, nextIP());

        // Load 'false' if the both conditions are false;
        emit(InstructionCodes.BCONST_0, exprRegIndex);
        goToIns.setOperand(0, nextIP());
    }

    public void visit(BLangInvocation iExpr) {
        if (iExpr.expr == null) {
            BInvokableSymbol funcSymbol = (BInvokableSymbol) iExpr.symbol;
            int pkgRefCPIndex = addPackageRefCPEntry(currentPkgInfo, funcSymbol.pkgID);
            int funcNameCPIndex = addUTF8CPEntry(currentPkgInfo, funcSymbol.name.value);
            FunctionRefCPEntry funcRefCPEntry = new FunctionRefCPEntry(pkgRefCPIndex, funcNameCPIndex);

            int funcCallCPIndex = getFunctionCallCPIndex(iExpr);
            int funcRefCPIndex = currentPkgInfo.addCPEntry(funcRefCPEntry);

            if (Symbols.isNative(funcSymbol)) {
                emit(InstructionCodes.NCALL, funcRefCPIndex, funcCallCPIndex);
            } else {
                emit(InstructionCodes.CALL, funcRefCPIndex, funcCallCPIndex);
            }
        }
    }

    public void visit(BLangActionInvocation aIExpr) {
        BInvokableSymbol actionSymbol = (BInvokableSymbol) aIExpr.symbol;
        int pkgRefCPIndex = addPackageRefCPEntry(currentPkgInfo, actionSymbol.pkgID);
        int actionNameCPIndex = addUTF8CPEntry(currentPkgInfo, actionSymbol.name.value);

        int connectorNameCPIndex = addUTF8CPEntry(currentPkgInfo, actionSymbol.owner.name.value);
        StructureRefCPEntry connectorRefCPEntry = new StructureRefCPEntry(pkgRefCPIndex, connectorNameCPIndex);
        int connectorRefCPIndex = currentPkgInfo.addCPEntry(connectorRefCPEntry);

        ActionRefCPEntry actionRefCPEntry = new ActionRefCPEntry(pkgRefCPIndex,
                connectorRefCPIndex, actionNameCPIndex);
        int actionRefCPIndex = currentPkgInfo.addCPEntry(actionRefCPEntry);
        int actionCallIndex = getFunctionCallCPIndex(aIExpr);

        if (Symbols.isNative(aIExpr.symbol)) {
            emit(InstructionCodes.NACALL, actionRefCPIndex, actionCallIndex);
        } else {
            emit(InstructionCodes.ACALL, actionRefCPIndex, actionCallIndex);
        }
    }

    public void visit(BLangConnectorInit cIExpr) {
        BConnectorType connectorType = (BConnectorType) cIExpr.type;
        BTypeSymbol connectorSymbol = connectorType.tsymbol;

        int pkgRefCPIndex = addPackageRefCPEntry(currentPkgInfo, connectorSymbol.pkgID);
        int connNameCPIndex = addUTF8CPEntry(currentPkgInfo, connectorType.tsymbol.name.value);

        StructureRefCPEntry structureRefCPEntry = new StructureRefCPEntry(pkgRefCPIndex, connNameCPIndex);
        int structureRefCPIndex = currentPkgInfo.addCPEntry(structureRefCPEntry);
        //Emit an instruction to create a new connector.
        int connectorRegIndex = ++regIndexes.tRef;
        emit(InstructionCodes.NEWCONNECTOR, structureRefCPIndex, connectorRegIndex);

        List<BLangExpression> argExprs = cIExpr.argsExpr;
        for (int i = 0; i < argExprs.size(); i++) {
            BLangExpression argExpr = argExprs.get(i);
            genNode(argExpr, this.env);
            BVarSymbol paramSymbol = connectorType.tsymbol.params.get(i);

            int fieldIndex = paramSymbol.varIndex;
            int opcode = getOpcode(paramSymbol.type.tag, InstructionCodes.IFIELDSTORE);
            emit(opcode, connectorRegIndex, fieldIndex, argExpr.regIndex);
        }

        BInvokableSymbol initFunc = connectorSymbol.initFunctionSymbol;
        int initFuncNameIndex = addUTF8CPEntry(currentPkgInfo, initFunc.name.value);
        FunctionRefCPEntry funcRefCPEntry = new FunctionRefCPEntry(pkgRefCPIndex, initFuncNameIndex);
        int initFuncRefCPIndex = currentPkgInfo.addCPEntry(funcRefCPEntry);
        FunctionCallCPEntry initFuncCallCPEntry = new FunctionCallCPEntry(new int[]{connectorRegIndex}, new int[0]);
        int initFuncCallIndex = currentPkgInfo.addCPEntry(initFuncCallCPEntry);
        emit(InstructionCodes.CALL, initFuncRefCPIndex, initFuncCallIndex);
    }

    public void visit(BLangFunctionInvocation iExpr) {
        BInvokableSymbol funcSymbol = (BInvokableSymbol) iExpr.symbol;
        int pkgRefCPIndex = addPackageRefCPEntry(currentPkgInfo, funcSymbol.pkgID);
        int funcNameCPIndex = addUTF8CPEntry(currentPkgInfo, funcSymbol.name.value);
        FunctionRefCPEntry funcRefCPEntry = new FunctionRefCPEntry(pkgRefCPIndex, funcNameCPIndex);

        int funcCallCPIndex = getFunctionCallCPIndex(iExpr);
        int funcRefCPIndex = currentPkgInfo.addCPEntry(funcRefCPEntry);

        if (Symbols.isNative(funcSymbol)) {
            emit(InstructionCodes.NCALL, funcRefCPIndex, funcCallCPIndex);
        } else {
            emit(InstructionCodes.CALL, funcRefCPIndex, funcCallCPIndex);
        }
    }

    public void visit(BFunctionPointerInvocation iExpr) {
        int funcCallCPIndex = getFunctionCallCPIndex(iExpr);
        genNode(iExpr.expr, env);
        emit(InstructionCodes.FPCALL, regIndexes.tRef, funcCallCPIndex);
    }

    public void visit(BLangTypeCastExpr castExpr) {
        BLangExpression rExpr = castExpr.expr;
        genNode(rExpr, this.env);

        // TODO Improve following logic
        int opCode = castExpr.castSymbol.opcode;
        int errorRegIndex = ++regIndexes.tRef;

        if (opCode == InstructionCodes.CHECKCAST) {
            int typeSigCPIndex = addUTF8CPEntry(currentPkgInfo, castExpr.type.getDesc());
            TypeRefCPEntry typeRefCPEntry = new TypeRefCPEntry(typeSigCPIndex);
            int typeCPIndex = currentPkgInfo.addCPEntry(typeRefCPEntry);
            int targetRegIndex = getNextIndex(castExpr.type.tag, regIndexes);

            castExpr.regIndexes = new int[]{targetRegIndex, errorRegIndex};
            emit(opCode, rExpr.regIndex, typeCPIndex, targetRegIndex, errorRegIndex);

        } else if (opCode == InstructionCodes.ANY2T || opCode == InstructionCodes.ANY2C) {
            int typeSigCPIndex = addUTF8CPEntry(currentPkgInfo, castExpr.type.getDesc());
            TypeRefCPEntry typeRefCPEntry = new TypeRefCPEntry(typeSigCPIndex);
            int typeCPIndex = currentPkgInfo.addCPEntry(typeRefCPEntry);
            int targetRegIndex = getNextIndex(castExpr.type.tag, regIndexes);

            castExpr.regIndexes = new int[]{targetRegIndex, errorRegIndex};
            emit(opCode, rExpr.regIndex, typeCPIndex, targetRegIndex, errorRegIndex);

        } else if (opCode != 0) {
            int targetRegIndex = getNextIndex(castExpr.type.tag, regIndexes);
            castExpr.regIndexes = new int[]{targetRegIndex, errorRegIndex};
            emit(opCode, rExpr.regIndex, targetRegIndex, errorRegIndex);

        } else {
            // Ignore NOP opcode
            castExpr.regIndexes = new int[]{rExpr.regIndex, errorRegIndex};
        }

        castExpr.regIndex = castExpr.regIndexes[0];
    }

    public void visit(BLangTypeConversionExpr conversionExpr) {
        BLangExpression rExpr = conversionExpr.expr;
        genNode(rExpr, this.env);

        int opCode = conversionExpr.conversionSymbol.opcode;
        int errorRegIndex = ++regIndexes.tRef;

        if (opCode == InstructionCodes.MAP2T || opCode == InstructionCodes.JSON2T) {
            int typeSigCPIndex = addUTF8CPEntry(currentPkgInfo, conversionExpr.type.getDesc());
            TypeRefCPEntry typeRefCPEntry = new TypeRefCPEntry(typeSigCPIndex);
            int typeCPIndex = currentPkgInfo.addCPEntry(typeRefCPEntry);
            int targetRegIndex = getNextIndex(conversionExpr.type.tag, regIndexes);

            conversionExpr.regIndexes = new int[]{targetRegIndex, errorRegIndex};
            emit(opCode, rExpr.regIndex, typeCPIndex, targetRegIndex, errorRegIndex);

        } else if (opCode != 0) {
            int targetRegIndex = getNextIndex(conversionExpr.type.tag, regIndexes);
            conversionExpr.regIndexes = new int[]{targetRegIndex, errorRegIndex};
            emit(opCode, rExpr.regIndex, targetRegIndex, errorRegIndex);

        } else {
            // Ignore  NOP opcode
            conversionExpr.regIndexes = new int[]{rExpr.regIndex, errorRegIndex};
        }

        conversionExpr.regIndex = conversionExpr.regIndexes[0];
    }

    public void visit(BLangRecordLiteral recordLiteral) {
        /* ignore */
    }

    public void visit(BLangTernaryExpr ternaryExpr) {
        this.genNode(ternaryExpr.expr, this.env);
        Instruction ifCondJumpInstr = InstructionFactory.get(InstructionCodes.BR_FALSE, ternaryExpr.expr.regIndex, -1);
        this.emit(ifCondJumpInstr);
        this.genNode(ternaryExpr.thenExpr, this.env);
        Instruction endJumpInstr = InstructionFactory.get(InstructionCodes.GOTO, -1);
        this.emit(endJumpInstr);
        ifCondJumpInstr.setOperand(1, this.nextIP());
        this.genNode(ternaryExpr.elseExpr, this.env);
        endJumpInstr.setOperand(0, this.nextIP());
    }

    public void visit(BLangUnaryExpr unaryExpr) {
        genNode(unaryExpr.expr, this.env);

        int opcode;
        int exprIndex;

        if (OperatorKind.TYPEOF.equals(unaryExpr.operator)) {
            if (unaryExpr.expr.type.tag == TypeTags.ANY) {
                exprIndex = ++regIndexes.tRef;
                opcode = unaryExpr.opSymbol.opcode;
                emit(opcode, unaryExpr.expr.regIndex, exprIndex);
            } else {
                int typeSigCPIndex = addUTF8CPEntry(currentPkgInfo, unaryExpr.expr.type.getDesc());
                TypeRefCPEntry typeRefCPEntry = new TypeRefCPEntry(typeSigCPIndex);
                int typeCPIndex = currentPkgInfo.addCPEntry(typeRefCPEntry);

                exprIndex = ++regIndexes.tRef;
                opcode = unaryExpr.opSymbol.opcode;
                emit(opcode, typeCPIndex, exprIndex);
            }
            unaryExpr.regIndex = exprIndex;
        } else if (OperatorKind.ADD.equals(unaryExpr.operator)) {
            unaryExpr.regIndex = unaryExpr.expr.regIndex;
        } else {
            opcode = unaryExpr.opSymbol.opcode;
            exprIndex = getNextIndex(unaryExpr.type.tag, regIndexes);

            unaryExpr.regIndex = exprIndex;
            emit(opcode, unaryExpr.expr.regIndex, exprIndex);
        }
    }

    public void visit(BLangLambdaFunction bLangLambdaFunction) {
        visitFunctionPointerLoad(((BLangFunction) bLangLambdaFunction.getFunctionNode()).symbol);
    }


    // private methods

    private void genNode(BLangNode node, SymbolEnv env) {
        SymbolEnv prevEnv = this.env;
        this.env = env;
        node.accept(this);
        this.env = prevEnv;
    }

    private void genPackage(BPackageSymbol pkgSymbol) {
        // TODO First check whether this symbol is from a BALO file.
        SymbolEnv pkgEnv = symEnter.packageEnvs.get(pkgSymbol);
        genNode(pkgEnv.node, pkgEnv);
    }

    private String generateSignature(CallableUnitInfo callableUnitInfo) {
        StringBuilder strBuilder = new StringBuilder("(");
        for (BType paramType : callableUnitInfo.paramTypes) {
            strBuilder.append(paramType.getDesc());
        }
        strBuilder.append(")(");

        for (BType retType : callableUnitInfo.retParamTypes) {
            strBuilder.append(retType.getDesc());
        }
        strBuilder.append(")");

        return strBuilder.toString();
    }

    private String generateSignature(ConnectorInfo callableUnitInfo) {
        StringBuilder strBuilder = new StringBuilder("(");
        for (BType paramType : callableUnitInfo.paramTypes) {
            strBuilder.append(paramType.getDesc());
        }
        strBuilder.append(")");

        return strBuilder.toString();
    }

    private OpcodeAndIndex getOpcodeAndIndex(int typeTag, int baseOpcode, VariableIndex indexes) {
        int index;
        int opcode;
        switch (typeTag) {
            case TypeTags.INT:
                opcode = baseOpcode;
                index = ++indexes.tInt;
                break;
            case TypeTags.FLOAT:
                opcode = baseOpcode + FLOAT_OFFSET;
                index = ++indexes.tFloat;
                break;
            case TypeTags.STRING:
                opcode = baseOpcode + STRING_OFFSET;
                index = ++indexes.tString;
                break;
            case TypeTags.BOOLEAN:
                opcode = baseOpcode + BOOL_OFFSET;
                index = ++indexes.tBoolean;
                break;
            case TypeTags.BLOB:
                opcode = baseOpcode + BLOB_OFFSET;
                index = ++indexes.tBlob;
                break;
            default:
                opcode = baseOpcode + REF_OFFSET;
                index = ++indexes.tRef;
                break;
        }

        return new OpcodeAndIndex(opcode, index);
    }

    private int getNextIndex(int typeTag, VariableIndex indexes) {
        return getOpcodeAndIndex(typeTag, -1, indexes).index;
    }

    private int getOpcode(int typeTag, int baseOpcode) {
        int opcode;
        switch (typeTag) {
            case TypeTags.INT:
                opcode = baseOpcode;
                break;
            case TypeTags.FLOAT:
                opcode = baseOpcode + FLOAT_OFFSET;
                break;
            case TypeTags.STRING:
                opcode = baseOpcode + STRING_OFFSET;
                break;
            case TypeTags.BOOLEAN:
                opcode = baseOpcode + BOOL_OFFSET;
                break;
            case TypeTags.BLOB:
                opcode = baseOpcode + BLOB_OFFSET;
                break;
            default:
                opcode = baseOpcode + REF_OFFSET;
                break;
        }

        return opcode;
    }

    private LocalVariableInfo getLocalVarAttributeInfo(BVarSymbol varSymbol) {
        int varNameCPIndex = addUTF8CPEntry(currentPkgInfo, varSymbol.name.value);
        int varIndex = varSymbol.varIndex;
        int sigCPIndex = addUTF8CPEntry(currentPkgInfo, varSymbol.type.getDesc());
        return new LocalVariableInfo(varNameCPIndex, sigCPIndex, varIndex);
    }

    private AnnAttachmentInfo getAnnotationAttachmentInfo(BLangAnnotationAttachment attachment) {
        int attachmentNameCPIndex = addUTF8CPEntry(currentPkgInfo, attachment.getAnnotationName().getValue());
        int pkgRefCPIndex = addPackageRefCPEntry(currentPkgInfo, attachment.annotationSymbol.pkgID);
        AnnAttachmentInfo annAttachmentInfo = new AnnAttachmentInfo(pkgRefCPIndex, attachmentNameCPIndex);
        attachment.attributes.forEach(attr -> {
            AnnAttributeValue attribValue = getAnnotationAttributeValue(attr.value);
            int attributeNameCPIndex = addUTF8CPEntry(currentPkgInfo, attr.getName());
            annAttachmentInfo.addAttributeValue(attributeNameCPIndex, attr.getName(), attribValue);
        });
        return annAttachmentInfo;
    }

    private AnnAttributeValue getAnnotationAttributeValue(BLangAnnotAttachmentAttributeValue attributeNode) {
        AnnAttributeValue attribValue = null;
        if (attributeNode.value != null
                && attributeNode.value instanceof BLangLiteral) {
            // Annotation attribute value is a literal value
            BLangLiteral literalValue = (BLangLiteral) attributeNode.value;
            String typeDesc = literalValue.type.getDesc();
            UTF8CPEntry typeDescCPEntry = new UTF8CPEntry(typeDesc);
            int typeDescCPIndex = currentPkgInfo.addCPEntry(typeDescCPEntry);
            attribValue = new AnnAttributeValue(typeDescCPIndex, typeDesc);

            int valueCPIndex;
            int typeTag = literalValue.type.tag;
            switch (typeTag) {
                case TypeTags.INT:
                    long intValue = (long) literalValue.value;
                    attribValue.setIntValue(intValue);
                    valueCPIndex = currentPkgInfo.addCPEntry(new IntegerCPEntry(intValue));
                    attribValue.setValueCPIndex(valueCPIndex);

                    break;
                case TypeTags.FLOAT:
                    double floatValue = (double) literalValue.value;
                    attribValue.setFloatValue(floatValue);
                    valueCPIndex = currentPkgInfo.addCPEntry(new FloatCPEntry(floatValue));
                    attribValue.setValueCPIndex(valueCPIndex);

                    break;
                case TypeTags.STRING:
                    String stringValue = (String) literalValue.value;
                    attribValue.setStringValue(stringValue);
                    valueCPIndex = currentPkgInfo.addCPEntry(new UTF8CPEntry(stringValue));
                    attribValue.setValueCPIndex(valueCPIndex);

                    break;
                case TypeTags.BOOLEAN:
                    boolean boolValue = (boolean) literalValue.value;
                    attribValue.setBooleanValue(boolValue);
                    break;
            }

        } else if (attributeNode.value != null) {
            // Annotation attribute value is another annotation attachment
            BLangAnnotationAttachment attachment = (BLangAnnotationAttachment) attributeNode.value;
            AnnAttachmentInfo attachmentInfo = getAnnotationAttachmentInfo(attachment);

            String typeDesc = TypeDescriptor.SIG_ANNOTATION;
            UTF8CPEntry typeDescCPEntry = new UTF8CPEntry(typeDesc);
            int typeDescCPIndex = currentPkgInfo.addCPEntry(typeDescCPEntry);
            attribValue = new AnnAttributeValue(typeDescCPIndex, typeDesc, attachmentInfo);

        } else if (attributeNode.value != null
                && attributeNode.value instanceof BLangSimpleVarRef) {
            BLangSimpleVarRef simpleVarRef = (BLangSimpleVarRef) attributeNode.value;
            String typeDesc = simpleVarRef.type.getDesc();
            UTF8CPEntry typeDescCPEntry = new UTF8CPEntry(typeDesc);
            int typeDescCPIndex = currentPkgInfo.addCPEntry(typeDescCPEntry);


            String constPkg = simpleVarRef.symbol.pkgID.getName().getValue();
            UTF8CPEntry constPkgCPEntry = new UTF8CPEntry(constPkg);
            int constPkgCPIndex = currentPkgInfo.addCPEntry(constPkgCPEntry);

            String constName = simpleVarRef.symbol.name.getValue();
            UTF8CPEntry constNameCPEntry = new UTF8CPEntry(constName);
            int constNameCPIndex = currentPkgInfo.addCPEntry(constNameCPEntry);

            attribValue = new AnnAttributeValue(typeDescCPIndex, typeDesc, constPkgCPIndex,
                    constPkg, constNameCPIndex, constName);
            attribValue.setConstVarExpr(true);

            programFile.addUnresolvedAnnAttrValue(attribValue);
        } else {
            List<BLangAnnotAttachmentAttributeValue> attributeValues =
                    attributeNode.arrayValues;
            AnnAttributeValue[] annotationAttribValues = new AnnAttributeValue[attributeValues.size()];
            for (int i = 0; i < attributeValues.size(); i++) {
                annotationAttribValues[i] = getAnnotationAttributeValue(attributeValues.get(i));
            }

            String typeDesc = TypeDescriptor.SIG_ARRAY;
            UTF8CPEntry typeDescCPEntry = new UTF8CPEntry(typeDesc);
            int typeDescCPIndex = currentPkgInfo.addCPEntry(typeDescCPEntry);
            attribValue = new AnnAttributeValue(typeDescCPIndex, typeDesc, annotationAttribValues);
        }

        //TODO:create AnnAttributeValue
        return attribValue;
    }

    private void visitInvokableNode(BLangInvokableNode invokableNode,
                                    CallableUnitInfo callableUnitInfo,
                                    SymbolEnv invokableSymbolEnv) {
        int localVarAttrNameIndex = addUTF8CPEntry(currentPkgInfo,
                AttributeInfo.Kind.LOCAL_VARIABLES_ATTRIBUTE.value());
        LocalVariableAttributeInfo localVarAttributeInfo = new LocalVariableAttributeInfo(localVarAttrNameIndex);

        // TODO Read annotations attached to this callableUnit

        // Add local variable indexes to the parameters and return parameters
        visitInvokableNodeParams(invokableNode.symbol, callableUnitInfo, localVarAttributeInfo);

        if (Symbols.isNative(invokableNode.symbol)) {
            this.processWorker(invokableNode, callableUnitInfo.defaultWorkerInfo, null,
                    localVarAttributeInfo, invokableSymbolEnv, true, null);
        } else {
            // Clone lvIndex structure here. This structure contain local variable indexes of the input and
            // out parameters and they are common for all the workers.
            VariableIndex lvIndexCopy = this.copyVarIndex(lvIndexes);
            this.processWorker(invokableNode, callableUnitInfo.defaultWorkerInfo, invokableNode.body,
                    localVarAttributeInfo, invokableSymbolEnv, true, lvIndexCopy);
            for (BLangWorker worker : invokableNode.getWorkers()) {
                this.processWorker(invokableNode, callableUnitInfo.getWorkerInfo(worker.name.value),
                        worker.body, localVarAttributeInfo, invokableSymbolEnv, false, lvIndexCopy);
            }
        }
    }

    private void processWorker(BLangInvokableNode invokableNode, WorkerInfo workerInfo, BLangBlockStmt body,
                               LocalVariableAttributeInfo localVarAttributeInfo, SymbolEnv invokableSymbolEnv,
                               boolean defaultWorker, VariableIndex lvIndexCopy) {
        int codeAttrNameCPIndex = this.addUTF8CPEntry(this.currentPkgInfo, AttributeInfo.Kind.CODE_ATTRIBUTE.value());
        workerInfo.codeAttributeInfo.attributeNameIndex = codeAttrNameCPIndex;
        workerInfo.addAttributeInfo(AttributeInfo.Kind.LOCAL_VARIABLES_ATTRIBUTE, localVarAttributeInfo);
        if (body != null) {
            localVarAttrInfo = new LocalVariableAttributeInfo(localVarAttributeInfo.attributeNameIndex);
            localVarAttrInfo.localVars = new ArrayList<>(localVarAttributeInfo.localVars);
            workerInfo.codeAttributeInfo.codeAddrs = nextIP();
            this.lvIndexes = this.copyVarIndex(lvIndexCopy);
            this.currentWorkerInfo = workerInfo;
            this.genNode(body, invokableSymbolEnv);
            if (invokableNode.retParams.isEmpty() && defaultWorker) {
                /* for functions that has no return values, we must provide a default
                 * return statement to stop the execution and jump to the caller */
                this.emit(InstructionCodes.RET);
            }
        }
        this.endWorkerInfoUnit(workerInfo.codeAttributeInfo);
        if (!defaultWorker) {
            this.emit(InstructionCodes.HALT);
        }
    }

    private void visitInvokableNodeParams(BInvokableSymbol invokableSymbol, CallableUnitInfo callableUnitInfo,
                                          LocalVariableAttributeInfo localVarAttrInfo) {

        // TODO Read param and return param annotations
        invokableSymbol.params.forEach(param -> visitInvokableNodeParam(param, localVarAttrInfo));
        invokableSymbol.retParams.forEach(param -> visitInvokableNodeParam(param, localVarAttrInfo));
        callableUnitInfo.addAttributeInfo(AttributeInfo.Kind.LOCAL_VARIABLES_ATTRIBUTE, localVarAttrInfo);
    }

    private void visitInvokableNodeParam(BVarSymbol paramSymbol, LocalVariableAttributeInfo localVarAttrInfo) {
        paramSymbol.varIndex = getNextIndex(paramSymbol.type.tag, lvIndexes);
        LocalVariableInfo localVarInfo = getLocalVarAttributeInfo(paramSymbol);
        localVarAttrInfo.localVars.add(localVarInfo);
        // TODO read parameter annotations
    }

    private void visitServiceNodeVariable(BVarSymbol variableSymbol, LocalVariableAttributeInfo localVarAttrInfo) {
        variableSymbol.varIndex = getNextIndex(variableSymbol.type.tag, pvIndexes);
        LocalVariableInfo localVarInfo = getLocalVarAttributeInfo(variableSymbol);
        localVarAttrInfo.localVars.add(localVarInfo);
    }

    private void visitServiceAnnotationAttachment(BLangAnnotationAttachment annotationAttachment,
                                                  AnnotationAttributeInfo annotationAttributeInfo) {
        AnnAttachmentInfo attachmentInfo = getAnnotationAttachmentInfo(annotationAttachment);
        annotationAttributeInfo.attachmentList.add(attachmentInfo);
    }

    private VariableIndex copyVarIndex(VariableIndex that) {
        VariableIndex vIndexes = new VariableIndex();
        vIndexes.tInt = that.tInt;
        vIndexes.tFloat = that.tFloat;
        vIndexes.tString = that.tString;
        vIndexes.tBoolean = that.tBoolean;
        vIndexes.tBlob = that.tBlob;
        vIndexes.tRef = that.tRef;
        return vIndexes;
    }

    private int nextIP() {
        return currentPkgInfo.instructionList.size();
    }

    private void endWorkerInfoUnit(CodeAttributeInfo codeAttributeInfo) {
        codeAttributeInfo.maxLongLocalVars = lvIndexes.tInt + 1;
        codeAttributeInfo.maxDoubleLocalVars = lvIndexes.tFloat + 1;
        codeAttributeInfo.maxStringLocalVars = lvIndexes.tString + 1;
        codeAttributeInfo.maxIntLocalVars = lvIndexes.tBoolean + 1;
        codeAttributeInfo.maxByteLocalVars = lvIndexes.tBlob + 1;
        codeAttributeInfo.maxRefLocalVars = lvIndexes.tRef + 1;

        codeAttributeInfo.maxLongRegs = maxRegIndexes.tInt + 1;
        codeAttributeInfo.maxDoubleRegs = maxRegIndexes.tFloat + 1;
        codeAttributeInfo.maxStringRegs = maxRegIndexes.tString + 1;
        codeAttributeInfo.maxIntRegs = maxRegIndexes.tBoolean + 1;
        codeAttributeInfo.maxByteRegs = maxRegIndexes.tBlob + 1;
        codeAttributeInfo.maxRefRegs = maxRegIndexes.tRef + 1;

        lvIndexes = new VariableIndex();
        regIndexes = new VariableIndex();
        maxRegIndexes = new VariableIndex();
    }

    private void setMaxRegIndexes() {
        maxRegIndexes.tInt = (maxRegIndexes.tInt > regIndexes.tInt) ?
                maxRegIndexes.tInt : regIndexes.tInt;
        maxRegIndexes.tFloat = (maxRegIndexes.tFloat > regIndexes.tFloat) ?
                maxRegIndexes.tFloat : regIndexes.tFloat;
        maxRegIndexes.tString = (maxRegIndexes.tString > regIndexes.tString) ?
                maxRegIndexes.tString : regIndexes.tString;
        maxRegIndexes.tBoolean = (maxRegIndexes.tBoolean > regIndexes.tBoolean) ?
                maxRegIndexes.tBoolean : regIndexes.tBoolean;
        maxRegIndexes.tBlob = (maxRegIndexes.tBlob > regIndexes.tBlob) ?
                maxRegIndexes.tBlob : regIndexes.tBlob;
        maxRegIndexes.tRef = (maxRegIndexes.tRef > regIndexes.tRef) ?
                maxRegIndexes.tRef : regIndexes.tRef;
    }

    private void prepareIndexes(VariableIndex indexes) {
        indexes.tInt++;
        indexes.tFloat++;
        indexes.tString++;
        indexes.tBoolean++;
        indexes.tBlob++;
        indexes.tRef++;
    }

    private int emit(int opcode, int... operands) {
        currentPkgInfo.instructionList.add(InstructionFactory.get(opcode, operands));
        return currentPkgInfo.instructionList.size();
    }

    private int emit(Instruction instr) {
        currentPkgInfo.instructionList.add(instr);
        return currentPkgInfo.instructionList.size();
    }

    private void addVarCountAttrInfo(ConstantPool constantPool,
                                     AttributeInfoPool attributeInfoPool,
                                     VariableIndex fieldCount) {
        int attrNameCPIndex = addUTF8CPEntry(constantPool,
                AttributeInfo.Kind.VARIABLE_TYPE_COUNT_ATTRIBUTE.value());
        VarTypeCountAttributeInfo varCountAttribInfo = new VarTypeCountAttributeInfo(attrNameCPIndex);
        varCountAttribInfo.setMaxLongVars(fieldCount.tInt);
        varCountAttribInfo.setMaxDoubleVars(fieldCount.tFloat);
        varCountAttribInfo.setMaxStringVars(fieldCount.tString);
        varCountAttribInfo.setMaxIntVars(fieldCount.tBoolean);
        varCountAttribInfo.setMaxByteVars(fieldCount.tBlob);
        varCountAttribInfo.setMaxRefVars(fieldCount.tRef);
        attributeInfoPool.addAttributeInfo(AttributeInfo.Kind.VARIABLE_TYPE_COUNT_ATTRIBUTE, varCountAttribInfo);
    }

    private int getFunctionCallCPIndex(BLangInvocation iExpr) {
        int[] argRegs = new int[iExpr.argExprs.size()];
        for (int i = 0; i < iExpr.argExprs.size(); i++) {
            BLangExpression argExpr = iExpr.argExprs.get(i);
            genNode(argExpr, this.env);
            argRegs[i] = argExpr.regIndex;
        }

        // Calculate registers to store return values
        int[] retRegs = new int[iExpr.types.size()];
        for (int i = 0; i < iExpr.types.size(); i++) {
            BType retType = iExpr.types.get(i);
            retRegs[i] = getNextIndex(retType.tag, regIndexes);
        }

        iExpr.regIndexes = retRegs;
        if (retRegs.length > 0) {
            iExpr.regIndex = retRegs[0];
        }

        FunctionCallCPEntry funcCallCPEntry = new FunctionCallCPEntry(argRegs, retRegs);
        return currentPkgInfo.addCPEntry(funcCallCPEntry);
    }

    private void addVariableCountAttributeInfo(ConstantPool constantPool,
                                               AttributeInfoPool attributeInfoPool,
                                               int[] fieldCount) {
        UTF8CPEntry attribNameCPEntry = new UTF8CPEntry(AttributeInfo.Kind.VARIABLE_TYPE_COUNT_ATTRIBUTE.toString());
        int attribNameCPIndex = constantPool.addCPEntry(attribNameCPEntry);
        VarTypeCountAttributeInfo varCountAttribInfo = new VarTypeCountAttributeInfo(attribNameCPIndex);
        varCountAttribInfo.setMaxLongVars(fieldCount[INT_OFFSET]);
        varCountAttribInfo.setMaxDoubleVars(fieldCount[FLOAT_OFFSET]);
        varCountAttribInfo.setMaxStringVars(fieldCount[STRING_OFFSET]);
        varCountAttribInfo.setMaxIntVars(fieldCount[BOOL_OFFSET]);
        varCountAttribInfo.setMaxByteVars(fieldCount[BLOB_OFFSET]);
        varCountAttribInfo.setMaxRefVars(fieldCount[REF_OFFSET]);
        attributeInfoPool.addAttributeInfo(AttributeInfo.Kind.VARIABLE_TYPE_COUNT_ATTRIBUTE, varCountAttribInfo);
    }

    private DefaultValueAttributeInfo getStructFieldDefaultValue(BLangLiteral literalExpr) {
        String desc = literalExpr.type.getDesc();
        int typeDescCPIndex = addUTF8CPEntry(currentPkgInfo, desc);
        StructFieldDefaultValue defaultValue = new StructFieldDefaultValue(typeDescCPIndex, desc);

        int typeTag = literalExpr.type.tag;
        switch (typeTag) {
            case TypeTags.INT:
                defaultValue.intValue = (Long) literalExpr.value;
                defaultValue.valueCPIndex = currentPkgInfo.addCPEntry(new IntegerCPEntry(defaultValue.intValue));
                break;
            case TypeTags.FLOAT:
                defaultValue.floatValue = (Double) literalExpr.value;
                defaultValue.valueCPIndex = currentPkgInfo.addCPEntry(new FloatCPEntry(defaultValue.floatValue));
                break;
            case TypeTags.STRING:
                defaultValue.stringValue = (String) literalExpr.value;
                defaultValue.valueCPIndex = currentPkgInfo.addCPEntry(new UTF8CPEntry(defaultValue.stringValue));
                break;
            case TypeTags.BOOLEAN:
                defaultValue.booleanValue = (Boolean) literalExpr.value;
                break;
        }

        UTF8CPEntry defaultValueAttribUTF8CPEntry =
                new UTF8CPEntry(AttributeInfo.Kind.DEFAULT_VALUE_ATTRIBUTE.toString());
        int defaultValueAttribNameIndex = currentPkgInfo.addCPEntry(defaultValueAttribUTF8CPEntry);

        return new DefaultValueAttributeInfo(defaultValueAttribNameIndex, defaultValue);
    }


    // Create info entries

    private void createPackageVarInfo(BLangVariable varNode) {
        BVarSymbol varSymbol = varNode.symbol;
        BType varType = varSymbol.type;
        varSymbol.varIndex = getNextIndex(varType.tag, pvIndexes);

        int varNameCPIndex = addUTF8CPEntry(currentPkgInfo, varSymbol.name.value);
        int typeSigCPIndex = addUTF8CPEntry(currentPkgInfo, varType.getDesc());
        PackageVarInfo pkgVarInfo = new PackageVarInfo(varNameCPIndex, typeSigCPIndex, varSymbol.flags);
        currentPkgInfo.pkgVarInfoMap.put(varSymbol.name.value, pkgVarInfo);

        LocalVariableInfo localVarInfo = getLocalVarAttributeInfo(varSymbol);
        LocalVariableAttributeInfo pkgVarAttrInfo = (LocalVariableAttributeInfo)
                currentPkgInfo.getAttributeInfo(AttributeInfo.Kind.LOCAL_VARIABLES_ATTRIBUTE);
        pkgVarAttrInfo.localVars.add(localVarInfo);

        // TODO Populate annotation attribute
    }

    private void createStructInfoEntry(BLangStruct structNode) {
        BTypeSymbol structSymbol = (BTypeSymbol) structNode.symbol;
        // Add Struct name as an UTFCPEntry to the constant pool
        int structNameCPIndex = addUTF8CPEntry(currentPkgInfo, structSymbol.name.value);
        StructInfo structInfo = new StructInfo(currentPackageRefCPIndex, structNameCPIndex);
        currentPkgInfo.addStructInfo(structSymbol.name.value, structInfo);
        structInfo.structType = (BStructType) structSymbol.type;

        List<BLangVariable> structFields = structNode.fields;
        for (BLangVariable structField : structFields) {
            // Create StructFieldInfo Entry
            int fieldNameCPIndex = addUTF8CPEntry(currentPkgInfo, structField.name.value);
            int sigCPIndex = addUTF8CPEntry(currentPkgInfo, structField.type.getDesc());

            StructFieldInfo structFieldInfo = new StructFieldInfo(fieldNameCPIndex, sigCPIndex);
            structFieldInfo.fieldType = structField.type;

            // Populate default values
            if (structField.expr != null) {
                DefaultValueAttributeInfo defaultVal = getStructFieldDefaultValue((BLangLiteral) structField.expr);
                structFieldInfo.addAttributeInfo(AttributeInfo.Kind.DEFAULT_VALUE_ATTRIBUTE, defaultVal);
            }

            structInfo.fieldInfoEntries.add(structFieldInfo);
            structField.symbol.varIndex = getNextIndex(structFieldInfo.fieldType.tag, fieldIndexes);
        }

        // Create variable count attribute info
        prepareIndexes(fieldIndexes);
        int[] fieldCount = new int[]{fieldIndexes.tInt, fieldIndexes.tFloat,
                fieldIndexes.tString, fieldIndexes.tBoolean, fieldIndexes.tBlob, fieldIndexes.tRef};
        addVariableCountAttributeInfo(currentPkgInfo, structInfo, fieldCount);
//        structInfo.getType().setFieldTypeCount(fieldCount);
//        structInfo.getType().setStructFields(structFields);
        fieldIndexes = new VariableIndex();
    }

    private void createFunctionInfoEntry(BLangInvokableNode invokable) {
        BInvokableSymbol funcSymbol = invokable.symbol;
        BInvokableType funcType = (BInvokableType) funcSymbol.type;

        // Add function name as an UTFCPEntry to the constant pool
        int funcNameCPIndex = this.addUTF8CPEntry(currentPkgInfo, funcSymbol.name.value);

        FunctionInfo invInfo = new FunctionInfo(currentPackageRefCPIndex, funcNameCPIndex);
        invInfo.paramTypes = funcType.paramTypes.toArray(new BType[0]);
        invInfo.retParamTypes = funcType.retTypes.toArray(new BType[0]);
        invInfo.flags = funcSymbol.flags;

        this.addWorkerInfoEntries(invInfo, invokable.getWorkers());

        invInfo.signatureCPIndex = addUTF8CPEntry(this.currentPkgInfo, generateSignature(invInfo));
        this.currentPkgInfo.functionInfoMap.put(funcSymbol.name.value, invInfo);
    }

    private void addWorkerInfoEntries(CallableUnitInfo callableUnitInfo, List<BLangWorker> workers) {
        UTF8CPEntry workerNameCPEntry = new UTF8CPEntry("default");
        int workerNameCPIndex = this.currentPkgInfo.addCPEntry(workerNameCPEntry);
        WorkerInfo defaultWorkerInfo = new WorkerInfo(workerNameCPIndex, "default");
        callableUnitInfo.defaultWorkerInfo = defaultWorkerInfo;
        for (BLangWorker worker : workers) {
            workerNameCPEntry = new UTF8CPEntry(worker.name.value);
            workerNameCPIndex = currentPkgInfo.addCPEntry(workerNameCPEntry);
            WorkerInfo workerInfo = new WorkerInfo(workerNameCPIndex, worker.getName().value);
            callableUnitInfo.addWorkerInfo(worker.getName().value, workerInfo);
        }
    }

    private void createConnectorInfoEntry(BLangConnector connectorNode) {
        BConnectorType connectorType = (BConnectorType) connectorNode.symbol.type;
        // Add connector name as an UTFCPEntry to the constant pool
        int connectorNameCPIndex = addUTF8CPEntry(currentPkgInfo, connectorNode.name.value);
        //Create connector info
        ConnectorInfo connectorInfo = new ConnectorInfo(currentPackageRefCPIndex, connectorNameCPIndex);
        connectorInfo.paramTypes = connectorType.paramTypes.toArray(new BType[0]);
        connectorInfo.signatureCPIndex = addUTF8CPEntry(this.currentPkgInfo, generateSignature(connectorInfo));
        // Add connector level variables
        int localVarAttNameIndex = addUTF8CPEntry(currentPkgInfo, AttributeInfo.Kind.LOCAL_VARIABLES_ATTRIBUTE.value());
        LocalVariableAttributeInfo localVarAttributeInfo = new LocalVariableAttributeInfo(localVarAttNameIndex);
        connectorNode.params.forEach(var -> visitServiceNodeVariable(var.symbol, localVarAttributeInfo));
        connectorNode.varDefs.forEach(var -> visitServiceNodeVariable(var.var.symbol, localVarAttributeInfo));
        connectorInfo.addAttributeInfo(AttributeInfo.Kind.LOCAL_VARIABLES_ATTRIBUTE, localVarAttributeInfo);

        // Create variable count attribute info
        prepareIndexes(pvIndexes);
        int[] fieldCount = new int[]{pvIndexes.tInt, pvIndexes.tFloat,
                pvIndexes.tString, pvIndexes.tBoolean, pvIndexes.tBlob, pvIndexes.tRef};
        addVariableCountAttributeInfo(currentPkgInfo, connectorInfo, fieldCount);

        // Create the init function info
        BLangFunction connectorInitFunction = (BLangFunction) connectorNode.getInitFunction();
        createFunctionInfoEntry(connectorInitFunction);
        this.currentPkgInfo.connectorInfoMap.put(connectorNode.name.value, connectorInfo);
        // Create action info entries for all actions
        connectorNode.actions.forEach(res -> createActionInfoEntry(res, connectorInfo));
        pvIndexes = new VariableIndex();
    }

    private void createActionInfoEntry(BLangAction actionNode, ConnectorInfo connectorInfo) {
        BInvokableSymbol actionSymbol = actionNode.symbol;
        BInvokableType actionType = (BInvokableType) actionSymbol.type;
        // Add action name as an UTFCPEntry to the constant pool
        int actionNameCPIndex = addUTF8CPEntry(currentPkgInfo, actionNode.name.value);
        ActionInfo actionInfo = new ActionInfo(currentPackageRefCPIndex, actionNameCPIndex);

        actionInfo.paramTypes = actionType.paramTypes.toArray(new BType[0]);
        actionInfo.retParamTypes = actionType.retTypes.toArray(new BType[0]);
        actionInfo.flags = actionSymbol.flags;
//        setParameterNames(actionNode, actionInfo);
        actionInfo.signatureCPIndex = addUTF8CPEntry(currentPkgInfo, generateSignature(actionInfo));
        // Add worker info
        this.addWorkerInfoEntries(actionInfo, actionNode.getWorkers());

        // Add action info to the connector info
        connectorInfo.actionInfoMap.put(actionNode.name.getValue(), actionInfo);
    }

    private void createServiceInfoEntry(BLangService serviceNode) {
        // Add service name as an UTFCPEntry to the constant pool
        int serviceNameCPIndex = addUTF8CPEntry(currentPkgInfo, serviceNode.name.value);
        //Create service info
        PackageID protocolPkgId = ((BTypeSymbol) serviceNode.symbol).protocolPkgId;
        String protocolPkg = protocolPkgId.getName().value;
        int protocolPkgCPIndex = addUTF8CPEntry(currentPkgInfo, protocolPkg);
        ServiceInfo serviceInfo = new ServiceInfo(currentPackageRefCPIndex, serviceNameCPIndex, protocolPkgCPIndex);
        // Add service level variables
        int localVarAttNameIndex = addUTF8CPEntry(currentPkgInfo, AttributeInfo.Kind.LOCAL_VARIABLES_ATTRIBUTE.value());
        LocalVariableAttributeInfo localVarAttributeInfo = new LocalVariableAttributeInfo(localVarAttNameIndex);
        serviceNode.vars.forEach(var -> visitServiceNodeVariable(var.var.symbol, localVarAttributeInfo));
        serviceInfo.addAttributeInfo(AttributeInfo.Kind.LOCAL_VARIABLES_ATTRIBUTE, localVarAttributeInfo);
        // Create the init function info
        BLangFunction serviceInitFunction = (BLangFunction) serviceNode.getInitFunction();
        createFunctionInfoEntry(serviceInitFunction);
        serviceInfo.initFuncInfo = currentPkgInfo.functionInfoMap.get(serviceInitFunction.name.toString());
        currentPkgInfo.addServiceInfo(serviceNode.name.value, serviceInfo);
        // Create resource info entries for all resources
        serviceNode.resources.forEach(res -> createResourceInfoEntry(res, serviceInfo));
    }

    private void createResourceInfoEntry(BLangResource resourceNode, ServiceInfo serviceInfo) {
        BInvokableType resourceType = (BInvokableType) resourceNode.symbol.type;
        // Add resource name as an UTFCPEntry to the constant pool
        int serviceNameCPIndex = addUTF8CPEntry(currentPkgInfo, resourceNode.name.value);
        ResourceInfo resourceInfo = new ResourceInfo(currentPackageRefCPIndex, serviceNameCPIndex);
        resourceInfo.paramTypes = resourceType.paramTypes.toArray(new BType[0]);
        setParameterNames(resourceNode, resourceInfo);
        resourceInfo.retParamTypes = new BType[0];
        resourceInfo.signatureCPIndex = addUTF8CPEntry(currentPkgInfo, generateSignature(resourceInfo));
        // Add worker info
        int workerNameCPIndex = addUTF8CPEntry(currentPkgInfo, "default");
        resourceInfo.defaultWorkerInfo = new WorkerInfo(workerNameCPIndex, "default");
        resourceNode.workers.forEach(worker -> addWorkerInfoEntry(worker, resourceInfo));
        // Add resource info to the service info
        serviceInfo.resourceInfoMap.put(resourceNode.name.getValue(), resourceInfo);
    }

    private void addWorkerInfoEntry(BLangWorker worker, CallableUnitInfo callableUnitInfo) {
        int workerNameCPIndex = addUTF8CPEntry(currentPkgInfo, worker.name.value);
        WorkerInfo workerInfo = new WorkerInfo(workerNameCPIndex, worker.name.value);
        callableUnitInfo.addWorkerInfo(worker.name.value, workerInfo);
    }

    private ErrorTableAttributeInfo createErrorTableIfAbsent(PackageInfo packageInfo) {
        ErrorTableAttributeInfo errorTable =
                (ErrorTableAttributeInfo) packageInfo.getAttributeInfo(AttributeInfo.Kind.ERROR_TABLE);
        if (errorTable == null) {
            UTF8CPEntry attribNameCPEntry = new UTF8CPEntry(AttributeInfo.Kind.ERROR_TABLE.toString());
            int attribNameCPIndex = packageInfo.addCPEntry(attribNameCPEntry);
            errorTable = new ErrorTableAttributeInfo(attribNameCPIndex);
            packageInfo.addAttributeInfo(AttributeInfo.Kind.ERROR_TABLE, errorTable);
        }
        return errorTable;
    }

    private void addLineNumberInfo(BLangStatement statement) {
        DiagnosticPos pos = statement.pos;
        if (NodeKind.CATCH == statement.getKind() || NodeKind.TRY == statement.getKind()) {
            return;
        }
        LineNumberInfo lineNumInfo = createLineNumberInfo(pos, currentPkgInfo, currentPkgInfo.instructionList.size());
        lineNoAttrInfo.addLineNumberInfo(lineNumInfo);
    }

    private LineNumberInfo createLineNumberInfo(DiagnosticPos pos, PackageInfo packageInfo, int ip) {
        UTF8CPEntry fileNameUTF8CPEntry = new UTF8CPEntry(pos.src.cUnitName);
        int fileNameCPEntryIndex = packageInfo.addCPEntry(fileNameUTF8CPEntry);
        LineNumberInfo lineNumberInfo = new LineNumberInfo(pos.sLine, fileNameCPEntryIndex, pos.src.cUnitName, ip);
        lineNumberInfo.setPackageInfo(packageInfo);
        lineNumberInfo.setIp(ip);
        return lineNumberInfo;
    }

    private void setParameterNames(BLangResource resourceNode, ResourceInfo resourceInfo) {
        int paramCount = resourceNode.params.size();
        resourceInfo.paramNameCPIndexes = new int[paramCount];
        for (int i = 0; i < paramCount; i++) {
            BLangVariable paramVar = resourceNode.params.get(i);
            String paramName = null;
            boolean isAnnotated = false;
            for (BLangAnnotationAttachment annotationAttachment : paramVar.annAttachments) {
                String attachmentName = annotationAttachment.getAnnotationName().getValue();
                if ("PathParam".equalsIgnoreCase(attachmentName) || "QueryParam".equalsIgnoreCase(attachmentName)) {
                    //TODO:
                    //paramName = annotationAttachment.getAttributeNameValuePairs().get("value")
                    // .getLiteralValue().stringValue();
                    isAnnotated = true;
                    break;
                }
            }
            if (!isAnnotated) {
                paramName = paramVar.name.getValue();
            }
            int paramNameCPIndex = addUTF8CPEntry(currentPkgInfo, paramName);
            resourceInfo.paramNameCPIndexes[i] = paramNameCPIndex;
        }
    }

    private WorkerDataChannelInfo getWorkerDataChannelInfo(CallableUnitInfo callableUnit,
                                                           String source, String target) {
        WorkerDataChannelInfo workerDataChannelInfo = callableUnit.getWorkerDataChannelInfo(
                WorkerDataChannelInfo.generateChannelName(source, target));
        if (workerDataChannelInfo == null) {
            UTF8CPEntry sourceCPEntry = new UTF8CPEntry(source);
            int sourceCPIndex = this.currentPkgInfo.addCPEntry(sourceCPEntry);
            UTF8CPEntry targetCPEntry = new UTF8CPEntry(target);
            int targetCPIndex = this.currentPkgInfo.addCPEntry(targetCPEntry);
            workerDataChannelInfo = new WorkerDataChannelInfo(sourceCPIndex, source, targetCPIndex, target);
            workerDataChannelInfo.setUniqueName(workerDataChannelInfo.getChannelName() + this.workerChannelCount);
            String uniqueName = workerDataChannelInfo.getUniqueName();
            UTF8CPEntry uniqueNameCPEntry = new UTF8CPEntry(uniqueName);
            int uniqueNameCPIndex = this.currentPkgInfo.addCPEntry(uniqueNameCPEntry);
            workerDataChannelInfo.setUniqueNameCPIndex(uniqueNameCPIndex);
            callableUnit.addWorkerDataChannelInfo(workerDataChannelInfo);
            this.workerChannelCount++;
        }
        return workerDataChannelInfo;
    }

    // Constant pool related utility classes

    private int addUTF8CPEntry(ConstantPool pool, String value) {
        UTF8CPEntry pkgPathCPEntry = new UTF8CPEntry(value);
        return pool.addCPEntry(pkgPathCPEntry);
    }

    private int addPackageRefCPEntry(ConstantPool pool, PackageID pkgID) {
        int nameCPIndex = addUTF8CPEntry(pool, pkgID.name.value);
        int versionCPIndex = addUTF8CPEntry(pool, pkgID.version.value);
        PackageRefCPEntry packageRefCPEntry = new PackageRefCPEntry(nameCPIndex, versionCPIndex);
        return pool.addCPEntry(packageRefCPEntry);
    }

    /**
     * Holds the variable index per type.
     *
     * @since 0.94
     */
    private static class VariableIndex {
        int tInt = -1;
        int tFloat = -1;
        int tString = -1;
        int tBoolean = -1;
        int tBlob = -1;
        int tRef = -1;

        public int[] toArray() {
            int[] result = new int[6];
            result[0] = this.tInt;
            result[1] = this.tFloat;
            result[2] = this.tString;
            result[3] = this.tBoolean;
            result[4] = this.tBlob;
            result[5] = this.tRef;
            return result;
        }

    }

    /**
     * Bean class which keep both opcode and the current variable index.
     *
     * @since 0.94
     */
    public static class OpcodeAndIndex {
        int opcode;
        int index;

        public OpcodeAndIndex(int opcode, int index) {
            this.opcode = opcode;
            this.index = index;
        }
    }

    public void visit(BLangWorker workerNode) {
        this.genNode(workerNode.body, this.env);
    }

    /* visit the workers within fork-join block */
    private void processJoinWorkers(BLangForkJoin forkJoin, ForkjoinInfo forkjoinInfo, VariableIndex lvIndexesCopy,
                                    SymbolEnv forkJoinEnv) {
        UTF8CPEntry codeUTF8CPEntry = new UTF8CPEntry(AttributeInfo.Kind.CODE_ATTRIBUTE.toString());
        int codeAttribNameIndex = this.currentPkgInfo.addCPEntry(codeUTF8CPEntry);
        for (BLangWorker worker : forkJoin.workers) {
            WorkerInfo workerInfo = forkjoinInfo.getWorkerInfo(worker.name.value);
            workerInfo.codeAttributeInfo.attributeNameIndex = codeAttribNameIndex;
            workerInfo.codeAttributeInfo.codeAddrs = this.nextIP();
            this.currentWorkerInfo = workerInfo;
            this.lvIndexes = this.copyVarIndex(lvIndexesCopy);
            this.genNode(worker.body, forkJoinEnv);
            this.endWorkerInfoUnit(workerInfo.codeAttributeInfo);
            this.emit(InstructionCodes.HALT);
        }
    }

    private ForkjoinInfo processForkJoinTimeout(BLangForkJoin forkJoin) {
        BLangExpression argExpr = forkJoin.timeoutExpression;
        int[] retRegs;
        if (argExpr != null) {
            retRegs = new int[1];
            this.genNode(argExpr, this.env);
            retRegs[0] = argExpr.regIndex;
        } else {
            retRegs = new int[0];
        }
        VariableIndex argRegs = this.lvIndexes;
        ForkjoinInfo forkjoinInfo = new ForkjoinInfo(argRegs.toArray(), retRegs);
        if (argExpr != null) {
            forkjoinInfo.setTimeoutAvailable(true);
        }
        return forkjoinInfo;
    }

    private void populatForkJoinWorkerInfo(BLangForkJoin forkJoin, ForkjoinInfo forkjoinInfo) {
        for (BLangWorker worker : forkJoin.workers) {
            UTF8CPEntry workerNameCPEntry = new UTF8CPEntry(worker.name.value);
            int workerNameCPIndex = this.currentPkgInfo.addCPEntry(workerNameCPEntry);
            WorkerInfo workerInfo = new WorkerInfo(workerNameCPIndex, worker.name.value);
            forkjoinInfo.addWorkerInfo(worker.name.value, workerInfo);
        }
    }

    /* generate code for Join block */
    private void processJoinBlock(BLangForkJoin forkJoin, ForkjoinInfo forkjoinInfo, SymbolEnv forkJoinEnv) {
        UTF8CPEntry joinType = new UTF8CPEntry(forkJoin.joinType.name());
        int joinTypeCPIndex = this.currentPkgInfo.addCPEntry(joinType);
        forkjoinInfo.setJoinType(forkJoin.joinType.name());
        forkjoinInfo.setJoinTypeCPIndex(joinTypeCPIndex);
        forkjoinInfo.setJoinIp(nextIP());
        if (forkJoin.joinResultVar != null) {
            visitForkJoinParameterDefs(forkJoin.joinResultVar, forkJoinEnv);
        }
        int joinMemOffset = forkJoin.joinResultVar.symbol.varIndex;
        forkjoinInfo.setJoinMemOffset(joinMemOffset);
        if (forkJoin.joinedBody != null) {
            this.genNode(forkJoin.joinedBody, forkJoinEnv);
        }
    }

    /* generate code for timeout block */
    private void processTimeoutBlock(BLangForkJoin forkJoin, ForkjoinInfo forkjoinInfo, SymbolEnv forkJoinEnv) {
        /* emit a GOTO instruction to jump out of the timeout block */
        Instruction gotoInstruction = InstructionFactory.get(InstructionCodes.GOTO, -1);
        this.emit(gotoInstruction);
        forkjoinInfo.setTimeoutIp(nextIP());
        if (forkJoin.timeoutExpression != null) {
            this.genNode(forkJoin.timeoutExpression, forkJoinEnv);
        }
        if (forkJoin.timeoutVariable != null) {
            visitForkJoinParameterDefs(forkJoin.timeoutVariable, forkJoinEnv);
        }
        int timeoutMemOffset = forkJoin.joinResultVar.symbol.varIndex;
        forkjoinInfo.setTimeoutMemOffset(timeoutMemOffset);
        if (forkJoin.timeoutBody != null) {
            this.genNode(forkJoin.timeoutBody, forkJoinEnv);
        }
        gotoInstruction.setOperand(0, nextIP());
    }

    public void visit(BLangForkJoin forkJoin) {
        SymbolEnv forkJoinEnv = SymbolEnv.createForkJoinSymbolEnv(forkJoin, this.env);
        ForkjoinInfo forkjoinInfo = this.processForkJoinTimeout(forkJoin);
        this.populatForkJoinWorkerInfo(forkJoin, forkjoinInfo);
        int forkJoinInfoIndex = this.forkJoinCount++;
        /* was I already inside a fork/join */
        if (this.env.forkJoin != null) {
            this.currentWorkerInfo.addForkJoinInfo(forkjoinInfo);
        } else {
            this.currentCallableUnitInfo.defaultWorkerInfo.addForkJoinInfo(forkjoinInfo);
        }
        ForkJoinCPEntry forkJoinIndexCPEntry = new ForkJoinCPEntry(forkJoinInfoIndex);
        int forkJoinInfoIndexCPEntryIndex = this.currentPkgInfo.addCPEntry(forkJoinIndexCPEntry);

        forkjoinInfo.setIndexCPIndex(forkJoinInfoIndexCPEntryIndex);
        this.emit(InstructionCodes.FORKJOIN, forkJoinInfoIndexCPEntryIndex);
        VariableIndex lvIndexesCopy = this.copyVarIndex(this.lvIndexes);
        VariableIndex regIndexesCopy = this.copyVarIndex(this.regIndexes);
        VariableIndex maxRegIndexesCopy = this.copyVarIndex(this.maxRegIndexes);
        this.processJoinWorkers(forkJoin, forkjoinInfo, lvIndexesCopy, forkJoinEnv);
        this.lvIndexes = lvIndexesCopy;
        this.regIndexes = regIndexesCopy;
        this.maxRegIndexes = maxRegIndexesCopy;
        int i = 0;
        int[] joinWrkrNameCPIndexes = new int[forkJoin.joinedWorkers.size()];
        String[] joinWrkrNames = new String[joinWrkrNameCPIndexes.length];
        for (BLangIdentifier workerName : forkJoin.joinedWorkers) {
            UTF8CPEntry workerNameCPEntry = new UTF8CPEntry(workerName.value);
            int workerNameCPIndex = this.currentPkgInfo.addCPEntry(workerNameCPEntry);
            joinWrkrNameCPIndexes[i] = workerNameCPIndex;
            joinWrkrNames[i] = workerName.value;
            i++;
        }
        forkjoinInfo.setJoinWrkrNameIndexes(joinWrkrNameCPIndexes);
        forkjoinInfo.setJoinWorkerNames(joinWrkrNames);
        this.processJoinBlock(forkJoin, forkjoinInfo, forkJoinEnv);
        this.processTimeoutBlock(forkJoin, forkjoinInfo, forkJoinEnv);
    }

    private void visitForkJoinParameterDefs(BLangVariable parameterDef, SymbolEnv forkJoinEnv) {
        LocalVariableAttributeInfo localVariableAttributeInfo = new LocalVariableAttributeInfo(1);
        int lvIndex = this.getNextIndex(parameterDef.type.tag, this.lvIndexes);
        parameterDef.symbol.varIndex = lvIndex;
        this.genNode(parameterDef, forkJoinEnv);
        LocalVariableInfo localVariableDetails = this.getLocalVarAttributeInfo(parameterDef.symbol);
        localVariableAttributeInfo.localVars.add(localVariableDetails);
    }

    public void visit(BLangWorkerSend workerSendNode) {
        WorkerDataChannelInfo workerDataChannelInfo = this.getWorkerDataChannelInfo(this.currentCallableUnitInfo,
                this.currentWorkerInfo.getWorkerName(), workerSendNode.workerIdentifier.value);
        WorkerDataChannelRefCPEntry wrkrInvRefCPEntry = new WorkerDataChannelRefCPEntry(workerDataChannelInfo
                .getUniqueNameCPIndex(), workerDataChannelInfo.getUniqueName());
        wrkrInvRefCPEntry.setWorkerDataChannelInfo(workerDataChannelInfo);
        int wrkrInvRefCPIndex = currentPkgInfo.addCPEntry(wrkrInvRefCPEntry);
        if (workerSendNode.isForkJoinSend) {
            this.currentWorkerInfo.setWrkrDtChnlRefCPIndex(wrkrInvRefCPIndex);
            this.currentWorkerInfo.setWorkerDataChannelInfoForForkJoin(workerDataChannelInfo);
        }
        workerDataChannelInfo.setDataChannelRefIndex(wrkrInvRefCPIndex);
        int workerInvocationIndex = this.getWorkerSendCPIndex(workerSendNode);
        this.emit(InstructionCodes.WRKINVOKE, wrkrInvRefCPIndex, workerInvocationIndex);
    }

    private void genNodeList(List<BLangExpression> exprs, SymbolEnv env) {
        exprs.forEach(e -> this.genNode(e, env));
    }

    private int[] extractsRegisters(List<BLangExpression> exprs) {
        int[] regs = new int[exprs.size()];
        for (int i = 0; i < regs.length; i++) {
            regs[i] = exprs.get(i).regIndex;
        }
        return regs;
    }

    private BType[] extractTypes(List<BLangExpression> exprs) {
        return exprs.stream().map(e -> e.type).collect(Collectors.toList()).toArray(new BType[0]);
    }

    private String generateSig(BType[] types) {
        StringBuilder builder = new StringBuilder();
        Arrays.stream(types).forEach(e -> builder.append(e.getDesc()));
        return builder.toString();
    }

    private int getWorkerSendCPIndex(BLangWorkerSend workerSendStmt) {
        List<BLangExpression> argExprs = workerSendStmt.exprs;
        this.genNodeList(argExprs, this.env);
        int[] argRegs = this.extractsRegisters(argExprs);
        BType[] bTypes = this.extractTypes(argExprs);
        WrkrInteractionArgsCPEntry workerInvokeCPEntry = new WrkrInteractionArgsCPEntry(argRegs, bTypes);
        UTF8CPEntry sigCPEntry = new UTF8CPEntry(this.generateSig(bTypes));
        int sigCPIndex = this.currentPkgInfo.addCPEntry(sigCPEntry);
        workerInvokeCPEntry.setTypesSignatureCPIndex(sigCPIndex);
        return this.currentPkgInfo.addCPEntry(workerInvokeCPEntry);
    }

    public void visit(BLangWorkerReceive workerReceiveNode) {
        WorkerDataChannelInfo workerDataChannelInfo = this.getWorkerDataChannelInfo(this.currentCallableUnitInfo,
                workerReceiveNode.workerIdentifier.value, this.currentWorkerInfo.getWorkerName());
        WorkerDataChannelRefCPEntry wrkrChnlRefCPEntry = new WorkerDataChannelRefCPEntry(workerDataChannelInfo
                .getUniqueNameCPIndex(), workerDataChannelInfo.getUniqueName());
        wrkrChnlRefCPEntry.setWorkerDataChannelInfo(workerDataChannelInfo);
        int wrkrRplyRefCPIndex = currentPkgInfo.addCPEntry(wrkrChnlRefCPEntry);
        workerDataChannelInfo.setDataChannelRefIndex(wrkrRplyRefCPIndex);
        int workerReplyIndex = getWorkerReplyCPIndex(workerReceiveNode);
        WrkrInteractionArgsCPEntry wrkrRplyCPEntry = (WrkrInteractionArgsCPEntry) this.currentPkgInfo.getCPEntry(
                workerReplyIndex);
        emit(InstructionCodes.WRKREPLY, wrkrRplyRefCPIndex, workerReplyIndex);
        /* generate store instructions to store the values */
        int[] rhsExprRegIndexes = wrkrRplyCPEntry.getArgRegs();
        List<BLangExpression> lhsExprs = workerReceiveNode.exprs;
        for (int i = 0; i < lhsExprs.size(); i++) {
            this.rhsExprRegIndex = rhsExprRegIndexes[i];
            this.varAssignment = true;
            this.genNode(lhsExprs.get(i), this.env);
            this.varAssignment = false;
        }
    }

    private int getWorkerReplyCPIndex(BLangWorkerReceive workerReplyStmt) {
        BType[] retTypes = this.extractTypes(workerReplyStmt.exprs);
        int[] argRegs = new int[retTypes.length];
        for (int i = 0; i < retTypes.length; i++) {
            BType retType = retTypes[i];
            argRegs[i] = getNextIndex(retType.tag, this.regIndexes);
        }
        WrkrInteractionArgsCPEntry wrkrRplyCPEntry = new WrkrInteractionArgsCPEntry(argRegs, retTypes);
        UTF8CPEntry sigCPEntry = new UTF8CPEntry(this.generateSig(retTypes));
        int sigCPIndex = currentPkgInfo.addCPEntry(sigCPEntry);
        wrkrRplyCPEntry.setTypesSignatureCPIndex(sigCPIndex);
        return currentPkgInfo.addCPEntry(wrkrRplyCPEntry);
    }

    public void visit(BLangConnector connectorNode) {
        BLangFunction initFunction = (BLangFunction) connectorNode.getInitFunction();
        visit(initFunction);

        currentConnectorInfo = currentPkgInfo.getConnectorInfo(connectorNode.getName().getValue());

        int annotationAttribNameIndex = addUTF8CPEntry(currentPkgInfo,
                AttributeInfo.Kind.ANNOTATIONS_ATTRIBUTE.value());
        AnnotationAttributeInfo attributeInfo = new AnnotationAttributeInfo(annotationAttribNameIndex);
        connectorNode.annAttachments.forEach(annt -> visitServiceAnnotationAttachment(annt, attributeInfo));
        currentConnectorInfo.addAttributeInfo(AttributeInfo.Kind.ANNOTATIONS_ATTRIBUTE, attributeInfo);

        SymbolEnv connectorEnv = SymbolEnv.createConnectorEnv(connectorNode, connectorNode.symbol.scope, this.env);
        connectorNode.actions.forEach(action -> genNode(action, connectorEnv));
    }

    public void visit(BLangAction actionNode) {
        ActionInfo actionInfo = currentConnectorInfo.actionInfoMap.get(actionNode.name.getValue());
        currentCallableUnitInfo = actionInfo;

        int annotationAttribNameIndex = addUTF8CPEntry(currentPkgInfo,
                AttributeInfo.Kind.ANNOTATIONS_ATTRIBUTE.value());
        AnnotationAttributeInfo attributeInfo = new AnnotationAttributeInfo(annotationAttribNameIndex);
        actionNode.annAttachments.forEach(annt -> visitServiceAnnotationAttachment(annt, attributeInfo));
        currentCallableUnitInfo.addAttributeInfo(AttributeInfo.Kind.ANNOTATIONS_ATTRIBUTE, attributeInfo);

        SymbolEnv actionEnv = SymbolEnv
                .createResourceActionSymbolEnv(actionNode, actionNode.symbol.scope, this.env);
        visitInvokableNode(actionNode, currentCallableUnitInfo, actionEnv);
    }

    public void visit(BLangStruct structNode) {
        /* ignore */
    }

    public void visit(BLangEnum enumNode) {
        /* ignore */
    }

    public void visit(BLangIdentifier identifierNode) {
        /* ignore */
    }

    public void visit(BLangAnnotation annotationNode) {
        /* ignore */
    }

    public void visit(BLangAnnotAttribute annotationAttribute) {
        /* ignore */
    }

    public void visit(BLangAnnotationAttachment annAttachmentNode) {
        /* ignore */
    }

    public void visit(BLangAnnotAttachmentAttributeValue annotAttributeValue) {
        /* ignore */
    }

    public void visit(BLangAnnotAttachmentAttribute annotAttachmentAttribute) {
        /* ignore */
    }

    public void visit(BLangAssignment assignNode) {
        if (assignNode.declaredWithVar) {
            assignNode.varRefs.stream()
                    .filter(v -> v.type.tag != TypeTags.NONE)
                    .forEach(v -> {
                        v.regIndex = getNextIndex(v.type.tag, lvIndexes);
                        BLangVariableReference varRef = (BLangVariableReference) v;
                        LocalVariableInfo localVarInfo = getLocalVarAttributeInfo(varRef.symbol);
                        localVarAttrInfo.localVars.add(localVarInfo);
                    });
        }
        genNode(assignNode.expr, this.env);
        int[] rhsExprRegIndexes;
        if (assignNode.expr.isMultiReturnExpr()) {
            rhsExprRegIndexes = ((MultiReturnExpr) assignNode.expr).getRegIndexes();
        } else {
            rhsExprRegIndexes = new int[]{assignNode.expr.regIndex};
        }
        for (int i = 0; i < assignNode.varRefs.size(); i++) {
            BLangExpression lExpr = assignNode.varRefs.get(i);
            if (lExpr.type.tag == TypeTags.NONE) {
                continue;
            }
            rhsExprRegIndex = rhsExprRegIndexes[i];
            varAssignment = true;
            genNode(lExpr, this.env);
            varAssignment = false;
        }
    }

    public void visit(BLangContinue continueNode) {
        generateFinallyInstructions(continueNode, NodeKind.WHILE);
        this.emit(this.loopResetInstructionStack.peek());
    }

    public void visit(BLangBreak breakNode) {
        generateFinallyInstructions(breakNode, NodeKind.WHILE);
        this.emit(this.loopExitInstructionStack.peek());
    }

    public void visit(BLangThrow throwNode) {
        genNode(throwNode.expr, env);
        emit(InstructionFactory.get(InstructionCodes.THROW, throwNode.expr.regIndex));
    }

    public void visit(BLangComment commentNode) {
        /* ignore */
    }

    public void visit(BLangIf ifNode) {
        this.genNode(ifNode.expr, this.env);
        Instruction ifCondJumpInstr = InstructionFactory.get(InstructionCodes.BR_FALSE, ifNode.expr.regIndex, -1);
        this.emit(ifCondJumpInstr);
        this.genNode(ifNode.body, this.env);
        Instruction endJumpInstr = InstructionFactory.get(InstructionCodes.GOTO, -1);
        this.emit(endJumpInstr);
        ifCondJumpInstr.setOperand(1, this.nextIP());
        if (ifNode.elseStmt != null) {
            this.genNode(ifNode.elseStmt, this.env);
        }
        endJumpInstr.setOperand(0, this.nextIP());
    }

    public void visit(BLangWhile whileNode) {
        Instruction gotoTopJumpInstr = InstructionFactory.get(InstructionCodes.GOTO, this.nextIP());
        this.genNode(whileNode.expr, this.env);
        Instruction whileCondJumpInstr = InstructionFactory.get(InstructionCodes.BR_FALSE,
                whileNode.expr.regIndex, -1);
        Instruction exitLoopJumpInstr = InstructionFactory.get(InstructionCodes.GOTO, -1);
        this.emit(whileCondJumpInstr);
        this.loopResetInstructionStack.push(gotoTopJumpInstr);
        this.loopExitInstructionStack.push(exitLoopJumpInstr);
        this.genNode(whileNode.body, this.env);
        this.loopResetInstructionStack.pop();
        this.loopExitInstructionStack.pop();
        this.emit(gotoTopJumpInstr);
        int endIP = this.nextIP();
        whileCondJumpInstr.setOperand(1, endIP);
        exitLoopJumpInstr.setOperand(0, endIP);
    }

    public void visit(BLangTransaction transactionNode) {
        ++transactionIndex;
        int retryCountAvailable = 0;
        if (transactionNode.retryCount != null) {
            this.genNode(transactionNode.retryCount, this.env);
            retryCountAvailable = 1;
        }
        //TODO:Add below error handling code
        //ErrorTableAttributeInfo errorTable = createErrorTableIfAbsent(currentPkgInfo);
        Instruction gotoEndOfTransactionBlock = InstructionFactory.get(InstructionCodes.GOTO, -1);
        Instruction gotoStartOfAbortedBlock = InstructionFactory.get(InstructionCodes.GOTO, -1);
        abortInstructions.push(gotoStartOfAbortedBlock);

        //start transaction
        this.emit(InstructionFactory.get(InstructionCodes.TR_BEGIN, transactionIndex, retryCountAvailable));
        int startIP = nextIP();
        Instruction gotoInstruction = InstructionFactory.get(InstructionCodes.GOTO, startIP);

        //retry transaction;
        Instruction retryInstruction = InstructionFactory.get(InstructionCodes.TR_RETRY, transactionIndex, -1);
        this.emit(retryInstruction);

        //process transaction statements
        this.genNode(transactionNode.transactionBody, this.env);

        //end the transaction
        int endIP = nextIP();
        this.emit(InstructionFactory.get(InstructionCodes.TR_END, 0));

        //process committed block
        if (transactionNode.committedBody != null) {
            this.genNode(transactionNode.committedBody, this.env);
        }
        if (transactionNode.abortedBody != null) {
            this.emit(gotoEndOfTransactionBlock);
        }
        abortInstructions.pop();
        int startOfAbortedIP = nextIP();
        gotoStartOfAbortedBlock.setOperand(0, startOfAbortedIP);
        emit(InstructionFactory.get(InstructionCodes.TR_END, -1));

        //process aborted block
        if (transactionNode.abortedBody != null) {
            this.genNode(transactionNode.abortedBody, this.env);
        }
        emit(gotoEndOfTransactionBlock);

        // CodeGen for error handling.
        int errorTargetIP = nextIP();
        emit(InstructionFactory.get(InstructionCodes.TR_END, -1));
        if (transactionNode.failedBody != null) {
            this.genNode(transactionNode.failedBody, this.env);

        }
        emit(gotoInstruction);
        int ifIP = nextIP();
        retryInstruction.setOperand(1, ifIP);
        if (transactionNode.abortedBody != null) {
            this.genNode(transactionNode.abortedBody, this.env);
        }


        emit(InstructionFactory.get(InstructionCodes.THROW, -1));
        gotoEndOfTransactionBlock.setOperand(0, nextIP());
        //TODO:Add below error handling code
        //ErrorTableEntry errorTableEntry = new ErrorTableEntry(startIP, endIP, errorTargetIP, 0, -1);
        //errorTable.addErrorTableEntry(errorTableEntry);
        emit(InstructionFactory.get(InstructionCodes.TR_END, 1));
    }

    public void visit(BLangAbort abortNode) {
        generateFinallyInstructions(abortNode, NodeKind.TRANSACTION);
        this.emit(abortInstructions.peek());
    }

    public void visit(BLangXMLNSStatement xmlnsStmtNode) {
        xmlnsStmtNode.xmlnsDecl.accept(this);
    }

    public void visit(BLangXMLNS xmlnsNode) {
        int opcode;
        int lvIndex;
        BXMLNSSymbol nsSymbol = xmlnsNode.symbol;

        BLangExpression nsURIExpr = xmlnsNode.namespaceURI;
        if (nsURIExpr != null) {
            genNode(nsURIExpr, env);
            rhsExprRegIndex = nsURIExpr.regIndex;
        }

        int ownerSymTag = nsSymbol.owner.tag;
        OpcodeAndIndex opcodeAndIndex;
        if ((ownerSymTag & SymTag.INVOKABLE) == SymTag.INVOKABLE) {
            opcodeAndIndex = getOpcodeAndIndex(xmlnsNode.type.tag, InstructionCodes.ISTORE, lvIndexes);
        } else {
            opcodeAndIndex = getOpcodeAndIndex(xmlnsNode.type.tag, InstructionCodes.IGSTORE, pvIndexes);
        }

        opcode = opcodeAndIndex.opcode;
        lvIndex = opcodeAndIndex.index;
        nsSymbol.nsURIIndex = lvIndex;
        if (nsURIExpr != null) {
            emit(opcode, rhsExprRegIndex, lvIndex);
        }
    }

    public void visit(BLangXMLQName xmlQName) {
        // If the QName is use outside of XML, treat it as string.
        if (!xmlQName.isUsedInXML) {
            String qName =
                    (xmlQName.namespaceURI == null ? "" : "{" + xmlQName.namespaceURI + "}") + xmlQName.localname;
            xmlQName.regIndex = createStringLiteral(qName, env);
            return;
        }

        // Else, treat it as QName
        int nsURIIndex = getNamespaceURIIndex(xmlQName.nsSymbol);
        int localnameIndex = createStringLiteral(xmlQName.localname.value, env);
        int prefixIndex = createStringLiteral(xmlQName.prefix.value, env);
        xmlQName.regIndex = ++regIndexes.tRef;
        emit(InstructionCodes.NEWQNAME, localnameIndex, nsURIIndex, prefixIndex, xmlQName.regIndex);
    }

    public void visit(BLangXMLAttribute xmlAttribute) {
        BLangExpression attrNameExpr = (BLangExpression) xmlAttribute.name;
        genNode(attrNameExpr, env);
        int attrQNameRegIndex = attrNameExpr.regIndex;

        // If the attribute name is a string representation of qname
        if (attrNameExpr.getKind() != NodeKind.XML_QNAME) {
            int localNameRegIndex = ++regIndexes.tString;
            int uriRegIndex = ++regIndexes.tString;
            emit(InstructionCodes.S2QNAME, attrQNameRegIndex, localNameRegIndex, uriRegIndex);

            attrQNameRegIndex = ++regIndexes.tRef;
            generateURILookupInstructions(((BLangXMLElementLiteral) env.node).namespaces, localNameRegIndex,
                    uriRegIndex, attrQNameRegIndex, xmlAttribute.pos);
            attrNameExpr.regIndex = attrQNameRegIndex;
        }

        BLangExpression attrValueExpr = (BLangExpression) xmlAttribute.value;
        genNode(attrValueExpr, env);

        if (xmlAttribute.isNamespaceDeclr) {
            ((BXMLNSSymbol) xmlAttribute.symbol).nsURIIndex = attrValueExpr.regIndex;
        }
    }

    public void visit(BLangXMLElementLiteral xmlElementLiteral) {
        SymbolEnv xmlElementEnv = SymbolEnv.getXMLElementEnv(xmlElementLiteral, env);
        xmlElementLiteral.regIndex = ++regIndexes.tRef;

        // Visit attributes. Attributes are visited first as the in-line declared namespaces are also
        // treated as attributes. Namespaces needs to be visited first before visiting
        // the start and end tag names of the element.
        xmlElementLiteral.attributes.forEach(attribute -> {
            genNode(attribute, xmlElementEnv);
        });

        BLangExpression startTagName = (BLangExpression) xmlElementLiteral.getStartTagName();
        genNode(startTagName, xmlElementEnv);
        int startTagNameRegIndex = startTagName.regIndex;

        // If this is a string representation of element name, generate the namespace lookup instructions
        if (startTagName.getKind() != NodeKind.XML_QNAME) {
            int localNameRegIndex = ++regIndexes.tString;
            int uriRegIndex = ++regIndexes.tString;
            emit(InstructionCodes.S2QNAME, startTagNameRegIndex, localNameRegIndex, uriRegIndex);

            startTagNameRegIndex = ++regIndexes.tRef;
            generateURILookupInstructions(xmlElementLiteral.namespaces, localNameRegIndex, uriRegIndex,
                    startTagNameRegIndex, xmlElementLiteral.pos);
            startTagName.regIndex = startTagNameRegIndex;
        }

        // TODO: do we need to generate end tag name?
        int endTagNameRegIndex = startTagNameRegIndex;

        // Create an XML with the given QName
        int defaultNsURIIndex = getNamespaceURIIndex(xmlElementLiteral.defaultNsSymbol);
        emit(InstructionCodes.NEWXMLELEMENT, xmlElementLiteral.regIndex, startTagNameRegIndex, endTagNameRegIndex,
                defaultNsURIIndex);

        // Add namespaces decelerations visible to this element.
        xmlElementLiteral.namespaces.forEach((name, symbol) -> {
            BLangXMLQName nsQName = new BLangXMLQName(name.getValue());
            genNode(nsQName, xmlElementEnv);
            int uriIndex = getNamespaceURIIndex(symbol);
            emit(InstructionCodes.XMLATTRSTORE, xmlElementLiteral.regIndex, nsQName.regIndex, uriIndex);
        });

        // Add attributes and in-line declared namespaces
        xmlElementLiteral.attributes.forEach(attribute -> {
            emit(InstructionCodes.XMLATTRSTORE, xmlElementLiteral.regIndex, attribute.name.regIndex,
                    attribute.value.regIndex);
        });

        // Add children
        xmlElementLiteral.modifiedChildren.forEach(child -> {
            genNode(child, xmlElementEnv);
            emit(InstructionCodes.XMLSTORE, xmlElementLiteral.regIndex, child.regIndex);
        });
    }

    public void visit(BLangXMLTextLiteral xmlTextLiteral) {
        xmlTextLiteral.regIndex = ++regIndexes.tRef;
        genNode(xmlTextLiteral.concatExpr, env);
        emit(InstructionCodes.NEWXMLTEXT, xmlTextLiteral.regIndex, xmlTextLiteral.concatExpr.regIndex);
    }

    public void visit(BLangXMLCommentLiteral xmlCommentLiteral) {
        xmlCommentLiteral.regIndex = ++regIndexes.tRef;
        genNode(xmlCommentLiteral.concatExpr, env);
        emit(InstructionCodes.NEWXMLCOMMENT, xmlCommentLiteral.regIndex, xmlCommentLiteral.concatExpr.regIndex);
    }

    public void visit(BLangXMLProcInsLiteral xmlProcInsLiteral) {
        xmlProcInsLiteral.regIndex = ++regIndexes.tRef;
        genNode(xmlProcInsLiteral.dataConcatExpr, env);
        genNode(xmlProcInsLiteral.target, env);
        emit(InstructionCodes.NEWXMLPI, xmlProcInsLiteral.regIndex, xmlProcInsLiteral.target.regIndex,
                xmlProcInsLiteral.dataConcatExpr.regIndex);
    }

    public void visit(BLangXMLQuotedString xmlQuotedString) {
        genNode(xmlQuotedString.concatExpr, env);
        xmlQuotedString.regIndex = xmlQuotedString.concatExpr.regIndex;
    }

    public void visit(BLangStringTemplateLiteral stringTemplateLiteral) {
        genNode(stringTemplateLiteral.concatExpr, env);
        stringTemplateLiteral.regIndex = stringTemplateLiteral.concatExpr.regIndex;
    }

    private int getNamespaceURIIndex(BXMLNSSymbol namespaceSymbol) {
        if (namespaceSymbol == null) {
            return createStringLiteral(XMLConstants.XMLNS_ATTRIBUTE_NS_URI, env);
        }
        // If the namespace is declared in-line within the XML, get the URI index in the registry.
        if (namespaceSymbol.definedInline) {
            return namespaceSymbol.nsURIIndex;
        }

        OpcodeAndIndex opcodeAndIndex;

        // If the namespace is defined within a callable unit, get the URI index in the local var registry.
        // Otherwise get the URI index in the global var registry.
        if ((namespaceSymbol.owner.tag & SymTag.INVOKABLE) == SymTag.INVOKABLE) {
            opcodeAndIndex = getOpcodeAndIndex(TypeTags.STRING, InstructionCodes.ILOAD, regIndexes);
        } else {
            opcodeAndIndex = getOpcodeAndIndex(TypeTags.STRING, InstructionCodes.IGLOAD, regIndexes);
        }
        emit(opcodeAndIndex.opcode, namespaceSymbol.nsURIIndex, opcodeAndIndex.index);
        return opcodeAndIndex.index;
    }

    private void generateURILookupInstructions(Map<Name, BXMLNSSymbol> namespaces, int localNameRegIndex,
                                               int uriRegIndex, int targetQNameRegIndex, DiagnosticPos pos) {
        if (namespaces.isEmpty()) {
            createQNameWithEmptyPrefix(localNameRegIndex, uriRegIndex, targetQNameRegIndex, pos);
            return;
        }

        Stack<Instruction> endJumpInstrStack = new Stack<>();
        String prefix;
        for (Entry<Name, BXMLNSSymbol> keyValues : namespaces.entrySet()) {
            prefix = keyValues.getKey().getValue();

            // skip the default namespace
            if (prefix.equals(XMLConstants.DEFAULT_NS_PREFIX)) {
                continue;
            }

            // Below section creates the condition to compare the namespace URIs

            // store the comparing uri as string
            BXMLNSSymbol nsSymbol = keyValues.getValue();

            int opcode = getOpcode(TypeTags.STRING, InstructionCodes.IEQ);
            int conditionExprIndex = ++regIndexes.tBoolean;
            emit(opcode, uriRegIndex, getNamespaceURIIndex(nsSymbol), conditionExprIndex);

            Instruction ifCondJumpInstr = InstructionFactory.get(InstructionCodes.BR_FALSE, conditionExprIndex, -1);
            emit(ifCondJumpInstr);

            // Below section creates instructions to be executed, if the above condition succeeds (then body)

            // create the prefix literal
            int prefixIndex = createStringLiteral(prefix, env);

            // create a qname
            emit(InstructionCodes.NEWQNAME, localNameRegIndex, uriRegIndex, prefixIndex, targetQNameRegIndex);

            Instruction endJumpInstr = InstructionFactory.get(InstructionCodes.GOTO, -1);
            emit(endJumpInstr);
            endJumpInstrStack.add(endJumpInstr);

            ifCondJumpInstr.setOperand(1, nextIP());
        }

        // else part. create a qname with empty prefix
        createQNameWithEmptyPrefix(localNameRegIndex, uriRegIndex, targetQNameRegIndex, pos);

        while (!endJumpInstrStack.isEmpty()) {
            endJumpInstrStack.pop().setOperand(0, this.nextIP());
        }
    }

    private void createQNameWithEmptyPrefix(int localNameRegIndex, int uriRegIndex, int targetQNameRegIndex,
                                            DiagnosticPos pos) {
        int prefixIndex = createStringLiteral("", env);
        emit(InstructionCodes.NEWQNAME, localNameRegIndex, uriRegIndex, prefixIndex, targetQNameRegIndex);
    }

    /**
     * Creates a string literal expression, generate the code and returns the registry index.
     *
     * @param value String value to generate the string literal
     * @param env Environment
     * @return String registry index of the generated string
     */
    private int createStringLiteral(String value, SymbolEnv env) {
        BLangLiteral prefixLiteral = (BLangLiteral) TreeBuilder.createLiteralExpression();
        prefixLiteral.value = value;
        prefixLiteral.typeTag = TypeTags.STRING;
        prefixLiteral.type = symTable.stringType;
        genNode(prefixLiteral, env);
        return prefixLiteral.regIndex;
    }

    public void visit(BLangRetry retryNode) {
        /* ignore */
    }

    public void visit(BLangTryCatchFinally tryNode) {
        Instruction instructGotoTryCatchEnd = InstructionFactory.get(InstructionCodes.GOTO, -1);
        List<int[]> unhandledErrorRangeList = new ArrayList<>();
        ErrorTableAttributeInfo errorTable = createErrorTableIfAbsent(currentPkgInfo);

        // Handle try block.
        int fromIP = nextIP();
        genNode(tryNode.tryBody, env);
        int toIP = nextIP() - 1;

        // Append finally block instructions.
        if (tryNode.finallyBody != null) {
            genNode(tryNode.finallyBody, env);
        }
        emit(instructGotoTryCatchEnd);
        unhandledErrorRangeList.add(new int[]{fromIP, toIP});
        // Handle catch blocks.
        int order = 0;
        for (BLangCatch bLangCatch : tryNode.getCatchBlocks()) {
            int targetIP = nextIP();
            genNode(bLangCatch, env);
            unhandledErrorRangeList.add(new int[]{targetIP, nextIP() - 1});
            // Append finally block instructions.
            if (tryNode.finallyBody != null) {
                genNode(tryNode.finallyBody, env);
            }
            emit(instructGotoTryCatchEnd);
            // Create Error table entry for this catch block
            BTypeSymbol structSymbol = bLangCatch.param.symbol.type.tsymbol;
            BPackageSymbol packageSymbol = (BPackageSymbol) bLangCatch.param.symbol.type.tsymbol.owner;
            int pkgCPIndex = addPackageRefCPEntry(currentPkgInfo, packageSymbol.pkgID);
            int structNameCPIndex = addUTF8CPEntry(currentPkgInfo, structSymbol.name.value);
            StructureRefCPEntry structureRefCPEntry = new StructureRefCPEntry(pkgCPIndex, structNameCPIndex);
            int structCPEntryIndex = currentPkgInfo.addCPEntry(structureRefCPEntry);
            StructInfo errorStructInfo = this.programFile.getPackageInfo(packageSymbol.name.value)
                    .getStructInfo(structSymbol.name.value);
            ErrorTableEntry errorTableEntry = new ErrorTableEntry(fromIP, toIP, targetIP, order++, structCPEntryIndex);
            errorTableEntry.setError(errorStructInfo);
            errorTable.addErrorTableEntry(errorTableEntry);
        }

        if (tryNode.finallyBody != null) {
            // Create Error table entry for unhandled errors in try and catch(s) blocks
            for (int[] range : unhandledErrorRangeList) {
                ErrorTableEntry errorTableEntry = new ErrorTableEntry(range[0], range[1], nextIP(), order++, -1);
                errorTable.addErrorTableEntry(errorTableEntry);
            }
            // Append finally block instruction.
            genNode(tryNode.finallyBody, env);
            emit(InstructionFactory.get(InstructionCodes.THROW, -1));
        }
        instructGotoTryCatchEnd.setOperand(0, nextIP());
    }

    public void visit(BLangCatch bLangCatch) {
        // Define local variable index for Error.
        BLangVariable variable = bLangCatch.param;
        int lvIndex = ++lvIndexes.tRef;
        variable.symbol.varIndex = lvIndex;
        emit(InstructionFactory.get(InstructionCodes.ERRSTORE, lvIndex));

        // Visit Catch Block.
        genNode(bLangCatch.body, env);
    }

    public void visit(BLangExpressionStmt exprStmtNode) {
        genNode(exprStmtNode.expr, this.env);
    }

    // private helper methods of visitors.

    private void visitFunctionPointerLoad(BInvokableSymbol funcSymbol) {
        int pkgRefCPIndex = addPackageRefCPEntry(currentPkgInfo, funcSymbol.pkgID);
        int funcNameCPIndex = addUTF8CPEntry(currentPkgInfo, funcSymbol.name.value);
        FunctionRefCPEntry funcRefCPEntry = new FunctionRefCPEntry(pkgRefCPIndex, funcNameCPIndex);

        int funcRefCPIndex = currentPkgInfo.addCPEntry(funcRefCPEntry);
        int nextIndex = getNextIndex(TypeTags.INVOKABLE, regIndexes);
        emit(InstructionCodes.FPLOAD, funcRefCPIndex, nextIndex);
    }

    private void generateFinallyInstructions(BLangStatement statement) {
        generateFinallyInstructions(statement, null);
    }

    private void generateFinallyInstructions(BLangStatement statement, NodeKind targetStatementKind) {
        BLangStatement current = statement;
        while (current != null && current.statementLink.parent != null) {
            BLangStatement parent = current.statementLink.parent.statement;
            if (targetStatementKind != null && targetStatementKind == parent.getKind()) {
                return;
            }
            if (NodeKind.TRY == parent.getKind()) {
                BLangTryCatchFinally tryCatchFinally = (BLangTryCatchFinally) parent;
                final BLangStatement body = current;
                if (tryCatchFinally.finallyBody != null && (current == tryCatchFinally.tryBody
                        || tryCatchFinally.catchBlocks.stream().anyMatch(c -> c.body == body))) {
                    genNode(tryCatchFinally.finallyBody, env);
                }
            }
            current = parent;
        }
    }
}<|MERGE_RESOLUTION|>--- conflicted
+++ resolved
@@ -307,10 +307,6 @@
     }
 
     private static BLangFunction getMainFunction(BLangPackage pkgNode) {
-<<<<<<< HEAD
-
-=======
->>>>>>> 8007a207
         List<BLangFunction> functions = pkgNode.functions.stream().filter(f -> (f.name.value
                 .equals(MAIN_FUNCTION_NAME) && f.symbol.params.size() == 1 && f.symbol.retParams.size() == 0))
                 .collect(Collectors.toList());
