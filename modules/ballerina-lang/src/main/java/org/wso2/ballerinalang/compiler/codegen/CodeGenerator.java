/*
 *  Copyright (c) 2017, WSO2 Inc. (http://www.wso2.org) All Rights Reserved.
 *
 *  WSO2 Inc. licenses this file to you under the Apache License,
 *  Version 2.0 (the "License"); you may not use this file except
 *  in compliance with the License.
 *  You may obtain a copy of the License at
 *
 *    http://www.apache.org/licenses/LICENSE-2.0
 *
 *  Unless required by applicable law or agreed to in writing,
 *  software distributed under the License is distributed on an
 *  "AS IS" BASIS, WITHOUT WARRANTIES OR CONDITIONS OF ANY
 *  KIND, either express or implied.  See the License for the
 *  specific language governing permissions and limitations
 *  under the License.
 */
package org.wso2.ballerinalang.compiler.codegen;

import org.ballerinalang.compiler.CompilerPhase;
import org.ballerinalang.model.Name;
import org.ballerinalang.model.TreeBuilder;
import org.ballerinalang.model.elements.PackageID;
import org.ballerinalang.model.tree.NodeKind;
import org.ballerinalang.model.tree.OperatorKind;
import org.ballerinalang.model.tree.TopLevelNode;
import org.ballerinalang.util.TransactionStatus;
import org.wso2.ballerinalang.compiler.semantics.analyzer.SymbolEnter;
import org.wso2.ballerinalang.compiler.semantics.model.SymbolEnv;
import org.wso2.ballerinalang.compiler.semantics.model.SymbolTable;
import org.wso2.ballerinalang.compiler.semantics.model.symbols.BInvokableSymbol;
import org.wso2.ballerinalang.compiler.semantics.model.symbols.BPackageSymbol;
import org.wso2.ballerinalang.compiler.semantics.model.symbols.BSymbol;
import org.wso2.ballerinalang.compiler.semantics.model.symbols.BTypeSymbol;
import org.wso2.ballerinalang.compiler.semantics.model.symbols.BVarSymbol;
import org.wso2.ballerinalang.compiler.semantics.model.symbols.BXMLNSSymbol;
import org.wso2.ballerinalang.compiler.semantics.model.symbols.SymTag;
import org.wso2.ballerinalang.compiler.semantics.model.symbols.Symbols;
import org.wso2.ballerinalang.compiler.semantics.model.types.BArrayType;
import org.wso2.ballerinalang.compiler.semantics.model.types.BConnectorType;
import org.wso2.ballerinalang.compiler.semantics.model.types.BEnumType;
import org.wso2.ballerinalang.compiler.semantics.model.types.BInvokableType;
import org.wso2.ballerinalang.compiler.semantics.model.types.BMapType;
import org.wso2.ballerinalang.compiler.semantics.model.types.BStructType;
import org.wso2.ballerinalang.compiler.semantics.model.types.BType;
import org.wso2.ballerinalang.compiler.tree.BLangAction;
import org.wso2.ballerinalang.compiler.tree.BLangAnnotAttribute;
import org.wso2.ballerinalang.compiler.tree.BLangAnnotation;
import org.wso2.ballerinalang.compiler.tree.BLangAnnotationAttachment;
import org.wso2.ballerinalang.compiler.tree.BLangConnector;
import org.wso2.ballerinalang.compiler.tree.BLangEnum;
import org.wso2.ballerinalang.compiler.tree.BLangEnum.BLangEnumerator;
import org.wso2.ballerinalang.compiler.tree.BLangFunction;
import org.wso2.ballerinalang.compiler.tree.BLangIdentifier;
import org.wso2.ballerinalang.compiler.tree.BLangImportPackage;
import org.wso2.ballerinalang.compiler.tree.BLangInvokableNode;
import org.wso2.ballerinalang.compiler.tree.BLangNode;
import org.wso2.ballerinalang.compiler.tree.BLangNodeVisitor;
import org.wso2.ballerinalang.compiler.tree.BLangPackage;
import org.wso2.ballerinalang.compiler.tree.BLangResource;
import org.wso2.ballerinalang.compiler.tree.BLangService;
import org.wso2.ballerinalang.compiler.tree.BLangStruct;
import org.wso2.ballerinalang.compiler.tree.BLangTransformer;
import org.wso2.ballerinalang.compiler.tree.BLangVariable;
import org.wso2.ballerinalang.compiler.tree.BLangWorker;
import org.wso2.ballerinalang.compiler.tree.BLangXMLNS;
import org.wso2.ballerinalang.compiler.tree.BLangXMLNS.BLangLocalXMLNS;
import org.wso2.ballerinalang.compiler.tree.BLangXMLNS.BLangPackageXMLNS;
import org.wso2.ballerinalang.compiler.tree.expressions.BLangAnnotAttachmentAttribute;
import org.wso2.ballerinalang.compiler.tree.expressions.BLangAnnotAttachmentAttributeValue;
import org.wso2.ballerinalang.compiler.tree.expressions.BLangArrayLiteral;
import org.wso2.ballerinalang.compiler.tree.expressions.BLangArrayLiteral.BLangJSONArrayLiteral;
import org.wso2.ballerinalang.compiler.tree.expressions.BLangBinaryExpr;
import org.wso2.ballerinalang.compiler.tree.expressions.BLangConnectorInit;
import org.wso2.ballerinalang.compiler.tree.expressions.BLangExpression;
import org.wso2.ballerinalang.compiler.tree.expressions.BLangFieldBasedAccess.BLangEnumeratorAccessExpr;
import org.wso2.ballerinalang.compiler.tree.expressions.BLangFieldBasedAccess.BLangStructFieldAccessExpr;
import org.wso2.ballerinalang.compiler.tree.expressions.BLangIndexBasedAccess.BLangArrayAccessExpr;
import org.wso2.ballerinalang.compiler.tree.expressions.BLangIndexBasedAccess.BLangJSONAccessExpr;
import org.wso2.ballerinalang.compiler.tree.expressions.BLangIndexBasedAccess.BLangMapAccessExpr;
import org.wso2.ballerinalang.compiler.tree.expressions.BLangIndexBasedAccess.BLangXMLAccessExpr;
import org.wso2.ballerinalang.compiler.tree.expressions.BLangInvocation;
import org.wso2.ballerinalang.compiler.tree.expressions.BLangInvocation.BFunctionPointerInvocation;
import org.wso2.ballerinalang.compiler.tree.expressions.BLangInvocation.BLangActionInvocation;
import org.wso2.ballerinalang.compiler.tree.expressions.BLangInvocation.BLangFunctionInvocation;
import org.wso2.ballerinalang.compiler.tree.expressions.BLangInvocation.BLangTransformerInvocation;
import org.wso2.ballerinalang.compiler.tree.expressions.BLangLambdaFunction;
import org.wso2.ballerinalang.compiler.tree.expressions.BLangLiteral;
import org.wso2.ballerinalang.compiler.tree.expressions.BLangRecordLiteral;
import org.wso2.ballerinalang.compiler.tree.expressions.BLangRecordLiteral.BLangJSONLiteral;
import org.wso2.ballerinalang.compiler.tree.expressions.BLangRecordLiteral.BLangMapLiteral;
import org.wso2.ballerinalang.compiler.tree.expressions.BLangRecordLiteral.BLangRecordKey;
import org.wso2.ballerinalang.compiler.tree.expressions.BLangRecordLiteral.BLangRecordKeyValue;
import org.wso2.ballerinalang.compiler.tree.expressions.BLangRecordLiteral.BLangStructLiteral;
import org.wso2.ballerinalang.compiler.tree.expressions.BLangSimpleVarRef;
import org.wso2.ballerinalang.compiler.tree.expressions.BLangSimpleVarRef.BLangFieldVarRef;
import org.wso2.ballerinalang.compiler.tree.expressions.BLangSimpleVarRef.BLangFunctionVarRef;
import org.wso2.ballerinalang.compiler.tree.expressions.BLangSimpleVarRef.BLangLocalVarRef;
import org.wso2.ballerinalang.compiler.tree.expressions.BLangSimpleVarRef.BLangPackageVarRef;
import org.wso2.ballerinalang.compiler.tree.expressions.BLangStringTemplateLiteral;
import org.wso2.ballerinalang.compiler.tree.expressions.BLangTernaryExpr;
import org.wso2.ballerinalang.compiler.tree.expressions.BLangTypeCastExpr;
import org.wso2.ballerinalang.compiler.tree.expressions.BLangTypeConversionExpr;
import org.wso2.ballerinalang.compiler.tree.expressions.BLangTypeofExpr;
import org.wso2.ballerinalang.compiler.tree.expressions.BLangUnaryExpr;
import org.wso2.ballerinalang.compiler.tree.expressions.BLangVariableReference;
import org.wso2.ballerinalang.compiler.tree.expressions.BLangXMLAttribute;
import org.wso2.ballerinalang.compiler.tree.expressions.BLangXMLAttributeAccess;
import org.wso2.ballerinalang.compiler.tree.expressions.BLangXMLCommentLiteral;
import org.wso2.ballerinalang.compiler.tree.expressions.BLangXMLElementLiteral;
import org.wso2.ballerinalang.compiler.tree.expressions.BLangXMLProcInsLiteral;
import org.wso2.ballerinalang.compiler.tree.expressions.BLangXMLQName;
import org.wso2.ballerinalang.compiler.tree.expressions.BLangXMLQuotedString;
import org.wso2.ballerinalang.compiler.tree.expressions.BLangXMLTextLiteral;
import org.wso2.ballerinalang.compiler.tree.expressions.MultiReturnExpr;
import org.wso2.ballerinalang.compiler.tree.statements.BLangAbort;
import org.wso2.ballerinalang.compiler.tree.statements.BLangAssignment;
import org.wso2.ballerinalang.compiler.tree.statements.BLangBlockStmt;
import org.wso2.ballerinalang.compiler.tree.statements.BLangBreak;
import org.wso2.ballerinalang.compiler.tree.statements.BLangCatch;
import org.wso2.ballerinalang.compiler.tree.statements.BLangExpressionStmt;
import org.wso2.ballerinalang.compiler.tree.statements.BLangForkJoin;
import org.wso2.ballerinalang.compiler.tree.statements.BLangIf;
import org.wso2.ballerinalang.compiler.tree.statements.BLangNext;
import org.wso2.ballerinalang.compiler.tree.statements.BLangReturn;
import org.wso2.ballerinalang.compiler.tree.statements.BLangReturn.BLangWorkerReturn;
import org.wso2.ballerinalang.compiler.tree.statements.BLangStatement;
import org.wso2.ballerinalang.compiler.tree.statements.BLangThrow;
import org.wso2.ballerinalang.compiler.tree.statements.BLangTransaction;
import org.wso2.ballerinalang.compiler.tree.statements.BLangTryCatchFinally;
import org.wso2.ballerinalang.compiler.tree.statements.BLangVariableDef;
import org.wso2.ballerinalang.compiler.tree.statements.BLangWhile;
import org.wso2.ballerinalang.compiler.tree.statements.BLangWorkerReceive;
import org.wso2.ballerinalang.compiler.tree.statements.BLangWorkerSend;
import org.wso2.ballerinalang.compiler.tree.statements.BLangXMLNSStatement;
import org.wso2.ballerinalang.compiler.util.CompilerContext;
import org.wso2.ballerinalang.compiler.util.TypeDescriptor;
import org.wso2.ballerinalang.compiler.util.TypeTags;
import org.wso2.ballerinalang.compiler.util.diagnotic.DiagnosticPos;
import org.wso2.ballerinalang.programfile.ActionInfo;
import org.wso2.ballerinalang.programfile.AnnAttachmentInfo;
import org.wso2.ballerinalang.programfile.AnnAttributeValue;
import org.wso2.ballerinalang.programfile.CallableUnitInfo;
import org.wso2.ballerinalang.programfile.ConnectorInfo;
import org.wso2.ballerinalang.programfile.EnumInfo;
import org.wso2.ballerinalang.programfile.EnumeratorInfo;
import org.wso2.ballerinalang.programfile.ErrorTableEntry;
import org.wso2.ballerinalang.programfile.ForkjoinInfo;
import org.wso2.ballerinalang.programfile.FunctionInfo;
import org.wso2.ballerinalang.programfile.Instruction;
import org.wso2.ballerinalang.programfile.Instruction.Operand;
import org.wso2.ballerinalang.programfile.Instruction.RegIndex;
import org.wso2.ballerinalang.programfile.InstructionCodes;
import org.wso2.ballerinalang.programfile.InstructionFactory;
import org.wso2.ballerinalang.programfile.LineNumberInfo;
import org.wso2.ballerinalang.programfile.LocalVariableInfo;
import org.wso2.ballerinalang.programfile.PackageInfo;
import org.wso2.ballerinalang.programfile.PackageVarInfo;
import org.wso2.ballerinalang.programfile.ProgramFile;
import org.wso2.ballerinalang.programfile.ResourceInfo;
import org.wso2.ballerinalang.programfile.ServiceInfo;
import org.wso2.ballerinalang.programfile.StructFieldDefaultValue;
import org.wso2.ballerinalang.programfile.StructFieldInfo;
import org.wso2.ballerinalang.programfile.StructInfo;
import org.wso2.ballerinalang.programfile.TransformerInfo;
import org.wso2.ballerinalang.programfile.WorkerDataChannelInfo;
import org.wso2.ballerinalang.programfile.WorkerInfo;
import org.wso2.ballerinalang.programfile.attributes.AnnotationAttributeInfo;
import org.wso2.ballerinalang.programfile.attributes.AttributeInfo;
import org.wso2.ballerinalang.programfile.attributes.AttributeInfoPool;
import org.wso2.ballerinalang.programfile.attributes.CodeAttributeInfo;
import org.wso2.ballerinalang.programfile.attributes.DefaultValueAttributeInfo;
import org.wso2.ballerinalang.programfile.attributes.ErrorTableAttributeInfo;
import org.wso2.ballerinalang.programfile.attributes.LineNumberTableAttributeInfo;
import org.wso2.ballerinalang.programfile.attributes.LocalVariableAttributeInfo;
import org.wso2.ballerinalang.programfile.attributes.VarTypeCountAttributeInfo;
import org.wso2.ballerinalang.programfile.cpentries.ActionRefCPEntry;
import org.wso2.ballerinalang.programfile.cpentries.ConstantPool;
import org.wso2.ballerinalang.programfile.cpentries.FloatCPEntry;
import org.wso2.ballerinalang.programfile.cpentries.ForkJoinCPEntry;
import org.wso2.ballerinalang.programfile.cpentries.FunctionRefCPEntry;
import org.wso2.ballerinalang.programfile.cpentries.IntegerCPEntry;
import org.wso2.ballerinalang.programfile.cpentries.PackageRefCPEntry;
import org.wso2.ballerinalang.programfile.cpentries.StringCPEntry;
import org.wso2.ballerinalang.programfile.cpentries.StructureRefCPEntry;
import org.wso2.ballerinalang.programfile.cpentries.TransformerRefCPEntry;
import org.wso2.ballerinalang.programfile.cpentries.TypeRefCPEntry;
import org.wso2.ballerinalang.programfile.cpentries.UTF8CPEntry;
import org.wso2.ballerinalang.programfile.cpentries.WorkerDataChannelRefCPEntry;

import java.util.ArrayList;
import java.util.Arrays;
import java.util.List;
import java.util.Map;
import java.util.Map.Entry;
import java.util.Stack;
import java.util.stream.Collectors;

import javax.xml.XMLConstants;

import static org.wso2.ballerinalang.compiler.codegen.CodeGenerator.VariableIndex.Kind.FIELD;
import static org.wso2.ballerinalang.compiler.codegen.CodeGenerator.VariableIndex.Kind.LOCAL;
import static org.wso2.ballerinalang.compiler.codegen.CodeGenerator.VariableIndex.Kind.PACKAGE;
import static org.wso2.ballerinalang.compiler.codegen.CodeGenerator.VariableIndex.Kind.REG;
import static org.wso2.ballerinalang.programfile.ProgramFileConstants.BLOB_OFFSET;
import static org.wso2.ballerinalang.programfile.ProgramFileConstants.BOOL_OFFSET;
import static org.wso2.ballerinalang.programfile.ProgramFileConstants.FLOAT_OFFSET;
import static org.wso2.ballerinalang.programfile.ProgramFileConstants.INT_OFFSET;
import static org.wso2.ballerinalang.programfile.ProgramFileConstants.REF_OFFSET;
import static org.wso2.ballerinalang.programfile.ProgramFileConstants.STRING_OFFSET;

/**
 * Generates Ballerina bytecode by visiting the AST.
 *
 * @since 0.94
 */
public class CodeGenerator extends BLangNodeVisitor {

    private static final CompilerContext.Key<CodeGenerator> CODE_GENERATOR_KEY =
            new CompilerContext.Key<>();
    /**
     * This structure holds current package-level variable indexes.
     */
    private VariableIndex pvIndexes = new VariableIndex(PACKAGE);

    /**
     * This structure holds current local variable indexes.
     */
    private VariableIndex lvIndexes = new VariableIndex(LOCAL);

    /**
     * This structure holds current field indexes.
     */
    private VariableIndex fieldIndexes = new VariableIndex(FIELD);

    /**
     * This structure holds current register indexes.
     */
    private VariableIndex regIndexes = new VariableIndex(REG);

    /**
     * This structure holds the maximum register count per type.
     * This structure is updated for every statement.
     */
    private VariableIndex maxRegIndexes = new VariableIndex(REG);

    private List<RegIndex> regIndexList = new ArrayList<>();

    private SymbolEnv env;
    // TODO Remove this dependency from the code generator
    private SymbolEnter symEnter;
    private SymbolTable symTable;

    private ProgramFile programFile;

    private PackageInfo currentPkgInfo;
    private PackageID currentPkgID;
    private int currentPackageRefCPIndex;

    private LineNumberTableAttributeInfo lineNoAttrInfo;
    private CallableUnitInfo currentCallableUnitInfo;
    private LocalVariableAttributeInfo localVarAttrInfo;
    private WorkerInfo currentWorkerInfo;
    private ServiceInfo currentServiceInfo;
    private ConnectorInfo currentConnectorInfo;

    // Required variables to generate code for assignment statements
    private boolean varAssignment = false;

    private int transactionIndex = 0;

    private Stack<Instruction> loopResetInstructionStack = new Stack<>();
    private Stack<Instruction> loopExitInstructionStack = new Stack<>();
    private Stack<Instruction> abortInstructions = new Stack<>();

    private int workerChannelCount = 0;
    private int forkJoinCount = 0;

    private static final String MAIN_FUNCTION_NAME = "main";

    public static CodeGenerator getInstance(CompilerContext context) {
        CodeGenerator codeGenerator = context.get(CODE_GENERATOR_KEY);
        if (codeGenerator == null) {
            codeGenerator = new CodeGenerator(context);
        }

        return codeGenerator;
    }

    public CodeGenerator(CompilerContext context) {
        context.put(CODE_GENERATOR_KEY, this);

        this.symEnter = SymbolEnter.getInstance(context);
        this.symTable = SymbolTable.getInstance(context);
    }

    public ProgramFile generate(BLangPackage pkgNode) {
        programFile = new ProgramFile();
        // TODO: Fix this. Added temporally for codegen. Load this from VM side.
        if (this.symTable.builtInPackageSymbol != null) {
            genPackage(this.symTable.builtInPackageSymbol);
        }
        BPackageSymbol pkgSymbol = pkgNode.symbol;
        genPackage(pkgSymbol);

        programFile.entryPkgCPIndex = addPackageRefCPEntry(programFile, pkgSymbol.pkgID);

        setEntryPoints(programFile, pkgNode);

        // Add global variable indexes to the ProgramFile
        prepareIndexes(pvIndexes);

        // Create Global variable attribute info
        addVarCountAttrInfo(programFile, programFile, pvIndexes);

        return programFile;
    }

    private static void setEntryPoints(ProgramFile programFile, BLangPackage pkgNode) {
        BLangFunction mainFunc = getMainFunction(pkgNode);
        if (mainFunc != null) {
            programFile.setMainEPAvailable(true);
        }

        if (pkgNode.services.size() != 0) {
            programFile.setServiceEPAvailable(true);
        }
    }

    private static BLangFunction getMainFunction(BLangPackage pkgNode) {
        List<BLangFunction> functions = pkgNode.functions.stream().filter(f -> (f.name.value
                .equals(MAIN_FUNCTION_NAME) && f.symbol.params.size() == 1 && f.symbol.retParams.size() == 0))
                .collect(Collectors.toList());
        if (functions.isEmpty()) {
            return null;
        }
        for (BLangFunction f : functions) {
            BType paramType = f.symbol.params.get(0).type;
            if (paramType.tag != TypeTags.ARRAY) {
                continue;
            }
            BArrayType arrayType = (BArrayType) paramType;
            if (arrayType.eType.tag == TypeTags.STRING) {
                return f;
            }
        }
        return null;
    }

    public void visit(BLangPackage pkgNode) {
        if (pkgNode.completedPhases.contains(CompilerPhase.CODE_GEN)) {
            return;
        }
        // first visit all the imports
        pkgNode.imports.forEach(impPkgNode -> genNode(impPkgNode, this.env));

        // Add the current package to the program file
        BPackageSymbol pkgSymbol = pkgNode.symbol;
        currentPkgID = pkgSymbol.pkgID;
        int pkgNameCPIndex = addUTF8CPEntry(programFile, currentPkgID.name.value);
        int pkgVersionCPIndex = addUTF8CPEntry(programFile, currentPkgID.version.value);
        currentPkgInfo = new PackageInfo(pkgNameCPIndex, pkgVersionCPIndex);

        // TODO We need to create identifier for both name and the version
        programFile.packageInfoMap.put(currentPkgID.name.value, currentPkgInfo);

        // Insert the package reference to the constant pool of the Ballerina program
        addPackageRefCPEntry(programFile, currentPkgID);

        // Insert the package reference to the constant pool of the current package
        currentPackageRefCPIndex = addPackageRefCPEntry(currentPkgInfo, currentPkgID);

        // This attribute keep track of line numbers
        int lineNoAttrNameIndex = addUTF8CPEntry(currentPkgInfo,
                AttributeInfo.Kind.LINE_NUMBER_TABLE_ATTRIBUTE.value());
        lineNoAttrInfo = new LineNumberTableAttributeInfo(lineNoAttrNameIndex);

        // This attribute keep package-level variable information
        int pkgVarAttrNameIndex = addUTF8CPEntry(currentPkgInfo,
                AttributeInfo.Kind.LOCAL_VARIABLES_ATTRIBUTE.value());
        currentPkgInfo.addAttributeInfo(AttributeInfo.Kind.LOCAL_VARIABLES_ATTRIBUTE,
                new LocalVariableAttributeInfo(pkgVarAttrNameIndex));

        pkgNode.globalVars.forEach(this::createPackageVarInfo);
        pkgNode.structs.forEach(this::createStructInfoEntry);
        pkgNode.enums.forEach(this::createEnumInfoEntry);
        pkgNode.connectors.forEach(this::createConnectorInfoEntry);
        pkgNode.functions.forEach(this::createFunctionInfoEntry);
        pkgNode.services.forEach(this::createServiceInfoEntry);
        pkgNode.functions.forEach(this::createFunctionInfoEntry);
        pkgNode.transformers.forEach(this::createTransformerInfoEntry);

        // Create function info for the package function
        BLangFunction pkgInitFunc = pkgNode.initFunction;
        createFunctionInfoEntry(pkgInitFunc);

        // Visit package init function
        genNode(pkgInitFunc, this.env);

        for (TopLevelNode pkgLevelNode : pkgNode.topLevelNodes) {
            if (pkgLevelNode.getKind() == NodeKind.VARIABLE || pkgLevelNode.getKind() == NodeKind.XMLNS) {
                continue;
            }
            genNode((BLangNode) pkgLevelNode, this.env);
        }

        currentPkgInfo.addAttributeInfo(AttributeInfo.Kind.LINE_NUMBER_TABLE_ATTRIBUTE, lineNoAttrInfo);
        currentPackageRefCPIndex = -1;
        currentPkgID = null;
        pkgNode.completedPhases.add(CompilerPhase.CODE_GEN);
    }

    public void visit(BLangImportPackage importPkgNode) {
        BPackageSymbol pkgSymbol = importPkgNode.symbol;
        genPackage(pkgSymbol);
    }

    public void visit(BLangService serviceNode) {
        BLangFunction initFunction = (BLangFunction) serviceNode.getInitFunction();
        visit(initFunction);

        currentServiceInfo = currentPkgInfo.getServiceInfo(serviceNode.getName().getValue());

        int annotationAttribNameIndex = addUTF8CPEntry(currentPkgInfo,
                AttributeInfo.Kind.ANNOTATIONS_ATTRIBUTE.value());
        AnnotationAttributeInfo attributeInfo = new AnnotationAttributeInfo(annotationAttribNameIndex);
        serviceNode.annAttachments.forEach(annt -> visitAnnotationAttachment(annt, attributeInfo));
        currentServiceInfo.addAttributeInfo(AttributeInfo.Kind.ANNOTATIONS_ATTRIBUTE, attributeInfo);

        SymbolEnv serviceEnv = SymbolEnv.createServiceEnv(serviceNode, serviceNode.symbol.scope, this.env);
        serviceNode.resources.forEach(resource -> genNode(resource, serviceEnv));
    }

    public void visit(BLangResource resourceNode) {
        ResourceInfo resourceInfo = currentServiceInfo.resourceInfoMap.get(resourceNode.name.getValue());
        currentCallableUnitInfo = resourceInfo;
        int annotationAttribNameIndex = addUTF8CPEntry(currentPkgInfo,
                AttributeInfo.Kind.ANNOTATIONS_ATTRIBUTE.value());
        AnnotationAttributeInfo attributeInfo = new AnnotationAttributeInfo(annotationAttribNameIndex);
        resourceNode.annAttachments.forEach(annt -> visitAnnotationAttachment(annt, attributeInfo));
        currentCallableUnitInfo.addAttributeInfo(AttributeInfo.Kind.ANNOTATIONS_ATTRIBUTE, attributeInfo);

        SymbolEnv resourceEnv = SymbolEnv
                .createResourceActionSymbolEnv(resourceNode, resourceNode.symbol.scope, this.env);
        visitInvokableNode(resourceNode, currentCallableUnitInfo, resourceEnv);
    }

    public void visit(BLangFunction funcNode) {
        SymbolEnv funcEnv = SymbolEnv.createFunctionEnv(funcNode, funcNode.symbol.scope, this.env);
        currentCallableUnitInfo = currentPkgInfo.functionInfoMap.get(funcNode.symbol.name.value);
        int annotationAttribNameIndex = addUTF8CPEntry(currentPkgInfo,
                AttributeInfo.Kind.ANNOTATIONS_ATTRIBUTE.value());
        AnnotationAttributeInfo attributeInfo = new AnnotationAttributeInfo(annotationAttribNameIndex);
        funcNode.annAttachments.forEach(annt -> visitAnnotationAttachment(annt, attributeInfo));
        currentCallableUnitInfo.addAttributeInfo(AttributeInfo.Kind.ANNOTATIONS_ATTRIBUTE, attributeInfo);
        visitInvokableNode(funcNode, currentCallableUnitInfo, funcEnv);
    }

    public void visit(BLangBlockStmt blockNode) {
        SymbolEnv blockEnv = SymbolEnv.createBlockEnv(blockNode, this.env);

        for (BLangStatement stmt : blockNode.stmts) {
            if (stmt.getKind() != NodeKind.TRY && stmt.getKind() != NodeKind.CATCH
                    && stmt.getKind() != NodeKind.IF) {
                addLineNumberInfo(stmt.pos);
            }

            genNode(stmt, blockEnv);

            // Update the maxRegIndexes structure
            setMaxRegIndexes(regIndexes, maxRegIndexes);

            // Reset the regIndexes structure for every statement
            regIndexes = new VariableIndex(REG);
        }
    }

    public void visit(BLangEnum enumNode) {
        EnumInfo enumInfo = currentPkgInfo.getEnumInfo(enumNode.getName().getValue());

        int annotationAttribNameIndex = addUTF8CPEntry(currentPkgInfo,
                AttributeInfo.Kind.ANNOTATIONS_ATTRIBUTE.value());
        AnnotationAttributeInfo attributeInfo = new AnnotationAttributeInfo(annotationAttribNameIndex);
        enumNode.annAttachments.forEach(annt -> visitAnnotationAttachment(annt, attributeInfo));
        enumInfo.addAttributeInfo(AttributeInfo.Kind.ANNOTATIONS_ATTRIBUTE, attributeInfo);
    }

    public void visit(BLangVariable varNode) {
        BVarSymbol varSymbol = varNode.symbol;
        int ownerSymTag = env.scope.owner.tag;
        if ((ownerSymTag & SymTag.INVOKABLE) == SymTag.INVOKABLE) {
            varSymbol.varIndex = getLVIndex(varSymbol.type.tag);
            LocalVariableInfo localVarInfo = getLocalVarAttributeInfo(varSymbol);
            localVarAttrInfo.localVars.add(localVarInfo);
        } else {
            // TODO Support other variable nodes
            throw new IllegalStateException("");
        }

        BLangExpression rhsExpr = varNode.expr;
        if (rhsExpr != null) {
            rhsExpr.regIndex = varSymbol.varIndex;
            genNode(rhsExpr, this.env);
        }
    }

    public void visit(BLangTransformer transformerNode) {
        SymbolEnv transformerEnv =
                SymbolEnv.createTransformerEnv(transformerNode, transformerNode.symbol.scope, this.env);
        currentCallableUnitInfo = currentPkgInfo.transformerInfoMap.get(transformerNode.symbol.name.value);
        int annotationAttribNameIndex =
                addUTF8CPEntry(currentPkgInfo, AttributeInfo.Kind.ANNOTATIONS_ATTRIBUTE.value());
        AnnotationAttributeInfo attributeInfo = new AnnotationAttributeInfo(annotationAttribNameIndex);
        transformerNode.annAttachments.forEach(annt -> visitAnnotationAttachment(annt, attributeInfo));
        currentCallableUnitInfo.addAttributeInfo(AttributeInfo.Kind.ANNOTATIONS_ATTRIBUTE, attributeInfo);
        visitInvokableNode(transformerNode, currentCallableUnitInfo, transformerEnv);
    }

    // Statements

    public void visit(BLangVariableDef varDefNode) {
        genNode(varDefNode.var, this.env);
    }

    public void visit(BLangReturn returnNode) {
        visitReturnStatementsExprs(returnNode);
        emit(InstructionCodes.RET);
    }

    public void visit(BLangWorkerReturn returnNode) {
        visitReturnStatementsExprs(returnNode);
        this.emit(InstructionFactory.get(InstructionCodes.WRKRETURN));
    }

    private int typeTagToInstr(int typeTag) {
        switch (typeTag) {
            case TypeTags.INT:
                return InstructionCodes.IRET;
            case TypeTags.FLOAT:
                return InstructionCodes.FRET;
            case TypeTags.STRING:
                return InstructionCodes.SRET;
            case TypeTags.BOOLEAN:
                return InstructionCodes.BRET;
            case TypeTags.BLOB:
                return InstructionCodes.LRET;
            default:
                return InstructionCodes.RRET;
        }
    }


    // Expressions

    @Override
    public void visit(BLangLiteral literalExpr) {
        int opcode;
        Operand regIndex = calcAndGetExprRegIndex(literalExpr);
        int typeTag = literalExpr.type.tag;

        switch (typeTag) {
            case TypeTags.INT:
                long longVal = (Long) literalExpr.value;
                if (longVal >= 0 && longVal <= 5) {
                    opcode = InstructionCodes.ICONST_0 + (int) longVal;
                    emit(opcode, regIndex);
                } else {
                    int intCPEntryIndex = currentPkgInfo.addCPEntry(new IntegerCPEntry(longVal));
                    emit(InstructionCodes.ICONST, getOperand(intCPEntryIndex), regIndex);
                }
                break;

            case TypeTags.FLOAT:
                double doubleVal = (Double) literalExpr.value;
                if (doubleVal == 0 || doubleVal == 1 || doubleVal == 2 ||
                        doubleVal == 3 || doubleVal == 4 || doubleVal == 5) {
                    opcode = InstructionCodes.FCONST_0 + (int) doubleVal;
                    emit(opcode, regIndex);
                } else {
                    int floatCPEntryIndex = currentPkgInfo.addCPEntry(new FloatCPEntry(doubleVal));
                    emit(InstructionCodes.FCONST, getOperand(floatCPEntryIndex), regIndex);
                }
                break;

            case TypeTags.STRING:
                String strValue = (String) literalExpr.value;
                StringCPEntry stringCPEntry = new StringCPEntry(addUTF8CPEntry(currentPkgInfo, strValue), strValue);
                int strCPIndex = currentPkgInfo.addCPEntry(stringCPEntry);
                emit(InstructionCodes.SCONST, getOperand(strCPIndex), regIndex);
                break;

            case TypeTags.BOOLEAN:
                boolean booleanVal = (Boolean) literalExpr.value;
                if (!booleanVal) {
                    opcode = InstructionCodes.BCONST_0;
                } else {
                    opcode = InstructionCodes.BCONST_1;
                }
                emit(opcode, regIndex);
                break;
            case TypeTags.NULL:
                emit(InstructionCodes.RCONST_NULL, regIndex);
        }
    }

    @Override
    public void visit(BLangArrayLiteral arrayLiteral) {
        BType etype;
        if (arrayLiteral.type.tag == TypeTags.ANY) {
            etype = arrayLiteral.type;
        } else {
            etype = ((BArrayType) arrayLiteral.type).eType;
        }

        // Emit create array instruction
        int opcode = getOpcode(etype.tag, InstructionCodes.INEWARRAY);
        Operand arrayVarRegIndex = calcAndGetExprRegIndex(arrayLiteral);
        Operand typeCPIndex = getOperand(getTypeCPIndex(arrayLiteral));
        emit(opcode, arrayVarRegIndex, typeCPIndex);

        // Emit instructions populate initial array values;
        for (int i = 0; i < arrayLiteral.exprs.size(); i++) {
            BLangExpression argExpr = arrayLiteral.exprs.get(i);
            genNode(argExpr, this.env);

            BLangLiteral indexLiteral = new BLangLiteral();
            indexLiteral.pos = arrayLiteral.pos;
            indexLiteral.value = (long) i;
            indexLiteral.type = symTable.intType;
            genNode(indexLiteral, this.env);

            opcode = getOpcode(argExpr.type.tag, InstructionCodes.IASTORE);
            emit(opcode, arrayVarRegIndex, indexLiteral.regIndex, argExpr.regIndex);
        }
    }

    @Override
    public void visit(BLangJSONArrayLiteral arrayLiteral) {
        arrayLiteral.regIndex = calcAndGetExprRegIndex(arrayLiteral);
        List<BLangExpression> argExprs = arrayLiteral.exprs;

        BLangLiteral arraySizeLiteral = new BLangLiteral();
        arraySizeLiteral.pos = arrayLiteral.pos;
        arraySizeLiteral.value = (long) argExprs.size();
        arraySizeLiteral.type = symTable.intType;
        genNode(arraySizeLiteral, this.env);
        emit(InstructionCodes.JSONNEWARRAY, arrayLiteral.regIndex, arraySizeLiteral.regIndex);

        for (int i = 0; i < argExprs.size(); i++) {
            BLangExpression argExpr = argExprs.get(i);
            genNode(argExpr, this.env);

            BLangLiteral indexLiteral = new BLangLiteral();
            indexLiteral.pos = arrayLiteral.pos;
            indexLiteral.value = (long) i;
            indexLiteral.type = symTable.intType;
            genNode(indexLiteral, this.env);
            emit(InstructionCodes.JSONASTORE, arrayLiteral.regIndex, indexLiteral.regIndex, argExpr.regIndex);
        }
    }

    @Override
    public void visit(BLangJSONLiteral jsonLiteral) {
        jsonLiteral.regIndex = calcAndGetExprRegIndex(jsonLiteral);
        Operand typeCPIndex = getOperand(getTypeCPIndex(jsonLiteral));
        emit(InstructionCodes.NEWJSON, jsonLiteral.regIndex, typeCPIndex);

        for (BLangRecordKeyValue keyValue : jsonLiteral.keyValuePairs) {
            BLangExpression keyExpr = keyValue.key.expr;
            genNode(keyExpr, this.env);

            BLangExpression valueExpr = keyValue.valueExpr;
            genNode(valueExpr, this.env);

            emit(InstructionCodes.JSONSTORE, jsonLiteral.regIndex, keyExpr.regIndex, valueExpr.regIndex);
        }
    }

    @Override
    public void visit(BLangMapLiteral mapLiteral) {
        Operand mapVarRegIndex = calcAndGetExprRegIndex(mapLiteral);
        emit(InstructionCodes.NEWMAP, mapVarRegIndex);

        // Handle Map init stuff
        for (BLangRecordKeyValue keyValue : mapLiteral.keyValuePairs) {
            BLangExpression keyExpr = keyValue.key.expr;
            genNode(keyExpr, this.env);

            BLangExpression valueExpr = keyValue.valueExpr;
            genNode(valueExpr, this.env);

            BMapType mapType = (BMapType) mapLiteral.type;

            int opcode = getOpcode(mapType.constraint.tag, InstructionCodes.IMAPSTORE);
            emit(opcode, mapVarRegIndex, keyExpr.regIndex, valueExpr.regIndex);
        }
    }

    @Override
    public void visit(BLangStructLiteral structLiteral) {
        BSymbol structSymbol = structLiteral.type.tsymbol;
        int pkgCPIndex = addPackageRefCPEntry(currentPkgInfo, structSymbol.pkgID);
        int structNameCPIndex = addUTF8CPEntry(currentPkgInfo, structSymbol.name.value);
        StructureRefCPEntry structureRefCPEntry = new StructureRefCPEntry(pkgCPIndex, structNameCPIndex);
        Operand structCPIndex = getOperand(currentPkgInfo.addCPEntry(structureRefCPEntry));

        //Emit an instruction to create a new struct.
        Operand structRegIndex = calcAndGetExprRegIndex(structLiteral);
        emit(InstructionCodes.NEWSTRUCT, structCPIndex, structRegIndex);

        for (BLangRecordKeyValue keyValue : structLiteral.keyValuePairs) {
            BLangRecordKey key = keyValue.key;
            Operand fieldIndex = key.fieldSymbol.varIndex;

            genNode(keyValue.valueExpr, this.env);

            int opcode = getOpcode(key.fieldSymbol.type.tag, InstructionCodes.IFIELDSTORE);
            emit(opcode, structRegIndex, fieldIndex, keyValue.valueExpr.regIndex);
        }
    }

    @Override
    public void visit(BLangLocalVarRef localVarRef) {
        if (localVarRef.regIndex != null && (localVarRef.regIndex.isLHSIndex || localVarRef.regIndex.isVarIndex)) {
            emit(getOpcode(localVarRef.type.tag, InstructionCodes.IMOVE),
                    localVarRef.symbol.varIndex, localVarRef.regIndex);
            return;
        }

        localVarRef.regIndex = localVarRef.symbol.varIndex;
    }

    @Override
    public void visit(BLangFieldVarRef fieldVarRef) {
        RegIndex fieldIndex = fieldVarRef.symbol.varIndex;

        // This is a connector field.
        // the connector reference must be stored in the current reference register index.
        Operand varRegIndex = getOperand(0);
        if (varAssignment) {
            int opcode = getOpcode(fieldVarRef.type.tag, InstructionCodes.IFIELDSTORE);
            emit(opcode, varRegIndex, fieldIndex, fieldVarRef.regIndex);
            return;
        }

        int opcode = getOpcode(fieldVarRef.type.tag, InstructionCodes.IFIELDLOAD);
        RegIndex exprRegIndex = calcAndGetExprRegIndex(fieldVarRef);
        emit(opcode, varRegIndex, fieldIndex, exprRegIndex);
    }

    @Override
    public void visit(BLangPackageVarRef packageVarRef) {
        Operand gvIndex = packageVarRef.symbol.varIndex;
        if (varAssignment) {
            int opcode = getOpcode(packageVarRef.type.tag, InstructionCodes.IGSTORE);
            emit(opcode, packageVarRef.regIndex, gvIndex);
            return;
        }

        int opcode = getOpcode(packageVarRef.type.tag, InstructionCodes.IGLOAD);
        packageVarRef.regIndex = calcAndGetExprRegIndex(packageVarRef);
        emit(opcode, gvIndex, packageVarRef.regIndex);
    }

    @Override
    public void visit(BLangFunctionVarRef functionVarRef) {
        visitFunctionPointerLoad(functionVarRef, (BInvokableSymbol) functionVarRef.symbol);
    }

    @Override
    public void visit(BLangStructFieldAccessExpr fieldAccessExpr) {
        boolean variableStore = this.varAssignment;
        this.varAssignment = false;

        genNode(fieldAccessExpr.expr, this.env);
        Operand varRefRegIndex = fieldAccessExpr.expr.regIndex;

        int opcode;
        Operand fieldIndex = fieldAccessExpr.symbol.varIndex;
        if (variableStore) {
            opcode = getOpcode(fieldAccessExpr.symbol.type.tag, InstructionCodes.IFIELDSTORE);
            emit(opcode, varRefRegIndex, fieldIndex, fieldAccessExpr.regIndex);
        } else {
            opcode = getOpcode(fieldAccessExpr.symbol.type.tag, InstructionCodes.IFIELDLOAD);
            emit(opcode, varRefRegIndex, fieldIndex, calcAndGetExprRegIndex(fieldAccessExpr));
        }

        this.varAssignment = variableStore;
    }

    @Override
    public void visit(BLangMapAccessExpr mapKeyAccessExpr) {
        boolean variableStore = this.varAssignment;
        this.varAssignment = false;

        genNode(mapKeyAccessExpr.expr, this.env);
        Operand varRefRegIndex = mapKeyAccessExpr.expr.regIndex;

        genNode(mapKeyAccessExpr.indexExpr, this.env);
<<<<<<< HEAD
        int keyRegIndex = mapKeyAccessExpr.indexExpr.regIndex;
        int opcode;
        BMapType mapType = (BMapType) mapKeyAccessExpr.expr.type;
        if (variableStore) {
            opcode = getOpcode(mapType.constraint.tag, InstructionCodes.IMAPSTORE);
            emit(opcode, varRefRegIndex, keyRegIndex, rhsExprRegIndex);
        } else {
            OpcodeAndIndex opcodeAndIndex = getOpcodeAndIndex(mapType.constraint.tag,
                    InstructionCodes.IMAPLOAD, regIndexes);
            opcode = opcodeAndIndex.opcode;
            int mapValueRegIndex = opcodeAndIndex.index;

            emit(opcode, varRefRegIndex, keyRegIndex, mapValueRegIndex);
            mapKeyAccessExpr.regIndex = mapValueRegIndex;
=======
        Operand keyRegIndex = mapKeyAccessExpr.indexExpr.regIndex;

        if (variableStore) {
            emit(InstructionCodes.MAPSTORE, varRefRegIndex, keyRegIndex, mapKeyAccessExpr.regIndex);
        } else {
            emit(InstructionCodes.MAPLOAD, varRefRegIndex, keyRegIndex, calcAndGetExprRegIndex(mapKeyAccessExpr));
>>>>>>> 9a202b75
        }

        this.varAssignment = variableStore;
    }

    @Override
    public void visit(BLangJSONAccessExpr jsonAccessExpr) {
        boolean variableStore = this.varAssignment;
        this.varAssignment = false;

        genNode(jsonAccessExpr.expr, this.env);
        Operand varRefRegIndex = jsonAccessExpr.expr.regIndex;

        genNode(jsonAccessExpr.indexExpr, this.env);
        Operand keyRegIndex = jsonAccessExpr.indexExpr.regIndex;

        if (jsonAccessExpr.indexExpr.type.tag == TypeTags.INT) {
            if (variableStore) {
                emit(InstructionCodes.JSONASTORE, varRefRegIndex, keyRegIndex, jsonAccessExpr.regIndex);
            } else {
                emit(InstructionCodes.JSONALOAD, varRefRegIndex, keyRegIndex, calcAndGetExprRegIndex(jsonAccessExpr));
            }
        } else {
            if (variableStore) {
                emit(InstructionCodes.JSONSTORE, varRefRegIndex, keyRegIndex, jsonAccessExpr.regIndex);
            } else {
                emit(InstructionCodes.JSONLOAD, varRefRegIndex, keyRegIndex, calcAndGetExprRegIndex(jsonAccessExpr));
            }
        }

        this.varAssignment = variableStore;
    }

    @Override
    public void visit(BLangXMLAccessExpr xmlIndexAccessExpr) {
        boolean variableStore = this.varAssignment;
        this.varAssignment = false;

        genNode(xmlIndexAccessExpr.expr, this.env);
        RegIndex varRefRegIndex = xmlIndexAccessExpr.expr.regIndex;

        genNode(xmlIndexAccessExpr.indexExpr, this.env);
        RegIndex indexRegIndex = xmlIndexAccessExpr.indexExpr.regIndex;

        RegIndex elementRegIndex = calcAndGetExprRegIndex(xmlIndexAccessExpr);
        emit(InstructionCodes.XMLLOAD, varRefRegIndex, indexRegIndex, elementRegIndex);
        this.varAssignment = variableStore;
    }

    @Override
    public void visit(BLangArrayAccessExpr arrayIndexAccessExpr) {
        boolean variableStore = this.varAssignment;
        this.varAssignment = false;

        genNode(arrayIndexAccessExpr.expr, this.env);
        Operand varRefRegIndex = arrayIndexAccessExpr.expr.regIndex;

        genNode(arrayIndexAccessExpr.indexExpr, this.env);
        Operand indexRegIndex = arrayIndexAccessExpr.indexExpr.regIndex;

        BArrayType arrayType = (BArrayType) arrayIndexAccessExpr.expr.type;
        if (variableStore) {
            int opcode = getOpcode(arrayType.eType.tag, InstructionCodes.IASTORE);
            emit(opcode, varRefRegIndex, indexRegIndex, arrayIndexAccessExpr.regIndex);
        } else {
            int opcode = getOpcode(arrayType.eType.tag, InstructionCodes.IALOAD);
            emit(opcode, varRefRegIndex, indexRegIndex, calcAndGetExprRegIndex(arrayIndexAccessExpr));
        }

        this.varAssignment = variableStore;
    }

    @Override
    public void visit(BLangEnumeratorAccessExpr enumeratorAccessExpr) {
        int typeSigCPIndex = addUTF8CPEntry(currentPkgInfo, enumeratorAccessExpr.type.getDesc());
        TypeRefCPEntry typeRefCPEntry = new TypeRefCPEntry(typeSigCPIndex);
        Operand typeCPIndex = getOperand(currentPkgInfo.addCPEntry(typeRefCPEntry));
        Operand varIndex = enumeratorAccessExpr.symbol.varIndex;
        emit(InstructionCodes.ENUMERATORLOAD, typeCPIndex, varIndex,
                calcAndGetExprRegIndex(enumeratorAccessExpr));
    }

    public void visit(BLangBinaryExpr binaryExpr) {
        if (OperatorKind.AND.equals(binaryExpr.opKind)) {
            visitAndExpression(binaryExpr);
        } else if (OperatorKind.OR.equals(binaryExpr.opKind)) {
            visitOrExpression(binaryExpr);
        } else if (binaryExpr.opSymbol.opcode == InstructionCodes.REQ_NULL ||
                binaryExpr.opSymbol.opcode == InstructionCodes.RNE_NULL ||
                binaryExpr.opSymbol.opcode == InstructionCodes.SEQ_NULL ||
                binaryExpr.opSymbol.opcode == InstructionCodes.SNE_NULL) {
            BLangExpression expr = (binaryExpr.lhsExpr.type.tag == TypeTags.NULL) ?
                    binaryExpr.rhsExpr : binaryExpr.lhsExpr;
            genNode(expr, this.env);
            emit(binaryExpr.opSymbol.opcode, expr.regIndex, calcAndGetExprRegIndex(binaryExpr));
        } else {
            genNode(binaryExpr.lhsExpr, this.env);
            genNode(binaryExpr.rhsExpr, this.env);
            RegIndex regIndex = calcAndGetExprRegIndex(binaryExpr);
            emit(binaryExpr.opSymbol.opcode, binaryExpr.lhsExpr.regIndex, binaryExpr.rhsExpr.regIndex, regIndex);
        }
    }

    private void visitAndExpression(BLangBinaryExpr binaryExpr) {
        // Code address to jump if at least one of the expressions get evaluated to false.
        // short-circuit evaluation
        Operand falseJumpAddr = getOperand(-1);

        // Generate code for the left hand side
        genNode(binaryExpr.lhsExpr, this.env);
        emit(InstructionCodes.BR_FALSE, binaryExpr.lhsExpr.regIndex, falseJumpAddr);

        // Generate code for the right hand side
        genNode(binaryExpr.rhsExpr, this.env);
        emit(InstructionCodes.BR_FALSE, binaryExpr.rhsExpr.regIndex, falseJumpAddr);

        // If both l and r conditions are true, then load 'true'
        calcAndGetExprRegIndex(binaryExpr);
        emit(InstructionCodes.BCONST_1, binaryExpr.regIndex);

        Operand gotoAddr = getOperand(-1);
        emit(InstructionCodes.GOTO, gotoAddr);

        falseJumpAddr.value = nextIP();

        // Load 'false' if the both conditions are false;
        emit(InstructionCodes.BCONST_0, binaryExpr.regIndex);
        gotoAddr.value = nextIP();
    }

    private void visitOrExpression(BLangBinaryExpr binaryExpr) {
        // short-circuit evaluation
        // Code address to jump if the lhs expression gets evaluated to 'true'.
        Operand lExprTrueJumpAddr = getOperand(-1);

        // Code address to jump if the rhs expression gets evaluated to 'false'.
        Operand rExprFalseJumpAddr = getOperand(-1);

        // Generate code for the left hand side
        genNode(binaryExpr.lhsExpr, this.env);
        emit(InstructionCodes.BR_TRUE, binaryExpr.lhsExpr.regIndex, lExprTrueJumpAddr);

        // Generate code for the right hand side
        genNode(binaryExpr.rhsExpr, this.env);
        emit(InstructionCodes.BR_FALSE, binaryExpr.rhsExpr.regIndex, rExprFalseJumpAddr);

        lExprTrueJumpAddr.value = nextIP();
        RegIndex exprRegIndex = calcAndGetExprRegIndex(binaryExpr);
        emit(InstructionCodes.BCONST_1, exprRegIndex);

        Operand gotoAddr = getOperand(-1);
        emit(InstructionCodes.GOTO, gotoAddr);
        rExprFalseJumpAddr.value = nextIP();

        // Load 'false' if the both conditions are false;
        emit(InstructionCodes.BCONST_0, exprRegIndex);
        gotoAddr.value = nextIP();
    }

    public void visit(BLangInvocation iExpr) {
        if (iExpr.expr != null) {
            return;
        }

        BInvokableSymbol funcSymbol = (BInvokableSymbol) iExpr.symbol;
        int pkgRefCPIndex = addPackageRefCPEntry(currentPkgInfo, funcSymbol.pkgID);
        int funcNameCPIndex = addUTF8CPEntry(currentPkgInfo, funcSymbol.name.value);
        FunctionRefCPEntry funcRefCPEntry = new FunctionRefCPEntry(pkgRefCPIndex, funcNameCPIndex);

        int funcRefCPIndex = currentPkgInfo.addCPEntry(funcRefCPEntry);
        Operand[] operands = getFuncOperands(iExpr, funcRefCPIndex);

        if (Symbols.isNative(funcSymbol)) {
            emit(InstructionCodes.NCALL, operands);
        } else {
            emit(InstructionCodes.CALL, operands);
        }

    }

    public void visit(BLangActionInvocation aIExpr) {
        BInvokableSymbol actionSymbol = (BInvokableSymbol) aIExpr.symbol;
        int pkgRefCPIndex = addPackageRefCPEntry(currentPkgInfo, actionSymbol.pkgID);
        int actionNameCPIndex = addUTF8CPEntry(currentPkgInfo, actionSymbol.name.value);

        ActionRefCPEntry actionRefCPEntry = new ActionRefCPEntry(pkgRefCPIndex, actionNameCPIndex);
        int actionRefCPIndex = currentPkgInfo.addCPEntry(actionRefCPEntry);
        Operand[] operands = getFuncOperands(aIExpr, actionRefCPIndex);

        emit(InstructionCodes.ACALL, operands);
    }

    public void visit(BLangConnectorInit cIExpr) {
        BConnectorType connectorType = (BConnectorType) cIExpr.type;
        BTypeSymbol connectorSymbol = connectorType.tsymbol;

        int pkgRefCPIndex = addPackageRefCPEntry(currentPkgInfo, connectorSymbol.pkgID);
        int connNameCPIndex = addUTF8CPEntry(currentPkgInfo, connectorType.tsymbol.name.value);
        StructureRefCPEntry structureRefCPEntry = new StructureRefCPEntry(pkgRefCPIndex, connNameCPIndex);
        Operand structureRefCPIndex = getOperand(currentPkgInfo.addCPEntry(structureRefCPEntry));

        //Emit an instruction to create a new connector.
        RegIndex connectorRegIndex = calcAndGetExprRegIndex(cIExpr);
        emit(InstructionCodes.NEWCONNECTOR, structureRefCPIndex, connectorRegIndex);

        List<BLangExpression> argExprs = cIExpr.argsExpr;
        for (int i = 0; i < argExprs.size(); i++) {
            BLangExpression argExpr = argExprs.get(i);
            genNode(argExpr, this.env);
            BVarSymbol paramSymbol = connectorType.tsymbol.params.get(i);
            int opcode = getOpcode(paramSymbol.type.tag, InstructionCodes.IFIELDSTORE);
            emit(opcode, connectorRegIndex, paramSymbol.varIndex, argExpr.regIndex);
        }

        BInvokableSymbol initFunc = connectorSymbol.initFunctionSymbol;
        int initFuncNameIndex = addUTF8CPEntry(currentPkgInfo, initFunc.name.value);
        FunctionRefCPEntry funcRefCPEntry = new FunctionRefCPEntry(pkgRefCPIndex, initFuncNameIndex);
        Operand initFuncRefCPIndex = getOperand(currentPkgInfo.addCPEntry(funcRefCPEntry));
        Operand[] operands = new Operand[]{initFuncRefCPIndex, getOperand(1), connectorRegIndex, getOperand(0)};
        emit(InstructionCodes.CALL, operands);

        int actionNameCPIndex = addUTF8CPEntry(currentPkgInfo, "<init>");
        ActionRefCPEntry actionRefCPEntry = new ActionRefCPEntry(pkgRefCPIndex, actionNameCPIndex);
        Operand actionRefCPIndex = getOperand(currentPkgInfo.addCPEntry(actionRefCPEntry));
        operands = new Operand[]{actionRefCPIndex, getOperand(1), connectorRegIndex, getOperand(0)};
        emit(InstructionCodes.ACALL, operands);
    }

    public void visit(BLangFunctionInvocation iExpr) {
        BInvokableSymbol funcSymbol = (BInvokableSymbol) iExpr.symbol;
        int pkgRefCPIndex = addPackageRefCPEntry(currentPkgInfo, funcSymbol.pkgID);
        int funcNameCPIndex = addUTF8CPEntry(currentPkgInfo, funcSymbol.name.value);
        FunctionRefCPEntry funcRefCPEntry = new FunctionRefCPEntry(pkgRefCPIndex, funcNameCPIndex);

        int funcRefCPIndex = currentPkgInfo.addCPEntry(funcRefCPEntry);
        Operand[] operands = getFuncOperands(iExpr, funcRefCPIndex);

        if (Symbols.isNative(funcSymbol)) {
            emit(InstructionCodes.NCALL, operands);
        } else {
            emit(InstructionCodes.CALL, operands);
        }
    }

    public void visit(BLangTransformerInvocation iExpr) {
        BInvokableSymbol transformerSymbol = (BInvokableSymbol) iExpr.symbol;
        int pkgRefCPIndex = addPackageRefCPEntry(currentPkgInfo, transformerSymbol.pkgID);
        int transformerNameCPIndex = addUTF8CPEntry(currentPkgInfo, transformerSymbol.name.value);
        TransformerRefCPEntry transformerRefCPEntry = new TransformerRefCPEntry(pkgRefCPIndex, transformerNameCPIndex);

        int transformerRefCPIndex = currentPkgInfo.addCPEntry(transformerRefCPEntry);
        Operand[] operands = getFuncOperands(iExpr, transformerRefCPIndex);

        emit(InstructionCodes.TCALL, operands);
    }

    public void visit(BFunctionPointerInvocation iExpr) {
        Operand[] operands = getFuncOperands(iExpr, -1);
        genNode(iExpr.expr, env);
        operands[0] = iExpr.expr.regIndex;
        emit(InstructionCodes.FPCALL, operands);
    }

    public void visit(BLangTypeCastExpr castExpr) {
        int opcode = castExpr.castSymbol.opcode;
        RegIndex[] castExprRegIndexes = castExpr.getRegIndexes();

        // Figure out the reg index of the error value
        RegIndex errorRegIndex = castExprRegIndexes == null ?
                calcAndGetExprRegIndex(null, TypeTags.STRUCT) :
                calcAndGetExprRegIndex(castExprRegIndexes[1], TypeTags.STRUCT);

        // Figure out the reg index of the result value
        BType castExprType = castExpr.types.get(0);
        RegIndex castExprRegIndex = castExprRegIndexes == null ?
                calcAndGetExprRegIndex(castExpr.regIndex, castExprType.tag) :
                calcAndGetExprRegIndex(castExprRegIndexes[0], castExprType.tag);

        castExprRegIndexes = new RegIndex[]{castExprRegIndex, errorRegIndex};
        castExpr.setRegIndexes(castExprRegIndexes);
        if (opcode == InstructionCodes.NOP) {
            castExpr.expr.regIndex = createLHSRegIndex(castExprRegIndex);
            genNode(castExpr.expr, this.env);
            return;
        }

        genNode(castExpr.expr, this.env);
        if (opcode == InstructionCodes.ANY2T ||
                opcode == InstructionCodes.ANY2C ||
                opcode == InstructionCodes.ANY2E ||
                opcode == InstructionCodes.CHECKCAST) {
            int typeSigCPIndex = addUTF8CPEntry(currentPkgInfo, castExpr.type.getDesc());
            TypeRefCPEntry typeRefCPEntry = new TypeRefCPEntry(typeSigCPIndex);
            Operand typeCPIndex = getOperand(currentPkgInfo.addCPEntry(typeRefCPEntry));
            emit(opcode, castExpr.expr.regIndex, typeCPIndex, castExprRegIndex, errorRegIndex);
        } else {
            emit(opcode, castExpr.expr.regIndex, castExprRegIndex, errorRegIndex);
        }
    }


    public void visit(BLangTypeConversionExpr convExpr) {
        int opcode = convExpr.conversionSymbol.opcode;
        RegIndex[] convExprRegIndexes = convExpr.getRegIndexes();

        // Figure out the reg index of the error value
        RegIndex errorRegIndex = convExprRegIndexes == null ?
                calcAndGetExprRegIndex(null, TypeTags.STRUCT) :
                calcAndGetExprRegIndex(convExprRegIndexes[1], TypeTags.STRUCT);

        // Figure out the reg index of the result value
        BType castExprType = convExpr.types.get(0);
        RegIndex convExprRegIndex = convExprRegIndexes == null ?
                calcAndGetExprRegIndex(convExpr.regIndex, castExprType.tag) :
                calcAndGetExprRegIndex(convExprRegIndexes[0], castExprType.tag);

        convExprRegIndexes = new RegIndex[]{convExprRegIndex, errorRegIndex};
        convExpr.setRegIndexes(convExprRegIndexes);
        if (opcode == InstructionCodes.NOP) {
            convExpr.expr.regIndex = createLHSRegIndex(convExprRegIndex);
            genNode(convExpr.expr, this.env);
            return;
        }

        genNode(convExpr.expr, this.env);
        if (opcode == InstructionCodes.MAP2T || opcode == InstructionCodes.JSON2T) {
            int typeSigCPIndex = addUTF8CPEntry(currentPkgInfo, convExpr.type.getDesc());
            TypeRefCPEntry typeRefCPEntry = new TypeRefCPEntry(typeSigCPIndex);
            Operand typeCPIndex = getOperand(currentPkgInfo.addCPEntry(typeRefCPEntry));
            emit(opcode, convExpr.expr.regIndex, typeCPIndex, convExprRegIndex, errorRegIndex);

        } else {
            emit(opcode, convExpr.expr.regIndex, convExprRegIndex, errorRegIndex);
        }
    }

    public void visit(BLangRecordLiteral recordLiteral) {
        /* ignore */
    }

    public void visit(BLangTernaryExpr ternaryExpr) {
        // Determine the reg index of the ternary expression and this reg index will be used by both then and else
        // expressions to store their result
        RegIndex ternaryExprRegIndex = calcAndGetExprRegIndex(ternaryExpr);

        // Generate code for the condition
        this.genNode(ternaryExpr.expr, this.env);
        Operand ifFalseJumpAddr = getOperand(-1);
        this.emit(InstructionCodes.BR_FALSE, ternaryExpr.expr.regIndex, ifFalseJumpAddr);

        // Generate code for the then expression
        ternaryExpr.thenExpr.regIndex = createLHSRegIndex(ternaryExprRegIndex);
        this.genNode(ternaryExpr.thenExpr, this.env);
        Operand endJumpAddr = getOperand(-1);
        this.emit(InstructionCodes.GOTO, endJumpAddr);
        ifFalseJumpAddr.value = nextIP();

        // Generate code for the then expression
        ternaryExpr.elseExpr.regIndex = createLHSRegIndex(ternaryExprRegIndex);
        this.genNode(ternaryExpr.elseExpr, this.env);
        endJumpAddr.value = nextIP();
    }

    public void visit(BLangTypeofExpr accessExpr) {
        int typeSigCPIndex = addUTF8CPEntry(currentPkgInfo, accessExpr.resolvedType.getDesc());
        TypeRefCPEntry typeRefCPEntry = new TypeRefCPEntry(typeSigCPIndex);
        Operand typeCPIndex = getOperand(currentPkgInfo.addCPEntry(typeRefCPEntry));
        emit(InstructionCodes.TYPELOAD, typeCPIndex, calcAndGetExprRegIndex(accessExpr));
    }

    public void visit(BLangUnaryExpr unaryExpr) {
        RegIndex exprIndex = calcAndGetExprRegIndex(unaryExpr);

        int opcode;
        if (OperatorKind.TYPEOF.equals(unaryExpr.operator)) {
            genNode(unaryExpr.expr, this.env);
            if (unaryExpr.expr.type.tag == TypeTags.ANY || unaryExpr.expr.type.tag == TypeTags.JSON) {
                opcode = unaryExpr.opSymbol.opcode;
                emit(opcode, unaryExpr.expr.regIndex, exprIndex);
            } else {
                int typeSigCPIndex = addUTF8CPEntry(currentPkgInfo, unaryExpr.expr.type.getDesc());
                TypeRefCPEntry typeRefCPEntry = new TypeRefCPEntry(typeSigCPIndex);
                Operand typeCPIndex = getOperand(currentPkgInfo.addCPEntry(typeRefCPEntry));

                opcode = unaryExpr.opSymbol.opcode;
                emit(opcode, typeCPIndex, exprIndex);
            }
        } else if (OperatorKind.ADD.equals(unaryExpr.operator)) {
            unaryExpr.expr.regIndex = createLHSRegIndex(unaryExpr.regIndex);
            genNode(unaryExpr.expr, this.env);
        } else {
            genNode(unaryExpr.expr, this.env);
            opcode = unaryExpr.opSymbol.opcode;
            emit(opcode, unaryExpr.expr.regIndex, exprIndex);
        }
    }

    public void visit(BLangLambdaFunction bLangLambdaFunction) {
        visitFunctionPointerLoad(bLangLambdaFunction, ((BLangFunction) bLangLambdaFunction.getFunctionNode()).symbol);
    }


    // private methods

    private <T extends BLangNode, U extends SymbolEnv> T genNode(T t, U u) {
        SymbolEnv prevEnv = this.env;
        this.env = u;
        t.accept(this);
        this.env = prevEnv;
        return t;
    }

    private void genPackage(BPackageSymbol pkgSymbol) {
        // TODO First check whether this symbol is from a BALO file.
        SymbolEnv pkgEnv = symEnter.packageEnvs.get(pkgSymbol);
        genNode(pkgEnv.node, pkgEnv);
    }

    private String generateSignature(CallableUnitInfo callableUnitInfo) {
        StringBuilder strBuilder = new StringBuilder("(");
        for (BType paramType : callableUnitInfo.paramTypes) {
            strBuilder.append(paramType.getDesc());
        }
        strBuilder.append(")(");

        for (BType retType : callableUnitInfo.retParamTypes) {
            strBuilder.append(retType.getDesc());
        }
        strBuilder.append(")");

        return strBuilder.toString();
    }

    private String generateSignature(ConnectorInfo callableUnitInfo) {
        StringBuilder strBuilder = new StringBuilder("(");
        for (BType paramType : callableUnitInfo.paramTypes) {
            strBuilder.append(paramType.getDesc());
        }
        strBuilder.append(")");

        return strBuilder.toString();
    }

    private int getNextIndex(int typeTag, VariableIndex indexes) {
        int index;
        switch (typeTag) {
            case TypeTags.INT:
                index = ++indexes.tInt;
                break;
            case TypeTags.FLOAT:
                index = ++indexes.tFloat;
                break;
            case TypeTags.STRING:
                index = ++indexes.tString;
                break;
            case TypeTags.BOOLEAN:
                index = ++indexes.tBoolean;
                break;
            case TypeTags.BLOB:
                index = ++indexes.tBlob;
                break;
            default:
                index = ++indexes.tRef;
                break;
        }

        return index;
    }

    private int getOpcode(int typeTag, int baseOpcode) {
        int opcode;
        switch (typeTag) {
            case TypeTags.INT:
                opcode = baseOpcode;
                break;
            case TypeTags.FLOAT:
                opcode = baseOpcode + FLOAT_OFFSET;
                break;
            case TypeTags.STRING:
                opcode = baseOpcode + STRING_OFFSET;
                break;
            case TypeTags.BOOLEAN:
                opcode = baseOpcode + BOOL_OFFSET;
                break;
            case TypeTags.BLOB:
                opcode = baseOpcode + BLOB_OFFSET;
                break;
            default:
                opcode = baseOpcode + REF_OFFSET;
                break;
        }

        return opcode;
    }

    private Operand getOperand(int value) {
        return new Operand(value);
    }

    private RegIndex getLVIndex(int typeTag) {
        return getRegIndexInternal(typeTag, LOCAL);
    }

    private RegIndex getPVIndex(int typeTag) {
        return getRegIndexInternal(typeTag, PACKAGE);
    }

    private RegIndex getFieldIndex(int typeTag) {
        return getRegIndexInternal(typeTag, FIELD);
    }

    private RegIndex getRegIndex(int typeTag) {
        RegIndex regIndex = getRegIndexInternal(typeTag, REG);
        addToRegIndexList(regIndex);
        return regIndex;
    }

    private RegIndex getRegIndexInternal(int typeTag, VariableIndex.Kind varIndexKind) {
        int index;
        switch (varIndexKind) {
            case REG:
                return new RegIndex(getNextIndex(typeTag, regIndexes), typeTag);
            case PACKAGE:
                index = getNextIndex(typeTag, pvIndexes);
                break;
            case FIELD:
                index = getNextIndex(typeTag, fieldIndexes);
                break;
            default:
                index = getNextIndex(typeTag, lvIndexes);
                break;
        }

        RegIndex regIndex = new RegIndex(index, typeTag);
        regIndex.isVarIndex = true;
        return regIndex;
    }

    private RegIndex calcAndGetExprRegIndex(BLangExpression expr) {
        expr.regIndex = calcAndGetExprRegIndex(expr.regIndex, expr.type.tag);
        return expr.regIndex;
    }

    private RegIndex calcAndGetExprRegIndex(RegIndex regIndex, int typeTag) {
        if (regIndex != null && (regIndex.isVarIndex || regIndex.isLHSIndex)) {
            return regIndex;
        }

        return getRegIndex(typeTag);
    }

    private RegIndex createLHSRegIndex(RegIndex regIndex) {
        if (regIndex.isVarIndex || regIndex.isLHSIndex) {
            return regIndex;
        }

        RegIndex lhsRegIndex = new RegIndex(regIndex.value, regIndex.typeTag, true);
        addToRegIndexList(lhsRegIndex);
        return lhsRegIndex;
    }

    private void addToRegIndexList(RegIndex regIndex) {
        if (regIndex.isVarIndex) {
            throw new IllegalStateException("");
        }
        regIndexList.add(regIndex);
    }

    private LocalVariableInfo getLocalVarAttributeInfo(BVarSymbol varSymbol) {
        int varNameCPIndex = addUTF8CPEntry(currentPkgInfo, varSymbol.name.value);
        int varIndex = varSymbol.varIndex.value;
        int sigCPIndex = addUTF8CPEntry(currentPkgInfo, varSymbol.type.getDesc());
        return new LocalVariableInfo(varNameCPIndex, sigCPIndex, varIndex);
    }

    private AnnAttachmentInfo getAnnotationAttachmentInfo(BLangAnnotationAttachment attachment) {
        int attachmentNameCPIndex = addUTF8CPEntry(currentPkgInfo, attachment.getAnnotationName().getValue());
        int pkgRefCPIndex = addPackageRefCPEntry(currentPkgInfo, attachment.annotationSymbol.pkgID);
        AnnAttachmentInfo annAttachmentInfo = new AnnAttachmentInfo(pkgRefCPIndex, attachmentNameCPIndex);
        attachment.attributes.forEach(attr -> {
            AnnAttributeValue attribValue = getAnnotationAttributeValue(attr.value);
            int attributeNameCPIndex = addUTF8CPEntry(currentPkgInfo, attr.getName().getValue());
            annAttachmentInfo.addAttributeValue(attributeNameCPIndex, attr.getName().getValue(), attribValue);
        });
        return annAttachmentInfo;
    }

    private AnnAttributeValue getAnnotationAttributeValue(BLangAnnotAttachmentAttributeValue attributeNode) {
        AnnAttributeValue attribValue = null;
        if (attributeNode.value != null
                && attributeNode.value instanceof BLangLiteral) {
            // Annotation attribute value is a literal value
            BLangLiteral literalValue = (BLangLiteral) attributeNode.value;
            String typeDesc = literalValue.type.getDesc();
            UTF8CPEntry typeDescCPEntry = new UTF8CPEntry(typeDesc);
            int typeDescCPIndex = currentPkgInfo.addCPEntry(typeDescCPEntry);
            attribValue = new AnnAttributeValue(typeDescCPIndex, typeDesc);

            int valueCPIndex;
            int typeTag = literalValue.type.tag;
            switch (typeTag) {
                case TypeTags.INT:
                    long intValue = (long) literalValue.value;
                    attribValue.setIntValue(intValue);
                    valueCPIndex = currentPkgInfo.addCPEntry(new IntegerCPEntry(intValue));
                    attribValue.setValueCPIndex(valueCPIndex);

                    break;
                case TypeTags.FLOAT:
                    double floatValue = (double) literalValue.value;
                    attribValue.setFloatValue(floatValue);
                    valueCPIndex = currentPkgInfo.addCPEntry(new FloatCPEntry(floatValue));
                    attribValue.setValueCPIndex(valueCPIndex);

                    break;
                case TypeTags.STRING:
                    String stringValue = (String) literalValue.value;
                    attribValue.setStringValue(stringValue);
                    valueCPIndex = currentPkgInfo.addCPEntry(new UTF8CPEntry(stringValue));
                    attribValue.setValueCPIndex(valueCPIndex);

                    break;
                case TypeTags.BOOLEAN:
                    boolean boolValue = (boolean) literalValue.value;
                    attribValue.setBooleanValue(boolValue);
                    break;
            }

        } else if (attributeNode.value != null
                && attributeNode.value instanceof BLangSimpleVarRef) {
            BLangSimpleVarRef simpleVarRef = (BLangSimpleVarRef) attributeNode.value;
            String typeDesc = simpleVarRef.type.getDesc();
            UTF8CPEntry typeDescCPEntry = new UTF8CPEntry(typeDesc);
            int typeDescCPIndex = currentPkgInfo.addCPEntry(typeDescCPEntry);


            String constPkg = simpleVarRef.symbol.pkgID.getName().getValue();
            UTF8CPEntry constPkgCPEntry = new UTF8CPEntry(constPkg);
            int constPkgCPIndex = currentPkgInfo.addCPEntry(constPkgCPEntry);

            String constName = simpleVarRef.symbol.name.getValue();
            UTF8CPEntry constNameCPEntry = new UTF8CPEntry(constName);
            int constNameCPIndex = currentPkgInfo.addCPEntry(constNameCPEntry);

            attribValue = new AnnAttributeValue(typeDescCPIndex, typeDesc, constPkgCPIndex,
                    constPkg, constNameCPIndex, constName);
            attribValue.setConstVarExpr(true);

            programFile.addUnresolvedAnnAttrValue(attribValue);
        } else if (attributeNode.value != null) {
            // Annotation attribute value is another annotation attachment
            BLangAnnotationAttachment attachment = (BLangAnnotationAttachment) attributeNode.value;
            AnnAttachmentInfo attachmentInfo = getAnnotationAttachmentInfo(attachment);

            String typeDesc = TypeDescriptor.SIG_ANNOTATION;
            UTF8CPEntry typeDescCPEntry = new UTF8CPEntry(typeDesc);
            int typeDescCPIndex = currentPkgInfo.addCPEntry(typeDescCPEntry);
            attribValue = new AnnAttributeValue(typeDescCPIndex, typeDesc, attachmentInfo);

        } else {
            List<BLangAnnotAttachmentAttributeValue> attributeValues =
                    attributeNode.arrayValues;
            AnnAttributeValue[] annotationAttribValues = new AnnAttributeValue[attributeValues.size()];
            for (int i = 0; i < attributeValues.size(); i++) {
                annotationAttribValues[i] = getAnnotationAttributeValue(attributeValues.get(i));
            }

            String typeDesc = TypeDescriptor.SIG_ARRAY;
            UTF8CPEntry typeDescCPEntry = new UTF8CPEntry(typeDesc);
            int typeDescCPIndex = currentPkgInfo.addCPEntry(typeDescCPEntry);
            attribValue = new AnnAttributeValue(typeDescCPIndex, typeDesc, annotationAttribValues);
        }

        //TODO:create AnnAttributeValue
        return attribValue;
    }

    private void visitInvokableNode(BLangInvokableNode invokableNode,
                                    CallableUnitInfo callableUnitInfo,
                                    SymbolEnv invokableSymbolEnv) {
        int localVarAttrNameIndex = addUTF8CPEntry(currentPkgInfo,
                AttributeInfo.Kind.LOCAL_VARIABLES_ATTRIBUTE.value());
        LocalVariableAttributeInfo localVarAttributeInfo = new LocalVariableAttributeInfo(localVarAttrNameIndex);

        // TODO Read annotations attached to this callableUnit

        // Add local variable indexes to the parameters and return parameters
        visitInvokableNodeParams(invokableNode.symbol, callableUnitInfo, localVarAttributeInfo);

        if (Symbols.isNative(invokableNode.symbol)) {
            this.processWorker(invokableNode, callableUnitInfo.defaultWorkerInfo, null,
                    localVarAttributeInfo, invokableSymbolEnv, true, null);
        } else {
            // Clone lvIndex structure here. This structure contain local variable indexes of the input and
            // out parameters and they are common for all the workers.
            VariableIndex lvIndexCopy = this.copyVarIndex(lvIndexes);
            this.processWorker(invokableNode, callableUnitInfo.defaultWorkerInfo, invokableNode.body,
                    localVarAttributeInfo, invokableSymbolEnv, true, lvIndexCopy);
            for (BLangWorker worker : invokableNode.getWorkers()) {
                this.processWorker(invokableNode, callableUnitInfo.getWorkerInfo(worker.name.value),
                        worker.body, localVarAttributeInfo, invokableSymbolEnv, false, this.copyVarIndex(lvIndexCopy));
            }
        }
    }

    private void processWorker(BLangInvokableNode invokableNode, WorkerInfo workerInfo, BLangBlockStmt body,
                               LocalVariableAttributeInfo localVarAttributeInfo, SymbolEnv invokableSymbolEnv,
                               boolean defaultWorker, VariableIndex lvIndexCopy) {
        int codeAttrNameCPIndex = this.addUTF8CPEntry(this.currentPkgInfo, AttributeInfo.Kind.CODE_ATTRIBUTE.value());
        workerInfo.codeAttributeInfo.attributeNameIndex = codeAttrNameCPIndex;
        workerInfo.addAttributeInfo(AttributeInfo.Kind.LOCAL_VARIABLES_ATTRIBUTE, localVarAttributeInfo);
        if (body != null) {
            localVarAttrInfo = new LocalVariableAttributeInfo(localVarAttributeInfo.attributeNameIndex);
            localVarAttrInfo.localVars = new ArrayList<>(localVarAttributeInfo.localVars);
            workerInfo.addAttributeInfo(AttributeInfo.Kind.LOCAL_VARIABLES_ATTRIBUTE, localVarAttrInfo);
            workerInfo.codeAttributeInfo.codeAddrs = nextIP();
            this.lvIndexes = lvIndexCopy;
            this.currentWorkerInfo = workerInfo;
            this.genNode(body, invokableSymbolEnv);
            if (defaultWorker && invokableNode.workers.size() > 0) {
                this.emit(InstructionCodes.WRKSTART);
                if (invokableNode.retParams.size() == 0) {
                    this.emit(InstructionCodes.RET);
                } else {
                    this.emit(InstructionCodes.HALT);
                }
            }
        }
        this.endWorkerInfoUnit(workerInfo.codeAttributeInfo);
        if (!defaultWorker) {
            this.emit(InstructionCodes.HALT);
        }
    }

    private void visitInvokableNodeParams(BInvokableSymbol invokableSymbol, CallableUnitInfo callableUnitInfo,
                                          LocalVariableAttributeInfo localVarAttrInfo) {

        // TODO Read param and return param annotations
        invokableSymbol.params.forEach(param -> visitVarSymbol(param, lvIndexes, localVarAttrInfo));
        invokableSymbol.retParams.forEach(param -> visitVarSymbol(param, lvIndexes, localVarAttrInfo));
        callableUnitInfo.addAttributeInfo(AttributeInfo.Kind.LOCAL_VARIABLES_ATTRIBUTE, localVarAttrInfo);
    }

    private void visitVarSymbol(BVarSymbol varSymbol, VariableIndex variableIndex,
                                LocalVariableAttributeInfo localVarAttrInfo) {
        varSymbol.varIndex = getRegIndexInternal(varSymbol.type.tag, variableIndex.kind);
        LocalVariableInfo localVarInfo = getLocalVarAttributeInfo(varSymbol);
        localVarAttrInfo.localVars.add(localVarInfo);
    }

    private void visitAnnotationAttachment(BLangAnnotationAttachment annotationAttachment,
                                           AnnotationAttributeInfo annotationAttributeInfo) {
        AnnAttachmentInfo attachmentInfo = getAnnotationAttachmentInfo(annotationAttachment);
        annotationAttributeInfo.attachmentList.add(attachmentInfo);
    }

    private void visitReturnStatementsExprs(BLangReturn returnNode) {
        int i = 0;
        while (i < returnNode.exprs.size()) {
            BLangExpression expr = returnNode.exprs.get(i);
            this.genNode(expr, this.env);
            if (expr.isMultiReturnExpr()) {
                MultiReturnExpr invExpr = (MultiReturnExpr) expr;
                for (int j = 0; j < invExpr.getRegIndexes().length; j++) {
                    emit(this.typeTagToInstr(invExpr.getTypes().get(j).tag), getOperand(i), invExpr.getRegIndexes()[j]);
                    i++;
                }
            } else {
                emit(this.typeTagToInstr(expr.type.tag), getOperand(i), expr.regIndex);
                i++;
            }
        }
        generateFinallyInstructions(returnNode);
    }

    private VariableIndex copyVarIndex(VariableIndex that) {
        VariableIndex vIndexes = new VariableIndex(that.kind);
        vIndexes.tInt = that.tInt;
        vIndexes.tFloat = that.tFloat;
        vIndexes.tString = that.tString;
        vIndexes.tBoolean = that.tBoolean;
        vIndexes.tBlob = that.tBlob;
        vIndexes.tRef = that.tRef;
        return vIndexes;
    }

    private int nextIP() {
        return currentPkgInfo.instructionList.size();
    }

    private void endWorkerInfoUnit(CodeAttributeInfo codeAttributeInfo) {
        codeAttributeInfo.maxLongLocalVars = lvIndexes.tInt + 1;
        codeAttributeInfo.maxDoubleLocalVars = lvIndexes.tFloat + 1;
        codeAttributeInfo.maxStringLocalVars = lvIndexes.tString + 1;
        codeAttributeInfo.maxIntLocalVars = lvIndexes.tBoolean + 1;
        codeAttributeInfo.maxByteLocalVars = lvIndexes.tBlob + 1;
        codeAttributeInfo.maxRefLocalVars = lvIndexes.tRef + 1;

        codeAttributeInfo.maxLongRegs = codeAttributeInfo.maxLongLocalVars + maxRegIndexes.tInt + 1;
        codeAttributeInfo.maxDoubleRegs = codeAttributeInfo.maxDoubleLocalVars + maxRegIndexes.tFloat + 1;
        codeAttributeInfo.maxStringRegs = codeAttributeInfo.maxStringLocalVars + maxRegIndexes.tString + 1;
        codeAttributeInfo.maxIntRegs = codeAttributeInfo.maxIntLocalVars + maxRegIndexes.tBoolean + 1;
        codeAttributeInfo.maxByteRegs = codeAttributeInfo.maxByteLocalVars + maxRegIndexes.tBlob + 1;
        codeAttributeInfo.maxRefRegs = codeAttributeInfo.maxRefLocalVars + maxRegIndexes.tRef + 1;

        // Update register indexes.
        for (RegIndex regIndex : regIndexList) {
            switch (regIndex.typeTag) {
                case TypeTags.INT:
                    regIndex.value = regIndex.value + codeAttributeInfo.maxLongLocalVars;
                    break;
                case TypeTags.FLOAT:
                    regIndex.value = regIndex.value + codeAttributeInfo.maxDoubleLocalVars;
                    break;
                case TypeTags.STRING:
                    regIndex.value = regIndex.value + codeAttributeInfo.maxStringLocalVars;
                    break;
                case TypeTags.BOOLEAN:
                    regIndex.value = regIndex.value + codeAttributeInfo.maxIntLocalVars;
                    break;
                case TypeTags.BLOB:
                    regIndex.value = regIndex.value + codeAttributeInfo.maxByteLocalVars;
                    break;
                default:
                    regIndex.value = regIndex.value + codeAttributeInfo.maxRefLocalVars;
                    break;
            }
        }

        regIndexList = new ArrayList<>();
        lvIndexes = new VariableIndex(LOCAL);
        regIndexes = new VariableIndex(REG);
        maxRegIndexes = new VariableIndex(REG);
    }

    private void setMaxRegIndexes(VariableIndex current, VariableIndex max) {
        max.tInt = (max.tInt > current.tInt) ? max.tInt : current.tInt;
        max.tFloat = (max.tFloat > current.tFloat) ? max.tFloat : current.tFloat;
        max.tString = (max.tString > current.tString) ? max.tString : current.tString;
        max.tBoolean = (max.tBoolean > current.tBoolean) ? max.tBoolean : current.tBoolean;
        max.tBlob = (max.tBlob > current.tBlob) ? max.tBlob : current.tBlob;
        max.tRef = (max.tRef > current.tRef) ? max.tRef : current.tRef;
    }

    private void prepareIndexes(VariableIndex indexes) {
        indexes.tInt++;
        indexes.tFloat++;
        indexes.tString++;
        indexes.tBoolean++;
        indexes.tBlob++;
        indexes.tRef++;
    }

    private int emit(int opcode) {
        currentPkgInfo.instructionList.add(InstructionFactory.get(opcode));
        return currentPkgInfo.instructionList.size();
    }

    private int emit(int opcode, Operand... operands) {
        currentPkgInfo.instructionList.add(InstructionFactory.get(opcode, operands));
        return currentPkgInfo.instructionList.size();
    }

    private int emit(Instruction instr) {
        currentPkgInfo.instructionList.add(instr);
        return currentPkgInfo.instructionList.size();
    }

    private void addVarCountAttrInfo(ConstantPool constantPool,
                                     AttributeInfoPool attributeInfoPool,
                                     VariableIndex fieldCount) {
        int attrNameCPIndex = addUTF8CPEntry(constantPool,
                AttributeInfo.Kind.VARIABLE_TYPE_COUNT_ATTRIBUTE.value());
        VarTypeCountAttributeInfo varCountAttribInfo = new VarTypeCountAttributeInfo(attrNameCPIndex);
        varCountAttribInfo.setMaxLongVars(fieldCount.tInt);
        varCountAttribInfo.setMaxDoubleVars(fieldCount.tFloat);
        varCountAttribInfo.setMaxStringVars(fieldCount.tString);
        varCountAttribInfo.setMaxIntVars(fieldCount.tBoolean);
        varCountAttribInfo.setMaxByteVars(fieldCount.tBlob);
        varCountAttribInfo.setMaxRefVars(fieldCount.tRef);
        attributeInfoPool.addAttributeInfo(AttributeInfo.Kind.VARIABLE_TYPE_COUNT_ATTRIBUTE, varCountAttribInfo);
    }

    private Operand[] getFuncOperands(BLangInvocation iExpr, int funcRefCPIndex) {
        // call funcRefCPIndex, nArgRegs, argRegs[nArgRegs], nRetRegs, retRegs[nRetRegs]
        int i = 0;
        int nArgRegs = iExpr.argExprs.size();
        int nRetRegs = iExpr.types.size();
        Operand[] operands = new Operand[nArgRegs + nRetRegs + 3];
        operands[i++] = getOperand(funcRefCPIndex);
        operands[i++] = getOperand(nArgRegs);
        for (BLangExpression argExpr : iExpr.argExprs) {
            operands[i++] = genNode(argExpr, this.env).regIndex;
        }

        // Calculate registers to store return values
        operands[i++] = getOperand(nRetRegs);
        RegIndex[] iExprRegIndexes;
        if (iExpr.getRegIndexes() != null) {
            iExprRegIndexes = iExpr.getRegIndexes();
        } else if (iExpr.regIndex != null) {
            iExprRegIndexes = new RegIndex[nRetRegs];
            iExprRegIndexes[0] = iExpr.regIndex;
        } else {
            iExprRegIndexes = new RegIndex[nRetRegs];
        }

        for (int j = 0; j < nRetRegs; j++) {
            RegIndex regIndex = calcAndGetExprRegIndex(iExprRegIndexes[j], iExpr.getTypes().get(j).tag);
            iExprRegIndexes[j] = regIndex;
            operands[i++] = regIndex;
        }

        iExpr.setRegIndexes(iExprRegIndexes);
        return operands;
    }

    private void addVariableCountAttributeInfo(ConstantPool constantPool,
                                               AttributeInfoPool attributeInfoPool,
                                               int[] fieldCount) {
        UTF8CPEntry attribNameCPEntry = new UTF8CPEntry(AttributeInfo.Kind.VARIABLE_TYPE_COUNT_ATTRIBUTE.toString());
        int attribNameCPIndex = constantPool.addCPEntry(attribNameCPEntry);
        VarTypeCountAttributeInfo varCountAttribInfo = new VarTypeCountAttributeInfo(attribNameCPIndex);
        varCountAttribInfo.setMaxLongVars(fieldCount[INT_OFFSET]);
        varCountAttribInfo.setMaxDoubleVars(fieldCount[FLOAT_OFFSET]);
        varCountAttribInfo.setMaxStringVars(fieldCount[STRING_OFFSET]);
        varCountAttribInfo.setMaxIntVars(fieldCount[BOOL_OFFSET]);
        varCountAttribInfo.setMaxByteVars(fieldCount[BLOB_OFFSET]);
        varCountAttribInfo.setMaxRefVars(fieldCount[REF_OFFSET]);
        attributeInfoPool.addAttributeInfo(AttributeInfo.Kind.VARIABLE_TYPE_COUNT_ATTRIBUTE, varCountAttribInfo);
    }

    private DefaultValueAttributeInfo getStructFieldDefaultValue(BLangLiteral literalExpr) {
        String desc = literalExpr.type.getDesc();
        int typeDescCPIndex = addUTF8CPEntry(currentPkgInfo, desc);
        StructFieldDefaultValue defaultValue = new StructFieldDefaultValue(typeDescCPIndex, desc);

        int typeTag = literalExpr.type.tag;
        switch (typeTag) {
            case TypeTags.INT:
                defaultValue.intValue = (Long) literalExpr.value;
                defaultValue.valueCPIndex = currentPkgInfo.addCPEntry(new IntegerCPEntry(defaultValue.intValue));
                break;
            case TypeTags.FLOAT:
                defaultValue.floatValue = (Double) literalExpr.value;
                defaultValue.valueCPIndex = currentPkgInfo.addCPEntry(new FloatCPEntry(defaultValue.floatValue));
                break;
            case TypeTags.STRING:
                defaultValue.stringValue = (String) literalExpr.value;
                defaultValue.valueCPIndex = currentPkgInfo.addCPEntry(new UTF8CPEntry(defaultValue.stringValue));
                break;
            case TypeTags.BOOLEAN:
                defaultValue.booleanValue = (Boolean) literalExpr.value;
                break;
        }

        UTF8CPEntry defaultValueAttribUTF8CPEntry =
                new UTF8CPEntry(AttributeInfo.Kind.DEFAULT_VALUE_ATTRIBUTE.toString());
        int defaultValueAttribNameIndex = currentPkgInfo.addCPEntry(defaultValueAttribUTF8CPEntry);

        return new DefaultValueAttributeInfo(defaultValueAttribNameIndex, defaultValue);
    }


    // Create info entries

    private void createPackageVarInfo(BLangVariable varNode) {
        BVarSymbol varSymbol = varNode.symbol;
        varSymbol.varIndex = getPVIndex(varSymbol.type.tag);

        int varNameCPIndex = addUTF8CPEntry(currentPkgInfo, varSymbol.name.value);
        int typeSigCPIndex = addUTF8CPEntry(currentPkgInfo, varSymbol.type.getDesc());
        PackageVarInfo pkgVarInfo = new PackageVarInfo(varNameCPIndex, typeSigCPIndex, varSymbol.flags);
        currentPkgInfo.pkgVarInfoMap.put(varSymbol.name.value, pkgVarInfo);

        LocalVariableInfo localVarInfo = getLocalVarAttributeInfo(varSymbol);
        LocalVariableAttributeInfo pkgVarAttrInfo = (LocalVariableAttributeInfo)
                currentPkgInfo.getAttributeInfo(AttributeInfo.Kind.LOCAL_VARIABLES_ATTRIBUTE);
        pkgVarAttrInfo.localVars.add(localVarInfo);

        // TODO Populate annotation attribute
    }

    private void createStructInfoEntry(BLangStruct structNode) {
        BTypeSymbol structSymbol = (BTypeSymbol) structNode.symbol;
        // Add Struct name as an UTFCPEntry to the constant pool
        int structNameCPIndex = addUTF8CPEntry(currentPkgInfo, structSymbol.name.value);
        StructInfo structInfo = new StructInfo(currentPackageRefCPIndex, structNameCPIndex);
        currentPkgInfo.addStructInfo(structSymbol.name.value, structInfo);
        structInfo.structType = (BStructType) structSymbol.type;

        List<BLangVariable> structFields = structNode.fields;
        for (BLangVariable structField : structFields) {
            // Create StructFieldInfo Entry
            int fieldNameCPIndex = addUTF8CPEntry(currentPkgInfo, structField.name.value);
            int sigCPIndex = addUTF8CPEntry(currentPkgInfo, structField.type.getDesc());

            StructFieldInfo structFieldInfo = new StructFieldInfo(fieldNameCPIndex, sigCPIndex);
            structFieldInfo.fieldType = structField.type;

            // Populate default values
            if (structField.expr != null) {
                DefaultValueAttributeInfo defaultVal = getStructFieldDefaultValue((BLangLiteral) structField.expr);
                structFieldInfo.addAttributeInfo(AttributeInfo.Kind.DEFAULT_VALUE_ATTRIBUTE, defaultVal);
            }

            structInfo.fieldInfoEntries.add(structFieldInfo);
            structField.symbol.varIndex = getFieldIndex(structField.symbol.type.tag);
        }

        // Create variable count attribute info
        prepareIndexes(fieldIndexes);
        int[] fieldCount = new int[]{fieldIndexes.tInt, fieldIndexes.tFloat,
                fieldIndexes.tString, fieldIndexes.tBoolean, fieldIndexes.tBlob, fieldIndexes.tRef};
        addVariableCountAttributeInfo(currentPkgInfo, structInfo, fieldCount);
        fieldIndexes = new VariableIndex(FIELD);
    }

    private void createEnumInfoEntry(BLangEnum enumNode) {
        BTypeSymbol enumSymbol = (BTypeSymbol) enumNode.symbol;
        // Add Enum name as an UTFCPEntry to the constant pool
        int enumNameCPIndex = addUTF8CPEntry(currentPkgInfo, enumSymbol.name.value);
        EnumInfo enumInfo = new EnumInfo(currentPackageRefCPIndex, enumNameCPIndex);
        currentPkgInfo.addEnumInfo(enumSymbol.name.value, enumInfo);
        enumInfo.enumType = (BEnumType) enumSymbol.type;

        for (int i = 0; i < enumNode.enumerators.size(); i++) {
            BLangEnumerator enumeratorNode = enumNode.enumerators.get(i);
            enumeratorNode.symbol.varIndex = new RegIndex(i, enumSymbol.type.tag);
            enumeratorNode.symbol.varIndex.isVarIndex = true;

            int enumeratorNameCPIndex = addUTF8CPEntry(currentPkgInfo, enumeratorNode.symbol.name.toString());
            EnumeratorInfo enumeratorInfo = new EnumeratorInfo(enumeratorNameCPIndex, i, enumInfo.enumType);
            enumInfo.enumeratorInfoList.add(enumeratorInfo);
        }
    }

    private void createFunctionInfoEntry(BLangInvokableNode invokable) {
        BInvokableSymbol funcSymbol = invokable.symbol;
        BInvokableType funcType = (BInvokableType) funcSymbol.type;

        // Add function name as an UTFCPEntry to the constant pool
        int funcNameCPIndex = this.addUTF8CPEntry(currentPkgInfo, funcSymbol.name.value);

        FunctionInfo invInfo = new FunctionInfo(currentPackageRefCPIndex, funcNameCPIndex);
        invInfo.paramTypes = funcType.paramTypes.toArray(new BType[0]);
        invInfo.retParamTypes = funcType.retTypes.toArray(new BType[0]);
        invInfo.flags = funcSymbol.flags;

        this.addWorkerInfoEntries(invInfo, invokable.getWorkers());

        invInfo.signatureCPIndex = addUTF8CPEntry(this.currentPkgInfo, generateSignature(invInfo));
        this.currentPkgInfo.functionInfoMap.put(funcSymbol.name.value, invInfo);
    }

    private void createTransformerInfoEntry(BLangInvokableNode invokable) {
        BInvokableSymbol transformerSymbol = invokable.symbol;
        BInvokableType transformerType = (BInvokableType) transformerSymbol.type;

        // Add transformer name as an UTFCPEntry to the constant pool
        int transformerNameCPIndex = this.addUTF8CPEntry(currentPkgInfo, transformerSymbol.name.value);

        TransformerInfo transformerInfo = new TransformerInfo(currentPackageRefCPIndex, transformerNameCPIndex);
        transformerInfo.paramTypes = transformerType.paramTypes.toArray(new BType[0]);
        transformerInfo.retParamTypes = transformerType.retTypes.toArray(new BType[0]);
        transformerInfo.flags = transformerSymbol.flags;

        this.addWorkerInfoEntries(transformerInfo, invokable.getWorkers());

        transformerInfo.signatureCPIndex = addUTF8CPEntry(this.currentPkgInfo, generateSignature(transformerInfo));
        this.currentPkgInfo.transformerInfoMap.put(transformerSymbol.name.value, transformerInfo);
    }

    private void addWorkerInfoEntries(CallableUnitInfo callableUnitInfo, List<BLangWorker> workers) {
        UTF8CPEntry workerNameCPEntry = new UTF8CPEntry("default");
        int workerNameCPIndex = this.currentPkgInfo.addCPEntry(workerNameCPEntry);
        WorkerInfo defaultWorkerInfo = new WorkerInfo(workerNameCPIndex, "default");
        callableUnitInfo.defaultWorkerInfo = defaultWorkerInfo;
        for (BLangWorker worker : workers) {
            workerNameCPEntry = new UTF8CPEntry(worker.name.value);
            workerNameCPIndex = currentPkgInfo.addCPEntry(workerNameCPEntry);
            WorkerInfo workerInfo = new WorkerInfo(workerNameCPIndex, worker.getName().value);
            callableUnitInfo.addWorkerInfo(worker.getName().value, workerInfo);
        }
    }

    private void createConnectorInfoEntry(BLangConnector connectorNode) {
        BConnectorType connectorType = (BConnectorType) connectorNode.symbol.type;
        // Add connector name as an UTFCPEntry to the constant pool
        int connectorNameCPIndex = addUTF8CPEntry(currentPkgInfo, connectorNode.name.value);
        //Create connector info
        ConnectorInfo connectorInfo = new ConnectorInfo(currentPackageRefCPIndex, connectorNameCPIndex);
        connectorInfo.paramTypes = connectorType.paramTypes.toArray(new BType[0]);
        connectorInfo.signatureCPIndex = addUTF8CPEntry(this.currentPkgInfo, generateSignature(connectorInfo));
        // Add connector level variables
        int localVarAttNameIndex = addUTF8CPEntry(currentPkgInfo, AttributeInfo.Kind.LOCAL_VARIABLES_ATTRIBUTE.value());
        LocalVariableAttributeInfo localVarAttributeInfo = new LocalVariableAttributeInfo(localVarAttNameIndex);
        connectorNode.params.forEach(var -> visitVarSymbol(var.symbol, fieldIndexes, localVarAttributeInfo));
        connectorNode.varDefs.forEach(var -> visitVarSymbol(var.var.symbol, fieldIndexes, localVarAttributeInfo));
        connectorInfo.addAttributeInfo(AttributeInfo.Kind.LOCAL_VARIABLES_ATTRIBUTE, localVarAttributeInfo);

        // Create variable count attribute info
        prepareIndexes(fieldIndexes);
        int[] fieldCount = new int[]{fieldIndexes.tInt, fieldIndexes.tFloat,
                fieldIndexes.tString, fieldIndexes.tBoolean, fieldIndexes.tBlob, fieldIndexes.tRef};
        addVariableCountAttributeInfo(currentPkgInfo, connectorInfo, fieldCount);

        // Create the init function info
        BLangFunction connectorInitFunction = (BLangFunction) connectorNode.getInitFunction();
        createFunctionInfoEntry(connectorInitFunction);
        this.currentPkgInfo.connectorInfoMap.put(connectorNode.name.value, connectorInfo);
        // Create action info entries for all actions
        connectorNode.actions.forEach(res -> createActionInfoEntry(res, connectorInfo));
        createActionInfoEntry(connectorNode.initAction, connectorInfo);
        fieldIndexes = new VariableIndex(FIELD);
    }

    private void createActionInfoEntry(BLangAction actionNode, ConnectorInfo connectorInfo) {
        BInvokableSymbol actionSymbol = actionNode.symbol;
        BInvokableType actionType = (BInvokableType) actionSymbol.type;
        // Add action name as an UTFCPEntry to the constant pool
        int actionNameCPIndex = addUTF8CPEntry(currentPkgInfo, actionNode.name.value);
        ActionInfo actionInfo = new ActionInfo(currentPackageRefCPIndex, actionNameCPIndex);

        actionInfo.paramTypes = actionType.paramTypes.toArray(new BType[0]);
        actionInfo.retParamTypes = actionType.retTypes.toArray(new BType[0]);
        actionInfo.flags = actionSymbol.flags;
//        setParameterNames(actionNode, actionInfo);
        actionInfo.signatureCPIndex = addUTF8CPEntry(currentPkgInfo, generateSignature(actionInfo));
        // Add worker info
        this.addWorkerInfoEntries(actionInfo, actionNode.getWorkers());

        // Add action info to the connector info
        connectorInfo.actionInfoMap.put(actionNode.name.getValue(), actionInfo);
    }

    private void createServiceInfoEntry(BLangService serviceNode) {
        // Add service name as an UTFCPEntry to the constant pool
        int serviceNameCPIndex = addUTF8CPEntry(currentPkgInfo, serviceNode.name.value);
        //Create service info
        PackageID protocolPkgId = ((BTypeSymbol) serviceNode.symbol).protocolPkgId;
        if (protocolPkgId != null) {
            String protocolPkg = protocolPkgId.getName().value;
            int protocolPkgCPIndex = addUTF8CPEntry(currentPkgInfo, protocolPkg);
            ServiceInfo serviceInfo = new ServiceInfo(currentPackageRefCPIndex, serviceNameCPIndex, protocolPkgCPIndex);
            // Add service level variables
            int localVarAttNameIndex = addUTF8CPEntry(currentPkgInfo,
                    AttributeInfo.Kind.LOCAL_VARIABLES_ATTRIBUTE.value());
            LocalVariableAttributeInfo localVarAttributeInfo = new LocalVariableAttributeInfo(localVarAttNameIndex);
            serviceNode.vars.forEach(var -> visitVarSymbol(var.var.symbol, pvIndexes, localVarAttributeInfo));
            serviceInfo.addAttributeInfo(AttributeInfo.Kind.LOCAL_VARIABLES_ATTRIBUTE, localVarAttributeInfo);
            // Create the init function info
            BLangFunction serviceInitFunction = (BLangFunction) serviceNode.getInitFunction();
            createFunctionInfoEntry(serviceInitFunction);
            serviceInfo.initFuncInfo = currentPkgInfo.functionInfoMap.get(serviceInitFunction.name.toString());
            currentPkgInfo.addServiceInfo(serviceNode.name.value, serviceInfo);
            // Create resource info entries for all resources
            serviceNode.resources.forEach(res -> createResourceInfoEntry(res, serviceInfo));
        }
    }

    private void createResourceInfoEntry(BLangResource resourceNode, ServiceInfo serviceInfo) {
        BInvokableType resourceType = (BInvokableType) resourceNode.symbol.type;
        // Add resource name as an UTFCPEntry to the constant pool
        int serviceNameCPIndex = addUTF8CPEntry(currentPkgInfo, resourceNode.name.value);
        ResourceInfo resourceInfo = new ResourceInfo(currentPackageRefCPIndex, serviceNameCPIndex);
        resourceInfo.paramTypes = resourceType.paramTypes.toArray(new BType[0]);
        setParameterNames(resourceNode, resourceInfo);
        resourceInfo.retParamTypes = new BType[0];
        resourceInfo.signatureCPIndex = addUTF8CPEntry(currentPkgInfo, generateSignature(resourceInfo));
        // Add worker info
        int workerNameCPIndex = addUTF8CPEntry(currentPkgInfo, "default");
        resourceInfo.defaultWorkerInfo = new WorkerInfo(workerNameCPIndex, "default");
        resourceNode.workers.forEach(worker -> addWorkerInfoEntry(worker, resourceInfo));
        // Add resource info to the service info
        serviceInfo.resourceInfoMap.put(resourceNode.name.getValue(), resourceInfo);
    }

    private void addWorkerInfoEntry(BLangWorker worker, CallableUnitInfo callableUnitInfo) {
        int workerNameCPIndex = addUTF8CPEntry(currentPkgInfo, worker.name.value);
        WorkerInfo workerInfo = new WorkerInfo(workerNameCPIndex, worker.name.value);
        callableUnitInfo.addWorkerInfo(worker.name.value, workerInfo);
    }

    private ErrorTableAttributeInfo createErrorTableIfAbsent(PackageInfo packageInfo) {
        ErrorTableAttributeInfo errorTable =
                (ErrorTableAttributeInfo) packageInfo.getAttributeInfo(AttributeInfo.Kind.ERROR_TABLE);
        if (errorTable == null) {
            UTF8CPEntry attribNameCPEntry = new UTF8CPEntry(AttributeInfo.Kind.ERROR_TABLE.toString());
            int attribNameCPIndex = packageInfo.addCPEntry(attribNameCPEntry);
            errorTable = new ErrorTableAttributeInfo(attribNameCPIndex);
            packageInfo.addAttributeInfo(AttributeInfo.Kind.ERROR_TABLE, errorTable);
        }
        return errorTable;
    }

    private void addLineNumberInfo(DiagnosticPos pos) {
        LineNumberInfo lineNumInfo = createLineNumberInfo(pos, currentPkgInfo, currentPkgInfo.instructionList.size());
        lineNoAttrInfo.addLineNumberInfo(lineNumInfo);
    }

    private LineNumberInfo createLineNumberInfo(DiagnosticPos pos, PackageInfo packageInfo, int ip) {
        UTF8CPEntry fileNameUTF8CPEntry = new UTF8CPEntry(pos.src.cUnitName);
        int fileNameCPEntryIndex = packageInfo.addCPEntry(fileNameUTF8CPEntry);
        LineNumberInfo lineNumberInfo = new LineNumberInfo(pos.sLine, fileNameCPEntryIndex, pos.src.cUnitName, ip);
        lineNumberInfo.setPackageInfo(packageInfo);
        lineNumberInfo.setIp(ip);
        return lineNumberInfo;
    }

    private void setParameterNames(BLangResource resourceNode, ResourceInfo resourceInfo) {
        int paramCount = resourceNode.params.size();
        resourceInfo.paramNameCPIndexes = new int[paramCount];
        for (int i = 0; i < paramCount; i++) {
            BLangVariable paramVar = resourceNode.params.get(i);
            String paramName = null;
            boolean isAnnotated = false;
            for (BLangAnnotationAttachment annotationAttachment : paramVar.annAttachments) {
                String attachmentName = annotationAttachment.getAnnotationName().getValue();
                if ("PathParam".equalsIgnoreCase(attachmentName) || "QueryParam".equalsIgnoreCase(attachmentName)) {
                    //TODO:
                    //paramName = annotationAttachment.getAttributeNameValuePairs().get("value")
                    // .getLiteralValue().stringValue();
                    isAnnotated = true;
                    break;
                }
            }
            if (!isAnnotated) {
                paramName = paramVar.name.getValue();
            }
            int paramNameCPIndex = addUTF8CPEntry(currentPkgInfo, paramName);
            resourceInfo.paramNameCPIndexes[i] = paramNameCPIndex;
        }
    }

    private WorkerDataChannelInfo getWorkerDataChannelInfo(CallableUnitInfo callableUnit,
                                                           String source, String target) {
        WorkerDataChannelInfo workerDataChannelInfo = callableUnit.getWorkerDataChannelInfo(
                WorkerDataChannelInfo.generateChannelName(source, target));
        if (workerDataChannelInfo == null) {
            UTF8CPEntry sourceCPEntry = new UTF8CPEntry(source);
            int sourceCPIndex = this.currentPkgInfo.addCPEntry(sourceCPEntry);
            UTF8CPEntry targetCPEntry = new UTF8CPEntry(target);
            int targetCPIndex = this.currentPkgInfo.addCPEntry(targetCPEntry);
            workerDataChannelInfo = new WorkerDataChannelInfo(sourceCPIndex, source, targetCPIndex, target);
            workerDataChannelInfo.setUniqueName(workerDataChannelInfo.getChannelName() + this.workerChannelCount);
            String uniqueName = workerDataChannelInfo.getUniqueName();
            UTF8CPEntry uniqueNameCPEntry = new UTF8CPEntry(uniqueName);
            int uniqueNameCPIndex = this.currentPkgInfo.addCPEntry(uniqueNameCPEntry);
            workerDataChannelInfo.setUniqueNameCPIndex(uniqueNameCPIndex);
            callableUnit.addWorkerDataChannelInfo(workerDataChannelInfo);
            this.workerChannelCount++;
        }
        return workerDataChannelInfo;
    }

    // Constant pool related utility classes

    private int addUTF8CPEntry(ConstantPool pool, String value) {
        UTF8CPEntry pkgPathCPEntry = new UTF8CPEntry(value);
        return pool.addCPEntry(pkgPathCPEntry);
    }

    private int addPackageRefCPEntry(ConstantPool pool, PackageID pkgID) {
        int nameCPIndex = addUTF8CPEntry(pool, pkgID.name.value);
        int versionCPIndex = addUTF8CPEntry(pool, pkgID.version.value);
        PackageRefCPEntry packageRefCPEntry = new PackageRefCPEntry(nameCPIndex, versionCPIndex);
        return pool.addCPEntry(packageRefCPEntry);
    }

    /**
     * Holds the variable index per type.
     *
     * @since 0.94
     */
    static class VariableIndex {
        public enum Kind {
            LOCAL,
            FIELD,
            PACKAGE,
            REG
        }

        int tInt = -1;
        int tFloat = -1;
        int tString = -1;
        int tBoolean = -1;
        int tBlob = -1;
        int tRef = -1;
        Kind kind;

        VariableIndex(Kind kind) {
            this.kind = kind;
        }

        public int[] toArray() {
            int[] result = new int[6];
            result[0] = this.tInt;
            result[1] = this.tFloat;
            result[2] = this.tString;
            result[3] = this.tBoolean;
            result[4] = this.tBlob;
            result[5] = this.tRef;
            return result;
        }

    }

    public void visit(BLangWorker workerNode) {
        this.genNode(workerNode.body, this.env);
    }

    /* visit the workers within fork-join block */
    private void processJoinWorkers(BLangForkJoin forkJoin, ForkjoinInfo forkjoinInfo,
                                    SymbolEnv forkJoinEnv) {
        UTF8CPEntry codeUTF8CPEntry = new UTF8CPEntry(AttributeInfo.Kind.CODE_ATTRIBUTE.toString());
        int codeAttribNameIndex = this.currentPkgInfo.addCPEntry(codeUTF8CPEntry);
        for (BLangWorker worker : forkJoin.workers) {
            VariableIndex lvIndexesCopy = copyVarIndex(this.lvIndexes);
            this.regIndexes = new VariableIndex(REG);
            VariableIndex regIndexesCopy = this.regIndexes;
            this.regIndexes = new VariableIndex(REG);
            VariableIndex maxRegIndexesCopy = this.maxRegIndexes;
            this.maxRegIndexes = new VariableIndex(REG);
            List<RegIndex> regIndexListCopy = this.regIndexList;
            this.regIndexList = new ArrayList<>();

            WorkerInfo workerInfo = forkjoinInfo.getWorkerInfo(worker.name.value);
            workerInfo.codeAttributeInfo.attributeNameIndex = codeAttribNameIndex;
            workerInfo.codeAttributeInfo.codeAddrs = this.nextIP();
            this.currentWorkerInfo = workerInfo;
            this.genNode(worker.body, forkJoinEnv);
            this.endWorkerInfoUnit(workerInfo.codeAttributeInfo);
            this.emit(InstructionCodes.HALT);

            this.lvIndexes = lvIndexesCopy;
            this.regIndexes = regIndexesCopy;
            this.maxRegIndexes = maxRegIndexesCopy;
            this.regIndexList = regIndexListCopy;
        }
    }

    private void populateForkJoinWorkerInfo(BLangForkJoin forkJoin, ForkjoinInfo forkjoinInfo) {
        for (BLangWorker worker : forkJoin.workers) {
            UTF8CPEntry workerNameCPEntry = new UTF8CPEntry(worker.name.value);
            int workerNameCPIndex = this.currentPkgInfo.addCPEntry(workerNameCPEntry);
            WorkerInfo workerInfo = new WorkerInfo(workerNameCPIndex, worker.name.value);
            forkjoinInfo.addWorkerInfo(worker.name.value, workerInfo);
        }
    }

    /* generate code for Join block */
    private void processJoinBlock(BLangForkJoin forkJoin, ForkjoinInfo forkjoinInfo, SymbolEnv forkJoinEnv,
                                  RegIndex joinVarRegIndex, Operand joinBlockAddr) {
        UTF8CPEntry joinType = new UTF8CPEntry(forkJoin.joinType.name());
        int joinTypeCPIndex = this.currentPkgInfo.addCPEntry(joinType);
        forkjoinInfo.setJoinType(forkJoin.joinType.name());
        forkjoinInfo.setJoinTypeCPIndex(joinTypeCPIndex);
        joinBlockAddr.value = nextIP();

        if (forkJoin.joinResultVar != null) {
            visitForkJoinParameterDefs(forkJoin.joinResultVar, forkJoinEnv);
            joinVarRegIndex.value = forkJoin.joinResultVar.symbol.varIndex.value;
        }

        if (forkJoin.joinedBody != null) {
            this.genNode(forkJoin.joinedBody, forkJoinEnv);
        }
    }

    /* generate code for timeout block */
    private void processTimeoutBlock(BLangForkJoin forkJoin, SymbolEnv forkJoinEnv,
                                     RegIndex timeoutVarRegIndex, Operand timeoutBlockAddr) {
        /* emit a GOTO instruction to jump out of the timeout block */
        Operand gotoAddr = getOperand(-1);
        this.emit(InstructionCodes.GOTO, gotoAddr);
        timeoutBlockAddr.value = nextIP();

        if (forkJoin.timeoutVariable != null) {
            visitForkJoinParameterDefs(forkJoin.timeoutVariable, forkJoinEnv);
            timeoutVarRegIndex.value = forkJoin.timeoutVariable.symbol.varIndex.value;
        }

        if (forkJoin.timeoutBody != null) {
            this.genNode(forkJoin.timeoutBody, forkJoinEnv);
        }
        gotoAddr.value = nextIP();
    }

    public void visit(BLangForkJoin forkJoin) {
        SymbolEnv forkJoinEnv = SymbolEnv.createForkJoinSymbolEnv(forkJoin, this.env);
        ForkjoinInfo forkjoinInfo = new ForkjoinInfo(this.lvIndexes.toArray());
        this.populateForkJoinWorkerInfo(forkJoin, forkjoinInfo);
        int forkJoinInfoIndex = this.forkJoinCount++;
        /* was I already inside a fork/join */
        if (this.env.forkJoin != null) {
            this.currentWorkerInfo.addForkJoinInfo(forkjoinInfo);
        } else {
            this.currentCallableUnitInfo.defaultWorkerInfo.addForkJoinInfo(forkjoinInfo);
        }
        ForkJoinCPEntry forkJoinCPEntry = new ForkJoinCPEntry(forkJoinInfoIndex);
        Operand forkJoinCPIndex = getOperand(this.currentPkgInfo.addCPEntry(forkJoinCPEntry));
        forkjoinInfo.setIndexCPIndex(forkJoinCPIndex.value);

        RegIndex timeoutRegIndex = new RegIndex(-1, TypeTags.INT);
        addToRegIndexList(timeoutRegIndex);
        if (forkJoin.timeoutExpression != null) {
            forkjoinInfo.setTimeoutAvailable(true);
            this.genNode(forkJoin.timeoutExpression, forkJoinEnv);
            timeoutRegIndex.value = forkJoin.timeoutExpression.regIndex.value;
        }

        // FORKJOIN forkJoinCPIndex timeoutRegIndex joinVarRegIndex joinBlockAddr timeoutVarRegIndex timeoutBlockAddr
        RegIndex joinVarRegIndex = new RegIndex(-1, TypeTags.MAP);
        Operand joinBlockAddr = getOperand(-1);
        RegIndex timeoutVarRegIndex = new RegIndex(-1, TypeTags.MAP);
        Operand timeoutBlockAddr = getOperand(-1);
        this.emit(InstructionCodes.FORKJOIN, forkJoinCPIndex, timeoutRegIndex,
                joinVarRegIndex, joinBlockAddr, timeoutVarRegIndex, timeoutBlockAddr);

        this.processJoinWorkers(forkJoin, forkjoinInfo, forkJoinEnv);

        int i = 0;
        int[] joinWrkrNameCPIndexes = new int[forkJoin.joinedWorkers.size()];
        String[] joinWrkrNames = new String[joinWrkrNameCPIndexes.length];
        for (BLangIdentifier workerName : forkJoin.joinedWorkers) {
            UTF8CPEntry workerNameCPEntry = new UTF8CPEntry(workerName.value);
            int workerNameCPIndex = this.currentPkgInfo.addCPEntry(workerNameCPEntry);
            joinWrkrNameCPIndexes[i] = workerNameCPIndex;
            joinWrkrNames[i] = workerName.value;
            i++;
        }
        forkjoinInfo.setJoinWrkrNameIndexes(joinWrkrNameCPIndexes);
        forkjoinInfo.setJoinWorkerNames(joinWrkrNames);
        forkjoinInfo.setWorkerCount(forkJoin.joinedWorkerCount);
        this.processJoinBlock(forkJoin, forkjoinInfo, forkJoinEnv, joinVarRegIndex, joinBlockAddr);
        this.processTimeoutBlock(forkJoin, forkJoinEnv, timeoutVarRegIndex, timeoutBlockAddr);
    }

    private void visitForkJoinParameterDefs(BLangVariable parameterDef, SymbolEnv forkJoinEnv) {
        LocalVariableAttributeInfo localVariableAttributeInfo = new LocalVariableAttributeInfo(1);
        parameterDef.symbol.varIndex = getLVIndex(parameterDef.type.tag);
        this.genNode(parameterDef, forkJoinEnv);
        LocalVariableInfo localVariableDetails = this.getLocalVarAttributeInfo(parameterDef.symbol);
        localVariableAttributeInfo.localVars.add(localVariableDetails);
    }

    public void visit(BLangWorkerSend workerSendStmt) {
        WorkerDataChannelInfo workerDataChannelInfo = this.getWorkerDataChannelInfo(this.currentCallableUnitInfo,
                this.currentWorkerInfo.getWorkerName(), workerSendStmt.workerIdentifier.value);
        WorkerDataChannelRefCPEntry wrkrInvRefCPEntry = new WorkerDataChannelRefCPEntry(workerDataChannelInfo
                .getUniqueNameCPIndex(), workerDataChannelInfo.getUniqueName());
        wrkrInvRefCPEntry.setWorkerDataChannelInfo(workerDataChannelInfo);
        Operand wrkrInvRefCPIndex = getOperand(currentPkgInfo.addCPEntry(wrkrInvRefCPEntry));
        if (workerSendStmt.isForkJoinSend) {
            this.currentWorkerInfo.setWrkrDtChnlRefCPIndex(wrkrInvRefCPIndex.value);
            this.currentWorkerInfo.setWorkerDataChannelInfoForForkJoin(workerDataChannelInfo);
        }
        workerDataChannelInfo.setDataChannelRefIndex(wrkrInvRefCPIndex.value);

        int nArgExprs = workerSendStmt.exprs.size();
        RegIndex[] argRegs = new RegIndex[nArgExprs];
        BType[] bTypes = new BType[nArgExprs];
        for (int i = 0; i < nArgExprs; i++) {
            BLangExpression argExpr = workerSendStmt.exprs.get(i);
            genNode(argExpr, this.env);
            argRegs[i] = argExpr.regIndex;
            bTypes[i] = argExpr.type;
        }
        UTF8CPEntry sigCPEntry = new UTF8CPEntry(this.generateSig(bTypes));
        Operand sigCPIndex = getOperand(this.currentPkgInfo.addCPEntry(sigCPEntry));

        // WRKSEND wrkrInvRefCPIndex typesCPIndex nRegIndexes, regIndexes[nRegIndexes]
        Operand[] wrkSendArgRegs = new Operand[nArgExprs + 3];
        wrkSendArgRegs[0] = wrkrInvRefCPIndex;
        wrkSendArgRegs[1] = sigCPIndex;
        wrkSendArgRegs[2] = getOperand(nArgExprs);
        System.arraycopy(argRegs, 0, wrkSendArgRegs, 3, argRegs.length);
        this.emit(InstructionCodes.WRKSEND, wrkSendArgRegs);
    }

    private String generateSig(BType[] types) {
        StringBuilder builder = new StringBuilder();
        Arrays.stream(types).forEach(e -> builder.append(e.getDesc()));
        return builder.toString();
    }

    public void visit(BLangWorkerReceive workerReceiveStmt) {
        WorkerDataChannelInfo workerDataChannelInfo = this.getWorkerDataChannelInfo(this.currentCallableUnitInfo,
                workerReceiveStmt.workerIdentifier.value, this.currentWorkerInfo.getWorkerName());
        WorkerDataChannelRefCPEntry wrkrChnlRefCPEntry = new WorkerDataChannelRefCPEntry(workerDataChannelInfo
                .getUniqueNameCPIndex(), workerDataChannelInfo.getUniqueName());
        wrkrChnlRefCPEntry.setWorkerDataChannelInfo(workerDataChannelInfo);
        Operand wrkrRplyRefCPIndex = getOperand(currentPkgInfo.addCPEntry(wrkrChnlRefCPEntry));
        workerDataChannelInfo.setDataChannelRefIndex(wrkrRplyRefCPIndex.value);

        List<BLangExpression> lhsExprs = workerReceiveStmt.exprs;
        int nLHSExprs = lhsExprs.size();
        RegIndex[] regIndexes = new RegIndex[nLHSExprs];
        BType[] bTypes = new BType[nLHSExprs];
        for (int i = 0; i < nLHSExprs; i++) {
            BLangExpression lExpr = lhsExprs.get(i);
            if (lExpr.getKind() == NodeKind.SIMPLE_VARIABLE_REF && lExpr instanceof BLangLocalVarRef) {
                lExpr.regIndex = ((BLangLocalVarRef) lExpr).symbol.varIndex;
                regIndexes[i] = lExpr.regIndex;
            } else {
                lExpr.regIndex = getRegIndex(lExpr.type.tag);
                lExpr.regIndex.isLHSIndex = true;
                regIndexes[i] = lExpr.regIndex;
            }

            bTypes[i] = lExpr.type;
        }

        UTF8CPEntry sigCPEntry = new UTF8CPEntry(this.generateSig(bTypes));
        Operand sigCPIndex = getOperand(currentPkgInfo.addCPEntry(sigCPEntry));

        // WRKRECEIVE wrkrRplyRefCPIndex typesCPIndex nRegIndexes, regIndexes[nRegIndexes]
        Operand[] wrkReceiveArgRegs = new Operand[nLHSExprs + 3];
        wrkReceiveArgRegs[0] = wrkrRplyRefCPIndex;
        wrkReceiveArgRegs[1] = sigCPIndex;
        wrkReceiveArgRegs[2] = getOperand(nLHSExprs);
        System.arraycopy(regIndexes, 0, wrkReceiveArgRegs, 3, regIndexes.length);
        emit(InstructionCodes.WRKRECEIVE, wrkReceiveArgRegs);

        for (BLangExpression lExpr : lhsExprs) {
            if (lExpr.getKind() == NodeKind.SIMPLE_VARIABLE_REF &&
                    lExpr instanceof BLangLocalVarRef) {
                continue;
            }

            this.varAssignment = true;
            this.genNode(lExpr, this.env);
            this.varAssignment = false;
        }

    }

    public void visit(BLangConnector connectorNode) {
        BLangFunction initFunction = (BLangFunction) connectorNode.getInitFunction();
        visit(initFunction);

        currentConnectorInfo = currentPkgInfo.getConnectorInfo(connectorNode.getName().getValue());

        int annotationAttribNameIndex = addUTF8CPEntry(currentPkgInfo,
                AttributeInfo.Kind.ANNOTATIONS_ATTRIBUTE.value());
        AnnotationAttributeInfo attributeInfo = new AnnotationAttributeInfo(annotationAttribNameIndex);
        connectorNode.annAttachments.forEach(annt -> visitAnnotationAttachment(annt, attributeInfo));
        currentConnectorInfo.addAttributeInfo(AttributeInfo.Kind.ANNOTATIONS_ATTRIBUTE, attributeInfo);

        SymbolEnv connectorEnv = SymbolEnv.createConnectorEnv(connectorNode, connectorNode.symbol.scope, this.env);
        connectorNode.actions.forEach(action -> genNode(action, connectorEnv));
        genNode(connectorNode.initAction, connectorEnv);
    }

    public void visit(BLangAction actionNode) {
        ActionInfo actionInfo = currentConnectorInfo.actionInfoMap.get(actionNode.name.getValue());
        currentCallableUnitInfo = actionInfo;

        int annotationAttribNameIndex = addUTF8CPEntry(currentPkgInfo,
                AttributeInfo.Kind.ANNOTATIONS_ATTRIBUTE.value());
        AnnotationAttributeInfo attributeInfo = new AnnotationAttributeInfo(annotationAttribNameIndex);
        actionNode.annAttachments.forEach(annt -> visitAnnotationAttachment(annt, attributeInfo));
        currentCallableUnitInfo.addAttributeInfo(AttributeInfo.Kind.ANNOTATIONS_ATTRIBUTE, attributeInfo);

        SymbolEnv actionEnv = SymbolEnv
                .createResourceActionSymbolEnv(actionNode, actionNode.symbol.scope, this.env);
        visitInvokableNode(actionNode, currentCallableUnitInfo, actionEnv);
    }

    public void visit(BLangStruct structNode) {
        StructInfo structInfo = currentPkgInfo.getStructInfo(structNode.getName().getValue());

        int annotationAttribNameIndex = addUTF8CPEntry(currentPkgInfo,
                AttributeInfo.Kind.ANNOTATIONS_ATTRIBUTE.value());
        AnnotationAttributeInfo attributeInfo = new AnnotationAttributeInfo(annotationAttribNameIndex);
        structNode.annAttachments.forEach(annt -> visitAnnotationAttachment(annt, attributeInfo));
        structInfo.addAttributeInfo(AttributeInfo.Kind.ANNOTATIONS_ATTRIBUTE, attributeInfo);
    }

    public void visit(BLangIdentifier identifierNode) {
        /* ignore */
    }

    public void visit(BLangAnnotation annotationNode) {
        /* ignore */
    }

    public void visit(BLangAnnotAttribute annotationAttribute) {
        /* ignore */
    }

    public void visit(BLangAnnotationAttachment annAttachmentNode) {
        /* ignore */
    }

    public void visit(BLangAnnotAttachmentAttributeValue annotAttributeValue) {
        /* ignore */
    }

    public void visit(BLangAnnotAttachmentAttribute annotAttachmentAttribute) {
        /* ignore */
    }

    public void visit(BLangAssignment assignNode) {
        List<BLangExpression> lhrExprs = assignNode.varRefs;
        if (assignNode.declaredWithVar) {
            lhrExprs.stream()
                    .filter(lhsExr -> lhsExr.type.tag != TypeTags.NONE)
                    .map(lhsExr -> (BLangVariableReference) lhsExr)
                    .forEach(varRef -> {
                        visitVarSymbol(varRef.symbol, lvIndexes, localVarAttrInfo);
                    });
        }

        // Calculate the register indexes of lhs expressions.
        int nLHSExpr = lhrExprs.size();
        RegIndex[] regIndexes = new RegIndex[nLHSExpr];
        for (int i = 0; i < nLHSExpr; i++) {
            BLangExpression lExpr = lhrExprs.get(i);
            if (lExpr.type.tag == TypeTags.NONE) {
                continue;
            }

            if (lExpr.getKind() == NodeKind.SIMPLE_VARIABLE_REF &&
                    lExpr instanceof BLangLocalVarRef) {
                lExpr.regIndex = ((BLangVariableReference) lExpr).symbol.varIndex;
                regIndexes[i] = lExpr.regIndex;
            }
        }

        // Set calculated reg indexes and visit rhs expression
        BLangExpression rhsExpr = assignNode.expr;
        if (rhsExpr.isMultiReturnExpr()) {
            ((MultiReturnExpr) rhsExpr).setRegIndexes(regIndexes);
        } else {
            rhsExpr.regIndex = regIndexes[0];
        }
        genNode(rhsExpr, this.env);


        // Set the reg indexes generated by visiting rhs expression to lhs expression
        if (rhsExpr.isMultiReturnExpr()) {
            regIndexes = ((MultiReturnExpr) rhsExpr).getRegIndexes();
        } else {
            regIndexes[0] = rhsExpr.regIndex;
        }
        for (int i = 0; i < lhrExprs.size(); i++) {
            BLangExpression lExpr = lhrExprs.get(i);
            if (lExpr.type.tag == TypeTags.NONE) {
                continue;
            }

            if (lExpr.getKind() == NodeKind.SIMPLE_VARIABLE_REF &&
                    lExpr instanceof BLangLocalVarRef) {
                continue;
            }

            varAssignment = true;
            lExpr.regIndex = regIndexes[i];
            genNode(lExpr, this.env);
            varAssignment = false;
        }
    }

    public void visit(BLangNext continueNode) {
        generateFinallyInstructions(continueNode, NodeKind.WHILE);
        this.emit(this.loopResetInstructionStack.peek());
    }

    public void visit(BLangBreak breakNode) {
        generateFinallyInstructions(breakNode, NodeKind.WHILE);
        this.emit(this.loopExitInstructionStack.peek());
    }

    public void visit(BLangThrow throwNode) {
        genNode(throwNode.expr, env);
        emit(InstructionFactory.get(InstructionCodes.THROW, throwNode.expr.regIndex));
    }

    public void visit(BLangIf ifNode) {
        addLineNumberInfo(ifNode.pos);

        // Generate code for the if condition evaluation
        genNode(ifNode.expr, this.env);
        Operand ifCondJumpAddr = getOperand(-1);
        emit(InstructionCodes.BR_FALSE, ifNode.expr.regIndex, ifCondJumpAddr);

        // Generate code for the then body
        genNode(ifNode.body, this.env);
        Operand endJumpAddr = getOperand(-1);
        emit(InstructionCodes.GOTO, endJumpAddr);
        ifCondJumpAddr.value = nextIP();

        // Visit else statement if any
        if (ifNode.elseStmt != null) {
            genNode(ifNode.elseStmt, this.env);
        }
        endJumpAddr.value = nextIP();
    }

    public void visit(BLangWhile whileNode) {
        Instruction gotoTopJumpInstr = InstructionFactory.get(InstructionCodes.GOTO, getOperand(this.nextIP()));
        this.genNode(whileNode.expr, this.env);

        Operand exitLoopJumpAddr = getOperand(-1);
        Instruction exitLoopJumpInstr = InstructionFactory.get(InstructionCodes.GOTO, exitLoopJumpAddr);
        emit(InstructionCodes.BR_FALSE, whileNode.expr.regIndex, exitLoopJumpAddr);

        this.loopResetInstructionStack.push(gotoTopJumpInstr);
        this.loopExitInstructionStack.push(exitLoopJumpInstr);
        this.genNode(whileNode.body, this.env);
        this.loopResetInstructionStack.pop();
        this.loopExitInstructionStack.pop();
        this.emit(gotoTopJumpInstr);

        exitLoopJumpAddr.value = nextIP();
    }

    public void visit(BLangTransaction transactionNode) {
        ++transactionIndex;
        Operand retryCountRegIndex = new RegIndex(-1, TypeTags.INT);
        if (transactionNode.retryCount != null) {
            this.genNode(transactionNode.retryCount, this.env);
            retryCountRegIndex = transactionNode.retryCount.regIndex;
        }

        ErrorTableAttributeInfo errorTable = createErrorTableIfAbsent(currentPkgInfo);
        Operand failedTransBlockEndAddr = getOperand(-1);
        Instruction gotoFailedTransBlockEnd = InstructionFactory.get(InstructionCodes.GOTO, failedTransBlockEndAddr);
        abortInstructions.push(gotoFailedTransBlockEnd);

        //start transaction
        this.emit(InstructionCodes.TR_BEGIN, getOperand(transactionIndex), retryCountRegIndex);
        Operand transBlockStartAddr = getOperand(nextIP());

        //retry transaction;
        Operand retryInsAddr = getOperand(-1);
        this.emit(InstructionCodes.TR_RETRY, getOperand(transactionIndex), retryInsAddr);

        //process transaction statements
        this.genNode(transactionNode.transactionBody, this.env);

        //end the transaction
        int transBlockEndAddr = nextIP();
        this.emit(InstructionCodes.TR_END, getOperand(TransactionStatus.SUCCESS.value()));

        abortInstructions.pop();

        Operand transStmtEndAddr = getOperand(-1);
        emit(InstructionCodes.GOTO, transStmtEndAddr);

        // CodeGen for error handling.
        int errorTargetIP = nextIP();
        emit(InstructionCodes.TR_END, getOperand(TransactionStatus.FAILED.value()));
        if (transactionNode.failedBody != null) {
            this.genNode(transactionNode.failedBody, this.env);

        }
        emit(InstructionCodes.GOTO, transBlockStartAddr);
        int ifIP = nextIP();
        retryInsAddr.value = ifIP;

        emit(InstructionCodes.THROW, getOperand(-1));
        ErrorTableEntry errorTableEntry = new ErrorTableEntry(transBlockStartAddr.value,
                transBlockEndAddr, errorTargetIP, 0, -1);
        errorTable.addErrorTableEntry(errorTableEntry);

        failedTransBlockEndAddr.value = nextIP();
        emit(InstructionCodes.TR_END, getOperand(TransactionStatus.FAILED.value()));

        transStmtEndAddr.value = nextIP();
        emit(InstructionCodes.TR_END, getOperand(TransactionStatus.END.value()));
    }

    public void visit(BLangAbort abortNode) {
        generateFinallyInstructions(abortNode, NodeKind.TRANSACTION);
        this.emit(abortInstructions.peek());
    }

    @Override
    public void visit(BLangXMLNSStatement xmlnsStmtNode) {
        xmlnsStmtNode.xmlnsDecl.accept(this);
    }

    @Override
    public void visit(BLangXMLNS xmlnsNode) {
    }

    @Override
    public void visit(BLangLocalXMLNS xmlnsNode) {
        RegIndex lvIndex = getLVIndex(TypeTags.STRING);
        BLangExpression nsURIExpr = xmlnsNode.namespaceURI;
        nsURIExpr.regIndex = createLHSRegIndex(lvIndex);
        genNode(nsURIExpr, env);

        BXMLNSSymbol nsSymbol = (BXMLNSSymbol) xmlnsNode.symbol;
        nsSymbol.nsURIIndex = lvIndex;
    }

    @Override
    public void visit(BLangPackageXMLNS xmlnsNode) {
        BLangExpression nsURIExpr = xmlnsNode.namespaceURI;
        Operand pvIndex = getPVIndex(TypeTags.STRING);
        BXMLNSSymbol nsSymbol = (BXMLNSSymbol) xmlnsNode.symbol;
        genNode(nsURIExpr, env);
        nsSymbol.nsURIIndex = pvIndex;
        emit(InstructionCodes.SGSTORE, nsURIExpr.regIndex, pvIndex);
    }

    @Override
    public void visit(BLangXMLQName xmlQName) {
        // If the QName is use outside of XML, treat it as string.
        if (!xmlQName.isUsedInXML) {
            xmlQName.regIndex = calcAndGetExprRegIndex(xmlQName);
            String qName = xmlQName.namespaceURI == null ? xmlQName.localname.value
                    : ("{" + xmlQName.namespaceURI + "}" + xmlQName.localname);
            xmlQName.regIndex = createStringLiteral(qName, xmlQName.regIndex, env);
            return;
        }

        // Else, treat it as QName
        RegIndex nsURIIndex = getNamespaceURIIndex(xmlQName.nsSymbol, env);
        RegIndex localnameIndex = createStringLiteral(xmlQName.localname.value, null, env);
        RegIndex prefixIndex = createStringLiteral(xmlQName.prefix.value, null, env);
        xmlQName.regIndex = calcAndGetExprRegIndex(xmlQName.regIndex, TypeTags.XML);
        emit(InstructionCodes.NEWQNAME, localnameIndex, nsURIIndex, prefixIndex, xmlQName.regIndex);
    }

    @Override
    public void visit(BLangXMLAttribute xmlAttribute) {
        SymbolEnv xmlAttributeEnv = SymbolEnv.getXMLAttributeEnv(xmlAttribute, env);
        BLangExpression attrNameExpr = xmlAttribute.name;
        attrNameExpr.regIndex = calcAndGetExprRegIndex(attrNameExpr);
        genNode(attrNameExpr, xmlAttributeEnv);
        RegIndex attrQNameRegIndex = attrNameExpr.regIndex;

        // If the attribute name is a string representation of qname
        if (attrNameExpr.getKind() != NodeKind.XML_QNAME) {
            RegIndex localNameRegIndex = getRegIndex(TypeTags.STRING);
            RegIndex uriRegIndex = getRegIndex(TypeTags.STRING);
            emit(InstructionCodes.S2QNAME, attrQNameRegIndex, localNameRegIndex, uriRegIndex);

            attrQNameRegIndex = getRegIndex(TypeTags.XML);
            generateURILookupInstructions(((BLangXMLElementLiteral) env.node).namespacesInScope, localNameRegIndex,
                    uriRegIndex, attrQNameRegIndex, xmlAttribute.pos, xmlAttributeEnv);
            attrNameExpr.regIndex = attrQNameRegIndex;
        }

        BLangExpression attrValueExpr = xmlAttribute.value;
        genNode(attrValueExpr, env);

        if (xmlAttribute.isNamespaceDeclr) {
            ((BXMLNSSymbol) xmlAttribute.symbol).nsURIIndex = attrValueExpr.regIndex;
        }
    }

    @Override
    public void visit(BLangXMLElementLiteral xmlElementLiteral) {
        SymbolEnv xmlElementEnv = SymbolEnv.getXMLElementEnv(xmlElementLiteral, env);
        xmlElementLiteral.regIndex = calcAndGetExprRegIndex(xmlElementLiteral);

        // Visit in-line namespace declarations. These needs to be visited first before visiting the 
        // attributes, start and end tag names of the element.
        xmlElementLiteral.inlineNamespaces.forEach(xmlns -> {
            genNode(xmlns, xmlElementEnv);
        });

        // Create start tag name
        BLangExpression startTagName = (BLangExpression) xmlElementLiteral.getStartTagName();
        RegIndex startTagNameRegIndex = visitXMLTagName(startTagName, xmlElementEnv, xmlElementLiteral);

        // Create end tag name. If there is no endtag name (empty XML tag), 
        // then consider start tag name as the end tag name too.
        BLangExpression endTagName = (BLangExpression) xmlElementLiteral.getEndTagName();
        RegIndex endTagNameRegIndex = endTagName == null ? startTagNameRegIndex
                : visitXMLTagName(endTagName, xmlElementEnv, xmlElementLiteral);

        // Create an XML with the given QName
        RegIndex defaultNsURIIndex = getNamespaceURIIndex(xmlElementLiteral.defaultNsSymbol, xmlElementEnv);
        emit(InstructionCodes.NEWXMLELEMENT, xmlElementLiteral.regIndex, startTagNameRegIndex, endTagNameRegIndex,
                defaultNsURIIndex);

        // Add namespaces decelerations visible to this element.
        xmlElementLiteral.namespacesInScope.forEach((name, symbol) -> {
            BLangXMLQName nsQName = new BLangXMLQName(name.getValue(), XMLConstants.XMLNS_ATTRIBUTE);
            genNode(nsQName, xmlElementEnv);
            RegIndex uriIndex = getNamespaceURIIndex(symbol, xmlElementEnv);
            emit(InstructionCodes.XMLATTRSTORE, xmlElementLiteral.regIndex, nsQName.regIndex, uriIndex);
        });

        // Add attributes
        xmlElementLiteral.attributes.forEach(attribute -> {
            genNode(attribute, xmlElementEnv);
            emit(InstructionCodes.XMLATTRSTORE, xmlElementLiteral.regIndex, attribute.name.regIndex,
                    attribute.value.regIndex);
        });

        // Add children
        xmlElementLiteral.modifiedChildren.forEach(child -> {
            genNode(child, xmlElementEnv);
            emit(InstructionCodes.XMLSTORE, xmlElementLiteral.regIndex, child.regIndex);
        });
    }

    @Override
    public void visit(BLangXMLTextLiteral xmlTextLiteral) {
        if (xmlTextLiteral.type == null) {
            xmlTextLiteral.regIndex = calcAndGetExprRegIndex(xmlTextLiteral.regIndex, TypeTags.XML);
        } else {
            xmlTextLiteral.regIndex = calcAndGetExprRegIndex(xmlTextLiteral);
        }
        genNode(xmlTextLiteral.concatExpr, env);
        emit(InstructionCodes.NEWXMLTEXT, xmlTextLiteral.regIndex, xmlTextLiteral.concatExpr.regIndex);
    }

    @Override
    public void visit(BLangXMLCommentLiteral xmlCommentLiteral) {
        xmlCommentLiteral.regIndex = calcAndGetExprRegIndex(xmlCommentLiteral);
        genNode(xmlCommentLiteral.concatExpr, env);
        emit(InstructionCodes.NEWXMLCOMMENT, xmlCommentLiteral.regIndex, xmlCommentLiteral.concatExpr.regIndex);
    }

    @Override
    public void visit(BLangXMLProcInsLiteral xmlProcInsLiteral) {
        xmlProcInsLiteral.regIndex = calcAndGetExprRegIndex(xmlProcInsLiteral);
        genNode(xmlProcInsLiteral.dataConcatExpr, env);
        genNode(xmlProcInsLiteral.target, env);
        emit(InstructionCodes.NEWXMLPI, xmlProcInsLiteral.regIndex, xmlProcInsLiteral.target.regIndex,
                xmlProcInsLiteral.dataConcatExpr.regIndex);
    }

    @Override
    public void visit(BLangXMLQuotedString xmlQuotedString) {
        xmlQuotedString.concatExpr.regIndex = calcAndGetExprRegIndex(xmlQuotedString);
        genNode(xmlQuotedString.concatExpr, env);
        xmlQuotedString.regIndex = xmlQuotedString.concatExpr.regIndex;
    }

    @Override
    public void visit(BLangStringTemplateLiteral stringTemplateLiteral) {
        stringTemplateLiteral.concatExpr.regIndex = createLHSRegIndex(stringTemplateLiteral.regIndex);
        genNode(stringTemplateLiteral.concatExpr, env);
    }

    @Override
    public void visit(BLangXMLAttributeAccess xmlAttributeAccessExpr) {
        boolean variableStore = this.varAssignment;
        this.varAssignment = false;

        genNode(xmlAttributeAccessExpr.expr, this.env);
        RegIndex varRefRegIndex = xmlAttributeAccessExpr.expr.regIndex;

        if (xmlAttributeAccessExpr.indexExpr == null) {
            RegIndex xmlValueRegIndex = calcAndGetExprRegIndex(xmlAttributeAccessExpr);
            emit(InstructionCodes.XML2XMLATTRS, varRefRegIndex, xmlValueRegIndex);
            return;
        }

        BLangExpression indexExpr = xmlAttributeAccessExpr.indexExpr;
        genNode(xmlAttributeAccessExpr.indexExpr, this.env);
        RegIndex qnameRegIndex = xmlAttributeAccessExpr.indexExpr.regIndex;

        // If this is a string representation of qname
        if (indexExpr.getKind() != NodeKind.XML_QNAME) {
            RegIndex localNameRegIndex = getRegIndex(TypeTags.STRING);
            RegIndex uriRegIndex = getRegIndex(TypeTags.STRING);
            emit(InstructionCodes.S2QNAME, qnameRegIndex, localNameRegIndex, uriRegIndex);

            qnameRegIndex = getRegIndex(TypeTags.XML);
            generateURILookupInstructions(xmlAttributeAccessExpr.namespaces, localNameRegIndex,
                    uriRegIndex, qnameRegIndex, indexExpr.pos, env);
        }

        if (variableStore) {
            emit(InstructionCodes.XMLATTRSTORE, varRefRegIndex, qnameRegIndex, xmlAttributeAccessExpr.regIndex);
        } else {
            RegIndex xmlValueRegIndex = calcAndGetExprRegIndex(xmlAttributeAccessExpr);
            emit(InstructionCodes.XMLATTRLOAD, varRefRegIndex, qnameRegIndex, xmlValueRegIndex);
        }
    }

    public void visit(BLangTryCatchFinally tryNode) {
        Operand gotoTryCatchEndAddr = getOperand(-1);
        Instruction instructGotoTryCatchEnd = InstructionFactory.get(InstructionCodes.GOTO, gotoTryCatchEndAddr);
        List<int[]> unhandledErrorRangeList = new ArrayList<>();
        ErrorTableAttributeInfo errorTable = createErrorTableIfAbsent(currentPkgInfo);

        // Handle try block.
        int fromIP = nextIP();
        genNode(tryNode.tryBody, env);
        int toIP = nextIP() - 1;

        // Append finally block instructions.
        if (tryNode.finallyBody != null) {
            genNode(tryNode.finallyBody, env);
        }
        emit(instructGotoTryCatchEnd);
        unhandledErrorRangeList.add(new int[]{fromIP, toIP});
        // Handle catch blocks.
        int order = 0;
        for (BLangCatch bLangCatch : tryNode.getCatchBlocks()) {
            addLineNumberInfo(bLangCatch.pos);
            int targetIP = nextIP();
            genNode(bLangCatch, env);
            unhandledErrorRangeList.add(new int[]{targetIP, nextIP() - 1});
            // Append finally block instructions.
            if (tryNode.finallyBody != null) {
                genNode(tryNode.finallyBody, env);
            }
            emit(instructGotoTryCatchEnd);
            // Create Error table entry for this catch block
            BTypeSymbol structSymbol = bLangCatch.param.symbol.type.tsymbol;
            BPackageSymbol packageSymbol = (BPackageSymbol) bLangCatch.param.symbol.type.tsymbol.owner;
            int pkgCPIndex = addPackageRefCPEntry(currentPkgInfo, packageSymbol.pkgID);
            int structNameCPIndex = addUTF8CPEntry(currentPkgInfo, structSymbol.name.value);
            StructureRefCPEntry structureRefCPEntry = new StructureRefCPEntry(pkgCPIndex, structNameCPIndex);
            int structCPEntryIndex = currentPkgInfo.addCPEntry(structureRefCPEntry);
            StructInfo errorStructInfo = this.programFile.getPackageInfo(packageSymbol.name.value)
                    .getStructInfo(structSymbol.name.value);
            ErrorTableEntry errorTableEntry = new ErrorTableEntry(fromIP, toIP, targetIP, order++, structCPEntryIndex);
            errorTableEntry.setError(errorStructInfo);
            errorTable.addErrorTableEntry(errorTableEntry);
        }

        if (tryNode.finallyBody != null) {
            // Create Error table entry for unhandled errors in try and catch(s) blocks
            for (int[] range : unhandledErrorRangeList) {
                ErrorTableEntry errorTableEntry = new ErrorTableEntry(range[0], range[1], nextIP(), order++, -1);
                errorTable.addErrorTableEntry(errorTableEntry);
            }
            // Append finally block instruction.
            genNode(tryNode.finallyBody, env);
            emit(InstructionFactory.get(InstructionCodes.THROW, getOperand(-1)));
        }
        gotoTryCatchEndAddr.value = nextIP();
    }

    public void visit(BLangCatch bLangCatch) {
        // Define local variable index for Error.
        BLangVariable variable = bLangCatch.param;
        RegIndex lvIndex = getLVIndex(variable.symbol.type.tag);
        variable.symbol.varIndex = lvIndex;
        emit(InstructionFactory.get(InstructionCodes.ERRSTORE, lvIndex));

        // Visit Catch Block.
        genNode(bLangCatch.body, env);
    }

    public void visit(BLangExpressionStmt exprStmtNode) {
        genNode(exprStmtNode.expr, this.env);
    }


    // private helper methods of visitors.

    private void visitFunctionPointerLoad(BLangExpression fpExpr, BInvokableSymbol funcSymbol) {
        int pkgRefCPIndex = addPackageRefCPEntry(currentPkgInfo, funcSymbol.pkgID);
        int funcNameCPIndex = addUTF8CPEntry(currentPkgInfo, funcSymbol.name.value);
        FunctionRefCPEntry funcRefCPEntry = new FunctionRefCPEntry(pkgRefCPIndex, funcNameCPIndex);

        int funcRefCPIndex = currentPkgInfo.addCPEntry(funcRefCPEntry);
        RegIndex nextIndex = calcAndGetExprRegIndex(fpExpr);
        emit(InstructionCodes.FPLOAD, getOperand(funcRefCPIndex), nextIndex);
    }

    private void generateFinallyInstructions(BLangStatement statement) {
        generateFinallyInstructions(statement, null);
    }

    private void generateFinallyInstructions(BLangStatement statement, NodeKind targetStatementKind) {
        BLangStatement current = statement;
        while (current != null && current.statementLink.parent != null) {
            BLangStatement parent = current.statementLink.parent.statement;
            if (targetStatementKind != null && targetStatementKind == parent.getKind()) {
                return;
            }
            if (NodeKind.TRY == parent.getKind()) {
                BLangTryCatchFinally tryCatchFinally = (BLangTryCatchFinally) parent;
                final BLangStatement body = current;
                if (tryCatchFinally.finallyBody != null && (current == tryCatchFinally.tryBody
                        || tryCatchFinally.catchBlocks.stream().anyMatch(c -> c.body == body))) {
                    genNode(tryCatchFinally.finallyBody, env);
                }
            }
            current = parent;
        }
    }

    private RegIndex getNamespaceURIIndex(BXMLNSSymbol namespaceSymbol, SymbolEnv env) {
        if (namespaceSymbol == null && env.node.getKind() == NodeKind.XML_ATTRIBUTE) {
            return createStringLiteral(XMLConstants.NULL_NS_URI, null, env);
        }

        if (namespaceSymbol == null) {
            return createStringLiteral(null, null, env);
        }

        // If the namespace is defined within a callable unit, get the URI index in the local var registry.
        // Otherwise get the URI index in the global var registry.
        if ((namespaceSymbol.owner.tag & SymTag.INVOKABLE) == SymTag.INVOKABLE) {
            return (RegIndex) namespaceSymbol.nsURIIndex;
        }

        RegIndex index = getRegIndex(TypeTags.STRING);
        emit(InstructionCodes.SGLOAD, namespaceSymbol.nsURIIndex, index);
        return index;
    }

    private void generateURILookupInstructions(Map<Name, BXMLNSSymbol> namespaces, RegIndex localNameRegIndex,
                                               RegIndex uriRegIndex, RegIndex targetQNameRegIndex, DiagnosticPos pos,
                                               SymbolEnv symbolEnv) {
        if (namespaces.isEmpty()) {
            createQNameWithoutPrefix(localNameRegIndex, uriRegIndex, targetQNameRegIndex);
            return;
        }

        Stack<Operand> endJumpInstrStack = new Stack<>();
        String prefix;

        for (Entry<Name, BXMLNSSymbol> keyValues : namespaces.entrySet()) {
            prefix = keyValues.getKey().getValue();

            // skip the default namespace
            if (prefix.equals(XMLConstants.DEFAULT_NS_PREFIX)) {
                continue;
            }

            // Below section creates the condition to compare the namespace URIs

            // store the comparing uri as string
            BXMLNSSymbol nsSymbol = keyValues.getValue();

            int opcode = getOpcode(TypeTags.STRING, InstructionCodes.IEQ);
            RegIndex conditionExprIndex = getRegIndex(TypeTags.BOOLEAN);
            emit(opcode, uriRegIndex, getNamespaceURIIndex(nsSymbol, symbolEnv), conditionExprIndex);

            Operand ifCondJumpAddr = getOperand(-1);
            emit(InstructionCodes.BR_FALSE, conditionExprIndex, ifCondJumpAddr);

            // Below section creates instructions to be executed, if the above condition succeeds (then body)

            // create the prefix literal
            RegIndex prefixIndex = createStringLiteral(prefix, null, env);

            // create a qname
            emit(InstructionCodes.NEWQNAME, localNameRegIndex, uriRegIndex, prefixIndex, targetQNameRegIndex);

            Operand endJumpAddr = getOperand(-1);
            emit(InstructionCodes.GOTO, endJumpAddr);
            endJumpInstrStack.add(endJumpAddr);

            ifCondJumpAddr.value = nextIP();
        }

        // else part. create a qname with empty prefix
        createQNameWithoutPrefix(localNameRegIndex, uriRegIndex, targetQNameRegIndex);

        while (!endJumpInstrStack.isEmpty()) {
            endJumpInstrStack.pop().value = nextIP();
        }
    }

    private void createQNameWithoutPrefix(RegIndex localNameRegIndex, RegIndex uriRegIndex,
                                          RegIndex targetQNameRegIndex) {
        RegIndex prefixIndex = createStringLiteral(null, null, env);
        emit(InstructionCodes.NEWQNAME, localNameRegIndex, uriRegIndex, prefixIndex, targetQNameRegIndex);
    }

    /**
     * Creates a string literal expression, generate the code and returns the registry index.
     *
     * @param value    String value to generate the string literal
     * @param regIndex String literal expression's reg index
     * @param env      Environment
     * @return String registry index of the generated string
     */
    private RegIndex createStringLiteral(String value, RegIndex regIndex, SymbolEnv env) {
        BLangLiteral prefixLiteral = (BLangLiteral) TreeBuilder.createLiteralExpression();
        prefixLiteral.value = value;
        prefixLiteral.typeTag = TypeTags.STRING;
        prefixLiteral.type = symTable.stringType;
        prefixLiteral.regIndex = regIndex;
        genNode(prefixLiteral, env);
        return prefixLiteral.regIndex;
    }

    /**
     * Visit XML tag name and return the index of the tag name in the reference registry.
     *
     * @param tagName           Tag name expression
     * @param xmlElementEnv     Environment of the XML element of the tag
     * @param xmlElementLiteral XML element literal to which the tag name belongs to
     * @return Index of the tag name, in the reference registry
     */
    private RegIndex visitXMLTagName(BLangExpression tagName, SymbolEnv xmlElementEnv,
                                     BLangXMLElementLiteral xmlElementLiteral) {
        genNode(tagName, xmlElementEnv);
        RegIndex startTagNameRegIndex = tagName.regIndex;

        // If this is a string representation of element name, generate the namespace lookup instructions
        if (tagName.getKind() != NodeKind.XML_QNAME) {
            RegIndex localNameRegIndex = getRegIndex(TypeTags.STRING);
            RegIndex uriRegIndex = getRegIndex(TypeTags.STRING);
            emit(InstructionCodes.S2QNAME, startTagNameRegIndex, localNameRegIndex, uriRegIndex);

            startTagNameRegIndex = getRegIndex(TypeTags.XML);
            generateURILookupInstructions(xmlElementLiteral.namespacesInScope, localNameRegIndex, uriRegIndex,
                    startTagNameRegIndex, xmlElementLiteral.pos, xmlElementEnv);
            tagName.regIndex = startTagNameRegIndex;
        }

        return startTagNameRegIndex;
    }

    private int getTypeCPIndex(BLangExpression expr) {
        int typeSigCPIndex = addUTF8CPEntry(currentPkgInfo, expr.type.getDesc());
        TypeRefCPEntry typeRefCPEntry = new TypeRefCPEntry(typeSigCPIndex);
        return currentPkgInfo.addCPEntry(typeRefCPEntry);
    }
}<|MERGE_RESOLUTION|>--- conflicted
+++ resolved
@@ -797,29 +797,15 @@
         Operand varRefRegIndex = mapKeyAccessExpr.expr.regIndex;
 
         genNode(mapKeyAccessExpr.indexExpr, this.env);
-<<<<<<< HEAD
-        int keyRegIndex = mapKeyAccessExpr.indexExpr.regIndex;
+        Operand keyRegIndex = mapKeyAccessExpr.indexExpr.regIndex;
         int opcode;
         BMapType mapType = (BMapType) mapKeyAccessExpr.expr.type;
         if (variableStore) {
             opcode = getOpcode(mapType.constraint.tag, InstructionCodes.IMAPSTORE);
-            emit(opcode, varRefRegIndex, keyRegIndex, rhsExprRegIndex);
+            emit(opcode, varRefRegIndex, keyRegIndex, mapKeyAccessExpr.regIndex);
         } else {
-            OpcodeAndIndex opcodeAndIndex = getOpcodeAndIndex(mapType.constraint.tag,
-                    InstructionCodes.IMAPLOAD, regIndexes);
-            opcode = opcodeAndIndex.opcode;
-            int mapValueRegIndex = opcodeAndIndex.index;
-
-            emit(opcode, varRefRegIndex, keyRegIndex, mapValueRegIndex);
-            mapKeyAccessExpr.regIndex = mapValueRegIndex;
-=======
-        Operand keyRegIndex = mapKeyAccessExpr.indexExpr.regIndex;
-
-        if (variableStore) {
-            emit(InstructionCodes.MAPSTORE, varRefRegIndex, keyRegIndex, mapKeyAccessExpr.regIndex);
-        } else {
-            emit(InstructionCodes.MAPLOAD, varRefRegIndex, keyRegIndex, calcAndGetExprRegIndex(mapKeyAccessExpr));
->>>>>>> 9a202b75
+            opcode = getOpcode(mapType.constraint.tag, InstructionCodes.IMAPLOAD);
+            emit(opcode, varRefRegIndex, keyRegIndex, calcAndGetExprRegIndex(mapKeyAccessExpr));
         }
 
         this.varAssignment = variableStore;
