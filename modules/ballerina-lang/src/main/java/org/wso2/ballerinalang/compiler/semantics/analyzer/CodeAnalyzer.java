--- conflicted
+++ resolved
@@ -123,7 +123,7 @@
         context.put(CODE_ANALYZER_KEY, this);
         this.dlog = DiagnosticLog.getInstance(context);
     }
-    
+
     private void resetFunction() {
         this.resetStatementReturns();
     }
@@ -208,7 +208,7 @@
             this.dlog.error(abortNode.pos, DiagnosticCode.RETRY_CANNOT_BE_OUTSIDE_TRANSACTION_FAILED_BLOCK);
         }
     }
-    
+
     private void checkUnreachableCode(BLangStatement stmt) {
         if (this.statementReturns) {
             this.dlog.error(stmt.pos, DiagnosticCode.UNREACHABLE_CODE);
@@ -243,7 +243,7 @@
             this.statementReturns = ifStmtReturns && this.statementReturns;
         }
     }
-    
+
     @Override
     public void visit(BLangWhile whileNode) {
         this.checkStatementExecutionValidity(whileNode);
@@ -355,15 +355,7 @@
         /* ignore */
     }
 
-<<<<<<< HEAD
-    public void visit(BlangTransform transformNode) {
-=======
-    public void visit(BLangTransaction transactionNode) {
-        this.checkStatementExecutionValidity(transactionNode);
-    }
-
     public void visit(BLangTransform transformNode) {
->>>>>>> e02a45ae
         this.checkStatementExecutionValidity(transformNode);
     }
 
