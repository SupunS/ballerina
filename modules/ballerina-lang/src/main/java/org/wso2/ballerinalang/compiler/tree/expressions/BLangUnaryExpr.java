/*
*   Copyright (c) 2017, WSO2 Inc. (http://www.wso2.org) All Rights Reserved.
*
*  WSO2 Inc. licenses this file to you under the Apache License,
*  Version 2.0 (the "License"); you may not use this file except
*  in compliance with the License.
*  You may obtain a copy of the License at
*
*    http://www.apache.org/licenses/LICENSE-2.0
*
* Unless required by applicable law or agreed to in writing,
* software distributed under the License is distributed on an
* "AS IS" BASIS, WITHOUT WARRANTIES OR CONDITIONS OF ANY
* KIND, either express or implied.  See the License for the
* specific language governing permissions and limitations
* under the License.
*/
package org.wso2.ballerinalang.compiler.tree.expressions;

import org.ballerinalang.model.tree.NodeKind;
import org.ballerinalang.model.tree.OperatorKind;
import org.ballerinalang.model.tree.expressions.UnaryExpressionNode;
import org.wso2.ballerinalang.compiler.semantics.model.symbols.BOperatorSymbol;
import org.wso2.ballerinalang.compiler.tree.BLangNodeVisitor;

/**
 * Implementation of {@link UnaryExpressionNode}.
 *
 * @since 0.94
 */
public class BLangUnaryExpr extends BLangExpression implements UnaryExpressionNode {

<<<<<<< HEAD
    public BLangExpression expressionNode;
=======
    public BLangExpression expr;
>>>>>>> 50de4956
    public OperatorKind operator;
    public BOperatorSymbol opSymbol;

    @Override
    public BLangExpression getExpression() {
<<<<<<< HEAD
        return expressionNode;
=======
        return expr;
>>>>>>> 50de4956
    }

    @Override
    public OperatorKind getOperatorKind() {
        return operator;
    }

    @Override
    public NodeKind getKind() {
        return NodeKind.UNARY_EXPR;
    }

    @Override
    public void accept(BLangNodeVisitor visitor) {
        visitor.visit(this);
    }

    @Override
    public String toString() {
        return String.valueOf(operator) + String.valueOf(expr);
    }
}<|MERGE_RESOLUTION|>--- conflicted
+++ resolved
@@ -30,21 +30,13 @@
  */
 public class BLangUnaryExpr extends BLangExpression implements UnaryExpressionNode {
 
-<<<<<<< HEAD
-    public BLangExpression expressionNode;
-=======
     public BLangExpression expr;
->>>>>>> 50de4956
     public OperatorKind operator;
     public BOperatorSymbol opSymbol;
 
     @Override
     public BLangExpression getExpression() {
-<<<<<<< HEAD
-        return expressionNode;
-=======
         return expr;
->>>>>>> 50de4956
     }
 
     @Override
