/*
*  Copyright (c) 2017, WSO2 Inc. (http://www.wso2.org) All Rights Reserved.
*
*  WSO2 Inc. licenses this file to you under the Apache License,
*  Version 2.0 (the "License"); you may not use this file except
*  in compliance with the License.
*  You may obtain a copy of the License at
*
*    http://www.apache.org/licenses/LICENSE-2.0
*
*  Unless required by applicable law or agreed to in writing,
*  software distributed under the License is distributed on an
*  "AS IS" BASIS, WITHOUT WARRANTIES OR CONDITIONS OF ANY
*  KIND, either express or implied.  See the License for the
*  specific language governing permissions and limitations
*  under the License.
*/
package org.wso2.ballerinalang.compiler.semantics.analyzer;

import org.ballerinalang.model.TreeBuilder;
import org.ballerinalang.model.tree.NodeKind;
import org.ballerinalang.model.tree.OperatorKind;
import org.ballerinalang.util.diagnostic.DiagnosticCode;
import org.wso2.ballerinalang.compiler.semantics.analyzer.Types.RecordKind;
import org.wso2.ballerinalang.compiler.semantics.model.SymbolEnv;
import org.wso2.ballerinalang.compiler.semantics.model.SymbolTable;
import org.wso2.ballerinalang.compiler.semantics.model.symbols.BCastOperatorSymbol;
import org.wso2.ballerinalang.compiler.semantics.model.symbols.BConversionOperatorSymbol;
import org.wso2.ballerinalang.compiler.semantics.model.symbols.BOperatorSymbol;
import org.wso2.ballerinalang.compiler.semantics.model.symbols.BPackageSymbol;
import org.wso2.ballerinalang.compiler.semantics.model.symbols.BSymbol;
import org.wso2.ballerinalang.compiler.semantics.model.symbols.BVarSymbol;
import org.wso2.ballerinalang.compiler.semantics.model.symbols.BXMLNSSymbol;
import org.wso2.ballerinalang.compiler.semantics.model.symbols.SymTag;
import org.wso2.ballerinalang.compiler.semantics.model.types.BArrayType;
import org.wso2.ballerinalang.compiler.semantics.model.types.BInvokableType;
import org.wso2.ballerinalang.compiler.semantics.model.types.BMapType;
import org.wso2.ballerinalang.compiler.semantics.model.types.BStructType;
import org.wso2.ballerinalang.compiler.semantics.model.types.BType;
import org.wso2.ballerinalang.compiler.tree.BLangNodeVisitor;
import org.wso2.ballerinalang.compiler.tree.expressions.BLangArrayLiteral;
import org.wso2.ballerinalang.compiler.tree.expressions.BLangBinaryExpr;
import org.wso2.ballerinalang.compiler.tree.expressions.BLangExpression;
import org.wso2.ballerinalang.compiler.tree.expressions.BLangFieldBasedAccess;
import org.wso2.ballerinalang.compiler.tree.expressions.BLangIndexBasedAccess;
import org.wso2.ballerinalang.compiler.tree.expressions.BLangInvocation;
import org.wso2.ballerinalang.compiler.tree.expressions.BLangLambdaFunction;
import org.wso2.ballerinalang.compiler.tree.expressions.BLangLiteral;
import org.wso2.ballerinalang.compiler.tree.expressions.BLangRecordLiteral;
import org.wso2.ballerinalang.compiler.tree.expressions.BLangRecordLiteral.BLangRecordKey;
import org.wso2.ballerinalang.compiler.tree.expressions.BLangRecordLiteral.BLangRecordKeyValue;
import org.wso2.ballerinalang.compiler.tree.expressions.BLangSimpleVarRef;
import org.wso2.ballerinalang.compiler.tree.expressions.BLangTernaryExpr;
import org.wso2.ballerinalang.compiler.tree.expressions.BLangTypeCastExpr;
import org.wso2.ballerinalang.compiler.tree.expressions.BLangTypeConversionExpr;
import org.wso2.ballerinalang.compiler.tree.expressions.BLangUnaryExpr;
import org.wso2.ballerinalang.compiler.tree.expressions.BLangVariableReference;
import org.wso2.ballerinalang.compiler.tree.expressions.BLangXMLAttribute;
import org.wso2.ballerinalang.compiler.tree.expressions.BLangXMLCommentLiteral;
import org.wso2.ballerinalang.compiler.tree.expressions.BLangXMLElementLiteral;
import org.wso2.ballerinalang.compiler.tree.expressions.BLangXMLProcInsLiteral;
import org.wso2.ballerinalang.compiler.tree.expressions.BLangXMLQName;
import org.wso2.ballerinalang.compiler.tree.expressions.BLangXMLQuotedString;
import org.wso2.ballerinalang.compiler.tree.expressions.BLangXMLTextLiteral;
import org.wso2.ballerinalang.compiler.tree.expressions.MultiReturnExpr;
import org.wso2.ballerinalang.compiler.util.CompilerContext;
import org.wso2.ballerinalang.compiler.util.Name;
import org.wso2.ballerinalang.compiler.util.Names;
import org.wso2.ballerinalang.compiler.util.TypeTags;
import org.wso2.ballerinalang.compiler.util.diagnotic.DiagnosticLog;
import org.wso2.ballerinalang.compiler.util.diagnotic.DiagnosticPos;
import org.wso2.ballerinalang.programfile.InstructionCodes;
import org.wso2.ballerinalang.util.Lists;

import java.util.ArrayList;
import java.util.List;
import java.util.Map;

import javax.xml.XMLConstants;

/**
 * @since 0.94
 */
public class TypeChecker extends BLangNodeVisitor {

    private static final CompilerContext.Key<TypeChecker> TYPE_CHECKER_KEY =
            new CompilerContext.Key<>();

    private Names names;
    private SymbolTable symTable;
    private SymbolEnter symbolEnter;
    private SymbolResolver symResolver;
    private Types types;
    private DiagnosticLog dlog;

    private SymbolEnv env;

    /**
     * Expected types or inherited types
     */
    private List<BType> expTypes;

    private DiagnosticCode diagCode;
    private List<BType> resultTypes;


    public static TypeChecker getInstance(CompilerContext context) {
        TypeChecker typeChecker = context.get(TYPE_CHECKER_KEY);
        if (typeChecker == null) {
            typeChecker = new TypeChecker(context);
        }

        return typeChecker;
    }

    public TypeChecker(CompilerContext context) {
        context.put(TYPE_CHECKER_KEY, this);

        this.names = Names.getInstance(context);
        this.symTable = SymbolTable.getInstance(context);
        this.symbolEnter = SymbolEnter.getInstance(context);
        this.symResolver = SymbolResolver.getInstance(context);
        this.types = Types.getInstance(context);
        this.dlog = DiagnosticLog.getInstance(context);
    }

    public List<BType> checkExpr(BLangExpression expr, SymbolEnv env) {
        return checkExpr(expr, env, Lists.of(symTable.noType));
    }

    public List<BType> checkExpr(BLangExpression expr, SymbolEnv env, List<BType> expTypes) {
        return checkExpr(expr, env, expTypes, DiagnosticCode.INCOMPATIBLE_TYPES);
    }

    /**
     * Check the given list of expressions against the given expected types.
     *
     * @param exprs   list of expressions to be analyzed
     * @param env     current symbol environment
     * @param expType expected type
     * @return the actual types of the given list of expressions
     */
    public List<BType> checkExprs(List<BLangExpression> exprs, SymbolEnv env, BType expType) {
        List<BType> resTypes = new ArrayList<>(exprs.size());
        for (BLangExpression expr : exprs) {
            resTypes.add(checkExpr(expr, env, Lists.of(expType)).get(0));
        }
        return resTypes;
    }

    public List<BType> checkExpr(BLangExpression expr, SymbolEnv env, List<BType> expTypes, DiagnosticCode diagCode) {
        // TODO Check the possibility of using a try/finally here
        SymbolEnv prevEnv = this.env;
        List<BType> preExpTypes = this.expTypes;
        DiagnosticCode preDiagCode = this.diagCode;
        this.env = env;
        this.diagCode = diagCode;
        this.expTypes = verifyAndGetExpectedTypes(expr, expTypes);

        expr.accept(this);

        setExprType(expr, expTypes);
        this.env = prevEnv;
        this.expTypes = preExpTypes;
        this.diagCode = preDiagCode;
        return resultTypes;
    }


    // Expressions

    public void visit(BLangLiteral literalExpr) {
        BType literalType = symTable.getTypeFromTag(literalExpr.typeTag);
        resultTypes = types.checkTypes(literalExpr, Lists.of(literalType), expTypes);
    }

    public void visit(BLangArrayLiteral arrayLiteral) {
        // Check whether the expected type is an array type
        // var a = []; and var a = [1,2,3,4]; are illegal statements, because we cannot infer the type here.
        BType actualType = symTable.errType;

        int expTypeTag = expTypes.get(0).tag;
        if (expTypeTag == TypeTags.NONE) {
            dlog.error(arrayLiteral.pos, DiagnosticCode.ARRAY_LITERAL_NOT_ALLOWED);

        } else if (expTypeTag != TypeTags.ARRAY && expTypeTag != TypeTags.ERROR) {
            dlog.error(arrayLiteral.pos, DiagnosticCode.INVALID_LITERAL_FOR_TYPE, expTypes.get(0));

        } else if (expTypeTag != TypeTags.ERROR) {
            BArrayType arrayType = (BArrayType) expTypes.get(0);
            checkExprs(arrayLiteral.exprs, this.env, arrayType.eType);
            actualType = new BArrayType(arrayType.eType);
        }

        resultTypes = types.checkTypes(arrayLiteral, Lists.of(actualType), expTypes);
    }

    public void visit(BLangRecordLiteral recordLiteral) {
        BType actualType = symTable.errType;
        int expTypeTag = expTypes.get(0).tag;
        if (expTypeTag == TypeTags.NONE) {
            // var a = {}
            // Change the expected type to map
            expTypes = Lists.of(symTable.mapType);
        }

        if (expTypeTag == TypeTags.JSON ||
                expTypeTag == TypeTags.MAP ||
                expTypeTag == TypeTags.STRUCT) {
            recordLiteral.keyValuePairs.forEach(keyValuePair ->
                    checkRecLiteralKeyValue(keyValuePair, expTypes.get(0)));
            actualType = expTypes.get(0);
        }

        resultTypes = types.checkTypes(recordLiteral, Lists.of(actualType), expTypes);
    }

    public void visit(BLangSimpleVarRef varRefExpr) {
        // Set error type as the actual type.
        BType actualType = symTable.errType;

        Name varName = names.fromIdNode(varRefExpr.variableName);
        if (varName == Names.IGNORE) {
            if (varRefExpr.lhsVar) {
                varRefExpr.type = this.symTable.noType;
            } else {
                varRefExpr.type = this.symTable.errType;
                dlog.error(varRefExpr.pos, DiagnosticCode.UNDERSCORE_NOT_ALLOWED);
            }
            resultTypes = Lists.of(varRefExpr.type);
            return;
        }
        BSymbol symbol = symResolver.lookupSymbol(env, varName, SymTag.VARIABLE);
        if (symbol == symTable.notFoundSymbol) {
            dlog.error(varRefExpr.pos, DiagnosticCode.UNDEFINED_SYMBOL, varName.toString());
        } else {
            BVarSymbol varSym = (BVarSymbol) symbol;
            checkSefReferences(varRefExpr.pos, env, varSym);
            varRefExpr.symbol = varSym;
            actualType = varSym.type;
        }

        // Check type compatibility
        resultTypes = types.checkTypes(varRefExpr, Lists.of(actualType), expTypes);
    }

    public void visit(BLangFieldBasedAccess fieldAccessExpr) {
        BType actualType = symTable.errType;
        // First analyze the variable reference expression.
        checkExpr(fieldAccessExpr.expr, this.env, Lists.of(symTable.noType));

        BType varRefType = fieldAccessExpr.expr.type;
        switch (varRefType.tag) {
            case TypeTags.STRUCT:
                Name fieldName = names.fromIdNode(fieldAccessExpr.field);
                actualType = checkStructFieldAccess(fieldAccessExpr, fieldName, varRefType);
                break;
            case TypeTags.MAP:
                actualType = ((BMapType) varRefType).getConstraint();
                break;
            case TypeTags.JSON:
                // TODO with constrained json
                break;
            case TypeTags.ERROR:
                // Do nothing
                break;
            default:
                dlog.error(fieldAccessExpr.pos, DiagnosticCode.OPERATION_DOES_NOT_SUPPORT_FIELD_ACCESS,
                        varRefType);
        }

        resultTypes = types.checkTypes(fieldAccessExpr, Lists.of(actualType), this.expTypes);
    }

    public void visit(BLangIndexBasedAccess indexBasedAccessExpr) {
        BType actualType = symTable.errType;
        // First analyze the variable reference expression.
        checkExpr(indexBasedAccessExpr.expr, this.env, Lists.of(symTable.noType));

        BType indexExprType;
        BType varRefType = indexBasedAccessExpr.expr.type;
        BLangExpression indexExpr = indexBasedAccessExpr.indexExpr;
        switch (varRefType.tag) {
            case TypeTags.STRUCT:
                indexExprType = checkIndexExprForStructFieldAccess(indexExpr);
                if (indexExprType.tag == TypeTags.STRING) {
                    String fieldName = (String) ((BLangLiteral) indexExpr).value;
                    actualType = checkStructFieldAccess(indexBasedAccessExpr, names.fromString(fieldName), varRefType);
                }
                break;
            case TypeTags.MAP:
                indexExprType = checkExpr(indexExpr, this.env,
                        Lists.of(symTable.stringType)).get(0);
                if (indexExprType.tag == TypeTags.STRING) {
                    actualType = ((BMapType) varRefType).getConstraint();
                }
                break;
            case TypeTags.JSON:
                // TODO with constrained json
                break;
            case TypeTags.ARRAY:
                indexExprType = checkExpr(indexExpr, this.env,
                        Lists.of(symTable.intType)).get(0);
                if (indexExprType.tag == TypeTags.INT) {
                    actualType = ((BArrayType) varRefType).getElementType();
                }
                break;
            case TypeTags.ERROR:
                // Do nothing
                break;
            default:
                dlog.error(indexBasedAccessExpr.pos, DiagnosticCode.OPERATION_DOES_NOT_SUPPORT_INDEXING,
                        indexBasedAccessExpr.expr.type);
        }

        resultTypes = types.checkTypes(indexBasedAccessExpr, Lists.of(actualType), this.expTypes);
    }

    public void visit(BLangInvocation iExpr) {
        // Variable ref expression null means this is the leaf node of the variable ref expression tree
        // e.g. foo();, foo(), foo().k;
        if (iExpr.expr == null) {
            // This is a function invocation expression. e.g. foo()
            checkFunctionInvocationExpr(iExpr);
            return;
        }

        Name pkgAlias = names.fromIdNode(iExpr.pkgAlias);
        if (pkgAlias != Names.EMPTY) {
            dlog.error(iExpr.pos, DiagnosticCode.PKG_ALIAS_NOT_ALLOWED_HERE);
            return;
        }

        // Find the variable reference expression type
        checkExpr(iExpr.expr, this.env, Lists.of(symTable.noType));
        switch (iExpr.expr.type.tag) {
            case TypeTags.STRUCT:
                // Invoking a function bound to a struct
                // First check whether there exist a function with this name
                // Then perform arg and param matching
                checkFunctionInvocationExpr(iExpr, (BStructType) iExpr.expr.type);
                break;
            case TypeTags.CONNECTOR:
                // TODO handle action invocation
                break;
            default:
                // TODO Handle this condition
        }


        // TODO other types of invocation expressions
        //TODO pkg alias should be null or empty here.

    }

    public void visit(BLangTernaryExpr ternaryExpr) {
        BType expType = checkExpr(ternaryExpr.expr, env, Lists.of(this.symTable.booleanType)).get(0);
        BType thenType = checkExpr(ternaryExpr.thenExpr, env, expTypes).get(0);
        BType elseType = checkExpr(ternaryExpr.elseExpr, env, expTypes).get(0);
        if (expType == symTable.errType || thenType == symTable.errType || elseType == symTable.errType) {
            resultTypes = Lists.of(symTable.errType);
        } else if (expTypes.get(0) == symTable.noType) {
            // TODO : Fix this.
            if (thenType == elseType) {
                resultTypes = Lists.of(thenType);
            } else {
                dlog.error(ternaryExpr.pos, DiagnosticCode.INCOMPATIBLE_TYPES, thenType, elseType);
                resultTypes = Lists.of(symTable.errType);
            }
        } else {
            resultTypes = expTypes;
        }
    }

    public void visit(BLangBinaryExpr binaryExpr) {
        BType lhsType = checkExpr(binaryExpr.lhsExpr, env).get(0);
        BType rhsType = checkExpr(binaryExpr.rhsExpr, env).get(0);

        // Set error type as the actual type.
        BType actualType = symTable.errType;

        // Look up operator symbol if both rhs and lhs types are error types
        if (lhsType != symTable.errType && rhsType != symTable.errType) {
            BSymbol opSymbol = symResolver.resolveBinaryOperator(binaryExpr.opKind, lhsType, rhsType);
            if (opSymbol == symTable.notFoundSymbol) {
                dlog.error(binaryExpr.pos, DiagnosticCode.BINARY_OP_INCOMPATIBLE_TYPES,
                        binaryExpr.opKind, lhsType, rhsType);
            } else {
                binaryExpr.opSymbol = (BOperatorSymbol) opSymbol;
                actualType = opSymbol.type.getReturnTypes().get(0);
            }
        }

        resultTypes = types.checkTypes(binaryExpr, Lists.of(actualType), expTypes);
    }

    public void visit(BLangUnaryExpr unaryExpr) {
        BType exprType = checkExpr(unaryExpr.expr, env).get(0);

        BType actualType = symTable.errType;

        if (exprType != symTable.errType) {
            // Handle typeof operator separately
            if (OperatorKind.TYPEOF.equals(unaryExpr.operator)) {
                List<BType> paramTypes = Lists.of(unaryExpr.expr.type);
                List<BType> retTypes = Lists.of(symTable.typeType);
                BInvokableType opType = new BInvokableType(paramTypes, retTypes, null);
                if (unaryExpr.expr.type.tag == TypeTags.ANY) {
                    BOperatorSymbol symbol = new BOperatorSymbol(names.fromString(OperatorKind.TYPEOF.value()),
                            symTable.rootPkgSymbol.pkgID, opType, symTable.rootPkgSymbol, InstructionCodes.TYPEOF);
                    unaryExpr.opSymbol = symbol;
                    actualType = symbol.type.getReturnTypes().get(0);
                } else {
                    BOperatorSymbol symbol = new BOperatorSymbol(names.fromString(OperatorKind.TYPEOF.value()),
                            symTable.rootPkgSymbol.pkgID, opType, symTable.rootPkgSymbol, InstructionCodes.TYPELOAD);
                    unaryExpr.opSymbol = symbol;
                    actualType = symbol.type.getReturnTypes().get(0);
                }
            } else {
                BSymbol symbol = symResolver.resolveUnaryOperator(unaryExpr.pos,
                        unaryExpr.operator, exprType);
                if (symbol == symTable.notFoundSymbol) {
                    dlog.error(unaryExpr.pos, DiagnosticCode.UNARY_OP_INCOMPATIBLE_TYPES,
                            unaryExpr.operator, exprType);
                } else {
                    unaryExpr.opSymbol = (BOperatorSymbol) symbol;
                    actualType = symbol.type.getReturnTypes().get(0);
                }
            }
        }

        resultTypes = types.checkTypes(unaryExpr, Lists.of(actualType), expTypes);
    }

    public void visit(BLangTypeCastExpr castExpr) {
        // Set error type as the actual type.
        List<BType> actualTypes = getListWithErrorTypes(expTypes.size());

        BType targetType = symResolver.resolveTypeNode(castExpr.typeNode, env);
        BType sourceType = checkExpr(castExpr.expr, env, Lists.of(symTable.noType)).get(0);

        if (sourceType == symTable.errType || targetType == symTable.errType) {
            resultTypes = Lists.of(symTable.errType);
            return;
        }

        // Lookup type explicit cast operator symbol
        BSymbol symbol = symResolver.resolveExplicitCastOperator(sourceType, targetType);
        if (symbol == symTable.notFoundSymbol) {
            dlog.error(castExpr.pos, DiagnosticCode.INCOMPATIBLE_TYPES_CAST, sourceType, targetType);
        } else {
            BCastOperatorSymbol castSym = (BCastOperatorSymbol) symbol;
            castExpr.castSymbol = castSym;
            actualTypes = getActualTypesOfCastExpr(castExpr, targetType, sourceType, castSym);
        }

        resultTypes = types.checkTypes(castExpr, actualTypes, expTypes);
    }

    public void visit(BLangTypeConversionExpr conversionExpr) {
        // Set error type as the actual type.
        List<BType> actualTypes = getListWithErrorTypes(expTypes.size());

        BType targetType = symResolver.resolveTypeNode(conversionExpr.typeNode, env);
        BType sourceType = checkExpr(conversionExpr.expr, env, Lists.of(symTable.noType)).get(0);

        // Lookup type conversion operator symbol
        BSymbol symbol = symResolver.resolveConversionOperator(sourceType, targetType);
        if (symbol == symTable.notFoundSymbol) {
            dlog.error(conversionExpr.pos, DiagnosticCode.INCOMPATIBLE_TYPES_CONVERSION, sourceType, targetType);
        } else {
            BConversionOperatorSymbol conversionSym = (BConversionOperatorSymbol) symbol;
            conversionExpr.conversionSymbol = conversionSym;
            actualTypes = getActualTypesOfConversionExpr(conversionExpr, targetType, sourceType, conversionSym);
        }

        resultTypes = types.checkTypes(conversionExpr, actualTypes, expTypes);
    }

    @Override
    public void visit(BLangLambdaFunction bLangLambdaFunction) {
    }

    public void visit(BLangXMLQName bLangXMLQName) {
        String prefix = bLangXMLQName.prefix.value;
        resultTypes = Lists.of(types.checkType(bLangXMLQName, symTable.stringType, expTypes.get(0)));
        // TODO: check isLHS

        if (env.node.getKind() == NodeKind.XML_ATTRIBUTE && prefix.isEmpty()
                && bLangXMLQName.localname.value.equals(XMLConstants.XMLNS_ATTRIBUTE)) {
            BLangXMLAttribute attribute = (BLangXMLAttribute) env.node;
            attribute.isNamespaceDeclr = true;
            return;
        }

        if (env.node.getKind() == NodeKind.XML_ATTRIBUTE && prefix.equals(XMLConstants.XMLNS_ATTRIBUTE)) {
            ((BLangXMLAttribute) env.node).isNamespaceDeclr = true;
            return;
        }

        if (prefix.equals(XMLConstants.XMLNS_ATTRIBUTE)) {
            dlog.error(bLangXMLQName.pos, DiagnosticCode.INVALID_NAMESPACE_PREFIX, prefix);
            bLangXMLQName.type = symTable.errType;
            return;
        }

        BSymbol xmlnsSymbol = symResolver.lookupSymbol(env, names.fromIdNode(bLangXMLQName.prefix), SymTag.XMLNS);

        if (prefix.isEmpty() && xmlnsSymbol == symTable.notFoundSymbol) {
            return;
        }

        if (!prefix.isEmpty() && xmlnsSymbol == symTable.notFoundSymbol) {
            dlog.error(bLangXMLQName.pos, DiagnosticCode.UNDEFINED_SYMBOL, prefix);
            bLangXMLQName.type = symTable.errType;
            return;
        }
        bLangXMLQName.namespaceURI = ((BXMLNSSymbol) xmlnsSymbol).namespaceURI;
        bLangXMLQName.nsSymbol = (BXMLNSSymbol) xmlnsSymbol;
    }

    public void visit(BLangXMLAttribute bLangXMLAttribute) {
        SymbolEnv xmlAttributeEnv = SymbolEnv.getXMLAttributeEnv(bLangXMLAttribute, env);

        // check attribute name
        checkExpr((BLangExpression) bLangXMLAttribute.name, xmlAttributeEnv, Lists.of(symTable.stringType));

        // check attribute value
        checkExpr((BLangExpression) bLangXMLAttribute.value, xmlAttributeEnv, Lists.of(symTable.stringType));

        symbolEnter.defineNode(bLangXMLAttribute, env);
    }

    public void visit(BLangXMLElementLiteral bLangXMLElementLiteral) {
        SymbolEnv xmlElementEnv = SymbolEnv.getXMLElementEnv(bLangXMLElementLiteral, env);

        bLangXMLElementLiteral.attributes.forEach(attribute -> {
            checkExpr((BLangExpression) attribute, xmlElementEnv, Lists.of(symTable.noType));
        });

        Map<Name, BXMLNSSymbol> namespaces = symResolver.resolveAllNamespaces(xmlElementEnv);
        Name defaultNs = names.fromString(XMLConstants.DEFAULT_NS_PREFIX);
        if (namespaces.containsKey(defaultNs)) {
            bLangXMLElementLiteral.defaultNsSymbol = namespaces.remove(defaultNs);
        }
        bLangXMLElementLiteral.namespaces.putAll(namespaces);

        validateTags(bLangXMLElementLiteral, xmlElementEnv);
        bLangXMLElementLiteral.modifiedChildren = concatSimilarKindXMLNodes(bLangXMLElementLiteral.children);
        resultTypes = Lists.of(types.checkType(bLangXMLElementLiteral, symTable.xmlType, expTypes.get(0)));
    }

    public void visit(BLangXMLTextLiteral bLangXMLTextLiteral) {
        bLangXMLTextLiteral.concatExpr = getStringTemplateConcatExpr(bLangXMLTextLiteral.textFragments);
        resultTypes = Lists.of(types.checkType(bLangXMLTextLiteral, symTable.xmlType, expTypes.get(0)));
    }

    public void visit(BLangXMLCommentLiteral bLangXMLCommentLiteral) {
        bLangXMLCommentLiteral.concatExpr = getStringTemplateConcatExpr(bLangXMLCommentLiteral.textFragments);
        resultTypes = Lists.of(types.checkType(bLangXMLCommentLiteral, symTable.xmlType, expTypes.get(0)));
    }

    public void visit(BLangXMLProcInsLiteral bLangXMLProcInsLiteral) {
        checkExpr((BLangExpression) bLangXMLProcInsLiteral.target, env, Lists.of(symTable.stringType));
        bLangXMLProcInsLiteral.dataConcatExpr = getStringTemplateConcatExpr(bLangXMLProcInsLiteral.dataFragments);
        resultTypes = Lists.of(types.checkType(bLangXMLProcInsLiteral, symTable.xmlType, expTypes.get(0)));
    }

    public void visit(BLangXMLQuotedString bLangXMLQuotedString) {
        bLangXMLQuotedString.concatExpr = getStringTemplateConcatExpr(bLangXMLQuotedString.textFragments);
        resultTypes = Lists.of(types.checkType(bLangXMLQuotedString, symTable.stringType, expTypes.get(0)));
    }

    // Private methods

    private void checkSefReferences(DiagnosticPos pos, SymbolEnv env, BVarSymbol varSymbol) {
        if (env.enclVarSym == varSymbol) {
            dlog.error(pos, DiagnosticCode.SELF_REFERENCE_VAR, varSymbol.name);
        }
    }

    private List<BType> verifyAndGetExpectedTypes(BLangExpression expr, List<BType> expTypes) {
        if (!expr.isMultiReturnExpr() && expTypes.size() > 1) {
            // This error will be reported after analyzing the expression
            return Lists.of(symTable.errType);
        }

        return expTypes;
    }

    private void setExprType(BLangExpression expr, List<BType> expTypes) {
        int expected = expTypes.size();
        int actual = resultTypes.size();
        if (expr.isMultiReturnExpr()) {
            MultiReturnExpr multiReturnExpr = (MultiReturnExpr) expr;
            multiReturnExpr.setTypes(resultTypes);
        } else {
            if (expected > 1) {
                dlog.error(expr.pos, DiagnosticCode.ASSIGNMENT_COUNT_MISMATCH, expected, actual);
                resultTypes = getListWithErrorTypes(expected);
            }
        }

        if (resultTypes.size() > 0) {
            expr.type = resultTypes.get(0);
        }
    }

    private List<BType> getListWithErrorTypes(int count) {
        List<BType> list = new ArrayList<>(count);
        for (int i = 0; i < count; i++) {
            list.add(symTable.errType);
        }

        return list;
    }

    private List<BType> getActualTypesOfCastExpr(BLangTypeCastExpr castExpr,
                                                 BType targetType,
                                                 BType sourceType,
                                                 BCastOperatorSymbol castSymbol) {
        // If this cast is an unsafe cast, then there MUST to be two expected types/variables
        // If this is an safe cast, then the error variable is optional
        int expected = expTypes.size();
        List<BType> actualTypes = getListWithErrorTypes(expected);
        if (castSymbol.safe && expected == 1) {
            actualTypes = Lists.of(castSymbol.type.getReturnTypes().get(0));

        } else if (!castSymbol.safe && expected == 1) {
            dlog.error(castExpr.pos, DiagnosticCode.UNSAFE_CAST_ATTEMPT, sourceType, targetType);

        } else if (expected == 2) {
            actualTypes = castSymbol.type.getReturnTypes();

        } else if (expected == 0 || expected > 2) {
            dlog.error(castExpr.pos, DiagnosticCode.ASSIGNMENT_COUNT_MISMATCH, expected, 2);
        }

        return actualTypes;
    }

    private List<BType> getActualTypesOfConversionExpr(BLangTypeConversionExpr castExpr,
                                                       BType targetType,
                                                       BType sourceType,
                                                       BConversionOperatorSymbol conversionSymbol) {
        // If this cast is an unsafe conversion, then there MUST to be two expected types/variables
        // If this is an safe cast, then the error variable is optional
        int expected = expTypes.size();
        List<BType> actualTypes = getListWithErrorTypes(expected);
        if (conversionSymbol.safe && expected == 1) {
            actualTypes = Lists.of(conversionSymbol.type.getReturnTypes().get(0));
        } else if (!conversionSymbol.safe && expected == 1) {
            dlog.error(castExpr.pos, DiagnosticCode.UNSAFE_CONVERSION_ATTEMPT, sourceType, targetType);

        } else if (expected == 2) {
            actualTypes = conversionSymbol.type.getReturnTypes();

        } else if (expected == 0 || expected > 2) {
            dlog.error(castExpr.pos, DiagnosticCode.ASSIGNMENT_COUNT_MISMATCH, expected, 2);
        }

        return actualTypes;
    }

    private void checkFunctionInvocationExpr(BLangInvocation iExpr) {
        Name funcName = names.fromIdNode(iExpr.name);
        BSymbol funcSymbol = symResolver.resolveFunction(iExpr.pos, this.env,
                names.fromIdNode(iExpr.pkgAlias), funcName);
        if (funcSymbol == symTable.notFoundSymbol) {
            // Check for function pointer.
            BSymbol functionPointer = symResolver.lookupSymbol(env, funcName, SymTag.VARIABLE);
            if (functionPointer.type.tag != TypeTags.INVOKABLE) {
                dlog.error(iExpr.pos, DiagnosticCode.UNDEFINED_FUNCTION, funcName);
                resultTypes = getListWithErrorTypes(expTypes.size());
                return;
            }
            iExpr.functionPointerInvocation = true;
            funcSymbol = functionPointer;
        }

        // Set the resolved function symbol in the invocation expression.
        // This is used in the code generation phase.
        iExpr.symbol = funcSymbol;
        checkInvocationParamAndReturnType(iExpr);
    }
<<<<<<< HEAD

    private void checkFunctionInvocationExpr(BLangInvocation iExpr, BStructType structType) {
        Name funcName = getFuncSymbolName(iExpr, structType);
        BPackageSymbol packageSymbol = (BPackageSymbol) structType.tsymbol.owner;
        BSymbol funcSymbol = symResolver.lookupMemberSymbol(iExpr.pos, packageSymbol.scope, this.env,
                funcName, SymTag.FUNCTION);
        if (funcSymbol == symTable.notFoundSymbol) {
            dlog.error(iExpr.pos, DiagnosticCode.UNDEFINED_FUNCTION_IN_STRUCT, iExpr.name.value, structType);
            resultTypes = getListWithErrorTypes(expTypes.size());
            return;
        }

=======

    private void checkFunctionInvocationExpr(BLangInvocation iExpr, BStructType structType) {
        Name funcName = getFuncSymbolName(iExpr, structType);
        BPackageSymbol packageSymbol = (BPackageSymbol) structType.tsymbol.owner;
        BSymbol funcSymbol = symResolver.lookupMemberSymbol(iExpr.pos, packageSymbol.scope, this.env,
                funcName, SymTag.FUNCTION);
        if (funcSymbol == symTable.notFoundSymbol) {
            dlog.error(iExpr.pos, DiagnosticCode.UNDEFINED_FUNCTION_IN_STRUCT, iExpr.name.value, structType);
            resultTypes = getListWithErrorTypes(expTypes.size());
            return;
        }

>>>>>>> 7c0bcae6
        iExpr.symbol = funcSymbol;
        checkInvocationParamAndReturnType(iExpr);
    }

    private void checkInvocationParamAndReturnType(BLangInvocation iExpr) {
        BSymbol funcSymbol = iExpr.symbol;
        List<BType> actualTypes = getListWithErrorTypes(expTypes.size());
        List<BType> paramTypes = ((BInvokableType) funcSymbol.type).getParameterTypes();
        if (iExpr.argExprs.size() == 1 && iExpr.argExprs.get(0).getKind() == NodeKind.INVOCATION) {
            checkExpr(iExpr.argExprs.get(0), this.env, paramTypes);

        } else if (paramTypes.size() > iExpr.argExprs.size()) {
            dlog.error(iExpr.pos, DiagnosticCode.NOT_ENOUGH_ARGS_FUNC_CALL, iExpr.name.value);

        } else if (paramTypes.size() < iExpr.argExprs.size()) {
            dlog.error(iExpr.pos, DiagnosticCode.TOO_MANY_ARGS_FUNC_CALL, iExpr.name.value);

        } else {
            for (int i = 0; i < iExpr.argExprs.size(); i++) {
                checkExpr(iExpr.argExprs.get(i), this.env, Lists.of(paramTypes.get(i)));
            }
            actualTypes = funcSymbol.type.getReturnTypes();
        }

        checkInvocationReturnTypes(iExpr, actualTypes);
    }

    private void checkInvocationReturnTypes(BLangInvocation iExpr, List<BType> actualTypes) {
        List<BType> newActualTypes = actualTypes;
        List<BType> newExpTypes = this.expTypes;
        int expected = this.expTypes.size();
        int actual = actualTypes.size();
        if (expected == 1 && actual > 1) {
            dlog.error(iExpr.pos, DiagnosticCode.MULTI_VAL_IN_SINGLE_VAL_CONTEXT, iExpr.name.value);
            newActualTypes = getListWithErrorTypes(expected);
        } else if (expected == 0) {
            // This could be from a expression statement. e.g foo();
            if (this.env.node.getKind() != NodeKind.EXPRESSION_STATEMENT) {
                dlog.error(iExpr.pos, DiagnosticCode.DOES_NOT_RETURN_VALUE, iExpr.name.value);
            }
            newExpTypes = newActualTypes;
        } else if (expected != actual) {
            // Special case actual == 0 scenario.. VOID Function
            dlog.error(iExpr.pos, DiagnosticCode.ASSIGNMENT_COUNT_MISMATCH, expected, actual);
            newActualTypes = getListWithErrorTypes(expected);
        }

        resultTypes = types.checkTypes(iExpr, newActualTypes, newExpTypes);
    }

    private Name getFuncSymbolName(BLangInvocation iExpr, BStructType structType) {
        return names.fromString(structType + Names.DOT.value + iExpr.name);
    }

    private void checkRecLiteralKeyValue(BLangRecordKeyValue keyValuePair, BType recType) {
        BType fieldType = symTable.errType;
        switch (recType.tag) {
            case TypeTags.STRUCT:
                fieldType = checkStructLiteralKeyExpr(keyValuePair.key, recType, RecordKind.STRUCT);
                break;
            case TypeTags.MAP:
                fieldType = checkMapLiteralKeyExpr(keyValuePair.key.expr, recType, RecordKind.STRUCT);
                break;
            case TypeTags.JSON:
                fieldType = checkJSONLiteralKeyExpr(keyValuePair.key.expr, recType, RecordKind.STRUCT);
        }

        BLangExpression valueExpr = keyValuePair.valueExpr;
        checkExpr(valueExpr, this.env, Lists.of(fieldType));
    }

    private BType checkStructLiteralKeyExpr(BLangRecordKey key, BType recordType, RecordKind recKind) {
        Name fieldName;
        BLangExpression keyExpr = key.expr;

        if (checkRecLiteralKeyExpr(keyExpr, recKind).tag != TypeTags.STRING) {
            return symTable.errType;

        } else if (keyExpr.getKind() == NodeKind.STRING_TEMPLATE_LITERAL) {
            // keys of the struct literal can only be string literals and identifiers
            dlog.error(keyExpr.pos, DiagnosticCode.STRING_TEMPLATE_LIT_NOT_ALLOWED);
            return symTable.errType;

        } else if (keyExpr.getKind() == NodeKind.LITERAL) {
            Object literalValue = ((BLangLiteral) keyExpr).value;
            fieldName = names.fromString((String) literalValue);

        } else {
            BLangSimpleVarRef varRef = (BLangSimpleVarRef) keyExpr;
            fieldName = names.fromIdNode(varRef.variableName);
        }

        // Check weather the struct field exists
        BSymbol fieldSymbol = symResolver.resolveStructField(keyExpr.pos, this.env,
                fieldName, recordType.tsymbol);
        if (fieldSymbol == symTable.notFoundSymbol) {
            return symTable.errType;
        }

        // Setting the struct field symbol for future use in Desugar and code generator.
        key.fieldSymbol = (BVarSymbol) fieldSymbol;
        return fieldSymbol.type;
    }

    private BType checkJSONLiteralKeyExpr(BLangExpression keyExpr, BType recordType, RecordKind recKind) {
        if (checkRecLiteralKeyExpr(keyExpr, recKind).tag != TypeTags.STRING) {
            return symTable.errType;
        }

        // TODO constrained json
        return symTable.jsonType;
    }

    private BType checkMapLiteralKeyExpr(BLangExpression keyExpr, BType recordType, RecordKind recKind) {
        if (checkRecLiteralKeyExpr(keyExpr, recKind).tag != TypeTags.STRING) {
            return symTable.errType;
        }

        // TODO constrained map
        return symTable.anyType;
    }

    private BType checkRecLiteralKeyExpr(BLangExpression keyExpr, RecordKind recKind) {
        // keys of the record literal can only be string literals, identifiers or string template literals
        if (keyExpr.getKind() != NodeKind.LITERAL &&
                keyExpr.getKind() != NodeKind.SIMPLE_VARIABLE_REF &&
                keyExpr.getKind() != NodeKind.STRING_TEMPLATE_LITERAL) {
            dlog.error(keyExpr.pos, DiagnosticCode.INVALID_FIELD_NAME_RECORD_LITERAL, recKind.value);
            return symTable.errType;

        } else if (keyExpr.getKind() == NodeKind.LITERAL ||
                keyExpr.getKind() == NodeKind.STRING_TEMPLATE_LITERAL) {
            return checkExpr(keyExpr, this.env, Lists.of(symTable.stringType)).get(0);
        }

        // If the key expression is an identifier then we simply set the type as string.
        keyExpr.type = symTable.stringType;
        return keyExpr.type;
    }

    private BType checkIndexExprForStructFieldAccess(BLangExpression indexExpr) {
        if (indexExpr.getKind() != NodeKind.LITERAL) {
            dlog.error(indexExpr.pos, DiagnosticCode.INVALID_INDEX_EXPR_STRUCT_FIELD_ACCESS);
            return symTable.errType;
        }

        return checkExpr(indexExpr, this.env, Lists.of(symTable.stringType)).get(0);
    }

    private BType checkStructFieldAccess(BLangVariableReference varReferExpr, Name fieldName, BType structType) {
        BSymbol fieldSymbol = symResolver.resolveStructField(varReferExpr.pos, this.env,
                fieldName, structType.tsymbol);
        if (fieldSymbol == symTable.notFoundSymbol) {
            return symTable.errType;
        }

        // Setting the field symbol. This is used during the code generation phase
        varReferExpr.symbol = (BVarSymbol) fieldSymbol;
        return fieldSymbol.type;
    }

    private void validateTags(BLangXMLElementLiteral bLangXMLElementLiteral, SymbolEnv xmlElementEnv) {
        // check type for start and end tags
        BLangExpression startTagName = (BLangExpression) bLangXMLElementLiteral.startTagName;
        checkExpr(startTagName, xmlElementEnv, Lists.of(symTable.stringType));
        BLangExpression endTagName = (BLangExpression) bLangXMLElementLiteral.endTagName;
        if (endTagName != null) {
            checkExpr(endTagName, xmlElementEnv, Lists.of(symTable.stringType));
        }

        if (endTagName == null) {
            return;
        }

        if (startTagName.getKind() == NodeKind.XML_QNAME && startTagName.getKind() == NodeKind.XML_QNAME
                && startTagName.equals(endTagName)) {
            return;
        }

        if (startTagName.getKind() != NodeKind.XML_QNAME && startTagName.getKind() != NodeKind.XML_QNAME) {
            return;
        }

        dlog.error(startTagName.pos, DiagnosticCode.XML_TAGS_MISMATCH);
    }

    private BLangExpression getStringTemplateConcatExpr(List<BLangExpression> exprs) {
        BLangExpression concatExpr = null;
        for (BLangExpression expr : exprs) {
            checkExpr((BLangExpression) expr, env);
            if (concatExpr == null) {
                concatExpr = expr;
                continue;
            }
            BSymbol opSymbol = symResolver.resolveBinaryOperator(OperatorKind.ADD, symTable.stringType, expr.type);
            if (opSymbol == symTable.notFoundSymbol) {
                if (expr.type != symTable.errType) {
                    dlog.error(expr.pos, DiagnosticCode.INCOMPATIBLE_TYPES, symTable.stringType, expr.type);
                }

                return concatExpr;
            }
            concatExpr = getBinaryAddExppression(concatExpr, expr);
        }

        return concatExpr;
    }

    /**
     * Concatenate the consecutive text type nodes, and get the reduced set of children.
     * 
     * @param exprs Child nodes
     * @return Reduced set of children
     */
    private List<BLangExpression> concatSimilarKindXMLNodes(List<BLangExpression> exprs) {
        List<BLangExpression> newChildren = new ArrayList<BLangExpression>();
        BLangExpression strConcatExpr = null;

        for (BLangExpression expr : exprs) {
            BType exprType = checkExpr((BLangExpression) expr, env).get(0);
            if (exprType == symTable.xmlType) {
                if (strConcatExpr != null) {
                    newChildren.add(getXMLTextLiteral(strConcatExpr));
                    strConcatExpr = null;
                }
                newChildren.add(expr);
                continue;
            }

            BSymbol opSymbol = symResolver.resolveBinaryOperator(OperatorKind.ADD, symTable.stringType, exprType);
            if (opSymbol == symTable.notFoundSymbol) {
                if (exprType != symTable.errType) {
                    dlog.error(expr.pos, DiagnosticCode.INCOMPATIBLE_TYPES, symTable.xmlType, exprType);
                }
                return newChildren;
            }

            if (strConcatExpr == null) {
                strConcatExpr = expr;
                continue;
            }
            strConcatExpr = getBinaryAddExppression(strConcatExpr, expr);
        }

        // Add remaining concatenated text nodes as children
        if (strConcatExpr != null) {
            newChildren.add(getXMLTextLiteral(strConcatExpr));
        }

        return newChildren;
    }

    private BLangExpression getBinaryAddExppression(BLangExpression lExpr, BLangExpression rExpr) {
        BLangBinaryExpr binaryExpressionNode = (BLangBinaryExpr) TreeBuilder.createBinaryExpressionNode();
        binaryExpressionNode.lhsExpr = lExpr;
        binaryExpressionNode.rhsExpr = rExpr;
        binaryExpressionNode.pos = rExpr.pos;
        binaryExpressionNode.opKind = OperatorKind.ADD;
        checkExpr(binaryExpressionNode, env);
        return binaryExpressionNode;
    }

    private BLangExpression getXMLTextLiteral(BLangExpression contentExpr) {
        BLangXMLTextLiteral xmlTextLiteral = (BLangXMLTextLiteral) TreeBuilder.createXMLTextLiteralNode();
        xmlTextLiteral.concatExpr = contentExpr;
        xmlTextLiteral.pos = contentExpr.pos;
        return xmlTextLiteral;
    }
}<|MERGE_RESOLUTION|>--- conflicted
+++ resolved
@@ -683,7 +683,6 @@
         iExpr.symbol = funcSymbol;
         checkInvocationParamAndReturnType(iExpr);
     }
-<<<<<<< HEAD
 
     private void checkFunctionInvocationExpr(BLangInvocation iExpr, BStructType structType) {
         Name funcName = getFuncSymbolName(iExpr, structType);
@@ -696,20 +695,6 @@
             return;
         }
 
-=======
-
-    private void checkFunctionInvocationExpr(BLangInvocation iExpr, BStructType structType) {
-        Name funcName = getFuncSymbolName(iExpr, structType);
-        BPackageSymbol packageSymbol = (BPackageSymbol) structType.tsymbol.owner;
-        BSymbol funcSymbol = symResolver.lookupMemberSymbol(iExpr.pos, packageSymbol.scope, this.env,
-                funcName, SymTag.FUNCTION);
-        if (funcSymbol == symTable.notFoundSymbol) {
-            dlog.error(iExpr.pos, DiagnosticCode.UNDEFINED_FUNCTION_IN_STRUCT, iExpr.name.value, structType);
-            resultTypes = getListWithErrorTypes(expTypes.size());
-            return;
-        }
-
->>>>>>> 7c0bcae6
         iExpr.symbol = funcSymbol;
         checkInvocationParamAndReturnType(iExpr);
     }
