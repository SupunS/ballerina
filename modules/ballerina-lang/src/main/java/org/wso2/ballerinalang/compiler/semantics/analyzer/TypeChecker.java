/*
*  Copyright (c) 2017, WSO2 Inc. (http://www.wso2.org) All Rights Reserved.
*
*  WSO2 Inc. licenses this file to you under the Apache License,
*  Version 2.0 (the "License"); you may not use this file except
*  in compliance with the License.
*  You may obtain a copy of the License at
*
*    http://www.apache.org/licenses/LICENSE-2.0
*
*  Unless required by applicable law or agreed to in writing,
*  software distributed under the License is distributed on an
*  "AS IS" BASIS, WITHOUT WARRANTIES OR CONDITIONS OF ANY
*  KIND, either express or implied.  See the License for the
*  specific language governing permissions and limitations
*  under the License.
*/
package org.wso2.ballerinalang.compiler.semantics.analyzer;

import org.ballerinalang.model.TreeBuilder;
import org.ballerinalang.model.tree.NodeKind;
import org.ballerinalang.model.tree.OperatorKind;
import org.ballerinalang.util.diagnostic.DiagnosticCode;
import org.wso2.ballerinalang.compiler.semantics.analyzer.Types.RecordKind;
import org.wso2.ballerinalang.compiler.semantics.model.SymbolEnv;
import org.wso2.ballerinalang.compiler.semantics.model.SymbolTable;
import org.wso2.ballerinalang.compiler.semantics.model.symbols.BCastOperatorSymbol;
import org.wso2.ballerinalang.compiler.semantics.model.symbols.BConversionOperatorSymbol;
import org.wso2.ballerinalang.compiler.semantics.model.symbols.BOperatorSymbol;
import org.wso2.ballerinalang.compiler.semantics.model.symbols.BPackageSymbol;
import org.wso2.ballerinalang.compiler.semantics.model.symbols.BSymbol;
import org.wso2.ballerinalang.compiler.semantics.model.symbols.BTypeSymbol;
import org.wso2.ballerinalang.compiler.semantics.model.symbols.BVarSymbol;
import org.wso2.ballerinalang.compiler.semantics.model.symbols.BXMLNSSymbol;
import org.wso2.ballerinalang.compiler.semantics.model.symbols.SymTag;
import org.wso2.ballerinalang.compiler.semantics.model.types.BArrayType;
import org.wso2.ballerinalang.compiler.semantics.model.types.BConnectorType;
import org.wso2.ballerinalang.compiler.semantics.model.types.BInvokableType;
import org.wso2.ballerinalang.compiler.semantics.model.types.BJSONType;
import org.wso2.ballerinalang.compiler.semantics.model.types.BMapType;
import org.wso2.ballerinalang.compiler.semantics.model.types.BStructType;
import org.wso2.ballerinalang.compiler.semantics.model.types.BType;
import org.wso2.ballerinalang.compiler.tree.BLangNodeVisitor;
import org.wso2.ballerinalang.compiler.tree.expressions.BLangArrayLiteral;
import org.wso2.ballerinalang.compiler.tree.expressions.BLangBinaryExpr;
import org.wso2.ballerinalang.compiler.tree.expressions.BLangConnectorInit;
import org.wso2.ballerinalang.compiler.tree.expressions.BLangExpression;
import org.wso2.ballerinalang.compiler.tree.expressions.BLangFieldBasedAccess;
import org.wso2.ballerinalang.compiler.tree.expressions.BLangIndexBasedAccess;
import org.wso2.ballerinalang.compiler.tree.expressions.BLangInvocation;
import org.wso2.ballerinalang.compiler.tree.expressions.BLangLambdaFunction;
import org.wso2.ballerinalang.compiler.tree.expressions.BLangLiteral;
import org.wso2.ballerinalang.compiler.tree.expressions.BLangRecordLiteral;
import org.wso2.ballerinalang.compiler.tree.expressions.BLangRecordLiteral.BLangRecordKey;
import org.wso2.ballerinalang.compiler.tree.expressions.BLangRecordLiteral.BLangRecordKeyValue;
import org.wso2.ballerinalang.compiler.tree.expressions.BLangSimpleVarRef;
import org.wso2.ballerinalang.compiler.tree.expressions.BLangStringTemplateLiteral;
import org.wso2.ballerinalang.compiler.tree.expressions.BLangTernaryExpr;
import org.wso2.ballerinalang.compiler.tree.expressions.BLangTypeCastExpr;
import org.wso2.ballerinalang.compiler.tree.expressions.BLangTypeConversionExpr;
import org.wso2.ballerinalang.compiler.tree.expressions.BLangUnaryExpr;
import org.wso2.ballerinalang.compiler.tree.expressions.BLangVariableReference;
import org.wso2.ballerinalang.compiler.tree.expressions.BLangXMLAttribute;
import org.wso2.ballerinalang.compiler.tree.expressions.BLangXMLCommentLiteral;
import org.wso2.ballerinalang.compiler.tree.expressions.BLangXMLElementLiteral;
import org.wso2.ballerinalang.compiler.tree.expressions.BLangXMLProcInsLiteral;
import org.wso2.ballerinalang.compiler.tree.expressions.BLangXMLQName;
import org.wso2.ballerinalang.compiler.tree.expressions.BLangXMLQuotedString;
import org.wso2.ballerinalang.compiler.tree.expressions.BLangXMLTextLiteral;
import org.wso2.ballerinalang.compiler.tree.expressions.MultiReturnExpr;
import org.wso2.ballerinalang.compiler.util.CompilerContext;
import org.wso2.ballerinalang.compiler.util.Name;
import org.wso2.ballerinalang.compiler.util.Names;
import org.wso2.ballerinalang.compiler.util.TypeTags;
import org.wso2.ballerinalang.compiler.util.diagnotic.DiagnosticLog;
import org.wso2.ballerinalang.compiler.util.diagnotic.DiagnosticPos;
import org.wso2.ballerinalang.programfile.InstructionCodes;
import org.wso2.ballerinalang.util.Lists;

import java.util.ArrayList;
import java.util.List;
import java.util.Map;

import javax.xml.XMLConstants;

/**
 * @since 0.94
 */
public class TypeChecker extends BLangNodeVisitor {

    private static final CompilerContext.Key<TypeChecker> TYPE_CHECKER_KEY =
            new CompilerContext.Key<>();

    private Names names;
    private SymbolTable symTable;
    private SymbolEnter symbolEnter;
    private SymbolResolver symResolver;
    private Types types;
    private DiagnosticLog dlog;

    private SymbolEnv env;

    /**
     * Expected types or inherited types
     */
    private List<BType> expTypes;

    private DiagnosticCode diagCode;
    private List<BType> resultTypes;


    public static TypeChecker getInstance(CompilerContext context) {
        TypeChecker typeChecker = context.get(TYPE_CHECKER_KEY);
        if (typeChecker == null) {
            typeChecker = new TypeChecker(context);
        }

        return typeChecker;
    }

    public TypeChecker(CompilerContext context) {
        context.put(TYPE_CHECKER_KEY, this);

        this.names = Names.getInstance(context);
        this.symTable = SymbolTable.getInstance(context);
        this.symbolEnter = SymbolEnter.getInstance(context);
        this.symResolver = SymbolResolver.getInstance(context);
        this.types = Types.getInstance(context);
        this.dlog = DiagnosticLog.getInstance(context);
    }

    public List<BType> checkExpr(BLangExpression expr, SymbolEnv env) {
        return checkExpr(expr, env, Lists.of(symTable.noType));
    }

    public List<BType> checkExpr(BLangExpression expr, SymbolEnv env, List<BType> expTypes) {
        return checkExpr(expr, env, expTypes, DiagnosticCode.INCOMPATIBLE_TYPES);
    }

    /**
     * Check the given list of expressions against the given expected types.
     *
     * @param exprs   list of expressions to be analyzed
     * @param env     current symbol environment
     * @param expType expected type
     * @return the actual types of the given list of expressions
     */
    public List<BType> checkExprs(List<BLangExpression> exprs, SymbolEnv env, BType expType) {
        List<BType> resTypes = new ArrayList<>(exprs.size());
        for (BLangExpression expr : exprs) {
            resTypes.add(checkExpr(expr, env, Lists.of(expType)).get(0));
        }
        return resTypes;
    }

    public List<BType> checkExpr(BLangExpression expr, SymbolEnv env, List<BType> expTypes, DiagnosticCode diagCode) {
        // TODO Check the possibility of using a try/finally here
        SymbolEnv prevEnv = this.env;
        List<BType> preExpTypes = this.expTypes;
        DiagnosticCode preDiagCode = this.diagCode;
        this.env = env;
        this.diagCode = diagCode;
        this.expTypes = expTypes;

        expr.accept(this);

        setExprType(expr, expTypes);
        this.env = prevEnv;
        this.expTypes = preExpTypes;
        this.diagCode = preDiagCode;
        return resultTypes;
    }


    // Expressions

    public void visit(BLangLiteral literalExpr) {
        BType literalType = symTable.getTypeFromTag(literalExpr.typeTag);
        resultTypes = types.checkTypes(literalExpr, Lists.of(literalType), expTypes);
    }

    public void visit(BLangArrayLiteral arrayLiteral) {
        // Check whether the expected type is an array type
        // var a = []; and var a = [1,2,3,4]; are illegal statements, because we cannot infer the type here.
        BType actualType = symTable.errType;

        int expTypeTag = expTypes.get(0).tag;
        if (expTypeTag == TypeTags.NONE) {
            dlog.error(arrayLiteral.pos, DiagnosticCode.ARRAY_LITERAL_NOT_ALLOWED);

        } else if (expTypeTag == TypeTags.JSON) {
            checkExprs(arrayLiteral.exprs, this.env, expTypes.get(0));
            actualType = expTypes.get(0);

        } else if (expTypeTag != TypeTags.ARRAY && expTypeTag != TypeTags.ERROR) {
            dlog.error(arrayLiteral.pos, DiagnosticCode.INVALID_LITERAL_FOR_TYPE, expTypes.get(0));

        } else if (expTypeTag != TypeTags.ERROR) {
            BArrayType arrayType = (BArrayType) expTypes.get(0);
            checkExprs(arrayLiteral.exprs, this.env, arrayType.eType);
            actualType = new BArrayType(arrayType.eType);
        }

        resultTypes = types.checkTypes(arrayLiteral, Lists.of(actualType), expTypes);
    }

    public void visit(BLangRecordLiteral recordLiteral) {
        BType actualType = symTable.errType;
        int expTypeTag = expTypes.get(0).tag;
        if (expTypeTag == TypeTags.NONE) {
            // var a = {}
            // Change the expected type to map
            expTypes = Lists.of(symTable.mapType);
        }

        if (expTypeTag == TypeTags.JSON ||
                expTypeTag == TypeTags.MAP ||
                expTypeTag == TypeTags.STRUCT) {
            recordLiteral.keyValuePairs.forEach(keyValuePair ->
                    checkRecLiteralKeyValue(keyValuePair, expTypes.get(0)));
            actualType = expTypes.get(0);
        } else if (expTypeTag != TypeTags.ERROR) {
            dlog.error(recordLiteral.pos, DiagnosticCode.INVALID_LITERAL_FOR_TYPE, expTypes.get(0));
        }

        resultTypes = types.checkTypes(recordLiteral, Lists.of(actualType), expTypes);
    }

    public void visit(BLangSimpleVarRef varRefExpr) {
        // Set error type as the actual type.
        BType actualType = symTable.errType;

        Name varName = names.fromIdNode(varRefExpr.variableName);
        if (varName == Names.IGNORE) {
            if (varRefExpr.lhsVar) {
                varRefExpr.type = this.symTable.noType;
            } else {
                varRefExpr.type = this.symTable.errType;
                dlog.error(varRefExpr.pos, DiagnosticCode.UNDERSCORE_NOT_ALLOWED);
            }
<<<<<<< HEAD
            BVarSymbol symbol1 = new BVarSymbol(0, varName, env.enclPkg.symbol.pkgID, actualType, env.scope.owner);
            varRefExpr.symbol = symbol1;
=======
            varRefExpr.symbol = new BVarSymbol(0, varName, env.enclPkg.symbol.pkgID, actualType, env.scope.owner);
>>>>>>> 8007a207
            resultTypes = Lists.of(varRefExpr.type);
            return;
        }
        Name pkgAlias = names.fromIdNode(varRefExpr.pkgAlias);
        BSymbol symbol = symResolver.lookupSymbol(varRefExpr.pos, env, pkgAlias, varName, SymTag.VARIABLE);
        if (symbol == symTable.notFoundSymbol) {
            dlog.error(varRefExpr.pos, DiagnosticCode.UNDEFINED_SYMBOL, varName.toString());
        } else {
            BVarSymbol varSym = (BVarSymbol) symbol;
            checkSefReferences(varRefExpr.pos, env, varSym);
            varRefExpr.symbol = varSym;
            actualType = varSym.type;
        }

        // Check type compatibility
        resultTypes = types.checkTypes(varRefExpr, Lists.of(actualType), expTypes);
    }

    public void visit(BLangFieldBasedAccess fieldAccessExpr) {
        BType actualType = symTable.errType;
        // First analyze the variable reference expression.
        checkExpr(fieldAccessExpr.expr, this.env, Lists.of(symTable.noType));

        BType varRefType = fieldAccessExpr.expr.type;
        Name fieldName;
        switch (varRefType.tag) {
            case TypeTags.STRUCT:
                fieldName = names.fromIdNode(fieldAccessExpr.field);
                actualType = checkStructFieldAccess(fieldAccessExpr, fieldName, varRefType);
                break;
            case TypeTags.MAP:
                actualType = ((BMapType) varRefType).getConstraint();
                break;
            case TypeTags.JSON:
                BType constraintType = ((BJSONType) varRefType).constraint;
                if (constraintType.tag == TypeTags.STRUCT) {
                    fieldName = names.fromIdNode(fieldAccessExpr.field);
                    checkStructFieldAccess(fieldAccessExpr, fieldName, constraintType);
                }
                actualType = symTable.jsonType;
                break;
            case TypeTags.ERROR:
                // Do nothing
                break;
            default:
                dlog.error(fieldAccessExpr.pos, DiagnosticCode.OPERATION_DOES_NOT_SUPPORT_FIELD_ACCESS,
                        varRefType);
        }

        resultTypes = types.checkTypes(fieldAccessExpr, Lists.of(actualType), this.expTypes);
    }

    public void visit(BLangIndexBasedAccess indexBasedAccessExpr) {
        BType actualType = symTable.errType;
        // First analyze the variable reference expression.
        checkExpr(indexBasedAccessExpr.expr, this.env, Lists.of(symTable.noType));

        BType indexExprType;
        BType varRefType = indexBasedAccessExpr.expr.type;
        BLangExpression indexExpr = indexBasedAccessExpr.indexExpr;
        switch (varRefType.tag) {
            case TypeTags.STRUCT:
                indexExprType = checkIndexExprForStructFieldAccess(indexExpr);
                if (indexExprType.tag == TypeTags.STRING) {
                    String fieldName = (String) ((BLangLiteral) indexExpr).value;
                    actualType = checkStructFieldAccess(indexBasedAccessExpr, names.fromString(fieldName), varRefType);
                }
                break;
            case TypeTags.MAP:
                indexExprType = checkExpr(indexExpr, this.env,
                        Lists.of(symTable.stringType)).get(0);
                if (indexExprType.tag == TypeTags.STRING) {
                    actualType = ((BMapType) varRefType).getConstraint();
                }
                break;
            case TypeTags.JSON:
                BType constraintType = ((BJSONType) varRefType).constraint;
                if (constraintType.tag == TypeTags.STRUCT) {
                    indexExprType = checkIndexExprForStructFieldAccess(indexExpr);
                    if (indexExprType.tag != TypeTags.STRING) {
                        break;
                    }
                    String fieldName = (String) ((BLangLiteral) indexExpr).value;
                    checkStructFieldAccess(indexBasedAccessExpr, names.fromString(fieldName), constraintType);
                }
                actualType = symTable.jsonType;
                break;
            case TypeTags.ARRAY:
                indexExprType = checkExpr(indexExpr, this.env,
                        Lists.of(symTable.intType)).get(0);
                if (indexExprType.tag == TypeTags.INT) {
                    actualType = ((BArrayType) varRefType).getElementType();
                }
                break;
            case TypeTags.ERROR:
                // Do nothing
                break;
            default:
                dlog.error(indexBasedAccessExpr.pos, DiagnosticCode.OPERATION_DOES_NOT_SUPPORT_INDEXING,
                        indexBasedAccessExpr.expr.type);
        }

        resultTypes = types.checkTypes(indexBasedAccessExpr, Lists.of(actualType), this.expTypes);
    }

    public void visit(BLangInvocation iExpr) {
        // Variable ref expression null means this is the leaf node of the variable ref expression tree
        // e.g. foo();, foo(), foo().k;
        if (iExpr.expr == null) {
            // This is a function invocation expression. e.g. foo()
            checkFunctionInvocationExpr(iExpr);
            return;
        }

        Name pkgAlias = names.fromIdNode(iExpr.pkgAlias);
        if (pkgAlias != Names.EMPTY) {
            dlog.error(iExpr.pos, DiagnosticCode.PKG_ALIAS_NOT_ALLOWED_HERE);
            return;
        }

        // Find the variable reference expression type
        checkExpr(iExpr.expr, this.env, Lists.of(symTable.noType));
        switch (iExpr.expr.type.tag) {
            case TypeTags.STRUCT:
                // Invoking a function bound to a struct
                // First check whether there exist a function with this name
                // Then perform arg and param matching
                checkFunctionInvocationExpr(iExpr, (BStructType) iExpr.expr.type);
                break;
            case TypeTags.CONNECTOR:
                checkActionInvocationExpr(iExpr);
                break;
            default:
                // TODO Handle this condition
        }


        // TODO other types of invocation expressions
        //TODO pkg alias should be null or empty here.

    }

    public void visit(BLangConnectorInit cIExpr) {
        Name connectorName = names.fromIdNode(cIExpr.connectorType.getTypeName());
        BSymbol symbol = symResolver.resolveConnector(cIExpr.pos, DiagnosticCode.UNDEFINED_CONNECTOR,
                this.env, names.fromIdNode(cIExpr.connectorType.pkgAlias), connectorName);
        if (symbol == symTable.errSymbol || symbol == symTable.notFoundSymbol) {
            resultTypes = getListWithErrorTypes(expTypes.size());;
            return;
        }

        BTypeSymbol connSymbol = (BTypeSymbol) symbol;
        List<BType> paramTypes = ((BConnectorType) connSymbol.type).paramTypes;

        if (paramTypes.size() > cIExpr.argsExpr.size()) {
            dlog.error(cIExpr.pos, DiagnosticCode.NOT_ENOUGH_ARGS_FUNC_CALL, connectorName);
            return;
        } else if (paramTypes.size() < cIExpr.argsExpr.size()) {
            dlog.error(cIExpr.pos, DiagnosticCode.TOO_MANY_ARGS_FUNC_CALL, connectorName);
            return;
        } else {
            for (int i = 0; i < cIExpr.argsExpr.size(); i++) {
                checkExpr(cIExpr.argsExpr.get(i), this.env, Lists.of(paramTypes.get(i)));
            }
        }
        checkConnectorInitTypes(cIExpr, connSymbol.type, connectorName);
    }

    public void visit(BLangTernaryExpr ternaryExpr) {
        BType expType = checkExpr(ternaryExpr.expr, env, Lists.of(this.symTable.booleanType)).get(0);
        BType thenType = checkExpr(ternaryExpr.thenExpr, env, expTypes).get(0);
        BType elseType = checkExpr(ternaryExpr.elseExpr, env, expTypes).get(0);
        if (expType == symTable.errType || thenType == symTable.errType || elseType == symTable.errType) {
            resultTypes = Lists.of(symTable.errType);
        } else if (expTypes.get(0) == symTable.noType) {
            // TODO : Fix this.
            if (thenType == elseType) {
                resultTypes = Lists.of(thenType);
            } else {
                dlog.error(ternaryExpr.pos, DiagnosticCode.INCOMPATIBLE_TYPES, thenType, elseType);
                resultTypes = Lists.of(symTable.errType);
            }
        } else {
            resultTypes = expTypes;
        }
    }

    public void visit(BLangBinaryExpr binaryExpr) {
        BType lhsType = checkExpr(binaryExpr.lhsExpr, env).get(0);
        BType rhsType = checkExpr(binaryExpr.rhsExpr, env).get(0);

        // Set error type as the actual type.
        BType actualType = symTable.errType;

        // Look up operator symbol if both rhs and lhs types are error types
        if (lhsType != symTable.errType && rhsType != symTable.errType) {
            BSymbol opSymbol = symResolver.resolveBinaryOperator(binaryExpr.opKind, lhsType, rhsType);
            if (opSymbol == symTable.notFoundSymbol) {
                dlog.error(binaryExpr.pos, DiagnosticCode.BINARY_OP_INCOMPATIBLE_TYPES,
                        binaryExpr.opKind, lhsType, rhsType);
            } else {
                binaryExpr.opSymbol = (BOperatorSymbol) opSymbol;
                actualType = opSymbol.type.getReturnTypes().get(0);
            }
        }

        resultTypes = types.checkTypes(binaryExpr, Lists.of(actualType), expTypes);
    }

    public void visit(BLangUnaryExpr unaryExpr) {
        BType exprType = checkExpr(unaryExpr.expr, env).get(0);

        BType actualType = symTable.errType;

        if (exprType != symTable.errType) {
            // Handle typeof operator separately
            if (OperatorKind.TYPEOF.equals(unaryExpr.operator)) {
                List<BType> paramTypes = Lists.of(unaryExpr.expr.type);
                List<BType> retTypes = Lists.of(symTable.typeType);
                BInvokableType opType = new BInvokableType(paramTypes, retTypes, null);
                if (unaryExpr.expr.type.tag == TypeTags.ANY) {
                    BOperatorSymbol symbol = new BOperatorSymbol(names.fromString(OperatorKind.TYPEOF.value()),
                            symTable.rootPkgSymbol.pkgID, opType, symTable.rootPkgSymbol, InstructionCodes.TYPEOF);
                    unaryExpr.opSymbol = symbol;
                    actualType = symbol.type.getReturnTypes().get(0);
                } else {
                    BOperatorSymbol symbol = new BOperatorSymbol(names.fromString(OperatorKind.TYPEOF.value()),
                            symTable.rootPkgSymbol.pkgID, opType, symTable.rootPkgSymbol, InstructionCodes.TYPELOAD);
                    unaryExpr.opSymbol = symbol;
                    actualType = symbol.type.getReturnTypes().get(0);
                }
            } else {
                BSymbol symbol = symResolver.resolveUnaryOperator(unaryExpr.pos,
                        unaryExpr.operator, exprType);
                if (symbol == symTable.notFoundSymbol) {
                    dlog.error(unaryExpr.pos, DiagnosticCode.UNARY_OP_INCOMPATIBLE_TYPES,
                            unaryExpr.operator, exprType);
                } else {
                    unaryExpr.opSymbol = (BOperatorSymbol) symbol;
                    actualType = symbol.type.getReturnTypes().get(0);
                }
            }
        }

        resultTypes = types.checkTypes(unaryExpr, Lists.of(actualType), expTypes);
    }

    public void visit(BLangTypeCastExpr castExpr) {
        // Set error type as the actual type.
        List<BType> actualTypes = getListWithErrorTypes(expTypes.size());

        BType targetType = symResolver.resolveTypeNode(castExpr.typeNode, env);
        BType sourceType = checkExpr(castExpr.expr, env, Lists.of(symTable.noType)).get(0);

        if (sourceType == symTable.errType || targetType == symTable.errType) {
            resultTypes = Lists.of(symTable.errType);
            return;
        }

        // Lookup type explicit cast operator symbol
        BSymbol symbol = symResolver.resolveExplicitCastOperator(sourceType, targetType);
        if (symbol == symTable.notFoundSymbol) {
            dlog.error(castExpr.pos, DiagnosticCode.INCOMPATIBLE_TYPES_CAST, sourceType, targetType);
        } else {
            BCastOperatorSymbol castSym = (BCastOperatorSymbol) symbol;
            castExpr.castSymbol = castSym;
            actualTypes = getActualTypesOfCastExpr(castExpr, targetType, sourceType, castSym);
        }

        resultTypes = types.checkTypes(castExpr, actualTypes, expTypes);
    }

    public void visit(BLangTypeConversionExpr conversionExpr) {
        // Set error type as the actual type.
        List<BType> actualTypes = getListWithErrorTypes(expTypes.size());

        BType targetType = symResolver.resolveTypeNode(conversionExpr.typeNode, env);
        BType sourceType = checkExpr(conversionExpr.expr, env, Lists.of(symTable.noType)).get(0);

        // Lookup type conversion operator symbol
        BSymbol symbol = symResolver.resolveConversionOperator(sourceType, targetType);
        if (symbol == symTable.notFoundSymbol) {
            dlog.error(conversionExpr.pos, DiagnosticCode.INCOMPATIBLE_TYPES_CONVERSION, sourceType, targetType);
        } else {
            BConversionOperatorSymbol conversionSym = (BConversionOperatorSymbol) symbol;
            conversionExpr.conversionSymbol = conversionSym;
            actualTypes = getActualTypesOfConversionExpr(conversionExpr, targetType, sourceType, conversionSym);
        }

        resultTypes = types.checkTypes(conversionExpr, actualTypes, expTypes);
    }

    @Override
    public void visit(BLangLambdaFunction bLangLambdaFunction) {
    }

    public void visit(BLangXMLQName bLangXMLQName) {
        String prefix = bLangXMLQName.prefix.value;
        resultTypes = Lists.of(types.checkType(bLangXMLQName, symTable.stringType, expTypes.get(0)));
        // TODO: check isLHS

        if (env.node.getKind() == NodeKind.XML_ATTRIBUTE && prefix.isEmpty()
                && bLangXMLQName.localname.value.equals(XMLConstants.XMLNS_ATTRIBUTE)) {
            BLangXMLAttribute attribute = (BLangXMLAttribute) env.node;
            attribute.isNamespaceDeclr = true;
            return;
        }

        if (env.node.getKind() == NodeKind.XML_ATTRIBUTE && prefix.equals(XMLConstants.XMLNS_ATTRIBUTE)) {
            ((BLangXMLAttribute) env.node).isNamespaceDeclr = true;
            return;
        }

        if (prefix.equals(XMLConstants.XMLNS_ATTRIBUTE)) {
            dlog.error(bLangXMLQName.pos, DiagnosticCode.INVALID_NAMESPACE_PREFIX, prefix);
            bLangXMLQName.type = symTable.errType;
            return;
        }

        BSymbol xmlnsSymbol = symResolver.lookupSymbol(env, names.fromIdNode(bLangXMLQName.prefix), SymTag.XMLNS);

        if (prefix.isEmpty() && xmlnsSymbol == symTable.notFoundSymbol) {
            return;
        }

        if (!prefix.isEmpty() && xmlnsSymbol == symTable.notFoundSymbol) {
            dlog.error(bLangXMLQName.pos, DiagnosticCode.UNDEFINED_SYMBOL, prefix);
            bLangXMLQName.type = symTable.errType;
            return;
        }
        bLangXMLQName.namespaceURI = ((BXMLNSSymbol) xmlnsSymbol).namespaceURI;
        bLangXMLQName.nsSymbol = (BXMLNSSymbol) xmlnsSymbol;
    }

    public void visit(BLangXMLAttribute bLangXMLAttribute) {
        SymbolEnv xmlAttributeEnv = SymbolEnv.getXMLAttributeEnv(bLangXMLAttribute, env);

        // check attribute name
        checkExpr((BLangExpression) bLangXMLAttribute.name, xmlAttributeEnv, Lists.of(symTable.stringType));

        // check attribute value
        checkExpr((BLangExpression) bLangXMLAttribute.value, xmlAttributeEnv, Lists.of(symTable.stringType));

        symbolEnter.defineNode(bLangXMLAttribute, env);
    }

    public void visit(BLangXMLElementLiteral bLangXMLElementLiteral) {
        SymbolEnv xmlElementEnv = SymbolEnv.getXMLElementEnv(bLangXMLElementLiteral, env);

        bLangXMLElementLiteral.attributes.forEach(attribute -> {
            checkExpr((BLangExpression) attribute, xmlElementEnv, Lists.of(symTable.noType));
        });

        Map<Name, BXMLNSSymbol> namespaces = symResolver.resolveAllNamespaces(xmlElementEnv);
        Name defaultNs = names.fromString(XMLConstants.DEFAULT_NS_PREFIX);
        if (namespaces.containsKey(defaultNs)) {
            bLangXMLElementLiteral.defaultNsSymbol = namespaces.remove(defaultNs);
        }
        bLangXMLElementLiteral.namespaces.putAll(namespaces);

        validateTags(bLangXMLElementLiteral, xmlElementEnv);
        bLangXMLElementLiteral.modifiedChildren = concatSimilarKindXMLNodes(bLangXMLElementLiteral.children);
        resultTypes = Lists.of(types.checkType(bLangXMLElementLiteral, symTable.xmlType, expTypes.get(0)));
    }

    public void visit(BLangXMLTextLiteral bLangXMLTextLiteral) {
        bLangXMLTextLiteral.concatExpr = getStringTemplateConcatExpr(bLangXMLTextLiteral.textFragments);
        resultTypes = Lists.of(types.checkType(bLangXMLTextLiteral, symTable.xmlType, expTypes.get(0)));
    }

    public void visit(BLangXMLCommentLiteral bLangXMLCommentLiteral) {
        bLangXMLCommentLiteral.concatExpr = getStringTemplateConcatExpr(bLangXMLCommentLiteral.textFragments);
        resultTypes = Lists.of(types.checkType(bLangXMLCommentLiteral, symTable.xmlType, expTypes.get(0)));
    }

    public void visit(BLangXMLProcInsLiteral bLangXMLProcInsLiteral) {
        checkExpr((BLangExpression) bLangXMLProcInsLiteral.target, env, Lists.of(symTable.stringType));
        bLangXMLProcInsLiteral.dataConcatExpr = getStringTemplateConcatExpr(bLangXMLProcInsLiteral.dataFragments);
        resultTypes = Lists.of(types.checkType(bLangXMLProcInsLiteral, symTable.xmlType, expTypes.get(0)));
    }

    public void visit(BLangXMLQuotedString bLangXMLQuotedString) {
        bLangXMLQuotedString.concatExpr = getStringTemplateConcatExpr(bLangXMLQuotedString.textFragments);
        resultTypes = Lists.of(types.checkType(bLangXMLQuotedString, symTable.stringType, expTypes.get(0)));
    }

    public void visit(BLangStringTemplateLiteral stringTemplateLiteral) {
        stringTemplateLiteral.concatExpr = getStringTemplateConcatExpr(stringTemplateLiteral.exprs);
        resultTypes = Lists.of(types.checkType(stringTemplateLiteral, symTable.stringType, expTypes.get(0)));
    }

    // Private methods

    private void checkSefReferences(DiagnosticPos pos, SymbolEnv env, BVarSymbol varSymbol) {
        if (env.enclVarSym == varSymbol) {
            dlog.error(pos, DiagnosticCode.SELF_REFERENCE_VAR, varSymbol.name);
        }
    }

    private void setExprType(BLangExpression expr, List<BType> expTypes) {
        int expected = expTypes.size();
        int actual = resultTypes.size();
        if (expr.isMultiReturnExpr()) {
            MultiReturnExpr multiReturnExpr = (MultiReturnExpr) expr;
            multiReturnExpr.setTypes(resultTypes);
        } else {
            if (expected > 1) {
                dlog.error(expr.pos, DiagnosticCode.ASSIGNMENT_COUNT_MISMATCH, expected, actual);
                resultTypes = getListWithErrorTypes(expected);
            }
        }

        if (resultTypes.size() > 0) {
            expr.type = resultTypes.get(0);
        }
    }

    private List<BType> getListWithErrorTypes(int count) {
        List<BType> list = new ArrayList<>(count);
        for (int i = 0; i < count; i++) {
            list.add(symTable.errType);
        }

        return list;
    }

    private List<BType> getActualTypesOfCastExpr(BLangTypeCastExpr castExpr,
                                                 BType targetType,
                                                 BType sourceType,
                                                 BCastOperatorSymbol castSymbol) {
        // If this cast is an unsafe cast, then there MUST to be two expected types/variables
        // If this is an safe cast, then the error variable is optional
        int expected = expTypes.size();
        List<BType> actualTypes = getListWithErrorTypes(expected);
        if (castSymbol.safe && expected == 1) {
            actualTypes = Lists.of(castSymbol.type.getReturnTypes().get(0));

        } else if (!castSymbol.safe && expected == 1) {
            dlog.error(castExpr.pos, DiagnosticCode.UNSAFE_CAST_ATTEMPT, sourceType, targetType);

        } else if (expected == 2) {
            actualTypes = castSymbol.type.getReturnTypes();

        } else if (expected == 0 || expected > 2) {
            dlog.error(castExpr.pos, DiagnosticCode.ASSIGNMENT_COUNT_MISMATCH, expected, 2);
        }

        return actualTypes;
    }

    private List<BType> getActualTypesOfConversionExpr(BLangTypeConversionExpr castExpr,
                                                       BType targetType,
                                                       BType sourceType,
                                                       BConversionOperatorSymbol conversionSymbol) {
        // If this cast is an unsafe conversion, then there MUST to be two expected types/variables
        // If this is an safe cast, then the error variable is optional
        int expected = expTypes.size();
        List<BType> actualTypes = getListWithErrorTypes(expected);
        if (conversionSymbol.safe && expected == 1) {
            actualTypes = Lists.of(conversionSymbol.type.getReturnTypes().get(0));
        } else if (!conversionSymbol.safe && expected == 1) {
            dlog.error(castExpr.pos, DiagnosticCode.UNSAFE_CONVERSION_ATTEMPT, sourceType, targetType);

        } else if (expected == 2) {
            actualTypes = conversionSymbol.type.getReturnTypes();

        } else if (expected == 0 || expected > 2) {
            dlog.error(castExpr.pos, DiagnosticCode.ASSIGNMENT_COUNT_MISMATCH, expected, 2);
        }

        return actualTypes;
    }

    private void checkFunctionInvocationExpr(BLangInvocation iExpr) {
        Name funcName = names.fromIdNode(iExpr.name);
        BSymbol funcSymbol = symResolver.resolveFunction(iExpr.pos, this.env,
                names.fromIdNode(iExpr.pkgAlias), funcName);
        if (funcSymbol == symTable.notFoundSymbol) {
            // Check for function pointer.
            Name pkgAlias = names.fromIdNode(iExpr.pkgAlias);
            BSymbol functionPointer = symResolver.lookupSymbol(iExpr.pos, env, pkgAlias, funcName, SymTag.VARIABLE);
            if (functionPointer.type.tag != TypeTags.INVOKABLE) {
                dlog.error(iExpr.pos, DiagnosticCode.UNDEFINED_FUNCTION, funcName);
                resultTypes = getListWithErrorTypes(expTypes.size());
                return;
            }
            iExpr.functionPointerInvocation = true;
            funcSymbol = functionPointer;
        }

        // Set the resolved function symbol in the invocation expression.
        // This is used in the code generation phase.
        iExpr.symbol = funcSymbol;
        checkInvocationParamAndReturnType(iExpr);
    }

    private void checkFunctionInvocationExpr(BLangInvocation iExpr, BStructType structType) {
        Name funcName = getFuncSymbolName(iExpr, structType);
        BPackageSymbol packageSymbol = (BPackageSymbol) structType.tsymbol.owner;
        BSymbol funcSymbol = symResolver.lookupMemberSymbol(iExpr.pos, packageSymbol.scope, this.env,
                funcName, SymTag.FUNCTION);
        if (funcSymbol == symTable.notFoundSymbol) {
            dlog.error(iExpr.pos, DiagnosticCode.UNDEFINED_FUNCTION_IN_STRUCT, iExpr.name.value, structType);
            resultTypes = getListWithErrorTypes(expTypes.size());
            return;
        }

        iExpr.symbol = funcSymbol;
        checkInvocationParamAndReturnType(iExpr);
    }

    private void checkInvocationParamAndReturnType(BLangInvocation iExpr) {
        BSymbol funcSymbol = iExpr.symbol;
        List<BType> actualTypes = getListWithErrorTypes(expTypes.size());
        List<BType> paramTypes = ((BInvokableType) funcSymbol.type).getParameterTypes();
        if (iExpr.argExprs.size() == 1 && iExpr.argExprs.get(0).getKind() == NodeKind.INVOCATION) {
            checkExpr(iExpr.argExprs.get(0), this.env, paramTypes);

        } else if (paramTypes.size() > iExpr.argExprs.size()) {
            dlog.error(iExpr.pos, DiagnosticCode.NOT_ENOUGH_ARGS_FUNC_CALL, iExpr.name.value);

        } else if (paramTypes.size() < iExpr.argExprs.size()) {
            dlog.error(iExpr.pos, DiagnosticCode.TOO_MANY_ARGS_FUNC_CALL, iExpr.name.value);

        } else {
            for (int i = 0; i < iExpr.argExprs.size(); i++) {
                checkExpr(iExpr.argExprs.get(i), this.env, Lists.of(paramTypes.get(i)));
            }
            actualTypes = funcSymbol.type.getReturnTypes();
        }

        checkInvocationReturnTypes(iExpr, actualTypes);
    }

    private void checkActionInvocationExpr(BLangInvocation iExpr) {
        List<BType> actualTypes = getListWithErrorTypes(expTypes.size());
        BLangSimpleVarRef varRef = (BLangSimpleVarRef) iExpr.expr;
        Name varName = names.fromIdNode(varRef.variableName);
        Name pkgAlias = names.fromIdNode(varRef.pkgAlias);
        BSymbol symbol = symResolver.lookupSymbol(iExpr.pos, env, pkgAlias, varName, SymTag.VARIABLE);
        if (symbol == symTable.notFoundSymbol) {
            dlog.error(iExpr.pos, DiagnosticCode.UNDEFINED_SYMBOL, varName.value);
            resultTypes = getListWithErrorTypes(expTypes.size());;
            return;
        }
        iExpr.expr.symbol = (BVarSymbol) symbol;

        Name actionName = names.fromIdNode(iExpr.name);
        BSymbol actionSym = symResolver.lookupMemberSymbol(iExpr.pos, symbol.type.tsymbol.scope,
                env, actionName, SymTag.ACTION);
        if (actionSym == symTable.errSymbol || actionSym == symTable.notFoundSymbol) {
            dlog.error(iExpr.pos, DiagnosticCode.UNDEFINED_ACTION, actionName.value);
            resultTypes = actualTypes;
            return;
        }

        iExpr.symbol = actionSym;

        checkInvocationParamAndReturnType(iExpr);
    }

    private void checkInvocationReturnTypes(BLangInvocation iExpr, List<BType> actualTypes) {
        List<BType> newActualTypes = actualTypes;
        List<BType> newExpTypes = this.expTypes;
        int expected = this.expTypes.size();
        int actual = actualTypes.size();
        if (expected == 1 && actual > 1) {
            dlog.error(iExpr.pos, DiagnosticCode.MULTI_VAL_IN_SINGLE_VAL_CONTEXT, iExpr.name.value);
            newActualTypes = getListWithErrorTypes(expected);
        } else if (expected == 0) {
            // This could be from a expression statement. e.g foo();
            if (this.env.node.getKind() != NodeKind.EXPRESSION_STATEMENT) {
                dlog.error(iExpr.pos, DiagnosticCode.DOES_NOT_RETURN_VALUE, iExpr.name.value);
            }
            newExpTypes = newActualTypes;
        } else if (expected != actual) {
            // Special case actual == 0 scenario.. VOID Function
            dlog.error(iExpr.pos, DiagnosticCode.ASSIGNMENT_COUNT_MISMATCH, expected, actual);
            newActualTypes = getListWithErrorTypes(expected);
        }

        resultTypes = types.checkTypes(iExpr, newActualTypes, newExpTypes);
    }

    private Name getFuncSymbolName(BLangInvocation iExpr, BStructType structType) {
        return names.fromString(structType + Names.DOT.value + iExpr.name);
    }

    private void checkConnectorInitTypes(BLangConnectorInit iExpr, BType actualType, Name connName) {
        int expected = expTypes.size();
        if (expTypes.size() > 1) {
            dlog.error(iExpr.pos, DiagnosticCode.MULTI_VAL_IN_SINGLE_VAL_CONTEXT, connName);
            resultTypes = getListWithErrorTypes(expected);
            return;
        }
        resultTypes = types.checkTypes(iExpr, Lists.of(actualType), expTypes);
    }

    private void checkRecLiteralKeyValue(BLangRecordKeyValue keyValuePair, BType recType) {
        BType fieldType = symTable.errType;
        BLangExpression valueExpr = keyValuePair.valueExpr;
        switch (recType.tag) {
            case TypeTags.STRUCT:
                fieldType = checkStructLiteralKeyExpr(keyValuePair.key, recType, RecordKind.STRUCT);
                break;
            case TypeTags.MAP:
                fieldType = checkMapLiteralKeyExpr(keyValuePair.key.expr, recType, RecordKind.STRUCT);
                break;
            case TypeTags.JSON:
                fieldType = checkJSONLiteralKeyExpr(keyValuePair.key, recType, RecordKind.STRUCT);

                // First visit the expression having field type, as the expected type.
                checkExpr(valueExpr, this.env, Lists.of(fieldType)).get(0);

                // Again check the type compatibility with JSON
                if (valueExpr.impCastExpr == null) {
                    types.checkTypes(valueExpr, Lists.of(valueExpr.type), Lists.of(symTable.jsonType));
                } else {
                    BType valueType = valueExpr.type;
                    types.checkTypes(valueExpr, valueExpr.impCastExpr.types, Lists.of(symTable.jsonType));
                    valueExpr.type = valueType;
                }
                resultTypes = Lists.of(valueExpr.type);
                return;
        }

        checkExpr(valueExpr, this.env, Lists.of(fieldType));
    }

    private BType checkStructLiteralKeyExpr(BLangRecordKey key, BType recordType, RecordKind recKind) {
        Name fieldName;
        BLangExpression keyExpr = key.expr;

        if (checkRecLiteralKeyExpr(keyExpr, recKind).tag != TypeTags.STRING) {
            return symTable.errType;

        } else if (keyExpr.getKind() == NodeKind.STRING_TEMPLATE_LITERAL) {
            // keys of the struct literal can only be string literals and identifiers
            dlog.error(keyExpr.pos, DiagnosticCode.STRING_TEMPLATE_LIT_NOT_ALLOWED);
            return symTable.errType;

        } else if (keyExpr.getKind() == NodeKind.LITERAL) {
            Object literalValue = ((BLangLiteral) keyExpr).value;
            fieldName = names.fromString((String) literalValue);

        } else {
            BLangSimpleVarRef varRef = (BLangSimpleVarRef) keyExpr;
            fieldName = names.fromIdNode(varRef.variableName);
        }

        // Check weather the struct field exists
        BSymbol fieldSymbol = symResolver.resolveStructField(keyExpr.pos, this.env,
                fieldName, recordType.tsymbol);
        if (fieldSymbol == symTable.notFoundSymbol) {
            return symTable.errType;
        }

        // Setting the struct field symbol for future use in Desugar and code generator.
        key.fieldSymbol = (BVarSymbol) fieldSymbol;
        return fieldSymbol.type;
    }

    private BType checkJSONLiteralKeyExpr(BLangRecordKey key, BType recordType, RecordKind recKind) {
        BJSONType type = (BJSONType) recordType;
        
        // If the JSON is constrained with a struct, get the field type from the struct
        if (type.constraint.tag != TypeTags.NONE && type.constraint.tag != TypeTags.ERROR) {
            return checkStructLiteralKeyExpr(key, type.constraint, recKind);
        }

        if (checkRecLiteralKeyExpr(key.expr, recKind).tag != TypeTags.STRING) {
            return symTable.errType;
        }

        // If the JSON is not constrained, field type is always JSON.
        return symTable.jsonType;
    }

    private BType checkMapLiteralKeyExpr(BLangExpression keyExpr, BType recordType, RecordKind recKind) {
        if (checkRecLiteralKeyExpr(keyExpr, recKind).tag != TypeTags.STRING) {
            return symTable.errType;
        }

        // TODO constrained map
        return symTable.anyType;
    }

    private BType checkRecLiteralKeyExpr(BLangExpression keyExpr, RecordKind recKind) {
        // keys of the record literal can only be string literals, identifiers or string template literals
        if (keyExpr.getKind() != NodeKind.LITERAL &&
                keyExpr.getKind() != NodeKind.SIMPLE_VARIABLE_REF &&
                keyExpr.getKind() != NodeKind.STRING_TEMPLATE_LITERAL) {
            dlog.error(keyExpr.pos, DiagnosticCode.INVALID_FIELD_NAME_RECORD_LITERAL, recKind.value);
            return symTable.errType;

        } else if (keyExpr.getKind() == NodeKind.LITERAL ||
                keyExpr.getKind() == NodeKind.STRING_TEMPLATE_LITERAL) {
            return checkExpr(keyExpr, this.env, Lists.of(symTable.stringType)).get(0);
        }

        // If the key expression is an identifier then we simply set the type as string.
        keyExpr.type = symTable.stringType;
        return keyExpr.type;
    }

    private BType checkIndexExprForStructFieldAccess(BLangExpression indexExpr) {
        if (indexExpr.getKind() != NodeKind.LITERAL) {
            dlog.error(indexExpr.pos, DiagnosticCode.INVALID_INDEX_EXPR_STRUCT_FIELD_ACCESS);
            return symTable.errType;
        }

        return checkExpr(indexExpr, this.env, Lists.of(symTable.stringType)).get(0);
    }

    private BType checkStructFieldAccess(BLangVariableReference varReferExpr, Name fieldName, BType structType) {
        BSymbol fieldSymbol = symResolver.resolveStructField(varReferExpr.pos, this.env,
                fieldName, structType.tsymbol);
        if (fieldSymbol == symTable.notFoundSymbol) {
            return symTable.errType;
        }

        // Setting the field symbol. This is used during the code generation phase
        varReferExpr.symbol = (BVarSymbol) fieldSymbol;
        return fieldSymbol.type;
    }

    private void validateTags(BLangXMLElementLiteral bLangXMLElementLiteral, SymbolEnv xmlElementEnv) {
        // check type for start and end tags
        BLangExpression startTagName = (BLangExpression) bLangXMLElementLiteral.startTagName;
        checkExpr(startTagName, xmlElementEnv, Lists.of(symTable.stringType));
        BLangExpression endTagName = (BLangExpression) bLangXMLElementLiteral.endTagName;
        if (endTagName != null) {
            checkExpr(endTagName, xmlElementEnv, Lists.of(symTable.stringType));
        }

        if (endTagName == null) {
            return;
        }

        if (startTagName.getKind() == NodeKind.XML_QNAME && startTagName.getKind() == NodeKind.XML_QNAME
                && startTagName.equals(endTagName)) {
            return;
        }

        if (startTagName.getKind() != NodeKind.XML_QNAME && startTagName.getKind() != NodeKind.XML_QNAME) {
            return;
        }

        dlog.error(startTagName.pos, DiagnosticCode.XML_TAGS_MISMATCH);
    }

    private BLangExpression getStringTemplateConcatExpr(List<BLangExpression> exprs) {
        BLangExpression concatExpr = null;
        for (BLangExpression expr : exprs) {
            checkExpr((BLangExpression) expr, env);
            if (concatExpr == null) {
                concatExpr = expr;
                continue;
            }

            BSymbol opSymbol = symResolver.resolveBinaryOperator(OperatorKind.ADD, symTable.stringType, expr.type);
            if (opSymbol == symTable.notFoundSymbol && expr.type != symTable.errType) {
                dlog.error(expr.pos, DiagnosticCode.INCOMPATIBLE_TYPES, symTable.stringType, expr.type);
            }

            concatExpr = getBinaryAddExppression(concatExpr, expr, opSymbol);
        }

        return concatExpr;
    }

    /**
     * Concatenate the consecutive text type nodes, and get the reduced set of children.
     * 
     * @param exprs Child nodes
     * @return Reduced set of children
     */
    private List<BLangExpression> concatSimilarKindXMLNodes(List<BLangExpression> exprs) {
        List<BLangExpression> newChildren = new ArrayList<BLangExpression>();
        BLangExpression strConcatExpr = null;

        for (BLangExpression expr : exprs) {
            BType exprType = checkExpr((BLangExpression) expr, env).get(0);
            if (exprType == symTable.xmlType) {
                if (strConcatExpr != null) {
                    newChildren.add(getXMLTextLiteral(strConcatExpr));
                    strConcatExpr = null;
                }
                newChildren.add(expr);
                continue;
            }

            BSymbol opSymbol = symResolver.resolveBinaryOperator(OperatorKind.ADD, symTable.stringType, exprType);
            if (opSymbol == symTable.notFoundSymbol && exprType != symTable.errType) {
                dlog.error(expr.pos, DiagnosticCode.INCOMPATIBLE_TYPES, symTable.xmlType, exprType);
            }

            if (strConcatExpr == null) {
                strConcatExpr = expr;
                continue;
            }
            strConcatExpr = getBinaryAddExppression(strConcatExpr, expr, opSymbol);
        }

        // Add remaining concatenated text nodes as children
        if (strConcatExpr != null) {
            newChildren.add(getXMLTextLiteral(strConcatExpr));
        }

        return newChildren;
    }

    private BLangExpression getBinaryAddExppression(BLangExpression lExpr, BLangExpression rExpr, BSymbol opSymbol) {
        BLangBinaryExpr binaryExpressionNode = (BLangBinaryExpr) TreeBuilder.createBinaryExpressionNode();
        binaryExpressionNode.lhsExpr = lExpr;
        binaryExpressionNode.rhsExpr = rExpr;
        binaryExpressionNode.pos = rExpr.pos;
        binaryExpressionNode.opKind = OperatorKind.ADD;
        if (opSymbol != symTable.notFoundSymbol) {
            binaryExpressionNode.type = opSymbol.type.getReturnTypes().get(0);
            binaryExpressionNode.opSymbol = (BOperatorSymbol) opSymbol;
        } else {
            binaryExpressionNode.type = symTable.errType;
        }

        types.checkType(binaryExpressionNode, binaryExpressionNode.type, symTable.stringType);
        return binaryExpressionNode;
    }

    private BLangExpression getXMLTextLiteral(BLangExpression contentExpr) {
        BLangXMLTextLiteral xmlTextLiteral = (BLangXMLTextLiteral) TreeBuilder.createXMLTextLiteralNode();
        xmlTextLiteral.concatExpr = contentExpr;
        xmlTextLiteral.pos = contentExpr.pos;
        return xmlTextLiteral;
    }
}<|MERGE_RESOLUTION|>--- conflicted
+++ resolved
@@ -238,12 +238,7 @@
                 varRefExpr.type = this.symTable.errType;
                 dlog.error(varRefExpr.pos, DiagnosticCode.UNDERSCORE_NOT_ALLOWED);
             }
-<<<<<<< HEAD
-            BVarSymbol symbol1 = new BVarSymbol(0, varName, env.enclPkg.symbol.pkgID, actualType, env.scope.owner);
-            varRefExpr.symbol = symbol1;
-=======
             varRefExpr.symbol = new BVarSymbol(0, varName, env.enclPkg.symbol.pkgID, actualType, env.scope.owner);
->>>>>>> 8007a207
             resultTypes = Lists.of(varRefExpr.type);
             return;
         }
