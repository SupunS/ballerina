--- conflicted
+++ resolved
@@ -362,11 +362,7 @@
         lambdaExpr.pos = pos;
         addExpressionNode(lambdaExpr);
         // TODO: is null correct here
-<<<<<<< HEAD
-        endFunctionDef(pos, ws, false, null);
-=======
-        endFunctionDef(pos, null, false, false, true);
->>>>>>> 258b5d7c
+        endFunctionDef(pos, ws, null, false, false, true);
     }
 
     public void addVariableDefStatement(DiagnosticPos pos, String identifier, boolean exprAvailable) {
@@ -626,22 +622,23 @@
         ternaryExpr.expr = (BLangExpression) exprNodeStack.pop();
     }
 
-<<<<<<< HEAD
-    public void endFunctionDef(DiagnosticPos pos, Set<Whitespace> ws,
-                               boolean isDeclaredWithType, String typeVariable) {
-        BLangFunction function = (BLangFunction) this.invokableNodeStack.pop();
-        function.addWS(ws);
-        function.pos = pos;
-        if (isDeclaredWithType) {
-            VariableNode var = TreeBuilder.createVariableNode();
-            var.setName(this.createIdentifier(typeVariable));
-            var.setTypeNode(this.typeNodeStack.pop());
-            function.isDeclaredWithType = true;
-            function.typeVar = (BLangVariable) var;
-        } else {
-            function.isDeclaredWithType = false;
-        }
-=======
+//    public void endFunctionDef(DiagnosticPos pos, Set<Whitespace> ws,
+//                               boolean isDeclaredWithType, String typeVariable) {
+//        BLangFunction function = (BLangFunction) this.invokableNodeStack.pop();
+//        function.addWS(ws);
+//        function.pos = pos;
+//        if (isDeclaredWithType) {
+//            VariableNode var = TreeBuilder.createVariableNode();
+//            var.setName(this.createIdentifier(typeVariable));
+//            var.setTypeNode(this.typeNodeStack.pop());
+//            function.isDeclaredWithType = true;
+//            function.typeVar = (BLangVariable) var;
+//        } else {
+//            function.isDeclaredWithType = false;
+//        }
+//        this.compUnit.addTopLevelNode(function);
+//    }
+
     public void endFunctionDef(DiagnosticPos pos,
                                Set<Whitespace> ws,
                                boolean publicFunc,
@@ -663,7 +660,6 @@
             function.body = null;
         }
 
->>>>>>> 258b5d7c
         this.compUnit.addTopLevelNode(function);
     }
 
@@ -1057,7 +1053,7 @@
         breakNode.pos = pos;
         addStmtToCurrentBlock(breakNode);
     }
-    
+
     public void addReturnStatement(DiagnosticPos pos, boolean exprAvailable) {
         BLangReturn retStmt = (BLangReturn) TreeBuilder.createReturnNode();
         retStmt.pos = pos;
