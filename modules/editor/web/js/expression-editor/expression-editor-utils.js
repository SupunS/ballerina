/**
 * Copyright (c) 2017, WSO2 Inc. (http://www.wso2.org) All Rights Reserved.
 *
 * Licensed under the Apache License, Version 2.0 (the "License");
 * you may not use this file except in compliance with the License.
 * You may obtain a copy of the License at
 *
 * http://www.apache.org/licenses/LICENSE-2.0
 *
 * Unless required by applicable law or agreed to in writing, software
 * distributed under the License is distributed on an "AS IS" BASIS,
 * WITHOUT WARRANTIES OR CONDITIONS OF ANY KIND, either express or implied.
 * See the License for the specific language governing permissions and
 * limitations under the License.
 */
define(['require', 'lodash', 'jquery'], function (require, _, $) {
    var expressionEditorUtil = {};
    expressionEditorUtil.createEditor = function (editorWrapper, wrapperClass, property) {
        var propertyWrapper = $("<div/>", {
            "class": wrapperClass
        }).appendTo(editorWrapper);

        var widthMultiFactor = 8; // Factor used to calculate what should be the width of textbox according to the text.
        var propertyValue = _.isNil(property.getterMethod.call(property.model)) ? "" : property.getterMethod.call(property.model);
        var propertyInputValue = $("<input type='text' value=''>").appendTo(propertyWrapper);
        $(propertyInputValue).css('border', '1px solid');
        $(propertyInputValue).focus();
        $(propertyInputValue).val(propertyValue);
<<<<<<< HEAD
        $(propertyInputValue).css("width",((propertyValue.length + 1) * widthMultiFactor)+"px");
        $(propertyInputValue).on("change paste keyup", function () {
            $(this).css("width",(($(this).val().length + 1) * widthMultiFactor)+"px");
            property.setterMethod.call(property.model, $(this).val());
=======
        $(propertyInputValue).css("width", ((propertyValue.length + 1) * widthMultiFactor) + "px");
        $(propertyInputValue).on("change paste keyup", function () {
            $(this).css("width", (($(this).val().length + 1) * widthMultiFactor) + "px");
            // Do not set the value to the model directly, instead fire the event.
>>>>>>> ab67ffc2
            property.model.trigger('update-property-text', $(this).val(), property.key);
        });
    };
    return expressionEditorUtil;
});<|MERGE_RESOLUTION|>--- conflicted
+++ resolved
@@ -26,17 +26,10 @@
         $(propertyInputValue).css('border', '1px solid');
         $(propertyInputValue).focus();
         $(propertyInputValue).val(propertyValue);
-<<<<<<< HEAD
-        $(propertyInputValue).css("width",((propertyValue.length + 1) * widthMultiFactor)+"px");
-        $(propertyInputValue).on("change paste keyup", function () {
-            $(this).css("width",(($(this).val().length + 1) * widthMultiFactor)+"px");
-            property.setterMethod.call(property.model, $(this).val());
-=======
         $(propertyInputValue).css("width", ((propertyValue.length + 1) * widthMultiFactor) + "px");
         $(propertyInputValue).on("change paste keyup", function () {
             $(this).css("width", (($(this).val().length + 1) * widthMultiFactor) + "px");
             // Do not set the value to the model directly, instead fire the event.
->>>>>>> ab67ffc2
             property.model.trigger('update-property-text', $(this).val(), property.key);
         });
     };
