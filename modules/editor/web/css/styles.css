--- conflicted
+++ resolved
@@ -562,10 +562,6 @@
     width: 100%;
     height: 100%;
     min-width: 100%;
-<<<<<<< HEAD
-    max-width: 250px;
-=======
->>>>>>> 63848310
 }
 
 .property-pane-form-body-add-button {
@@ -1100,10 +1096,7 @@
 .canvas-operations-wrapper {
     float: right;
     margin-right: 1px;
-<<<<<<< HEAD
-=======
     padding-top: 4px;
->>>>>>> 63848310
 }
 
 .annotation-icon {
