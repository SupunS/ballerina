body {
    background: #232323;
}

#alerts-container {
    display: none
}

.right-container {
    background-color: #232323;
}

#main-navbar {
    background-color: #232323;
    border-top: solid #1e1e1e;
    border-bottom: solid #1e1e1e;
}

.header {
    background-color: #1e1e1e;
    min-height: 27px;
}

#editor-container {
    background-color: #fff;
}

.editor-scroller {
    cursor: move;
}

.circle-hide {
    display: none;
}

.option-menu-hide {
    display: none;
}

/*//////////////////////////////////////////////////*/
/** Editor canvas related styles | Start -> **/
svg text::selection {
    background: none;
}

.non-user-selectable {
    -webkit-touch-callout: none;
    -webkit-user-select: none;
    -khtml-user-select: none;
    -moz-user-select: none;
    -ms-user-select: none;
    user-select: none;
}

.canvas-container {
    width: 100%;
}

.canvas-heading {
    cursor: pointer;
}

/** Editor canvas related styles | -> End **/
/*//////////////////////////////////////////////////*/

/*//////////////////////////////////////////////////*/
/** File Explorer related styles |Start -> **/
#tree-container {
    background-color: #272727;
    border: solid #373737;
}

#tree-action-bar {
    background-color: #373737;
    color: #ededed;
    border-bottom: solid #1e1e1e;
}

.tree-view {
    color: #7e7e7e;
    font-size: 1.2em;
}

.tree-view li > .icon:before {
    color: #272727;
}

.tree-view li > .icon {
    background: #fdfdfd;

}

.tree-action {
    float: right;
}

i.tree-action {
    padding: 15px 8px;
}

span.tree-action {
    padding: 4px;
}

.tree-view input {
    height: 32px;
    color: black;
}

/** File Explorer related styles | -> End **/
/*//////////////////////////////////////////////////*/

/*//////////////////////////////////////////////////*/
/** Breadcrumbs related styles | Start -> **/

header .brand img.logo {
    height: 15px;
    padding: 0px 10px;
}

header .brand {
    padding: 5px;
    margin-right: 25px;
}

header .brand h1 {
    font-size: 15px;
}

ol#breadcrumbList {
    background-color: #444;
}

/** Menu Bar **/
.file-dropdown-menu {
    background: #1e1e1e;
    top: 50%;
    font-size: 11px;
}

/** Breadcrumbs related styles | -> End**/
/*//////////////////////////////////////////////////*/
.settings-icon {
    padding-top: 5px;
}

.source-icon {
    padding-top: 5px;
}

.file-browser-container {
    padding: 15px;
    max-height: 450px;
    overflow-x: hidden;
    overflow-y: scroll;
}

header .brand img.logo {
    height: 17px;
    padding: 0px 7px;
}

header .brand {
    padding: 1px 10px;
}

header .brand h1 {
    font-size: 14px;
    font-weight: 200;
    color: #d6d6d6;
}

ol#breadcrumbList {
    background-color: #131313;
}
#breadcrumb-container{
    background-color: #131313;
    height: 28px;
    overflow: hidden;
    line-height: 15px;

}

#icon-toggle-source {
    height: 100%;
    width: 100%;
    object-fit: contain;
}

#icon-toggle-design {
    height: 100%;
    width: 100%;
    object-fit: contain;
}

.statement-rect {
    fill: #ffffff;
    stroke: #000000;
    stroke-width: 1;
}

.background-empty-rect {
    fill: #ffffff;
    fill-opacity: 0;
    stroke: #000000;
    stroke-width: 1;
}

.statement-text {
    text-anchor: middle;
    dominant-baseline: central;
    width:120px;
    max-width:250px;
}

/*//////////////////////////////////////////////////*/
/** Service container related styles | Start -> **/

.service-annotation-button {
    float: right;
    position: relative;
}

.service-variable-button {
    float: right;
    position: relative;
    display: block;
}

.service-variable-typebutton {
    float: right;
}

.service-variable-pane {
    border: 1px solid #f0f0f0;
    background-color: #fff;
    position: absolute;
    top: 9px;
    left: 28px;
    margin: auto;
    min-height: 29px;
    padding: 3px 3px 0 16px;
}

.resource-variable-pane {
    background-color: #f3f3f3;
    padding: 7px 7px 0 7px;
    height: 38px;
    position: absolute;
    display: none;
    margin: auto;
}

.resource-variable-pane input {
    padding-left: 5px;
    height: 25px;
}

.resource-variable-pane select {
    height: 25px;
    margin-right: 5px;
}

.resource-variable-pane form {
    width: 326px;
}

.resource-variable-pane input {
    padding-left: 5px;
    height: 25px;
}

.resource-variable-pane form > input {
    margin-right: 5px;
}

button.variable-list {
    font-size: small;
    margin-right: 2px;
    height: 20px;
}

.variable-wrapper i {
    padding: 10px;
    font-size: 8px;
    background-color: #fff;
    color: #19b89c;
    opacity: 0.5;
}

.variable-wrapper i:hover {
    cursor: pointer;
    color: #000;
}

.variable-type {
    float: left;
    color: white;
    padding: 4px 8px;
    height: 29px;
}

.variable-identifier {
    float: left;
    padding: 4px 8px;
}

/*Start Message*/

.variable-wrapper-message i {
    border: 0;
}

.variable-type-message {
    background-color: #19b89c;
}

.variable-identifier-message {
    border: 0;
    max-width: 100px;
}

/*Start Connection*/

.variable-wrapper-connection i {
    border: 1px solid orange;

}

.variable-type-connection {
    background-color: orange;
}

.variable-identifier-connection {
    border: 1px solid orange;
    border-right-width: 0;
}

/*Start String*/

.variable-wrapper-string i {
    border: 1px solid purple;
    border-left-width: 0;
}

.variable-type-string {
    background-color: purple;
}

.variable-identifier-string {
    border: 1px solid purple;
    border-right-width: 0;
}

/*Start Int*/

.variable-wrapper-int i {
    border: 1px solid darkslateblue;
    border-left-width: 0;
}

.variable-type-int {
    background-color: darkslateblue;
}

.variable-identifier-int {
    border: 1px solid darkslateblue;
    border-right-width: 0;
}

/*Start Exception*/

.variable-wrapper-exception i {
    border: 1px solid darkred;
    border-left-width: 0;
}

.variable-type-exception {
    background-color: darkred;
}

.variable-identifier-exception {
    border: 1px solid darkred;
    border-right-width: 0;
}

/*Start Boolean*/

.variable-wrapper-boolean i {
    border: 1px solid #156b8b;
    border-left-width: 0;
}

.variable-type-boolean {
    background-color: #156b8b;
}

.variable-identifier-boolean {
    border: 1px solid #156b8b;
    border-right-width: 0;
}

/*Start Double*/

.variable-wrapper-double i {
    border: 1px solid #063B49;
    border-left-width: 0;
}

.variable-type-double {
    background-color: #063B49;
}

.variable-identifier-double {
    border: 1px solid #063B49;
    border-right-width: 0;
}

/*Start Float*/

.variable-wrapper-float i {
    border: 1px solid #009CCC;
    border-left-width: 0;
}

.variable-type-float {
    background-color: #009CCC;
}

.variable-identifier-float {
    border: 1px solid #009CCC;
    border-right-width: 0;
}

/*Start Long*/

.variable-wrapper-long i {
    border: 1px solid #4864aa;
    border-left-width: 0;
}

.variable-type-long {
    background-color: #4864aa;
}

.variable-identifier-long {
    border: 1px solid #4864aa;
    border-right-width: 0;
}

/*Start JSON*/

.variable-wrapper-json i {
    border: 1px solid #004d52;
    border-left-width: 0;
}

.variable-type-json {
    background-color: #004d52;
}

.variable-identifier-json {
    border: 1px solid #004d52;
    border-right-width: 0;
}

/*Start XML*/

.variable-wrapper-xml i {
    border: 1px solid #232323;
    border-left-width: 0;
}

.variable-type-xml {
    background-color: #232323;
}

.variable-identifier-xml {
    border: 1px solid #232323;
    border-right-width: 0;
}

.property-panel-svg {
    width: 100%;
    min-height: 500px;
    background: none;
}

.property-pane-action-button-wrapper {
    stroke: #000000;
    stroke-width: 0.5;
    fill: #FFFFFF;
}

.property-pane-form-wrapper {
    width: 265px;
    max-height: 250px;
    border: 1px solid #cdcdcd;
    border-top: 2px solid #7b7b7b;
    background: #FFFFFF;
    position: absolute;
}

.property-pane-form-heading {
    height: 20px;
    border-bottom: 1px solid #cdcdcd;
    padding-bottom: 23px;
}

.property-pane-form-heading-icon {
    padding-left: 10px;
    padding-top: 5px;
    padding-bottom: 5px;
}

.property-pane-form-heading-text {
    padding-left: 7px;
}

.property-pane-form-heading-close-icon {
    float: right;
    padding-right: 10px;
    padding-top: 5px;
    padding-bottom: 5px;
    opacity: 0.3;
    cursor: pointer;
}

.property-pane-form-heading-close-icon:hover {
    opacity: 1;
}

.property-pane-form-body {
}

.property-pane-form-body-property-wrapper {
    padding: 7px 7px 2px 7px;
}

.property-pane-form-body-property-wrapper input {
    width: 100%;
}

.property-pane-form-body-add-button {
    width: 100%;
}

.service-annotation-wrapper {
    position: absolute;
}

.service-annotation-header-wrapper {
    margin: 3px 10px 0 10px;
}

.service-annotation-header-wrapper input[type=text] {
    height: 25px;
    margin-top: 2px;
    border: 1px solid #ccc;
    width: 50%;
    margin-left: 10px;
    padding-left: 5px;
}

.service-annotation-header-wrapper span {
    margin-left: 10px;
    height: 25px;
    width: 25px;
    overflow: hidden;
    margin-top: 2px;
}

.controls-container-action-wrapper {

}

.top-right-controls-container-editor-pane {
    display: none;
}

.controls-container-font-action {
    font-size: 15px;
    line-height: 1.6;
}

.package-btn {
    position: absolute;
    right: 0;
    top: 3px;
    z-index: 30;
}

.variable-btn {
    position: absolute;
    z-index: 30;
    opacity: 0.4;
}

.variable-btn:hover {
    opacity: 1;
    cursor: pointer;
}

.right-icon-clickable {
    padding: 4px 6px;
}

.collapser:hover {
    color: #333;
}

.main-action-wrapper {
    position: absolute;
    right: 17px;
    width: 400px;
    overflow: hidden;
    z-index: 20;
    top: 0;
}

.action-icon-wrapper {
    position: absolute;
    top: 8px;
    right: 28px;
    height: 25px;
    width: 25px;
    overflow: hidden;
    font-size: 9px;
    cursor: pointer;
    opacity: 0.4;
}

.action-icon-wrapper:hover {
    opacity: 1;
}

.action-content-wrapper {
    background-color: #eaeaea;
    border: 1px solid #f0f0f0;
}

.action-content-wrapper-body {
    background-color: white;
    padding: 10px;
}

.action-content-wrapper-heading {
    height: 37px;
    padding-left: 10px;
    padding-top: 6px;
}

.action-content-wrapper-heading input[type=text] {
    padding-left: 7px;
    margin-left: 2px;
    width: 276px;
    border: 1px solid #ccc;
}

.package-name-wrapper span {
    font-weight: bold;
}

.package-name-wrapper input[type=text] {
    padding-left: 7px;
    margin-left: 2px;
    width: 295px;
    border: 1px solid #ccc;
}

.package-name-wrapper i {
    float: right;
    cursor: pointer;
    padding-top: 7px;
    color: #999;
    font-size: 9px;
    padding-right: 3px;
}

.imports-wrapper {
    padding-top: 10px;
    max-height: 330px;
    overflow-y: auto;
}

.imports-wrapper div {
    padding: 4px;
}

.imports-wrapper div:hover {
    background-color: #f5f5f5;
    color: #111;
}

.imports-wrapper div span {
    font-style: italic;
    cursor: default;
    color: #a7a7a7;
}

.imports-wrapper i {
    float: right;
    cursor: pointer;
    padding-top: 7px;
    color: #999;
    font-size: 9px;
    padding-right: 3px;
}

.import-wrapper-heading input[type=text] {
    width: 276px;
}

.service-annotation-wrapper-heading {
    background-color: #3d3d3d
}

.service-annotation-wrapper-heading input[type=text] {
    width: 224px;
    margin-left: 5px;
}

.service-annotation-wrapper-heading select {
    width: 160px;
}

.service-annotation-main-action-wrapper {
    width: 435px;
    overflow: auto;
    display: none;
    background: #fff;
}

.action-content-dropdown-wrapper ul {
    position: absolute;
    top: inherit;
    /*margin-top: 0;*/
}

.service-annotation-details-wrapper {
    padding: 0px;
    overflow-y: scroll;
    width: 100%;
    border-left: 1px solid #555;
    border-bottom: 1px solid #555;
    max-height: 450px;
}

.service-annotation-details-wrapper hr {
    margin-left: 8px;
    margin-right: 5px;
}

.service-annotation-detail-wrapper {
    overflow: hidden;
    padding: 4px 5px 3px 12px;
    cursor: pointer;
}

.service-annotation-detail-wrapper:hover {
    background-color: #f5f5f5;
}

.service-annotation-detail-wrapper:hover .service-annotation-detail-close-wrapper {
    display: block;
}

.service-annotation-detail-type-wrapper {
    float: left;
    width: 120px;
    font-weight: bold;
}

.service-annotation-detail-value-wrapper {
    float: left;
}

.service-annotation-detail-value-wrapper textarea {
    width: 280px;
    float: left;
}

.service-annotation-detail-close-wrapper {
    float: right;
    font-size: 10px;
    padding-top: 3px;
    color: #999;
    display: none;
}

.svg-action-content-wrapper-body {
    background: #fff;
    border: 1px solid #f0f0f0;
}

.svg-action-content-wrapper-heading {
    fill: #eaeaea;
}

.variables-content-wrapper {
    /*margin-right: 20px;*/
    float: left;
}

.variables-action-wrapper {
    float: left;
}

.variable-add-icon-wrapper {
    margin-left: 2px;
    height: 20px;
    position: static;
    width: 19px;
    font-size: 7px;
    float: left;
    margin-top: 2px;
}

.variable-add-action-wrapper {
    display: none;
    width: 340px;
    background-color: #efefef;
    height: 30px;
    padding: 3px 8px;
    margin-bottom: 4px;
}

.variable-add-action-wrapper input {
    width: 163px;
    margin-left: 4px;
    height: 22px;
    padding-left: 5px;
}

.variable-add-complete-action-wrapper {
    height: 22px;
    position: static;
    float: right;
}

.variable-add-cancel-action-wrapper {
    height: 22px;
    position: static;
    float: right;
}

.variable-wrapper {
    float: left;
    margin-left: 6px;
    margin-bottom: 3px;
    border: 1px solid #19b89c;
}

.variable-pane-collapser-wrapper {
    font-size: 14px;
    padding: 9px;
    background-color: #efefef;
    height: 27px;
    width: 23px;
    margin-left: 4px;
    position: absolute;
    right: -23px;
    top: 0;
}

.variable-pane-collapser-wrapper:hover {
    background-color: #333;
    color: #fff;
}

.variable-pane-collapser-wrapper:hover {
    cursor: pointer;
    opacity: 1;
}

.variable-pane-collapser-wrapper i {
    font-size: 12px;
    position: absolute;
    vertical-align: top;
    top: 8px;
    right: 7px;
    opacity: 0.5;
}

/** Start of Constants view **/

.constants-btn {
    opacity: 0.4;
}

.constants-btn:hover {
    opacity: 1;
    cursor: pointer;
}

.constants-pane {
    border: 1px solid #f0f0f0;
    background-color: #fff;
    margin: auto;
    min-height: 29px;
    padding: 3px 3px 0 16px;
    top: -37px;
    left: 19px;
    position: relative;
    float: left;
}

.constants-wrapper {
    /*margin-right: 20px;*/
    float: left;
    width: 100%;
}

.constants-action-wrapper {
    float: left;
}

.constant-add-icon-wrapper {
    margin-left: 2px;
    height: 20px;
    position: static;
    width: 19px;
    font-size: 7px;
    float: left;
    margin-top: 2px;
}

.constant-add-action-wrapper {
    display: none;
    width: 500px;
    background-color: #efefef;
    height: 30px;
    padding: 3px 8px;
    margin-bottom: 4px;
    margin-left: 5px;
}

.constant-add-action-wrapper input {
    width: 163px;
    margin-left: 4px;
    height: 22px;
    padding-left: 5px;
}

.constant-add-complete-action-wrapper {
    height: 22px;
    position: static;
    float: right;
}

.constant-add-cancel-action-wrapper {
    height: 22px;
    position: static;
    float: right;
}

.constant-wrapper {
    float: left;
    margin-left: 6px;
    margin-bottom: 3px;
}

.constant-pane-collapser-wrapper {
    font-size: 14px;
    padding: 9px;
    background-color: #efefef;
    height: 27px;
    width: 23px;
    margin-left: 4px;
    position: absolute;
    right: -23px;
    top: 0;
}

.constant-pane-collapser-wrapper:hover {
    background-color: #333;
    color: #fff;
}

.constant-pane-collapser-wrapper:hover {
    cursor: pointer;
    opacity: 1;
}

.constant-pane-collapser-wrapper i {
    font-size: 12px;
    position: absolute;
    vertical-align: top;
    top: 8px;
    right: 7px;
    opacity: 0.5;
}

.constant-declaration-wrapper i {
    padding: 10px 6px 8px;
    font-size: 8px;
    background-color: #fff;
    color: #8e44ad;
    border-left-width: 0;
    float: left;
    opacity: 0.5;
}

.constant-declaration-type {
    background-color: #8e44ad;
    float: left;
    color: white;
    padding: 4px 8px;
}

.constant-declaration-wrapper {
    float: left;
    margin-bottom: 13px;
    margin-left: 5px;
    border: 1px solid #8e44ad;
}

.constant-declaration-wrapper i:hover {
    cursor: pointer;
    color: #000;
}

.constant-declaration-field {
    background-color: #FFF;
    float: left;
    padding: 4px 8px;
}

.constant-declaration-equals {
    padding-left: 3px;
    padding-right: 3px;
    cursor: default;
}

.constant-definition-main-wrapper {
    padding-bottom: 47px;
}

/** End of Constants view **/

.hoverable {
    opacity: 0.4;
    cursor: pointer;
    font-size: 14px;
}

.hoverable:hover {
    opacity: 1;
}

.name-container-div {
    position: absolute;
    display: table;
}

.name-span {
    display: table-cell;
    vertical-align: middle;
}

.canvas-operations-wrapper {
    float: right;
    margin-right: 1px;
    margin-top: 1px;
}

.annotation-icon {
    margin-top: 8px;
    cursor: pointer;
}

.annotation-icon:hover {
    color: #000;
}

.canvas-operations-separator {
    -webkit-transform: scale(1, 2);
    -moz-transform: scale(1, 2);
    -ms-transform: scale(1, 2);
    -o-transform: scale(1, 2);
    transform: scale(1, 2);
    margin-top: 6px;
    color: #d8d8d8;
    font-size: 8px;
}

.service-annotation-action-icon {
    top: 7px;
    right: 6px;
}

.service-annotation-action-icon-i {
    background-color: #818181;
}

.operations-annotation-icon {
    color: #FFF;
    opacity: 1;
    background-color: #2b2b2b;
    width: 30px;
}

.statement-title-rect {
    fill: #FFFFFF;
    stroke: #818181;
}

.statement-title-polyline {
    fill: none;
    stroke: #000000;
}

.arguments-main-action-wrapper {
    width: 435px;
    overflow: auto;
    display: none;
    background: #fff;
}

.arguments-wrapper-heading {
    background-color: #3d3d3d
}

.arguments-wrapper-heading input[type=text] {
    width: 224px;
    margin-left: 5px;
}

.arguments-wrapper-heading select {
    width: 160px;
}

.arguments-action-icon {
    top: 7px;
    right: 6px;
}

.arguments-action-icon-i {
    background-color: #818181;
}

.arguments-details-wrapper {
    padding: 0px;
    overflow-y: scroll;
    width: 100%;
    border-left: 1px solid #555;
    border-bottom: 1px solid #555;
    max-height: 450px;
}

.arguments-details-wrapper hr {
    margin-left: 8px;
    margin-right: 5px;
}

.arguments-detail-wrapper {
    overflow: hidden;
    padding: 4px 5px 3px 12px;
    cursor: pointer;
}

.arguments-detail-wrapper:hover {
    background-color: #f5f5f5;
}

.arguments-detail-wrapper:hover .arguments-detail-close-wrapper {
    display: block;
}

.arguments-detail-close-wrapper {
    float: right;
    font-size: 10px;
    padding-top: 3px;
    color: #999;
    display: none;
}

.arguments-detail-type-wrapper {
    float: left;
    width: 120px;
    font-weight: bold;
}

.arguments-detail-identifier-wrapper {
    float: left;
}

.arguments-detail-identifier-wrapper input {
    padding-left: 8px;
    padding-right: 8px;
    width: 280px;
    height: 22px;
}

.operations-argument-icon {
    color: #FFF;
    opacity: 1;
    background-color: #2b2b2b;
    width: 30px;
}

#modalAbout a {
    color: #337ab7;
}

#modalAbout .modal-dialog {
    width: 30%;
}

#modalSearch .modal-dialog {
    width: 60%;
}

#modalSearch input {
    color:black;
}

.modal-search-icon{
    position: absolute;
    right: 20px;
    top: 8px;
    color: #7b7b7b;
}

.search-results {
    overflow: auto;
    background-color: #2C2C2C;
    margin-top: 10px;
}

.search-results ul li{
    background-color: #2C2C2C ;
    border: 0;
    cursor: pointer;
}

.search-results ul li:hover{
    background-color: #222;
    color: #ff7916;
}

<<<<<<< HEAD
.service-title-text:hover {
    cursor: text;
}

.struct-title-text:hover {
    cursor: text;
}

.type-mapper-title-text:hover {
    cursor: text;
}

.type-struct-title-text:hover {
    cursor: text;
}

.function-title-text:hover {
=======
.canvas-title:hover {
>>>>>>> f68d95e0
    cursor: text;
}

.service-left-scroll {
    cursor: pointer;
    position: absolute;
    top: 0;
    left: 0;
    width: 50px;
    background-color: #CCC;
    opacity: 0.3;
}

.service-left-scroll:hover {
    opacity: 0.5;
}

.service-left-scroll i {
    font-size: 45px;
    padding-left: 13px;
}

.service-right-scroll {
    cursor: pointer;
    position: absolute;
    top: 0;
    right: 0;
    width: 50px;
    background-color: #CCC;
    opacity: 0.3;
}

.service-right-scroll:hover {
    opacity: 0.5;
}

.service-right-scroll i {
    font-size: 45px;
    padding-left: 13px;
}

/** Service container related styles | -> End **/
/*//////////////////////////////////////////////////*/

#breadcrumb-container > .breadcrumb {
    text-transform: none;
    background: #131313;
}
#breadcrumb-container > ol > li.breadcrumb-item {
    color: grey;
    cursor: pointer;
}
#breadcrumb-container > ol > li.breadcrumb-item.active {
    color: white;
    cursor: pointer;
}


footer {
    min-height: 30px;
    line-height: 0;
}

footer > .container p, footer > .container-fluid p {
    line-height: 0;
    font-size: 13px;
    margin: 0;
}

header .brand span {
    font-size: 15px;
}

a {
    color: #333;
    text-decoration: none;
}

a:hover {
    text-decoration: none;
}

.panel-body {
    padding: 0;
}

.panel-default {
    border: 0;
}

.sidebar-left{
    background: #333;
}
.modal-dialog.file-dialog {
    margin: 100px auto 0;
}

.delete-item-dialog .icon{
    float: left;
    margin-left: 25px;
    margin-top: 5px;
}
.delete-item-dialog .text {
    margin-left: 150px;
}
.tool-group-import-header > a.tool-group-header-title {
    color: #fff;
}
i.fw-lg.fw.fw-cancel.about-dialog-close {
    font-size: 12px;
}
i.fw.fw-cancel.about-dialog-close {
    font-size: 12px;
}
ul.list-group {
    margin-bottom: 0;
}

span.fw-stack.fw-lg{
    z-index: 10;
}<|MERGE_RESOLUTION|>--- conflicted
+++ resolved
@@ -1239,27 +1239,7 @@
     color: #ff7916;
 }
 
-<<<<<<< HEAD
-.service-title-text:hover {
-    cursor: text;
-}
-
-.struct-title-text:hover {
-    cursor: text;
-}
-
-.type-mapper-title-text:hover {
-    cursor: text;
-}
-
-.type-struct-title-text:hover {
-    cursor: text;
-}
-
-.function-title-text:hover {
-=======
 .canvas-title:hover {
->>>>>>> f68d95e0
     cursor: text;
 }
 
