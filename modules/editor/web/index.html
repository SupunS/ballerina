<!--
~   Copyright (c) 2016, WSO2 Inc. (http://wso2.com) All Rights Reserved.
~
~   Licensed under the Apache License, Version 2.0 (the "License");
~   you may not use this file except in compliance with the License.
~   You may obtain a copy of the License at
~
~        http://www.apache.org/licenses/LICENSE-2.0
~
~   Unless required by applicable law or agreed to in writing, software
~   distributed under the License is distributed on an "AS IS" BASIS,
~   WITHOUT WARRANTIES OR CONDITIONS OF ANY KIND, either express or implied.
~   See the License for the specific language governing permissions and
~   limitations under the License.
-->

<html lang="en" class="webkit chrome mac js gr__localhost">
<head>
    <meta charset="utf-8">
    <meta http-equiv="X-UA-Compatible" content="IE=edge">
    <meta name="viewport" content="width=device-width, initial-scale=1">
    
    <title>Ballerina Editor</title>

    <!-- Favion -->
    <link href="images/favicon.png" rel="icon" type="image/png" sizes="16x16" />

    <script src="lib/css-browser-selector_0.4.0/css_browser_selector.js"></script>
    
    <link href="lib/font-wso2-1.2.1/css/font-wso2.min.css" rel="stylesheet" type="text/css"/>
    <link href="lib/theme-wso2-2.0.0/css/theme-wso2.css" rel="stylesheet" type="text/css"/>
    <link href="lib/jquery-ui_v1.12.1.custom/jquery-ui.css" rel="stylesheet" type="text/css"/>
    <link href="lib/js-tree-v3.3.2/themes/default/style.css" rel="stylesheet" type="text/css"/>
    <link href="css/layout.css" rel="stylesheet" type="text/css"/>
    <link href="css/styles.css" rel="stylesheet" type="text/css"/>
    <link href="css/welcome-screen.css" rel="stylesheet" type="text/css"/>
    <link href="css/tab-styles.css" rel="stylesheet" type="text/css"/>
    <link href="css/notification.css" rel="stylesheet" type="text/css"/>
    <link href="css/fileDialog.css" rel="stylesheet" type="text/css"/>
    <link href="lib/nanoscroller_0.8.7/nanoscroller.css" rel="stylesheet" type="text/css"/>
    <link href="lib/mCustomScrollbar_v3.1.5/css/jquery.mCustomScrollbar.css" rel="stylesheet" type="text/css"/>
    <link href="lib/context-menu_v2.4.2/jquery.contextMenu.min.css" rel="stylesheet" type="text/css"/>

    <link rel="stylesheet" type="text/css" href="css/sequence_diagram/sequenced-styles.css"/>
    <link rel="stylesheet" type="text/css" href="css/ballerina-file-editor.css"/>
    <link rel="stylesheet" type="text/css" href="css/menu-bar.css"/>
    <link rel="stylesheet" type="text/css" href="css/tool-palette.css"/>
    <link rel="stylesheet" type="text/css" href="css/workspace-explorer.css"/>
    <link rel="stylesheet" type="text/css" href="css/diagram/preview-pane.css"/>
    <link rel="stylesheet" type="text/css" href="css/debugger.css"/>
    <link rel="stylesheet" type="text/css" href="css/left-tool-bar.css"/>
    <link rel="stylesheet" type="text/css" href="css/type-mapper.css"/>
</head>
<body class="sticky-footer">

<!-- Start: header -->
<header class="header header-default">
    <!-- Start: header - logo, title & menu-bar -->
    <div id="header-container" class="container-fluid">
        <div class="pull-left brand">
            <a href="#">
                <img src="lib/theme-wso2_1.0/images/logo-inverse.svg" alt="wso2" title="wso2" class="logo">
                <span>Ballerina Editor </span>
            </a>
        </div>
        <div id="menu-bar-container" class="menu-bar">
        </div>
    </div>
    <!-- End: header - logo, title & menu-bar -->
</header>
<!-- End: header -->

<!-- Start: page-content-wrapper -->
<div id="page-content-wrapper" class="">
    <div id="welcome-container"></div>
    <div id="page-content" class="container">
        <div id="page-content-first-row" class="row">
            <div id="alerts-container" class="alert row">
            </div>
            <!-- End: alerts container row -->
            <!-- Start: breadcrumb row -->
            <div class="row" id="breadcrumb-container" >
                <!--<ol class="breadcrumb" id="breadcrumbs">-->
                <!--</ol>-->
            </div>
            <!-- End: breadcrumb row -->
            <!-- Start: file explorer and editor area row -->
            <div class="row">
                <!-- Start: left container -->
                <div class="left-container">
                    <!-- Start: left tool bar -->
                    <div class="left-tool-bar" data-toggle="tooltip">
                        <ul class="nav nav-tabs" role="tablist">
                            <li>
                                <a href="#workspace-explorer" role="tab" data-toggle="tab" class="workspace-explorer-activate-btn">
                                    <i class="fw fw-file-browse fw-lg"></i>
                                </a>
                            </li>
                            <li>
                                <a href="#debugger" role="tab" data-toggle="tab" class="debugger-activate-btn">
                                    <i class="fw fw-bug fw-lg"></i>
                                </a>
                            </li>
                        </ul>
                    </div>
                    <!-- End: left tool bar -->
                    <!-- Start: left side-bar -->
                    <div class="sidebar-left nano tab-content">
                    </div>
                    <div class="sidebar-left-separator"  draggable="true"></div>
                    <!-- End: left side-bar -->
                </div>
                <!-- End: left container -->
                <!-- Start: right container -->
                <div class="right-container">
                    <!-- Start: service tabs wrapper container-->
                    <div class="container-fluid" id="service-tabs-wrapper">
                        <!-- Start: service tabs wrapper row -->
                        <div class="row">
                            <!-- Start: service tabs -->
                            <div id="tabs-container" class="col-sm-12">
                                <div class="tab-headers tab-headers-bar">
                                </div>
                                <div  id="tab-content-wrapper" class="grid-background" style="height: 100%;">
                                    <div class="tab-content tab-content-default "></div>
                                    <div class="notification-container" id="notification-container"></div>
                                </div>
                            </div>
                        </div>
                        <!-- End: service tabs -->
                    </div>
                    <!-- End: service tabs wrapper row -->
                </div>
                <!-- End: service tabs wrapper container-->
            </div>
            <!-- End: right container -->
        </div>
        <!-- End: file explorer and editor area row -->
    </div>
</div>
<!-- End: page-content-wrapper -->

<!-- Start: footer -->
<footer class="footer">
    <div id="footer-container" class="container-fluid">
        <p>WSO2 Ballerina Editor v0.8 | ©
            <script>document.write(new Date().getFullYear());</script>
            <a href="http://wso2.com/" target="_blank"><i class="icon fw fw-wso2"></i> Inc</a>.
        </p>
    </div>
</footer>
<!-- End: footer -->

<!-- Start: Template for a tab -->
<div style="display: none" id="tab-template">
    <!-- Start: Tab -->
    <div class=".nano">
        <!-- Start: design view container -->
        <div class="design-view-container nano-content">
            <!-- Start: tool-palette -->
            <div class="tool-palette-container"></div>
            <!-- End: tool-palette -->
            <!-- Start: TopRight Controls Container -->
            <div class="top-right-controls-container">
                <!--Property Pane for editing package name and imports-->
                <div class="top-right-controls-container-editor-pane main-action-wrapper">
                    <div class="action-content-wrapper">
                        <div class="action-content-wrapper-heading import-wrapper-heading">
                            <span>Import :</span>
                            <input type="text">
                            <div class="action-icon-wrapper">
                                <span class="fw fw-add"></span>
                                <span class="fw-stack fw-lg">
                                    <i class="fw fw-square fw-stack-2x"></i>
                                    <i class="fw fw-add fw-stack-1x fw-inverse"></i>
                                 </span>
                            </div>
                        </div>
                        <div class="action-content-wrapper-body">
                            <!--Div for imports-->
                            <div class="imports-wrapper">
                                <span class="font-bold">Current Imports </span>
                                <hr>
                            </div>
                        </div>
                    </div>
                </div>
<<<<<<< HEAD
                <div class="package-btn btn-icon" data-toggle="tooltip" title="Import packages">
                    <span class="fw-stack fw-lg">
                        <i class="fw fw-circle fw-stack-2x"></i>
                        <i class="fw fw-package fw-stack-1x fw-inverse"></i>
                    </span>
=======
                <div class="package-btn btn-icon" data-toggle="tooltip" title="Import Packages" data-placement="bottom">
                    <img src="images/dgm-import.svg" class="import-img">
>>>>>>> 63848310
                </div>
            </div>
            <!-- End: TopRight Controls Container  -->
            <!-- Start: BottomRight Controls Container -->
            <div class="bottom-right-controls-container">
                <div class="view-source-btn btn-icon" data-toggle="tooltip" title="Source View" data-placement="bottom">
                    <i class="fw fw-lg fw-code-view fw-inverse fw-helper fw-helper-circle"></i>
                </div>
                <div class="view-swagger-btn btn-icon" data-toggle="tooltip" title="Swagger view" data-placement="bottom">
                    <i class="fw fw-lg fw-swagger fw-inverse fw-helper fw-helper-circle"></i>
                </div>
            </div>
            <!-- End: BottomRight Controls Container  -->
        </div>
        <!-- End: design view container -->
        <!-- Start: source view container -->
        <div class="source-view-container">
            <!-- Start: BottomRight Controls Container -->
            <div class="bottom-right-controls-container">
                <div class="view-design-btn btn-icon" data-toggle="tooltip" title="Design View" data-placement="bottom">
                    <i class="fw fw-lg fw-design-view fw-helper"></i>
                </div>
                <div class="view-swagger-btn btn-icon" data-toggle="tooltip" title="Swagger view" data-placement="bottom">
                    <i class="fw fw-lg fw-swagger fw-inverse fw-helper fw-helper-circle"></i>
                </div>
            </div>
            <!-- End: BottomRight Controls Container  -->
        </div>
        <!-- End source view container  -->
        <!-- Start: swagger view container -->
        <div class="swagger-view-container">
            <!-- Start: BottomRight Controls Container -->
            <div class="swaggerEditor" data-editor-url="/lib/swagger-editor/#/">
            </div>
            <div class="bottom-right-controls-container" data-toggle="tooltip" title="Design view" data-placement="bottom">
                <div class="view-design-btn btn-icon">
                    <i class="fw fw-lg fw-design-view fw-inverse fw-helper fw-helper-circle"></i>
                </div>
            </div>
            <!-- End: BottomRight Controls Container  -->
        </div>
        <!-- End swagger view container  -->
        <!-- Start: Preview Container -->
        <div class="preview-container">
        </div>
        <!-- End Preview Container -->
    </div>
    <!-- End: Tab -->
</div>
<!-- End: Template for service tab -->

<!-- Start: Modal for file-browser -->
<div class="modal fade" id="fileBrowserModel" tabindex="1000" role="dialog" aria-hidden="true">
    <div class="modal-dialog" role="document">
        <div class="modal-content">
            <div class="modal-header">
                <button type="button" class="close" onclick="onFileBrowserClose();" aria-label="Close">
                    <span aria-hidden="true">&times;</span>
                </button>
                <h4 class="modal-title">Select root folder</h4>
            </div>
            <div class="modal-body">
                <div class="container-fluid .file-browser-container">
                    <div id="fileTree"></div>
                    <div id="file-browser-error" class="alert alert-danger" style="display: none;">
                    </div>
                </div>
            </div>
            <div class="modal-footer">
                <button type="button" class="btn btn-default"  id="cancelBtn">Cancel</button>
                <button type="button" class="btn btn-primary"  id="selectBtn">Select</button>
            </div>
        </div>
    </div>
</div>
<!-- End: Modal for file-browser -->

<!-- Start: Warning validation for number of endpoints on canvas-->
<div id="endpointModal" class="modal fade" role="dialog">
    <div class="modal-dialog">
        <!-- Modal content-->
        <div class="modal-content">
            <div class="modal-header">
                <button type="button" class="close" data-dismiss="modal">&times;</button>
                <h4 class="modal-title" style="color:lightgoldenrodyellow">Warning!</h4>
            </div>
            <div class="modal-body">
                <p>Only one endpoint per resource is supported in this version.</p>
            </div>
        </div>
    </div>
</div>
<!-- End: Warning validation for number of endpoints on canvas-->

<!-- Start: Modal for file dialog for saving the configuration-->
<div class="modal fade" id="newConfigModal" tabindex="-1" role="dialog" aria-hidden="true">
    <div class="modal-dialog" role="document">
        <div class="modal-content">
            <div class="modal-header">
                <button type="button" class="close" data-dismiss="modal" aria-label="Close">
                    <span aria-hidden="true">&times;</span>
                </button>
                <h4 class="modal-title" id="newConfigModalLabel">New Ballerina Configuration Wizard</h4>
            </div>
            <div class="modal-body">
                <div class="container-fluid">
                    <form class="form-horizontal">
                        <div class="form-group">
                            <label for="location" class="control-label col-sm-2">Location</label>
                            <div class="col-sm-8">
                                <input type="text" class="form-control" id="location" placeholder="eg: /home/user/wso2-integration-server/ballerina-configs">
                            </div>
                            <div class="col-sm-2" style="float: right">
                                <button type="button" class="btn btn-primary" id="openFileBrowserBtn">Select Folder</button>
                            </div>
                        </div>
                        <div class="form-group">
                            <label for="configName" class="control-label col-sm-2">File Name</label>
                            <div class="col-sm-10">
                                <input class="form-control" id="configName" placeholder="eg: hotel-check-in.xyz">
                            </div>
                        </div>
                        <div class="form-group">
                            <div class="col-sm-offset-2 col-sm-10">
                                <button type="button" class="btn btn-primary" data-dismiss="modal">cancel</button>
                                <button type="button" class="btn btn-primary" id="createBtn">create
                                </button>
                            </div>
                        </div>
                    </form>
                    <div id="newWizardError" class="alert alert-danger">
                        <strong>Error!</strong> Something went wrong.
                    </div>
                </div>
            </div>
        </div>
    </div>
</div>
<!-- End: Modal for file dialog for saving the configuration-->

<!-- Start: Set Service Parameters Modal -->
<div class="modal fade" tabindex="-1" role="dialog" id="servicePropertiesModal">
    <div class="modal-dialog" role="document">
        <div class="modal-content">
            <div class="modal-header">
                <button type="button" class="close" data-dismiss="modal" aria-label="Close"><span aria-hidden="true">&times;</span></button>
                <h4 class="modal-title">Set Service Parameters</h4>
            </div>
            <div class="modal-body">
                <form class="form-horizontal" role="form" style="margin-top: 25px">
                    <div class="form-group">
                        <label class="col-md-4 control-label" for="basePath">Base Path</label>
                        <div class="col-md-8">
                            <input id="basePath" name="basePath" type="text" placeholder="/basepath" class="form-control input-md">

                        </div>
                    </div>

                    <div class="form-group">
                        <label class="col-md-4 control-label" for="produces">Produces</label>
                        <div class="col-md-8">
                            <input id="produces" name="produces" type="text" placeholder="MediaType.APPLICATION_JSON" class="form-control input-md">
                        </div>
                    </div>

                    <!-- Text input-->
                    <div class="form-group">
                        <label class="col-md-4 control-label" for="packageName">Package Name</label>
                        <div class="col-md-8">
                            <input id="packageName" name="packageName" type="text" placeholder="com.sample" class="form-control input-md">
                        </div>
                    </div>

                    <!-- Textarea -->
                    <div class="form-group">
                        <label class="col-md-4 control-label" for="description">Description</label>
                        <div class="col-md-8">
                            <input id="description" name="description" type="text" placeholder="Your Description Here" class="form-control input-md">
                        </div>
                    </div>

                    <!-- Textarea -->
                    <div class="form-group">
                        <label class="col-md-4 control-label" for="tags">Tags</label>
                        <div class="col-md-8">
                            <input id="tags" name="tags" type="text" placeholder="tag1,tag2" class="form-control input-md">
                        </div>
                    </div>
                </form>
            </div>
            <div class="modal-footer">
                <button type="button" class="btn btn-default" data-dismiss="modal">Close</button>
                <button type="button" class="btn btn-primary" onclick="saveServiceProperties()">Save</button>
            </div>
        </div>
    </div>
</div>
<!-- End: Set Service Parameters Modal -->

<!--Start: About Modal-->
<div class="modal fade" id="modalAbout" tabindex="-1" role="dialog" aria-label="modalDemo">
    <div class="modal-dialog" role="document">
        <div class="modal-content clearfix">
            <div class="modal-header">
                <button type="button" class="close" data-dismiss="modal" aria-label="Close"><i class="fw fw-cancel  about-dialog-close"></i></button>
                <h3 class="modal-title" id="aboutModalLabel">Welcome to Ballerina Editor</h3>
            </div>
            <div class="modal-body add-margin-top-2x add-margin-bottom-2x">
                <p>See <a target="_blank" href="https://github.com/wso2/ballerina">here</a> for documentation and reporting issues.</p>
            </div>
            <div class="modal-footer">
                <button type="button" class="btn btn-default" data-dismiss="modal">Close</button>
            </div>
        </div>
    </div>
</div>
<!--End: About Modal-->

<!--Start: About Modal-->
<div class="modal fade" id="parserErrorModel" tabindex="-1" role="dialog">
    <div class="modal-dialog" role="document">
        <div class="modal-content clearfix">
            <div class="modal-header">
                <button type="button" class="close" data-dismiss="modal" aria-label="Close">
                    <i class="fw fw-cancel  about-dialog-close"></i></button>
                <h3 class="modal-title" id="errorModalLabel">Error</h3>
            </div>
            <div class="modal-body add-margin-top-2x add-margin-bottom-2x">
                <p>Unable to render design view due to a parser error</p>
            </div>
            <div class="modal-footer">
                <button type="button" class="btn btn-default" data-dismiss="modal">Close</button>
            </div>
        </div>
    </div>
</div>
<!--End: About Modal-->

<!--Start: Search Modal-->
<div class="modal fade" id="modalSearch" tabindex="-1" role="dialog">
    <div class="modal-dialog" role="document">
        <div class="modal-content clearfix">
            <div class="modal-header">
                <button type="button" class="close" data-dismiss="modal" aria-label="Close">
                    <i class="fw fw-cancel about-dialog-close"></i>
                </button>
                <h4 class="modal-title" >Search</h4>
            </div>
            <div class="modal-body add-margin-top-2x add-margin-bottom-2x">
                <div class="modal-search-bar">
                    <i class="fw fw-search modal-search-icon"></i>
                    <input class="search-input" id="modal-search-field" placeholder="Search" type="text">
                </div>
                <div class="search-results">
                    <ul class="list-group">
                    </ul>
                </div>
            </div>
        </div>
    </div>
</div>
<!--End: Search Modal-->

<!--Start: Debug Modal-->
<div class="modal fade debug" id="modalDebugConnection" tabindex="-1" role="dialog">
    <div class="modal-dialog" role="document">
        <div class="modal-content clearfix">
            <div class="modal-header">
                <button type="button" class="close" data-dismiss="modal" aria-label="Close">
                    <i class="fw fw-cancel about-dialog-close"></i>
                </button>
                <h4 class="modal-title" >Debug Connection</h4>
            </div>
            <div class="modal-body add-margin-top-2x add-margin-bottom-2x">
              <div class="form-group debug-connection-group">
                <label class="sr-only" for="debugUrl">Server URL</label>
                <div class="input-group">
                  <div class="input-group-addon">ws://</div>
                  <input type="text" class="form-control" id="debugUrl" placeholder="localhost:5006" value="localhost:5006" />
                </div>
                <span class="help-block debug-connection-error hide"><i class="fw fw-alert"></i> Connection error please check provided URL.</span>
              </div>
              <div class='form-group'>
                    <button type='button' class='btn pull-right btn-file-dialog' data-dismiss='modal'>Cancel</button>
                    <button type='button' class='btn btn-primary pull-right btn-file-dialog debug-connect-button'>Debug</button>
              </div>
            </div>
        </div>
    </div>
</div>
<!--End: Debug Modal-->

<!--Start: Open Folder Modal-->
<div class='modal fade' id='open-folder-modal' tabindex='-1' role='dialog' aria-hidden='true'>
    <div class='modal-dialog file-dialog' role='document'>
        <div class='modal-content'>
            <div class='modal-header'>
                <button type='button' class='close' data-dismiss='modal' aria-label='Close'>
                    <span aria-hidden='true'>&times;</span>
                </button>
                <h4 class='modal-title file-dialog-title'>Open Folder</h4>
                <hr class='style1'>
            </div>
            <div class='modal-body'>
                <div class='container-fluid'>
                    <form class='form-horizontal'>
                        <div class='form-group'>
                            <label for='location' class='col-sm-2 file-dialog-label'>Location :</label>
                            <div class='col-sm-9'>
                                <input type='text' class='file-dialog-form-control location-input'
                                       placeholder='eg: /home/user/wso2-integration-server/ballerina-configs'>
                            </div>
                        </div>
                        <div class='form-group'>
                            <div class='file-dialog-form-scrollable-block'>
                                <div class='file-tree'>
                                </div>
                                <div class='alert alert-danger file-browser-error' style='display: none;'>
                                </div>
                            </div>
                        </div>
                        <div class='form-group'>
                            <div class='folder-dialog-form-btn'>
                                <button type='button' class='btn btn-file-dialog open-button'>open
                                </button>
                                <div class='divider'></div>
                                <button type='button' class='btn btn-file-dialog' data-dismiss='modal'>cancel</button>
                            </div>
                        </div>
                    </form>
                    <div class='alert alert-danger errors-container'>
                        <strong>Error!</strong> Something went wrong.
                    </div>
                </div>
            </div>
        </div>
    </div>
</div>
<!--End: Open Folder Modal-->

<script src="lib/requirejs-2.3.2/require.js"></script>
<script type="text/javascript">
    requirejs.config({
        baseUrl: window.location.protocol + "//" + window.location.host + window.location.pathname.split("/").slice(0, -1).join("/"),
        paths: {
            lib: "lib",
            app: "js",
            /////////////////////////
            // third party modules //
            ////////////////////////
            jquery: "lib/jquery_v1.9.1/jquery-1.9.1.min",
            jquery_ui: "lib/jquery-ui_v1.12.1.custom/jquery-ui",
            bootstrap: "lib/bootstrap_v3.3.6/js/bootstrap",
            d3: "lib/d3_v4.1.1/d3",
            dagre: "lib/dagre-0.7.4/dagre.min",
            log4javascript: "lib/log4javascript-1.4.13/log4javascript",
            lodash: "lib/lodash_v4.13.1/lodash",
            backbone: "lib/backbone_v1.3.3/backbone",
            svg_pan_zoom: "lib/svg-panNZoom/jquery.svg.pan.zoom",
            js_tree: "lib/js-tree-v3.3.2/jstree",
            theme_wso2: "lib/theme-wso2_1.0/js/theme-wso2",
            ace: "lib/ace_v1.2.6",
            beautify: "lib/beautify/beautify",
            mousetrap: "lib/mousetrap_v1.6.0/mousetrap.min",
            mcustom_scroller: "lib/mCustomScrollbar_v3.1.5/js/jquery.mCustomScrollbar",
            jquery_context_menu: "lib/context-menu_v2.4.2/jquery.contextMenu.min",
            html5_shiv: "lib/html5shiv_3.7.2/html5shiv.min",
            respond: "lib/respond_1.4.2/respond.min",
            jsPlumb: "lib/jsPlumb-2.2.8/jsPlumb-2.2.8-min",
            yaml: "lib/js-yaml-v3.7.0/dist/js-yaml.min",
            ///////////////////////
            // custom modules ////
            //////////////////////
            log: "js/log/log",
            d3utils: "js/utils/d3-utils",
            diagram_core: "js/diagram-core/module",
            command: "js/command/command",
            event_channel: "js/event/channel",
            drag_drop_manager: "js/drag-drop/manager",
            main_elements: "js/main-elements/module",
            processors: "js/processors/module",
            file_browser: "js/file-browser/file-browser",
            menu_bar: "js/menu-bar/menu-bar",
            context_menu: "js/context-menu/context-menu",
            tool_bar: "js/tool-bar/tool-bar",
            alerts: "js/utils/alerts",
            breadcrumbs: "js/breadcrumbs/breadcrumbs",
            property_pane_utils: "js/property-pane/property-pane-utils",
            debugger: "js/debugger/debugger",
			expression_editor_utils: "js/expression-editor/expression-editor-utils",
            constants: 'js/constants/constants',
            typeMapper: 'js/type-mapper/type-mapper-renderer'
        },
        shim: {
            "bootstrap": {"deps": ['jquery']},
            "theme_wso2": {"deps": ['jquery', 'bootstrap', 'html5_shiv', 'respond']},
            "jsPlumb": {
                deps: ['jquery','jquery_ui'],
                exports: 'jsPlumb'
            }
        },
        map: {
            "*": {
                // use lodash instead of underscore
                underscore: "lodash",
                jQuery: "jquery"
            }
        },
        packages: [
            {
                name: 'welcome-page',
                location: 'js/welcome-page',
                main: 'module'
            },
            {
                name: 'tree_view',
                location: 'js/tree-view',
                main: 'module'
            },
            {
                name: 'ballerina',
                location: 'js/ballerina',
                main: 'module'
            },
            {
                name: 'workspace',
                location: 'js/workspace',
                main: 'module'
            },
            {
                name: 'antlr',
                location: 'lib/antlr_v4.5.3',
                main: 'index'
            },
            {
                name: 'tab',
                location: 'js/tab',
                main: 'module'
            },
            {
                name: 'dialogs',
                location: 'js/dialog',
                main: 'module'
            },
            {
                name: 'debugger',
                location: 'js/debugger',
                main: 'module'
            }
        ]
    });

    require(['app/main'], function(Application) {
        var app, config;
        config = {
            container: "#page-content",
            welcome:{
                container:"#welcome-container",
                cssClass :{
                    parent: "initial-background-container",
                    outer: "initial-welcome-container",
                    heading: "heading-welcome-container",
                    headingTitle: "welcome-title",
                    body: "body-welcome-container",
                    bodyTitle: "welcome-body-title",
                    headingIcon: "welcome-icon",
                    buttonNew: " btn btn-block new-welcome-button",
                    buttonOpen: " btn btn-block open-welcome-button",
                    samples: "welcome-samples",
                    headingTop: "top-heading",
                    btnWrap1: "btn-wrap"                    
                },
                samples: ["resources/samples/echoService.bal", "resources/samples/helloWorld.bal",
                    "resources/samples/passthroughService.bal", "resources/samples/routingServices.bal"]
            },
            services:   {
                workspace:  {
                    endpoint: "http://localhost:8289/service/workspace"
                },
                packages:  {
                    endpoint: "http://localhost:8289/ballerina/editor/packages"
                },
                parser:  {
                    endpoint: "http://localhost:8289/ballerina/model/content"
                }
            },
            alerts: {
                container: "#alerts-container",
                cssClass: {
                }
            },
            tool_bar: {
                container: ""
            },
            menu_bar: {
                container: "#menu-bar-container",
                menu_group: {
                    menu_item: {
                        cssClass: {
                            label: "menu-label pull-left",
                            shortcut: "shortcut-label pull-right",
                            active: "menu-item-enabled",
                            inactive: "menu-item-disabled"
                        }
                    },
                    cssClass: {
                        group: "menu-group file-menu-group",
                        menu: "dropdown-menu file-dropdown-menu",
                        toggle: "dropdown-toggle"
                    }
                },
                cssClass: {
                    menu_bar: "dropdown-menu file-dropdown-menu"
                }
            },
            breadcrumbs:{
                container: "#breadcrumb-container",
                cssClass:  {
                    active: "active",
                    list: "breadcrumb pull-left",
                    item: "breadcrumb-item"
                }
            },
            tab_controller: {
                container: "#tabs-container",
                headers:    {
                    // relative selector within container for tab controller
                    container: ".tab-headers",
                    cssClass: {
                        list: 'nav nav-tabs nav-tabs-bar',
                        item: '',
                        active: 'active'
                    }
                },
                tabs: {
                    // relative selector within container for tab controller
                    container: ".tab-content",
                    tab: {
                        template: "#tab-template",
                        cssClass: {
                            tab: 'tab-pane',
                            tab_active: 'active',
                            tab_close_btn: 'close closeTab pull-right'
                        },
                        ballerina_editor: {
                            design_view: {
                                // relative selector within container for a tab
                                container: '.design-view-container',
                                canvas_container: '.canvas-container',
                                tool_palette: {
                                    // relative selector within container for design view
                                    container: ".tool-palette-container",
                                    search_bar: {
                                        cssClass:{
                                            search_box: 'search-bar',
                                            search_icon: 'fw fw-search searchIcon',
                                            search_input: 'search-input'
                                        }
                                    },
                                    toolGroup: {
                                        tool: {
                                            containment_element: '#tabs-container',
                                            cssClass: {
                                                dragContainer: 'tool-drag-container',
                                                disabledIconContainer: 'disabled-icon-container',
                                                disabledIcon: 'fw fw-lg fw-block tool-disabled-icon'
                                            }
                                        }
                                    }
                                }
                            },
                            preview: {
                                // relative selector within container for a tab
                                container: '.preview-container'
                            },
                            source_view: {
                                // relative selector within container for a tab
                                container: '.source-view-container',
                                theme: 'ace/theme/tomorrow_night',
                                font_size: '12pt',
                                scroll_margin: '20',
                                mode: 'ace/mode/ballerina'
                            },
                            swagger_view: {
                                // relative selector within container for a tab
                                container: '.swagger-view-container',
                                theme: 'ace/theme/tomorrow_night',
                                font_size: '12pt',
                                scroll_margin: '20',
                                mode: 'ace/mode/ballerina'
                            },
                            controls: {
                                view_source_btn: '.view-source-btn',
                                view_design_btn: '.view-design-btn',
                                view_swagger_btn: '.view-swagger-btn'
                            },
                            cssClass:{
                                text_editor_class: 'text-editor',
                                outer_box: 'outer-box',
                                svg_container: 'svg-container',
                                outer_div: 'panel panel-default container-outer-div',
                                panel_title: 'panel-title',
                                panel_icon: 'panel-icon',
                                service_icon: 'fw fw-service fw-inverse',
                                struct_icon: 'fw fw-struct fw-inverse',
                                connector_icon:'fw fw-connector fw-inverse',
                                function_icon:'fw fw-function fw-inverse',
                                title_link:'collapsed canvas-title',
                                panel_right_icon:'fw fw-up pull-right right-icon-clickable collapser hoverable',
                                head_div: 'canvas-heading',
                                body_div:'panel-collapse collapse',
                                canvas: 'panel-body collapse in',
                                design_view_drop: 'design-view-hover',
                                canvas_container: 'canvas-container',
                                panel_delete_icon: 'fw fw-delete pull-right right-icon-clickable delete-icon hoverable',
                                panel_annotation_icon: 'fw fw-annotation pull-right right-icon-clickable hoverable',
                                panel_args_icon: 'fw fw-import pull-right right-icon-clickable hoverable',
                                type_mapper_icon: 'fw fw-dgm-service fw-inverse',
                                type_struct_icon: 'fw fw-dgm-service fw-inverse'
                            },
                            notifications: {
                                container: '#notification-container'
                            },
                            backend:{
                                url:"http://localhost:8289/ballerina/model/content"
                            },
                            dialog_boxes:{
                                parser_error: "#parserErrorModel"
                            }
                        }
                    }
                }

            },
            workspace_explorer: {
                container: ".sidebar-left",
                activateBtn: '.workspace-explorer-activate-btn',
                separator: '.sidebar-left-separator',
                containerToAdjust: ".right-container",
                command: {
                    id: "toggle-file-explorer",
                    shortcuts: {
                        mac: {
                            key: "command+shift+e",
                            label: "\u2318\u21E7E"
                        },
                        other: {
                            key: "ctrl+shift+e",
                            label: "Ctrl+Shift+E"
                        }
                    }
                },
                leftOffset: 40,
                separatorOffset: 5,
                defaultWidth: 250,
                resizeLimits:{
                    minX: 200,
                    maxX: 800
                },
                containerId: 'workspace-explorer',
                cssClass: {
                    container: 'workspace-explorer-container tab-pane',
                    openFolderButton: 'btn  btn-default open-folder-button'
                }
            },
            notifications:{
                container: "#notification-container"
            },
            dialog: {
                container: 'body'
            },
            about_dialog:{
                selector: "#modalAbout"
            },
            open_folder_dialog:{
                modal_selector: "#open-folder-modal",
                tree_container: ".file-tree",
                errors_container: ".errors-container",
                location_input: ".location-input",
                submit_button: ".open-button"
            },
            debugger : {
                container: ".sidebar-left",
                activateBtn: '.debugger-activate-btn',
                separator: '.sidebar-left-separator',
                containerToAdjust: ".right-container",
                leftOffset: 40,
                separatorOffset: 5,
                defaultWidth: 250,
                resizeLimits:{
                    minX: 200,
                    maxX: 800
                },
                containerId: "debugger",
                cssClass: {
                    container: 'debugger-container tab-pane'
                },
                command: {
                    id: "toggle-debugger",
                    shortcuts: {
                        mac: {
                            key: "command+shift+d",
                            label: "\u2318\u21E7d"
                        },
                        other: {
                            key: "ctrl+shift+d",
                            label: "Ctrl+Shift+d"
                        }
                    }
                }
            }
        };
        app = new Application(config);
        app.render();
        app.displayInitialView();
    });

</script>
</body>
</html><|MERGE_RESOLUTION|>--- conflicted
+++ resolved
@@ -185,16 +185,8 @@
                         </div>
                     </div>
                 </div>
-<<<<<<< HEAD
-                <div class="package-btn btn-icon" data-toggle="tooltip" title="Import packages">
-                    <span class="fw-stack fw-lg">
-                        <i class="fw fw-circle fw-stack-2x"></i>
-                        <i class="fw fw-package fw-stack-1x fw-inverse"></i>
-                    </span>
-=======
                 <div class="package-btn btn-icon" data-toggle="tooltip" title="Import Packages" data-placement="bottom">
                     <img src="images/dgm-import.svg" class="import-img">
->>>>>>> 63848310
                 </div>
             </div>
             <!-- End: TopRight Controls Container  -->
