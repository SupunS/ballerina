--- conflicted
+++ resolved
@@ -108,10 +108,6 @@
     "react-json-view": "^1.12.0",
     "react-split-pane": "^0.1.66",
     "react-transition-group": "^1.1.2",
-<<<<<<< HEAD
-    "react-treebeard": "^2.0.3",
-=======
->>>>>>> a36f6d63
     "react-treeview": "^0.4.7",
     "select2": "^4.0.3",
     "swagger-editor-dist": "^3.1.7",
