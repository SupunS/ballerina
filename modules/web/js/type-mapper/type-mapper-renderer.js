--- conflicted
+++ resolved
@@ -282,19 +282,11 @@
      */
     TypeMapperRenderer.prototype.removeStruct = function (name) {
         var structId = name + this.viewIdSeperator + this.viewId;
-<<<<<<< HEAD
-        var structConns;
-        var lookupClass = "property";
-        var structDiv = $("#" + structId);
-        if (structDiv.length > 0) {
-            if (structDiv.attr('class').includes("struct")) {
-=======
         if ($("#" + structId).attr('class') != null) {
             var structConns;
             var lookupClass = "property";
 
             if ($("#" + structId).attr('class').includes("struct")) {
->>>>>>> 283179bb
                 lookupClass = "jstree-anchor";
                 structConns = $('div[id^="' + this.jsTreePrefix + this.viewIdSeperator + structId + '"]')
                     .find('.' + lookupClass);
