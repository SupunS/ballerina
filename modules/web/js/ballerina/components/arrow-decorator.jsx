/**
 * Copyright (c) 2017, WSO2 Inc. (http://www.wso2.org) All Rights Reserved.
 *
 * WSO2 Inc. licenses this file to you under the Apache License,
 * Version 2.0 (the "License"); you may not use this file except
 * in compliance with the License.
 * You may obtain a copy of the License at
 *
 *     http://www.apache.org/licenses/LICENSE-2.0
 *
 * Unless required by applicable law or agreed to in writing,
 * software distributed under the License is distributed on an
 * "AS IS" BASIS, WITHOUT WARRANTIES OR CONDITIONS OF ANY
 * KIND, either express or implied. See the License for the
 * specific language governing permissions and limitations
 * under the License.
 */

import React from "react";
import PropTypes from 'prop-types';
<<<<<<< HEAD
import MessageManager from './../visitors/message-manager';
=======
import './arrow-decorator.css';
>>>>>>> 3f58ab85

class Arrow extends React.Component {
	constructor(props, context) {
		super(props);
		this.state = {enable: true, drawOnMouseMoveFlag: -1};
		context.messageManager.setArrowDecorator(this);
	}
	getArrowAngle() {
		const { start, end } = this.props;
		var deltaX = end.x - start.x;
		var deltaY = end.y - start.y;
		var rad = Math.atan2(deltaY, deltaX);
		var deg = rad * (180 / Math.PI);

		return deg;
	}
	render() {
		const { start, end, dashed, arrowSize } = this.props;
		const enable = this.state.enable;
		const drawOnMouseMove = this.state.drawOnMouseMoveFlag;
		const messageManager = this.context.messageManager;
		let arrowStart, arrowEnd;

		if (drawOnMouseMove > -1) {
			arrowStart = messageManager.getMessageStart();
			arrowEnd = messageManager.getMessageEnd();
		} else {
			arrowStart = start;
			arrowEnd = end;
		}

		let className = "action-arrow";
		if(dashed) {
			className = "action-arrow action-dash-line";
		}
		return (<g >
<<<<<<< HEAD
			{enable &&
			<polygon
				points={`0,-${arrowSize} ${arrowSize},0 0,${arrowSize}`}
				transform={`translate(${arrowEnd.x}, ${arrowEnd.y})
						rotate(${this.getArrowAngle()}, 0, 0)`}
				className="action-arrow-head"/>
			}
			{enable &&  < line x1={arrowStart.x} x2={arrowEnd.x} y1={arrowStart.y} y2={arrowEnd.y} className={className} /> }
		</g>);
=======
				<line x1={start.x} x2={end.x} y1={start.y} y2={end.y} className={className} />
				<polygon
						points={`-${arrowSize},-${arrowSize} 0,0 -${arrowSize},${arrowSize}`}
						transform={`translate(${end.x}, ${end.y})
						rotate(${this.getArrowAngle()}, 0, 0)`}
						className="action-arrow-head"
				/>
				</g>);
>>>>>>> 3f58ab85
  }
}

Arrow.contextTypes = {
	messageManager: PropTypes.instanceOf(MessageManager).isRequired
};

Arrow.propTypes = {
	start: PropTypes.shape({
		x: PropTypes.number.isRequired,
		y: PropTypes.number.isRequired,
	}),
  end: PropTypes.shape({
    x: PropTypes.number.isRequired,
    y: PropTypes.number.isRequired,
  })
};

Arrow.defaultProps = {
	dashed: false,
	arrowSize: 5
};

export default Arrow;<|MERGE_RESOLUTION|>--- conflicted
+++ resolved
@@ -18,11 +18,8 @@
 
 import React from "react";
 import PropTypes from 'prop-types';
-<<<<<<< HEAD
 import MessageManager from './../visitors/message-manager';
-=======
 import './arrow-decorator.css';
->>>>>>> 3f58ab85
 
 class Arrow extends React.Component {
 	constructor(props, context) {
@@ -59,7 +56,6 @@
 			className = "action-arrow action-dash-line";
 		}
 		return (<g >
-<<<<<<< HEAD
 			{enable &&
 			<polygon
 				points={`0,-${arrowSize} ${arrowSize},0 0,${arrowSize}`}
@@ -69,16 +65,6 @@
 			}
 			{enable &&  < line x1={arrowStart.x} x2={arrowEnd.x} y1={arrowStart.y} y2={arrowEnd.y} className={className} /> }
 		</g>);
-=======
-				<line x1={start.x} x2={end.x} y1={start.y} y2={end.y} className={className} />
-				<polygon
-						points={`-${arrowSize},-${arrowSize} 0,0 -${arrowSize},${arrowSize}`}
-						transform={`translate(${end.x}, ${end.y})
-						rotate(${this.getArrowAngle()}, 0, 0)`}
-						className="action-arrow-head"
-				/>
-				</g>);
->>>>>>> 3f58ab85
   }
 }
 
