/**
 * Copyright (c) 2017, WSO2 Inc. (http://www.wso2.org) All Rights Reserved.
 *
 * WSO2 Inc. licenses this file to you under the Apache License,
 * Version 2.0 (the "License"); you may not use this file except
 * in compliance with the License.
 * You may obtain a copy of the License at
 *
 *     http://www.apache.org/licenses/LICENSE-2.0
 *
 * Unless required by applicable law or agreed to in writing,
 * software distributed under the License is distributed on an
 * "AS IS" BASIS, WITHOUT WARRANTIES OR CONDITIONS OF ANY
 * KIND, either express or implied. See the License for the
 * specific language governing permissions and limitations
 * under the License.
 */
import React from "react";
import PropTypes from 'prop-types';
import _ from 'lodash';
import {statement} from './../configs/designer-defaults';
import {lifeLine} from './../configs/designer-defaults';
import ASTNode from '../ast/node';
import ActionBox from './action-box';
import DragDropManager from '../tool-palette/drag-drop-manager';
import SimpleBBox from './../ast/simple-bounding-box';
import * as DesignerDefaults from './../configs/designer-defaults';
import MessageManager from './../visitors/message-manager';
import BallerinaASTFactory from './../ast/ballerina-ast-factory';
import './statement-decorator.css';
import select2 from 'select2';
import TransformRender from '../../ballerina/components/transform-render';
import ActiveArbiter from './active-arbiter';
import ImageUtil from './image-util';

const text_offset = 50;

class TransformStatementDecorator extends React.Component {

	constructor(props, context) {
		super(props, context);
        const {dragDropManager} = context;
		this.startDropZones = this.startDropZones.bind(this);
		this.stopDragZones = this.stopDragZones.bind(this);
		this.state = {
		    innerDropZoneActivated: false,
	        innerDropZoneDropNotAllowed: false,
	        innerDropZoneExist: false,
            active: 'hidden'
		};
	}

	componentDidMount() {
        const { dragDropManager } = this.context;
        dragDropManager.on('drag-start', this.startDropZones);
        dragDropManager.on('drag-stop', this.stopDragZones);
    }

    componentWillUnmount() {
        const { dragDropManager } = this.context;
        dragDropManager.off('drag-start', this.startDropZones);
        dragDropManager.off('drag-stop', this.stopDragZones);
    }

	startDropZones() {
            this.setState({innerDropZoneExist: true});
        }

    	stopDragZones() {
            this.setState({innerDropZoneExist: false});
        }

        onDelete() {
            this.props.model.remove();
        }

    	onJumptoCodeLine() {
    			const {viewState: {fullExpression}} = this.props;
    			const {renderingContext: {ballerinaFileEditor}} = this.context;

    			const container = ballerinaFileEditor._container;
    			$(container).find('.view-source-btn').trigger('click');
    			ballerinaFileEditor.getSourceView().jumpToLine({expression: fullExpression});
    	}

    	renderBreakpointIndicator() {
    			const breakpointSize = 14;
    			const pointX = this.statementBox.x + this.statementBox.w - breakpointSize/2;
    			const pointY = this.statementBox.y - breakpointSize/2;
    			return (
    					<Breakpoint
    							x={pointX}
    							y={pointY}
    							size={breakpointSize}
    							isBreakpoint={this.props.model.isBreakpoint}
    							onClick = { () => this.onBreakpointClick() }
    					/>
    			);
    	}

    	onBreakpointClick() {
    			const { model } = this.props;
    			const { isBreakpoint = false } = model;
    			if(model.isBreakpoint) {
    					model.removeBreakpoint();
    			} else {
    					model.addBreakpoint();
    			}
    	}

	onExpand() {
          self = this;
          this._package = this.context.renderingContext.getPackagedScopedEnvironment().getCurrentPackage();
          var sourceId = 'sourceStructs' + this.props.model.id;
          var targetId = 'targetStructs' + this.props.model.id;

          var sourceContent = $('<div class="leftType">' +
              '<div class="source-view">' +
              '<select id="' + sourceId + '" class="type-mapper-combo">' +
              '<option value="-1">--Select--</option>' +
              '</select>' +
              '</div></div>');

          var targetContent = $('<div class="rightType">' +
              '<div class="target-view">' +
              '<select id="' + targetId + '" class="type-mapper-combo">' +
              '<option value="-1">--Select--</option>' +
              '</select>' +
              '</div></div>');

          var transformNameText = $('<p class="transform-header-text "><i class="transform-header-icon fw fw-type-converter fw-inverse"></i>Transform</p>');
          var transformHeader = $('<div id ="transformHeader" class ="transform-header"></div>');
          var transformMenuDiv = $('<div id ="transformContextMenu" class ="transformContextMenu"></div>');

          var transformOverlayContent =  $('<div id = "transformOverlay-content" class="transformOverlay-content clearfix">'+
                                                   ' <span class="close-transform">&times;</span>'+
                                              '    </div>');

          var transformOverlay = $( '<div id="transformOverlay" class="transformOverlay">'+
                                     '  </div>' );

          transformOverlayContent.append(transformHeader);
          transformHeader.append(transformNameText);
          transformOverlayContent.append(sourceContent);
          transformOverlayContent.append(targetContent);
          transformOverlay.append(transformOverlayContent);
          transformOverlayContent.append(transformMenuDiv);
          $("#tab-content-wrapper").append(transformOverlay);

          this.transformOverlayDiv = document.getElementById('transformOverlay');
		  this.transformOverlayContentDiv = document.getElementById('transformOverlay-content');

		  this.transformOverlayContentDiv.addEventListener("mouseover", e => {
			  this.onTransformDropZoneActivate(e);
		  });

		  this.transformOverlayContentDiv.addEventListener("mouseout", e => {
			  this.onTransformDropZoneDeactivate(e);
		  });

          var span = document.getElementsByClassName("close-transform")[0];

          this.predefinedStructs = [];
          var transformIndex = this.props.model.parent.getIndexOfChild(this.props.model);
          _.forEach(this.props.model.parent.getVariableDefinitionStatements(), variableDefStmt => {
               var currentIndex = this.props.model.parent.getIndexOfChild(variableDefStmt);
               var structInfo = variableDefStmt.getLeftExpression().split(" ");
               //Checks struct defined before the transform statement
               if(currentIndex < transformIndex) {
                   _.forEach(this._package.getStructDefinitions(), predefinedStruct => {
                          if (structInfo[0] ==  predefinedStruct.getStructName()) {
                                var struct = self.createType(structInfo[1], predefinedStruct);
                                self.loadSchemaToComboBox(sourceId, struct.name);
                                self.loadSchemaToComboBox(targetId, struct.name);
                           }
                    });
               }
          });
           $(".type-mapper-combo").select2();

           $("#" + sourceId).on("select2:selecting", function (e) {
               var currentSelection = e.params.args.data.id;
               var previousSelection = $("#" + sourceId).val();
               if (currentSelection == -1) {
                   self.mapper.removeType(previousSelection);
                   self.props.model.children = [];
               } else if (currentSelection != $("#" + targetId).val()) {
                   self.mapper.removeType(previousSelection);
                   self.setSource(currentSelection, self.predefinedStructs);
                   var inputDef = BallerinaASTFactory
                                        .createVariableReferenceExpression({variableName: currentSelection});
                   self.props.model.setInput([inputDef]);
                   self.props.model.children = [];
               } else {
                   return false;
               }
           });

          $("#" + targetId).on("select2:selecting", function (e) {
               var currentSelection = e.params.args.data.id;
               var previousSelection = $("#" + targetId).val();
               if (currentSelection == -1) {
                   self.mapper.removeType(previousSelection);
                   self.props.model.children = [];
               } else if (currentSelection != $("#" + sourceId).val()) {
                    self.mapper.removeType(previousSelection);
                    self.setTarget(currentSelection, self.predefinedStructs);
                    var outDef = BallerinaASTFactory
                                        .createVariableReferenceExpression({variableName: currentSelection});
                    self.props.model.setOutput([outDef]);
                    self.props.model.children = [];
               } else {
                   return false;
               }
          });

          $(window).on('resize', function(){
               self.mapper.reposition(self.mapper);
          });

          span.onclick = function() {
               document.getElementById('transformOverlay').style.display = "none";
               $(transformOverlay).remove();
          }


           var onConnectionCallback = function(connection) {
                var sourceStruct = _.find(self.predefinedStructs, { name:connection.sourceStruct});
                var targetStruct = _.find(self.predefinedStructs, { name:connection.targetStruct});
                let sourceExpression = self.getStructAccessNode(connection.targetStruct, connection.targetProperty);
                let targetExpression = self.getStructAccessNode(connection.sourceStruct, connection.sourceProperty);

                if (!_.isUndefined(sourceStruct) && !_.isUndefined(targetStruct)) {
                    //Connection is from source struct to target struct.
                    let assignmentStmt = BallerinaASTFactory.createAssignmentStatement();
                    let leftOperand = BallerinaASTFactory.createLeftOperandExpression();
                    leftOperand.addChild(sourceExpression);
                    let rightOperand = BallerinaASTFactory.createRightOperandExpression();
                    rightOperand.addChild(targetExpression);
                    assignmentStmt.addChild(leftOperand);
                    assignmentStmt.addChild(rightOperand);
                    self.props.model.addChild(assignmentStmt);
                    return assignmentStmt.id;
                } else if (!_.isUndefined(sourceStruct) && _.isUndefined(targetStruct)) {
                    // Connection source is not a struct and target is a struct.
                    // Source could be a function node.
                    let assignmentStmt = self.findExistingAssignmentStatement(connection.targetStruct);
                    assignmentStmt.getChildren()[0].addChild(targetExpression);
                    return assignmentStmt.id;
                } else if (_.isUndefined(sourceStruct) && !_.isUndefined(targetStruct)) {
                    // Connection target is not a struct and source is a struct.
                    // Target could be a function node.
                    let assignmentStmt = self.findExistingAssignmentStatement(connection.sourceStruct);
                    assignmentStmt.getChildren()[1].getChildren()[0].addChild(sourceExpression);
                    return assignmentStmt.id;
                } else {
                    // Connection source and target are not structs
                    // Source and target could be function nodes.
                    log.warn('multiple intermediate functions are not yet supported in design view');
                }
           };

           var onDisconnectionCallback = function(connection) {
                var con =  _.find(self.props.model.children, { id:connection.id});
                self.props.model.removeChild(con);
            };

           this.mapper = new TransformRender(onConnectionCallback, onDisconnectionCallback);
           this.transformOverlayDiv.style.display = "block";

           if(self.props.model.getInput() != null && self.props.model.getInput().length > 0) {
                  var sourceType = self.props.model.getInput()[0].getExpression();
                  $("#" + sourceId).val(sourceType).trigger('change');
                  self.setSource(sourceType, self.predefinedStructs);
           }

           if(self.props.model.getOutput() != null && self.props.model.getOutput().length > 0) {
                  var targetType = self.props.model.getOutput()[0].getExpression();
                  $("#" + targetId).val(targetType).trigger('change');
                  self.setTarget(targetType, self.predefinedStructs);
           }

            _.forEach(this.props.model.getChildren(), statement => {
                this.createConnection(statement)
            });

			this.props.model.on('child-added', node => {
				if (BallerinaASTFactory.isAssignmentStatement(node) &&
					BallerinaASTFactory.isFunctionInvocationExpression(node.getChildren()[1].getChildren()[0])) {
					let functionInvocationExpression = node.getChildren()[1].getChildren()[0];
					let funPackage = this.context.renderingContext.packagedScopedEnvironemnt.getPackageByName(
						functionInvocationExpression.getFullPackageName());
					let func = funPackage.getFunctionDefinitionByName(functionInvocationExpression.getFunctionName());
					this.mapper.addFunction(func, node, node.getParent().removeChild.bind(node.getParent()));
				}
			});
	}

    createConnection(statement){
        if (BallerinaASTFactory.isAssignmentStatement(statement)){
            let leftExpression = statement.getChildren()[0].getChildren()[0];
            let rightExpression = statement.getChildren()[1].getChildren()[0];

            if (BallerinaASTFactory.isFieldAccessExpression(rightExpression)) {
                let con = {};
                con.id = statement.id;
                con.sourceStruct = rightExpression.getChildren()[0].getVariableName();
                var complexSourceProp = this.createComplexProp(con.sourceStruct,
                                           rightExpression.getChildren()[1].getChildren());
                con.sourceType = complexSourceProp.types.reverse();
                con.sourceProperty = complexSourceProp.names.reverse();

                con.targetStruct = leftExpression.getChildren()[0].getVariableName();
                var complexTargetProp = this.createComplexProp(con.targetStruct,
                                          leftExpression.getChildren()[1].getChildren());
                con.targetType = complexTargetProp.types.reverse();
                con.targetProperty = complexTargetProp.names.reverse();
                con.isComplexMapping = false;

                self.mapper.addConnection(con);

<<<<<<< HEAD
			this.props.model.on('child-added', node => {
				if (BallerinaASTFactory.isAssignmentStatement(node) &&
					BallerinaASTFactory.isFunctionInvocationExpression(node.getChildren()[1].getChildren()[0])) {
					let functionInvocationExpression = node.getChildren()[1].getChildren()[0];
					let funPackage = this.context.renderingContext.packagedScopedEnvironemnt.getPackageByName(
						functionInvocationExpression.getFullPackageName());
					let func = funPackage.getFunctionDefinitionByName(functionInvocationExpression.getFunctionName());
					this.mapper.addFunction(func, node, node.getParent().removeChild);
				}
			});
	}
=======
            } else if (BallerinaASTFactory.isFunctionInvocationExpression(rightExpression)){
				let funPackage = this.context.renderingContext.packagedScopedEnvironemnt.getPackageByName(
				rightExpression.getFullPackageName());
				let func = funPackage.getFunctionDefinitionByName(rightExpression.getFunctionName());
				this.mapper.addFunction(func, statement, statement.getParent().removeChild.bind(statement.getParent()));

                _.forEach(rightExpression.getParams(), (parameter, i) => {
                    // draw source struct to function connection
                    let conLeft = {};
                    conLeft.id = leftExpression.id;
                    conLeft.sourceStruct = rightExpression.getChildren()[0].getChildren()[0].getVariableName();
                    var complexSourceProp = this.createComplexProp(conLeft.sourceStruct,
                                        rightExpression.getChildren()[0].getChildren()[1].getChildren());
                    conLeft.sourceType = complexSourceProp.types.reverse();
                    conLeft.sourceProperty = complexSourceProp.names.reverse();

                    conLeft.targetFunction = true;
                    conLeft.targetStruct = func.meta.packageName + '-' + func.getName();
                    conLeft.targetId = rightExpression.getID();
                    conLeft.targetProperty = [func.getParameters()[i].name];
                    conLeft.targetType = [func.getParameters()[i].type];

                    self.mapper.addConnection(conLeft);

                    // draw function to target struct connection
                    let conRight = {};
                    conRight.id = rightExpression.id;
                    conRight.sourceFunction = true;
                    conRight.sourceStruct = func.meta.packageName + '-' + func.getName();
                    conRight.sourceId = rightExpression.getID();
                    conRight.sourceProperty = [func.getParameters()[i].name];
                    conRight.sourceType = [func.getParameters()[i].type];

                    conRight.targetStruct = leftExpression.getChildren()[0].getVariableName();
                    var complexTargetProp = this.createComplexProp(conRight.targetStruct,
                                          leftExpression.getChildren()[1].getChildren());
                    conRight.targetType = complexTargetProp.types.reverse();
                    conRight.targetProperty = complexTargetProp.names.reverse();
                    conRight.isComplexMapping = false;
                    self.mapper.addConnection(conRight);
                });
            }
        } else {
            log.error('invalid statement type in transform statement');
        }
    }

    findExistingAssignmentStatement(id){
        return _.find(self.props.model.getChildren(), function(child) {
            let exp = child.getChildren()[1].getChildren()[0];
            return (BallerinaASTFactory.isFunctionInvocationExpression(exp)) && (_.endsWith(id, exp.getID()));
        });
    }
>>>>>>> 2e67f33f

	createComplexProp(typeName, children)
    {
        var prop = {};
        prop.names = [];
        prop.types = [];

        if (children.length == 1) {
            var propName = children[0].getBasicLiteralValue();
            var struct = _.find(self.predefinedStructs, { name:typeName});
            var propType =  _.find(struct.properties, { name:propName}).type;
            prop.types.push(propType);
            prop.names.push(propName);
        } else {
            var propName = children[0].getBasicLiteralValue();
            var struct = _.find(self.predefinedStructs, { name:typeName});
            var propType =  _.find(struct.properties, { name:propName}).type;
            prop = self.createComplexProp(propName, children[1].getChildren());
            prop.types.push(propType);
            prop.names.push(propName);
        }

        return prop;
    }
	createType(name, predefinedStruct) {
        var struct = {};
        struct.name = name;
        struct.properties = [];

        _.forEach(predefinedStruct.getVariableDefinitionStatements(), stmt => {
             var property = {};
             var structPopInfo = stmt.getLeftExpression().split(" ");
             property.name  = structPopInfo[1];
             property.type  = structPopInfo[0];

             var innerStruct = _.find(self._package.getStructDefinitions(), { _structName:property.type});
             if (innerStruct != null) {
                 property.innerType = self.createType(property.name, innerStruct);
             }

             struct.properties.push(property);
        });
        self.predefinedStructs.push(struct);
        return struct;
	}

	render() {
    		const { viewState, expression ,model} = this.props;
    		let bBox = viewState.bBox;
    		let innerZoneHeight = viewState.components['drop-zone'].h;

    		// calculate the bBox for the statement
    		this.statementBox = {};
    		this.statementBox.h = bBox.h - innerZoneHeight;
    		this.statementBox.y = bBox.y + innerZoneHeight;
    		this.statementBox.w = bBox.w;
    		this.statementBox.x = bBox.x;
    		// we need to draw a drop box above and a statement box
    		const text_x = bBox.x + (bBox.w / 2);
    		const text_y = this.statementBox.y + (this.statementBox.h / 2);
            const expand_button_x = bBox.x + (bBox.w / 2) + 40;
            const expand_button_y = this.statementBox.y + (this.statementBox.h / 2) - 10;
    		const drop_zone_x = bBox.x + (bBox.w - lifeLine.width)/2;
    		const innerDropZoneActivated = this.state.innerDropZoneActivated;
    		const innerDropZoneDropNotAllowed = this.state.innerDropZoneDropNotAllowed;
    		const dropZoneClassName = ((!innerDropZoneActivated) ? "inner-drop-zone" : "inner-drop-zone active")
    											+ ((innerDropZoneDropNotAllowed) ? " block" : "");

    		const actionBbox = new SimpleBBox();
            const fill = this.state.innerDropZoneExist ? {} : {fill:'none'};
            const iconSize = 14;
    		actionBbox.w = DesignerDefaults.actionBox.width;
    		actionBbox.h = DesignerDefaults.actionBox.height;
    		actionBbox.x = bBox.x + ( bBox.w - actionBbox.w) / 2;
    		actionBbox.y = bBox.y + bBox.h + DesignerDefaults.actionBox.padding.top;
    		let statementRectClass = "transform-statement-rect";
    		if(model.isDebugHit) {
    				statementRectClass = `${statementRectClass} debug-hit`;
    		}

    		return (
           <g className="statement"
               onMouseOut={ this.setActionVisibility.bind(this, false) }
               onMouseOver={ this.setActionVisibility.bind(this, true)}>
    						<rect x={drop_zone_x} y={bBox.y} width={lifeLine.width} height={innerZoneHeight}
    			                className={dropZoneClassName} {...fill}
    						 		onMouseOver={(e) => this.onDropZoneActivate(e)}
    								onMouseOut={(e) => this.onDropZoneDeactivate(e)}/>
    						<rect x={bBox.x} y={this.statementBox.y} width={bBox.w} height={this.statementBox.h} className={statementRectClass}
    							  onClick={(e) => this.onExpand()} />
    						<g className="statement-body">
    							<text x={text_x} y={text_y} className="transform-action" onClick={(e) =>this.onExpand()}>{expression}</text>
    							 <image className="transform-action-icon" x={expand_button_x} y={expand_button_y} width={ iconSize } height={ iconSize } onClick={(e) =>this.onExpand()} xlinkHref={ ImageUtil.getSVGIconString("expand")}/>
    						</g>
						<ActionBox
                            bBox={ actionBbox }
                            show={ this.state.active }
                            onDelete={ () => this.onDelete() }
                            onJumptoCodeLine={ () => this.onJumptoCodeLine() }
						/>
						{		model.isBreakpoint &&
								this.renderBreakpointIndicator()
						}
    				{this.props.children}
    				</g>);
    	}

       setActionVisibility (show) {
          if (!this.context.dragDropManager.isOnDrag()) {
              if (show) {
                  this.context.activeArbiter.readyToActivate(this);
              } else {
                  this.context.activeArbiter.readyToDeactivate(this);
              }
          }
       }

	onTransformDropZoneActivate (e) {
		this.transformOverlayContentDiv = document.getElementById('transformOverlay-content');
		const dragDropManager = this.context.dragDropManager,
						dropTarget = this.props.model,
						model = this.props.model;
		if (dragDropManager.isOnDrag()) {
			if (_.isEqual(dragDropManager.getActivatedDropTarget(), dropTarget)){
				return;
			}
			dragDropManager.setActivatedDropTarget(dropTarget,
				(nodeBeingDragged) => {
					// This drop zone is for assignment statements only.
					return model.getFactory().isAssignmentStatement(nodeBeingDragged);
				},
				() => {
					return dropTarget.getChildren().length;
				});
		}
		e.stopPropagation();
	}

	onTransformDropZoneDeactivate (e) {
		this.transformOverlayContentDiv = document.getElementById('transformOverlay-content');
		const dragDropManager = this.context.dragDropManager,
						dropTarget = this.props.model.getParent();
		if(dragDropManager.isOnDrag()){
			if(_.isEqual(dragDropManager.getActivatedDropTarget(), dropTarget)){
				dragDropManager.clearActivatedDropTarget();
				this.setState({innerDropZoneActivated: false, innerDropZoneDropNotAllowed: false});
			}
		}
		e.stopPropagation();
	}
	onDropZoneActivate (e) {
			const dragDropManager = this.context.dragDropManager,
						dropTarget = this.props.model.getParent(),
						model = this.props.model;
			if(dragDropManager.isOnDrag()) {
					if(_.isEqual(dragDropManager.getActivatedDropTarget(), dropTarget)){
							return;
					}
					dragDropManager.setActivatedDropTarget(dropTarget,
							(nodeBeingDragged) => {
									// IMPORTANT: override node's default validation logic
									// This drop zone is for statements only.
									// Statements should only be allowed here.
									return model.getFactory().isStatement(nodeBeingDragged);
							},
							() => {
									return dropTarget.getIndexOfChild(model);
							}
					);
					this.setState({innerDropZoneActivated: true,
							innerDropZoneDropNotAllowed: !dragDropManager.isAtValidDropTarget()
					});
					dragDropManager.once('drop-target-changed', function(){
							this.setState({innerDropZoneActivated: false, innerDropZoneDropNotAllowed: false});
					}, this);
			}
			e.stopPropagation();
	}

	onDropZoneDeactivate (e) {
		const dragDropManager = this.context.dragDropManager,
			  dropTarget = this.props.model.getParent();
		if(dragDropManager.isOnDrag()){
			if(_.isEqual(dragDropManager.getActivatedDropTarget(), dropTarget)){
				dragDropManager.clearActivatedDropTarget();
				this.setState({innerDropZoneActivated: false, innerDropZoneDropNotAllowed: false});
			}
		}
		e.stopPropagation();
	}

    onArrowStartPointMouseOver (e) {
    		e.target.style.fill = '#444';
    		e.target.style.fillOpacity = 0.5;
    		e.target.style.cursor = 'url(images/BlackHandwriting.cur), pointer';
    	}

    	onArrowStartPointMouseOut (e) {
    		e.target.style.fill = '#444';
    		e.target.style.fillOpacity = 0;
    	}

    	onMouseDown (e) {
    		const messageManager = this.context.messageManager;
    		const model = this.props.model;
    		const bBox = model.getViewState().bBox;
    		const statement_h = this.statementBox.h;
    		const messageStartX = bBox.x +  bBox.w;
    		const messageStartY = this.statementBox.y +  statement_h/2;
    		let actionInvocation;
    		if (ASTFactory.isAssignmentStatement(model)) {
    			actionInvocation = model.getChildren()[1].getChildren()[0];
    		} else if (ASTFactory.isVariableDefinitionStatement(model)) {
    			actionInvocation = model.getChildren()[1];
    		}
    		messageManager.setSource(actionInvocation);
    		messageManager.setIsOnDrag(true);
    		messageManager.setMessageStart(messageStartX, messageStartY);

    		messageManager.setTargetValidationCallback(function (destination) {
    			return actionInvocation.messageDrawTargetAllowed(destination);
    		});

    		messageManager.startDrawMessage(function (source, destination) {
    			source.setAttribute('_connector', destination)
    		});
    	}

    	onMouseUp (e) {
    		const messageManager = this.context.messageManager;
    		messageManager.reset();
    	}

    	openExpressionEditor(e){
    		let options = this.props.editorOptions;
    		let packageScope = this.context.renderingContext.packagedScopedEnvironemnt;
    		if(options){
    			new ExpressionEditor( this.statementBox , this.context.container ,
    				(text) => this.onUpdate(text), options , packageScope );
    		}
    	}

    	onUpdate(text){
    	}

    loadSchemaToComboBox(comboBoxId, name) {
        $("#" + comboBoxId).append('<option value="' + name + '">' + name + '</option>');
    }


    createAccessNode(name, property) {
        var structExpression = BallerinaASTFactory.createFieldAccessExpression();
        var structPropertyHolder = BallerinaASTFactory.createFieldAccessExpression();
        var structProperty = BallerinaASTFactory.createBasicLiteralExpression({basicLiteralType:'string',
                                                                                basicLiteralValue:property});
        var structName =  BallerinaASTFactory.createVariableReferenceExpression();

        structName.setVariableName(name);
        structExpression.addChild(structName);
        structPropertyHolder.addChild(structProperty);
        structExpression.addChild(structPropertyHolder);

        return structExpression;
    }

    getStructAccessNode(name, property) {
        var structExpressions = [];

        _.forEach(property, prop => {
            structExpressions.push(self.createAccessNode(name, prop));
        });

        for (var i = structExpressions.length - 1; i > 0 ; i--) {
            structExpressions[i-1].children[1].addChild(structExpressions[i].children[1]);
        }
        return structExpressions[0];
    }

    setSource(currentSelection, predefinedStructs) {
        var sourceSelection =  _.find(predefinedStructs, { name:currentSelection});
        self.mapper.addSourceType(sourceSelection);
    }

    setTarget(currentSelection, predefinedStructs) {
        var targetSelection = _.find(predefinedStructs, { name: currentSelection});
        self.mapper.addTargetType(targetSelection);
    }

}

TransformStatementDecorator.propTypes = {
	bBox: PropTypes.shape({
		x: PropTypes.number.isRequired,
		y: PropTypes.number.isRequired,
		w: PropTypes.number.isRequired,
		h: PropTypes.number.isRequired,
	}),
	model: PropTypes.instanceOf(ASTNode).isRequired,
	expression: PropTypes.string.isRequired,
};

TransformStatementDecorator.contextTypes = {
	 dragDropManager: PropTypes.instanceOf(DragDropManager).isRequired,
	 container: PropTypes.instanceOf(Object).isRequired,
	 renderingContext: PropTypes.instanceOf(Object).isRequired,
	 activeArbiter: PropTypes.instanceOf(ActiveArbiter).isRequired
};

export default TransformStatementDecorator;<|MERGE_RESOLUTION|>--- conflicted
+++ resolved
@@ -319,19 +319,6 @@
 
                 self.mapper.addConnection(con);
 
-<<<<<<< HEAD
-			this.props.model.on('child-added', node => {
-				if (BallerinaASTFactory.isAssignmentStatement(node) &&
-					BallerinaASTFactory.isFunctionInvocationExpression(node.getChildren()[1].getChildren()[0])) {
-					let functionInvocationExpression = node.getChildren()[1].getChildren()[0];
-					let funPackage = this.context.renderingContext.packagedScopedEnvironemnt.getPackageByName(
-						functionInvocationExpression.getFullPackageName());
-					let func = funPackage.getFunctionDefinitionByName(functionInvocationExpression.getFunctionName());
-					this.mapper.addFunction(func, node, node.getParent().removeChild);
-				}
-			});
-	}
-=======
             } else if (BallerinaASTFactory.isFunctionInvocationExpression(rightExpression)){
 				let funPackage = this.context.renderingContext.packagedScopedEnvironemnt.getPackageByName(
 				rightExpression.getFullPackageName());
@@ -385,7 +372,6 @@
             return (BallerinaASTFactory.isFunctionInvocationExpression(exp)) && (_.endsWith(id, exp.getID()));
         });
     }
->>>>>>> 2e67f33f
 
 	createComplexProp(typeName, children)
     {
