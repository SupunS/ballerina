--- conflicted
+++ resolved
@@ -66,18 +66,12 @@
      */
     render() {
         const tool = this.props.tool;
-        let toolTip;
-        let toolDef;
+        let toolTip = '';
+        let toolDef = '';
         if (this.props.toolOrder === 'horizontal') {
-<<<<<<< HEAD
-            toolTip = tool.get('name') || '';
-            toolDef = tool.get('definition') || '';
-            return (
-=======
             toolTip = tool.get('name');
             toolDef = tool.get('definition');
             return this.props.connectDragSource(
->>>>>>> 4b20b2b3
                 <div
                     className="tool-block tool-container"
                     title={toolTip + '\n' + toolDef}
