--- conflicted
+++ resolved
@@ -157,7 +157,6 @@
         ToolPaletteItemProvider.prototype.getToolGroup = function (package) {
             var definitions = [];
             var self = this;
-
             // Sort the connector package by name
             var connectorsOrdered = _.sortBy(package.getConnectors(), [function (connectorPackage) {
                 return connectorPackage.getName();
@@ -240,10 +239,7 @@
                 }
                 functionDef.meta = {
                     functionName: functionDef.getName(),
-                    packageName: packageName,
-                    params: getArgumentString(functionDef.getParameters()),
-                    returnParams: getReturnParamString(functionDef.getReturnParams()),
-                    operandType: getReturnParamString(functionDef.getReturnParams())
+                    packageName: packageName
                 };
                 functionDef.icon = "images/tool-icons/function.svg";
                 functionDef.title = functionDef.getName();
@@ -358,33 +354,6 @@
             this._toolPalette.updateToolPaletteItem(toolGroupID, toolItem, newValue);
         };
 
-<<<<<<< HEAD
-        /**
-         * Generate argument string from the argument array.
-         * @param {Object} args argument array
-         * @return {String} argument string
-         * */
-        var getArgumentString = function (args) {
-            var argString = "";
-            for (var itr = 0; itr < args.length; itr++) {
-                argString += args[itr].name;
-                if (args.length !== 1 && (args.length - 1) !== itr) {
-                    argString += ",";
-                }
-            }
-            return argString;
-        };
-
-        /**
-         * Generate return parameter string.
-         * @param {Object} args return parameter array.
-         * @return {String} return argument string
-         * */
-        var getReturnParamString = function (args) {
-            if (!_.isNil(args) && args.length !== 0) {
-                return args[0].type;
-            }
-=======
         ToolPaletteItemProvider.prototype.getNewImportPosition = function (newImportName) {
             var packageNames = [];
             packageNames = packageNames.concat(_.map(this._defaultImportedPackages, '_name'));
@@ -393,7 +362,6 @@
             }
             packageNames = _.sortBy(packageNames);
             return packageNames[_.sortedIndex(packageNames, newImportName)];
->>>>>>> 25a73bdd
         };
 
         return ToolPaletteItemProvider;
