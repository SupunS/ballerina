--- conflicted
+++ resolved
@@ -20,11 +20,8 @@
 import $ from 'jquery';
 import SVGCanvas from './../../ballerina/views/svg-canvas';
 import AnnotationDefinition from './../ast/annotation-definition';
-<<<<<<< HEAD
-=======
 import BallerinaASTFactory from 'ballerina/ast/ballerina-ast-factory';
 import Alerts from 'alerts';
->>>>>>> 2387a1dd
 
 /**
  * The view to represent an annotation definition which is an AST Visitor.
@@ -33,14 +30,14 @@
     constructor(args) {
         super(args);
 
-        this._annotationName = _.get(args, 'annotationName', "");
-        this._annotationAttachments = _.get(args, 'annotationAttachment', []);
-        this._annotationAttributes = _.get(args, 'annotationAttributes', []);
+        this._annotationName = _.get(args, 'definitionName', "");
+        this._attachedDefinitions = _.get(args, 'attachedDefinitions', []);
+        this._annotationProperties = _.get(args, 'annotationProperties', []);
         this._parentView = _.get(args, 'parentView');
         this._viewOptions.offsetTop = _.get(args, 'viewOptionsOffsetTop', 75);
         this._viewOptions.topBottomTotalGap = _.get(args, 'viewOptionsTopBottomTotalGap', 100);
-        this._viewOptions.panelIcon = _.get(args.viewOptions, 'cssClass.annotation_icon');
-        this._viewOptions.minHeight = _.get(args, 'minHeight', 200);
+        this._viewOptions.panelIcon = _.get(args.viewOptions, 'cssClass.service_icon');
+        this._viewOptions.minHeight = _.get(args, 'minHeight', 300);
 
         this._totalHeight = 170;
 
