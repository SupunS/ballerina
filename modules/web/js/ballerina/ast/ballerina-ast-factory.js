--- conflicted
+++ resolved
@@ -1321,10 +1321,9 @@
                     case 'array_init_expression':
                         node = BallerinaASTFactory.createArrayInitExpression();
                         break;
-<<<<<<< HEAD
                     case 'action_invocation_statement':
                         node = BallerinaASTFactory.createActionInvocationStatement();
-=======
+                        break;
                     case 'worker':
                         node = BallerinaASTFactory.createWorkerDeclaration();
                         break;
@@ -1333,7 +1332,6 @@
                         break;
                     case 'worker_reply_statement':
                         node = BallerinaASTFactory.createWorkerReceiveStatement();
->>>>>>> f263a774
                         break;
                     default:
                         throw "Unknown node definition for " + jsonNode.type;
