--- conflicted
+++ resolved
@@ -117,17 +117,10 @@
         var newArgumentParamDef = this.getFactory().createParameterDefinition();
         newArgumentParamDef.setTypeName(type);
         newArgumentParamDef.setName(identifier);
-<<<<<<< HEAD
 
         var argParamDefHolder = this.getArgumentParameterDefinitionHolder();
         var index = argParamDefHolder.getChildren().length;
 
-=======
-
-        var argParamDefHolder = this.getArgumentParameterDefinitionHolder();
-        var index = argParamDefHolder.getChildren().length;
-
->>>>>>> e8f0109c
         argParamDefHolder.addChild(newArgumentParamDef, index + 1);
     }
 
@@ -288,13 +281,8 @@
      * @param index
      */
     addChild(child, index) {
-<<<<<<< HEAD
-        if (this.getFactory().isWorkerDeclaration(child)) {
-            Object.getPrototypeOf(this.constructor.prototype).addChild.call(this, child, 0);
-=======
         if (BallerinaASTFactory.isWorkerDeclaration(child)) {
             Object.getPrototypeOf(this.constructor.prototype).addChild.call(this, child);
->>>>>>> e8f0109c
         } else {
             const firstWorkerIndex = _.findIndex(this.getChildren(), function (child) {
                 return BallerinaASTFactory.isWorkerDeclaration(child);
