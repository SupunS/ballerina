--- conflicted
+++ resolved
@@ -27,11 +27,8 @@
         './left-operand-expression', './right-operand-expression', './connector-action', './struct-definition',
         './action-invocation-statement', './variable-definition-statement','./resource-parameter',
         './return-type','./worker-invoke','./worker-receive','./block-statement','./struct-field-access-expression',
-<<<<<<< HEAD
-        './variable-reference-expression','./reference-type-init-expression','./variable-definition','./type-cast-expression'],
-=======
-        './variable-reference-expression','./reference-type-init-expression','./variable-definition', './break-statement'],
->>>>>>> bca1ecf9
+        './variable-reference-expression','./reference-type-init-expression','./variable-definition', './break-statement',
+        './type-cast-expression'],
     function (BallerinaASTFactory, BallerinaASTRoot, ConditionalStatement, ConnectorDeclaration, ConnectorDefinition,
               ConstantDefinition, Expression, FunctionDefinition, IfElseStatement, IfStatement, ElseStatement,
               ElseIfStatement, TryCatchStatement, TryStatement, CatchStatement, ASTNode, ReplyStatement,
@@ -41,13 +38,8 @@
               FunctionInvocation, ArithmeticExpression, LogicalExpression, ActionInvocationExpression,
               BallerinaASTDeserializer, FunctionInvocationExpression, LeftOperandExpression, RightOperandExpression,
               ConnectorAction, StructDefinition, ActionInvocationStatement, VariableDefinitionStatement,
-<<<<<<< HEAD
-	          ResourceParameter,ReturnType,WorkerInvoke,WorkerReceive ,BlockStatement,StructFieldAccessExpression, VariableReferenceExpression,
-              ReferenceTypeInitExpression, VariableDefinition, TypeCastExpression) {
-=======
 	          ResourceParameter,ReturnType,WorkerInvoke,WorkerReceive ,BlockStatement,StructFieldAccessExpression,
-              VariableReferenceExpression, ReferenceTypeInitExpression, VariableDefinition, BreakStatement) {
->>>>>>> bca1ecf9
+              VariableReferenceExpression, ReferenceTypeInitExpression, VariableDefinition, BreakStatement, TypeCastExpression) {
 
         return  {
             BallerinaASTFactory: BallerinaASTFactory,
@@ -103,10 +95,7 @@
             VariableReferenceExpression : VariableReferenceExpression,
             ReferenceTypeInitExpression : ReferenceTypeInitExpression,
             VariableDefinition : VariableDefinition,
-<<<<<<< HEAD
+            BreakStatement : BreakStatement,
             TypeCastExpression : TypeCastExpression
-=======
-            BreakStatement : BreakStatement
->>>>>>> bca1ecf9
         }
     });
