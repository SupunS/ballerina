--- conflicted
+++ resolved
@@ -25,14 +25,9 @@
         './assignment-statement', './function-invocation', './arithmetic-expression', './logical-expression',
         './action-invocation-expression', './ballerina-ast-deserializer', './function-invocation-expression',
         './left-operand-expression', './right-operand-expression', './connector-action', './struct-definition',
-<<<<<<< HEAD
         './action-invocation-statement', './variable-definition-statement','./type-struct-definition', './resource-parameter',
-        './return-type','./worker-invoke','./block-statement','./struct-field-access-expression',
+        './return-type','./worker-invoke','./worker-receive','./block-statement','./struct-field-access-expression',
         './variable-reference-expression','./ref-type-init-expression','./variable-definition'],
-=======
-        './action-invocation-statement', './variable-definition-statement','./type-struct-definition', './worker-invoke',
-        './worker-receive'],
->>>>>>> 9db14e76
     function (BallerinaASTFactory, BallerinaASTRoot, ConditionalStatement, ConnectorDeclaration, ConnectorDefinition,
               ConstantDefinition, Expression, FunctionDefinition, IfElseStatement, IfStatement, ElseStatement,
               ElseIfStatement, TryCatchStatement, TryStatement, CatchStatement, ASTNode, ReplyStatement,
@@ -42,12 +37,8 @@
               FunctionInvocation, ArithmeticExpression, LogicalExpression, ActionInvocationExpression,
               BallerinaASTDeserializer, FunctionInvocationExpression, LeftOperandExpression, RightOperandExpression,
               ConnectorAction, StructDefinition, ActionInvocationStatement, VariableDefinitionStatement,TypeStructDefinition,
-<<<<<<< HEAD
-	          ResourceParameter,ReturnType,WorkerInvoke,BlockStatement,StructFieldAccessExpression, VariableReferenceExpression,
+	          ResourceParameter,ReturnType,WorkerInvoke,WorkerReceive ,BlockStatement,StructFieldAccessExpression, VariableReferenceExpression,
               RefTypeInitExpression, VariableDefinition) {
-=======
-              WorkerInvoke, WorkerReceive) {
->>>>>>> 9db14e76
 
         return  {
             BallerinaASTFactory: BallerinaASTFactory,
@@ -95,18 +86,14 @@
             StructDefinition : StructDefinition,
             VariableDefinitionStatement: VariableDefinitionStatement,
             TypeStructDefinition : TypeStructDefinition,
-<<<<<<< HEAD
             ResourceParameter: ResourceParameter,
             ReturnType: ReturnType,
             WorkerInvoke: WorkerInvoke,
+            WorkerReceive: WorkerReceive,
             BlockStatement: BlockStatement,
             StructFieldAccessExpression : StructFieldAccessExpression,
             VariableReferenceExpression : VariableReferenceExpression,
             RefTypeInitExpression : RefTypeInitExpression,
             VariableDefinition : VariableDefinition
-=======
-            WorkerInvoke: WorkerInvoke,
-            WorkerReceive: WorkerReceive
->>>>>>> 9db14e76
         }
     });
