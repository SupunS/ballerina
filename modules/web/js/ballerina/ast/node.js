/**
 * Copyright (c) 2017, WSO2 Inc. (http://www.wso2.org) All Rights Reserved.
 *
 * WSO2 Inc. licenses this file to you under the Apache License,
 * Version 2.0 (the "License"); you may not use this file except
 * in compliance with the License.
 * You may obtain a copy of the License at
 *
 *     http://www.apache.org/licenses/LICENSE-2.0
 *
 * Unless required by applicable law or agreed to in writing,
 * software distributed under the License is distributed on an
 * "AS IS" BASIS, WITHOUT WARRANTIES OR CONDITIONS OF ANY
 * KIND, either express or implied. See the License for the
 * specific language governing permissions and limitations
 * under the License.
 */
import log from 'log';
import EventChannel from 'event_channel';
import _ from 'lodash';
import BallerinaAstFactory from './ballerina-ast-factory';
import SimpleBBox from './simple-bounding-box';

/**
 * Constructor for the ASTNode
 * @class ASTNode
 * @augments EventChannel
 * @param {string} type - An identifier for the type of the object.
 * Example for a service definition : "ServiceDefinition". This is useful when debugging.
 * @constructor
 */
class ASTNode extends EventChannel {
    constructor(type) {
        super();
        this.object = undefined;
        this.parent = undefined;
        this.children = [];
        // TODO : Rename this to bType.
        this.type = type;
        this.id = uuid();
        this.on('tree-modified', function (event) {
            if (!_.isNil(this.parent)) {
                this.parent.trigger('tree-modified', event);
            } else {
                log.debug('Cannot find the parent node to propagate tree modified event up. Node: ' + this.getType() +
                    ', EventType: ' + event.type + ', EventTitle: ' + event.title);
            }
        });

        this._generateUniqueIdentifiers = undefined;
        this.whiteSpace = {};
        this.whiteSpace.defaultDescriptor = {};
        this.whiteSpace.currentDescriptor = {};
        this.whiteSpace.useDefault = true;

        /**
         * View State Object to keep track of the model's view properties
         * @type {{bBox: SimpleBBox, components: {}, dimensionsSynced: boolean}}
         */
        this.viewState = {
            bBox: new SimpleBBox(),
            components: {},
            dimensionsSynced: false,
        };
    }

    /**
     * Get the node's view state
     * @return {{bBox: BBox}} node's view state
     */
    getViewState() {
        return this.viewState;
    }

    getParent() {
        return this.parent;
    }

    setParent(parent, options) {
        this.setAttribute('parent', parent, options);
    }

    getChildren() {
        return this.children;
    }

    getType() {
        return this.type;
    }

    getID() {
        return this.id;
    }

    getLength() {
        return this.length;
    }

    getStartIndex() {
        return this.startIndex;
    }

    /**
     * Insert a given child to the children array for a given index or otherwise to the array normally
     * @param child
     * @param index
     * @param ignoreTreeModifiedEvent {boolean}
     * @param ignoreChildAddedEvent {boolean}
     * @param generateId {boolean}
     * @fires  ASTNode#child-added
     * @fires  ASTNode#tree-modified
     */
    addChild(child, index, ignoreTreeModifiedEvent, ignoreChildAddedEvent = false, generateId = false) {
        if (_.isUndefined(index)) {
            this.children.push(child);
        } else {
            this.children.splice(index, 0, child);
        }

        // setting the parent node - doing silently avoid subsequent change events
        child.setParent(this, {
            doSilently: true,
        });
        if (generateId) {
            child.generateUniqueIdentifiers();
        }

        if (!ignoreChildAddedEvent) {
            /**
             * @event ASTNode#child-added
             */
            this.trigger('child-added', child, index);
        }

        if (!ignoreTreeModifiedEvent) {
            /**
             * @event ASTNode#tree-modified
             */
            this.trigger('tree-modified', {
                origin: this,
                type: 'child-added',
                data: {
                    child,
                    index,
                },
            });
        }
    }

    /**
     * Remove a given child from the AST tree
     * @param child
     * @param ignoreTreeModifiedEvent {boolean}
     * @fires  ASTNode#child-removed
     * @fires  ASTNode#tree-modified
     */
    removeChild(child, ignoreTreeModifiedEvent) {
        const parentModelChildren = this.children;
        for (let itr = 0; itr < parentModelChildren.length; itr++) {
            if (parentModelChildren[itr].id === child.id) {
                parentModelChildren.splice(itr, 1);

                /**
                 * @event ASTNode#child-removed
                 */
                this.trigger('child-removed', child);

                if (!ignoreTreeModifiedEvent) {
                    /**
                     * @event ASTNode#tree-modified
                     */
                    this.trigger('tree-modified', {
                        origin: this,
                        type: 'child-removed',
                        data: {
                            child,
                            index: itr,
                        },
                    });
                }
                break;
            }
        }
    }

    /**
     * finds the child from the AST tree by ID
     * @param id
     * @returns {*}
     */
    getChildById(id) {
        return _.find(this.children, ['id', id]);
    }

    /**
     * remove the child from the AST tree by ID
     * @param id
     * @param ignoreTreeModifiedEvent {boolean}
     */
    removeChildById(id, ignoreTreeModifiedEvent) {
        const child = this.getChildById(id);
        this.removeChild(child, ignoreTreeModifiedEvent);
    }

    /**
     * Accept function in visitor pattern
     * @param visitor {ASTVisitor}
     */
    accept(visitor) {
        if (visitor.canVisit(this)) {
            visitor.beginVisit(this);
            visitor.visit(this);
            _.forEach(this.children, (child) => {
                if (child) {
                    visitor.visit(child);
                    // forward visitor down the hierarchy to visit children of current child
                    // if visitor doesn't support visiting children of current child, it will break
                    if (visitor.canVisit(child)) {
                        child.accept(visitor);
                    }
                }
            });
            visitor.endVisit(this);
        }
    }

    /**
     * Indicates whether this can be the parent node for the give node
     * Used for drag and drop validations. Override as required.
     * @param node {ASTNode}
     * @return {boolean} Default is true
     */
    canBeParentOf(node) {
        return true;
    }

    /**
     * Indicates whether this can be a child node of given node.
     * Used for drag and drop validations. Override as required
     * @param node {ASTNode}
     * @return {boolean} Default is true
     */
    canBeAChildOf(node) {
        return true;
    }

    /**
     * Get factory.
     * @return {BallerinaASTFactory}
     */
    getFactory() {
        return BallerinaAstFactory;
    }

    /**
     * Get index of child.
     * @param {ASTNode}
     * @return {number}
     */
    getIndexOfChild(child) {
        return _.findIndex(this.children, ['id', child.id]);
    }

    /**
     * Filter matching children from the predicate function
     * @param predicateFunction a function returning a boolean to match filter condition from children
     * @return {[ASTNode]} array of matching AST nodes
     */
    filterChildren(predicateFunction) {
        return _.filter(this.getChildren(), predicateFunction);
    }

    /**
     * Filter matching children belonging to current scope from the predicate function
     * @param {func} predicateFunction a function returning a boolean to match filter condition from children
     * @return {[ASTNode]} array of matching AST nodes
     */
    filterChildrenInScope(predicateFunction) {
<<<<<<< HEAD
        let children = [];
        let scope = this;
        while (!_.isUndefined(scope)) {
            children = children.concat(scope.getChildren());
=======
        var children = [];
        var scope = this;
        var scopeIndex = this.getParent().getIndexOfChild(this);
        //Traverse through current scopes parents
        while(!_.isUndefined(scope.getParent())) {
            //Get children declared before the current scope with the index
            children = children.concat(
                            _.filter(scope.getChildren(),
                                    (curNode) => { return curNode.getParent().getIndexOfChild(curNode) < scopeIndex }));
            scopeIndex = scope.getParent().getIndexOfChild(scope);
>>>>>>> 6e7a896a
            scope = scope.getParent();
        }
        return _.filter(children, predicateFunction);
    }

    /**
     * Find matching child from the predicate function+
     * @param predicateFunction a function returning a boolean to match find condition from children
     */
    findChild(predicateFunction) {
        return _.find(this.getChildren(), predicateFunction);
    }

    /**
     * Remove matching child from the predicate function
     * @param predicateFunction a function returning a boolean to match remove condition from children
     * @param name of child to remove
     */
    removeChildByName(predicateFunction, name) {
        _.remove(this.getChildren(), (child) => {
            return predicateFunction && (child.getName() === name);
        });
    }

    /**
     * Find last index of matching children from the predicate function
     * @param predicateFunction a function returning a boolean to match find condition from children
     */
    findLastIndexOfChild(predicateFunction) {
        return _.findLastIndex(this.getChildren(), predicateFunction);
    }

    initFromJson(jsonNode) {
        throw 'InitFromJson not implemented';
    }

    /**
     * A generic method to be used for setting node attributes while firing required change events
     *
     * @param attributeName {String} name of the attribute that needs to be updated
     * @param newValue {*} new value
     * @param [options] {Object} options
     * @param [options.changeTitle=change $attributeName] {String} the title for change
     * @param [options.doSilently=false] {boolean} a flag to indicate whether events should not be fired
     */
    setAttribute(attributeName, newValue, options) {
        const oldValue = _.get(this, attributeName);

        _.set(this, attributeName, newValue);

        // fire change event with necessary callbacks for undo/redo
        if (_.isNil(options) || !options.doSilently) {
            const title = _.has(options, 'changeTitle') ? _.get(options, 'changeTitle') : 'Modify ' + this.getType();
            /**
             * @event ASTNode#tree-modified
             */
            this.trigger('tree-modified', {
                origin: this,
                type: 'custom',
                title,
                context: this,
                data: {
                    attributeName,
                    newValue,
                    oldValue,
                },
                undo() {
                    this.setAttribute(attributeName, oldValue, {
                        doSilently: true,
                    });
                    if (_.has(options, 'undoCallBack') && _.isFunction(options.undoCallBack)) {
                        const undoCallBack = _.get(options, 'undoCallBack');
                        undoCallBack();
                    }
                },
                redo() {
                    this.setAttribute(attributeName, newValue, {
                        doSilently: true,
                    });
                    if (_.has(options, 'redoCallBack') && _.isFunction(options.redoCallBack)) {
                        const redoCallBack = _.get(options, 'redoCallBack');
                        redoCallBack();
                    }
                },
            });
        }
    }

    /**
     * A generic getter for all attributes of a node
     * @param attributeName
     * @return {*}
     */
    getAttribute(attributeName) {
        return _.get(this, attributeName);
    }

    /**
     * A generic method to be used for adding values for node attributes which are arrays while firing required change events
     *
     * @param arrAttrName {string} name of the array attribute that needs to be pushed to
     * @param newValue {*} new value to be pushed in
     * @param [options] {Object} options
     * @param [options.predicate=undefined] {*} A predicate valid for {@link https://lodash.com/docs/4.17.4#findIndex|Lodash.findIndex}
     * if defined, if a value that satisfy this predicate exists in the array, replaces it instead of adding a new value
     * @param [options.changeTitle=Modify $attributeName] {string} the title for change
     * @param [options.doSilently=false] {boolean} a flag to indicate whether events should not be fired
     */
    pushToArrayAttribute(arrAttrName, newValue, options) {
        const currentArray = _.get(this, arrAttrName);

        // Check if a value already exists for the given key
        let existingValueIndex = -1;
        if (_.has(options, 'predicate')) {
            existingValueIndex = _.findIndex(currentArray, options.predicate);
        }

        let existingValue;

        if (existingValueIndex === -1) {
            // A value with this key does not exists, then add a new one.
            currentArray.push(newValue);
        } else {
            // keep a reference to the old object so we can 'undo' this operation
            existingValue = currentArray[existingValueIndex];
            // Updating existing annotation.
            currentArray[existingValueIndex] = newValue;
        }

        // fire change event with necessary callbacks for undo/redo
        if (_.isNil(options) || !options.doSilently) {
            const title = _.has(options, 'changeTitle') ? _.get(options, 'changeTitle') : 'Modify ' + this.getType();
            /**
             * @event ASTNode#tree-modified
             */
            this.trigger('tree-modified', {
                origin: this,
                type: 'custom',
                title,
                context: this,
                undo() {
                    const currentArray = _.get(this, arrAttrName);
                    if (existingValueIndex === -1) {
                        // A value with this key did not exist. So remove it.
                        _.remove(currentArray, options.predicate);
                    } else {
                        this.pushToArrayAttribute(arrAttrName, existingValue, {
                            predicate: options.predicate,
                            doSilently: true,
                        });
                    }
                },
                redo() {
                    this.pushToArrayAttribute(arrAttrName, newValue, {
                        predicate: options.predicate,
                        doSilently: true,
                    });
                },
            });
        }
    }

    /**
     * Checks if an string is valid as an identifier.
     * @param {string} identifier - The string value.
     * @return {boolean} - True if valid, else false.
     */
    static isValidIdentifier(identifier) {
        if (_.isUndefined(identifier)) {
            return false;
        } else if (/^[a-zA-Z0-9_]*$/.test(identifier)) {
            return true;
        }
        return false;
    }

    /**
     * Removes node from the tree.
     * @param [options] {object}
     * @param [options.ignoreTreeModifiedEvent=false] {boolean} a flag to prevent tree-modified event being fired
     */
    remove(options) {
        if (!_.isNil(this.getParent())) {
            this.trigger('before-remove');
            this.getParent().removeChild(this, _.get(options, 'ignoreTreeModifiedEvent'));
            this.trigger('after-remove');
        }
    }

    addBreakpoint() {
        this.isBreakpoint = true;
    }

    removeBreakpoint() {
        this.isBreakpoint = false;
    }

    addDebugHit() {
        this.setAttribute('isDebugHit', true);
    }

    removeDebugHit() {
        this.setAttribute('isDebugHit', false);
    }

    setLineNumber(lineNumber, options) {
        this.setAttribute('_lineNumber', parseInt(lineNumber), options);
    }

    setIsIdentifierLiteral(isLiteral, options) {
        this.setAttribute('_is_identifier_literal', isLiteral, options);
    }

    getIdentifierLiteral() {
        return this.getAttribute('_is_identifier_literal');
    }

    getLineNumber() {
        return this.getAttribute('_lineNumber');
    }

    /**
     * Function which should be used to generate unique values for attributes. Ex: newStruct, newStruct1, newStruct2.
     */
    generateUniqueIdentifiers() {}

    getWhiteSpaceDescriptor() {
        return (this.whiteSpace.useDefault) ? this.whiteSpace.defaultDescriptor :
              this.whiteSpace.currentDescriptor;
    }

    setWhiteSpaceDescriptor(whiteSpaceDescriptor) {
        this.whiteSpace.currentDescriptor = whiteSpaceDescriptor;
    }

    getWSRegion(regionId) {
        const region = _.get(this.getWhiteSpaceDescriptor().regions, regionId);
        return (!_.isNil(region)) ? region : '';
    }

    getChildWSRegion(childId, regionId) {
        const region = _.get(_.get(this.getWhiteSpaceDescriptor().children, childId).regions, regionId);
        return (!_.isNil(region)) ? region : '';
    }

    /** Gets the children of a specific type.
     * @param  {function} typeCheckFunction The function thats used for type checking. Example: BallerinaASTFactory.isConnectorDeclaration
     * @return {ASTNode[]}                   An array of children.
     */
    getChildrenOfType(typeCheckFunction) {
        return _.filter(this.getChildren(), (child) => {
            return typeCheckFunction.call(child.getFactory(), child);
        });
    }

    /**
     * Fills in the pathVector array with location/position of node by traversing through it's children. Important: The
     * return array is inverted.
     * @param {ASTNode} node The node of which the path to be found.
     * @param {number[]} pathVector An array
     */
    getPathToNode(node, pathVector) {
        const nodeParent = node.getParent();
        if (!_.isNil(nodeParent)) {
            const nodeIndex = _.findIndex(nodeParent.getChildren(), node);
            pathVector.push(nodeIndex);
            this.getPathToNode(nodeParent, pathVector);
        }
    }

    /**
     * Gets the node by vector which travers through node's children.
     * @param {ASTNode} root The node to be traversed.
     * @param {number[]} pathVector A reversed array of the position of the node to be found.
     * @return {ASTNode|undefined}
     */
    getNodeByVector(root, pathVector) {
        let returnNode = root;
        const reverseVector = _.reverse(pathVector);

        _.forEach(reverseVector, (index) => {
            returnNode = returnNode.getChildren()[index];
        });
        return returnNode;
    }

    /**
     * This returns the top level parent (should be Resource, action definition, function definition or worker declaration
     * @returns {ASTNode} Parent Node
     */
    getTopLevelParent() {
        const parent = this.getParent();
        if (BallerinaAstFactory.isResourceDefinition(parent) || BallerinaAstFactory.isResourceDefinition(parent) ||
            BallerinaAstFactory.isConnectorAction(parent) || BallerinaAstFactory.isFunctionDefinition(parent) ||
            BallerinaAstFactory.isWorkerDeclaration(parent)) {
            return parent;
        }
        return parent.getTopLevelParent();
    }
}

// Auto generated Id for service definitions (for accordion views)
var uuid = function () {
    function s4() {
        return Math.floor((1 + Math.random()) * 0x10000)
            .toString(16)
            .substring(1);
    }
    return s4() + s4() + '-' + s4() + '-' + s4() + '-' +
        s4() + '-' + s4() + s4() + s4();
};

export default ASTNode;<|MERGE_RESOLUTION|>--- conflicted
+++ resolved
@@ -276,23 +276,16 @@
      * @return {[ASTNode]} array of matching AST nodes
      */
     filterChildrenInScope(predicateFunction) {
-<<<<<<< HEAD
         let children = [];
         let scope = this;
-        while (!_.isUndefined(scope)) {
-            children = children.concat(scope.getChildren());
-=======
-        var children = [];
-        var scope = this;
-        var scopeIndex = this.getParent().getIndexOfChild(this);
-        //Traverse through current scopes parents
-        while(!_.isUndefined(scope.getParent())) {
-            //Get children declared before the current scope with the index
+        let scopeIndex = this.getParent().getIndexOfChild(this);
+        // Traverse through current scopes parents
+        while (!_.isUndefined(scope.getParent())) {
+            // Get children declared before the current scope with the index
             children = children.concat(
                             _.filter(scope.getChildren(),
-                                    (curNode) => { return curNode.getParent().getIndexOfChild(curNode) < scopeIndex }));
+                                    (curNode) => { return curNode.getParent().getIndexOfChild(curNode) < scopeIndex; }));
             scopeIndex = scope.getParent().getIndexOfChild(scope);
->>>>>>> 6e7a896a
             scope = scope.getParent();
         }
         return _.filter(children, predicateFunction);
