/**
 * Copyright (c) 2017, WSO2 Inc. (http://www.wso2.org) All Rights Reserved.
 *
 * WSO2 Inc. licenses this file to you under the Apache License,
 * Version 2.0 (the "License"); you may not use this file except
 * in compliance with the License.
 * You may obtain a copy of the License at
 *
 *     http://www.apache.org/licenses/LICENSE-2.0
 *
 * Unless required by applicable law or agreed to in writing,
 * software distributed under the License is distributed on an
 * "AS IS" BASIS, WITHOUT WARRANTIES OR CONDITIONS OF ANY
 * KIND, either express or implied. See the License for the
 * specific language governing permissions and limitations
 * under the License.
 */

import BallerinaASTFactory from './ballerina-ast-factory';
import FragmentUtils from '../utils/fragment-utils';
import _ from 'lodash';

/**
 * @class DefaultBallerinaASTFactory
 * @lends DefaultBallerinaASTFactory
 */
var DefaultBallerinaASTFactory = {};

/**
 * creates ServiceDefinition
 * @param args
 */
DefaultBallerinaASTFactory.createServiceDefinition = function (args) {
    let serviceDef = BallerinaASTFactory.createServiceDefinition(args);
    let resourceDef = DefaultBallerinaASTFactory.createResourceDefinition(args);
    serviceDef.addChild(resourceDef);
    return serviceDef;
};

DefaultBallerinaASTFactory.createForkJoinStatement = function (args) {
    const forkJoinStatement = BallerinaASTFactory.createForkJoinStatement(args);
    const joinStatement = BallerinaASTFactory.createJoinStatement();
    const worker1Declaration = BallerinaASTFactory.createWorkerDeclaration();
    const worker2Declaration = BallerinaASTFactory.createWorkerDeclaration();
    worker1Declaration.setWorkerName('forkWorker1');
    worker2Declaration.setWorkerName('forkWorker2');
    forkJoinStatement.addChild(joinStatement);
    forkJoinStatement.addChild(worker1Declaration);
    forkJoinStatement.addChild(worker2Declaration);
    return forkJoinStatement;
};

/**
 * creates ResourceDefinition
 * @param args
 */
DefaultBallerinaASTFactory.createResourceDefinition = function (args) {
    let resourceDef = BallerinaASTFactory.createResourceDefinition(args);

    // Creating GET http method annotation.
    let getHttpMethodAnnotation = BallerinaASTFactory.createAnnotation({
        fullPackageName: 'ballerina.net.http',
        packageName: 'http',
        identifier: 'GET',
        uniqueIdentifier: 'httpMethod'
    });
    resourceDef.addChild(getHttpMethodAnnotation, 0);

    let parameterDef = BallerinaASTFactory.createParameterDefinition(args);
    parameterDef.setTypeName('message');
    parameterDef.setName('m');

    let argumentParameterDefinitionHolder = BallerinaASTFactory.createArgumentParameterDefinitionHolder();
    argumentParameterDefinitionHolder.addChild(parameterDef);
    resourceDef.addChild(argumentParameterDefinitionHolder);

    let responsesAnnotation = BallerinaASTFactory.createAnnotation({
        fullPackageName: 'ballerina.net.http.swagger',
        packageName: 'swagger',
        identifier: 'Responses'
    });

    // Creating the responses array entry
    let responsesAnnotationArray = BallerinaASTFactory.createAnnotationEntryArray();
    let responseAnnotationEntry = BallerinaASTFactory.createAnnotationEntry({rightValue: responsesAnnotationArray});
    responsesAnnotation.addChild(responseAnnotationEntry);
    return resourceDef;
};

/**
 * creates ConnectorDefinition
 * @param args
 */
DefaultBallerinaASTFactory.createConnectorDefinition = function (args) {
    let connectorDef = BallerinaASTFactory.createConnectorDefinition(args);
    connectorDef.addArgument('message', 'm');
    return connectorDef;
};

/**
 * creates ConnectorAction
 * @param args
 */
DefaultBallerinaASTFactory.createConnectorAction = function (args) {
    let actionDef = BallerinaASTFactory.createConnectorAction(args);
    actionDef.addArgument('message', 'm');
    return actionDef;
};

/**
 * Creates a variable definition statement with default values.
 * @param {Object} [args] - Args for creating a variable definition statement.
 * @return {VariableDefinitionStatement} - New variable definition statement.
 *
 * @see {@link VariableDefinitionStatement}
 */
DefaultBallerinaASTFactory.createVariableDefinitionStatement = function (args) {
    let variableDefinitionStatement = BallerinaASTFactory.createVariableDefinitionStatement(args);
    variableDefinitionStatement.setLeftExpression('int i');
    variableDefinitionStatement.setRightExpression('0');
    return variableDefinitionStatement;
};

/**
 * Create the action invocation statement for action invocation
 * @param args
 * @returns {ActionInvocationStatement}
 */
DefaultBallerinaASTFactory.createAggregatedActionInvocationStatement = function (args) {
    var actionInStmt = BallerinaASTFactory.createActionInvocationStatement(args);
    var actionInExp = BallerinaASTFactory.createActionInvocationExpression(args);
    actionInStmt.addChild(actionInExp);
    return actionInStmt;
};

/**
 * Create the particular assignment statement for the action invocation
 * @param args
 * @returns {AssignmentStatement}
 */
DefaultBallerinaASTFactory.createAggregatedActionInvocationAssignmentStatement = function (args) {
    var assignmentStmt = BallerinaASTFactory.createAssignmentStatement(args);
    var leftOp = BallerinaASTFactory.createLeftOperandExpression(args);
    var rightOp = BallerinaASTFactory.createRightOperandExpression(args);
    var actionInExp = BallerinaASTFactory.createActionInvocationExpression(args);
    rightOp.addChild(actionInExp);
<<<<<<< HEAD
    rightOp.setExpressionFromString(actionInExp.getExpression());
=======
    rightOp.setRightOperandExpressionString(actionInExp.getExpressionString());
>>>>>>> 392020c3
    assignmentStmt.addChild(leftOp);
    assignmentStmt.addChild(rightOp);
    return assignmentStmt;
};

/**
 * creates TryCatchStatement
 * @param args
 */
DefaultBallerinaASTFactory.createTryCatchStatement = function (args) {
    var tryCatchStatement = BallerinaASTFactory.createTryCatchStatement(args);
    var tryStatement = BallerinaASTFactory.createTryStatement(args);
    tryCatchStatement.addChild(tryStatement);
    var catchStatement = BallerinaASTFactory.createCatchStatement(args);
    tryCatchStatement.addChild(catchStatement);
    return tryCatchStatement;
};

/**
 * creates ThrowStatement
 * @param {Object} args - Arguments for creating a new throw statement.
 * @returns {ThrowStatement}
 */
DefaultBallerinaASTFactory.createThrowStatement = function (args) {
    var throwStatement = BallerinaASTFactory.createThrowStatement(args);
    throwStatement.addChild(BallerinaASTFactory.createVariableReferenceExpression({variableName: 'e'}));
    return throwStatement;
};

/**
 * create an abort statement.
 * @param {object} args - arguments for creating a new throw statement.
 * @return {AbortStatement}
 * */
DefaultBallerinaASTFactory.createAbortStatement = function (args) {
    return BallerinaASTFactory.createAbortStatement(args);
};

/**
 * create TransactionAborted Statement.
 * @param {object} args - argument for creating a new TransactionAborted statement.
 * @return {TransactionAbortedStatement}
 * */
DefaultBallerinaASTFactory.createTransactionAbortedStatement = function (args) {
    var transactionAbortedStatement = BallerinaASTFactory.createTransactionAbortedStatement(args);
    var transactionStatement = BallerinaASTFactory.createTransactionStatement(args);
    transactionAbortedStatement.addChild(transactionStatement);
    var abortedStatement = BallerinaASTFactory.createAbortedStatement(args);
    transactionAbortedStatement.addChild(abortedStatement);
    return transactionAbortedStatement;
};

/**
 * creates MainFunctionDefinition
 * @param args
 */
DefaultBallerinaASTFactory.createMainFunctionDefinition = function (args) {
    var functionDefinition = BallerinaASTFactory.createFunctionDefinition(args);
    functionDefinition.setFunctionName('main');
    functionDefinition.addArgument('string[]', 'args');
    return functionDefinition;
};

/**Create the particular assignment statement for the function invocation
 * @param args
 * @returns {AssignmentStatement}
 */
DefaultBallerinaASTFactory.createAggregatedFunctionInvocationExpression = function (args) {
    var assignmentStmt = BallerinaASTFactory.createAssignmentStatement(args);
    var leftOp = BallerinaASTFactory.createLeftOperandExpression(args);
    var rightOp = BallerinaASTFactory.createRightOperandExpression(args);
    var functionInExp = BallerinaASTFactory.createFunctionInvocationExpression(args);
    rightOp.addChild(functionInExp);
    rightOp.setExpressionFromString(functionInExp.getExpression());
    assignmentStmt.addChild(leftOp);
    assignmentStmt.addChild(rightOp);
    return assignmentStmt;
};

/**
 * creates Aggregated AssignmentStatement
 * @param {Object} args
 * @returns {AssignmentStatement}
 */
DefaultBallerinaASTFactory.createAggregatedAssignmentStatement = function (args) {
    let fragment = FragmentUtils.createStatementFragment('a = b;');
    let parsedJson = FragmentUtils.parseFragment(fragment);
    if ((!_.has(parsedJson, 'error')
           || !_.has(parsedJson, 'syntax_errors'))
           && _.isEqual(parsedJson.type, 'assignment_statement')) {
        let node = BallerinaASTFactory.createFromJson(parsedJson);
        node.initFromJson(parsedJson);
        node.whiteSpace.useDefault = true;
        return node;
    }
    return BallerinaASTFactory.createAssignmentStatement();
};

/**
 * creates FunctionInvocationStatement
 * @param args
 * @returns {FunctionInvocation}
 */
DefaultBallerinaASTFactory.createAggregatedFunctionInvocationStatement = function (args) {
    var funcInvocationStatement = BallerinaASTFactory.createFunctionInvocationStatement(args);
    var funcInvocationExpression = BallerinaASTFactory.createFunctionInvocationExpression(args);
    funcInvocationStatement.addChild(funcInvocationExpression);
    return funcInvocationStatement;
};

export default DefaultBallerinaASTFactory;<|MERGE_RESOLUTION|>--- conflicted
+++ resolved
@@ -144,11 +144,7 @@
     var rightOp = BallerinaASTFactory.createRightOperandExpression(args);
     var actionInExp = BallerinaASTFactory.createActionInvocationExpression(args);
     rightOp.addChild(actionInExp);
-<<<<<<< HEAD
-    rightOp.setExpressionFromString(actionInExp.getExpression());
-=======
-    rightOp.setRightOperandExpressionString(actionInExp.getExpressionString());
->>>>>>> 392020c3
+    rightOp.setExpressionFromString(actionInExp.getExpressionString());
     assignmentStmt.addChild(leftOp);
     assignmentStmt.addChild(rightOp);
     return assignmentStmt;
