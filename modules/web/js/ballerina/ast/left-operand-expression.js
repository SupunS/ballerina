--- conflicted
+++ resolved
@@ -24,12 +24,8 @@
      */
     var LeftOperandExpression = function (args) {
         Statement.call(this, 'LeftOperandExpression');
-<<<<<<< HEAD
-        this._left_operand_expression_string = _.get(args, "variableReferenceName");
-=======
         this._operand_type = _.get(args, "operandType", "");
         this._left_operand_expression_string = _.get(args, "variableReferenceName", "var1");
->>>>>>> fa290a5f
     };
 
     LeftOperandExpression.prototype = Object.create(Statement.prototype);
