--- conflicted
+++ resolved
@@ -64,21 +64,12 @@
      */
     addArgument(type, identifier) {
         //creating argument
-<<<<<<< HEAD
-        var newArgumentParamDef = this.getFactory().createParameterDefinition();
-        newArgumentParamDef.setTypeName(type);
-        newArgumentParamDef.setName(identifier);
-
-        var argParamDefHolder = this.getArgumentParameterDefinitionHolder();
-        var index = argParamDefHolder.getChildren().length;
-=======
         let newArgumentParamDef = this.getFactory().createParameterDefinition();
         newArgumentParamDef.setTypeName(type);
         newArgumentParamDef.setName(identifier);
 
         let argParamDefHolder = this.getArgumentParameterDefinitionHolder();
         let index = argParamDefHolder.getChildren().length;
->>>>>>> e8f0109c
 
         argParamDefHolder.addChild(newArgumentParamDef, index + 1);
     }
@@ -92,13 +83,8 @@
         this.getArgumentParameterDefinitionHolder().removeChildByName(this.getFactory().isParameterDefinition, identifier);
     }
 
-<<<<<<< HEAD
-    getArgumentParameterDefinitionHolder () {
-        var argParamDefHolder = this.findChild(this.getFactory().isArgumentParameterDefinitionHolder);
-=======
     getArgumentParameterDefinitionHolder() {
         let argParamDefHolder = this.findChild(this.getFactory().isArgumentParameterDefinitionHolder);
->>>>>>> e8f0109c
         if (_.isUndefined(argParamDefHolder)) {
             argParamDefHolder = this.getFactory().createArgumentParameterDefinitionHolder();
             this.addChild(argParamDefHolder);
@@ -110,17 +96,10 @@
      * Returns the list of arguments as a string separated by commas.
      * @return {string} - Arguments as string.
      */
-<<<<<<< HEAD
-    getArgumentsAsString () {
-        var argsStringArray = [];
-        var args = this.getArguments();
-        _.forEach(args, function(arg){
-=======
     getArgumentsAsString() {
         let argsStringArray = [];
         let args = this.getArguments();
         _.forEach(args, function (arg) {
->>>>>>> e8f0109c
             argsStringArray.push(arg.getParameterDefinitionAsString());
         });
         return _.join(argsStringArray, ', ');
