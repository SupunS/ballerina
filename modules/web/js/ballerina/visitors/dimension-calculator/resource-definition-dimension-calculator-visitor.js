/**
 * Copyright (c) 2017, WSO2 Inc. (http://www.wso2.org) All Rights Reserved.
 *
 * WSO2 Inc. licenses this file to you under the Apache License,
 * Version 2.0 (the "License"); you may not use this file except
 * in compliance with the License.
 * You may obtain a copy of the License at
 *
 *     http://www.apache.org/licenses/LICENSE-2.0
 *
 * Unless required by applicable law or agreed to in writing,
 * software distributed under the License is distributed on an
 * "AS IS" BASIS, WITHOUT WARRANTIES OR CONDITIONS OF ANY
 * KIND, either express or implied. See the License for the
 * specific language governing permissions and limitations
 * under the License.
 */

import log from 'log';
import _ from 'lodash';
import * as DesignerDefaults from './../../configs/designer-defaults';
import SimpleBBox from './../../ast/simple-bounding-box';
import BallerinaASTFactory from './../../ast/ballerina-ast-factory';
import {util} from './../sizing-utils'

class ResourceDefinitionDimensionCalculatorVisitor {

    canVisit(node) {
        log.debug('can visit ResourceDefinitionDimensionCalc');
        return true;
    }

    beginVisit(node) {
        log.debug('begin visit ResourceDefinitionDimensionCalc');
    }

    visit(node) {
        log.debug('visit ResourceDefinitionDimensionCalc');
    }

    endVisit(node) {
<<<<<<< HEAD
        var viewState = node.getViewState();
        var components = {};

        components['heading'] = new SimpleBBox();
        components['heading'].h = DesignerDefaults.panel.heading.height;

        components['statementContainer'] = new SimpleBBox();
        var statementChildren = node.filterChildren(BallerinaASTFactory.isStatement);
        var statementWidth = 0;
        var statementHeight = 0;

        _.forEach(statementChildren, function(child) {
            statementHeight += child.viewState.bBox.h + DesignerDefaults.statement.gutter.v;
            if(child.viewState.bBox.w > statementWidth){
                statementWidth = child.viewState.bBox.w;
            }
        });

        /**
         * We add an extra gap to the statement container height, in order to maintain the gap between the
         * last statement's bottom margin and the default worker bottom rect's top margin
         */
        statementHeight += DesignerDefaults.statement.gutter.v;

        components['statementContainer'].h = statementHeight;
        components['statementContainer'].w = statementWidth;

        components['body'] = new SimpleBBox();

        const workerLifeLineHeight = components['statementContainer'].h + DesignerDefaults.lifeLine.head.height * 2;
        if(node.viewState.collapsed) {
            components['body'].h = 0;
        } else {
            components['body'].h = ((DesignerDefaults.panel.body.height < workerLifeLineHeight)? workerLifeLineHeight:DesignerDefaults.panel.body.height)
                               + DesignerDefaults.panel.body.padding.top + DesignerDefaults.panel.body.padding.bottom;
        }
        components['body'].w = components['statementContainer'].w + DesignerDefaults.panel.body.padding.right + DesignerDefaults.panel.body.padding.left;
]
        viewState.bBox.h = components['heading'].h + components['body'].h;
        viewState.bBox.w = components['heading'].w + components['body'].w;

        viewState.components = components;
=======
        util.populatePanelDecoratorBBox(node);
>>>>>>> f1ed1bc2
    }
}

export default ResourceDefinitionDimensionCalculatorVisitor;<|MERGE_RESOLUTION|>--- conflicted
+++ resolved
@@ -39,52 +39,7 @@
     }
 
     endVisit(node) {
-<<<<<<< HEAD
-        var viewState = node.getViewState();
-        var components = {};
-
-        components['heading'] = new SimpleBBox();
-        components['heading'].h = DesignerDefaults.panel.heading.height;
-
-        components['statementContainer'] = new SimpleBBox();
-        var statementChildren = node.filterChildren(BallerinaASTFactory.isStatement);
-        var statementWidth = 0;
-        var statementHeight = 0;
-
-        _.forEach(statementChildren, function(child) {
-            statementHeight += child.viewState.bBox.h + DesignerDefaults.statement.gutter.v;
-            if(child.viewState.bBox.w > statementWidth){
-                statementWidth = child.viewState.bBox.w;
-            }
-        });
-
-        /**
-         * We add an extra gap to the statement container height, in order to maintain the gap between the
-         * last statement's bottom margin and the default worker bottom rect's top margin
-         */
-        statementHeight += DesignerDefaults.statement.gutter.v;
-
-        components['statementContainer'].h = statementHeight;
-        components['statementContainer'].w = statementWidth;
-
-        components['body'] = new SimpleBBox();
-
-        const workerLifeLineHeight = components['statementContainer'].h + DesignerDefaults.lifeLine.head.height * 2;
-        if(node.viewState.collapsed) {
-            components['body'].h = 0;
-        } else {
-            components['body'].h = ((DesignerDefaults.panel.body.height < workerLifeLineHeight)? workerLifeLineHeight:DesignerDefaults.panel.body.height)
-                               + DesignerDefaults.panel.body.padding.top + DesignerDefaults.panel.body.padding.bottom;
-        }
-        components['body'].w = components['statementContainer'].w + DesignerDefaults.panel.body.padding.right + DesignerDefaults.panel.body.padding.left;
-]
-        viewState.bBox.h = components['heading'].h + components['body'].h;
-        viewState.bBox.w = components['heading'].w + components['body'].w;
-
-        viewState.components = components;
-=======
         util.populatePanelDecoratorBBox(node);
->>>>>>> f1ed1bc2
     }
 }
 
