--- conflicted
+++ resolved
@@ -88,16 +88,10 @@
         // Positioning the resource parameters
         let nextXPositionOfParameter = viewState.components.parametersText.x + viewState.components.parametersText.w;
         if (node.getArguments().length > 0) {
-<<<<<<< HEAD
-            _.forEach(node.getArguments(), argument => {
-                nextXPositionOfParameter = this.createPositionForTitleNode(argument, nextXPositionOfParameter, viewState.bBox.y);
-            });
-=======
             for (let i = 0; i < node.getArguments().length; i++) {
                 let argument = node.getArguments()[i];
                 nextXPositionOfParameter = this.createPositionForTitleNode(argument, nextXPositionOfParameter, viewState.bBox.y + viewState.components.annotation.h);
             }
->>>>>>> 8b6864ba
         }
 
         // Positioning the closing brack component of the parameters.
@@ -117,16 +111,10 @@
         // Positioning the resource parameters
         let nextXPositionOfReturnType = viewState.components.returnTypesText.x + viewState.components.returnTypesText.w;
         if (node.getReturnTypes().length > 0) {
-<<<<<<< HEAD
-            _.forEach(node.getReturnTypes(), returnType => {
-                nextXPositionOfReturnType = this.createPositionForTitleNode(returnType, nextXPositionOfReturnType, viewState.bBox.y);
-            });
-=======
             for (let i = 0; i < node.getReturnTypes().length; i++) {
                 let returnType = node.getReturnTypes()[i];
                 nextXPositionOfReturnType = this.createPositionForTitleNode(returnType, nextXPositionOfReturnType, viewState.bBox.y + viewState.components.annotation.h);
             }
->>>>>>> 8b6864ba
         }
 
         // Positioning the closing brack component of the parameters.
