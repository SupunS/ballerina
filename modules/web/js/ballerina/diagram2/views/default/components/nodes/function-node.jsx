/**
 * Copyright (c) 2017, WSO2 Inc. (http://www.wso2.org) All Rights Reserved.
 *
 * WSO2 Inc. licenses this file to you under the Apache License,
 * Version 2.0 (the "License"); you may not use this file except
 * in compliance with the License.
 * You may obtain a copy of the License at
 *
 *     http://www.apache.org/licenses/LICENSE-2.0
 *
 * Unless required by applicable law or agreed to in writing,
 * software distributed under the License is distributed on an
 * "AS IS" BASIS, WITHOUT WARRANTIES OR CONDITIONS OF ANY
 * KIND, either express or implied. See the License for the
 * specific language governing permissions and limitations
 * under the License.
 */

import React from 'react';
import PropTypes from 'prop-types';
import _ from 'lodash';
import PanelDecorator from '../decorators/panel-decorator';
import ImageUtil from '../../../../image-util';
import { lifeLine } from './../../designer-defaults';
import LifeLine from '../decorators/lifeline';
import StatementContainer from '../decorators/statement-container';

import { getComponentForNodeArray } from './../../../../diagram-util';
import TreeUtil from '../../../../../model/tree-util';

class FunctionNode extends React.Component {

    constructor(props) {
        super(props);
        this.canDropToPanelBody = this.canDropToPanelBody.bind(this);
    }

<<<<<<< HEAD
    canDropToPanelBody(dragSource) {
        return TreeUtil.isConnectorInitExpr(dragSource)
            || TreeUtil.isWorker(dragSource);
=======
    canDropToPanelBody(nodeBeingDragged) {
        /* TODOX
        const nodeFactory = ASTFactory;
        // IMPORTANT: override default validation logic
        // Panel's drop zone is for worker and connector declarations only.
        // Statements should only be allowed on top of function worker's dropzone.
        return nodeFactory.isConnectorDeclaration(nodeBeingDragged)
            || nodeFactory.isWorkerDeclaration(nodeBeingDragged);
            */
>>>>>>> 7652fbd1
    }

    render() {
        const bBox = this.props.model.viewState.bBox;
        const name = this.props.model.getName().value;

        // change icon for main function
        let icons = 'tool-icons/function';
        if (name === 'main') {
            icons = 'tool-icons/main-function';
        }

        const body = getComponentForNodeArray(this.props.model.getBody(), this.context.mode);
        /* const connectorOffset = this.props.model.viewState.components.statementContainer.expansionW;
        statementContainerBBoxClone.w += connectorOffset;*/

        // lets calculate function worker lifeline bounding box.
        /* const function_worker_bBox = {};
        function_worker_bBox.x = statementContainerBBox.x + (statementContainerBBox.w - lifeLine.width) / 2;
        function_worker_bBox.y = statementContainerBBox.y - lifeLine.head.height;
        function_worker_bBox.w = lifeLine.width;
        function_worker_bBox.h = statementContainerBBox.h + lifeLine.head.height * 2;*/

        const classes = {
            lineClass: 'default-worker-life-line',
            polygonClass: 'default-worker-life-line-polygon',
        };

        const argumentParameters = this.props.model.getParameters();
        const returnParameters = this.props.model.getReturnParameters();
        /*
        const titleComponentData = [{
            isNode: true,
            model: this.props.model.getArgumentParameterDefinitionHolder(),
        }, {
            isNode: true,
            model: this.props.model.getReturnParameterDefinitionHolder(),
        }];
        const isLambda = this.props.model.isLambda();
        const lifeline = (<LifeLine
            title="default"
            bBox={function_worker_bBox}
            classes={classes}
            icon={ImageUtil.getSVGIconString('tool-icons/worker-white')}
            iconColor='#025482'
        />);
        const statemnts = (<StatementContainer
            dropTarget={this.props.model
            }
            title="StatementContainer"
            bBox={statementContainerBBox}
        >
            { children }
        </StatementContainer>);

        if (isLambda) {
            return (<g>
                <rect x={bBox.x} y={bBox.y} height={30} width={bBox.w} className="return-parameter-group" />
                {lifeline}
                {statemnts}
            </g>);
        } else {*/
<<<<<<< HEAD
            return (
                <PanelDecorator
                    bBox={bBox}
                    title={name}
                    model={this.props.model}
                    icon={icons}
                    dropTarget={this.props.model}
                    canDrop={this.canDropToPanelBody}
                    /**titleComponentData={titleComponentData}*/
                >
                    <StatementContainer
                        dropTarget={this.props.model}
                        title="StatementContainer"
                        bBox={this.props.model.viewState.components.statementContainer}
                    >
                        {body}
                    </StatementContainer>
                    <LifeLine
                        title="default"
                        bBox={this.props.model.viewState.components.defaultWorker}
                        classes={classes}
                        icon={ImageUtil.getSVGIconString('tool-icons/worker-white')}
                        iconColor='#025482'
                    />
                </PanelDecorator>);
                
=======
        return (
            <PanelDecorator
                bBox={bBox}
                title={name}
                model={this.props.model}
                icon={icons}
                argumentParams={argumentParameters}
                returnParams={returnParameters}
            >
                <LifeLine
                    title="default"
                    bBox={this.props.model.viewState.components.defaultWorker}
                    classes={classes}
                    icon={ImageUtil.getSVGIconString('tool-icons/worker-white')}
                    iconColor='#025482'
                />
                <StatementContainer
                    dropTarget={this.props.model}
                    title="StatementContainer"
                    bBox={this.props.model.viewState.components.statementContainer}
                >
                    {body}
                </StatementContainer>
            </PanelDecorator>);

>>>>>>> 7652fbd1
       // TODOX }
    }
}

FunctionNode.contextTypes = {
    mode: PropTypes.string,
};

export default FunctionNode;<|MERGE_RESOLUTION|>--- conflicted
+++ resolved
@@ -35,21 +35,9 @@
         this.canDropToPanelBody = this.canDropToPanelBody.bind(this);
     }
 
-<<<<<<< HEAD
     canDropToPanelBody(dragSource) {
         return TreeUtil.isConnectorInitExpr(dragSource)
             || TreeUtil.isWorker(dragSource);
-=======
-    canDropToPanelBody(nodeBeingDragged) {
-        /* TODOX
-        const nodeFactory = ASTFactory;
-        // IMPORTANT: override default validation logic
-        // Panel's drop zone is for worker and connector declarations only.
-        // Statements should only be allowed on top of function worker's dropzone.
-        return nodeFactory.isConnectorDeclaration(nodeBeingDragged)
-            || nodeFactory.isWorkerDeclaration(nodeBeingDragged);
-            */
->>>>>>> 7652fbd1
     }
 
     render() {
@@ -112,7 +100,6 @@
                 {statemnts}
             </g>);
         } else {*/
-<<<<<<< HEAD
             return (
                 <PanelDecorator
                     bBox={bBox}
@@ -138,34 +125,6 @@
                         iconColor='#025482'
                     />
                 </PanelDecorator>);
-                
-=======
-        return (
-            <PanelDecorator
-                bBox={bBox}
-                title={name}
-                model={this.props.model}
-                icon={icons}
-                argumentParams={argumentParameters}
-                returnParams={returnParameters}
-            >
-                <LifeLine
-                    title="default"
-                    bBox={this.props.model.viewState.components.defaultWorker}
-                    classes={classes}
-                    icon={ImageUtil.getSVGIconString('tool-icons/worker-white')}
-                    iconColor='#025482'
-                />
-                <StatementContainer
-                    dropTarget={this.props.model}
-                    title="StatementContainer"
-                    bBox={this.props.model.viewState.components.statementContainer}
-                >
-                    {body}
-                </StatementContainer>
-            </PanelDecorator>);
-
->>>>>>> 7652fbd1
        // TODOX }
     }
 }
