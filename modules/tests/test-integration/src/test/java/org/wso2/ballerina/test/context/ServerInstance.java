/*
*  Copyright (c) 2017, WSO2 Inc. (http://www.wso2.org) All Rights Reserved.
*
*  WSO2 Inc. licenses this file to you under the Apache License,
*  Version 2.0 (the "License"); you may not use this file except
*  in compliance with the License.
*  You may obtain a copy of the License at
*
*  http://www.apache.org/licenses/LICENSE-2.0
*
*  Unless required by applicable law or agreed to in writing,
*  software distributed under the License is distributed on an
*  "AS IS" BASIS, WITHOUT WARRANTIES OR CONDITIONS OF ANY
*  KIND, either express or implied.  See the License for the
*  specific language governing permissions and limitations
*  under the License.
*/
package org.wso2.ballerina.test.context;

import org.slf4j.Logger;
import org.slf4j.LoggerFactory;
import org.wso2.ballerina.test.util.FTPTestServer;

import java.io.BufferedReader;
import java.io.File;
import java.io.FileReader;
import java.io.IOException;
import java.io.InputStream;
import java.io.InputStreamReader;
import java.nio.charset.Charset;
import java.nio.file.Files;
import java.nio.file.Path;
import java.nio.file.Paths;
import java.nio.file.StandardCopyOption;
import java.util.Arrays;
import java.util.concurrent.TimeUnit;
import java.util.stream.Stream;

/**
 * This class hold the server information and manage the a server instance.
 */
public class ServerInstance implements Server {
    private static final Logger log = LoggerFactory.getLogger(ServerInstance.class);
    private String serverHome;
    private String serverDistribution;
    private String[] args;
    private Process process;
    private ServerLogReader serverInfoLogReader;
    private ServerLogReader serverErrorLogReader;
    private boolean isServerRunning;
    private int httpServerPort = Constant.DEFAULT_HTTP_PORT;

    public ServerInstance(String serverDistributionPath) {
        this.serverDistribution = serverDistributionPath;
    }

    public ServerInstance(String serverDistributionPath, int serverHttpPort) {
        this.serverDistribution = serverDistributionPath;
        this.httpServerPort = serverHttpPort;
    }

    /**
     * Start a server instance y extracting a server zip distribution.
     *
     * @throws Exception
     */
    @Override
    public void start() throws Exception {
<<<<<<< HEAD
        FTPTestServer.getInstance().start();
        Utils.checkPortAvailability(Constant.DEFAULT_HTTP_PORT);
=======
        Utils.checkPortAvailability(httpServerPort);
>>>>>>> 75fe6282
        if (serverHome == null) {
            serverHome = setUpServerHome(serverDistribution);
            log.info("Server Home " + serverHome);
            configServer();
        }
        if (args == null | args.length == 0) {
            throw new IllegalArgumentException("No Argument provided for server startup.");
        }
        log.info("Starting server..");
        startProcess(args);
        serverInfoLogReader = new ServerLogReader("inputStream", process.getInputStream());
        serverInfoLogReader.start();
        serverErrorLogReader = new ServerLogReader("errorStream", process.getErrorStream());
        serverErrorLogReader.start();
        log.info("Waiting for port " + httpServerPort + " to open");
        Utils.waitForPort(httpServerPort, 1000 * 60 * 2, false, "localhost");
        log.info("Server Started Successfully.");
        isServerRunning = true;
    }

    /**
     * Stop the server instance which is started by start method.
     *
     * @throws InterruptedException
     */
    @Override
    public void stop() throws InterruptedException {
        log.info("Stopping server..");
        if (process != null) {
            String pid;
            try {
                pid = getServerPID();
                if (Utils.getOSName().toLowerCase().contains("windows")) {
                    Process killServer = Runtime.getRuntime().exec("TASKKILL -F /PID " + pid);
                    log.info(readProcessInputStream(killServer.getInputStream()));
                    killServer.waitFor(15, TimeUnit.SECONDS);
                    killServer.destroy();
                } else {
                    Process killServer = Runtime.getRuntime().exec("kill -9 " + pid);
                    killServer.waitFor(15, TimeUnit.SECONDS);
                    killServer.destroy();
                }
            } catch (IOException e) {
                log.error("Error while getting the server process id", e);
            }
            process.destroy();
            serverInfoLogReader.stop();
            serverErrorLogReader.stop();
            process = null;
            //wait until port to close
            Utils.waitForPortToClosed(httpServerPort, 30000);
            log.info("Server Stopped Successfully");
        }
    }

    /**
     * Restart the server instance.
     *
     * @throws Exception
     */
    @Override
    public void restart() throws Exception {
        log.info("Restarting Server...");
        stop();
        start();
        log.info("Server Restarted Successfully");
    }

    /**
     * Checking whether server instance is up and running.
     *
     * @return true if the server is up and running
     */
    @Override
    public boolean isRunning() {
        return isServerRunning;
    }

    /**
     * setting the list of command line argument while server startup.
     *
     * @param args list of service files
     */
    public void setArguments(String[] args) {
        this.args = args;
    }

    /**
     * to change the server configuration if required. This method can be overriding when initialising
     * the object of this class.
     */
    protected void configServer() throws Exception {
    }

    /**
     * Return server home path.
     *
     * @return absolute path of the server location
     */
    public String getServerHome() {
        return serverHome;
    }

    /**
     * Return the service URL.
     *
     * @param servicePath - http url of the given service
     * @return
     */
    public String getServiceURLHttp(String servicePath) {
        return "http://localhost:" + httpServerPort + "/" + servicePath;
    }

    /**
     * Unzip carbon zip file and return the carbon home. Based on the coverage configuration
     * in automation.xml.
     * This method will inject jacoco agent to the carbon server startup scripts.
     *
     * @param serverZipFile - Carbon zip file, which should be specified in test module pom
     * @return - carbonHome - carbon home
     * @throws IOException - If pack extraction fails
     */
    private String setUpServerHome(String serverZipFile)
            throws IOException {
        if (process != null) { // An instance of the server is running
            return serverHome;
        }
        int indexOfZip = serverZipFile.lastIndexOf(".zip");
        if (indexOfZip == -1) {
            throw new IllegalArgumentException(serverZipFile + " is not a zip file");
        }
        String fileSeparator = (File.separator.equals("\\")) ? "\\" : "/";
        if (fileSeparator.equals("\\")) {
            serverZipFile = serverZipFile.replace("/", "\\");
        }
        String extractedCarbonDir =
                serverZipFile.substring(serverZipFile.lastIndexOf(fileSeparator) + 1,
                                        indexOfZip);
        String extractDir = "ballerinatmp" + System.currentTimeMillis();
        String baseDir = (System.getProperty(Constant.SYSTEM_PROP_BASE_DIR, ".")) + File.separator + "target";
        log.info("Extracting ballerina zip file.. ");

        Utils.extractFile(serverZipFile, baseDir + File.separator + extractDir);
        String serverExtractedPath = new File(baseDir).getAbsolutePath() + File.separator
                                     + extractDir + File.separator +
                                     extractedCarbonDir;
        /*
         * Copying the common-nets jar to the bre/lib, in order to test the ftp based sample file service.
         */
        Path source = Paths.get(baseDir + File.separator + Constant.COMMON_NETS_JAR);
        Path destination = Paths
                .get(serverExtractedPath + File.separator + "bre" + File.separator + "lib" + File.separator
                        + Constant.COMMON_NETS_JAR);
        Files.copy(source, destination, StandardCopyOption.REPLACE_EXISTING);
        return serverExtractedPath;
    }

    /**
     * Executing the sh or bat file to start the server.
     *
     * @param args - command line arguments to pass when executing the sh or bat file
     * @throws IOException
     */

    private void startProcess(String[] args) throws IOException {
        String scriptName = Constant.BALLERINA_SERVER_SCRIPT_NAME;
        String[] cmdArray;
        File commandDir = new File(serverHome);
        if (Utils.getOSName().toLowerCase().contains("windows")) {
            commandDir = new File(serverHome + File.separator + "bin");
            cmdArray = new String[]{"cmd.exe", "/c", scriptName + ".bat"};
            String[] cmdArgs = Stream.concat(Arrays.stream(cmdArray), Arrays.stream(args))
                    .toArray(String[]::new);
            process = Runtime.getRuntime().exec(cmdArgs, null, commandDir);

        } else {
            cmdArray = new String[]{"bash", "bin/" + scriptName, "service"};
            String[] cmdArgs = Stream.concat(Arrays.stream(cmdArray), Arrays.stream(args))
                    .toArray(String[]::new);
            process = Runtime.getRuntime().exec(cmdArgs, null, commandDir);
        }
    }

    /**
     * reading the server process id.
     *
     * @return process id
     * @throws IOException
     */
    private String getServerPID() throws IOException {
        String pid = null;
        if (Utils.getOSName().toLowerCase().contains("windows")) {
            //reading the process id from netstat
            Process tmp = Runtime.getRuntime().exec("netstat -a -n -o");
            String outPut = readProcessInputStream(tmp.getInputStream());
            String[] lines = outPut.split("\r\n");
            for (String line : lines) {
                String[] column = line.trim().split("\\s+");
                if (column != null && column.length < 5) {
                    continue;
                }
                if (column[1].contains(":" + httpServerPort) && column[3].contains("LISTENING")) {
                    log.info(line);
                    pid = column[4];
                    break;
                }
            }
            tmp.destroy();
        } else {
            BufferedReader bufferedReader = null;
            FileReader fileReader = null;

            try {
                //reading the pid form  carbon.pid file in server home dir
                fileReader = new FileReader(serverHome + File.separator + Constant.SERVER_PID_FILE_NAME);
                bufferedReader = new BufferedReader(fileReader);
                pid = bufferedReader.readLine();
            } finally {
                if (fileReader != null) {
                    try {
                        fileReader.close();
                    } catch (IOException e) {
                        //ignore
                    }
                }
                if (bufferedReader != null) {
                    try {
                        bufferedReader.close();
                    } catch (IOException e) {
                        //ignore
                    }
                }
            }

        }
        log.info("Server process id in " + Utils.getOSName() + " : " + pid);
        return pid;
    }

    /**
     * Reading output from input stream.
     *
     * @param inputStream input steam of a process
     * @return the output string generated by java process
     */
    private String readProcessInputStream(InputStream inputStream) {
        InputStreamReader inputStreamReader = null;
        BufferedReader bufferedReader = null;
        StringBuilder stringBuilder = new StringBuilder();
        try {
            inputStreamReader = new InputStreamReader(inputStream, Charset.defaultCharset());
            bufferedReader = new BufferedReader(inputStreamReader);
            int x;
            while ((x = bufferedReader.read()) != -1) {
                stringBuilder.append((char) x);
            }
        } catch (Exception ex) {
            log.error("Error reading process id", ex);
        } finally {
            if (inputStreamReader != null) {
                try {
                    inputStream.close();
                    inputStreamReader.close();
                } catch (IOException e) {
                    log.error("Error occurred while closing stream: " + e.getMessage(), e);
                }
            }
            if (bufferedReader != null) {
                try {
                    bufferedReader.close();
                } catch (IOException e) {
                    log.error("Error occurred while closing stream: " + e.getMessage(), e);
                }
            }
        }
        return stringBuilder.toString();
    }

    /**
     * This class will read the log messages of the server started by this listener.
     */
    private class ServerLogReader implements Runnable {
        private final Logger log = LoggerFactory.getLogger(ServerLogReader.class);
        private String streamType;
        private InputStream inputStream;
        private static final String STREAM_TYPE_IN = "inputStream";
        private static final String STREAM_TYPE_ERROR = "errorStream";
        private Thread thread;
        private volatile boolean running = true;

        public ServerLogReader(String name, InputStream is) {
            this.streamType = name;
            this.inputStream = is;
        }

        public void start() {
            thread = new Thread(this);
            thread.start();
        }

        public void stop() {
            running = false;
        }

        public void run() {
            InputStreamReader inputStreamReader = null;
            BufferedReader bufferedReader = null;
            try {
                inputStreamReader = new InputStreamReader(inputStream, Charset.defaultCharset());
                bufferedReader = new BufferedReader(inputStreamReader);
                while (running) {
                    if (bufferedReader.ready()) {
                        String s = bufferedReader.readLine();
                        if (s == null) {
                            break;
                        }
                        if (STREAM_TYPE_IN.equals(streamType)) {
                            log.info(s);
                        } else if (STREAM_TYPE_ERROR.equals(streamType)) {
                            log.error(s);
                        }
                    }
                }
            } catch (Exception ex) {
                log.error("Problem reading the [" + streamType + "] due to: " + ex.getMessage(), ex);
            } finally {
                if (inputStreamReader != null) {
                    try {
                        inputStream.close();
                        inputStreamReader.close();
                    } catch (IOException e) {
                        log.error("Error occurred while closing the server log stream: " + e.getMessage(), e);
                    }
                }
                if (bufferedReader != null) {
                    try {
                        bufferedReader.close();
                    } catch (IOException e) {
                        log.error("Error occurred while closing the server log stream: " + e.getMessage(), e);
                    }
                }
            }
        }
    }
}<|MERGE_RESOLUTION|>--- conflicted
+++ resolved
@@ -66,12 +66,8 @@
      */
     @Override
     public void start() throws Exception {
-<<<<<<< HEAD
+        Utils.checkPortAvailability(httpServerPort);
         FTPTestServer.getInstance().start();
-        Utils.checkPortAvailability(Constant.DEFAULT_HTTP_PORT);
-=======
-        Utils.checkPortAvailability(httpServerPort);
->>>>>>> 75fe6282
         if (serverHome == null) {
             serverHome = setUpServerHome(serverDistribution);
             log.info("Server Home " + serverHome);
