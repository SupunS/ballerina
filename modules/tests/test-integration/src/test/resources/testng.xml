--- conflicted
+++ resolved
@@ -30,10 +30,7 @@
         <!--</packages>-->
         <classes>
             <class name="org.ballerinalang.test.service.http.sample.HelloWorldSampleTestCase"/>
-<<<<<<< HEAD
-=======
             <class name="org.ballerinalang.test.service.http.sample.EchoServiceSampleTestCase"/>
->>>>>>> 3ab8cc92
         </classes>
     </test>
 </suite>