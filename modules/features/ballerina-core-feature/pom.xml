--- conflicted
+++ resolved
@@ -63,7 +63,6 @@
             <artifactId>antlr4-runtime</artifactId>
         </dependency>
         <dependency>
-<<<<<<< HEAD
             <groupId>com.google.code.gson</groupId>
             <artifactId>gson</artifactId>
         </dependency>
@@ -74,7 +73,8 @@
         <dependency>
             <groupId>org.wso2.orbit.org.apache.tapestry</groupId>
             <artifactId>tapestry-json</artifactId>
-=======
+        </dependency>
+        <dependency>
             <groupId>org.wso2.orbit.net.sf.saxon</groupId>
             <artifactId>Saxon-HE</artifactId>
         </dependency>
@@ -105,7 +105,6 @@
         <dependency>
             <groupId>org.apache.james</groupId>
             <artifactId>apache-mime4j-core</artifactId>
->>>>>>> ceab124d
         </dependency>
     </dependencies>
 
@@ -139,7 +138,6 @@
                                     <symbolicName>org.eclipse.osgi</symbolicName>
                                     <version>${equinox.osgi.version}</version>
                                 </bundle>
-
                                 <bundle>
                                     <symbolicName>org.eclipse.osgi.services</symbolicName>
                                     <version>${equinox.osgi.services.version}</version>
@@ -165,7 +163,6 @@
                                     <version>${carbon.deployment.version}</version>
                                 </bundle>
                                 <bundle>
-<<<<<<< HEAD
                                     <symbolicName>com.google.gson</symbolicName>
                                     <version>${gson.version}</version>
                                 </bundle>
@@ -177,7 +174,7 @@
                                     <symbolicName>tapestry-json</symbolicName>
                                     <version>${tapestry.json.orbit.version}</version>
                                 </bundle>
-=======
+                                <bundle>
                                     <symbolicName> Saxon-HE</symbolicName>
                                     <version>${saxon.wso2.version}</version>
                                 </bundle>
@@ -193,23 +190,18 @@
                                     <symbolicName>org.apache.geronimo.specs.geronimo-stax-api_1.0_spec</symbolicName>
                                     <version>${geronimo.stax}</version>
                                 </bundle>
-
                                 <bundle>
                                     <symbolicName>jaxen</symbolicName>
                                     <version>${jaxen.version}</version>
                                 </bundle>
-
                                 <bundle>
                                     <symbolicName>org.apache.commons.logging</symbolicName>
                                     <version>${commons.logging.version}</version>
                                 </bundle>
-
                                 <bundle>
                                     <symbolicName>org.apache.james.apache-mime4j-core</symbolicName>
                                     <version>${mime4j.version}</version>
                                 </bundle>
-
->>>>>>> ceab124d
                             </bundles>
                         </configuration>
                     </execution>
