/*
*  Copyright (c) 2016, WSO2 Inc. (http://www.wso2.org) All Rights Reserved.
*
*  WSO2 Inc. licenses this file to you under the Apache License,
*  Version 2.0 (the "License"); you may not use this file except
*  in compliance with the License.
*  You may obtain a copy of the License at
*
*    http://www.apache.org/licenses/LICENSE-2.0
*
*  Unless required by applicable law or agreed to in writing,
*  software distributed under the License is distributed on an
*  "AS IS" BASIS, WITHOUT WARRANTIES OR CONDITIONS OF ANY
*  KIND, either express or implied.  See the License for the
*  specific language governing permissions and limitations
*  under the License.
*/

package org.ballerinalang.composer.service.workspace.rest.datamodel;

public class BLangJSONModelConstants {

    public static final String ROOT = "root";

    public static final String CHILDREN = "children";

    public static final String DEFINITION_TYPE = "type";

    public static final String CONNECTOR_DEFINITION = "connector";

    public static final String FUNCTION_DEFINITION = "function_definition";

    public static final String TYPE_MAPPER_DEFINITION = "type_mapper_definition";

    public static final String ACTION_DEFINITION = "action";

    public static final String FUNCTIONS_NAME = "function_name";

    public static final String TYPE_MAPPER_NAME = "type_mapper_name";

    public static final String IS_PUBLIC_FUNCTION = "is_public_function";

    public static final String ANNOTATION_NAME = "annotation_name";

    public static final String ANNOTATION_VALUE = "annotation_value";

    public static final String PACKAGE_DEFINITION = "package";

    public static final String PACKAGE_NAME = "package_name";

    public static final String IMPORT_DEFINITION = "import";

    public static final String IMPORT_PACKAGE_NAME = "import_package_name";

    public static final String IMPORT_PACKAGE_PATH = "import_package_path";
    
    public static final String CONSTANT_DEFINITION = "constant_definition";
    
    public static final String CONSTANT_DEFINITION_BTYPE = "constant_definition_btype";
    
    public static final String CONSTANT_DEFINITION_IDENTIFIER = "constant_definition_identifier";
    
    public static final String CONSTANT_DEFINITION_VALUE = "constant_definition_value";
    
    public static final String SERVICE_DEFINITION = "service_definition";

    public static final String SERVICE_NAME = "service_name";

    public static final String RESOURCE_DEFINITION = "resource_definition";

    public static final String ANNOTATION_DEFINITION = "annotation";

    public static final String ANNOTATION_DEFINITIONS = "annotations";

    public static final String PARAMETER_DEFINITION = "argument_declaration";

    public static final String CONNECTOR_DECLARATION = "connector_declaration";

    public static final String VARIABLE_DECLARATION = "variable_declaration";

    public static final String VARIABLE_DEFINITION = "variable_definition";

    public static final String VARIABLE_DEFINITION_STATEMENT = "variable_definition_statement";

    public static final String LEFT_EXPRESSION = "left_operand_expression";

    public static final String RIGHT_EXPRESSION = "right_operand_expression";

    public static final String RESOURCE_NAME = "resource_name";

    public static final String WORKER_DEFINITION = "worker";

    public static final String WORKER_INVOCATION_STATEMENT = "worker_invocation_statement";

    public static final String WORKER_REPLY_STATEMENT = "worker_reply_statement";

    public static final String WORKER_NAME = "worker_name";

    public static final String INVOKE_MESSAGE = "invoke_message";

    public static final String REPLY_MESSAGE = "reply_message";

    public static final String PARAMETER_NAME = "parameter_name";

    public static final String PARAMETER_TYPE = "parameter_type";

    public static final String CONNECTOR_DCL_NAME = "connector_name";

    public static final String CONNECTOR_DCL_PKG_NAME = "connector_pkg_name";

    public static final String CONNECTOR_DCL_VARIABLE = "connector_variable";

    public static final String VARIABLE_NAME = "variable_name";

    public static final String VARIABLE_TYPE = "variable_type";

    public static final String BLOCK_STATEMENT = "block_statement";

    public static final String CONNECTOR_NAME = "connector_name";

    public static final String ACTION_NAME = "action_name";

    public static final String ACTION_PKG_NAME = "action_pkg_name";

    public static final String ACTION_CONNECTOR_NAME = "action_connector_name";

    public static final String STATEMENT_TYPE = "type";

    public static final String EXPRESSION_TYPE = "type";

    public static final String COMMENT_STATEMENT = "comment_statement";

    public static final String COMMENT_STRING = "comment_string";

    public static final String ASSIGNMENT_STATEMENT = "assignment_statement";

    public static final String WHILE_STATEMENT = "while_statement";

    public static final String FUNCTION_INVOCATION_STATEMENT = "function_invocation_statement";

    public static final String RETURN_TYPE = "return_type";

    public static final String RETURN_ARGUMENT = "return_argument";

    public static final String REPLY_STATEMENT = "reply_statement";

    public static final String RETURN_STATEMENT = "return_statement";
    
    public static final String BREAK_STATEMENT = "break_statement";

    public static final String FUNCTION_INVOCATION_EXPRESSION = "function_invocation_expression";

    public static final String ACTION_INVOCATION_EXPRESSION = "action_invocation_expression";

    public static final String ACTION_INVOCATION_STATEMENT = "action_invocation_statement";

    public static final String BASIC_LITERAL_EXPRESSION = "basic_literal_expression";

    public static final String BASIC_LITERAL_VALUE = "basic_literal_value";

    public static final String BASIC_LITERAL_TYPE = "basic_literal_type";

    public static final String UNARY_EXPRESSION = "unary_expression";

    public static final String ADD_EXPRESSION = "add_expression";

    public static final String SUBTRACT_EXPRESSION = "subtract_expression";

    public static final String MULTIPLY_EXPRESSION = "multiplication_expression";

    public static final String DIVISION_EXPRESSION = "division_expression";

    public static final String MOD_EXPRESSION = "mod_expression";

    public static final String AND_EXPRESSION = "and_expression";

    public static final String OR_EXPRESSION = "or_expression";

    public static final String EQUAL_EXPRESSION = "equal_expression";

    public static final String NOT_EQUAL_EXPRESSION = "not_equal_expression";

    public static final String GREATER_EQUAL_EXPRESSION = "greater_equal_expression";

    public static final String GREATER_THAN_EXPRESSION = "greater_than_expression";

    public static final String LESS_EQUAL_EXPRESSION = "less_equal_expression";

    public static final String LESS_THAN_EXPRESSION = "less_than_expression";

    public static final String VARIABLE_REFERENCE_EXPRESSION = "variable_reference_expression";

    public static final String VARIABLE_REFERENCE_TYPE = "type";

    public static final String VARIABLE_REFERENCE_NAME = "variable_reference_name";

    public static final String ARRAY_INIT_EXPRESSION = "array_init_expression";

    public static final String ARRAY_MAP_ACCESS_EXPRESSION = "array_map_access_expression";

    public static final String ARRAY_MAP_ACCESS_EXPRESSION_NAME = "array_map_access_expression_name";

    public static final String ARRAY_MAP_ACCESS_EXPRESSION_INDEX = "array_map_access_expression_index";

    public static final String BACK_QUOTE_EXPRESSION = "back_quote_expression";

    public static final String BACK_QUOTE_ENCLOSED_STRING = "back_quote_enclosed_string";

    public static final String MAP_INIT_EXPRESSION = "map_init_expression";

    public static final String INSTANCE_CREATION_EXPRESSION = "instance_creation_expression";

    public static final String INSTANCE_CREATION_EXPRESSION_INSTANCE_TYPE = "instance_type";

    public static final String IF_ELSE_STATEMENT = "if_else_statement";

    public static final String IF_STATEMENT = "if_statement";

    public static final String IF_STATEMENT_THEN_BODY = "then_body";

    public static final String IF_STATEMENT_IF_CONDITION = "if_condition";

    public static final String ELSE_STATEMENT = "else_statement";

    public static final String STATEMENT = "statement";

    public static final String EXPRESSION = "expression";
    
    public static final String STRUCT_DEFINITION = "struct_definition";
    
    public static final String STRUCT_FIELD_ACCESS_EXPRESSION = "struct_field_access_expression";
    
    public static final String STRUCT_NAME = "struct_name";

    public static final String KEY_VALUE_EXPRESSION_KEY = "key_value_key";

    public static final String KEY_VALUE_EXPRESSION = "key_value_expression";

    public static final String QUOTED_LITERAL_STRING = "quoted_literal_string";

    public static final String TYPE_CASTING_EXPRESSION = "type_casting_expression";

    public static final String TARGET_TYPE = "target_type";

    public static final String TYPE_NAME = "type_name";

    public static final String CONNECTOR_INIT_EXPR = "connector_init_expr";

    public static final String ARGUMENTS = "arguments";

    public static final String FILE_NAME = "file_name";

    public static final String LINE_NUMBER = "line_number";

    public static final String VARIABLE_DEF_OPTIONS = "variable_def_options";

    public static final String REFERENCE_TYPE_INIT_EXPR = "reference_type_init_expression";

    public static final String EXPRESSION_OPERATOR = "operator";

    public static final String TRY_CATCH_STATEMENT = "try_catch_statement";

    public static final String TRY_BLOCK = "try_block";

    public static final String CATCH_BLOCK = "catch_block";

<<<<<<< HEAD
    public static final String STRUCT_FIELD_ACCESS_EXPRESSION = "struct_field_access_expression";
=======
    public static final String THROW_STATEMENT = "throw_statement";
>>>>>>> 02808fc9
}<|MERGE_RESOLUTION|>--- conflicted
+++ resolved
@@ -264,9 +264,5 @@
 
     public static final String CATCH_BLOCK = "catch_block";
 
-<<<<<<< HEAD
-    public static final String STRUCT_FIELD_ACCESS_EXPRESSION = "struct_field_access_expression";
-=======
     public static final String THROW_STATEMENT = "throw_statement";
->>>>>>> 02808fc9
 }