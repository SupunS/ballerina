--- conflicted
+++ resolved
@@ -161,11 +161,8 @@
                         QueryParameter queryParameter = new QueryParameter();
                         queryParameter.setType(typeName);
                         queryParameter.setIn("query");
-<<<<<<< HEAD
-=======
                         queryParameter.setVendorExtension(SwaggerConverterUtils.VARIABLE_UUID_NAME,
                                 parameterDef.getName());
->>>>>>> 2bdc4483
                         queryParameter.setName(parameterDef.getName());
                         queryParameter.required(true);
                         op.getOperation().addParameter(queryParameter);
@@ -175,11 +172,8 @@
                         pathParameter.setType(typeName);
                         pathParameter.setName(parameterDef.getName());
                         pathParameter.setIn("path");
-<<<<<<< HEAD
-=======
                         pathParameter.setVendorExtension(SwaggerConverterUtils.VARIABLE_UUID_NAME,
                                 parameterDef.getName());
->>>>>>> 2bdc4483
                         pathParameter.required(true);
                         op.getOperation().addParameter(pathParameter);
                     }
