--- conflicted
+++ resolved
@@ -119,9 +119,6 @@
         Assert.assertEquals(returnVal, 100);
     }
     
-<<<<<<< HEAD
-
-=======
 //    @Test
     public void testGetJSON() {
         Context ctx = new Context();
@@ -161,7 +158,6 @@
         Assert.assertEquals(returnVal.toString(), "{\"fname\":\"Jack\",\"lname\":\"Peter\"}");
     }
     
->>>>>>> fb7e8b74
 //    @Test
     public void testSetString() {
         Context ctx = new Context();
