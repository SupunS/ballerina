/*
 * Copyright (c) 2016, WSO2 Inc. (http://www.wso2.org) All Rights Reserved.
 *
 * WSO2 Inc. licenses this file to you under the Apache License,
 * Version 2.0 (the "License"); you may not use this file except
 * in compliance with the License.
 * You may obtain a copy of the License at
 *
 *    http://www.apache.org/licenses/LICENSE-2.0
 *
 * Unless required by applicable law or agreed to in writing,
 * software distributed under the License is distributed on an
 * "AS IS" BASIS, WITHOUT WARRANTIES OR CONDITIONS OF ANY
 * KIND, either express or implied.  See the License for the
 * specific language governing permissions and limitations
 * under the License.
 */

package org.ballerinalang.runtime;

import org.ballerinalang.bre.Context;
import org.ballerinalang.bre.bvm.BLangVM;
import org.ballerinalang.bre.bvm.ControlStackNew;
import org.ballerinalang.model.types.BType;
import org.ballerinalang.model.types.BTypes;
import org.ballerinalang.model.values.BMessage;
import org.ballerinalang.model.values.BRefType;
import org.ballerinalang.natives.connectors.BallerinaConnectorManager;
import org.ballerinalang.services.DefaultServerConnectorErrorHandler;
import org.ballerinalang.services.ErrorHandlerUtils;
import org.ballerinalang.services.dispatchers.DispatcherRegistry;
import org.ballerinalang.services.dispatchers.ResourceDispatcher;
import org.ballerinalang.services.dispatchers.ServiceDispatcher;
import org.ballerinalang.util.codegen.CodeAttributeInfo;
import org.ballerinalang.util.codegen.PackageInfo;
import org.ballerinalang.util.codegen.ResourceInfo;
import org.ballerinalang.util.codegen.ServiceInfo;
import org.ballerinalang.util.codegen.WorkerInfo;
import org.ballerinalang.util.exceptions.BallerinaException;
import org.slf4j.Logger;
import org.slf4j.LoggerFactory;
import org.wso2.carbon.messaging.CarbonCallback;
import org.wso2.carbon.messaging.CarbonMessage;
import org.wso2.carbon.messaging.ServerConnectorErrorHandler;

import java.io.PrintStream;
import java.util.Map;
import java.util.Optional;

/**
 * {@code ServerConnectorMessageHandler} is responsible for bridging Ballerina Program and External Server Connector.
 *
 * @since 0.8.0
 */
public class ServerConnectorMessageHandler {

    private static final Logger breLog = LoggerFactory.getLogger(ServerConnectorMessageHandler.class);

    private static PrintStream outStream = System.err;

    public static void handleInbound(CarbonMessage cMsg, CarbonCallback callback) {

        String protocol = (String) cMsg.getProperty(org.wso2.carbon.messaging.Constants.PROTOCOL);
        if (protocol == null) {
            throw new BallerinaException("protocol not defined in the incoming request");
        }

        // Find the Service Dispatcher
        ServiceDispatcher dispatcher = DispatcherRegistry.getInstance().getServiceDispatcher(protocol);
        if (dispatcher == null) {
            throw new BallerinaException("no service dispatcher available to handle protocol: " + protocol);
        }

        try {
            // Find the Service
            ServiceInfo service = dispatcher.findService(cMsg, callback);
            if (service == null) {
                throw new BallerinaException("no Service found to handle the service request");
                // Finer details of the errors are thrown from the dispatcher itself, Ideally we shouldn't get here.
            }

            // Find the Resource Dispatcher
            ResourceDispatcher resourceDispatcher = DispatcherRegistry.getInstance().getResourceDispatcher(protocol);
            if (resourceDispatcher == null) {
                throw new BallerinaException("no resource dispatcher available to handle protocol: " + protocol);
            }

            // Find the Resource
            ResourceInfo resource = null;
            try {
                resource = resourceDispatcher.findResource(service, cMsg, callback);
            } catch (BallerinaException ex) {
                throw new BallerinaException("no resource found to handle the request to Service: " +
                        service.getName() + " : " + ex.getMessage());
            }
            if (resource == null) {
                throw new BallerinaException("no resource found to handle the request to Service: " +
                        service.getName());
                // Finer details of the errors are thrown from the dispatcher itself, Ideally we shouldn't get here.
            }

            invokeResource(cMsg, callback, resource, service);

        } catch (Throwable throwable) {
            handleErrorInboundPath(cMsg, callback, throwable);
        }
    }

    /**
     * Resource invocation logic.
     *
     * @param carbonMessage  incoming carbonMessage
     * @param carbonCallback carbonCallback
     * @param resourceInfo   resource that has been invoked
     * @param serviceInfo    service that has been invoked
     */
    public static void invokeResource(CarbonMessage carbonMessage, CarbonCallback carbonCallback,
                                      ResourceInfo resourceInfo, ServiceInfo serviceInfo) {
        PackageInfo packageInfo = serviceInfo.getPackageInfo();

        Context context = new Context();
        ControlStackNew controlStackNew = context.getControlStackNew();
        context.setBalCallback(new DefaultBalCallback(carbonCallback));

        // Now create callee's stack-frame
        WorkerInfo defaultWorkerInfo = resourceInfo.getDefaultWorkerInfo();
        org.ballerinalang.bre.bvm.StackFrame calleeSF =
                new org.ballerinalang.bre.bvm.StackFrame(resourceInfo, defaultWorkerInfo, -1, new int[0]);
        controlStackNew.pushFrame(calleeSF);

        CodeAttributeInfo codeAttribInfo = defaultWorkerInfo.getCodeAttributeInfo();

        String[] stringLocalVars = new String[codeAttribInfo.getMaxStringLocalVars()];
        int[] intLocalVars = new int[codeAttribInfo.getMaxIntLocalVars()];
<<<<<<< HEAD
        byte[][] byteLocalVars = new byte[codeAttribInfo.getMaxByteLocalVars()][];
=======
        long[] longLocalVars = new long[codeAttribInfo.getMaxLongLocalVars()];
        double[] doubleLocalVars = new double[codeAttribInfo.getMaxDoubleLocalVars()];
>>>>>>> 30105897
        BRefType[] refLocalVars = new BRefType[codeAttribInfo.getMaxRefLocalVars()];

        int stringParamCount = 0;
        int intParamCount = 0;
        int doubleParamCount = 0;
        int longParamCount = 0;
        String[] paramNameArray = resourceInfo.getParamNames();
        BType[] bTypes = resourceInfo.getParamTypes();
        Map<String, String> resourceArgumentValues =
                (Map<String, String>) carbonMessage.getProperty(org.ballerinalang.runtime.Constants.RESOURCE_ARGS);

        for (int i = 0; i < paramNameArray.length; i++) {
            BType btype = bTypes[i];
            String value = resourceArgumentValues.get(paramNameArray[i]);

            if (value == null) {
                continue;
            }

            if (btype == BTypes.typeString) {
                stringLocalVars[stringParamCount++] = value;
            } else if (btype == BTypes.typeInt) {
                intLocalVars[intParamCount++] = Integer.getInteger(value);
            } else if (btype == BTypes.typeFloat) {
                doubleLocalVars[doubleParamCount++] = new Double(value);
            } else if (btype == BTypes.typeInt) {
                longLocalVars[longParamCount++] = Long.getLong(value);
            } else {
                throw new BallerinaException("Unsupported parameter type for parameter " + value);
            }
        }

        // It is given that first parameter of the resource is carbon message.
        refLocalVars[0] = new BMessage(carbonMessage);
        calleeSF.setLongLocalVars(longLocalVars);
        calleeSF.setDoubleLocalVars(doubleLocalVars);
        calleeSF.setStringLocalVars(stringLocalVars);
        calleeSF.setIntLocalVars(intLocalVars);
        calleeSF.setRefLocalVars(refLocalVars);
        calleeSF.setByteLocalVars(byteLocalVars);

        BLangVM bLangVM = new BLangVM(packageInfo.getProgramFile());
        bLangVM.execFunction(packageInfo, context, codeAttribInfo.getCodeAddrs());
    }

    public static void handleOutbound(CarbonMessage cMsg, CarbonCallback callback) {
        callback.done(cMsg);
    }

    public static void handleErrorInboundPath(CarbonMessage cMsg, CarbonCallback callback,
                                              Throwable throwable) {
        // TODO : Refactor this logic.
        String errorMsg = throwable.getMessage();
        outStream.println(errorMsg);
        // bre log should contain bre stack trace, not the ballerina stack trace
        breLog.error("error: " + errorMsg, throwable);
        Object protocol = cMsg.getProperty("PROTOCOL");
        Optional<ServerConnectorErrorHandler> optionalErrorHandler =
                BallerinaConnectorManager.getInstance().getServerConnectorErrorHandler((String) protocol);

        try {
            optionalErrorHandler
                    .orElseGet(DefaultServerConnectorErrorHandler::getInstance)
                    .handleError(new BallerinaException(errorMsg, throwable.getCause()), cMsg, callback);
        } catch (Exception e) {
            breLog.error("Cannot handle error using the error handler for: " + protocol, e);
        }

    }

    public static void handleErrorFromOutbound(Context balContext, Throwable throwable) {
        String errorMsg = ErrorHandlerUtils.getErrorMessage(throwable);
        String stacktrace = ErrorHandlerUtils.getServiceStackTrace(balContext, throwable);
        String errorWithTrace = errorMsg + "\n" + stacktrace;
        outStream.println(errorWithTrace);

        // bre log should contain bre stack trace, not the ballerina stack trace
        breLog.error("error: " + errorMsg + ", ballerina service stack trace: " + stacktrace, throwable);

        Object protocol = balContext.getServerConnectorProtocol();
        Optional<ServerConnectorErrorHandler> optionalErrorHandler =
                BallerinaConnectorManager.getInstance().getServerConnectorErrorHandler((String) protocol);
        try {
            optionalErrorHandler
                    .orElseGet(DefaultServerConnectorErrorHandler::getInstance)
                    .handleError(new BallerinaException(errorMsg, throwable.getCause(), balContext), null,
                            balContext.getBalCallback());
        } catch (Exception e) {
            throw new BallerinaException("Cannot handle error using the error handler for: " + protocol, e);
        }
    }

}<|MERGE_RESOLUTION|>--- conflicted
+++ resolved
@@ -132,18 +132,16 @@
 
         String[] stringLocalVars = new String[codeAttribInfo.getMaxStringLocalVars()];
         int[] intLocalVars = new int[codeAttribInfo.getMaxIntLocalVars()];
-<<<<<<< HEAD
         byte[][] byteLocalVars = new byte[codeAttribInfo.getMaxByteLocalVars()][];
-=======
         long[] longLocalVars = new long[codeAttribInfo.getMaxLongLocalVars()];
         double[] doubleLocalVars = new double[codeAttribInfo.getMaxDoubleLocalVars()];
->>>>>>> 30105897
         BRefType[] refLocalVars = new BRefType[codeAttribInfo.getMaxRefLocalVars()];
 
         int stringParamCount = 0;
         int intParamCount = 0;
         int doubleParamCount = 0;
         int longParamCount = 0;
+        int byteParamCount = 0;
         String[] paramNameArray = resourceInfo.getParamNames();
         BType[] bTypes = resourceInfo.getParamTypes();
         Map<String, String> resourceArgumentValues =
@@ -165,7 +163,9 @@
                 doubleLocalVars[doubleParamCount++] = new Double(value);
             } else if (btype == BTypes.typeInt) {
                 longLocalVars[longParamCount++] = Long.getLong(value);
-            } else {
+            } else if (btype == BTypes.typeInt) {
+                longLocalVars[byteParamCount++] = Long.getLong(value);
+            }else {
                 throw new BallerinaException("Unsupported parameter type for parameter " + value);
             }
         }
