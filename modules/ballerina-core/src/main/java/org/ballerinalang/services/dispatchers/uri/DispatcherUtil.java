--- conflicted
+++ resolved
@@ -122,27 +122,17 @@
         return basePath;
     }
 
-<<<<<<< HEAD
-    public static String concatValues(List<String> values, boolean spaceSeparated) {
-        StringBuilder sb = new StringBuilder();
-
-        for (int x = 0; x < values.size(); ++x) {
-            sb.append(values.get(x));
-            if (x != values.size() - 1) {
-                if (spaceSeparated) {
-                    sb.append(" ");
-                } else {
-                    sb.append(", ");
-                }
-=======
-    public static String concatValues(List<String> stringValues) {
+    public static String concatValues(List<String> stringValues, boolean spaceSeparated) {
         StringBuilder builder = new StringBuilder();
 
         for (int x = 0; x < stringValues.size(); ++x) {
             builder.append(stringValues.get(x));
             if (x != stringValues.size() - 1) {
-                builder.append(", ");
->>>>>>> 74baf9aa
+                if (spaceSeparated) {
+                    builder.append(" ");
+                } else {
+                    builder.append(", ");
+                }
             }
         }
         return builder.toString();
