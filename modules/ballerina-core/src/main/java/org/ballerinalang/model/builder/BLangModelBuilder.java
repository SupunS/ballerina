/*
*  Copyright (c) 2016, WSO2 Inc. (http://www.wso2.org) All Rights Reserved.
*
*  WSO2 Inc. licenses this file to you under the Apache License,
*  Version 2.0 (the "License"); you may not use this file except
*  in compliance with the License.
*  You may obtain a copy of the License at
*
*    http://www.apache.org/licenses/LICENSE-2.0
*
*  Unless required by applicable law or agreed to in writing,
*  software distributed under the License is distributed on an
*  "AS IS" BASIS, WITHOUT WARRANTIES OR CONDITIONS OF ANY
*  KIND, either express or implied.  See the License for the
*  specific language governing permissions and limitations
*  under the License.
*/
package org.ballerinalang.model.builder;

import org.ballerinalang.model.AnnotationAttachment;
import org.ballerinalang.model.AnnotationAttributeDef;
import org.ballerinalang.model.AnnotationAttributeValue;
import org.ballerinalang.model.AnnotationDef;
import org.ballerinalang.model.BLangPackage;
import org.ballerinalang.model.BTypeMapper;
import org.ballerinalang.model.BallerinaAction;
import org.ballerinalang.model.BallerinaConnectorDef;
import org.ballerinalang.model.BallerinaFile;
import org.ballerinalang.model.BallerinaFunction;
import org.ballerinalang.model.ConstDef;
import org.ballerinalang.model.GlobalVariableDef;
import org.ballerinalang.model.Identifier;
import org.ballerinalang.model.ImportPackage;
import org.ballerinalang.model.NodeLocation;
import org.ballerinalang.model.Operator;
import org.ballerinalang.model.ParameterDef;
import org.ballerinalang.model.Resource;
import org.ballerinalang.model.Service;
import org.ballerinalang.model.StructDef;
import org.ballerinalang.model.StructuredUnit;
import org.ballerinalang.model.SymbolName;
import org.ballerinalang.model.SymbolScope;
import org.ballerinalang.model.VariableDef;
import org.ballerinalang.model.WhiteSpaceDescriptor;
import org.ballerinalang.model.Worker;
import org.ballerinalang.model.expressions.ActionInvocationExpr;
import org.ballerinalang.model.expressions.AddExpression;
import org.ballerinalang.model.expressions.AndExpression;
import org.ballerinalang.model.expressions.ArrayInitExpr;
import org.ballerinalang.model.expressions.BacktickExpr;
import org.ballerinalang.model.expressions.BasicLiteral;
import org.ballerinalang.model.expressions.BinaryExpression;
import org.ballerinalang.model.expressions.ConnectorInitExpr;
import org.ballerinalang.model.expressions.DivideExpr;
import org.ballerinalang.model.expressions.EqualExpression;
import org.ballerinalang.model.expressions.Expression;
import org.ballerinalang.model.expressions.FieldAccessExpr;
import org.ballerinalang.model.expressions.FunctionInvocationExpr;
import org.ballerinalang.model.expressions.GreaterEqualExpression;
import org.ballerinalang.model.expressions.GreaterThanExpression;
import org.ballerinalang.model.expressions.KeyValueExpr;
import org.ballerinalang.model.expressions.LessEqualExpression;
import org.ballerinalang.model.expressions.LessThanExpression;
import org.ballerinalang.model.expressions.ModExpression;
import org.ballerinalang.model.expressions.MultExpression;
import org.ballerinalang.model.expressions.NotEqualExpression;
import org.ballerinalang.model.expressions.NullLiteral;
import org.ballerinalang.model.expressions.OrExpression;
import org.ballerinalang.model.expressions.RefTypeInitExpr;
import org.ballerinalang.model.expressions.ReferenceExpr;
import org.ballerinalang.model.expressions.SubtractExpression;
import org.ballerinalang.model.expressions.TypeCastExpression;
import org.ballerinalang.model.expressions.UnaryExpression;
import org.ballerinalang.model.expressions.VariableRefExpr;
import org.ballerinalang.model.statements.AbortStmt;
import org.ballerinalang.model.statements.ActionInvocationStmt;
import org.ballerinalang.model.statements.AssignStmt;
import org.ballerinalang.model.statements.BlockStmt;
import org.ballerinalang.model.statements.BreakStmt;
import org.ballerinalang.model.statements.CommentStmt;
import org.ballerinalang.model.statements.ForkJoinStmt;
import org.ballerinalang.model.statements.FunctionInvocationStmt;
import org.ballerinalang.model.statements.IfElseStmt;
import org.ballerinalang.model.statements.ReplyStmt;
import org.ballerinalang.model.statements.ReturnStmt;
import org.ballerinalang.model.statements.Statement;
import org.ballerinalang.model.statements.ThrowStmt;
import org.ballerinalang.model.statements.TransactionRollbackStmt;
import org.ballerinalang.model.statements.TransformStmt;
import org.ballerinalang.model.statements.TryCatchStmt;
import org.ballerinalang.model.statements.VariableDefStmt;
import org.ballerinalang.model.statements.WhileStmt;
import org.ballerinalang.model.statements.WorkerInvocationStmt;
import org.ballerinalang.model.statements.WorkerReplyStmt;
import org.ballerinalang.model.symbols.BLangSymbol;
import org.ballerinalang.model.types.SimpleTypeName;
import org.ballerinalang.model.types.TypeConstants;
import org.ballerinalang.model.values.BBoolean;
import org.ballerinalang.model.values.BFloat;
import org.ballerinalang.model.values.BInteger;
import org.ballerinalang.model.values.BString;
import org.ballerinalang.model.values.BValue;
import org.ballerinalang.model.values.BValueType;
import org.ballerinalang.runtime.worker.WorkerDataChannel;
import org.ballerinalang.runtime.worker.WorkerInteractionDataHolder;
import org.ballerinalang.util.exceptions.BLangExceptionHelper;
import org.ballerinalang.util.exceptions.SemanticErrors;
import org.ballerinalang.util.exceptions.SemanticException;

import java.util.ArrayList;
import java.util.HashMap;
import java.util.LinkedList;
import java.util.List;
import java.util.Map;
import java.util.Queue;
import java.util.Stack;
import java.util.function.Supplier;
import java.util.regex.Matcher;
import java.util.regex.Pattern;

/**
 * {@code BLangModelBuilder} provides an high-level API to create Ballerina language object model(AST).
 * <p>
 * Here we define constants, Structs, services symbols. Other symbols will be defined in the next phase
 *
 * @since 0.8.0
 */
public class BLangModelBuilder {
    public static final String ATTACHMENT_POINTS = "attachmentPoints";
    public static final String IF_CLAUSE = "IfClause";
    public static final String ELSE_CLAUSE = "ElseClause";
    public static final String CATCH_CLAUSE = "CatchClause";
    public static final String TRY_CLAUSE = "TryClause";
    public static final String FINALLY_CLAUSE = "FinallyClause";

    protected String currentPackagePath;
    protected BallerinaFile.BFileBuilder bFileBuilder;

    protected SymbolScope currentScope;

    // Builds connectors and services.
    protected CallableUnitGroupBuilder currentCUGroupBuilder;

    // Builds functions, actions and resources.
    protected CallableUnitBuilder currentCUBuilder;

    // Keep the parent CUBuilder for worker
    protected Stack<CallableUnitBuilder> parentCUBuilder = new Stack<>();

    // Builds user defined structs.
    protected StructDef.StructBuilder currentStructBuilder;

    // Builds user defined annotations.
    protected AnnotationDef.AnnotationDefBuilder annotationDefBuilder;
    
    protected Stack<AnnotationAttachment.AnnotationBuilder> annonAttachmentBuilderStack = new Stack<>();
    protected Stack<BlockStmt.BlockStmtBuilder> blockStmtBuilderStack = new Stack<>();
    protected Stack<IfElseStmt.IfElseStmtBuilder> ifElseStmtBuilderStack = new Stack<>();

    protected Stack<TryCatchStmt.TryCatchStmtBuilder> tryCatchStmtBuilderStack = new Stack<>();

    protected Stack<TransactionRollbackStmt.TransactionRollbackStmtBuilder> transactionRollbackStmtBuilderStack =
            new Stack<>();

    protected Stack<ForkJoinStmt.ForkJoinStmtBuilder> forkJoinStmtBuilderStack = new Stack<>();
    protected Stack<List<Worker>> workerStack = new Stack<>();

    protected Stack<Expression> exprStack = new Stack<>();

    // Holds ExpressionLists required for return statements, function/action invocations and connector declarations
    protected Stack<List<Expression>> exprListStack = new Stack<>();
    
    protected Stack<List<KeyValueExpr>> mapStructKVListStack = new Stack<>();
    protected Stack<AnnotationAttachment> annonAttachmentStack = new Stack<>();

    // This variable keeps the package scope so that workers (and any global things) can be added to package scope
    protected SymbolScope packageScope = null;

    // This variable keeps the fork-join scope when adding workers and resolve back to current scope once done
    protected SymbolScope forkJoinScope = null;

    // This variable keeps the current scope when adding workers and resolve back to current scope once done
    protected Stack<SymbolScope> workerOuterBlockScope = new Stack<>();

    // We need to keep a map of import packages.
    // This is useful when analyzing import functions, actions and types.
    protected Map<String, ImportPackage> importPkgMap = new HashMap<>();

    protected Stack<AnnotationAttributeValue> annotationAttributeValues = new Stack<AnnotationAttributeValue>();
    
    protected List<String> errorMsgs = new ArrayList<>();

    // This map is used to keep the worker interactions related data holders along with worker name for a given
    // function/action/resource
    protected Map<String, Queue<WorkerInteractionDataHolder>> workerInteractionDataHolders = new HashMap<>();

    // This map holds the worker data channels against the respective source and target workers
    protected Map<String, WorkerDataChannel> workerDataChannels = new HashMap<>();

    // This queue holds the worker interactions which are started within a given worker
    protected Queue<WorkerInteractionDataHolder> currentWorkerInteractions;

    // This holds the name of the current worker
    protected Stack<String> currentWorker = new Stack<>();

    public BLangModelBuilder(BLangPackage.PackageBuilder packageBuilder, String bFileName) {
        this.currentScope = packageBuilder.getCurrentScope();
        this.packageScope = currentScope;
        //currentWorker.push("default");
        bFileBuilder = new BallerinaFile.BFileBuilder(bFileName, packageBuilder);
        currentPackagePath = ".";

    }

    public BallerinaFile build() {
        addImplicitImportPackages();
        importPkgMap.values()
                .stream()
                .filter(importPkg -> !importPkg.isUsed())
                .forEach(importPkg -> {
                    NodeLocation location = importPkg.getNodeLocation();
                    String pkgPathStr = "\"" + importPkg.getPath() + "\"";
                    String importPkgErrStr = (importPkg.getAsName() == null) ? pkgPathStr : pkgPathStr + " as '" +
                            importPkg.getAsName() + "'";

                    errorMsgs.add(BLangExceptionHelper
                            .constructSemanticError(location, SemanticErrors.UNUSED_IMPORT_PACKAGE, importPkgErrStr));
                });

        if (errorMsgs.size() > 0) {
            throw new SemanticException(errorMsgs.get(0));
        }

        return bFileBuilder.build();
    }

    public void addBFileWhiteSpaceRegion(int regionId, String whitespace) {
        if (bFileBuilder.getWhiteSpaceDescriptor() == null) {
            bFileBuilder.setWhiteSpaceDescriptor(new WhiteSpaceDescriptor());
        }
        bFileBuilder.getWhiteSpaceDescriptor()
                        .addWhitespaceRegion(regionId, whitespace);
    }


    // Packages and import packages

    public void addPackageDcl(NodeLocation location, String pkgPath) {
        currentPackagePath = pkgPath;
        bFileBuilder.setPackagePath(currentPackagePath);
        bFileBuilder.setPackageLocation(location);
    }

    public void addImplicitImportPackages() {
        if (!"ballerina.lang.errors".equals(currentPackagePath)) {
            ImportPackage error = new ImportPackage(null, null, "ballerina.lang.errors", "@error");
            error.setImplicitImport(true);
            bFileBuilder.addImportPackage(error);
            importPkgMap.put(error.getName(), error);
        }
    }

    public void addImportPackage(NodeLocation location, WhiteSpaceDescriptor wsDescriptor,
                                String pkgPath, String asPkgName) {
        ImportPackage importPkg;
        if (asPkgName != null) {
            importPkg = new ImportPackage(location, wsDescriptor, pkgPath, asPkgName);
        } else {
            importPkg = new ImportPackage(location, wsDescriptor, pkgPath);
        }

        if (importPkgMap.get(importPkg.getName()) != null) {
            String errMsg = BLangExceptionHelper
                    .constructSemanticError(location, SemanticErrors.REDECLARED_IMPORT_PACKAGE, importPkg.getName());
            errorMsgs.add(errMsg);
        }

        bFileBuilder.addImportPackage(importPkg);
        importPkgMap.put(importPkg.getName(), importPkg);
    }


    // Add constant definition

    public void addConstantDef(NodeLocation location, WhiteSpaceDescriptor whiteSpaceDescriptor,
                               SimpleTypeName typeName, String constName) {
        validateIdentifier(constName, location);
        Identifier identifier = new Identifier(constName);
        SymbolName symbolName = new SymbolName(identifier.getName());
        ConstDef constantDef = new ConstDef(location, whiteSpaceDescriptor, identifier, typeName, currentPackagePath,
                symbolName, currentScope, exprStack.pop());

        getAnnotationAttachments().forEach(attachment -> constantDef.addAnnotation(attachment));
        
        // Add constant definition to current file;
        bFileBuilder.addConst(constantDef);
    }


    // Add global variable definition
    public void addGlobalVarDef(NodeLocation location, WhiteSpaceDescriptor whiteSpaceDescriptor,
                                SimpleTypeName typeName, String varName, boolean exprAvailable) {
        validateIdentifier(varName, location);
        Identifier identifier = new Identifier(varName);
        SymbolName symbolName = new SymbolName(identifier.getName());
        GlobalVariableDef globalVariableDef = new GlobalVariableDef(location, whiteSpaceDescriptor, identifier,
                typeName, currentPackagePath, symbolName, currentScope);

        getAnnotationAttachments().forEach(attachment -> globalVariableDef.addAnnotation(attachment));

        // Create Variable definition statement for the global variable
        VariableRefExpr variableRefExpr = new VariableRefExpr(location, whiteSpaceDescriptor, identifier.getName());
        variableRefExpr.setVariableDef(globalVariableDef);

        Expression rhsExpr = exprAvailable ? exprStack.pop() : null;
        VariableDefStmt variableDefStmt = new VariableDefStmt(location, globalVariableDef, variableRefExpr, rhsExpr);
        globalVariableDef.setVariableDefStmt(variableDefStmt);

        // Add constant definition to current file;
        bFileBuilder.addGlobalVar(globalVariableDef);
    }


    // Add Struct definition

    /**
     * Start a struct builder.
     *
     * @param location Location of the struct definition in the source bal file
     */
    public void startStructDef(NodeLocation location) {
        currentStructBuilder = new StructDef.StructBuilder(location, currentScope);
        currentScope = currentStructBuilder.getCurrentScope();
    }

    /**
     * Add a field definition. Field definition can be a child of {@code StructDef} or {@code AnnotationDef}.
     *
     * @param location  Location of the field in the source file
     * @param fieldName Name of the field in the {@link StructDef}
     */
    public void addFieldDefinition(NodeLocation location, WhiteSpaceDescriptor whiteSpaceDescriptor,
                                   SimpleTypeName typeName, String fieldName, boolean defaultValueAvailable) {
        validateIdentifier(fieldName, location);
        Identifier identifier = new Identifier(fieldName);
        SymbolName symbolName = new SymbolName(identifier.getName());

        // Check whether this constant is already defined.
        StructuredUnit structScope = (StructuredUnit) currentScope;
        BLangSymbol fieldSymbol = structScope.resolveMembers(symbolName);
        if (fieldSymbol != null) {
            String errMsg = BLangExceptionHelper
                    .constructSemanticError(location, SemanticErrors.REDECLARED_SYMBOL, identifier.getName());
            errorMsgs.add(errMsg);
        }

        Expression defaultValExpr = null;
        if (defaultValueAvailable) {
            defaultValExpr = exprStack.pop();
        }
        
        if (currentScope instanceof StructDef) {
            VariableDef fieldDef = new VariableDef(location, null, identifier, typeName, symbolName, currentScope);
            VariableRefExpr fieldRefExpr = new VariableRefExpr(location, whiteSpaceDescriptor, identifier.getName());
            fieldRefExpr.setVariableDef(fieldDef);
            VariableDefStmt fieldDefStmt = new VariableDefStmt(location, fieldDef, fieldRefExpr, defaultValExpr);
            currentStructBuilder.addField(fieldDefStmt);
        } else if (currentScope instanceof AnnotationDef) {
            AnnotationAttributeDef annotationField = new AnnotationAttributeDef(location, identifier, typeName,
                (BasicLiteral) defaultValExpr, symbolName, currentScope, currentPackagePath);
            annotationField.setWhiteSpaceDescriptor(whiteSpaceDescriptor);
            currentScope.define(symbolName, annotationField);
            annotationDefBuilder.addAttributeDef(annotationField);
        }
    }

    /**
     * Creates a {@link StructDef}.
     *
     * @param name Name of the {@link StructDef}
     */
    public void addStructDef(WhiteSpaceDescriptor whiteSpaceDescriptor, String name) {
        currentStructBuilder.setWhiteSpaceDescriptor(whiteSpaceDescriptor);
        currentStructBuilder.setIdentifier(new Identifier(name));
        currentStructBuilder.setPackagePath(currentPackagePath);
        getAnnotationAttachments().forEach(attachment -> currentStructBuilder.addAnnotation(attachment));

        StructDef structDef = currentStructBuilder.build();

        // Close Struct scope
        currentScope = structDef.getEnclosingScope();
        currentStructBuilder = null;

        bFileBuilder.addStruct(structDef);
    }


    // Annotations

    public void startAnnotationAttachment(NodeLocation location) {
        AnnotationAttachment.AnnotationBuilder annotationBuilder = new AnnotationAttachment.AnnotationBuilder();
        annotationBuilder.setNodeLocation(location);
        annonAttachmentBuilderStack.push(annotationBuilder);
    }

    public void createAnnotationKeyValue(WhiteSpaceDescriptor whiteSpaceDescriptor, String key) {
        AnnotationAttachment.AnnotationBuilder annotationBuilder = annonAttachmentBuilderStack.peek();
        if (whiteSpaceDescriptor != null) {
            WhiteSpaceDescriptor existingDescriptor = annotationAttributeValues.peek().getWhiteSpaceDescriptor();
            if (existingDescriptor != null) {
                annotationAttributeValues.peek().getWhiteSpaceDescriptor()
                        .getWhiteSpaceRegions().putAll(whiteSpaceDescriptor.getWhiteSpaceRegions());
            }
        }
        annotationBuilder.addAttributeNameValuePair(key, annotationAttributeValues.pop());
    }

    public void addAnnotationAttachment(NodeLocation location, WhiteSpaceDescriptor whiteSpaceDescriptor,
                                        NameReference nameReference, int attributesCount) {
        AnnotationAttachment.AnnotationBuilder annonAttachmentBuilder = annonAttachmentBuilderStack.pop();
        annonAttachmentBuilder.setName(nameReference.getName());
        annonAttachmentBuilder.setPkgName(nameReference.getPackageName());
        annonAttachmentBuilder.setPkgPath(nameReference.getPackagePath());
        annonAttachmentBuilder.setNodeLocation(location);
        annonAttachmentBuilder.setWhiteSpaceDescriptor(whiteSpaceDescriptor);
        annonAttachmentStack.add(annonAttachmentBuilder.build());
    }

    /**
     * Start an annotation definition.
     * 
     * @param location Location of the annotation definition in the source file
     */
    public void startAnnotationDef(NodeLocation location, WhiteSpaceDescriptor whiteSpaceDescriptor) {
        annotationDefBuilder = new AnnotationDef.AnnotationDefBuilder(location, currentScope);
        annotationDefBuilder.setWhiteSpaceDescriptor(whiteSpaceDescriptor);
        currentScope = annotationDefBuilder.getCurrentScope();
    }
    
    /**
     * Creates a {@code AnnotationDef}.
     * 
     * @param location Location of this {@code AnnotationDef} in the source file
     * @param name Name of the {@code AnnotationDef}
     */
    public void addAnnotationtDef(NodeLocation location, WhiteSpaceDescriptor whiteSpaceDescriptor, String name) {

        if (whiteSpaceDescriptor != null) {
            annotationDefBuilder.getWhiteSpaceDescriptor().getWhiteSpaceRegions()
                    .putAll(whiteSpaceDescriptor.getWhiteSpaceRegions());
        }
        validateIdentifier(name, location);
        annotationDefBuilder.setIdentifier(new Identifier(name));
        annotationDefBuilder.setPackagePath(currentPackagePath);
        
        getAnnotationAttachments().forEach(attachment -> annotationDefBuilder.addAnnotation(attachment));
        
        AnnotationDef annotationDef = annotationDefBuilder.build();
        bFileBuilder.addAnnotationDef(annotationDef);
        
        // Close annotation scope
        currentScope = annotationDef.getEnclosingScope();
        currentStructBuilder = null;
    }
    
    /**
     * Add a target to the annotation.
     * 
     * @param location Location of the target in the source file
     * @param attachmentPoint Point to which this annotation can be attached
     */
    public void addAnnotationtAttachmentPoint(NodeLocation location, WhiteSpaceDescriptor whiteSpaceDescriptor,
                                              String attachmentPoint) {
        if (whiteSpaceDescriptor != null) {
            annotationDefBuilder.getWhiteSpaceDescriptor()
                    .getChildDescriptor(ATTACHMENT_POINTS)
                    .addChildDescriptor(attachmentPoint, whiteSpaceDescriptor);
        }
        annotationDefBuilder.addAttachmentPoint(attachmentPoint);
    }

    /**
     * Create a literal type attribute value.
     * 
     * @param location Location of the value in the source file
     */
    public void createLiteralTypeAttributeValue(NodeLocation location, WhiteSpaceDescriptor whiteSpaceDescriptor) {
        Expression expr = exprStack.pop();
        if (!(expr instanceof BasicLiteral)) {
            String errMsg = BLangExceptionHelper.constructSemanticError(expr.getNodeLocation(),
                    SemanticErrors.UNSUPPORTED_ANNOTATION_ATTRIBUTE_VALUE);
            errorMsgs.add(errMsg);
        }
        BasicLiteral basicLiteral = (BasicLiteral) expr;
        BValue value = basicLiteral.getBValue();
        annotationAttributeValues.push(new AnnotationAttributeValue(value, basicLiteral.getTypeName(), location,
                whiteSpaceDescriptor));
    }
    
    /**
     * Create an annotation type attribute value.
     * 
     * @param location Location of the value in the source file
     */
    public void createAnnotationTypeAttributeValue(NodeLocation location, WhiteSpaceDescriptor whiteSpaceDescriptor) {
        AnnotationAttachment value = annonAttachmentStack.pop();
        SimpleTypeName valueType = new SimpleTypeName(value.getName(), value.getPkgName(), value.getPkgPath());
        annotationAttributeValues.push(new AnnotationAttributeValue(value, valueType, location, whiteSpaceDescriptor));
    }
    
    /**
     * Create an array type attribute value.
     * 
     * @param location Location of the value in the source file
     */
    public void createArrayTypeAttributeValue(NodeLocation location, WhiteSpaceDescriptor whiteSpaceDescriptor) {
        SimpleTypeName valueType = new SimpleTypeName(null, true, 1);
        AnnotationAttributeValue arrayValue = new AnnotationAttributeValue(
            annotationAttributeValues.toArray(new AnnotationAttributeValue[annotationAttributeValues.size()]),
            valueType, location, whiteSpaceDescriptor);
        arrayValue.setNodeLocation(location);
        annotationAttributeValues.clear();
        annotationAttributeValues.push(arrayValue);
    }

    // Function parameters and types

    /**
     * <p>Create a function parameter and a corresponding variable reference expression.</p>
     * Set the even function to get the value from the function arguments with the correct index.
     * Store the reference in the symbol table.
     *
     * @param paramName name of the function parameter
     * @param location  Location of the parameter in the source file
     */
    public void addParam(NodeLocation location, WhiteSpaceDescriptor whiteSpaceDescriptor, SimpleTypeName typeName,
                         String paramName, int annotationCount, boolean isReturnParam) {
        validateIdentifier(paramName, location);
        Identifier identifier = new Identifier(paramName);
        SymbolName symbolName = new SymbolName(identifier.getName(), currentPackagePath);

        // Check whether this parameter is already defined.
        BLangSymbol paramSymbol = currentScope.resolve(symbolName);
        if (paramSymbol != null && paramSymbol.getSymbolScope().getScopeName() == SymbolScope.ScopeName.LOCAL) {
            String errMsg = BLangExceptionHelper.constructSemanticError(location,
                    SemanticErrors.REDECLARED_SYMBOL, identifier.getName());
            errorMsgs.add(errMsg);
        }

        ParameterDef paramDef = new ParameterDef(location, whiteSpaceDescriptor, identifier, typeName, symbolName,
                                        currentScope);
        getAnnotationAttachments(annotationCount).forEach(attachment -> paramDef.addAnnotation(attachment));

        if (currentCUBuilder != null) {
            // Add the parameter to callableUnitBuilder.
            if (isReturnParam) {
                currentCUBuilder.addReturnParameter(paramDef);
            } else {
                currentCUBuilder.addParameter(paramDef);
            }

        } else {
            currentCUGroupBuilder.addParameter(paramDef);
        }

        currentScope.define(symbolName, paramDef);
    }

    public void addReturnTypes(NodeLocation location, SimpleTypeName[] returnTypeNames) {
        for (SimpleTypeName typeName : returnTypeNames) {
            ParameterDef paramDef = new ParameterDef(location, null, null, typeName, null, currentScope);
            currentCUBuilder.addReturnParameter(paramDef);
        }
    }


    // Expressions

    public void startVarRefList() {
        exprListStack.push(new ArrayList<>());
    }

    public void endVarRefList(int exprCount) {
        List<Expression> exprList = exprListStack.peek();
        addExprToList(exprList, exprCount);
    }

    /**
     * <p>Create variable reference expression.</p>
     * There are three types of variables references as per the grammar file.
     * <ol>
     * <li> Simple variable references. a, b, index etc</li>
     * <li> Map or arrays access a[1], m["key"]</li>
     * <li> Struct field access  Person.name</li>
     * </ol>
     *
     * @param location Location of the variable reference expression in the source file
     * @param nameReference  nameReference of the variable
     */
    public void createVarRefExpr(NodeLocation location, WhiteSpaceDescriptor whiteSpaceDescriptor,
                                 NameReference nameReference) {
        VariableRefExpr variableRefExpr = new VariableRefExpr(location, whiteSpaceDescriptor, nameReference.name,
                nameReference.pkgName, nameReference.pkgPath);
        variableRefExpr.setWhiteSpaceDescriptor(nameReference.getWhiteSpaceDescriptor());
        exprStack.push(variableRefExpr);
    }

    /**
     * <p>Create map array variable reference expression.</p>
     *
     * @param location location of the variable reference expression in the source file.
     * @param nameReference nameReference of the variable.
     * @param dimensions dimensions of map array.
     */
    public void createMapArrayVarRefExpr(NodeLocation location, WhiteSpaceDescriptor whiteSpaceDescriptor,
                                         NameReference nameReference, int dimensions) {
        FieldAccessExpr fieldExpr = null;
        for (int i = 0; i <= dimensions; i++) {
            Expression parent;
            if (i == dimensions) {
                parent = new VariableRefExpr(location, whiteSpaceDescriptor, nameReference.name, nameReference.pkgName,
                        nameReference.pkgPath);
                ((VariableRefExpr) parent).setIsArrayIndexExpr(true);
            } else {
                parent = exprStack.pop();
            }
            FieldAccessExpr parentExpr = new FieldAccessExpr(location, whiteSpaceDescriptor, parent, fieldExpr);
            fieldExpr = parentExpr;
        }
        exprStack.push(fieldExpr);
    }

    public void createBinaryExpr(NodeLocation location, WhiteSpaceDescriptor whiteSpaceDescriptor, String opStr) {
        Expression rExpr = exprStack.pop();
        checkArgExprValidity(location, rExpr);

        Expression lExpr = exprStack.pop();
        checkArgExprValidity(location, lExpr);

        BinaryExpression expr;
        switch (opStr) {
            case "+":
                expr = new AddExpression(location, whiteSpaceDescriptor, lExpr, rExpr);
                break;

            case "-":
                expr = new SubtractExpression(location, whiteSpaceDescriptor, lExpr, rExpr);
                break;

            case "*":
                expr = new MultExpression(location, whiteSpaceDescriptor, lExpr, rExpr);
                break;

            case "/":
                expr = new DivideExpr(location, whiteSpaceDescriptor, lExpr, rExpr);
                break;

            case "%":
                expr = new ModExpression(location, whiteSpaceDescriptor, lExpr, rExpr);
                break;

            case "&&":
                expr = new AndExpression(location, whiteSpaceDescriptor, lExpr, rExpr);
                break;

            case "||":
                expr = new OrExpression(location, whiteSpaceDescriptor, lExpr, rExpr);
                break;

            case "==":
                expr = new EqualExpression(location, whiteSpaceDescriptor, lExpr, rExpr);
                break;

            case "!=":
                expr = new NotEqualExpression(location, whiteSpaceDescriptor, lExpr, rExpr);
                break;

            case ">=":
                expr = new GreaterEqualExpression(location, whiteSpaceDescriptor, lExpr, rExpr);
                break;

            case ">":
                expr = new GreaterThanExpression(location, whiteSpaceDescriptor, lExpr, rExpr);
                break;

            case "<":
                expr = new LessThanExpression(location, whiteSpaceDescriptor, lExpr, rExpr);
                break;

            case "<=":
                expr = new LessEqualExpression(location, whiteSpaceDescriptor, lExpr, rExpr);
                break;

            // TODO Add support for bracedExpression, binaryPowExpression, binaryModExpression

            default:
                String errMsg = BLangExceptionHelper.constructSemanticError(location,
                        SemanticErrors.UNSUPPORTED_OPERATOR, opStr);
                errorMsgs.add(errMsg);
                // Creating a dummy expression
                expr = new BinaryExpression(location, whiteSpaceDescriptor, lExpr, null, rExpr);
        }

        exprStack.push(expr);
    }

    public void createUnaryExpr(NodeLocation location, WhiteSpaceDescriptor whiteSpaceDescriptor, String op) {
        Expression rExpr = exprStack.pop();
        checkArgExprValidity(location, rExpr);

        UnaryExpression expr;
        switch (op) {
            case "+":
                expr = new UnaryExpression(location, whiteSpaceDescriptor, Operator.ADD, rExpr);
                break;

            case "-":
                expr = new UnaryExpression(location, whiteSpaceDescriptor, Operator.SUB, rExpr);
                break;

            case "!":
                expr = new UnaryExpression(location, whiteSpaceDescriptor, Operator.NOT, rExpr);
                break;

            default:
                String errMsg = BLangExceptionHelper
                        .constructSemanticError(location, SemanticErrors.UNSUPPORTED_OPERATOR, op);
                errorMsgs.add(errMsg);

                // Creating a dummy expression
                expr = new UnaryExpression(location, whiteSpaceDescriptor, null, rExpr);
        }

        exprStack.push(expr);
    }

    public void createBacktickExpr(NodeLocation location, WhiteSpaceDescriptor whiteSpaceDescriptor,
                                   String stringContent) {
        String templateStr = getValueWithinBackquote(stringContent);
        BacktickExpr backtickExpr = new BacktickExpr(location, whiteSpaceDescriptor,  templateStr);
        exprStack.push(backtickExpr);
    }

    public void startExprList() {
        exprListStack.push(new ArrayList<>());
    }

    public void endExprList(int exprCount) {
        List<Expression> exprList = exprListStack.peek();
        addExprToList(exprList, exprCount);
    }

    public void addFunctionInvocationExpr(NodeLocation location, WhiteSpaceDescriptor whiteSpaceDescriptor,
                                          NameReference nameReference, boolean argsAvailable) {
        CallableUnitInvocationExprBuilder cIExprBuilder = new CallableUnitInvocationExprBuilder();
        cIExprBuilder.setNodeLocation(location);

        if (argsAvailable) {
            List<Expression> argExprList = exprListStack.pop();
            checkArgExprValidity(location, argExprList);
            cIExprBuilder.setExpressionList(argExprList);
        }

        cIExprBuilder.setName(nameReference.name);
        cIExprBuilder.setPkgName(nameReference.pkgName);
        cIExprBuilder.setPkgPath(nameReference.pkgPath);
        FunctionInvocationExpr invocationExpr = cIExprBuilder.buildFuncInvocExpr();
        exprStack.push(invocationExpr);
    }

    public void addActionInvocationExpr(NodeLocation location, WhiteSpaceDescriptor whiteSpaceDescriptor,
                                        NameReference nameReference, String actionName, boolean argsAvailable) {
        CallableUnitInvocationExprBuilder cIExprBuilder = new CallableUnitInvocationExprBuilder();
        cIExprBuilder.setNodeLocation(location);
        cIExprBuilder.setWhiteSpaceDescriptor(whiteSpaceDescriptor);

        if (argsAvailable) {
            List<Expression> argExprList = exprListStack.pop();
            checkArgExprValidity(location, argExprList);
            cIExprBuilder.setExpressionList(argExprList);
        }

        cIExprBuilder.setName((new Identifier(actionName)).getName());
        cIExprBuilder.setPkgName(nameReference.pkgName);
        cIExprBuilder.setPkgPath(nameReference.pkgPath);
        cIExprBuilder.setConnectorName(nameReference.name);

        ActionInvocationExpr invocationExpr = cIExprBuilder.buildActionInvocExpr();
        exprStack.push(invocationExpr);
    }

    public void createTypeCastExpr(NodeLocation location, WhiteSpaceDescriptor whiteSpaceDescriptor,
                                   SimpleTypeName typeName) {
        Expression rExpr = exprStack.pop();
        checkArgExprValidity(location, rExpr);

        TypeCastExpression typeCastExpression = new TypeCastExpression(location, whiteSpaceDescriptor, typeName, rExpr);
        exprStack.push(typeCastExpression);
    }

    public void createArrayInitExpr(NodeLocation location, WhiteSpaceDescriptor whiteSpaceDescriptor,
                                    boolean argsAvailable) {
        List<Expression> argExprList;
        if (argsAvailable) {
            argExprList = exprListStack.pop();
        } else {
            argExprList = new ArrayList<>(0);
        }

        ArrayInitExpr arrayInitExpr = new ArrayInitExpr(location, whiteSpaceDescriptor,
                argExprList.toArray(new Expression[argExprList.size()]));
        exprStack.push(arrayInitExpr);
    }

    public void addMapStructKeyValue(NodeLocation location, WhiteSpaceDescriptor whiteSpaceDescriptor) {
        Expression valueExpr = exprStack.pop();
        Expression keyExpr = exprStack.pop();

        List<KeyValueExpr> keyValueList = mapStructKVListStack.peek();
        keyValueList.add(new KeyValueExpr(location, whiteSpaceDescriptor, keyExpr, valueExpr));
    }

    public void startMapStructLiteral() {
        mapStructKVListStack.push(new ArrayList<>());
    }

    public void createMapStructLiteral(NodeLocation location, WhiteSpaceDescriptor whiteSpaceDescriptor) {
        List<KeyValueExpr> keyValueExprList = mapStructKVListStack.pop();
        for (KeyValueExpr argExpr : keyValueExprList) {

            if (argExpr.getKeyExpr() instanceof BacktickExpr) {
                String errMsg = BLangExceptionHelper.constructSemanticError(location,
                        SemanticErrors.TEMPLATE_EXPRESSION_NOT_ALLOWED_HERE);
                errorMsgs.add(errMsg);

            }

            if (argExpr.getValueExpr() instanceof BacktickExpr) {
                String errMsg = BLangExceptionHelper.constructSemanticError(location,
                        SemanticErrors.TEMPLATE_EXPRESSION_NOT_ALLOWED_HERE);
                errorMsgs.add(errMsg);

            }
        }

        Expression[] argExprs;
        if (keyValueExprList.size() == 0) {
            argExprs = new Expression[0];
        } else {
            argExprs = keyValueExprList.toArray(new Expression[keyValueExprList.size()]);
        }

        RefTypeInitExpr refTypeInitExpr = new RefTypeInitExpr(location, whiteSpaceDescriptor, argExprs);
        exprStack.push(refTypeInitExpr);
    }

    public void createConnectorInitExpr(NodeLocation location, WhiteSpaceDescriptor whiteSpaceDescriptor,
                                        SimpleTypeName typeName, boolean argsAvailable) {
        List<Expression> argExprList;
        if (argsAvailable) {
            argExprList = exprListStack.pop();
            checkArgExprValidity(location, argExprList);
        } else {
            argExprList = new ArrayList<>(0);
        }

        ConnectorInitExpr connectorInitExpr = new ConnectorInitExpr(location, whiteSpaceDescriptor, typeName,
                argExprList.toArray(new Expression[argExprList.size()]));
        exprStack.push(connectorInitExpr);
    }


    // Functions, Actions and Resources

    public void startCallableUnitBody(NodeLocation location) {
        BlockStmt.BlockStmtBuilder blockStmtBuilder = new BlockStmt.BlockStmtBuilder(location, currentScope);
        blockStmtBuilderStack.push(blockStmtBuilder);
        if (!currentWorker.isEmpty()) {
            currentWorkerInteractions = new LinkedList<>();
        }
        currentScope = blockStmtBuilder.getCurrentScope();
    }

    public void endCallableUnitBody() {
        BlockStmt.BlockStmtBuilder blockStmtBuilder = blockStmtBuilderStack.pop();
        BlockStmt blockStmt = blockStmtBuilder.build();
        currentCUBuilder.setBody(blockStmt);
        currentScope = blockStmt.getEnclosingScope();
        if (!currentWorker.isEmpty()) {
            workerInteractionDataHolders.put(currentWorker.pop(), currentWorkerInteractions);
        }
    }

    public void startFunctionDef(NodeLocation location) {
        currentCUBuilder = new BallerinaFunction.BallerinaFunctionBuilder(currentScope);
        currentWorker.push("default");
        currentCUBuilder.setNodeLocation(location);
        currentScope = currentCUBuilder.getCurrentScope();
    }

    public void startWorkerUnit() {
        if (currentWorker.peek().equals("default")) {
            if (!(workerInteractionDataHolders.containsKey("default"))) {
                workerInteractionDataHolders.put(currentWorker.peek(), currentWorkerInteractions);
            } else {
                Queue<WorkerInteractionDataHolder> workerInteractions = workerInteractionDataHolders.get("default");
                workerInteractions.addAll(currentWorkerInteractions);
            }
        }
        if (currentCUBuilder != null) {
            parentCUBuilder.push(currentCUBuilder);
        }
        currentCUBuilder = new Worker.WorkerBuilder(currentScope.getEnclosingScope());
        //setting workerOuterBlockScope if it is not a fork join statement
        if (forkJoinScope == null) {
            workerOuterBlockScope.push(currentScope);
        }
        currentScope = currentCUBuilder.getCurrentScope();
    }

    public void addFunction(WhiteSpaceDescriptor whiteSpaceDescriptor, String name, boolean isNative) {
        currentCUBuilder.setWhiteSpaceDescriptor(whiteSpaceDescriptor);
        currentCUBuilder.setIdentifier(new Identifier(name));
        currentCUBuilder.setPkgPath(currentPackagePath);
        currentCUBuilder.setNative(isNative);

        getAnnotationAttachments().forEach(attachment -> currentCUBuilder.addAnnotation(attachment));

        BallerinaFunction function = currentCUBuilder.buildFunction();
        bFileBuilder.addFunction(function);

        currentScope = function.getEnclosingScope();
        currentCUBuilder = null;
        workerInteractionDataHolders.clear();
    }

    public void startTypeMapperDef(NodeLocation location) {
        currentCUBuilder = new BTypeMapper.BTypeMapperBuilder(currentScope);
        currentCUBuilder.setNodeLocation(location);
        currentScope = currentCUBuilder.getCurrentScope();
    }

    public void addTypeMapper(NodeLocation location, WhiteSpaceDescriptor whiteSpaceDescriptor, String name,
                              SimpleTypeName returnTypeName, boolean isNative) {
        currentCUBuilder.setIdentifier(new Identifier(name));
        currentCUBuilder.setPkgPath(currentPackagePath);
        currentCUBuilder.setNative(isNative);
        currentCUBuilder.setWhiteSpaceDescriptor(whiteSpaceDescriptor);
        addReturnTypes(location, new SimpleTypeName[]{returnTypeName});

        getAnnotationAttachments().forEach(attachment -> currentCUBuilder.addAnnotation(attachment));

        BTypeMapper typeMapper = currentCUBuilder.buildTypeMapper();
        bFileBuilder.addTypeMapper(typeMapper);
        currentScope = typeMapper.getEnclosingScope();
        currentCUBuilder = null;
    }

    public void startResourceDef() {
        if (currentScope instanceof BlockStmt) {
            endCallableUnitBody();
        }
        currentWorker.push("default");
        currentCUBuilder = new Resource.ResourceBuilder(currentScope);
        currentScope = currentCUBuilder.getCurrentScope();
    }

    public void addResource(NodeLocation location, WhiteSpaceDescriptor whiteSpaceDescriptor,
                            String name, int annotationCount) {
        currentCUBuilder.setNodeLocation(location);
        currentCUBuilder.setWhiteSpaceDescriptor(whiteSpaceDescriptor);
        currentCUBuilder.setIdentifier(new Identifier(name));
        currentCUBuilder.setPkgPath(currentPackagePath);

        getAnnotationAttachments(annotationCount).forEach(attachment -> currentCUBuilder.addAnnotation(attachment));

        Resource resource = currentCUBuilder.buildResource();
        currentCUGroupBuilder.addResource(resource);

        currentScope = resource.getEnclosingScope();
        currentCUBuilder = null;
        workerInteractionDataHolders.clear();
    }


    public void createWorker(NodeLocation sourceLocation, WhiteSpaceDescriptor whiteSpaceDescriptor,
<<<<<<< HEAD
                             String name, String paramName) {
        validateIdentifier(name, sourceLocation);
=======
                             String name) {
>>>>>>> 8732929c
        Identifier workerIdentifier = new Identifier(name);
        currentCUBuilder.setIdentifier(workerIdentifier);
        currentCUBuilder.setNodeLocation(sourceLocation);
        currentCUBuilder.setWhiteSpaceDescriptor(whiteSpaceDescriptor);

        Worker worker = currentCUBuilder.buildWorker();
        if (forkJoinStmtBuilderStack.isEmpty() && !parentCUBuilder.isEmpty()) {
            parentCUBuilder.peek().addWorker(worker);
            //setting the current scope to resource block
            currentScope = workerOuterBlockScope.pop();
        } else {
            workerStack.peek().add(worker);
            currentScope = forkJoinScope;
        }

        currentCUBuilder = parentCUBuilder.pop();
        //parentCUBuilder = null;
        //workerOuterBlockScope = null;
    }

    public void createWorkerDefinition(NodeLocation sourceLocation, String name) {
        currentWorker.push(name);
    }

    public void startActionDef(NodeLocation location) {
        // TODO Check whether the following if block is needed anymore.
        if (currentScope instanceof BlockStmt) {
            endCallableUnitBody();
        }
        currentWorker.push("default");
        currentCUBuilder = new BallerinaAction.BallerinaActionBuilder(currentScope);
        currentCUBuilder.setNodeLocation(location);
        currentScope = currentCUBuilder.getCurrentScope();
    }

    public void addAction(WhiteSpaceDescriptor whiteSpaceDescriptor, String name, boolean isNative,
                          int annotationCount) {
        currentCUBuilder.setWhiteSpaceDescriptor(whiteSpaceDescriptor);
        currentCUBuilder.setIdentifier(new Identifier(name));
        currentCUBuilder.setPkgPath(currentPackagePath);
        currentCUBuilder.setNative(isNative);

        getAnnotationAttachments(annotationCount).forEach(attachment -> currentCUBuilder.addAnnotation(attachment));

        BallerinaAction action = currentCUBuilder.buildAction();
        currentCUGroupBuilder.addAction(action);

        currentScope = action.getEnclosingScope();
        currentCUBuilder = null;
        workerInteractionDataHolders.clear();
    }


    // Services and Connectors

    public void startServiceDef(NodeLocation location) {
        currentCUGroupBuilder = new Service.ServiceBuilder(currentScope);
        currentCUGroupBuilder.setNodeLocation(location);
        currentScope = currentCUGroupBuilder.getCurrentScope();
    }

    public void startConnectorDef(NodeLocation location) {
        currentCUGroupBuilder = new BallerinaConnectorDef.BallerinaConnectorDefBuilder(currentScope);
        currentCUGroupBuilder.setNodeLocation(location);
        currentScope = currentCUGroupBuilder.getCurrentScope();
    }

    public void createService(WhiteSpaceDescriptor whiteSpaceDescriptor, String name) {
        currentCUGroupBuilder.setWhiteSpaceDescriptor(whiteSpaceDescriptor);
        currentCUGroupBuilder.setIdentifier(new Identifier(name));
        currentCUGroupBuilder.setPkgPath(currentPackagePath);

        getAnnotationAttachments().forEach(attachment -> currentCUGroupBuilder.addAnnotation(attachment));

        Service service = currentCUGroupBuilder.buildService();
        bFileBuilder.addService(service);

        currentScope = service.getEnclosingScope();
        currentCUGroupBuilder = null;
    }

    public void createConnector(WhiteSpaceDescriptor whiteSpaceDescriptor, String name) {
        currentCUGroupBuilder.setWhiteSpaceDescriptor(whiteSpaceDescriptor);
        currentCUGroupBuilder.setIdentifier(new Identifier(name));
        currentCUGroupBuilder.setPkgPath(currentPackagePath);

        getAnnotationAttachments().forEach(attachment -> currentCUGroupBuilder.addAnnotation(attachment));

        BallerinaConnectorDef connector = currentCUGroupBuilder.buildConnector();
        bFileBuilder.addConnector(connector);

        currentScope = connector.getEnclosingScope();
        currentCUGroupBuilder = null;
    }


    // Statements
    public void addVariableDefinitionStmt(NodeLocation location, WhiteSpaceDescriptor whiteSpaceDescriptor,
                                            SimpleTypeName typeName, String varName, boolean exprAvailable) {
        validateIdentifier(varName, location);
        Identifier identifier = new Identifier(varName);
        VariableRefExpr variableRefExpr = new VariableRefExpr(location,  whiteSpaceDescriptor, identifier.getName());
        SymbolName symbolName = new SymbolName(identifier.getName());

        VariableDef variableDef = new VariableDef(location, whiteSpaceDescriptor, identifier, typeName, symbolName,
                currentScope);
        variableRefExpr.setVariableDef(variableDef);

        Expression rhsExpr = exprAvailable ? exprStack.pop() : null;
        VariableDefStmt variableDefStmt = new VariableDefStmt(location, variableDef, variableRefExpr, rhsExpr);

        if (blockStmtBuilderStack.size() == 0 && currentCUGroupBuilder != null) {
            if (rhsExpr != null) {
                if (rhsExpr instanceof ActionInvocationExpr) {
                    String errMsg = BLangExceptionHelper.constructSemanticError(location,
                            SemanticErrors.ACTION_INVOCATION_NOT_ALLOWED_HERE);
                    errorMsgs.add(errMsg);
                }
            }
            currentCUGroupBuilder.addVariableDef(variableDefStmt);
        } else {
            addToBlockStmt(variableDefStmt);
        }
    }

    public void addCommentStmt(NodeLocation location, WhiteSpaceDescriptor whiteSpaceDescriptor, String comment) {
        CommentStmt commentStmt = new CommentStmt(location, whiteSpaceDescriptor, comment);
        addToBlockStmt(commentStmt);
    }

    public void createAssignmentStmt(NodeLocation location, WhiteSpaceDescriptor whiteSpaceDescriptor) {
        Expression rExpr = exprStack.pop();
        List<Expression> lExprList = exprListStack.pop();

        AssignStmt assignStmt = new AssignStmt(location, lExprList.toArray(new Expression[lExprList.size()]), rExpr);
        assignStmt.setWhiteSpaceDescriptor(whiteSpaceDescriptor);
        addToBlockStmt(assignStmt);
    }

    public void createReturnStmt(NodeLocation location, WhiteSpaceDescriptor whiteSpaceDescriptor) {
        Expression[] exprs;
        // Get the expression list from the expression list stack
        if (!exprListStack.isEmpty()) {
            // Return statement with empty expression list.
            // Just a return statement
            List<Expression> exprList = exprListStack.pop();
            checkArgExprValidity(location, exprList);
            exprs = exprList.toArray(new Expression[exprList.size()]);
        } else {
            exprs = new Expression[0];
        }

        ReturnStmt returnStmt = new ReturnStmt(location, whiteSpaceDescriptor, exprs);
        addToBlockStmt(returnStmt);
    }

    public void createReplyStmt(NodeLocation location, WhiteSpaceDescriptor whiteSpaceDescriptor) {
        Expression argExpr = exprStack.pop();
        if (!(argExpr instanceof VariableRefExpr)) {
            String errMsg = BLangExceptionHelper.constructSemanticError(location,
                    SemanticErrors.REF_TYPE_MESSAGE_ALLOWED);
            errorMsgs.add(errMsg);
        }
        ReplyStmt replyStmt = new ReplyStmt(location, whiteSpaceDescriptor, argExpr);
        addToBlockStmt(replyStmt);
    }

    public void startWhileStmt(NodeLocation location) {
        BlockStmt.BlockStmtBuilder blockStmtBuilder = new BlockStmt.BlockStmtBuilder(location, currentScope);
        blockStmtBuilderStack.push(blockStmtBuilder);
        currentScope = blockStmtBuilder.getCurrentScope();
    }

    public void createWhileStmt(NodeLocation location, WhiteSpaceDescriptor whiteSpaceDescriptor) {
        // Create a while statement builder
        WhileStmt.WhileStmtBuilder whileStmtBuilder = new WhileStmt.WhileStmtBuilder();
        whileStmtBuilder.setNodeLocation(location);
        whileStmtBuilder.setWhiteSpaceDescriptor(whiteSpaceDescriptor);

        // Get the expression at the top of the expression stack and set it as the while condition
        Expression condition = exprStack.pop();
        checkArgExprValidity(location, condition);
        whileStmtBuilder.setCondition(condition);

        // Get the statement block at the top of the block statement stack and set as the while body.
        BlockStmt.BlockStmtBuilder blockStmtBuilder = blockStmtBuilderStack.pop();
        BlockStmt blockStmt = blockStmtBuilder.build();
        whileStmtBuilder.setWhileBody(blockStmt);

        // Close the current scope and open the enclosing scope
        currentScope = blockStmt.getEnclosingScope();

        // Add the while statement to the statement block which is at the top of the stack.
        WhileStmt whileStmt = whileStmtBuilder.build();
        blockStmtBuilderStack.peek().addStmt(whileStmt);
    }

    public void createBreakStmt(NodeLocation location, WhiteSpaceDescriptor whiteSpaceDescriptor) {
        BreakStmt.BreakStmtBuilder breakStmtBuilder = new BreakStmt.BreakStmtBuilder();
        breakStmtBuilder.setNodeLocation(location);
        breakStmtBuilder.setWhiteSpaceDescriptor(whiteSpaceDescriptor);
        BreakStmt breakStmt = breakStmtBuilder.build();
        addToBlockStmt(breakStmt);
    }

    public void startTransformStmt(NodeLocation location) {
        BlockStmt.BlockStmtBuilder blockStmtBuilder = new BlockStmt.BlockStmtBuilder(location, currentScope);
        blockStmtBuilderStack.push(blockStmtBuilder);
        currentScope = blockStmtBuilder.getCurrentScope();
    }

    public void createTransformStmt(NodeLocation location, WhiteSpaceDescriptor whiteSpaceDescriptor) {
        // Create a transform statement builder
        TransformStmt.TransformStmtBuilder transformStmtBuilder = new TransformStmt.TransformStmtBuilder();
        transformStmtBuilder.setNodeLocation(location);
        transformStmtBuilder.setWhiteSpaceDescriptor(whiteSpaceDescriptor);

        // Get the statement block at the top of the block statement stack and set as the transform body.
        BlockStmt.BlockStmtBuilder blockStmtBuilder = blockStmtBuilderStack.pop();
        BlockStmt blockStmt = blockStmtBuilder.build();
        transformStmtBuilder.setTransformBody(blockStmt);

        Map<String, Expression> inputs = new HashMap<>(); // right hand expressions by variable
        Map<String, Expression> outputs = new HashMap<>(); //left hand expressions by variable

        validateTransformStatementBody(blockStmt, inputs, outputs);

        transformStmtBuilder.setInputExprs((inputs.values()).toArray(new Expression[inputs.values().size()]));
        transformStmtBuilder.setOutputExprs((outputs.values()).toArray(new Expression[outputs.values().size()]));

        // Close the current scope and open the enclosing scope
        currentScope = blockStmt.getEnclosingScope();

        // Add the transform statement to the statement block which is at the top of the stack.
        TransformStmt transformStmt = transformStmtBuilder.build();
        blockStmtBuilderStack.peek().addStmt(transformStmt);
    }

    public void startIfElseStmt(NodeLocation location) {
        IfElseStmt.IfElseStmtBuilder ifElseStmtBuilder = new IfElseStmt.IfElseStmtBuilder();
        ifElseStmtBuilder.setNodeLocation(location);
        ifElseStmtBuilderStack.push(ifElseStmtBuilder);
    }

    public void startIfClause(NodeLocation location) {
        BlockStmt.BlockStmtBuilder blockStmtBuilder = new BlockStmt.BlockStmtBuilder(location, currentScope);
        blockStmtBuilderStack.push(blockStmtBuilder);

        currentScope = blockStmtBuilder.getCurrentScope();
    }

    public void startElseIfClause(NodeLocation location) {
        BlockStmt.BlockStmtBuilder blockStmtBuilder = new BlockStmt.BlockStmtBuilder(location, currentScope);
        blockStmtBuilderStack.push(blockStmtBuilder);

        currentScope = blockStmtBuilder.getCurrentScope();
    }

    public void addIfClause(WhiteSpaceDescriptor whiteSpaceDescriptor) {
        IfElseStmt.IfElseStmtBuilder ifElseStmtBuilder = ifElseStmtBuilderStack.peek();
        if (whiteSpaceDescriptor != null) {
            WhiteSpaceDescriptor ws = ifElseStmtBuilder.getWhiteSpaceDescriptor();
            if (ws == null) {
                ws = new WhiteSpaceDescriptor();
                ifElseStmtBuilder.setWhiteSpaceDescriptor(ws);
            }
            ws.addChildDescriptor(IF_CLAUSE, whiteSpaceDescriptor);
        }
        Expression condition = exprStack.pop();
        checkArgExprValidity(ifElseStmtBuilder.getLocation(), condition);
        ifElseStmtBuilder.setIfCondition(condition);

        BlockStmt.BlockStmtBuilder blockStmtBuilder = blockStmtBuilderStack.pop();
        BlockStmt blockStmt = blockStmtBuilder.build();
        ifElseStmtBuilder.setThenBody(blockStmt);

        currentScope = blockStmt.getEnclosingScope();
    }

    public void addElseIfClause(WhiteSpaceDescriptor whiteSpaceDescriptor) {
        IfElseStmt.IfElseStmtBuilder ifElseStmtBuilder = ifElseStmtBuilderStack.peek();

        BlockStmt.BlockStmtBuilder blockStmtBuilder = blockStmtBuilderStack.pop();
        BlockStmt elseIfStmtBlock = blockStmtBuilder.build();

        Expression condition = exprStack.pop();
        checkArgExprValidity(ifElseStmtBuilder.getLocation(), condition);
        ifElseStmtBuilder.addElseIfBlock(elseIfStmtBlock.getNodeLocation(), whiteSpaceDescriptor,
                                condition, elseIfStmtBlock);

        currentScope = elseIfStmtBlock.getEnclosingScope();
    }

    public void startElseClause(NodeLocation location) {
        BlockStmt.BlockStmtBuilder blockStmtBuilder = new BlockStmt.BlockStmtBuilder(location, currentScope);
        blockStmtBuilderStack.push(blockStmtBuilder);

        currentScope = blockStmtBuilder.getCurrentScope();
    }

    public void addElseClause(WhiteSpaceDescriptor whiteSpaceDescriptor) {
        IfElseStmt.IfElseStmtBuilder ifElseStmtBuilder = ifElseStmtBuilderStack.peek();
        if (whiteSpaceDescriptor != null) {
            WhiteSpaceDescriptor ws = ifElseStmtBuilder.getWhiteSpaceDescriptor();
            if (ws == null) {
                ws = new WhiteSpaceDescriptor();
                ifElseStmtBuilder.setWhiteSpaceDescriptor(ws);
            }
            ws.addChildDescriptor(ELSE_CLAUSE, whiteSpaceDescriptor);
        }
        BlockStmt.BlockStmtBuilder blockStmtBuilder = blockStmtBuilderStack.pop();
        BlockStmt elseStmt = blockStmtBuilder.build();
        ifElseStmtBuilder.setElseBody(elseStmt);

        currentScope = elseStmt.getEnclosingScope();
    }

    public void addIfElseStmt() {
        IfElseStmt.IfElseStmtBuilder ifElseStmtBuilder = ifElseStmtBuilderStack.pop();
        IfElseStmt ifElseStmt = ifElseStmtBuilder.build();
        addToBlockStmt(ifElseStmt);
    }


    public void startTryCatchStmt(NodeLocation location) {
        TryCatchStmt.TryCatchStmtBuilder tryCatchStmtBuilder = new TryCatchStmt.TryCatchStmtBuilder();
        tryCatchStmtBuilder.setLocation(location);
        tryCatchStmtBuilderStack.push(tryCatchStmtBuilder);

        BlockStmt.BlockStmtBuilder blockStmtBuilder = new BlockStmt.BlockStmtBuilder(location, currentScope);
        blockStmtBuilderStack.push(blockStmtBuilder);

        currentScope = blockStmtBuilder.getCurrentScope();
    }

    public void addTryCatchBlockStmt() {
        TryCatchStmt.TryCatchStmtBuilder tryCatchStmtBuilder = tryCatchStmtBuilderStack.peek();

        // Creating Try clause.
        BlockStmt.BlockStmtBuilder blockStmtBuilder = blockStmtBuilderStack.pop();
        BlockStmt tryBlock = blockStmtBuilder.build();
        tryCatchStmtBuilder.setTryBlock(tryBlock);
        currentScope = tryBlock.getEnclosingScope();
    }

    public void startCatchClause(NodeLocation location) {
        TryCatchStmt.TryCatchStmtBuilder tryCatchStmtBuilder = tryCatchStmtBuilderStack.peek();

        // Staring parsing catch clause.
        TryCatchStmt.CatchBlock catchBlock = new TryCatchStmt.CatchBlock(currentScope);
        tryCatchStmtBuilder.addCatchBlock(catchBlock);
        currentScope = catchBlock;

        BlockStmt.BlockStmtBuilder catchBlockBuilder = new BlockStmt.BlockStmtBuilder(location, currentScope);
        blockStmtBuilderStack.push(catchBlockBuilder);

        currentScope = catchBlockBuilder.getCurrentScope();
    }

    public void addCatchClause(NodeLocation nodeLocation, WhiteSpaceDescriptor whiteSpaceDescriptor,
                               SimpleTypeName errorType, String argName) {
        validateIdentifier(argName, nodeLocation);
        Identifier identifier = new Identifier(argName);
        TryCatchStmt.TryCatchStmtBuilder tryCatchStmtBuilder = tryCatchStmtBuilderStack.peek();

        if (whiteSpaceDescriptor != null) {
            WhiteSpaceDescriptor ws = tryCatchStmtBuilder.getWhiteSpaceDescriptor();
            if (ws == null) {
                ws = new WhiteSpaceDescriptor();
                tryCatchStmtBuilder.setWhiteSpaceDescriptor(ws);
            }
            tryCatchStmtBuilder.getLastCatchBlock().setWhiteSpaceDescriptor(ws);
        }

        BlockStmt.BlockStmtBuilder catchBlockBuilder = blockStmtBuilderStack.pop();
        BlockStmt catchBlock = catchBlockBuilder.build();
        currentScope = catchBlock.getEnclosingScope();

        SymbolName symbolName = new SymbolName(identifier.getName(), currentPackagePath);
        ParameterDef paramDef = new ParameterDef(catchBlock.getNodeLocation(), null, identifier, errorType, symbolName,
                currentScope);
        currentScope.resolve(symbolName);
        currentScope.define(symbolName, paramDef);
        tryCatchStmtBuilder.getLastCatchBlock().setParameterDef(paramDef);
        tryCatchStmtBuilder.setLastCatchBlockStmt(catchBlock);
    }

    public void startFinallyBlock(NodeLocation location) {
        TryCatchStmt.TryCatchStmtBuilder tryCatchStmtBuilder = tryCatchStmtBuilderStack.peek();

        // Start Parsing finally clause.
        TryCatchStmt.FinallyBlock finallyBlock = new TryCatchStmt.FinallyBlock(currentScope);
        tryCatchStmtBuilder.setFinallyBlock(finallyBlock);
        currentScope = finallyBlock;

        BlockStmt.BlockStmtBuilder finallyBlockStmtBuilder = new BlockStmt.BlockStmtBuilder(location, currentScope);
        blockStmtBuilderStack.push(finallyBlockStmtBuilder);

        currentScope = finallyBlockStmtBuilder.getCurrentScope();
    }

    public void addFinallyBlock(WhiteSpaceDescriptor whiteSpaceDescriptor) {
        TryCatchStmt.TryCatchStmtBuilder tryCatchStmtBuilder = tryCatchStmtBuilderStack.peek();
        if (whiteSpaceDescriptor != null) {
            WhiteSpaceDescriptor ws = tryCatchStmtBuilder.getWhiteSpaceDescriptor();
            if (ws == null) {
                ws = new WhiteSpaceDescriptor();
                tryCatchStmtBuilder.setWhiteSpaceDescriptor(ws);
            }
            ws.addChildDescriptor(FINALLY_CLAUSE, whiteSpaceDescriptor);
        }
        BlockStmt.BlockStmtBuilder catchBlockBuilder = blockStmtBuilderStack.pop();
        BlockStmt finallyBlock = catchBlockBuilder.build();
        currentScope = finallyBlock.getEnclosingScope();
        tryCatchStmtBuilder.setFinallyBlockStmt(finallyBlock);
    }

    public void addTryCatchStmt(WhiteSpaceDescriptor whiteSpaceDescriptor) {
        TryCatchStmt.TryCatchStmtBuilder tryCatchStmtBuilder = tryCatchStmtBuilderStack.pop();
        if (whiteSpaceDescriptor != null) {
            WhiteSpaceDescriptor ws = tryCatchStmtBuilder.getWhiteSpaceDescriptor();
            if (ws == null) {
                ws = new WhiteSpaceDescriptor();
                tryCatchStmtBuilder.setWhiteSpaceDescriptor(ws);
            }
            ws.addChildDescriptor(TRY_CLAUSE, whiteSpaceDescriptor);
        }
        TryCatchStmt tryCatchStmt = tryCatchStmtBuilder.build();
        addToBlockStmt(tryCatchStmt);
    }

    public void createThrowStmt(NodeLocation location, WhiteSpaceDescriptor whiteSpaceDescriptor) {
        Expression expression = exprStack.pop();
        if (expression instanceof VariableRefExpr || expression instanceof FunctionInvocationExpr) {
            ThrowStmt throwStmt = new ThrowStmt(location, whiteSpaceDescriptor, expression);
            addToBlockStmt(throwStmt);
            return;
        }
        String errMsg = BLangExceptionHelper.constructSemanticError(location, SemanticErrors
                .ONLY_ERROR_TYPE_ALLOWED_HERE);
        errorMsgs.add(errMsg);
    }

    public void startForkJoinStmt(NodeLocation nodeLocation) {
        //blockStmtBuilderStack.push(new BlockStmt.BlockStmtBuilder(nodeLocation, currentScope));
        ForkJoinStmt.ForkJoinStmtBuilder forkJoinStmtBuilder = new ForkJoinStmt.ForkJoinStmtBuilder(currentScope);
        forkJoinStmtBuilder.setNodeLocation(nodeLocation);
        forkJoinStmtBuilderStack.push(forkJoinStmtBuilder);
        currentScope = forkJoinStmtBuilder.currentScope;
        forkJoinScope = currentScope;
        workerStack.push(new ArrayList<>());
    }

    public void startJoinClause(NodeLocation nodeLocation) {
        currentScope = forkJoinStmtBuilderStack.peek().getJoin();
        blockStmtBuilderStack.push(new BlockStmt.BlockStmtBuilder(nodeLocation, currentScope));
    }

    public void endJoinClause(NodeLocation location, SimpleTypeName typeName, String paramName) {
        validateIdentifier(paramName, location);
        Identifier identifier = new Identifier(paramName);
        ForkJoinStmt.ForkJoinStmtBuilder forkJoinStmtBuilder = forkJoinStmtBuilderStack.peek();
        BlockStmt.BlockStmtBuilder blockStmtBuilder = blockStmtBuilderStack.pop();
        BlockStmt forkJoinStmt = blockStmtBuilder.build();
        SymbolName symbolName = new SymbolName(identifier.getName(), currentPackagePath);

        // Check whether this constant is already defined.
        BLangSymbol paramSymbol = currentScope.resolve(symbolName);
        if (paramSymbol != null && paramSymbol.getSymbolScope().getScopeName() == SymbolScope.ScopeName.LOCAL) {
            String errMsg = BLangExceptionHelper.constructSemanticError(location,
                    SemanticErrors.REDECLARED_SYMBOL, identifier.getName());
            errorMsgs.add(errMsg);
        }

        ParameterDef paramDef = new ParameterDef(location, null, identifier, typeName, symbolName, currentScope);
        forkJoinStmtBuilder.setJoinBlock(forkJoinStmt);
        forkJoinStmtBuilder.setJoinResult(paramDef);
        currentScope = forkJoinStmtBuilder.getJoin().getEnclosingScope();
    }

    public void createAnyJoinCondition(String joinType, String joinCount, NodeLocation location) {
        ForkJoinStmt.ForkJoinStmtBuilder forkJoinStmtBuilder = forkJoinStmtBuilderStack.peek();

        forkJoinStmtBuilder.setJoinType(joinType);
        if (Integer.parseInt(joinCount) != 1) {
            String errMsg = BLangExceptionHelper.constructSemanticError(location,
                    SemanticErrors.ONLY_COUNT_1_ALLOWED_THIS_VERSION);
            errorMsgs.add(errMsg);
        }
        forkJoinStmtBuilder.setJoinCount(Integer.parseInt(joinCount));
    }

    public void createAllJoinCondition(String joinType) {
        ForkJoinStmt.ForkJoinStmtBuilder forkJoinStmtBuilder = forkJoinStmtBuilderStack.peek();
        forkJoinStmtBuilder.setJoinType(joinType);
    }

    public void createJoinWorkers(String workerName) {
        ForkJoinStmt.ForkJoinStmtBuilder forkJoinStmtBuilder = forkJoinStmtBuilderStack.peek();
        forkJoinStmtBuilder.addJoinWorker(workerName);
    }

    public void startTimeoutClause(NodeLocation nodeLocation) {
        currentScope = forkJoinStmtBuilderStack.peek().getTimeout();
        blockStmtBuilderStack.push(new BlockStmt.BlockStmtBuilder(nodeLocation, currentScope));
    }

    public void endTimeoutClause(NodeLocation location, SimpleTypeName typeName, String paramName) {
        validateIdentifier(paramName, location);
        Identifier identifier = new Identifier(paramName);
        ForkJoinStmt.ForkJoinStmtBuilder forkJoinStmtBuilder = forkJoinStmtBuilderStack.peek();
        BlockStmt.BlockStmtBuilder blockStmtBuilder = blockStmtBuilderStack.pop();
        BlockStmt timeoutStmt = blockStmtBuilder.build();
        forkJoinStmtBuilder.setTimeoutBlock(timeoutStmt);
        forkJoinStmtBuilder.setTimeoutExpression(exprStack.pop());
        SymbolName symbolName = new SymbolName(identifier.getName());

        // Check whether this constant is already defined.
        BLangSymbol paramSymbol = currentScope.resolve(symbolName);
        if (paramSymbol != null && paramSymbol.getSymbolScope().getScopeName() == SymbolScope.ScopeName.LOCAL) {
            String errMsg = BLangExceptionHelper.constructSemanticError(location,
                    SemanticErrors.REDECLARED_SYMBOL, identifier.getName());
            errorMsgs.add(errMsg);
        }

        ParameterDef paramDef = new ParameterDef(location, null, identifier, typeName, symbolName, currentScope);

        forkJoinStmtBuilder.setTimeoutResult(paramDef);
        currentScope = forkJoinStmtBuilder.getTimeout().getEnclosingScope();
    }

    public void endForkJoinStmt() {
        ForkJoinStmt.ForkJoinStmtBuilder forkJoinStmtBuilder = forkJoinStmtBuilderStack.pop();

        List<Worker> workerList = workerStack.pop();
        if (workerList != null) {
            forkJoinStmtBuilder.setWorkers(workerList.toArray(new Worker[workerList.size()]));
        }
        //forkJoinStmtBuilder.setMessageReference((VariableRefExpr) exprStack.pop());
        ForkJoinStmt forkJoinStmt = forkJoinStmtBuilder.build();
        addToBlockStmt(forkJoinStmt);
        currentScope = forkJoinStmt.getEnclosingScope();

    }

    public void createFunctionInvocationStmt(NodeLocation location, WhiteSpaceDescriptor whiteSpaceDescriptor,
                                             NameReference nameReference, boolean argsAvailable) {

        addFunctionInvocationExpr(location, whiteSpaceDescriptor, nameReference, argsAvailable);
        FunctionInvocationExpr invocationExpr = (FunctionInvocationExpr) exprStack.pop();


        FunctionInvocationStmt functionInvocationStmt = new FunctionInvocationStmt(location, invocationExpr);
        blockStmtBuilderStack.peek().addStmt(functionInvocationStmt);
    }

    public void createWorkerInvocationStmt(String workerName, NodeLocation sourceLocation,
                                           WhiteSpaceDescriptor whiteSpaceDescriptor) {
        List<Expression> exprList = exprListStack.peek();
        WorkerInvocationStmt workerInvocationStmt = new WorkerInvocationStmt(workerName, exprList, sourceLocation,
                whiteSpaceDescriptor);
        if (!workerInteractionDataHolders.containsKey(workerName)) {
            WorkerInteractionDataHolder workerInteractionDataHolder = new WorkerInteractionDataHolder();
            workerInteractionDataHolder.setTargetWorker(workerName);
            String interactionName = currentWorker.peek() + "->" + workerName;
            if (!workerDataChannels.containsKey(interactionName)) {
                WorkerDataChannel workerDataChannel = new WorkerDataChannel(currentWorker.peek(), workerName);
                workerDataChannels.put(interactionName, workerDataChannel);
                workerInvocationStmt.setWorkerDataChannel(workerDataChannel);
            } else {
                workerInvocationStmt.setWorkerDataChannel(workerDataChannels.get(interactionName));
            }
            workerInteractionDataHolder.setWorkerInvocationStmt(workerInvocationStmt);
            currentWorkerInteractions.add(workerInteractionDataHolder);
        } else {
            Queue<WorkerInteractionDataHolder> currentQueue = workerInteractionDataHolders.get(workerName);
            if (currentQueue.isEmpty()) {
                String errMsg = BLangExceptionHelper.constructSemanticError(sourceLocation,
                        SemanticErrors.WORKER_INTERACTION_NOT_VALID);
                errorMsgs.add(errMsg);
                return;
            }
            for (WorkerInteractionDataHolder workerInteraction : currentQueue) {
                if (workerInteraction.getSourceWorker().equals(currentWorker.peek())) {
                    workerInteraction.setTargetWorker(workerName);
                    workerInteraction.setWorkerInvocationStmt(workerInvocationStmt);
                    String interactionName = currentWorker.peek() + "->" + workerName;
                    if (!workerDataChannels.containsKey(interactionName)) {
                        WorkerDataChannel workerDataChannel = new WorkerDataChannel(currentWorker.peek(), workerName);
                        workerDataChannels.put(interactionName, workerDataChannel);
                        workerInvocationStmt.setWorkerDataChannel(workerDataChannel);
                    } else {
                        workerInvocationStmt.setWorkerDataChannel(workerDataChannels.get(interactionName));
                    }
                    bFileBuilder.addWorkerInteractionDataHolder(currentQueue.remove());
                    break;
                }
            }
        }

        //workerInvocationStmt.setLocation(sourceLocation);
        blockStmtBuilderStack.peek().addStmt(workerInvocationStmt);
    }

    public void createWorkerReplyStmt(String workerName, NodeLocation sourceLocation,
                                      WhiteSpaceDescriptor whiteSpaceDescriptor) {
        List<Expression> exprList = exprListStack.peek();
        WorkerReplyStmt workerReplyStmt = new WorkerReplyStmt(workerName, exprList, sourceLocation,
                whiteSpaceDescriptor);
        if (!workerInteractionDataHolders.containsKey(workerName)) {
            WorkerInteractionDataHolder workerInteractionDataHolder = new WorkerInteractionDataHolder();
            workerInteractionDataHolder.setSourceWorker(workerName);
            String interactionName = workerName + "->" + currentWorker.peek();
            if (!workerDataChannels.containsKey(interactionName)) {
                WorkerDataChannel workerDataChannel = new WorkerDataChannel(workerName, currentWorker.peek());
                workerDataChannels.put(interactionName, workerDataChannel);
                workerReplyStmt.setWorkerDataChannel(workerDataChannel);
            } else {
                workerReplyStmt.setWorkerDataChannel(workerDataChannels.get(interactionName));
            }
            workerInteractionDataHolder.setWorkerReplyStmt(workerReplyStmt);
            currentWorkerInteractions.add(workerInteractionDataHolder);
        } else {
            Queue<WorkerInteractionDataHolder> currentQueue = workerInteractionDataHolders.get(workerName);
            if (currentQueue.isEmpty()) {
                String errMsg = BLangExceptionHelper.constructSemanticError(sourceLocation,
                        SemanticErrors.WORKER_INTERACTION_NOT_VALID);
                errorMsgs.add(errMsg);
                return;
            }
            for (WorkerInteractionDataHolder workerInteraction : currentQueue) {
                if (workerInteraction.getTargetWorker().equals(currentWorker.peek())) {
                    workerInteraction.setSourceWorker(workerName);
                    String interactionName = workerName + "->" + currentWorker.peek();
                    if (!workerDataChannels.containsKey(interactionName)) {
                        WorkerDataChannel workerDataChannel = new WorkerDataChannel(workerName, currentWorker.peek());
                        workerDataChannels.put(interactionName, workerDataChannel);
                        workerReplyStmt.setWorkerDataChannel(workerDataChannel);
                    } else {
                        workerReplyStmt.setWorkerDataChannel(workerDataChannels.get(interactionName));
                    }
                    workerInteraction.setWorkerReplyStmt(workerReplyStmt);
                    bFileBuilder.addWorkerInteractionDataHolder(currentQueue.remove());
                    break;
                }
            }
        }

        //workerReplyStmt.setLocation(sourceLocation);
        blockStmtBuilderStack.peek().addStmt(workerReplyStmt);
    }

    public void createActionInvocationStmt(NodeLocation location, WhiteSpaceDescriptor whiteSpaceDescriptor,
                                           NameReference nameReference, String actionName, boolean argsAvailable) {
        addActionInvocationExpr(location, whiteSpaceDescriptor, nameReference, actionName, argsAvailable);
        ActionInvocationExpr invocationExpr = (ActionInvocationExpr) exprStack.pop();

        ActionInvocationStmt actionInvocationStmt = new ActionInvocationStmt(location, invocationExpr);
        blockStmtBuilderStack.peek().addStmt(actionInvocationStmt);
    }

    public void startTransactionhStmt(NodeLocation location) {
        TransactionRollbackStmt.TransactionRollbackStmtBuilder transactionRollbackStmtBuilder
                = new TransactionRollbackStmt.TransactionRollbackStmtBuilder();
        transactionRollbackStmtBuilder.setLocation(location);
        transactionRollbackStmtBuilderStack.push(transactionRollbackStmtBuilder);
        BlockStmt.BlockStmtBuilder blockStmtBuilder = new BlockStmt.BlockStmtBuilder(location, currentScope);
        blockStmtBuilderStack.push(blockStmtBuilder);
        currentScope = blockStmtBuilder.getCurrentScope();
    }

    public void startRollbackClause(NodeLocation location) {
        TransactionRollbackStmt.TransactionRollbackStmtBuilder transactionRollbackStmtBuilder =
                transactionRollbackStmtBuilderStack.peek();
        // Creating Transaction clause.
        BlockStmt.BlockStmtBuilder blockStmtBuilder = blockStmtBuilderStack.pop();
        BlockStmt transactionBlock = blockStmtBuilder.build();
        transactionRollbackStmtBuilder.setTransactionBlock(transactionBlock);
        currentScope = transactionBlock.getEnclosingScope();
        // Staring parsing rollback clause.
        TransactionRollbackStmt.RollbackBlock rollbackBlock = new TransactionRollbackStmt.RollbackBlock(currentScope);
        transactionRollbackStmtBuilder.setRollbackBlock(rollbackBlock);
        currentScope = rollbackBlock;
        BlockStmt.BlockStmtBuilder rollbackBlockBuilder = new BlockStmt.BlockStmtBuilder(location, currentScope);
        blockStmtBuilderStack.push(rollbackBlockBuilder);
        currentScope = rollbackBlockBuilder.getCurrentScope();
    }

    public void addRollbackClause() {
        TransactionRollbackStmt.TransactionRollbackStmtBuilder transactionRollbackStmtBuilder =
                transactionRollbackStmtBuilderStack.peek();
        BlockStmt.BlockStmtBuilder rollbackBlockBuilder = blockStmtBuilderStack.pop();
        BlockStmt rollbackBlock = rollbackBlockBuilder.build();
        currentScope = rollbackBlock.getEnclosingScope();
        transactionRollbackStmtBuilder.setRollbackBlockStmt(rollbackBlock);
    }

    public void addTransactionStmt() {
        TransactionRollbackStmt.TransactionRollbackStmtBuilder transactionRollbackStmtBuilder
                = transactionRollbackStmtBuilderStack.pop();
        TransactionRollbackStmt transactionRollbackStmt = transactionRollbackStmtBuilder.build();
        addToBlockStmt(transactionRollbackStmt);
    }

    public void createAbortStmt(NodeLocation location) {
        addToBlockStmt(new AbortStmt(location));
    }

    // Literal Values

    public void createIntegerLiteral(NodeLocation location, WhiteSpaceDescriptor whiteSpaceDescriptor, String value) {
        BValueType bValue = new BInteger(Long.parseLong(value));
        createLiteral(location, whiteSpaceDescriptor, new SimpleTypeName(TypeConstants.INT_TNAME), bValue);
    }

    public void createFloatLiteral(NodeLocation location, WhiteSpaceDescriptor whiteSpaceDescriptor, String value) {
        BValueType bValue = new BFloat(Double.parseDouble(value));
        createLiteral(location, whiteSpaceDescriptor, new SimpleTypeName(TypeConstants.FLOAT_TNAME), bValue);
    }

    public void createStringLiteral(NodeLocation location, WhiteSpaceDescriptor whiteSpaceDescriptor, String value) {
        BValueType bValue = new BString(value);
        createLiteral(location, whiteSpaceDescriptor, new SimpleTypeName(TypeConstants.STRING_TNAME), bValue);
    }

    public void createBooleanLiteral(NodeLocation location, WhiteSpaceDescriptor whiteSpaceDescriptor, String value) {
        BValueType bValue = new BBoolean(Boolean.parseBoolean(value));
        createLiteral(location, whiteSpaceDescriptor, new SimpleTypeName(TypeConstants.BOOLEAN_TNAME), bValue);
    }

    public void createNullLiteral(NodeLocation location, WhiteSpaceDescriptor whiteSpaceDescriptor, String value) {
        NullLiteral nullLiteral = new NullLiteral(location, whiteSpaceDescriptor);
        exprStack.push(nullLiteral);
    }

    public void validateAndSetPackagePath(NodeLocation location, NameReference nameReference) {
        String name = nameReference.getName();
        String pkgName = nameReference.getPackageName();
        ImportPackage importPkg = getImportPackage(pkgName);
        checkForUndefinedPackagePath(location, pkgName, importPkg, () -> pkgName + ":" + name);

        if (importPkg == null) {
            nameReference.setPkgPath(currentPackagePath);
            return;
        }

        importPkg.markUsed();
        nameReference.setPkgPath(importPkg.getPath());
    }


    // Private methods

    private void addToBlockStmt(Statement stmt) {
        BlockStmt.BlockStmtBuilder blockStmtBuilder = blockStmtBuilderStack.peek();
        blockStmtBuilder.addStmt(stmt);
    }

    private void createLiteral(NodeLocation location, WhiteSpaceDescriptor whiteSpaceDescriptor,
                               SimpleTypeName typeName, BValueType bValueType) {
        BasicLiteral basicLiteral = new BasicLiteral(location, whiteSpaceDescriptor, typeName, bValueType);
        exprStack.push(basicLiteral);
    }

    /**
     * @param exprList List<Expression>
     * @param n        number of expression to be added the given list
     */
    private void addExprToList(List<Expression> exprList, int n) {

        if (exprStack.isEmpty()) {
            throw new IllegalStateException("Expression stack cannot be empty in processing an ExpressionList");
        }

        if (n == 1) {
            Expression expr = exprStack.pop();
            exprList.add(expr);
        } else {
            Expression expr = exprStack.pop();
            addExprToList(exprList, n - 1);
            exprList.add(expr);
        }
    }

    /**
     * return value within double quotes.
     *
     * @param inputString string with double quotes
     * @return value
     */
    private static String getValueWithinBackquote(String inputString) {
        Pattern p = Pattern.compile("`([^`]*)`");
        Matcher m = p.matcher(inputString);
        if (m.find()) {
            return m.group(1);
        }
        return null;
    }

    /**
     * Create an expression for accessing fields, represented in the form of '<identifier>.<identifier>'.
     *
     * @param location Source location of the ballerina file
     */
    public void createFieldRefExpr(NodeLocation location, WhiteSpaceDescriptor whiteSpaceDescriptor) {
        if (exprStack.size() < 2) {
            return;
        }

        // Accessing a field with syntax x.y.z means y and z are static field names, but x is a variable ref.
        // Hence the varRefs are replaced with a basic literal, upto the very first element in the chain.
        // First element is treated as a variableRef.
        ReferenceExpr childExpr = (ReferenceExpr) exprStack.pop();
        //TODO fix this properly - disabled the test GlobalVarErrorTest
        //TODO Since by default package path is set to Variable Reference we need differentiate the two cases
        //TODO where we put package put package name intentionally against, we get this from user programmed
        //TODO ballerina programme
        //if (childExpr.getPkgPath() != null) {
        //    String errMsg = BLangExceptionHelper.constructSemanticError(location,
        //            SemanticErrors.STRUCT_FIELD_CHILD_HAS_PKG_IDENTIFIER, childExpr.getPkgName() + ":" +
        //            childExpr.getVarName());
        //    errorMsgs.add(errMsg);
        //}

        if (childExpr instanceof FieldAccessExpr) {
            FieldAccessExpr fieldExpr = (FieldAccessExpr) childExpr;
            Expression varRefExpr = fieldExpr.getVarRef();
            if (varRefExpr instanceof VariableRefExpr) {
                varRefExpr = new BasicLiteral(varRefExpr.getNodeLocation(), varRefExpr.getWhiteSpaceDescriptor(),
                        new SimpleTypeName(TypeConstants.STRING_TNAME),
                        new BString(((VariableRefExpr) varRefExpr).getVarName()));
                fieldExpr.setVarRef(varRefExpr);
            }
        } else if (childExpr instanceof VariableRefExpr) {
            BasicLiteral fieldNameLietral = new BasicLiteral(childExpr.getNodeLocation(),
                    childExpr.getWhiteSpaceDescriptor(), new SimpleTypeName(TypeConstants.STRING_TNAME),
                    new BString(((VariableRefExpr) childExpr).getVarName()));
            childExpr = new FieldAccessExpr(location, whiteSpaceDescriptor, fieldNameLietral);
        } else {
            childExpr = new FieldAccessExpr(location, whiteSpaceDescriptor, childExpr);
        }

        ReferenceExpr parentExpr = (ReferenceExpr) exprStack.pop();
        Expression newParentExpr;
        if (parentExpr instanceof FieldAccessExpr) {
            FieldAccessExpr fieldOfParent = ((FieldAccessExpr) parentExpr).getFieldExpr();
            fieldOfParent.setFieldExpr((FieldAccessExpr) childExpr);
            newParentExpr = parentExpr;
        } else {
            newParentExpr = new FieldAccessExpr(location, whiteSpaceDescriptor, parentExpr.getPkgName(),
                    parentExpr.getPkgPath(), parentExpr, (FieldAccessExpr) childExpr);
        }
        exprStack.push(newParentExpr);
    }

    protected ImportPackage getImportPackage(String pkgName) {
        return (pkgName != null) ? importPkgMap.get(pkgName) : null;
    }

    protected void checkForUndefinedPackagePath(NodeLocation location,
                                                String pkgName,
                                                ImportPackage importPackage,
                                                Supplier<String> symbolNameSupplier) {
        if (pkgName != null && importPackage == null) {
            String errMsg = BLangExceptionHelper.constructSemanticError(location,
                    SemanticErrors.UNDEFINED_PACKAGE_NAME, pkgName, symbolNameSupplier.get());
            errorMsgs.add(errMsg);
        }
    }

    protected void checkArgExprValidity(NodeLocation location, List<Expression> argExprList) {
        for (Expression argExpr : argExprList) {
            checkArgExprValidity(location, argExpr);
        }
    }

    protected void checkArgExprValidity(NodeLocation location, Expression argExpr) {
        String errMsg = null;
        if (argExpr instanceof BacktickExpr) {
            errMsg = BLangExceptionHelper.constructSemanticError(location,
                    SemanticErrors.TEMPLATE_EXPRESSION_NOT_ALLOWED_HERE);

        } else if (argExpr instanceof ArrayInitExpr) {
            errMsg = BLangExceptionHelper.constructSemanticError(location,
                    SemanticErrors.ARRAY_INIT_NOT_ALLOWED_HERE);

        } else if (argExpr instanceof RefTypeInitExpr) {
            errMsg = BLangExceptionHelper.constructSemanticError(location,
                    SemanticErrors.REF_TYPE_INTI_NOT_ALLOWED_HERE);
        }

        if (errMsg != null) {
            errorMsgs.add(errMsg);
        }
    }

    protected List<AnnotationAttachment> getAnnotationAttachments() {
        return getAnnotationAttachments(annonAttachmentStack.size());
    }

    protected List<AnnotationAttachment> getAnnotationAttachments(int count) {
        if (count == 0) {
            return new ArrayList<>(0);
        }

        int depth = annonAttachmentStack.size() - (count - 1);
        List<AnnotationAttachment> annotationAttachmentList = new ArrayList<>();
        collectAnnotationAttachments(annotationAttachmentList, depth, annonAttachmentStack.size());
        return annotationAttachmentList;
    }

    private void collectAnnotationAttachments(List<AnnotationAttachment> annonAttachmentList, int depth, int index) {
        if (index == depth) {
            annonAttachmentList.add(annonAttachmentStack.pop());
        } else {
            AnnotationAttachment attachment = annonAttachmentStack.pop();
            collectAnnotationAttachments(annonAttachmentList, depth, index - 1);
            annonAttachmentList.add(attachment);
        }
    }

    private void validateIdentifier(String identifier, NodeLocation location) {
        if (identifier.equals("_")) {
            String errMsg = BLangExceptionHelper.constructSemanticError(location, SemanticErrors
                    .RESERVED_IDENTIFIER, identifier);
            errorMsgs.add(errMsg);
        }
    }

    /**
     * Validates the statements in the transform statement body as explained below :
     *  - Left expression of Assignment Statement becomes output of transform statement
     *  - Right expressions of Assignment Statement becomes input of transform statement
     *  - Variables in each of left and right expressions of all statements are extracted as input and output
     *  - A variable that is used as an input cannot be used as an output in another statement
     *  - If inputs and outputs are used interchangeably, a semantic error is thrown
     * @param blockStmt transform statement block statement
     * @param inputs input variable reference expressions map
     * @param outputs output variable reference expressions map
     */
    private void validateTransformStatementBody(BlockStmt blockStmt, Map<String, Expression> inputs,
                                                Map<String, Expression> outputs) {
        for (Statement statement : blockStmt.getStatements()) {
            if (statement instanceof AssignStmt) {
                for (Expression lExpr : ((AssignStmt) statement).getLExprs()) {
                    if (lExpr instanceof FieldAccessExpr) {
                        String varName = ((FieldAccessExpr) lExpr).getVarName();
                        if (inputs.get(varName) == null) {
                            //if variable has not been used as an input before
                            if (outputs.get(varName) == null) {
                                List<Statement> stmtList = new ArrayList<>();
                                stmtList.add(statement);
                                outputs.put(varName, ((FieldAccessExpr) lExpr).getVarRef());
                            }
                        } else {
                            String errMsg = BLangExceptionHelper.constructSemanticError(statement.getNodeLocation(),
                                                  SemanticErrors.TRANSFORM_STATEMENT_INVALID_INPUT_OUTPUT, statement);
                            errorMsgs.add(errMsg);
                        }
                    }
                }
                Expression rExpr =  ((AssignStmt) statement).getRExpr();
                if (rExpr instanceof FieldAccessExpr) {
                    String varName = ((FieldAccessExpr) rExpr).getVarName();
                    if (outputs.get(varName) == null) {
                        //if variable has not been used as an output before
                        if (inputs.get(varName) == null) {
                            List<Statement> stmtList = new ArrayList<>();
                            stmtList.add(statement);
                            inputs.put(varName, ((FieldAccessExpr) rExpr).getVarRef());
                        }
                    } else {
                        String errMsg = BLangExceptionHelper.constructSemanticError(statement.getNodeLocation(),
                                               SemanticErrors.TRANSFORM_STATEMENT_INVALID_INPUT_OUTPUT, statement);
                        errorMsgs.add(errMsg);
                    }
                }
            }
        }
    }

    /**
     * This class represents CallableUnitName used in function and action invocation expressions.
     */
    public static class NameReference {
        private WhiteSpaceDescriptor whiteSpaceDescriptor;
        private String pkgName;
        private String name;
        private String pkgPath;

        public NameReference(String pkgName, String name) {
            Identifier identifier = new Identifier(name);
            this.name = identifier.getName();
            this.pkgName = pkgName;
        }

        public String getPackageName() {
            return pkgName;
        }

        public String getName() {
            return name;
        }

        public String getPackagePath() {
            return pkgPath;
        }

        public void setPkgPath(String pkgPath) {
            this.pkgPath = pkgPath;
        }

        public WhiteSpaceDescriptor getWhiteSpaceDescriptor() {
            return whiteSpaceDescriptor;
        }

        public void setWhiteSpaceDescriptor(WhiteSpaceDescriptor whiteSpaceDescriptor) {
            this.whiteSpaceDescriptor = whiteSpaceDescriptor;
        }
    }
}<|MERGE_RESOLUTION|>--- conflicted
+++ resolved
@@ -984,12 +984,8 @@
 
 
     public void createWorker(NodeLocation sourceLocation, WhiteSpaceDescriptor whiteSpaceDescriptor,
-<<<<<<< HEAD
-                             String name, String paramName) {
+                             String name) {
         validateIdentifier(name, sourceLocation);
-=======
-                             String name) {
->>>>>>> 8732929c
         Identifier workerIdentifier = new Identifier(name);
         currentCUBuilder.setIdentifier(workerIdentifier);
         currentCUBuilder.setNodeLocation(sourceLocation);
