/*
*  Copyright (c) 2017, WSO2 Inc. (http://www.wso2.org) All Rights Reserved.
*
*  WSO2 Inc. licenses this file to you under the Apache License,
*  Version 2.0 (the "License"); you may not use this file except
*  in compliance with the License.
*  You may obtain a copy of the License at
*
*    http://www.apache.org/licenses/LICENSE-2.0
*
*  Unless required by applicable law or agreed to in writing,
*  software distributed under the License is distributed on an
*  "AS IS" BASIS, WITHOUT WARRANTIES OR CONDITIONS OF ANY
*  KIND, either express or implied.  See the License for the
*  specific language governing permissions and limitations
*  under the License.
*/
package org.ballerinalang.model.types;

/**
 * This class contains tag values of each type in Ballerina.
 *
 * @since 0.87
 */
public class TypeTags {
    public static final int INT_TAG = 1;
    public static final int FLOAT_TAG = 2;
    public static final int STRING_TAG = 3;
    public static final int BOOLEAN_TAG = 4;
    public static final int BLOB_TAG = 5;
    public static final int ANY_TAG = 6;
    public static final int MAP_TAG = 7;
    public static final int XML_TAG = 8;
    public static final int JSON_TAG = 9;
    public static final int MESSAGE_TAG = 10;
    public static final int DATATABLE_TAG = 11;
    public static final int VOID_TAG = 12;
    public static final int CONNECTOR_TAG = 13;
    public static final int EXCEPTION_TAG = 14;
    public static final int STRUCT_TAG = 15;
    public static final int ARRAY_TAG = 16;
    public static final int ANNOTATION_TAG = 17;
    public static final int NULL_TAG = 18;
    public static final int XML_ATTRIBUTES_TAG = 19;
<<<<<<< HEAD
    public static final int C_JSON_TAG = 20;
=======
    public static final int TYPE_TAG = 20;
>>>>>>> 96720aed
}<|MERGE_RESOLUTION|>--- conflicted
+++ resolved
@@ -42,9 +42,6 @@
     public static final int ANNOTATION_TAG = 17;
     public static final int NULL_TAG = 18;
     public static final int XML_ATTRIBUTES_TAG = 19;
-<<<<<<< HEAD
-    public static final int C_JSON_TAG = 20;
-=======
     public static final int TYPE_TAG = 20;
->>>>>>> 96720aed
+    public static final int C_JSON_TAG = 21;
 }