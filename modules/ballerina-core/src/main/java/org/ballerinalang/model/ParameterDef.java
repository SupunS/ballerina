--- conflicted
+++ resolved
@@ -43,21 +43,12 @@
     }
 
     public ParameterDef(NodeLocation location,
-<<<<<<< HEAD
                         WhiteSpaceDescriptor whiteSpaceDescriptor,
-                        String name,
-=======
                         Identifier identifier,
->>>>>>> dfac3b37
                         SimpleTypeName typeName,
                         SymbolName symbolName,
                         SymbolScope symbolScope) {
-
-<<<<<<< HEAD
-        super(location, whiteSpaceDescriptor, name, typeName, symbolName, symbolScope);
-=======
-        super(location, identifier, typeName, symbolName, symbolScope);
->>>>>>> dfac3b37
+        super(location, whiteSpaceDescriptor, identifier, typeName, symbolName, symbolScope);
         this.annotations = new ArrayList<AnnotationAttachment>();
     }
     
