--- conflicted
+++ resolved
@@ -323,14 +323,11 @@
         conversionLattice.addEdge(jsonV, xmlV, NativeConversionMapper.JSON_TO_XML_FUNC);
 
         conversionLattice.addEdge(xmlV, jsonV, NativeConversionMapper.XML_TO_JSON_FUNC);
-<<<<<<< HEAD
         conversionLattice.addEdge(xmlV, stringV, NativeConversionMapper.XML_TO_STRING_FUNC);
         conversionLattice.addEdge(datatableV, xmlV, NativeConversionMapper.DATATABLE_TO_XML_FUNC, UNSAFE,
                 InstructionCodes.DT2XML);
         conversionLattice.addEdge(datatableV, jsonV, NativeConversionMapper.DATATABLE_TO_JSON_FUNC, UNSAFE,
                 InstructionCodes.DT2JSON);
-=======
->>>>>>> 2254d829
     }
 
     /**
