/*
 *  Copyright (c) 2017, WSO2 Inc. (http://www.wso2.org) All Rights Reserved.
 *
 *  WSO2 Inc. licenses this file to you under the Apache License,
 *  Version 2.0 (the "License"); you may not use this file except
 *  in compliance with the License.
 *  You may obtain a copy of the License at
 *
 *  http://www.apache.org/licenses/LICENSE-2.0
 *
 *  Unless required by applicable law or agreed to in writing,
 *  software distributed under the License is distributed on an
 *  "AS IS" BASIS, WITHOUT WARRANTIES OR CONDITIONS OF ANY
 *  KIND, either express or implied.  See the License for the
 *  specific language governing permissions and limitations
 *  under the License.
 */

package org.ballerinalang.model.util;

import com.fasterxml.jackson.core.JsonParser.NumberType;
import com.fasterxml.jackson.databind.JsonNode;
import com.fasterxml.jackson.databind.node.ArrayNode;
import com.fasterxml.jackson.databind.node.JsonNodeType;
import com.fasterxml.jackson.databind.node.NullNode;
import com.fasterxml.jackson.databind.node.ObjectNode;

import org.ballerinalang.model.DataTableJSONDataSource;
import org.ballerinalang.model.types.BAnyType;
import org.ballerinalang.model.types.BArrayType;
import org.ballerinalang.model.types.BJSONType;
import org.ballerinalang.model.types.BMapType;
import org.ballerinalang.model.types.BStructType;
import org.ballerinalang.model.types.BType;
import org.ballerinalang.model.types.BTypes;
import org.ballerinalang.model.types.TypeTags;
import org.ballerinalang.model.values.BBoolean;
import org.ballerinalang.model.values.BBooleanArray;
import org.ballerinalang.model.values.BDataTable;
import org.ballerinalang.model.values.BFloat;
import org.ballerinalang.model.values.BFloatArray;
import org.ballerinalang.model.values.BIntArray;
import org.ballerinalang.model.values.BInteger;
import org.ballerinalang.model.values.BJSON;
import org.ballerinalang.model.values.BMap;
import org.ballerinalang.model.values.BNewArray;
import org.ballerinalang.model.values.BRefType;
import org.ballerinalang.model.values.BRefValueArray;
import org.ballerinalang.model.values.BString;
import org.ballerinalang.model.values.BStringArray;
import org.ballerinalang.model.values.BStruct;
import org.ballerinalang.model.values.BValue;
import org.ballerinalang.util.exceptions.BLangExceptionHelper;
import org.ballerinalang.util.exceptions.BallerinaException;
import org.ballerinalang.util.exceptions.RuntimeErrors;

import java.util.Iterator;
import java.util.Map.Entry;
import java.util.Set;

/**
 * Common utility methods used for JSON manipulation.
 * 
 * @since 0.87
 */
public class JSONUtils {

    private static final String NULL = "null";
<<<<<<< HEAD

    /**
     * Check whether JSON has particular field.
     *
     * @param json JSON to be considered.
     * @param elementName String name json field to be considered.
     * @return Boolean 'true' if JSON has given field.
     */
    public static boolean hasElement(BJSON json, String elementName) {
        JsonNode jsonNode = json.value();
        return jsonNode.has(elementName);
    }
    
    /**
     * Convert {@link BJSON} to {@link BInteger}.
     * 
     * @param json JSON to be converted
     * @return BInteger value of the JSON, if its a integer or a long JSON node. Error, otherwise.
     */
    public static BInteger toBInteger(BJSON json) {
        return jsonNodeToInteger(json.value());
    }

    /**
     * Convert {@link BJSON} to {@link BFloat}.
     * 
     * @param json JSON to be converted
     * @return BFloat value of the JSON, if its a double or a float JSON node. Error, otherwise.
     */
    public static BFloat toBFloat(BJSON json) {
        return jsonNodeToBFloat(json.value());
    }
    
    /**
     * Convert {@link BJSON} to {@link BBoolean}.
     * 
     * @param json JSON to be converted
     * @return BBoolean value of the JSON, if its a boolean node. Error, otherwise.
     */
    public static BBoolean toBBoolean(BJSON json) {
        return jsonNodeToBoolean(json.value());
    }
    
    /**
     * Convert {@link BJSON} to {@link BMap}.
     * 
     * @param json JSON to be converted
     * @return If the provided JSON is of object-type, this method will return a {@link BMap} containing the values 
     * of the JSON object. Otherwise a {@link BallerinaException} will be thrown.
     */
    public static BMap<BString, ?> toBMap(BJSON json) {
        return jsonNodeToMap(json.value());
    }
    
    /**
     * Converts a JSON array to {@link BArray}.
     * 
     * @param json JSON to be converted
     * @param arrayType Type of the target array
     * @return If the provided {@link BJSON} is of array type, this method will return a {@link BArray} containing 
     * the values of the JSON array. Otherwise the method will throw a {@link BallerinaException}.
     */
    public static BArray<?> toBArray(BJSON json, BArrayType arrayType) {
        return jsonNodeToArray(json.value(), arrayType);
    }
    
    /**
     * Convert {@link BJSON} to {@link BStruct}.
     * 
     * @param json JSON to be converted to struct
     * @param structDef Target struct type
     * @return If the provided JSON is of object-type, this method will return a {@link BStruct} containing the values 
     * of the JSON object. Otherwise the method will throw a {@link BallerinaException}.
     */
    public static BValue toBStruct(BJSON json, StructDef structDef) {
        return jsonNodeToStruct(json.value(), structDef);
    }
    
    /**
     * Convert {@link BMap} to {@link BJSON}.
     * 
     * @param map {@link BMap} to be converted to {@link BJSON}
     * @return JSON representation of the provided map
     */
    public static BJSON toJSON(BMap<BString, BValue> map) {
        Set<BString> keys = map.keySet();
        BJSON bjson = new BJSON("{}");
        ObjectNode jsonNode = (ObjectNode) bjson.value();
        for (BString key : keys) {
            try {
                BValue bvalue = map.get(key);
                if (bvalue == null) {
                    jsonNode.set(key.stringValue(), new BJSON(NULL).value());
                } else if (bvalue.getType() == BTypes.typeString) {
                    jsonNode.put(key.stringValue(), bvalue.stringValue());
                } else if (bvalue.getType() == BTypes.typeInt) {
                    jsonNode.put(key.stringValue(), ((BInteger) bvalue).intValue());
                } else if (bvalue.getType() == BTypes.typeFloat) {
                    jsonNode.put(key.stringValue(), ((BFloat) bvalue).floatValue());
                } else if (bvalue.getType() == BTypes.typeBoolean) {
                    jsonNode.put(key.stringValue(), ((BBoolean) bvalue).booleanValue());
                } else if (bvalue.getType() == BTypes.typeMap) {
                    jsonNode.set(key.stringValue(), toJSON((BMap<BString, BValue>) bvalue).value());
                } else if (bvalue.getType() == BTypes.typeJSON) {
                    jsonNode.set(key.stringValue(), ((BJSON) bvalue).value());
                } else if (bvalue instanceof BArray) {
                    jsonNode.set(key.stringValue(), toJSON((BArray<?>) bvalue).value());
                } else if (bvalue instanceof BStruct) {
                    jsonNode.set(key.stringValue(), toJSON((BStruct) bvalue).value());
                } else {
                    throw BLangExceptionHelper.getRuntimeException(RuntimeErrors.INCOMPATIBLE_TYPE_FOR_CASTING,
                            BTypes.typeJSON, bvalue.getType());
                }
            } catch (BallerinaException e) {
                handleError(e, key.stringValue());
            }
        }
        return bjson;
    }
=======
>>>>>>> 96720aed

    /**
     * Convert {@link BMap} to {@link BJSON}.
     *
     * @param map {@link BMap} to be converted to {@link BJSON}
     * @return JSON representation of the provided map
     */
    public static BJSON convertMapToJSON(BMap<String, BValue> map) {
        Set<String> keys = map.keySet();
        BJSON bjson = new BJSON("{}");
        ObjectNode jsonNode = (ObjectNode) bjson.value();
        for (String key : keys) {
            try {
                BValue bvalue = map.get(key);
                if (bvalue == null) {
                    jsonNode.set(key, new BJSON(NULL).value());
                } else if (bvalue.getType() == BTypes.typeString) {
                    jsonNode.put(key, bvalue.stringValue());
                } else if (bvalue.getType() == BTypes.typeInt) {
                    jsonNode.put(key, ((BInteger) bvalue).intValue());
                } else if (bvalue.getType() == BTypes.typeFloat) {
                    jsonNode.put(key, ((BFloat) bvalue).floatValue());
                } else if (bvalue.getType() == BTypes.typeBoolean) {
                    jsonNode.put(key, ((BBoolean) bvalue).booleanValue());
                } else if (bvalue.getType() == BTypes.typeMap) {
                    jsonNode.set(key, convertMapToJSON((BMap<String, BValue>) bvalue).value());
                } else if (bvalue.getType() == BTypes.typeJSON) {
                    jsonNode.set(key, ((BJSON) bvalue).value());
                } else if (bvalue instanceof BNewArray) {
                    jsonNode.set(key, convertArrayToJSON((BNewArray) bvalue).value());
                } else if (bvalue instanceof BStruct) {
                    jsonNode.set(key, convertStructToJSON((BStruct) bvalue).value());
                } else {
                    throw BLangExceptionHelper.getRuntimeException(RuntimeErrors.INCOMPATIBLE_TYPE_FOR_CASTING,
                            BTypes.typeJSON, bvalue.getType());
                }
            } catch (BallerinaException e) {
                handleError(e, key);
            }
        }
        return bjson;
    }

    /**
     * Convert {@link BIntArray} to {@link BJSON}.
     *
     * @param intArray {@link BIntArray} to be converted to {@link BJSON}
     * @return JSON representation of the provided intArray
     */
    public static BJSON convertArrayToJSON(BIntArray intArray) {
        BJSON bjson = new BJSON("[]");
        ArrayNode arrayNode = (ArrayNode) bjson.value();
        for (int i = 0; i < intArray.size(); i++) {
            long value = intArray.get(i);
            arrayNode.add(value);
        }
        return bjson;
    }

    /**
     * Convert {@link BFloatArray} to {@link BJSON}.
     *
     * @param floatArray {@link BFloatArray} to be converted to {@link BJSON}
     * @return JSON representation of the provided floatArray
     */
    public static BJSON convertArrayToJSON(BFloatArray floatArray) {
        BJSON bjson = new BJSON("[]");
        ArrayNode arrayNode = (ArrayNode) bjson.value();
        for (int i = 0; i < floatArray.size(); i++) {
            double value = floatArray.get(i);
            arrayNode.add(value);
        }
        return bjson;
    }

    /**
     * Convert {@link BStringArray} to {@link BJSON}.
     *
     * @param stringArray {@link BStringArray} to be converted to {@link BJSON}
     * @return JSON representation of the provided stringArray
     */
    public static BJSON convertArrayToJSON(BStringArray stringArray) {
        BJSON bjson = new BJSON("[]");
        ArrayNode arrayNode = (ArrayNode) bjson.value();
        for (int i = 0; i < stringArray.size(); i++) {
            String value = stringArray.get(i);
            arrayNode.add(value);
        }
        return bjson;
    }

    /**
     * Convert {@link BBooleanArray} to {@link BJSON}.
     *
     * @param booleanArray {@link BBooleanArray} to be converted to {@link BJSON}
     * @return JSON representation of the provided booleanArray
     */
    public static BJSON convertArrayToJSON(BBooleanArray booleanArray) {
        BJSON bjson = new BJSON("[]");
        ArrayNode arrayNode = (ArrayNode) bjson.value();
        for (int i = 0; i < booleanArray.size(); i++) {
            int value = booleanArray.get(i);
            arrayNode.add(value == 1);
        }
        return bjson;
    }

    /**
     * Convert {@link BNewArray} to {@link BJSON}.
     *
     * @param bArray {@link BNewArray} to be converted to {@link BJSON}
     * @return JSON representation of the provided bArray
     */
    public static BJSON convertArrayToJSON(BNewArray bArray) {
        if (bArray instanceof BIntArray) {
            return convertArrayToJSON((BIntArray) bArray);
        } else if (bArray instanceof BFloatArray) {
            convertArrayToJSON((BFloatArray) bArray);
        } else if (bArray instanceof BStringArray) {
            convertArrayToJSON((BStringArray) bArray);
        } else if (bArray instanceof BBooleanArray) {
            convertArrayToJSON((BBooleanArray) bArray);
        } else if (bArray instanceof BRefValueArray) {
            convertArrayToJSON((BRefValueArray) bArray);
        }

        throw BLangExceptionHelper.getRuntimeException(RuntimeErrors.INCOMPATIBLE_TYPE_FOR_CASTING,
                BTypes.typeJSON, BTypes.typeBlob);
    }

    /**
     * Convert {@link BRefValueArray} to {@link BJSON}.
     *
     * @param refValueArray {@link BRefValueArray} to be converted to {@link BJSON}
     * @return JSON representation of the provided refValueArray
     */
    public static BJSON convertArrayToJSON(BRefValueArray refValueArray) {
        BJSON bjson = new BJSON("[]");
        ArrayNode arrayNode = (ArrayNode) bjson.value();
        for (int i = 0; i < refValueArray.size(); i++) {
            BRefType value = refValueArray.get(i);
            if (value == null) {
                arrayNode.add(new BJSON(NULL).value());
            } else if (value.getType() == BTypes.typeMap) {
                arrayNode.add(convertMapToJSON((BMap<String, BValue>) value).value());
            } else if (value.getType() == BTypes.typeJSON) {
                arrayNode.add(((BJSON) value).value());
            } else if (value instanceof BStruct) {
                arrayNode.add(convertStructToJSON((BStruct) value).value());
            } else if (value instanceof BNewArray) {
                arrayNode.add(convertArrayToJSON((BNewArray) value).value());
            } else {
                throw BLangExceptionHelper.getRuntimeException(RuntimeErrors.INCOMPATIBLE_TYPE_FOR_CASTING,
                        BTypes.typeJSON, value.getType());
            }
        }
        return bjson;
    }

    /**
     * Convert {@link BStruct} to {@link BJSON}.
     *
     * @param struct {@link BStruct} to be converted to {@link BJSON}
     * @return JSON representation of the provided array
     */
    public static BJSON convertStructToJSON(BStruct struct) {
        BJSON bjson = new BJSON("{}");
        ObjectNode jsonNode = (ObjectNode) bjson.value();
        BStructType structType = (BStructType) struct.getType();

        int longRegIndex = -1;
        int doubleRegIndex = -1;
        int stringRegIndex = -1;
        int booleanRegIndex = -1;
        int refRegIndex = -1;
        for (BStructType.StructField structField : structType.getStructFields()) {
            String key = structField.getFieldName();
            BType fieldType = structField.getFieldType();
            try {
                switch (fieldType.getTag()) {
                    case TypeTags.INT_TAG:
                        jsonNode.put(key, struct.getIntField(++longRegIndex));
                        break;
                    case TypeTags.FLOAT_TAG:
                        jsonNode.put(key, struct.getFloatField(++doubleRegIndex));
                        break;
                    case TypeTags.STRING_TAG:
                        jsonNode.put(key, struct.getStringField(++stringRegIndex));
                        break;
                    case TypeTags.BOOLEAN_TAG:
                        jsonNode.put(key, struct.getBooleanField(++booleanRegIndex) == 1);
                        break;
                    default:
                        BValue value = struct.getRefField(++refRegIndex);
                        if (value == null) {
                            jsonNode.set(key, new BJSON(NULL).value());
                        } else if (value.getType() == BTypes.typeMap) {
                            jsonNode.set(key, convertMapToJSON((BMap<String, BValue>) value).value());
                        } else if (value.getType() == BTypes.typeJSON) {
                            jsonNode.set(key, ((BJSON) value).value());
                        } else if (value instanceof BNewArray) {
                            jsonNode.set(key, convertArrayToJSON((BNewArray) value).value());
                        } else if (value instanceof BStruct) {
                            jsonNode.set(key, convertStructToJSON((BStruct) value).value());
                        } else {
                            throw BLangExceptionHelper.getRuntimeException(RuntimeErrors.INCOMPATIBLE_TYPE_FOR_CASTING,
                                    BTypes.typeJSON, value.getType());
                        }
                }
            } catch (BallerinaException e) {
                handleError(e, key);
            }
        }

        return bjson;
    }

    /**
     * Convert {@link BDataTable} to {@link BJSON}.
     *
     * @param dataTable {@link BDataTable} to be converted to {@link BJSON}
     * @param isInTransaction   Within a transaction or not
     * @return JSON representation of the provided datatable
     */
    public static BJSON toJSON(BDataTable dataTable, boolean isInTransaction) {
        return new BJSON(new DataTableJSONDataSource(dataTable, isInTransaction));
    }
    
    /**
     * Get an element from a JSON.
     * 
     * @param json JSON object to get the element from
     * @param elementName Name of the element to be retrieved
     * @return Element of JSON having the provided name
     */
    public static BJSON getElement(BJSON json, String elementName) {
        JsonNode jsonNode = json.value();
        
        if (!jsonNode.isObject()) {
            throw BLangExceptionHelper.getRuntimeException(RuntimeErrors.CANNOT_GET_VALUE_INCOMPATIBLE_TYPES,
                    elementName, getComplexObjectTypeName(JsonNodeType.OBJECT), getTypeName(jsonNode));
        }
        
        try {
            JsonNode element = jsonNode.get(elementName);
            if (element == null || element.isNull()) {
                return null;
            }
            return new BJSON(element);
        } catch (Throwable t) {
            throw BLangExceptionHelper.getRuntimeException(RuntimeErrors.JSON_GET_ERROR, t.getMessage());
        }
    }
    
    /**
     * Set an element in a JSON. If an element with the given name already exists,
     * this method will update the existing element. Otherwise, a new element with
     * the given name will be added.
     * 
     * @param json JSON object to set the element
     * @param elementName Name of the element to be set
     * @param element json element
     */
    public static void setElement(BJSON json, String elementName, BJSON element) {
        if (json == null) {
            return;
        }

        JsonNode jsonNode = json.value();
        JsonNode jsonElement = element == null ? null : element.value();

        if (!jsonNode.isObject()) {
            throw BLangExceptionHelper.getRuntimeException(RuntimeErrors.CANNOT_SET_VALUE_INCOMPATIBLE_TYPES,
                    elementName, getComplexObjectTypeName(JsonNodeType.OBJECT), getTypeName(jsonNode));
        }

        try {
            ((ObjectNode) jsonNode).set(elementName, jsonElement);
        } catch (Throwable t) {
            throw BLangExceptionHelper.getRuntimeException(RuntimeErrors.JSON_SET_ERROR, t.getMessage());
        }
    }

    /**
     * Check whether provided JSON object is a JSON Array.
     *
     * @param json JSON to execute array condition.
     * @return returns true if provided JSON is a JSON Array.
     */
    public static boolean isJSONArray(BJSON json) {
        JsonNode jsonNode = json.value();
        return jsonNode.isArray();
    }

    /**
     * Returns the size of JSON Array.
     *
     * @param json JSON to calculate array size.
     * @return returns integer that represents size of JSON Array.
     */
    public static int getJSONArrayLength(BJSON json) {
        JsonNode jsonNode = json.value();
        return jsonNode.size();
    }
    
    /**
     * Get an element from a JSON array.
     * 
     * @param json JSON array to get the element from
     * @param index Index of the element needed
     * @return Element at the given index, if the provided JSON is an array. Error, otherwise. 
     */
    public static BJSON getArrayElement(BJSON json, long index) {
        JsonNode jsonNode = json.value();

        if (!jsonNode.isArray()) {
            throw BLangExceptionHelper.getRuntimeException(RuntimeErrors.CANNOT_GET_VALUE_INCOMPATIBLE_TYPES,
                    index, getComplexObjectTypeName(JsonNodeType.ARRAY), getTypeName(jsonNode));
        }

        try {
            if (jsonNode.size() <= index) {
                throw BLangExceptionHelper.getRuntimeException(RuntimeErrors.ARRAY_INDEX_OUT_OF_RANGE,
                    index, jsonNode.size());
            }
            JsonNode element = jsonNode.get((int) index);
            if (element == null || element.isNull()) {
                return null;
            }
            return new BJSON(element);
        } catch (Throwable t) {
            throw BLangExceptionHelper.getRuntimeException(RuntimeErrors.JSON_GET_ERROR, t.getMessage());
        }
    }
    
    /**
     * Set an element in the given position of a JSON array. This method will update the existing value.
     * 
     * @param json JSON array to set the element
     * @param index Index of the element to be set
     * @param element Element to be set
     */
    public static void setArrayElement(BJSON json, long index, BJSON element) {
        JsonNode jsonNode = json.value();
        
        if (!jsonNode.isArray()) {
            throw BLangExceptionHelper.getRuntimeException(RuntimeErrors.CANNOT_SET_VALUE_INCOMPATIBLE_TYPES,
                    index, getComplexObjectTypeName(JsonNodeType.ARRAY), getTypeName(jsonNode));
        }
        
        JsonNode jsonElement = element == null ? null : element.value();
        ArrayNode arrayNode = ((ArrayNode) jsonNode);
        try {
            if (arrayNode.size() <= index) {
                // auto-grow the array
                for (int i = arrayNode.size(); i < index; i++) {
                    arrayNode.add(NullNode.getInstance());
                }
                arrayNode.add(jsonElement);
            } else {
                arrayNode.set((int) index, jsonElement);
            }
        } catch (Throwable t) {
            throw BLangExceptionHelper.getRuntimeException(RuntimeErrors.JSON_SET_ERROR, t.getMessage());
        }
    }
    
    /**
     * Convert {@link JsonNode} to {@link BInteger}.
     * 
     * @param jsonNode {@link JsonNode} to be converted
     * @return BInteger value of the JSON, if its a integer or a long JSON node. Error, otherwise.
     */
    private static BInteger jsonNodeToInteger(JsonNode jsonNode) {
        if (jsonNode.isInt() || jsonNode.isLong()) {
            return new BInteger(jsonNode.longValue());
        }
        
        throw BLangExceptionHelper.getRuntimeException(RuntimeErrors.INCOMPATIBLE_TYPE_FOR_CASTING_JSON,
            BTypes.typeInt, getTypeName(jsonNode));
    }

    /**
     * Convert {@link JsonNode} to int.
     *
     * @param jsonNode {@link JsonNode} to be converted
     * @return BInteger value of the JSON, if its a integer or a long JSON node. Error, otherwise.
     */
    private static long jsonNodeToInt(JsonNode jsonNode) {
        if (jsonNode.isInt() || jsonNode.isLong()) {
            return jsonNode.longValue();
        }

        throw BLangExceptionHelper.getRuntimeException(RuntimeErrors.INCOMPATIBLE_TYPE_FOR_CASTING_JSON,
                BTypes.typeInt, getTypeName(jsonNode));
    }

    /**
     * Convert {@link JsonNode} to {@link BFloat}.
     * 
     * @param jsonNode {@link JsonNode} to be converted
     * @return BFloat value of the JSON, if its a double or a float JSON node. Error, otherwise.
     */
    private static BFloat jsonNodeToBFloat(JsonNode jsonNode) {
        if (jsonNode.isFloat() || jsonNode.isDouble()) {
            return new BFloat(jsonNode.doubleValue());
        }
        
        throw BLangExceptionHelper.getRuntimeException(RuntimeErrors.INCOMPATIBLE_TYPE_FOR_CASTING_JSON,
            BTypes.typeFloat, getTypeName(jsonNode));
    }

    /**
     * Convert {@link JsonNode} to float.
     *
     * @param jsonNode {@link JsonNode} to be converted
     * @return BFloat value of the JSON, if its a double or a float JSON node. Error, otherwise.
     */
    private static double jsonNodeToFloat(JsonNode jsonNode) {
        if (jsonNode.isFloat() || jsonNode.isDouble()) {
            return jsonNode.doubleValue();
        }

        throw BLangExceptionHelper.getRuntimeException(RuntimeErrors.INCOMPATIBLE_TYPE_FOR_CASTING_JSON,
                BTypes.typeFloat, getTypeName(jsonNode));
    }

    /**
     * Convert {@link JsonNode} to {@link BBoolean}. 
     * 
     * @param jsonNode {@link JsonNode} to be converted
     * @return BBoolean value of the JSON, if its a boolean node. Error, otherwise.
     */
    private static BBoolean jsonNodeToBoolean(JsonNode jsonNode) {
        if (jsonNode.isBoolean()) {
            return new BBoolean(jsonNode.booleanValue());
        }
        
        throw BLangExceptionHelper.getRuntimeException(RuntimeErrors.INCOMPATIBLE_TYPE_FOR_CASTING_JSON,
            BTypes.typeBoolean, getTypeName(jsonNode));
    }

    /**
     * Convert {@link JsonNode} to boolean.
     *
     * @param jsonNode {@link JsonNode} to be converted
     * @return BBoolean value of the JSON, if its a boolean node. Error, otherwise.
     */
    private static boolean jsonNodeToBool(JsonNode jsonNode) {
        if (jsonNode.isBoolean()) {
            return jsonNode.booleanValue();
        }

        throw BLangExceptionHelper.getRuntimeException(RuntimeErrors.INCOMPATIBLE_TYPE_FOR_CASTING_JSON,
                BTypes.typeBoolean, getTypeName(jsonNode));
    }

    /**
     * Convert a JSON node to a map.
     * 
     * @param jsonNode JSON to convert
     * @return If the provided JSON is of object-type, this method will return a {@link BMap} containing the values 
     * of the JSON object. Otherwise a {@link BallerinaException} will be thrown.
     */
    private static BMap<BString, ?> jsonNodeToMap(JsonNode jsonNode) {
        BMap<BString, BValue> map = BTypes.typeMap.getEmptyValue();

        if (!jsonNode.isObject()) {
            throw BLangExceptionHelper.getRuntimeException(RuntimeErrors.INCOMPATIBLE_TYPE_FOR_CASTING,
                    getComplexObjectTypeName(JsonNodeType.OBJECT), getTypeName(jsonNode));
        }

        Iterator<Entry<String, JsonNode>> fields = jsonNode.fields();
        while (fields.hasNext()) {
            Entry<String, JsonNode> field = fields.next();
            map.put(new BString(field.getKey()), getBValue(field.getValue()));
        }
        return map;
    }

    /**
     * Convert a JSON node to a map.
     *
     * @param jsonNode JSON to convert
     * @return If the provided JSON is of object-type, this method will return a {@link BMap} containing the values
     * of the JSON object. Otherwise a {@link BallerinaException} will be thrown.
     */
    private static BMap<String, ?> jsonNodeToBMap(JsonNode jsonNode) {
        BMap<String, BValue> map = BTypes.typeMap.getEmptyValue();
        if (!jsonNode.isObject()) {
            throw BLangExceptionHelper.getRuntimeException(RuntimeErrors.INCOMPATIBLE_TYPE_FOR_CASTING,
                    getComplexObjectTypeName(JsonNodeType.OBJECT), getTypeName(jsonNode));
        }

        Iterator<Entry<String, JsonNode>> fields = jsonNode.fields();
        while (fields.hasNext()) {
            Entry<String, JsonNode> field = fields.next();
            map.put(field.getKey(), getBValue(field.getValue()));
        }
        return map;
    }

    /**
     * Convert a BJSON to a user defined struct.
     *
     * @param bjson      JSON to convert
     * @param structType Type (definition) of the target struct
     * @return If the provided JSON is of object-type, this method will return a {@link BStruct} containing the values
     * of the JSON object. Otherwise the method will throw a {@link BallerinaException}.
     */
    public static BStruct convertJSONToStruct(BJSON bjson, BStructType structType) {
        return convertJSONNodeToStruct(bjson.value(), structType);
    }

    /**
     * Convert a BJSON to a user defined struct.
     *
     * @param jsonNode   JSON to convert
     * @param structType Type (definition) of the target struct
     * @return If the provided JSON is of object-type, this method will return a {@link BStruct} containing the values
     * of the JSON object. Otherwise the method will throw a {@link BallerinaException}.
     */
    public static BStruct convertJSONNodeToStruct(JsonNode jsonNode, BStructType structType) {
        if (!jsonNode.isObject()) {
            throw BLangExceptionHelper.getRuntimeException(RuntimeErrors.INCOMPATIBLE_TYPE_FOR_CASTING,
                    getComplexObjectTypeName(JsonNodeType.OBJECT), getTypeName(jsonNode));
        }

        int longRegIndex = -1;
        int doubleRegIndex = -1;
        int stringRegIndex = -1;
        int booleanRegIndex = -1;
        int refRegIndex = -1;

        BStruct bStruct = new BStruct(structType);
        for (BStructType.StructField structField : structType.getStructFields()) {
            BType fieldType = structField.getFieldType();
            String fieldName = structField.fieldName;
            if (!jsonNode.has(fieldName)) {
                throw BLangExceptionHelper.getRuntimeException(RuntimeErrors.MISSING_FIELD, fieldName);
            }

            try {
                JsonNode jsonValue = jsonNode.get(fieldName);
                switch (fieldType.getTag()) {
                    case TypeTags.INT_TAG:
                        bStruct.setIntField(++longRegIndex, jsonNodeToInt(jsonValue));
                        break;
                    case TypeTags.FLOAT_TAG:
                        bStruct.setFloatField(++doubleRegIndex, jsonNodeToFloat(jsonValue));
                        break;
                    case TypeTags.STRING_TAG:
                        String stringVal;
                        if (jsonValue.isTextual()) {
                            stringVal = jsonValue.textValue();
                        } else {
                            stringVal = jsonValue.toString();
                        }
                        bStruct.setStringField(++stringRegIndex, stringVal);
                        break;
                    case TypeTags.BOOLEAN_TAG:
                        bStruct.setBooleanField(++booleanRegIndex, jsonNodeToBool(jsonValue) ? 1 : 0);
                        jsonNodeToBoolean(jsonValue);
                        break;
                    default:
                        if ((jsonValue == null || jsonValue.isNull())) {
                            bStruct.setRefField(++refRegIndex, null);
                        } else if (fieldType instanceof BJSONType || fieldType instanceof BAnyType) {
                            bStruct.setRefField(++refRegIndex, new BJSON(jsonValue));
                        } else if (fieldType instanceof BMapType) {
                            bStruct.setRefField(++refRegIndex, jsonNodeToBMap(jsonValue));
                        } else if (fieldType instanceof BStructType) {
                            bStruct.setRefField(++refRegIndex,
                                    convertJSONNodeToStruct(jsonValue, (BStructType) fieldType));
                        } else if (fieldType instanceof BArrayType) {
                            bStruct.setRefField(++refRegIndex, jsonNodeToBArray(jsonValue, (BArrayType) fieldType));
                        } else {
                            throw BLangExceptionHelper.getRuntimeException(RuntimeErrors.INCOMPATIBLE_TYPE_FOR_CASTING,
                                    fieldName, getTypeName(jsonValue));
                        }

                }
            } catch (BallerinaException e) {
                handleError(e, fieldName);
            }
        }

        return bStruct;
    }

    /**
     * Convert a JSON node to an array.
     *
     * @param jsonNode        JSON to convert
     * @param targetArrayType Type of the target array
     * @return If the provided JSON is of array type, this method will return a {@link BArrayType} containing the values
     * of the JSON array. Otherwise the method will throw a {@link BallerinaException}.
     */
    private static BNewArray jsonNodeToBArray(JsonNode jsonNode, BArrayType targetArrayType) {
        if (!jsonNode.isArray()) {
            throw BLangExceptionHelper.getRuntimeException(RuntimeErrors.INCOMPATIBLE_TYPE_FOR_CASTING,
                    getComplexObjectTypeName(JsonNodeType.ARRAY), getTypeName(jsonNode));
        }

        BType elementType = targetArrayType.getElementType();
        BRefValueArray refValueArray;

        ArrayNode arrayNode = (ArrayNode) jsonNode;
        switch (elementType.getTag()) {
            case TypeTags.INT_TAG:
                return jsonNodeToBIntArray(arrayNode);
            case TypeTags.FLOAT_TAG:
                return jsonNodeToBFloatArray(arrayNode);
            case TypeTags.STRING_TAG:
                return jsonNodeToBStringArray(arrayNode);
            case TypeTags.BOOLEAN_TAG:
                return jsonNodeToBBooleanArray(arrayNode);
            case TypeTags.ANY_TAG:
                refValueArray = new BRefValueArray(elementType);
                for (int i = 0; i < arrayNode.size(); i++) {
                    JsonNode element = arrayNode.get(i);
                    refValueArray.add(i, (BRefType) getBValue(element));
                }
                return refValueArray;
            default:
                refValueArray = new BRefValueArray(elementType);
                for (int i = 0; i < arrayNode.size(); i++) {
                    JsonNode element = arrayNode.get(i);
                    if (elementType == BTypes.typeMap) {
                        refValueArray.add(i, jsonNodeToBMap(element));
                    } else if (elementType instanceof BStructType) {
                        refValueArray.add(i, convertJSONNodeToStruct(element, (BStructType) elementType));
                    } else if (elementType instanceof BArrayType) {
                        refValueArray.add(i, jsonNodeToBArray(element, (BArrayType) elementType));
                    } else {
                        throw BLangExceptionHelper.getRuntimeException(RuntimeErrors.INCOMPATIBLE_TYPE_FOR_CASTING,
                                elementType, getTypeName(element));
                    }
                }
                return refValueArray;
        }
    }

    private static BIntArray jsonNodeToBIntArray(ArrayNode arrayNode) {
        BIntArray intArray = new BIntArray();
        for (int i = 0; i < arrayNode.size(); i++) {
            JsonNode jsonValue = arrayNode.get(i);
            intArray.add(i, jsonNodeToInt(jsonValue));
        }
        return intArray;
    }

    private static BFloatArray jsonNodeToBFloatArray(ArrayNode arrayNode) {
        BFloatArray floatArray = new BFloatArray();
        for (int i = 0; i < arrayNode.size(); i++) {
            JsonNode jsonValue = arrayNode.get(i);
            floatArray.add(i, jsonNodeToFloat(jsonValue));
        }
        return floatArray;
    }

    private static BStringArray jsonNodeToBStringArray(ArrayNode arrayNode) {
        BStringArray stringArray = new BStringArray();
        for (int i = 0; i < arrayNode.size(); i++) {
            JsonNode jsonValue = arrayNode.get(i);
            String value;
            if (jsonValue.isTextual()) {
                value = jsonValue.textValue();
            } else {
                value = jsonValue.toString();
            }
            stringArray.add(i, value);
        }
        return stringArray;
    }

    private static BBooleanArray jsonNodeToBBooleanArray(ArrayNode arrayNode) {
        BBooleanArray booleanArray = new BBooleanArray();
        for (int i = 0; i < arrayNode.size(); i++) {
            JsonNode jsonValue = arrayNode.get(i);
            booleanArray.add(i, jsonNodeToBool(jsonValue) ? 1 : 0);
        }
        return booleanArray;
    }

    /**
     * Get the corresponding BValue to hold the json-value, depending on its type.
     * 
     * @param json json node to get the BValue
     * @return BValue represents provided json
     */
    private static BValue getBValue(JsonNode json) {
        if (json == null || json.isNull()) {
            return null;
        } else if (json.isTextual()) {
            return new BString(json.textValue());
        } else if (json.isInt() || json.isLong()) {
            return new BInteger(json.longValue());
        } else if (json.isFloat() || json.isDouble()) {
            return new BFloat(json.doubleValue());
        } else if (json.isBoolean()) {
            return new BBoolean(json.booleanValue());
        }
        
        return new BJSON(json);
    }
    
    public static String getTypeName(JsonNode jsonValue) {
        JsonNodeType nodeType = jsonValue.getNodeType();
        switch(nodeType) {
            case NUMBER:
                NumberType numberType = jsonValue.numberType();
                switch(numberType) {
                    case DOUBLE:
                        return NumberType.FLOAT.name().toLowerCase();
                    case LONG:
                        return NumberType.INT.name().toLowerCase();
                    default:
                        return numberType.name().toLowerCase();
                }
            case ARRAY:
            case OBJECT:
                return getComplexObjectTypeName(nodeType);
            default:
                return nodeType.name().toLowerCase();
        }
    }
    
    private static String getComplexObjectTypeName(JsonNodeType nodeType) {
        return "json-" + nodeType.name().toLowerCase();
    }
    
    private static void handleError(BallerinaException e, String fieldName) {
        String errorMsg = e.getCause() == null ? "error while mapping '" + fieldName + "': " : "";
        throw new BallerinaException(errorMsg + e.getMessage(), e);
    }
}<|MERGE_RESOLUTION|>--- conflicted
+++ resolved
@@ -66,7 +66,6 @@
 public class JSONUtils {
 
     private static final String NULL = "null";
-<<<<<<< HEAD
 
     /**
      * Check whether JSON has particular field.
@@ -79,115 +78,6 @@
         JsonNode jsonNode = json.value();
         return jsonNode.has(elementName);
     }
-    
-    /**
-     * Convert {@link BJSON} to {@link BInteger}.
-     * 
-     * @param json JSON to be converted
-     * @return BInteger value of the JSON, if its a integer or a long JSON node. Error, otherwise.
-     */
-    public static BInteger toBInteger(BJSON json) {
-        return jsonNodeToInteger(json.value());
-    }
-
-    /**
-     * Convert {@link BJSON} to {@link BFloat}.
-     * 
-     * @param json JSON to be converted
-     * @return BFloat value of the JSON, if its a double or a float JSON node. Error, otherwise.
-     */
-    public static BFloat toBFloat(BJSON json) {
-        return jsonNodeToBFloat(json.value());
-    }
-    
-    /**
-     * Convert {@link BJSON} to {@link BBoolean}.
-     * 
-     * @param json JSON to be converted
-     * @return BBoolean value of the JSON, if its a boolean node. Error, otherwise.
-     */
-    public static BBoolean toBBoolean(BJSON json) {
-        return jsonNodeToBoolean(json.value());
-    }
-    
-    /**
-     * Convert {@link BJSON} to {@link BMap}.
-     * 
-     * @param json JSON to be converted
-     * @return If the provided JSON is of object-type, this method will return a {@link BMap} containing the values 
-     * of the JSON object. Otherwise a {@link BallerinaException} will be thrown.
-     */
-    public static BMap<BString, ?> toBMap(BJSON json) {
-        return jsonNodeToMap(json.value());
-    }
-    
-    /**
-     * Converts a JSON array to {@link BArray}.
-     * 
-     * @param json JSON to be converted
-     * @param arrayType Type of the target array
-     * @return If the provided {@link BJSON} is of array type, this method will return a {@link BArray} containing 
-     * the values of the JSON array. Otherwise the method will throw a {@link BallerinaException}.
-     */
-    public static BArray<?> toBArray(BJSON json, BArrayType arrayType) {
-        return jsonNodeToArray(json.value(), arrayType);
-    }
-    
-    /**
-     * Convert {@link BJSON} to {@link BStruct}.
-     * 
-     * @param json JSON to be converted to struct
-     * @param structDef Target struct type
-     * @return If the provided JSON is of object-type, this method will return a {@link BStruct} containing the values 
-     * of the JSON object. Otherwise the method will throw a {@link BallerinaException}.
-     */
-    public static BValue toBStruct(BJSON json, StructDef structDef) {
-        return jsonNodeToStruct(json.value(), structDef);
-    }
-    
-    /**
-     * Convert {@link BMap} to {@link BJSON}.
-     * 
-     * @param map {@link BMap} to be converted to {@link BJSON}
-     * @return JSON representation of the provided map
-     */
-    public static BJSON toJSON(BMap<BString, BValue> map) {
-        Set<BString> keys = map.keySet();
-        BJSON bjson = new BJSON("{}");
-        ObjectNode jsonNode = (ObjectNode) bjson.value();
-        for (BString key : keys) {
-            try {
-                BValue bvalue = map.get(key);
-                if (bvalue == null) {
-                    jsonNode.set(key.stringValue(), new BJSON(NULL).value());
-                } else if (bvalue.getType() == BTypes.typeString) {
-                    jsonNode.put(key.stringValue(), bvalue.stringValue());
-                } else if (bvalue.getType() == BTypes.typeInt) {
-                    jsonNode.put(key.stringValue(), ((BInteger) bvalue).intValue());
-                } else if (bvalue.getType() == BTypes.typeFloat) {
-                    jsonNode.put(key.stringValue(), ((BFloat) bvalue).floatValue());
-                } else if (bvalue.getType() == BTypes.typeBoolean) {
-                    jsonNode.put(key.stringValue(), ((BBoolean) bvalue).booleanValue());
-                } else if (bvalue.getType() == BTypes.typeMap) {
-                    jsonNode.set(key.stringValue(), toJSON((BMap<BString, BValue>) bvalue).value());
-                } else if (bvalue.getType() == BTypes.typeJSON) {
-                    jsonNode.set(key.stringValue(), ((BJSON) bvalue).value());
-                } else if (bvalue instanceof BArray) {
-                    jsonNode.set(key.stringValue(), toJSON((BArray<?>) bvalue).value());
-                } else if (bvalue instanceof BStruct) {
-                    jsonNode.set(key.stringValue(), toJSON((BStruct) bvalue).value());
-                } else {
-                    throw BLangExceptionHelper.getRuntimeException(RuntimeErrors.INCOMPATIBLE_TYPE_FOR_CASTING,
-                            BTypes.typeJSON, bvalue.getType());
-                }
-            } catch (BallerinaException e) {
-                handleError(e, key.stringValue());
-            }
-        }
-        return bjson;
-    }
-=======
->>>>>>> 96720aed
 
     /**
      * Convert {@link BMap} to {@link BJSON}.
@@ -492,7 +382,7 @@
         JsonNode jsonNode = json.value();
         return jsonNode.size();
     }
-    
+
     /**
      * Get an element from a JSON array.
      * 
