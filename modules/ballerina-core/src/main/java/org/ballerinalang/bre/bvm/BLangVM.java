--- conflicted
+++ resolved
@@ -181,14 +181,12 @@
             context.funcCallCPEntry = null;
             context.actionInfo = null;
         }
-<<<<<<< HEAD
-        exec();
-        if (context.isDebugEnabled()) {
-            VMDebugManager.getInstance().setDone(true);
-=======
 
         try {
             exec();
+            if (context.isDebugEnabled()) {
+                VMDebugManager.getInstance().setDone(true);
+            }
         } catch (Throwable e) {
             String message;
             if (e.getMessage() == null) {
@@ -198,7 +196,6 @@
             }
             context.setError(BLangVMErrors.createError(context, ip, message));
             handleError();
->>>>>>> bf619b65
         }
     }
 
@@ -1426,6 +1423,302 @@
             if (isDebugging) {
                 debugging(ip);
             }
+        }
+    }
+
+    private void execTypeCastOpcodes(StackFrame sf, int opcode, int[] operands) {
+        int i;
+        int j;
+        int k;
+        int cpIndex; // Index of the constant pool
+
+        BRefType bRefType;
+        TypeCPEntry typeCPEntry;
+
+        switch (opcode) {
+            case InstructionCodes.I2ANY:
+                i = operands[0];
+                j = operands[1];
+                sf.refRegs[j] = new BInteger(sf.longRegs[i]);
+                break;
+            case InstructionCodes.F2ANY:
+                i = operands[0];
+                j = operands[1];
+                sf.refRegs[j] = new BFloat(sf.doubleRegs[i]);
+                break;
+            case InstructionCodes.S2ANY:
+                i = operands[0];
+                j = operands[1];
+                sf.refRegs[j] = new BString(sf.stringRegs[i]);
+                break;
+            case InstructionCodes.B2ANY:
+                i = operands[0];
+                j = operands[1];
+                sf.refRegs[j] = new BBoolean(sf.intRegs[i] == 1);
+                break;
+            case InstructionCodes.L2ANY:
+                i = operands[0];
+                j = operands[1];
+                sf.refRegs[j] = new BBlob(sf.byteRegs[i]);
+                break;
+            case InstructionCodes.ANY2I:
+                i = operands[0];
+                j = operands[1];
+                k = operands[2];
+
+                bRefType = sf.refRegs[i];
+                if (bRefType == null) {
+                    handleTypeCastError(sf, k, BTypes.typeNull, BTypes.typeInt);
+                } else if (bRefType.getType() == BTypes.typeInt) {
+                    sf.longRegs[j] = ((BInteger) bRefType).intValue();
+                } else {
+                    handleTypeCastError(sf, k, bRefType.getType(), BTypes.typeInt);
+                }
+                break;
+            case InstructionCodes.ANY2F:
+                i = operands[0];
+                j = operands[1];
+                k = operands[2];
+
+                bRefType = sf.refRegs[i];
+                if (bRefType == null) {
+                    handleTypeCastError(sf, k, BTypes.typeNull, BTypes.typeFloat);
+                } else if (bRefType.getType() == BTypes.typeFloat) {
+                    sf.doubleRegs[j] = ((BFloat) bRefType).floatValue();
+                } else {
+                    handleTypeCastError(sf, k, bRefType.getType(), BTypes.typeFloat);
+                }
+                break;
+            case InstructionCodes.ANY2S:
+                i = operands[0];
+                j = operands[1];
+                k = operands[2];
+
+                bRefType = sf.refRegs[i];
+                if (bRefType == null) {
+                    handleTypeCastError(sf, k, BTypes.typeNull, BTypes.typeString);
+                } else if (bRefType.getType() == BTypes.typeString) {
+                    sf.stringRegs[j] = bRefType.stringValue();
+                } else {
+                    handleTypeCastError(sf, k, bRefType.getType(), BTypes.typeString);
+                }
+                break;
+            case InstructionCodes.ANY2B:
+                i = operands[0];
+                j = operands[1];
+                k = operands[2];
+
+                bRefType = sf.refRegs[i];
+                if (bRefType == null) {
+                    handleTypeCastError(sf, k, BTypes.typeNull, BTypes.typeBoolean);
+                } else if (bRefType.getType() == BTypes.typeBoolean) {
+                    sf.intRegs[j] = ((BBoolean) bRefType).booleanValue() ? 1 : 0;
+                } else {
+                    handleTypeCastError(sf, k, bRefType.getType(), BTypes.typeBoolean);
+                }
+                break;
+            case InstructionCodes.ANY2L:
+                i = operands[0];
+                j = operands[1];
+                k = operands[2];
+
+                bRefType = sf.refRegs[i];
+                if (bRefType == null) {
+                    handleTypeCastError(sf, k, BTypes.typeNull, BTypes.typeBlob);
+                } else if (bRefType.getType() == BTypes.typeBlob) {
+                    sf.byteRegs[j] = ((BBlob) bRefType).blobValue();
+                } else {
+                    handleTypeCastError(sf, k, bRefType.getType(), BTypes.typeBlob);
+                }
+                break;
+            case InstructionCodes.ANY2JSON:
+                handleAnyToRefTypeCast(sf, operands, BTypes.typeJSON);
+                break;
+            case InstructionCodes.ANY2XML:
+                handleAnyToRefTypeCast(sf, operands, BTypes.typeXML);
+                break;
+            case InstructionCodes.ANY2MAP:
+                handleAnyToRefTypeCast(sf, operands, BTypes.typeMap);
+                break;
+            case InstructionCodes.ANY2MSG:
+                handleAnyToRefTypeCast(sf, operands, BTypes.typeMessage);
+                break;
+            case InstructionCodes.ANY2DT:
+                handleAnyToRefTypeCast(sf, operands, BTypes.typeDatatable);
+                break;
+            case InstructionCodes.ANY2T:
+            case InstructionCodes.ANY2C:
+            case InstructionCodes.CHECKCAST:
+                i = operands[0];
+                cpIndex = operands[1];
+                j = operands[2];
+                k = operands[3];
+                typeCPEntry = (TypeCPEntry) constPool[cpIndex];
+
+                bRefType = sf.refRegs[i];
+                if (bRefType == null) {
+                    sf.refRegs[j] = null;
+                } else if (checkCast(bRefType.getType(), typeCPEntry.getType())) {
+                    sf.refRegs[j] = sf.refRegs[i];
+                } else {
+                    handleTypeCastError(sf, k, bRefType.getType(), typeCPEntry.getType());
+                }
+                break;
+            case InstructionCodes.NULL2JSON:
+                j = operands[1];
+                sf.refRegs[j] = new BJSON("null");
+                break;
+            default:
+                throw new UnsupportedOperationException();
+//                throw new UnsupportedOperationException("Opcode " + opcode + " is not supported yet");
+        }
+    }
+
+    private void execTypeConversionOpcodes(StackFrame sf, int opcode, int[] operands) {
+        int i;
+        int j;
+        int k;
+        BRefType bRefType;
+
+        switch (opcode) {
+            case InstructionCodes.I2F:
+                i = operands[0];
+                j = operands[1];
+                sf.doubleRegs[j] = (double) sf.longRegs[i];
+                break;
+            case InstructionCodes.I2S:
+                i = operands[0];
+                j = operands[1];
+                sf.stringRegs[j] = Long.toString(sf.longRegs[i]);
+                break;
+            case InstructionCodes.I2B:
+                i = operands[0];
+                j = operands[1];
+                sf.intRegs[j] = sf.longRegs[i] != 0 ? 1 : 0;
+                break;
+            case InstructionCodes.I2JSON:
+                i = operands[0];
+                j = operands[1];
+                sf.refRegs[j] = new BJSON(Long.toString(sf.longRegs[i]));
+                break;
+            case InstructionCodes.F2I:
+                i = operands[0];
+                j = operands[1];
+                sf.longRegs[j] = (long) sf.doubleRegs[i];
+                break;
+            case InstructionCodes.F2S:
+                i = operands[0];
+                j = operands[1];
+                sf.stringRegs[j] = Double.toString(sf.doubleRegs[i]);
+                break;
+            case InstructionCodes.F2B:
+                i = operands[0];
+                j = operands[1];
+                sf.intRegs[j] = sf.doubleRegs[i] != 0.0 ? 1 : 0;
+                break;
+            case InstructionCodes.F2JSON:
+                i = operands[0];
+                j = operands[1];
+                sf.refRegs[j] = new BJSON(Double.toString(sf.doubleRegs[i]));
+                break;
+            case InstructionCodes.S2I:
+                i = operands[0];
+                j = operands[1];
+                k = operands[2];
+
+                try {
+                    sf.longRegs[j] = Long.parseLong(sf.stringRegs[i]);
+                } catch (NumberFormatException e) {
+                    handleTypeConversionError(sf, k, TypeConstants.STRING_TNAME, TypeConstants.INT_TNAME);
+                }
+                break;
+            case InstructionCodes.S2F:
+                i = operands[0];
+                j = operands[1];
+                k = operands[2];
+
+                try {
+                    sf.doubleRegs[j] = Double.parseDouble(sf.stringRegs[i]);
+                } catch (NumberFormatException e) {
+                    handleTypeConversionError(sf, k, TypeConstants.STRING_TNAME, TypeConstants.FLOAT_TNAME);
+                }
+                break;
+            case InstructionCodes.S2B:
+                i = operands[0];
+                j = operands[1];
+                k = operands[2];
+
+                try {
+                    sf.intRegs[j] = Boolean.parseBoolean(sf.stringRegs[i]) ? 1 : 0;
+                } catch (NumberFormatException e) {
+                    handleTypeConversionError(sf, k, TypeConstants.STRING_TNAME, TypeConstants.BOOLEAN_TNAME);
+                }
+                break;
+            case InstructionCodes.S2JSON:
+                i = operands[0];
+                j = operands[1];
+                String jsonStr = StringEscapeUtils.escapeJson(sf.stringRegs[i]);
+                sf.refRegs[j] = new BJSON("\"" + jsonStr + "\"");
+                break;
+            case InstructionCodes.B2I:
+                i = operands[0];
+                j = operands[1];
+                sf.longRegs[j] = sf.intRegs[i];
+                break;
+            case InstructionCodes.B2F:
+                i = operands[0];
+                j = operands[1];
+                sf.doubleRegs[j] = sf.intRegs[i];
+                break;
+            case InstructionCodes.B2S:
+                i = operands[0];
+                j = operands[1];
+                sf.stringRegs[j] = sf.intRegs[i] == 1 ? "true" : "false";
+                break;
+            case InstructionCodes.B2JSON:
+                i = operands[0];
+                j = operands[1];
+                sf.refRegs[j] = new BJSON(sf.intRegs[i] == 1 ? "true" : "false");
+                break;
+            case InstructionCodes.JSON2I:
+                convertJSONToInt(operands, sf);
+                break;
+            case InstructionCodes.JSON2F:
+                convertJSONToFloat(operands, sf);
+                break;
+            case InstructionCodes.JSON2S:
+                convertJSONToString(operands, sf);
+                break;
+            case InstructionCodes.JSON2B:
+                convertJSONToBoolean(operands, sf);
+                break;
+            case InstructionCodes.DT2XML:
+                i = operands[0];
+                j = operands[1];
+
+                bRefType = sf.refRegs[i];
+                if (bRefType == null) {
+                    handleNullRefError();
+                    break;
+                }
+
+                sf.refRegs[j] = XMLUtils.datatableToXML((BDataTable) bRefType, context.isInTransaction());
+                break;
+            case InstructionCodes.DT2JSON:
+                i = operands[0];
+                j = operands[1];
+
+                bRefType = sf.refRegs[i];
+                if (bRefType == null) {
+                    handleNullRefError();
+                    break;
+                }
+
+                sf.refRegs[j] = JSONUtils.toJSON((BDataTable) bRefType, context.isInTransaction());
+                break;
+            default:
+                throw new UnsupportedOperationException();
+//                throw new UnsupportedOperationException("Opcode " + opcode + " is not supported yet");
         }
     }
 
@@ -1551,302 +1844,6 @@
         return breakPointInfo;
     }
 
-    private void execTypeCastOpcodes(StackFrame sf, int opcode, int[] operands) {
-        int i;
-        int j;
-        int k;
-        int cpIndex; // Index of the constant pool
-
-        BRefType bRefType;
-        TypeCPEntry typeCPEntry;
-
-        switch (opcode) {
-            case InstructionCodes.I2ANY:
-                i = operands[0];
-                j = operands[1];
-                sf.refRegs[j] = new BInteger(sf.longRegs[i]);
-                break;
-            case InstructionCodes.F2ANY:
-                i = operands[0];
-                j = operands[1];
-                sf.refRegs[j] = new BFloat(sf.doubleRegs[i]);
-                break;
-            case InstructionCodes.S2ANY:
-                i = operands[0];
-                j = operands[1];
-                sf.refRegs[j] = new BString(sf.stringRegs[i]);
-                break;
-            case InstructionCodes.B2ANY:
-                i = operands[0];
-                j = operands[1];
-                sf.refRegs[j] = new BBoolean(sf.intRegs[i] == 1);
-                break;
-            case InstructionCodes.L2ANY:
-                i = operands[0];
-                j = operands[1];
-                sf.refRegs[j] = new BBlob(sf.byteRegs[i]);
-                break;
-            case InstructionCodes.ANY2I:
-                i = operands[0];
-                j = operands[1];
-                k = operands[2];
-
-                bRefType = sf.refRegs[i];
-                if (bRefType == null) {
-                    handleTypeCastError(sf, k, BTypes.typeNull, BTypes.typeInt);
-                } else if (bRefType.getType() == BTypes.typeInt) {
-                    sf.longRegs[j] = ((BInteger) bRefType).intValue();
-                } else {
-                    handleTypeCastError(sf, k, bRefType.getType(), BTypes.typeInt);
-                }
-                break;
-            case InstructionCodes.ANY2F:
-                i = operands[0];
-                j = operands[1];
-                k = operands[2];
-
-                bRefType = sf.refRegs[i];
-                if (bRefType == null) {
-                    handleTypeCastError(sf, k, BTypes.typeNull, BTypes.typeFloat);
-                } else if (bRefType.getType() == BTypes.typeFloat) {
-                    sf.doubleRegs[j] = ((BFloat) bRefType).floatValue();
-                } else {
-                    handleTypeCastError(sf, k, bRefType.getType(), BTypes.typeFloat);
-                }
-                break;
-            case InstructionCodes.ANY2S:
-                i = operands[0];
-                j = operands[1];
-                k = operands[2];
-
-                bRefType = sf.refRegs[i];
-                if (bRefType == null) {
-                    handleTypeCastError(sf, k, BTypes.typeNull, BTypes.typeString);
-                } else if (bRefType.getType() == BTypes.typeString) {
-                    sf.stringRegs[j] = bRefType.stringValue();
-                } else {
-                    handleTypeCastError(sf, k, bRefType.getType(), BTypes.typeString);
-                }
-                break;
-            case InstructionCodes.ANY2B:
-                i = operands[0];
-                j = operands[1];
-                k = operands[2];
-
-                bRefType = sf.refRegs[i];
-                if (bRefType == null) {
-                    handleTypeCastError(sf, k, BTypes.typeNull, BTypes.typeBoolean);
-                } else if (bRefType.getType() == BTypes.typeBoolean) {
-                    sf.intRegs[j] = ((BBoolean) bRefType).booleanValue() ? 1 : 0;
-                } else {
-                    handleTypeCastError(sf, k, bRefType.getType(), BTypes.typeBoolean);
-                }
-                break;
-            case InstructionCodes.ANY2L:
-                i = operands[0];
-                j = operands[1];
-                k = operands[2];
-
-                bRefType = sf.refRegs[i];
-                if (bRefType == null) {
-                    handleTypeCastError(sf, k, BTypes.typeNull, BTypes.typeBlob);
-                } else if (bRefType.getType() == BTypes.typeBlob) {
-                    sf.byteRegs[j] = ((BBlob) bRefType).blobValue();
-                } else {
-                    handleTypeCastError(sf, k, bRefType.getType(), BTypes.typeBlob);
-                }
-                break;
-            case InstructionCodes.ANY2JSON:
-                handleAnyToRefTypeCast(sf, operands, BTypes.typeJSON);
-                break;
-            case InstructionCodes.ANY2XML:
-                handleAnyToRefTypeCast(sf, operands, BTypes.typeXML);
-                break;
-            case InstructionCodes.ANY2MAP:
-                handleAnyToRefTypeCast(sf, operands, BTypes.typeMap);
-                break;
-            case InstructionCodes.ANY2MSG:
-                handleAnyToRefTypeCast(sf, operands, BTypes.typeMessage);
-                break;
-            case InstructionCodes.ANY2DT:
-                handleAnyToRefTypeCast(sf, operands, BTypes.typeDatatable);
-                break;
-            case InstructionCodes.ANY2T:
-            case InstructionCodes.ANY2C:
-            case InstructionCodes.CHECKCAST:
-                i = operands[0];
-                cpIndex = operands[1];
-                j = operands[2];
-                k = operands[3];
-                typeCPEntry = (TypeCPEntry) constPool[cpIndex];
-
-                bRefType = sf.refRegs[i];
-                if (bRefType == null) {
-                    sf.refRegs[j] = null;
-                } else if (checkCast(bRefType.getType(), typeCPEntry.getType())) {
-                    sf.refRegs[j] = sf.refRegs[i];
-                } else {
-                    handleTypeCastError(sf, k, bRefType.getType(), typeCPEntry.getType());
-                }
-                break;
-            case InstructionCodes.NULL2JSON:
-                j = operands[1];
-                sf.refRegs[j] = new BJSON("null");
-                break;
-            default:
-                throw new UnsupportedOperationException();
-//                throw new UnsupportedOperationException("Opcode " + opcode + " is not supported yet");
-        }
-    }
-
-    private void execTypeConversionOpcodes(StackFrame sf, int opcode, int[] operands) {
-        int i;
-        int j;
-        int k;
-        BRefType bRefType;
-
-        switch (opcode) {
-            case InstructionCodes.I2F:
-                i = operands[0];
-                j = operands[1];
-                sf.doubleRegs[j] = (double) sf.longRegs[i];
-                break;
-            case InstructionCodes.I2S:
-                i = operands[0];
-                j = operands[1];
-                sf.stringRegs[j] = Long.toString(sf.longRegs[i]);
-                break;
-            case InstructionCodes.I2B:
-                i = operands[0];
-                j = operands[1];
-                sf.intRegs[j] = sf.longRegs[i] != 0 ? 1 : 0;
-                break;
-            case InstructionCodes.I2JSON:
-                i = operands[0];
-                j = operands[1];
-                sf.refRegs[j] = new BJSON(Long.toString(sf.longRegs[i]));
-                break;
-            case InstructionCodes.F2I:
-                i = operands[0];
-                j = operands[1];
-                sf.longRegs[j] = (long) sf.doubleRegs[i];
-                break;
-            case InstructionCodes.F2S:
-                i = operands[0];
-                j = operands[1];
-                sf.stringRegs[j] = Double.toString(sf.doubleRegs[i]);
-                break;
-            case InstructionCodes.F2B:
-                i = operands[0];
-                j = operands[1];
-                sf.intRegs[j] = sf.doubleRegs[i] != 0.0 ? 1 : 0;
-                break;
-            case InstructionCodes.F2JSON:
-                i = operands[0];
-                j = operands[1];
-                sf.refRegs[j] = new BJSON(Double.toString(sf.doubleRegs[i]));
-                break;
-            case InstructionCodes.S2I:
-                i = operands[0];
-                j = operands[1];
-                k = operands[2];
-
-                try {
-                    sf.longRegs[j] = Long.parseLong(sf.stringRegs[i]);
-                } catch (NumberFormatException e) {
-                    handleTypeConversionError(sf, k, TypeConstants.STRING_TNAME, TypeConstants.INT_TNAME);
-                }
-                break;
-            case InstructionCodes.S2F:
-                i = operands[0];
-                j = operands[1];
-                k = operands[2];
-
-                try {
-                    sf.doubleRegs[j] = Double.parseDouble(sf.stringRegs[i]);
-                } catch (NumberFormatException e) {
-                    handleTypeConversionError(sf, k, TypeConstants.STRING_TNAME, TypeConstants.FLOAT_TNAME);
-                }
-                break;
-            case InstructionCodes.S2B:
-                i = operands[0];
-                j = operands[1];
-                k = operands[2];
-
-                try {
-                    sf.intRegs[j] = Boolean.parseBoolean(sf.stringRegs[i]) ? 1 : 0;
-                } catch (NumberFormatException e) {
-                    handleTypeConversionError(sf, k, TypeConstants.STRING_TNAME, TypeConstants.BOOLEAN_TNAME);
-                }
-                break;
-            case InstructionCodes.S2JSON:
-                i = operands[0];
-                j = operands[1];
-                String jsonStr = StringEscapeUtils.escapeJson(sf.stringRegs[i]);
-                sf.refRegs[j] = new BJSON("\"" + jsonStr + "\"");
-                break;
-            case InstructionCodes.B2I:
-                i = operands[0];
-                j = operands[1];
-                sf.longRegs[j] = sf.intRegs[i];
-                break;
-            case InstructionCodes.B2F:
-                i = operands[0];
-                j = operands[1];
-                sf.doubleRegs[j] = sf.intRegs[i];
-                break;
-            case InstructionCodes.B2S:
-                i = operands[0];
-                j = operands[1];
-                sf.stringRegs[j] = sf.intRegs[i] == 1 ? "true" : "false";
-                break;
-            case InstructionCodes.B2JSON:
-                i = operands[0];
-                j = operands[1];
-                sf.refRegs[j] = new BJSON(sf.intRegs[i] == 1 ? "true" : "false");
-                break;
-            case InstructionCodes.JSON2I:
-                convertJSONToInt(operands, sf);
-                break;
-            case InstructionCodes.JSON2F:
-                convertJSONToFloat(operands, sf);
-                break;
-            case InstructionCodes.JSON2S:
-                convertJSONToString(operands, sf);
-                break;
-            case InstructionCodes.JSON2B:
-                convertJSONToBoolean(operands, sf);
-                break;
-            case InstructionCodes.DT2XML:
-                i = operands[0];
-                j = operands[1];
-
-                bRefType = sf.refRegs[i];
-                if (bRefType == null) {
-                    handleNullRefError();
-                    break;
-                }
-
-                sf.refRegs[j] = XMLUtils.datatableToXML((BDataTable) bRefType, context.isInTransaction());
-                break;
-            case InstructionCodes.DT2JSON:
-                i = operands[0];
-                j = operands[1];
-
-                bRefType = sf.refRegs[i];
-                if (bRefType == null) {
-                    handleNullRefError();
-                    break;
-                }
-
-                sf.refRegs[j] = JSONUtils.toJSON((BDataTable) bRefType, context.isInTransaction());
-                break;
-            default:
-                throw new UnsupportedOperationException();
-//                throw new UnsupportedOperationException("Opcode " + opcode + " is not supported yet");
-        }
-    }
-
     private void handleAnyToRefTypeCast(StackFrame sf, int[] operands, BType targetType) {
         int i = operands[0];
         int j = operands[1];
