/*
*  Copyright (c) 2017, WSO2 Inc. (http://www.wso2.org) All Rights Reserved.
*
*  WSO2 Inc. licenses this file to you under the Apache License,
*  Version 2.0 (the "License"); you may not use this file except
*  in compliance with the License.
*  You may obtain a copy of the License at
*
*    http://www.apache.org/licenses/LICENSE-2.0
*
*  Unless required by applicable law or agreed to in writing,
*  software distributed under the License is distributed on an
*  "AS IS" BASIS, WITHOUT WARRANTIES OR CONDITIONS OF ANY
*  KIND, either express or implied.  See the License for the
*  specific language governing permissions and limitations
*  under the License.
*/
package org.ballerinalang.bre;

import org.ballerinalang.model.Action;
import org.ballerinalang.model.BallerinaAction;
import org.ballerinalang.model.BallerinaConnectorDef;
import org.ballerinalang.model.BallerinaFunction;
import org.ballerinalang.model.ExecutableMultiReturnExpr;
import org.ballerinalang.model.Function;
import org.ballerinalang.model.NodeExecutor;
import org.ballerinalang.model.ParameterDef;
import org.ballerinalang.model.Resource;
import org.ballerinalang.model.StructDef;
import org.ballerinalang.model.SymbolName;
import org.ballerinalang.model.SymbolScope;
import org.ballerinalang.model.Worker;
import org.ballerinalang.model.expressions.ActionInvocationExpr;
import org.ballerinalang.model.expressions.ArrayInitExpr;
import org.ballerinalang.model.expressions.ArrayLengthExpression;
import org.ballerinalang.model.expressions.ArrayMapAccessExpr;
import org.ballerinalang.model.expressions.BacktickExpr;
import org.ballerinalang.model.expressions.BasicLiteral;
import org.ballerinalang.model.expressions.BinaryEqualityExpression;
import org.ballerinalang.model.expressions.BinaryExpression;
import org.ballerinalang.model.expressions.ConnectorInitExpr;
import org.ballerinalang.model.expressions.Expression;
import org.ballerinalang.model.expressions.FieldAccessExpr;
import org.ballerinalang.model.expressions.FunctionInvocationExpr;
import org.ballerinalang.model.expressions.InstanceCreationExpr;
import org.ballerinalang.model.expressions.JSONArrayInitExpr;
import org.ballerinalang.model.expressions.JSONFieldAccessExpr;
import org.ballerinalang.model.expressions.JSONInitExpr;
import org.ballerinalang.model.expressions.KeyValueExpr;
import org.ballerinalang.model.expressions.MapInitExpr;
import org.ballerinalang.model.expressions.NullLiteral;
import org.ballerinalang.model.expressions.RefTypeInitExpr;
import org.ballerinalang.model.expressions.ReferenceExpr;
import org.ballerinalang.model.expressions.ResourceInvocationExpr;
import org.ballerinalang.model.expressions.StructInitExpr;
import org.ballerinalang.model.expressions.TypeCastExpression;
import org.ballerinalang.model.expressions.TypeConversionExpr;
import org.ballerinalang.model.expressions.UnaryExpression;
import org.ballerinalang.model.expressions.VariableRefExpr;
import org.ballerinalang.model.statements.AbortStmt;
import org.ballerinalang.model.statements.ActionInvocationStmt;
import org.ballerinalang.model.statements.AssignStmt;
import org.ballerinalang.model.statements.BlockStmt;
import org.ballerinalang.model.statements.BreakStmt;
import org.ballerinalang.model.statements.ForkJoinStmt;
import org.ballerinalang.model.statements.FunctionInvocationStmt;
import org.ballerinalang.model.statements.IfElseStmt;
import org.ballerinalang.model.statements.ReplyStmt;
import org.ballerinalang.model.statements.ReturnStmt;
import org.ballerinalang.model.statements.Statement;
import org.ballerinalang.model.statements.ThrowStmt;
import org.ballerinalang.model.statements.TransactionRollbackStmt;
import org.ballerinalang.model.statements.TransformStmt;
import org.ballerinalang.model.statements.TryCatchStmt;
import org.ballerinalang.model.statements.VariableDefStmt;
import org.ballerinalang.model.statements.WhileStmt;
import org.ballerinalang.model.statements.WorkerInvocationStmt;
import org.ballerinalang.model.statements.WorkerReplyStmt;
import org.ballerinalang.model.types.BType;
import org.ballerinalang.model.types.BTypes;
import org.ballerinalang.model.types.TypeLattice;
import org.ballerinalang.model.util.BValueUtils;
import org.ballerinalang.model.util.JSONUtils;
import org.ballerinalang.model.values.BArray;
import org.ballerinalang.model.values.BBoolean;
import org.ballerinalang.model.values.BConnector;
import org.ballerinalang.model.values.BInteger;
import org.ballerinalang.model.values.BJSON;
import org.ballerinalang.model.values.BMap;
import org.ballerinalang.model.values.BMessage;
import org.ballerinalang.model.values.BString;
import org.ballerinalang.model.values.BStruct;
import org.ballerinalang.model.values.BValue;
import org.ballerinalang.model.values.BValueType;
import org.ballerinalang.model.values.BXML;
import org.ballerinalang.natives.AbstractNativeFunction;
import org.ballerinalang.natives.connectors.AbstractNativeAction;
import org.ballerinalang.runtime.threadpool.BLangThreadFactory;
import org.ballerinalang.runtime.worker.WorkerCallback;
import org.ballerinalang.util.exceptions.BLangRuntimeException;
import org.ballerinalang.util.exceptions.BallerinaException;

import java.util.ArrayList;
import java.util.HashMap;
import java.util.List;
import java.util.Map;
import java.util.Stack;
import java.util.StringJoiner;
import java.util.concurrent.CancellationException;
import java.util.concurrent.ExecutionException;
import java.util.concurrent.ExecutorService;
import java.util.concurrent.Executors;
import java.util.concurrent.TimeUnit;
import java.util.concurrent.TimeoutException;

/**
 * {@code BLangExecutor} executes a Ballerina application.
 *
 * @since 0.8.0
 */
public class BLangExecutor implements NodeExecutor {

    private RuntimeEnvironment runtimeEnv;
    private Context bContext;
    private ControlStack controlStack;
    private boolean returnedOrReplied;
    private boolean isForkJoinTimedOut;
    private boolean isBreakCalled;
    private boolean isAbortCalled;
    private ExecutorService executor;
    public BStruct thrownError;
    public boolean isErrorThrown;
    private boolean inFinalBlock;
    private boolean inRollbackBlock;

    private StructDef error, stackTraceItemDef, stackTraceDef;
    private SymbolScope parentScope;

    public BLangExecutor(RuntimeEnvironment runtimeEnv, Context bContext) {
        this.runtimeEnv = runtimeEnv;
        this.bContext = bContext;
        this.controlStack = bContext.getControlStack();
    }

    public void setParentScope(SymbolScope parentScope) {
        this.parentScope = parentScope;
    }

    @Override
    public void visit(BlockStmt blockStmt) {
        Statement[] stmts = blockStmt.getStatements();
        for (Statement stmt : stmts) {
            if (isBreakCalled || isAbortCalled) {
                break;
            }
            if (inFinalBlock || inRollbackBlock) {
            } else if (isErrorThrown || returnedOrReplied) {
                break;
            }
            stmt.execute(this);
        }
    }

    @Override
    public void visit(VariableDefStmt varDefStmt) {
        // TODO This variable definition statement can be modeled exactly same as the assignment statement.
        // TODO Remove the following duplicate code segments soon.
        BValue rValue;
        Expression lExpr = varDefStmt.getLExpr();
        Expression rExpr = varDefStmt.getRExpr();
        if (rExpr == null) {
            rValue = lExpr.getType().getZeroValue();
        } else {
            rValue = rExpr.execute(this);
        }

        if (lExpr instanceof VariableRefExpr) {
            assignValueToVarRefExpr(rValue, (VariableRefExpr) lExpr);
        } else if (lExpr instanceof ArrayMapAccessExpr) {
            assignValueToArrayMapAccessExpr(rValue, (ArrayMapAccessExpr) lExpr);
        } else if (lExpr instanceof FieldAccessExpr) {
            assignValueToFieldAccessExpr(rValue, (FieldAccessExpr) lExpr);
        }
    }

    @Override
    public void visit(AssignStmt assignStmt) {
        // TODO WARN: Implementation of this method is inefficient
        // TODO We are in the process of refactoring this method, please bear with us.
        BValue[] rValues;
        Expression rExpr = assignStmt.getRExpr();

        Expression[] lExprs = assignStmt.getLExprs();
        if (lExprs.length > 1) {
            // This statement contains multiple assignments
<<<<<<< HEAD
            rValues = ((CallableUnitInvocationExpr) rExpr).executeMultiReturn(this);
        } else if (rExpr == null) {
            rValues = new BValue[]{lExprs[0].getType().getZeroValue()};
=======
            rValues = ((ExecutableMultiReturnExpr) rExpr).executeMultiReturn(this);
>>>>>>> a30d13e8
        } else {
            rValues = new BValue[]{rExpr.execute(this)};
        }

        for (int i = 0; i < lExprs.length; i++) {
            Expression lExpr = lExprs[i];
            BValue rValue = rValues[i];
            if (lExpr instanceof VariableRefExpr) {
                if ("_".equals(((VariableRefExpr) lExpr).getVarName())) {
                    continue;
                }
                assignValueToVarRefExpr(rValue, (VariableRefExpr) lExpr);
            } else if (lExpr instanceof ArrayMapAccessExpr) {
                assignValueToArrayMapAccessExpr(rValue, (ArrayMapAccessExpr) lExpr);
            } else if (lExpr instanceof FieldAccessExpr) {
                assignValueToFieldAccessExpr(rValue, (FieldAccessExpr) lExpr);
            }
        }
    }

    @Override
    public void visit(IfElseStmt ifElseStmt) {
        Expression expr = ifElseStmt.getCondition();
        BBoolean condition = (BBoolean) expr.execute(this);

        if (condition.booleanValue()) {
            ifElseStmt.getThenBody().execute(this);
            return;
        }

        for (IfElseStmt.ElseIfBlock elseIfBlock : ifElseStmt.getElseIfBlocks()) {
            Expression elseIfCondition = elseIfBlock.getElseIfCondition();
            condition = (BBoolean) elseIfCondition.execute(this);

            if (condition.booleanValue()) {
                elseIfBlock.getElseIfBody().execute(this);
                return;
            }
        }

        Statement elseBody = ifElseStmt.getElseBody();
        if (elseBody != null) {
            elseBody.execute(this);
        }
    }

    @Override
    public void visit(WhileStmt whileStmt) {
        Expression expr = whileStmt.getCondition();
        BBoolean condition = (BBoolean) expr.execute(this);

        while (condition.booleanValue()) {
            // Interpret the statements in the while body.
            whileStmt.getBody().execute(this);
            if (isBreakCalled || isAbortCalled) {
                break;
            }
            if (inFinalBlock || inRollbackBlock) {
            } else if (isErrorThrown || returnedOrReplied) {
                break;
            }
            // Now evaluate the condition again to decide whether to continue the loop or not.
            condition = (BBoolean) expr.execute(this);
        }
        isBreakCalled = false;
    }

    @Override
    public void visit(BreakStmt breakStmt) {
        isBreakCalled = true;
    }

    @Override
    public void visit(TryCatchStmt tryCatchStmt) {
        StackFrame current = bContext.getControlStack().getCurrentFrame();
        try {
            tryCatchStmt.getTryBlock().execute(this);
        } catch (RuntimeException be) {
            createBErrorFromException(be);
        }
        // Engage Catch statement.
        if (isErrorThrown) {
            TryCatchStmt.CatchBlock equalCatchType = null;
            TryCatchStmt.CatchBlock equivalentCatchBlock = null;
            for (TryCatchStmt.CatchBlock catchBlock : tryCatchStmt.getCatchBlocks()) {
                if (thrownError.getType().equals(catchBlock.getParameterDef().getType())) {
                    equalCatchType = catchBlock;
                    break;
                }
                if (equivalentCatchBlock == null && (TypeLattice.getExplicitCastLattice().getEdgeFromTypes
                        (thrownError.getType(), catchBlock.getParameterDef().getType(), null) != null)) {
                    equivalentCatchBlock = catchBlock;
                }
            }
            if (equalCatchType != null || equivalentCatchBlock != null) {
                handleError(equalCatchType != null ? equalCatchType : equivalentCatchBlock, current);
            }
        }
        // Invoke Finally Block.
        TryCatchStmt.FinallyBlock finallyBlock = tryCatchStmt.getFinallyBlock();
        if (finallyBlock != null) {
            inFinalBlock = true;
            finallyBlock.getFinallyBlockStmt().execute(this);
            inFinalBlock = false;
        }
    }

    @Override
    public void visit(ThrowStmt throwStmt) {
        thrownError = (BStruct) throwStmt.getExpr().execute(this);
        thrownError.setStackTrace(generateStackTrace());
        isErrorThrown = true;
    }

    private BStruct generateStackTrace() {

        if (stackTraceDef == null) {
            stackTraceItemDef = (StructDef) parentScope.resolve(new SymbolName("StackTraceItem",
                    "ballerina.lang.errors"));
            stackTraceDef = (StructDef) parentScope.resolve(new SymbolName("StackTrace",
                    "ballerina.lang.errors"));
            if (stackTraceDef == null) {
                throw new BLangRuntimeException("Unresolved type ballerina.lang.errors:StackTraceItem");
            }
        }
        BArray<BStruct> bArray = stackTraceDef.getFieldDefStmts()[0].getVariableDef().getType().getEmptyValue();
        Stack<StackFrame> stack = bContext.getControlStack().getStack();
        BStruct stackTrace = new BStruct(stackTraceDef, new BValue[]{bArray});
        for (int i = stack.size(); i > 0; i--) {
            StackFrame currentFrame = stack.get(i - 1);
            BValue[] structInfo = {
                    new BString(currentFrame.getNodeInfo().getName()),
                    new BString(currentFrame.getNodeInfo().getPackage()),
                    new BString(currentFrame.getNodeInfo().getNodeLocation().getFileName()),
                    new BInteger(currentFrame.getNodeInfo().getNodeLocation().getLineNumber()),
            };
            BStruct frameItem = new BStruct(stackTraceItemDef, structInfo);
            bArray.add((stack.size() - i), frameItem);
        }
        return stackTrace;
    }

    @Override
    public void visit(FunctionInvocationStmt funcIStmt) {
        funcIStmt.getFunctionInvocationExpr().executeMultiReturn(this);
    }

    @Override
    public void visit(ActionInvocationStmt actionIStmt) {
        actionIStmt.getActionInvocationExpr().executeMultiReturn(this);
    }

    @Override
    public void visit(WorkerInvocationStmt workerInvocationStmt) {

        Expression[] expressions = workerInvocationStmt.getExpressionList();
        // Extract the outgoing expressions
        BValue[] arguments = new BValue[expressions.length];
        populateArgumentValuesForWorker(expressions, arguments);

        workerInvocationStmt.getWorkerDataChannel().putData(arguments);

//        // Create the Stack frame
//        Worker worker = workerInvocationStmt.getCallableUnit();
//
//        int sizeOfValueArray = worker.getStackFrameSize();
//        BValue[] localVals = new BValue[sizeOfValueArray];
//
//        // Get values for all the worker arguments
//        int valueCounter = 0;
//        // Evaluate the argument expression
//        Expression[] expressions = workerInvocationStmt.getExpressionList();
//        for (Expression expression : expressions) {
//            localVals[valueCounter++] = expression.execute(this);
//        }
//
//        for (ParameterDef returnParam : worker.getReturnParameters()) {
//            // Check whether these are unnamed set of return types.
//            // If so break the loop. You can't have a mix of unnamed and named returns parameters.
//            if (returnParam.getName() == null) {
//                break;
//            }
//
//            localVals[valueCounter] = returnParam.getType().getDefaultValue();
//            valueCounter++;
//        }
//
//
//        // Create an arrays in the stack frame to hold return values;
//        BValue[] returnVals = new BValue[1];
//
//        // Create a new stack frame with memory locations to hold parameters, local values, temp expression value,
//        // return values and worker invocation location;
//        CallableUnitInfo functionInfo = new CallableUnitInfo(worker.getName(), worker.getPackagePath(),
//                workerInvocationStmt.getNodeLocation());
//
//        StackFrame stackFrame = new StackFrame(localVals, returnVals, functionInfo);
//        Context workerContext = new Context();
//        workerContext.getControlStack().pushFrame(stackFrame);
//        WorkerCallback workerCallback = new WorkerCallback(workerContext);
//        workerContext.setBalCallback(workerCallback);
//        BLangExecutor workerExecutor = new BLangExecutor(runtimeEnv, workerContext);
//
//        executor = Executors.newSingleThreadExecutor(new BLangThreadFactory(worker.getName()));
//        WorkerRunner workerRunner = new WorkerRunner(workerExecutor, workerContext, worker);
//        Future<BMessage> future = executor.submit(workerRunner);
//        worker.setResultFuture(future);
//
//
//        //controlStack.popFrame();
    }

    @Override
    public void visit(WorkerReplyStmt workerReplyStmt) {
        Expression[] localVars = workerReplyStmt.getExpressionList();
        BValue[] passedInValues = (BValue[]) workerReplyStmt.getWorkerDataChannel().takeData();

        for (int i = 0; i < localVars.length; i++) {
            Expression lExpr = localVars[i];
            BValue rValue = passedInValues[i];
            if (lExpr instanceof VariableRefExpr) {
                assignValueToVarRefExpr(rValue, (VariableRefExpr) lExpr);
            } else if (lExpr instanceof ArrayMapAccessExpr) {
                assignValueToArrayMapAccessExpr(rValue, (ArrayMapAccessExpr) lExpr);
            } else if (lExpr instanceof FieldAccessExpr) {
                assignValueToFieldAccessExpr(rValue, (FieldAccessExpr) lExpr);
            }
        }

//        Worker worker = workerReplyStmt.getWorker();
//        Future<BMessage> future = worker.getResultFuture();
//        try {
//            // TODO: Make this value configurable - need grammar level rethink
//            BMessage result = future.get(60, TimeUnit.SECONDS);
//            Expression[] expressions = workerReplyStmt.getExpressionList();
//            for (Expression expression: expressions) {
//                assignValueToVarRefExpr(result, (VariableRefExpr)expression);
//            }
//            executor.shutdown();
//            if (!executor.awaitTermination(10, TimeUnit.SECONDS)) {
//                executor.shutdownNow();
//            }
//        } catch (Exception e) {
//            // If there is an exception in the worker, set an empty value to the return variable
//            BMessage result = BTypes.typeMessage.getDefaultValue();
//            Expression[] expressions = workerReplyStmt.getExpressionList();
//            for (Expression expression: expressions) {
//                assignValueToVarRefExpr(result, (VariableRefExpr)expression);
//            }
//        } finally {
//            // Finally, try again to shutdown if not done already
//            executor.shutdownNow();
//        }
    }

    @Override
    public void visit(ReturnStmt returnStmt) {
        Expression[] exprs = returnStmt.getExprs();

        // Check whether the first argument is a multi-return function
        if (exprs.length == 1 && exprs[0] instanceof FunctionInvocationExpr) {
            FunctionInvocationExpr funcIExpr = (FunctionInvocationExpr) exprs[0];
            if (funcIExpr.getTypes().length > 1) {
                BValue[] returnVals = funcIExpr.executeMultiReturn(this);
                for (int i = 0; i < returnVals.length; i++) {
                    controlStack.setReturnValue(i, returnVals[i]);
                }
                returnedOrReplied = true;
                return;
            }
        }

        for (int i = 0; i < exprs.length; i++) {
            Expression expr = exprs[i];
            BValue returnVal = expr.execute(this);
            controlStack.setReturnValue(i, returnVal);
        }

        returnedOrReplied = true;
    }

    @Override
    public void visit(ReplyStmt replyStmt) {
        // TODO revisit this logic
        Expression expr = replyStmt.getReplyExpr();
        BMessage bMessage = (BMessage) expr.execute(this);
        bContext.getBalCallback().done(bMessage != null ? bMessage.value() : null);
        returnedOrReplied = true;
    }

    @Override
    public void visit(ForkJoinStmt forkJoinStmt) {
        List<WorkerRunner> workerRunnerList = new ArrayList<>();
        List<BMessage> resultMsgs = new ArrayList<>();
        long timeout = ((BInteger) forkJoinStmt.getTimeout().getTimeoutExpression().execute(this)).intValue();

        Worker[] workers = forkJoinStmt.getWorkers();
        Map<String, WorkerRunner> triggeredWorkers = new HashMap<>();
        for (Worker worker : workers) {
            int sizeOfValueArray = worker.getStackFrameSize();
            BValue[] localVals = new BValue[sizeOfValueArray];

            // Copying the values of current stack frame to the local values array at the beginning
            BValue[] currentStackValues = this.controlStack.getCurrentFrame().values;
            System.arraycopy(currentStackValues, 0, localVals, 0, worker.getAccessibleStackFrameSize());

            // TODO: This is not needed anymore. Remove when cleaning up the code.
            int valueCounter = worker.getAccessibleStackFrameSize();
            for (ParameterDef returnParam : worker.getReturnParameters()) {
                // Check whether these are unnamed set of return types.
                // If so break the loop. You can't have a mix of unnamed and named returns parameters.
                if (returnParam.getName() == null) {
                    break;
                }

                localVals[valueCounter] = returnParam.getType().getEmptyValue();
                valueCounter++;
            }

            // Create an array in the stack frame to hold return values;
            BValue[] returnVals = new BValue[1];

            // Create a new stack frame with memory locations to hold parameters, local values, temp expression value,
            // return values and worker invocation location;
            SymbolName functionSymbolName = worker.getSymbolName();
            CallableUnitInfo functionInfo = new CallableUnitInfo(functionSymbolName.getName(),
                    functionSymbolName.getPkgPath(), worker.getNodeLocation());

            StackFrame stackFrame = new StackFrame(localVals, returnVals, functionInfo);
            Context workerContext = new Context();
            workerContext.getControlStack().pushFrame(stackFrame);
            WorkerCallback workerCallback = new WorkerCallback(workerContext);
            workerContext.setBalCallback(workerCallback);
            BLangExecutor workerExecutor = new BLangExecutor(runtimeEnv, workerContext);
            workerExecutor.setParentScope(worker);
            WorkerRunner workerRunner = new WorkerRunner(workerExecutor, workerContext, worker);
            workerRunnerList.add(workerRunner);
            triggeredWorkers.put(worker.getName(), workerRunner);
        }

        if (forkJoinStmt.getJoin().getJoinType().equalsIgnoreCase("any")) {
            String[] joinWorkerNames = forkJoinStmt.getJoin().getJoinWorkers();
            if (joinWorkerNames.length == 0) {
                // If there are no workers specified, wait for any of all the workers
                BMessage res = invokeAnyWorker(workerRunnerList, timeout);
                resultMsgs.add(res);
            } else {
                List<WorkerRunner> workerRunnersSpecified = new ArrayList<>();
                for (String workerName : joinWorkerNames) {
                    workerRunnersSpecified.add(triggeredWorkers.get(workerName));
                }
                BMessage res = invokeAnyWorker(workerRunnersSpecified, timeout);
                resultMsgs.add(res);
            }
        } else {
            String[] joinWorkerNames = forkJoinStmt.getJoin().getJoinWorkers();
            if (joinWorkerNames.length == 0) {
                // If there are no workers specified, wait for all of all the workers
                resultMsgs.addAll(invokeAllWorkers(workerRunnerList, timeout));
            } else {
                List<WorkerRunner> workerRunnersSpecified = new ArrayList<>();
                for (String workerName : joinWorkerNames) {
                    workerRunnersSpecified.add(triggeredWorkers.get(workerName));
                }
                resultMsgs.addAll(invokeAllWorkers(workerRunnersSpecified, timeout));
            }
        }

        if (isForkJoinTimedOut) {
            // Execute the timeout block

            // Creating a new arrays
            BArray bArray = forkJoinStmt.getJoin().getJoinResult().getType().getEmptyValue();

            for (int i = 0; i < resultMsgs.size(); i++) {
                BValue value = resultMsgs.get(i);
                bArray.add(i, value);
            }

            int offsetJoin = ((StackVarLocation) forkJoinStmt.getTimeout().getTimeoutResult().getMemoryLocation()).
                    getStackFrameOffset();

            controlStack.setValue(offsetJoin, bArray);
            forkJoinStmt.getTimeout().getTimeoutBlock().execute(this);
            isForkJoinTimedOut = false;

        } else {
            // Assign values to join block message arrays

            // Creating a new arrays
            BArray bArray = forkJoinStmt.getJoin().getJoinResult().getType().getEmptyValue();
            for (int i = 0; i < resultMsgs.size(); i++) {
                BValue value = resultMsgs.get(i);
                bArray.add(i, value);
            }

            int offsetJoin = ((StackVarLocation) forkJoinStmt.getJoin().getJoinResult().getMemoryLocation()).
                    getStackFrameOffset();
            controlStack.setValue(offsetJoin, bArray);
            forkJoinStmt.getJoin().getJoinBlock().execute(this);
        }

    }

    @Override
    public void visit(TransformStmt transformStmt) {
        transformStmt.getBody().execute(this);
    }

    @Override
    public void visit(TransactionRollbackStmt transactionRollbackStmt) {
        BallerinaTransactionManager ballerinaTransactionManager = bContext.getBallerinaTransactionManager();
        if (ballerinaTransactionManager == null) {
            ballerinaTransactionManager = new BallerinaTransactionManager();
            bContext.setBallerinaTransactionManager(ballerinaTransactionManager);
        }
        StackFrame current = bContext.getControlStack().getCurrentFrame();
        //execute transaction block
        ballerinaTransactionManager.beginTransactionBlock();
        try {
            transactionRollbackStmt.getTransactionBlock().execute(this);
            if (isErrorThrown) {
                ballerinaTransactionManager.setTransactionError(true);
            }
            ballerinaTransactionManager.commitTransactionBlock();
        } catch (Exception e) {
            createBErrorFromException(e);
            while (bContext.getControlStack().getCurrentFrame() != current) {
                if (controlStack.getStack().size() > 0) {
                    controlStack.popFrame();
                } else {
                    throw new BallerinaException(e);
                }
            }
        }
        isAbortCalled = false;
        //execute onRollback if necessary
        try {
            if (ballerinaTransactionManager.isTransactionError()) {
                ballerinaTransactionManager.rollbackTransactionBlock();
                inRollbackBlock = true;
                transactionRollbackStmt.getRollbackBlock().getRollbackBlockStmt().execute(this);
            }
        } catch (Exception e) {
            throw new BallerinaException(e);
        } finally {
            inRollbackBlock = false;
            ballerinaTransactionManager.endTransactionBlock();
            if (ballerinaTransactionManager.isOuterTransaction()) {
                bContext.setBallerinaTransactionManager(null);
            }
        }
    }

    @Override
    public void visit(AbortStmt abortStmt) {
        isAbortCalled = true;
        BallerinaTransactionManager ballerinaTransactionManager = bContext.getBallerinaTransactionManager();
        if (ballerinaTransactionManager != null) {
            ballerinaTransactionManager.setTransactionError(true);
        }
    }

    private BMessage invokeAnyWorker(List<WorkerRunner> workerRunnerList, long timeout) {
        ExecutorService anyExecutor = Executors.newWorkStealingPool();
        BMessage result;
        try {
            result = anyExecutor.invokeAny(workerRunnerList, timeout, TimeUnit.SECONDS);
        } catch (InterruptedException | ExecutionException e) {
            return null;
        } catch (TimeoutException e) {
            isForkJoinTimedOut = true;
            return null;
        }
        return result;
    }

    private List<BMessage> invokeAllWorkers(List<WorkerRunner> workerRunnerList, long timeout) {
        ExecutorService allExecutor = Executors.newWorkStealingPool();
        List<BMessage> result = new ArrayList<>();
        try {
            allExecutor.invokeAll(workerRunnerList, timeout, TimeUnit.SECONDS).stream().map(bMessageFuture -> {
                try {
                    return bMessageFuture.get();
                } catch (CancellationException e) {
                    // This means task has been timedout and cancelled by system.
                    isForkJoinTimedOut = true;
                    return null;
                } catch (Exception e) {
                    return null;
                }

            }).forEach((BMessage b) -> {
                result.add(b);
            });
        } catch (InterruptedException e) {
            return result;
        }
        return result;
    }

    @Override
    public BValue[] visit(FunctionInvocationExpr funcIExpr) {

        // Create the Stack frame
        Function function = funcIExpr.getCallableUnit();

        if (function instanceof BallerinaFunction) {
            // Start the workers defined within the function
            for (Worker worker : ((BallerinaFunction) function).getWorkers()) {
                executeWorker(worker, funcIExpr.getArgExprs());
            }
        }

        int sizeOfValueArray = function.getStackFrameSize();
        BValue[] localVals = new BValue[sizeOfValueArray];

        // Get values for all the function arguments
        int valueCounter = populateArgumentValues(funcIExpr.getArgExprs(), localVals);

        for (ParameterDef returnParam : function.getReturnParameters()) {
            // Check whether these are unnamed set of return types.
            // If so break the loop. You can't have a mix of unnamed and named returns parameters.
            if (returnParam.getName() == null) {
                break;
            }

            localVals[valueCounter] = returnParam.getType().getZeroValue();
            valueCounter++;
        }

        // Create an arrays in the stack frame to hold return values;
        BValue[] returnVals = new BValue[function.getReturnParamTypes().length];

        // Create a new stack frame with memory locations to hold parameters, local values, temp expression value,
        // return values and function invocation location;
        CallableUnitInfo functionInfo = new CallableUnitInfo(function.getName(), function.getPackagePath(),
                funcIExpr.getNodeLocation());

        StackFrame stackFrame = new StackFrame(localVals, returnVals, functionInfo);
        controlStack.pushFrame(stackFrame);

        // Check whether we are invoking a native function or not.
        if (function instanceof BallerinaFunction) {
            BallerinaFunction bFunction = (BallerinaFunction) function;
            bFunction.getCallableUnitBody().execute(this);
        } else {
            AbstractNativeFunction nativeFunction = (AbstractNativeFunction) function;
            nativeFunction.executeNative(bContext);
        }

        controlStack.popFrame();

        // Setting return values to function invocation expression
        returnedOrReplied = false;
        return returnVals;
    }

    @Override
    public BValue[] visit(ActionInvocationExpr actionIExpr) {
        // Create the Stack frame
        Action action = actionIExpr.getCallableUnit();

        // Start the workers within the action
        if (action instanceof BallerinaAction) {
            for (Worker worker : ((BallerinaAction) action).getWorkers()) {
                executeWorker(worker, actionIExpr.getArgExprs());
            }
        }

        BValue[] localVals = new BValue[action.getStackFrameSize()];

        // Create default values for all declared local variables
        int valueCounter = populateArgumentValues(actionIExpr.getArgExprs(), localVals);

        for (ParameterDef returnParam : action.getReturnParameters()) {
            // Check whether these are unnamed set of return types.
            // If so break the loop. You can't have a mix of unnamed and named returns parameters.
            if (returnParam.getName() == null) {
                break;
            }

            localVals[valueCounter] = returnParam.getType().getZeroValue();
            valueCounter++;
        }

        // Create an arrays in the stack frame to hold return values;
        BValue[] returnVals = new BValue[action.getReturnParamTypes().length];

        // Create a new stack frame with memory locations to hold parameters, local values, temp expression values and
        // return values;
        CallableUnitInfo actionInfo = new CallableUnitInfo(action.getName(), action.getPackagePath(),
                actionIExpr.getNodeLocation());
        StackFrame stackFrame = new StackFrame(localVals, returnVals, actionInfo);
        controlStack.pushFrame(stackFrame);

        // Check whether we are invoking a native action or not.
        if (action instanceof BallerinaAction) {
            BallerinaAction bAction = (BallerinaAction) action;
            bAction.getCallableUnitBody().execute(this);
        } else {
            AbstractNativeAction nativeAction = (AbstractNativeAction) action;
            nativeAction.execute(bContext);
        }

        controlStack.popFrame();

        // Setting return values to function invocation expression
        returnedOrReplied = false;
        return returnVals;
    }

    // TODO Check the possibility of removing this from the executor since this is not part of the executor.
    @Override
    public BValue[] visit(ResourceInvocationExpr resourceIExpr) {

        Resource resource = resourceIExpr.getResource();

        // Start the workers within the resource
        for (Worker worker : resource.getWorkers()) {
            executeWorker(worker, resourceIExpr.getArgExprs());
        }

        ControlStack controlStack = bContext.getControlStack();
        BValue[] valueParams = new BValue[resource.getStackFrameSize()];

        int valueCounter = populateArgumentValues(resourceIExpr.getArgExprs(), valueParams);
        // Populate values for Connector declarations
//        valueCounter = populateConnectorDclValues(resource.getConnectorDcls(), valueParams, valueCounter);

        // Create default values for all declared local variables
//        VariableDef[] variableDefs = resource.getVariableDefs();
//        for (VariableDef variableDef : variableDefs) {
//            valueParams[valueCounter] = variableDef.getType().getDefaultValue();
//            valueCounter++;
//        }

        BValue[] ret = new BValue[1];

        CallableUnitInfo resourceInfo = new CallableUnitInfo(resource.getName(), resource.getPackagePath(),
                resource.getNodeLocation());
        StackFrame stackFrame = new StackFrame(valueParams, ret, resourceInfo);
        controlStack.pushFrame(stackFrame);

        resource.getResourceBody().execute(this);


        return ret;
    }

    @Override
    public BValue visit(InstanceCreationExpr instanceCreationExpr) {
        return instanceCreationExpr.getType().getZeroValue();
    }

    @Override
    public BValue visit(UnaryExpression unaryExpr) {
        Expression rExpr = unaryExpr.getRExpr();
        BValueType rValue = (BValueType) rExpr.execute(this);
        //ToDO this has to be improved property in UnaryExpression class since Unary does not need BiFunction
        return unaryExpr.getEvalFunc().apply(null, rValue);
    }

    @Override
    public BValue visit(BinaryExpression binaryExpr) {
        Expression rExpr = binaryExpr.getRExpr();
        BValueType rValue = (BValueType) rExpr.execute(this);

        Expression lExpr = binaryExpr.getLExpr();
        BValueType lValue = (BValueType) lExpr.execute(this);

        return binaryExpr.getEvalFunc().apply(lValue, rValue);
    }

    @Override
    public BValue visit(BinaryEqualityExpression binaryEqualityExpr) {
        Expression rExpr = binaryEqualityExpr.getRExpr();
        Expression lExpr = binaryEqualityExpr.getLExpr();

        BValue rValue = rExpr.execute(this);
        BValue lValue = lExpr.execute(this);

        // if this is a null check, then need to pass the BValue
        if (rExpr.getType() == BTypes.typeNull || lExpr.getType() == BTypes.typeNull) {
            return binaryEqualityExpr.getRefTypeEvalFunc().apply(lValue, rValue);
        }

        return binaryEqualityExpr.getEvalFunc().apply((BValueType) lValue, (BValueType) rValue);
    }

    @Override
    public BValue visit(ArrayMapAccessExpr arrayMapAccessExpr) {
        VariableRefExpr arrayVarRefExpr = (VariableRefExpr) arrayMapAccessExpr.getRExpr();
        BValue collectionValue = arrayVarRefExpr.execute(this);

        if (collectionValue == null) {
            throw new BallerinaException("variable '" + arrayVarRefExpr.getSymbolName() + "' is null");
        }

        Expression[] indexExprs = arrayMapAccessExpr.getIndexExprs();

        // Check whether this collection access expression is in the left hand of an assignment expression
        // If yes skip setting the value;
        if (!arrayMapAccessExpr.isLHSExpr()) {

            if (arrayMapAccessExpr.getRExpr().getType() != BTypes.typeMap) {
                // Get the value stored in the index
                if (collectionValue instanceof BArray) {
                    BArray bArray = (BArray) collectionValue;
                    bArray = retrieveArray(bArray, indexExprs);
                    return bArray.get(((BInteger) indexExprs[0].execute(this)).intValue());
                } else {
                    return collectionValue;
                }
            } else {
                // Get the value stored in the index
                BValue indexValue = indexExprs[0].execute(this);
                if (indexValue instanceof BString) {
                    return ((BMap) collectionValue).get(indexValue);
                } else {
                    throw new IllegalStateException("Index of a map should be string type");
                }
            }
        } else {
            throw new IllegalStateException("This branch shouldn't be executed. ");
        }
    }

    @Override
    public BValue visit(ArrayInitExpr arrayInitExpr) {
        Expression[] argExprs = arrayInitExpr.getArgExprs();

        // Creating a new arrays
        BArray bArray = arrayInitExpr.getType().getEmptyValue();

        for (int i = 0; i < argExprs.length; i++) {
            Expression expr = argExprs[i];
            BValue value = expr.execute(this);
            bArray.add(i, value);
        }

        return bArray;
    }

    @Override
    public BValue visit(MapInitExpr mapInitExpr) {
        Expression[] argExprs = mapInitExpr.getArgExprs();

        // Creating a new map
        BMap bMap = mapInitExpr.getType().getEmptyValue();

        for (int i = 0; i < argExprs.length; i++) {
            KeyValueExpr expr = (KeyValueExpr) argExprs[i];
            BValue keyVal = expr.getKeyExpr().execute(this);
            BValue value = expr.getValueExpr().execute(this);
            bMap.put(keyVal, value);
        }
        return bMap;
    }

    @Override
    public BValue visit(JSONInitExpr jsonInitExpr) {
        Expression[] argExprs = jsonInitExpr.getArgExprs();
        StringJoiner stringJoiner = new StringJoiner(",", "{", "}");
        for (int i = 0; i < argExprs.length; i++) {
            KeyValueExpr expr = (KeyValueExpr) argExprs[i];
            BValue keyVal = expr.getKeyExpr().execute(this);
            BValue value = expr.getValueExpr().execute(this);
            String stringVal;
            if (value == null) {
                stringVal = null;
            } else if (value instanceof BString) {
                stringVal = "\"" + value.stringValue() + "\"";
            } else  {
                stringVal = value.stringValue();
            }
            stringJoiner.add("\"" + keyVal.stringValue() + "\" : " + stringVal + "");
        }
        return new BJSON(stringJoiner.toString());
    }

    @Override
    public BValue visit(JSONArrayInitExpr jsonArrayInitExpr) {
        Expression[] argExprs = jsonArrayInitExpr.getArgExprs();
        StringJoiner stringJoiner = new StringJoiner(",", "[", "]");
        for (int i = 0; i < argExprs.length; i++) {
            BValue value = argExprs[i].execute(this);
            String stringVal;
            if (value == null) {
                stringVal = null;
            } else if (value instanceof BString) {
                stringVal = "\"" + value.stringValue() + "\"";
            } else  {
                stringVal = value.stringValue();
            }
            stringJoiner.add(stringVal);
        }
        return new BJSON(stringJoiner.toString());
    }

    @Override
    public BValue visit(RefTypeInitExpr refTypeInitExpr) {
        BType bType = refTypeInitExpr.getType();
        return bType.getEmptyValue();
    }

    @Override
    public BValue visit(ConnectorInitExpr connectorInitExpr) {
        BConnector bConnector;
        BValue[] connectorMemBlock;
        BallerinaConnectorDef connectorDef = (BallerinaConnectorDef) connectorInitExpr.getType();

        int offset = 0;
        connectorMemBlock = new BValue[connectorDef.getSizeOfConnectorMem()];
        for (Expression expr : connectorInitExpr.getArgExprs()) {
            connectorMemBlock[offset] = expr.execute(this);
            offset++;
        }

        bConnector = new BConnector(connectorDef, connectorMemBlock);

        // Invoke the <init> function
        invokeConnectorInitFunction(connectorDef, bConnector);

        // Invoke the <init> action
        invokeConnectorInitAction(connectorDef, bConnector);
        return bConnector;
    }

    @Override
    public BValue visit(BacktickExpr backtickExpr) {
        // Evaluate the variable references before creating objects
        String evaluatedString = evaluteBacktickString(backtickExpr);
        if (backtickExpr.getType() == BTypes.typeJSON) {
            return new BJSON(evaluatedString);

        } else {
            return new BXML(evaluatedString);
        }
    }

    @Override
    public BValue visit(VariableRefExpr variableRefExpr) {
        MemoryLocation memoryLocation = variableRefExpr.getMemoryLocation();
        return memoryLocation.execute(this);
    }

    @Override
    public BValue[] visit(TypeCastExpression typeCastExpression) {
        // Check for native type casting
        BValue result = (BValue) typeCastExpression.getRExpr().execute(this);
        return typeCastExpression.getEvalFunc().apply(result, typeCastExpression.getType(), 
                typeCastExpression.isMultiReturnExpr());
    }

    @Override
    public BValue[] visit(TypeConversionExpr nativeTransformExpression) {
        BValue result = (BValue) nativeTransformExpression.getRExpr().execute(this);
        return nativeTransformExpression.getEvalFunc().apply(result, nativeTransformExpression.getType(),
                nativeTransformExpression.isMultiReturnExpr());
    }
    
    @Override
    public BValue visit(BasicLiteral basicLiteral) {
        return basicLiteral.getBValue();
    }

    @Override
    public BValue visit(NullLiteral nullLiteral) {
        return nullLiteral.getBValue();
    }

    @Override
    public BValue visit(StackVarLocation stackVarLocation) {
        int offset = stackVarLocation.getStackFrameOffset();
        return controlStack.getValue(offset);
    }

    @Override
    public BValue visit(ConstantLocation constantLocation) {
        int offset = constantLocation.getStaticMemAddrOffset();
        RuntimeEnvironment.StaticMemory staticMemory = runtimeEnv.getStaticMemory();
        return staticMemory.getValue(offset);
    }

    @Override
    public BValue visit(ServiceVarLocation serviceVarLocation) {
        int offset = serviceVarLocation.getStaticMemAddrOffset();
        RuntimeEnvironment.StaticMemory staticMemory = runtimeEnv.getStaticMemory();
        return staticMemory.getValue(offset);
    }

    @Override
    public BValue visit(GlobalVarLocation globalVarLocation) {
        int offset = globalVarLocation.getStaticMemAddrOffset();
        RuntimeEnvironment.StaticMemory staticMemory = runtimeEnv.getStaticMemory();
        return staticMemory.getValue(offset);
    }

    @Override
    public BValue visit(StructVarLocation structLocation) {
        throw new IllegalArgumentException("struct value is required to get the value of a field");
    }

    @Override
    public BValue visit(ConnectorVarLocation connectorVarLocation) {
        // Fist the get the BConnector object. In an action invocation first argument is always the connector
        BConnector bConnector = (BConnector) controlStack.getValue(0);
        if (bConnector == null) {
            throw new BallerinaException("connector argument value is null");
        }

        // Now get the connector variable value from the memory block allocated to the BConnector instance.
        return bConnector.getValue(connectorVarLocation.getConnectorMemAddrOffset());
    }


    // Private methods

    private int populateArgumentValues(Expression[] expressions, BValue[] localVals) {
        int i = 0;
        for (Expression arg : expressions) {
            // Evaluate the argument expression
            BValue argValue = arg.execute(this);
            BType argType = arg.getType();

            // Here we need to handle value types differently from reference types
            // Value types need to be cloned before passing ot the function : pass by value.
            // TODO Implement copy-on-write mechanism to improve performance
            if (BTypes.isValueType(argType)) {
                argValue = BValueUtils.clone(argType, argValue);
            }

            // Setting argument value in the stack frame
            localVals[i] = argValue;

            i++;
        }
        return i;
    }

    private int populateArgumentValuesForWorker(Expression[] expressions, BValue[] localVals) {
        int i = 0;
        for (Expression arg : expressions) {
            // Evaluate the argument expression
            BValue argValue = arg.execute(this);
            BType argType = arg.getType();

            // Here we need to handle value types differently from reference types
            // Value types need to be cloned before passing ot the function : pass by value.
            // TODO Implement copy-on-write mechanism to improve performance
            if (BTypes.isValueType(argType)) {
                argValue = BValueUtils.clone(argType, argValue);
            }

            // If the type is message, then clone and set the value
            if (argType.equals(BTypes.typeMessage)) {
                if (argValue != null) {
                    argValue = ((BMessage) argValue).clone();
                }
            }

            // Setting argument value in the stack frame
            localVals[i] = argValue;

            i++;
        }
        return i;
    }

    private String evaluteBacktickString(BacktickExpr backtickExpr) {
        StringBuilder builder = new StringBuilder();
        boolean isJson = backtickExpr.getType() == BTypes.typeJSON;
        String strVal;
        BValue bVal;
        for (Expression expression : backtickExpr.getArgExprs()) {
            bVal = expression.execute(this);
            strVal = bVal.stringValue();
            if (isJson && bVal instanceof BString && expression instanceof ReferenceExpr) {
                builder.append("\"" + strVal + "\"");
            } else {
                builder.append(strVal);
            }
        }
        return builder.toString();
    }

    private void assignValueToArrayMapAccessExpr(BValue rValue, ArrayMapAccessExpr lExpr) {
        ArrayMapAccessExpr accessExpr = lExpr;
        if (!(accessExpr.getRExpr().getType() == BTypes.typeMap)) {
            BArray arrayVal = (BArray) accessExpr.getRExpr().execute(this);

            if (arrayVal == null) {
                throw new BallerinaException("variable '" + accessExpr.getSymbolName() + "' is null");
            }

            Expression[] indexExprs = accessExpr.getIndexExprs();
            if (indexExprs.length > 1) {
                arrayVal = retrieveArray(arrayVal, indexExprs);
            }

            BInteger indexVal = (BInteger) indexExprs[0].execute(this);
            arrayVal.add(indexVal.intValue(), rValue);

        } else {
            BMap<BString, BValue> mapVal = (BMap<BString, BValue>) accessExpr.getRExpr().execute(this);
            BString indexVal = (BString) accessExpr.getIndexExprs()[0].execute(this);
            mapVal.put(indexVal, rValue);
            // set the type of this expression here
            // accessExpr.setType(rExpr.getType());
        }
    }

    private void assignValueToVarRefExpr(BValue rValue, VariableRefExpr lExpr) {
        VariableRefExpr variableRefExpr = lExpr;
        MemoryLocation memoryLocation = variableRefExpr.getMemoryLocation();
        if (memoryLocation instanceof StackVarLocation) {
            int stackFrameOffset = ((StackVarLocation) memoryLocation).getStackFrameOffset();
            controlStack.setValue(stackFrameOffset, rValue);
        } else if (memoryLocation instanceof ServiceVarLocation) {
            int staticMemOffset = ((ServiceVarLocation) memoryLocation).getStaticMemAddrOffset();
            runtimeEnv.getStaticMemory().setValue(staticMemOffset, rValue);

        } else if (memoryLocation instanceof ConnectorVarLocation) {
            // Fist the get the BConnector object. In an action invocation first argument is always the connector
            BConnector bConnector = (BConnector) controlStack.getValue(0);
            if (bConnector == null) {
                throw new BallerinaException("connector argument value is null");
            }

            int connectorMemOffset = ((ConnectorVarLocation) memoryLocation).getConnectorMemAddrOffset();
            bConnector.setValue(connectorMemOffset, rValue);
        } else if (memoryLocation instanceof WorkerVarLocation) {
            int stackFrameOffset = ((WorkerVarLocation) memoryLocation).getworkerMemAddrOffset();
            controlStack.setValue(stackFrameOffset, rValue);
        } else if (memoryLocation instanceof StructVarLocation) {
            int structMemOffset = ((StructVarLocation) memoryLocation).getStructMemAddrOffset();
            controlStack.setValue(structMemOffset, rValue);
        } else if (memoryLocation instanceof GlobalVarLocation) {
            int globalMemOffset = ((GlobalVarLocation) memoryLocation).getStaticMemAddrOffset();
            runtimeEnv.getStaticMemory().setValue(globalMemOffset, rValue);
        } else if (memoryLocation instanceof ConstantLocation) {
            // This is invoked only during the package.<init> function
            int constMemOffset = ((ConstantLocation) memoryLocation).getStaticMemAddrOffset();
            runtimeEnv.getStaticMemory().setValue(constMemOffset, rValue);
        }
    }

    /**
     * Initialize a user defined struct type.
     */
    @Override
    public BValue visit(StructInitExpr structInitExpr) {
        StructDef structDef = (StructDef) structInitExpr.getType();
        BValue[] structMemBlock;
        structMemBlock = new BValue[structDef.getStructMemorySize()];

        // Invoke the <init> function
        invokeStructInitFunction(structDef, structMemBlock);

        // iterate through initialized values and re-populate the memory block
        Expression[] argExprs = structInitExpr.getArgExprs();
        for (int i = 0; i < argExprs.length; i++) {
            KeyValueExpr expr = (KeyValueExpr) argExprs[i];
            VariableRefExpr varRefExpr = (VariableRefExpr) expr.getKeyExpr();
            StructVarLocation structVarLoc = (StructVarLocation) (varRefExpr).getVariableDef().getMemoryLocation();
            structMemBlock[structVarLoc.getStructMemAddrOffset()] = expr.getValueExpr().execute(this);
        }

        return new BStruct(structDef, structMemBlock);
    }

    /**
     * Evaluate and return the value of a struct field accessing expression.
     */
    @Override
    public BValue visit(FieldAccessExpr fieldAccessExpr) {
        Expression varRef = fieldAccessExpr.getVarRef();
        BValue value = varRef.execute(this);

        if (value instanceof BArray) {
            FieldAccessExpr childFieldExpr = fieldAccessExpr.getFieldExpr();
            if (childFieldExpr != null && childFieldExpr.getVarRef() instanceof ArrayLengthExpression) {
                return new BInteger(((BArray) value).size());
            }
        }
        
        return getFieldExprValue(fieldAccessExpr, value);
    }

    @Override
    public BValue visit(JSONFieldAccessExpr jsonFieldExpr) {
        FieldAccessExpr varRefExpr = (FieldAccessExpr) jsonFieldExpr.getVarRef();
        Expression jsonVarRef = varRefExpr.getVarRef();
        BValue json = jsonVarRef.execute(this);

        return getJSONElementValue((BJSON) json, varRefExpr.getFieldExpr());
    }

    @Override
    public BValue visit(WorkerVarLocation workerVarLocation) {
        int offset = workerVarLocation.getworkerMemAddrOffset();
        return controlStack.getValue(offset);
    }

    /**
     * Assign a value to a field of a struct, represented by a {@link FieldAccessExpr}.
     *
     * @param rValue Value to be assigned
     * @param lExpr  {@link FieldAccessExpr} which represents the field of the struct
     */
    private void assignValueToFieldAccessExpr(BValue rValue, FieldAccessExpr lExpr) {
        Expression lExprVarRef = lExpr.getVarRef();

        if (lExprVarRef instanceof ArrayMapAccessExpr) {
            assignValueToArrayMapAccessExpr(rValue, (ArrayMapAccessExpr) lExprVarRef);
            return;
        }

        BValue value = lExprVarRef.execute(this);
        setFieldValue(rValue, lExpr, value);
    }

    /**
     * Recursively traverse and set the value of the access expression of a field of a struct.
     *
     * @param rValue Value to be set
     * @param currentExpr StructFieldAccessExpr of the current field
     * @param currentVal Value of the expression evaluated so far.
     */
    private void setFieldValue(BValue rValue, FieldAccessExpr currentExpr, BValue currentVal) {
        // currentVal is a unitValue or a array/map. hence get the element value of it.
        BValue unitVal = getUnitValue(currentVal, currentExpr);

        if (unitVal == null) {
            throw new BallerinaException("field '" + currentExpr.getSymbolName() + "' is null");
        }

        if (currentExpr.getRefVarType() == BTypes.typeJSON) {
            setJSONElementValue((BJSON) unitVal, currentExpr.getFieldExpr(), rValue);
            return;
        }

        BStruct currentStructVal = (BStruct) unitVal;
        FieldAccessExpr fieldExpr = (FieldAccessExpr) currentExpr.getFieldExpr();
        int fieldLocation = ((StructVarLocation) getMemoryLocation(fieldExpr)).getStructMemAddrOffset();

        if (fieldExpr.getFieldExpr() == null) {
            setStructFieldValue(rValue, currentStructVal, fieldLocation, fieldExpr);
            return;
        }

        // At this point, field of the field is not null. Means current element,
        // and its field are both complex (struct/map/json) types.
        BValue value = currentStructVal.getValue(fieldLocation);

        setFieldValue(rValue, fieldExpr, value);
    }

    /**
     * Get the memory location for a expression.
     *
     * @param expression Expression to get the memory location
     * @return Memory location of the expression
     */
    private MemoryLocation getMemoryLocation(Expression expression) {
        // If the expression is an arrays-map expression, then get the location of the variable-reference-expression
        // of the arrays-map-access-expression.
        if (expression instanceof ArrayMapAccessExpr) {
            return getMemoryLocation(((ArrayMapAccessExpr) expression).getRExpr());
        }

        // If the expression is a struct-field-access-expression, then get the memory location of the variable
        // referenced by the struct-field-access-expression
        if (expression instanceof FieldAccessExpr) {
            return getMemoryLocation(((FieldAccessExpr) expression).getVarRef());
        }

        // Set the memory location of the variable-reference-expression
        return ((VariableRefExpr) expression).getMemoryLocation();
    }

    /**
     * Set the unit value of the struct field.
     * <br/>
     * i.e: Value represented by a field-access-expression can be one of:
     * <ul>
     * <li>A variable</li>
     * <li>An element of an arrays/map variable.</li>
     * </ul>
     * But the value get after evaluating the field-access-expression (<b>lExprValue</b>) contains the whole
     * variable. This methods set the unit value (either the complete arrays/map or the referenced element of an
     * arrays/map), using the index expression of the 'fieldExpr'.
     *
     * @param rValue         Value to be set
     * @param lExprValue     Value of the field access expression evaluated so far. This is always of struct
     *                       type.
     * @param memoryLocation Location of the field to be set, in the struct 'lExprValue'
     * @param fieldExpr      Field Access Expression of the current field
     */
    private void setStructFieldValue(BValue rValue, BStruct lExprValue, int memoryLocation,
                              FieldAccessExpr fieldExpr) {

        if (!(fieldExpr.getVarRef() instanceof ArrayMapAccessExpr)) {
            // If the lExprValue value is not a struct array/map, then set the value to the struct field
            lExprValue.setValue(memoryLocation, rValue);
            return;
        }

        ArrayMapAccessExpr varRef = (ArrayMapAccessExpr) fieldExpr.getVarRef();
        Expression[] indexExprs = varRef.getIndexExprs();

        // Get the arrays/map value from the mermory location
        BValue arrayMapValue = lExprValue.getValue(memoryLocation);
        if (arrayMapValue == null) {
            throw new BallerinaException("field '" + varRef.getSymbolName() + " is null");
        }

        // Set the value to arrays/map's index location

        if (varRef.getRExpr().getType() == BTypes.typeMap) {
            BValue indexValue = indexExprs[0].execute(this);
            ((BMap) arrayMapValue).put(indexValue, rValue);
        } else {
            BArray arrayVal = (BArray) arrayMapValue;
            if (indexExprs.length > 1) {
                arrayVal = retrieveArray(arrayVal, indexExprs);
            }

            BInteger indexVal = (BInteger) indexExprs[0].execute(this);
            arrayVal.add(indexVal.intValue(), rValue);
        }
    }

    /**
     * Recursively traverse and get the value of the access expression of a field.
     *
     * @param currentExpr FieldAccessExpr of the current field
     * @param currentVal Value of the expression evaluated so far.
     * @return Value of the expression after evaluating the current field.
     */
    private BValue getFieldExprValue(FieldAccessExpr currentExpr, BValue currentVal) {
        FieldAccessExpr fieldExpr = currentExpr.getFieldExpr();
        if (fieldExpr == null) {
            return currentVal;
        }

        if (currentExpr.getRefVarType() == BTypes.typeJSON) {
            return getJSONElementValue((BJSON) currentVal, fieldExpr);
        }

        // currentVal could be a value type or a array/map. Hence get the single element value of it.
        BValue unitVal = getUnitValue(currentVal, currentExpr);

        if (unitVal == null) {
            throw new BallerinaException("field '" + currentExpr.getVarName() + "' is null");
        }

        // if fieldExpr exist means this is a struct.
        BStruct currentStructVal = (BStruct) unitVal;

        int fieldLocation = ((StructVarLocation) getMemoryLocation(fieldExpr)).getStructMemAddrOffset();

        // If this is the last field, return the value from memory location
        FieldAccessExpr nestedFieldExpr = fieldExpr.getFieldExpr();
        if (nestedFieldExpr == null) {
            // Value stored in the struct can be also an array. Hence if its an array access,
            // get the array element value
            return getUnitValue(currentStructVal.getValue(fieldLocation), fieldExpr);
        }

        BValue value = currentStructVal.getValue(fieldLocation);
        if (value instanceof BArray && nestedFieldExpr.getVarRef() instanceof ArrayLengthExpression) {
            return new BInteger(((BArray) value).size());
        }

        // Recursively travel through the struct and get the value
        return getFieldExprValue(fieldExpr, value);
    }

    /**
     * Get the unit value of the current value.
     * <br/>
     * i.e: Value represented by a field-access-expression can be one of:
     * <ul>
     * <li>A variable</li>
     * <li>An element of an array/map variable.</li>
     * </ul>
     * But the value stored in memory (<b>currentVal</b>) contains the entire variable. This methods
     * retrieves the unit value (either the complete arrays/map or the referenced element of an arrays/map),
     * using the index expression of the 'fieldExpr'.
     *
     * @param currentVal Value of the field expression evaluated so far
     * @param currentExpr  Field access expression for the current value
     * @return Unit value of the current value
     */
    private BValue getUnitValue(BValue currentVal, FieldAccessExpr currentExpr) {
        ReferenceExpr currentVarRefExpr = (ReferenceExpr) currentExpr.getVarRef();
        //if (currentVal == null) {
        //    throw new BallerinaException("field '" + generateErrorSymbolName(currentVarRefExpr.getSymbolName())
        //            + "' is null");
        //}


        if (!(currentVal instanceof BArray || currentVal instanceof BMap<?, ?>)) {
            return currentVal;
        }

        // If the lExprValue value is not a array/map, then the unit value is same as the struct
        Expression[] indexExprs;
        if (currentVarRefExpr instanceof ArrayMapAccessExpr) {
            indexExprs = ((ArrayMapAccessExpr) currentVarRefExpr).getIndexExprs();
        } else {
            return currentVal;
        }

        // Evaluate the index expression and get the value
        BValue indexValue;
        BValue unitVal;
        // Get the value from arrays/map's index location
        ArrayMapAccessExpr varRef = (ArrayMapAccessExpr) currentExpr.getVarRef();
        if (varRef.getRExpr().getType() == BTypes.typeMap) {
            indexValue = indexExprs[0].execute(this);
            unitVal = ((BMap) currentVal).get(indexValue);
        } else {
            BArray bArray = (BArray) currentVal;
            for (int i = indexExprs.length - 1; i >= 1; i--) {
                indexValue = indexExprs[i].execute(this);
                bArray = (BArray) bArray.get(((BInteger) indexValue).intValue());
            }
            indexValue = indexExprs[0].execute(this);
            unitVal = bArray.get(((BInteger) indexValue).intValue());
        }

        if (unitVal == null && currentExpr.getFieldExpr() != null) {
            throw new BallerinaException("field '" + currentVarRefExpr.getSymbolName().getName() + "[" +
                    indexValue.stringValue() + "]' is null");
        }

        return unitVal;
    }

    private void invokeConnectorInitFunction(BallerinaConnectorDef connectorDef, BConnector bConnector) {
        // Create the Stack frame
        Function initFunction = connectorDef.getInitFunction();
        BValue[] localVals = new BValue[1];
        localVals[0] = bConnector;

        // Create an arrays in the stack frame to hold return values;
        BValue[] returnVals = new BValue[0];

        // Create a new stack frame with memory locations to hold parameters, local values, temp expression value,
        // return values and function invocation location;
        CallableUnitInfo functionInfo = new CallableUnitInfo(initFunction.getName(), initFunction.getPackagePath(),
                initFunction.getNodeLocation());

        StackFrame stackFrame = new StackFrame(localVals, returnVals, functionInfo);
        controlStack.pushFrame(stackFrame);
        initFunction.getCallableUnitBody().execute(this);
        controlStack.popFrame();

        // Setting return values to function invocation expression
        returnedOrReplied = false;
    }

    private void invokeConnectorInitAction(BallerinaConnectorDef connectorDef, BConnector bConnector) {
        Action action = connectorDef.getInitAction();
        if (action == null) {
            return;
        }

        BValue[] localVals = new BValue[1];
        localVals[0] = bConnector;

        BValue[] returnVals = new BValue[0];

        CallableUnitInfo functionInfo = new CallableUnitInfo(action.getName(), action.getPackagePath(),
                action.getNodeLocation());

        StackFrame stackFrame = new StackFrame(localVals, returnVals, functionInfo);
        controlStack.pushFrame(stackFrame);
        AbstractNativeAction nativeAction = (AbstractNativeAction) action;
        nativeAction.execute(bContext);
        controlStack.popFrame();

        // Setting return values to function invocation expression
        returnedOrReplied = false;
    }

    private BArray retrieveArray(BArray arrayVal, Expression[] exprs) {
        for (int i = exprs.length - 1; i >= 1; i--) {
            BInteger indexVal = (BInteger) exprs[i].execute(this);

            // TODO: Remove this part if we don't need dynamically create arrays
            // Will have to dynamically populate
//            while (arrayVal.size() <= indexVal.intValue()) {
//                if (i != 1 || rValue instanceof BArray) {
//                    BArray newBArray = new BArray<>(BArray.class);
//                    arrayVal.add(arrayVal.size(), newBArray);
//                } else {
//                    BArray bArray = new BArray<>(rValue.getClass());
//                    arrayVal.add(arrayVal.size(), bArray);
//                }
//            }

            arrayVal = (BArray) arrayVal.get(indexVal.intValue());
        }

        return arrayVal;
    }

//    public void shutdownWorker(Worker worker) {
//        Future<BMessage> future = worker.getResultFuture();
//        try {
//            // TODO: Make this value configurable - need grammar level rethink
//            BMessage result = future.get(60, TimeUnit.SECONDS);
//            executor.shutdown();
//            if (!executor.awaitTermination(10, TimeUnit.SECONDS)) {
//                executor.shutdownNow();
//            }
//        } catch (Exception e) {
//            // If there is an exception in the worker, set an empty value to the return variable
//            BMessage result = BTypes.typeMessage.getDefaultValue();
//        } finally {
//            // Finally, try again to shutdown if not done already
//            executor.shutdownNow();
//        }
//    }

    public void executeWorker(Worker worker, Expression[] parentParameters) {
        int sizeOfValueArray = worker.getStackFrameSize();
        BValue[] localVals = new BValue[sizeOfValueArray];

        int valueCounter = 0;

        if (parentParameters != null) {
            for (Expression arg : parentParameters) {
                // Evaluate the argument expression
                BValue argValue = arg.execute(this);
                // Setting argument value in the stack frame
                localVals[valueCounter] = argValue;
                valueCounter++;
            }
        }

        for (ParameterDef returnParam : worker.getReturnParameters()) {
            // Check whether these are unnamed set of return types.
            // If so break the loop. You can't have a mix of unnamed and named returns parameters.
            if (returnParam.getName() == null) {
                break;
            }

            localVals[valueCounter] = returnParam.getType().getEmptyValue();
            valueCounter++;
        }


        // Create an arrays in the stack frame to hold return values;
        BValue[] returnVals = new BValue[1];

        // Create a new stack frame with memory locations to hold parameters, local values, temp expression value,
        // return values and worker invocation location;
        CallableUnitInfo functionInfo = new CallableUnitInfo(worker.getName(), worker.getPackagePath(),
                worker.getNodeLocation());

        StackFrame stackFrame = new StackFrame(localVals, returnVals, functionInfo);
        Context workerContext = new Context();
        workerContext.getControlStack().pushFrame(stackFrame);
        WorkerCallback workerCallback = new WorkerCallback(workerContext);
        workerContext.setBalCallback(workerCallback);
        BLangExecutor workerExecutor = new BLangExecutor(runtimeEnv, workerContext);
        workerExecutor.setParentScope(worker);
        ExecutorService executor = Executors.newSingleThreadExecutor(new BLangThreadFactory(worker.getName()));
        WorkerExecutor workerRunner = new WorkerExecutor(workerExecutor, workerContext, worker);
        executor.submit(workerRunner);
//        Future<BMessage> future = executor.submit(workerRunner);
//        worker.setResultFuture(future);

        // Start workers within the worker
        for (Worker worker1 : worker.getWorkers()) {
            executeWorker(worker1, null);
        }
    }

    /**
     * Invoke the init function of the struct. This will populate the default values for struct fields.
     * 
     * @param structDef Struct definition
     * @param structMemBlock Memory block to be assigned for the new struct instance
     */
    private void invokeStructInitFunction(StructDef structDef, BValue[] structMemBlock) {
        Function initFunction = structDef.getInitFunction();
        CallableUnitInfo functionInfo = new CallableUnitInfo(initFunction.getName(), initFunction.getPackagePath(),
            initFunction.getNodeLocation());
        StackFrame stackFrame = new StackFrame(structMemBlock, null, functionInfo);
        controlStack.pushFrame(stackFrame);
        initFunction.getCallableUnitBody().execute(this);
        controlStack.popFrame();

        // Setting return values to function invocation expression
        returnedOrReplied = false;
    }

    /**
     * Get the value of element from a given json object.
     *
     * @param json JSON to get the value
     * @param fieldExpr Field expression represent the element of the json to be extracted
     * @return value of the element represented by the field expression
     */
    private BValue getJSONElementValue(BJSON json, FieldAccessExpr fieldExpr) {
        if (fieldExpr == null) {
            return json;
        }

        BJSON jsonElement;
        BValue elementIndex = fieldExpr.getVarRef().execute(this);
        if (json == null) {
            throw new BallerinaException("cannot get '" + elementIndex.stringValue() + "' from null");
        }

        if (elementIndex.getType() == BTypes.typeInt) {
            jsonElement = JSONUtils.getArrayElement(json, ((BInteger) elementIndex).intValue());
        } else {
            jsonElement = JSONUtils.getElement(json, elementIndex.stringValue());
        }
        return getJSONElementValue(jsonElement, fieldExpr.getFieldExpr());
    }

    /**
     * Recursively traverse and set the value of the access expression of a field of a json.
     *
     * @param json JSON to set the value
     * @param fieldExpr Expression represents the field
     * @param rValue Value to be set
     */
    private void setJSONElementValue(BJSON json, FieldAccessExpr fieldExpr, BValue rValue) {
        BValue elementIndex = fieldExpr.getVarRef().execute(this);
        if (json == null) {
            throw new BallerinaException("cannot set '" + elementIndex.stringValue() + "' of null");
        }

        FieldAccessExpr childField = fieldExpr.getFieldExpr();
        BJSON jsonElement;

        if (childField == null) {
            if (elementIndex.getType() == BTypes.typeInt) {
                JSONUtils.setArrayElement(json, ((BInteger) elementIndex).intValue(), (BJSON) rValue);
            } else {
                JSONUtils.setElement(json, elementIndex.stringValue(), (BJSON) rValue);
            }
            return;
        }

        if (elementIndex.getType() == BTypes.typeInt) {
            jsonElement = JSONUtils.getArrayElement(json, ((BInteger) elementIndex).intValue());
        } else {
            jsonElement = JSONUtils.getElement(json, elementIndex.stringValue());
        }
        setJSONElementValue(jsonElement, childField, rValue);
    }

    private void handleError(TryCatchStmt.CatchBlock catchBlock, StackFrame tryCatchScope) {
        while (bContext.getControlStack().getCurrentFrame() != tryCatchScope) {
            if (controlStack.getStack().size() > 0) {
                controlStack.popFrame();
            } else {
                // Something wrong. This shouldn't execute.
                throw new BallerinaException("fatal : unexpected error occurred. No stack frame found.");
            }
        }
        // Assign Exception value.
        MemoryLocation memoryLocation = catchBlock.getParameterDef().getMemoryLocation();
        if (memoryLocation instanceof StackVarLocation) {
            int stackFrameOffset = ((StackVarLocation) memoryLocation).getStackFrameOffset();
            controlStack.setValue(stackFrameOffset, thrownError);
        }
        thrownError = null;
        isErrorThrown = false;
        // Invoke Catch Block.
        catchBlock.getCatchBlockStmt().execute(this);
    }

    private void createBErrorFromException(Throwable t) {
        if (error == null) {
            error = (StructDef) parentScope.resolve(new SymbolName("Error", "ballerina.lang.errors"));
            if (error == null) {
                throw new BLangRuntimeException("Unresolved type Error");
            }
        }
        BString msg = new BString(t.getMessage());
        thrownError = new BStruct(error, new BValue[]{msg});
        thrownError.setStackTrace(generateStackTrace());
        isErrorThrown = true;
        if (bContext.isInTransaction()) {
            bContext.getBallerinaTransactionManager().setTransactionError(true);
        }
    }
}<|MERGE_RESOLUTION|>--- conflicted
+++ resolved
@@ -193,13 +193,9 @@
         Expression[] lExprs = assignStmt.getLExprs();
         if (lExprs.length > 1) {
             // This statement contains multiple assignments
-<<<<<<< HEAD
-            rValues = ((CallableUnitInvocationExpr) rExpr).executeMultiReturn(this);
+            rValues = ((ExecutableMultiReturnExpr) rExpr).executeMultiReturn(this);
         } else if (rExpr == null) {
             rValues = new BValue[]{lExprs[0].getType().getZeroValue()};
-=======
-            rValues = ((ExecutableMultiReturnExpr) rExpr).executeMultiReturn(this);
->>>>>>> a30d13e8
         } else {
             rValues = new BValue[]{rExpr.execute(this)};
         }
