--- conflicted
+++ resolved
@@ -68,11 +68,8 @@
 import org.ballerinalang.model.statements.ReturnStmt;
 import org.ballerinalang.model.statements.Statement;
 import org.ballerinalang.model.statements.ThrowStmt;
-<<<<<<< HEAD
 import org.ballerinalang.model.statements.TransactionRollbackStmt;
-=======
 import org.ballerinalang.model.statements.TransformStmt;
->>>>>>> 1efd39d7
 import org.ballerinalang.model.statements.TryCatchStmt;
 import org.ballerinalang.model.statements.VariableDefStmt;
 import org.ballerinalang.model.statements.WhileStmt;
@@ -526,7 +523,11 @@
     }
 
     @Override
-<<<<<<< HEAD
+    public void visit(TransformStmt transformStmt) {
+        transformStmt.getBody().execute(this);
+    }
+
+    @Override
     public void visit(TransactionRollbackStmt transactionRollbackStmt) {
         BallerinaTransactionManager ballerinaTransactionManager = bContext.getBallerinaTransactionManager();
         if (ballerinaTransactionManager == null) {
@@ -573,10 +574,6 @@
         if (ballerinaTransactionManager != null) {
             ballerinaTransactionManager.setTransactionError(true);
         }
-=======
-    public void visit(TransformStmt transformStmt) {
-        transformStmt.getBody().execute(this);
->>>>>>> 1efd39d7
     }
 
     private BMessage invokeAnyWorker(List<WorkerRunner> workerRunnerList, long timeout) {
@@ -1501,10 +1498,10 @@
 
         return arrayVal;
     }
-
+    
     /**
      * Invoke the init function of the struct. This will populate the default values for struct fields.
-     *
+     * 
      * @param structDef Struct definition
      * @param structMemBlock Memory block to be assigned for the new struct instance
      */
