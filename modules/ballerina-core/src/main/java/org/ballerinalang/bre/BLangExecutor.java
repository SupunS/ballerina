/*
*  Copyright (c) 2017, WSO2 Inc. (http://www.wso2.org) All Rights Reserved.
*
*  WSO2 Inc. licenses this file to you under the Apache License,
*  Version 2.0 (the "License"); you may not use this file except
*  in compliance with the License.
*  You may obtain a copy of the License at
*
*    http://www.apache.org/licenses/LICENSE-2.0
*
*  Unless required by applicable law or agreed to in writing,
*  software distributed under the License is distributed on an
*  "AS IS" BASIS, WITHOUT WARRANTIES OR CONDITIONS OF ANY
*  KIND, either express or implied.  See the License for the
*  specific language governing permissions and limitations
*  under the License.
*/
package org.ballerinalang.bre;

import org.ballerinalang.model.Action;
import org.ballerinalang.model.BTypeMapper;
import org.ballerinalang.model.BallerinaAction;
import org.ballerinalang.model.BallerinaConnectorDef;
import org.ballerinalang.model.BallerinaFunction;
import org.ballerinalang.model.Function;
import org.ballerinalang.model.NodeExecutor;
import org.ballerinalang.model.ParameterDef;
import org.ballerinalang.model.Resource;
import org.ballerinalang.model.StructDef;
import org.ballerinalang.model.SymbolName;
import org.ballerinalang.model.TypeMapper;
import org.ballerinalang.model.Worker;
import org.ballerinalang.model.expressions.ActionInvocationExpr;
import org.ballerinalang.model.expressions.ArrayInitExpr;
import org.ballerinalang.model.expressions.ArrayMapAccessExpr;
import org.ballerinalang.model.expressions.BacktickExpr;
import org.ballerinalang.model.expressions.BasicLiteral;
import org.ballerinalang.model.expressions.BinaryEqualityExpression;
import org.ballerinalang.model.expressions.BinaryExpression;
import org.ballerinalang.model.expressions.CallableUnitInvocationExpr;
import org.ballerinalang.model.expressions.ConnectorInitExpr;
import org.ballerinalang.model.expressions.Expression;
import org.ballerinalang.model.expressions.FieldAccessExpr;
import org.ballerinalang.model.expressions.FunctionInvocationExpr;
import org.ballerinalang.model.expressions.InstanceCreationExpr;
import org.ballerinalang.model.expressions.JSONArrayInitExpr;
import org.ballerinalang.model.expressions.JSONFieldAccessExpr;
import org.ballerinalang.model.expressions.JSONInitExpr;
import org.ballerinalang.model.expressions.KeyValueExpr;
import org.ballerinalang.model.expressions.MapInitExpr;
import org.ballerinalang.model.expressions.NullLiteral;
import org.ballerinalang.model.expressions.RefTypeInitExpr;
import org.ballerinalang.model.expressions.ReferenceExpr;
import org.ballerinalang.model.expressions.ResourceInvocationExpr;
import org.ballerinalang.model.expressions.StructInitExpr;
import org.ballerinalang.model.expressions.TypeCastExpression;
import org.ballerinalang.model.expressions.UnaryExpression;
import org.ballerinalang.model.expressions.VariableRefExpr;
import org.ballerinalang.model.statements.AbortStmt;
import org.ballerinalang.model.statements.ActionInvocationStmt;
import org.ballerinalang.model.statements.AssignStmt;
import org.ballerinalang.model.statements.BlockStmt;
import org.ballerinalang.model.statements.BreakStmt;
import org.ballerinalang.model.statements.ForkJoinStmt;
import org.ballerinalang.model.statements.FunctionInvocationStmt;
import org.ballerinalang.model.statements.IfElseStmt;
import org.ballerinalang.model.statements.ReplyStmt;
import org.ballerinalang.model.statements.ReturnStmt;
import org.ballerinalang.model.statements.Statement;
import org.ballerinalang.model.statements.ThrowStmt;
import org.ballerinalang.model.statements.TransactionRollbackStmt;
import org.ballerinalang.model.statements.TransformStmt;
import org.ballerinalang.model.statements.TryCatchStmt;
import org.ballerinalang.model.statements.VariableDefStmt;
import org.ballerinalang.model.statements.WhileStmt;
import org.ballerinalang.model.statements.WorkerInvocationStmt;
import org.ballerinalang.model.statements.WorkerReplyStmt;
import org.ballerinalang.model.types.BType;
import org.ballerinalang.model.types.BTypes;
import org.ballerinalang.model.util.BValueUtils;
import org.ballerinalang.model.util.JSONUtils;
import org.ballerinalang.model.values.BArray;
import org.ballerinalang.model.values.BBoolean;
import org.ballerinalang.model.values.BConnector;
import org.ballerinalang.model.values.BException;
import org.ballerinalang.model.values.BInteger;
import org.ballerinalang.model.values.BJSON;
import org.ballerinalang.model.values.BMap;
import org.ballerinalang.model.values.BMessage;
import org.ballerinalang.model.values.BString;
import org.ballerinalang.model.values.BStruct;
import org.ballerinalang.model.values.BValue;
import org.ballerinalang.model.values.BValueType;
import org.ballerinalang.model.values.BXML;
import org.ballerinalang.natives.AbstractNativeFunction;
import org.ballerinalang.natives.AbstractNativeTypeMapper;
import org.ballerinalang.natives.connectors.AbstractNativeAction;
import org.ballerinalang.runtime.threadpool.BLangThreadFactory;
import org.ballerinalang.runtime.worker.WorkerCallback;
import org.ballerinalang.services.ErrorHandlerUtils;
import org.ballerinalang.util.exceptions.BallerinaException;

import java.util.ArrayList;
import java.util.HashMap;
import java.util.List;
import java.util.Map;
import java.util.StringJoiner;
import java.util.concurrent.CancellationException;
import java.util.concurrent.ExecutionException;
import java.util.concurrent.ExecutorService;
import java.util.concurrent.Executors;
import java.util.concurrent.TimeUnit;
import java.util.concurrent.TimeoutException;

/**
 * {@code BLangExecutor} executes a Ballerina application.
 *
 * @since 0.8.0
 */
public class BLangExecutor implements NodeExecutor {

    private RuntimeEnvironment runtimeEnv;
    private Context bContext;
    private ControlStack controlStack;
    private boolean returnedOrReplied;
    private boolean isForkJoinTimedOut;
    private boolean isBreakCalled;
<<<<<<< HEAD
    //private ExecutorService executor;
=======
    private boolean isAbortCalled;
    private ExecutorService executor;
>>>>>>> 709097b2

    public BLangExecutor(RuntimeEnvironment runtimeEnv, Context bContext) {
        this.runtimeEnv = runtimeEnv;
        this.bContext = bContext;
        this.controlStack = bContext.getControlStack();
    }

    @Override
    public void visit(BlockStmt blockStmt) {
        Statement[] stmts = blockStmt.getStatements();
        for (Statement stmt : stmts) {
            if (returnedOrReplied || isBreakCalled || isAbortCalled) {
                break;
            }
            stmt.execute(this);
        }
    }

    @Override
    public void visit(VariableDefStmt varDefStmt) {
        // TODO This variable definition statement can be modeled exactly same as the assignment statement.
        // TODO Remove the following duplicate code segments soon.
        BValue rValue;
        Expression lExpr = varDefStmt.getLExpr();
        Expression rExpr = varDefStmt.getRExpr();
        if (rExpr == null) {
            rValue = lExpr.getType().getZeroValue();
        } else {
            rValue = rExpr.execute(this);
        }

        if (lExpr instanceof VariableRefExpr) {
            assignValueToVarRefExpr(rValue, (VariableRefExpr) lExpr);
        } else if (lExpr instanceof ArrayMapAccessExpr) {
            assignValueToArrayMapAccessExpr(rValue, (ArrayMapAccessExpr) lExpr);
        } else if (lExpr instanceof FieldAccessExpr) {
            assignValueToFieldAccessExpr(rValue, (FieldAccessExpr) lExpr);
        }
    }

    @Override
    public void visit(AssignStmt assignStmt) {
        // TODO WARN: Implementation of this method is inefficient
        // TODO We are in the process of refactoring this method, please bear with us.
        BValue[] rValues;
        Expression rExpr = assignStmt.getRExpr();

        Expression[] lExprs = assignStmt.getLExprs();
        if (lExprs.length > 1) {
            // This statement contains multiple assignments
            rValues = ((CallableUnitInvocationExpr) rExpr).executeMultiReturn(this);
        } else {
            rValues = new BValue[]{rExpr.execute(this)};
        }

        for (int i = 0; i < lExprs.length; i++) {
            Expression lExpr = lExprs[i];
            BValue rValue = rValues[i];
            if (lExpr instanceof VariableRefExpr) {
                assignValueToVarRefExpr(rValue, (VariableRefExpr) lExpr);
            } else if (lExpr instanceof ArrayMapAccessExpr) {
                assignValueToArrayMapAccessExpr(rValue, (ArrayMapAccessExpr) lExpr);
            } else if (lExpr instanceof FieldAccessExpr) {
                assignValueToFieldAccessExpr(rValue, (FieldAccessExpr) lExpr);
            }
        }
    }

    @Override
    public void visit(IfElseStmt ifElseStmt) {
        Expression expr = ifElseStmt.getCondition();
        BBoolean condition = (BBoolean) expr.execute(this);

        if (condition.booleanValue()) {
            ifElseStmt.getThenBody().execute(this);
            return;
        }

        for (IfElseStmt.ElseIfBlock elseIfBlock : ifElseStmt.getElseIfBlocks()) {
            Expression elseIfCondition = elseIfBlock.getElseIfCondition();
            condition = (BBoolean) elseIfCondition.execute(this);

            if (condition.booleanValue()) {
                elseIfBlock.getElseIfBody().execute(this);
                return;
            }
        }

        Statement elseBody = ifElseStmt.getElseBody();
        if (elseBody != null) {
            elseBody.execute(this);
        }
    }

    @Override
    public void visit(WhileStmt whileStmt) {
        Expression expr = whileStmt.getCondition();
        BBoolean condition = (BBoolean) expr.execute(this);

        while (condition.booleanValue()) {
            // Interpret the statements in the while body.
            whileStmt.getBody().execute(this);
            if (returnedOrReplied || isBreakCalled) {
                break;
            }
            // Now evaluate the condition again to decide whether to continue the loop or not.
            condition = (BBoolean) expr.execute(this);
        }
        isBreakCalled = false;
    }

    @Override
    public void visit(BreakStmt breakStmt) {
        isBreakCalled = true;
    }

    @Override
    public void visit(TryCatchStmt tryCatchStmt) {
        // Note: This logic is based on Java exception and hence not recommended.
        // This is added only to make it work with blocking executor. and will be removed in a future release.
        StackFrame current = bContext.getControlStack().getCurrentFrame();
        try {
            tryCatchStmt.getTryBlock().execute(this);
        } catch (BallerinaException be) {
            BException exception;
            if (be.getBException() != null) {
                exception = be.getBException();
            } else {
                exception = new BException(be.getMessage());
            }
            exception.value().setStackTrace(ErrorHandlerUtils.getMainFuncStackTrace(bContext, null));
            while (bContext.getControlStack().getCurrentFrame() != current) {
                if (controlStack.getStack().size() > 0) {
                    controlStack.popFrame();
                } else {
                    // Throw this to handle at root error handler.
                    throw new BallerinaException(be);
                }
            }
            MemoryLocation memoryLocation = tryCatchStmt.getCatchBlock().getParameterDef().getMemoryLocation();
            if (memoryLocation instanceof StackVarLocation) {
                int stackFrameOffset = ((StackVarLocation) memoryLocation).getStackFrameOffset();
                controlStack.setValue(stackFrameOffset, exception);
            }
            tryCatchStmt.getCatchBlock().getCatchBlockStmt().execute(this);
        }
    }

    @Override
    public void visit(ThrowStmt throwStmt) {
        // Note: This logic is based on Java exception and hence not recommended.
        // This is added only to make it work with blocking executor. and will be removed in a future release.
        BException exception = (BException) throwStmt.getExpr().execute(this);
        exception.value().setStackTrace(ErrorHandlerUtils.getMainFuncStackTrace(bContext, null));
        throw new BallerinaException(exception);
    }

    @Override
    public void visit(FunctionInvocationStmt funcIStmt) {
        funcIStmt.getFunctionInvocationExpr().executeMultiReturn(this);
    }

    @Override
    public void visit(ActionInvocationStmt actionIStmt) {
        actionIStmt.getActionInvocationExpr().executeMultiReturn(this);
    }

    @Override
    public void visit(WorkerInvocationStmt workerInvocationStmt) {

        // Evaluate the argument expression
        Expression[] expressions = workerInvocationStmt.getExpressionList();
        // Extract the outgoing expressions
        BValue[] arguments = new BValue[expressions.length];
        populateArgumentValuesForWorker(expressions, arguments);

        workerInvocationStmt.getWorkerDataChannel().putData(arguments);

//        // Create the Stack frame
//        Worker worker = workerInvocationStmt.getCallableUnit();
//
//        int sizeOfValueArray = worker.getStackFrameSize();
//        BValue[] localVals = new BValue[sizeOfValueArray];
//
//        // Get values for all the worker arguments
//        int valueCounter = 0;
//        // Evaluate the argument expression
//        Expression[] expressions = workerInvocationStmt.getExpressionList();
//        for (Expression expression : expressions) {
//            localVals[valueCounter++] = expression.execute(this);
//        }
//
//        for (ParameterDef returnParam : worker.getReturnParameters()) {
//            // Check whether these are unnamed set of return types.
//            // If so break the loop. You can't have a mix of unnamed and named returns parameters.
//            if (returnParam.getName() == null) {
//                break;
//            }
//
//            localVals[valueCounter] = returnParam.getType().getDefaultValue();
//            valueCounter++;
//        }
//
//
//        // Create an arrays in the stack frame to hold return values;
//        BValue[] returnVals = new BValue[1];
//
//        // Create a new stack frame with memory locations to hold parameters, local values, temp expression value,
//        // return values and worker invocation location;
//        CallableUnitInfo functionInfo = new CallableUnitInfo(worker.getName(), worker.getPackagePath(),
//                workerInvocationStmt.getNodeLocation());
//
//        StackFrame stackFrame = new StackFrame(localVals, returnVals, functionInfo);
//        Context workerContext = new Context();
//        workerContext.getControlStack().pushFrame(stackFrame);
//        WorkerCallback workerCallback = new WorkerCallback(workerContext);
//        workerContext.setBalCallback(workerCallback);
//        BLangExecutor workerExecutor = new BLangExecutor(runtimeEnv, workerContext);
//
//        executor = Executors.newSingleThreadExecutor(new BLangThreadFactory(worker.getName()));
//        WorkerRunner workerRunner = new WorkerRunner(workerExecutor, workerContext, worker);
//        Future<BMessage> future = executor.submit(workerRunner);
//        worker.setResultFuture(future);
//
//
//        //controlStack.popFrame();
    }

    @Override
    public void visit(WorkerReplyStmt workerReplyStmt) {
        Expression[] localVars = workerReplyStmt.getExpressionList();
        BValue[] passedInValues = (BValue[]) workerReplyStmt.getWorkerDataChannel().takeData();

        for (int i = 0; i < localVars.length; i++) {
            Expression lExpr = localVars[i];
            BValue rValue = passedInValues[i];
            if (lExpr instanceof VariableRefExpr) {
                assignValueToVarRefExpr(rValue, (VariableRefExpr) lExpr);
            } else if (lExpr instanceof ArrayMapAccessExpr) {
                assignValueToArrayMapAccessExpr(rValue, (ArrayMapAccessExpr) lExpr);
            } else if (lExpr instanceof FieldAccessExpr) {
                assignValueToFieldAccessExpr(rValue, (FieldAccessExpr) lExpr);
            }
        }

//        Worker worker = workerReplyStmt.getWorker();
//        Future<BMessage> future = worker.getResultFuture();
//        try {
//            // TODO: Make this value configurable - need grammar level rethink
//            BMessage result = future.get(60, TimeUnit.SECONDS);
//            Expression[] expressions = workerReplyStmt.getExpressionList();
//            for (Expression expression: expressions) {
//                assignValueToVarRefExpr(result, (VariableRefExpr)expression);
//            }
//            executor.shutdown();
//            if (!executor.awaitTermination(10, TimeUnit.SECONDS)) {
//                executor.shutdownNow();
//            }
//        } catch (Exception e) {
//            // If there is an exception in the worker, set an empty value to the return variable
//            BMessage result = BTypes.typeMessage.getDefaultValue();
//            Expression[] expressions = workerReplyStmt.getExpressionList();
//            for (Expression expression: expressions) {
//                assignValueToVarRefExpr(result, (VariableRefExpr)expression);
//            }
//        } finally {
//            // Finally, try again to shutdown if not done already
//            executor.shutdownNow();
//        }
    }

    @Override
    public void visit(ReturnStmt returnStmt) {
        Expression[] exprs = returnStmt.getExprs();

        // Check whether the first argument is a multi-return function
        if (exprs.length == 1 && exprs[0] instanceof FunctionInvocationExpr) {
            FunctionInvocationExpr funcIExpr = (FunctionInvocationExpr) exprs[0];
            if (funcIExpr.getTypes().length > 1) {
                BValue[] returnVals = funcIExpr.executeMultiReturn(this);
                for (int i = 0; i < returnVals.length; i++) {
                    controlStack.setReturnValue(i, returnVals[i]);
                }
                returnedOrReplied = true;
                return;
            }
        }

        for (int i = 0; i < exprs.length; i++) {
            Expression expr = exprs[i];
            BValue returnVal = expr.execute(this);
            controlStack.setReturnValue(i, returnVal);
        }

        returnedOrReplied = true;
    }

    @Override
    public void visit(ReplyStmt replyStmt) {
        // TODO revisit this logic
        Expression expr = replyStmt.getReplyExpr();
        BMessage bMessage = (BMessage) expr.execute(this);
        bContext.getBalCallback().done(bMessage != null ? bMessage.value() : null);
        returnedOrReplied = true;
    }

    @Override
    public void visit(ForkJoinStmt forkJoinStmt) {
        List<WorkerRunner> workerRunnerList = new ArrayList<>();
        List<BMessage> resultMsgs = new ArrayList<>();
        long timeout = ((BInteger) forkJoinStmt.getTimeout().getTimeoutExpression().execute(this)).intValue();

        Worker[] workers = forkJoinStmt.getWorkers();
        Map<String, WorkerRunner> triggeredWorkers = new HashMap<>();
        for (Worker worker : workers) {
            int sizeOfValueArray = worker.getStackFrameSize();
            BValue[] localVals = new BValue[sizeOfValueArray];

            // Copying the values of current stack frame to the local values array at the beginning
            BValue[] currentStackValues = this.controlStack.getCurrentFrame().values;
            System.arraycopy(currentStackValues, 0, localVals, 0, worker.getAccessibleStackFrameSize());

            // TODO: This is not needed anymore. Remove when cleaning up the code.
            int valueCounter = worker.getAccessibleStackFrameSize();
            for (ParameterDef returnParam : worker.getReturnParameters()) {
                // Check whether these are unnamed set of return types.
                // If so break the loop. You can't have a mix of unnamed and named returns parameters.
                if (returnParam.getName() == null) {
                    break;
                }

                localVals[valueCounter] = returnParam.getType().getEmptyValue();
                valueCounter++;
            }

            // Create an array in the stack frame to hold return values;
            BValue[] returnVals = new BValue[1];

            // Create a new stack frame with memory locations to hold parameters, local values, temp expression value,
            // return values and worker invocation location;
            SymbolName functionSymbolName = worker.getSymbolName();
            CallableUnitInfo functionInfo = new CallableUnitInfo(functionSymbolName.getName(),
                    functionSymbolName.getPkgPath(), worker.getNodeLocation());

            StackFrame stackFrame = new StackFrame(localVals, returnVals, functionInfo);
            Context workerContext = new Context();
            workerContext.getControlStack().pushFrame(stackFrame);
            WorkerCallback workerCallback = new WorkerCallback(workerContext);
            workerContext.setBalCallback(workerCallback);
            BLangExecutor workerExecutor = new BLangExecutor(runtimeEnv, workerContext);
            WorkerRunner workerRunner = new WorkerRunner(workerExecutor, workerContext, worker);
            workerRunnerList.add(workerRunner);
            triggeredWorkers.put(worker.getName(), workerRunner);
        }

        if (forkJoinStmt.getJoin().getJoinType().equalsIgnoreCase("any")) {
            String[] joinWorkerNames = forkJoinStmt.getJoin().getJoinWorkers();
            if (joinWorkerNames.length == 0) {
                // If there are no workers specified, wait for any of all the workers
                BMessage res = invokeAnyWorker(workerRunnerList, timeout);
                resultMsgs.add(res);
            } else {
                List<WorkerRunner> workerRunnersSpecified = new ArrayList<>();
                for (String workerName : joinWorkerNames) {
                    workerRunnersSpecified.add(triggeredWorkers.get(workerName));
                }
                BMessage res = invokeAnyWorker(workerRunnersSpecified, timeout);
                resultMsgs.add(res);
            }
        } else {
            String[] joinWorkerNames = forkJoinStmt.getJoin().getJoinWorkers();
            if (joinWorkerNames.length == 0) {
                // If there are no workers specified, wait for all of all the workers
                resultMsgs.addAll(invokeAllWorkers(workerRunnerList, timeout));
            } else {
                List<WorkerRunner> workerRunnersSpecified = new ArrayList<>();
                for (String workerName : joinWorkerNames) {
                    workerRunnersSpecified.add(triggeredWorkers.get(workerName));
                }
                resultMsgs.addAll(invokeAllWorkers(workerRunnersSpecified, timeout));
            }
        }

        if (isForkJoinTimedOut) {
            // Execute the timeout block

            // Creating a new arrays
            BArray bArray = forkJoinStmt.getJoin().getJoinResult().getType().getEmptyValue();

            for (int i = 0; i < resultMsgs.size(); i++) {
                BValue value = resultMsgs.get(i);
                bArray.add(i, value);
            }

            int offsetJoin = ((StackVarLocation) forkJoinStmt.getTimeout().getTimeoutResult().getMemoryLocation()).
                    getStackFrameOffset();

            controlStack.setValue(offsetJoin, bArray);
            forkJoinStmt.getTimeout().getTimeoutBlock().execute(this);
            isForkJoinTimedOut = false;

        } else {
            // Assign values to join block message arrays

            // Creating a new arrays
            BArray bArray = forkJoinStmt.getJoin().getJoinResult().getType().getEmptyValue();
            for (int i = 0; i < resultMsgs.size(); i++) {
                BValue value = resultMsgs.get(i);
                bArray.add(i, value);
            }

            int offsetJoin = ((StackVarLocation) forkJoinStmt.getJoin().getJoinResult().getMemoryLocation()).
                    getStackFrameOffset();
            controlStack.setValue(offsetJoin, bArray);
            forkJoinStmt.getJoin().getJoinBlock().execute(this);
        }

    }

    @Override
    public void visit(TransformStmt transformStmt) {
        transformStmt.getBody().execute(this);
    }

    @Override
    public void visit(TransactionRollbackStmt transactionRollbackStmt) {
        BallerinaTransactionManager ballerinaTransactionManager = bContext.getBallerinaTransactionManager();
        if (ballerinaTransactionManager == null) {
            ballerinaTransactionManager = new BallerinaTransactionManager();
            bContext.setBallerinaTransactionManager(ballerinaTransactionManager);
        }
        StackFrame current = bContext.getControlStack().getCurrentFrame();
        //execute transaction block
        ballerinaTransactionManager.beginTransactionBlock();
        try {
            transactionRollbackStmt.getTransactionBlock().execute(this);
            ballerinaTransactionManager.commitTransactionBlock();
        } catch (Exception e) {
            ballerinaTransactionManager.setTransactionError(true);
            while (bContext.getControlStack().getCurrentFrame() != current) {
                if (controlStack.getStack().size() > 0) {
                    controlStack.popFrame();
                } else {
                    throw new BallerinaException(e);
                }
            }
        }
        isAbortCalled = false;
        //execute onRollback if necessary
        try {
            if (ballerinaTransactionManager.isTransactionError()) {
                ballerinaTransactionManager.rollbackTransactionBlock();
                transactionRollbackStmt.getRollbackBlock().getRollbackBlockStmt().execute(this);
            }
        } catch (Exception e) {
            throw new BallerinaException(e);
        } finally {
            ballerinaTransactionManager.endTransactionBlock();
            if (ballerinaTransactionManager.isOuterTransaction()) {
                bContext.setBallerinaTransactionManager(null);
            }
        }
    }

    @Override
    public void visit(AbortStmt abortStmt) {
        isAbortCalled = true;
        BallerinaTransactionManager ballerinaTransactionManager = bContext.getBallerinaTransactionManager();
        if (ballerinaTransactionManager != null) {
            ballerinaTransactionManager.setTransactionError(true);
        }
    }

    private BMessage invokeAnyWorker(List<WorkerRunner> workerRunnerList, long timeout) {
        ExecutorService anyExecutor = Executors.newWorkStealingPool();
        BMessage result;
        try {
            result = anyExecutor.invokeAny(workerRunnerList, timeout, TimeUnit.SECONDS);
        } catch (InterruptedException | ExecutionException e) {
            return null;
        } catch (TimeoutException e) {
            isForkJoinTimedOut = true;
            return null;
        }
        return result;
    }

    private List<BMessage> invokeAllWorkers(List<WorkerRunner> workerRunnerList, long timeout) {
        ExecutorService allExecutor = Executors.newWorkStealingPool();
        List<BMessage> result = new ArrayList<>();
        try {
            allExecutor.invokeAll(workerRunnerList, timeout, TimeUnit.SECONDS).stream().map(bMessageFuture -> {
                try {
                    return bMessageFuture.get();
                } catch (CancellationException e) {
                    // This means task has been timedout and cancelled by system.
                    isForkJoinTimedOut = true;
                    return null;
                } catch (Exception e) {
                    return null;
                }

            }).forEach((BMessage b) -> {
                result.add(b);
            });
        } catch (InterruptedException e) {
            return result;
        }
        return result;
    }

    @Override
    public BValue[] visit(FunctionInvocationExpr funcIExpr) {

        // Create the Stack frame
        Function function = funcIExpr.getCallableUnit();

        int sizeOfValueArray = function.getStackFrameSize();
        BValue[] localVals = new BValue[sizeOfValueArray];

        // Get values for all the function arguments
        int valueCounter = populateArgumentValues(funcIExpr.getArgExprs(), localVals);

        for (ParameterDef returnParam : function.getReturnParameters()) {
            // Check whether these are unnamed set of return types.
            // If so break the loop. You can't have a mix of unnamed and named returns parameters.
            if (returnParam.getName() == null) {
                break;
            }

            localVals[valueCounter] = returnParam.getType().getZeroValue();
            valueCounter++;
        }

        // Create an arrays in the stack frame to hold return values;
        BValue[] returnVals = new BValue[function.getReturnParamTypes().length];

        // Create a new stack frame with memory locations to hold parameters, local values, temp expression value,
        // return values and function invocation location;
        CallableUnitInfo functionInfo = new CallableUnitInfo(function.getName(), function.getPackagePath(),
                funcIExpr.getNodeLocation());

        StackFrame stackFrame = new StackFrame(localVals, returnVals, functionInfo);
        controlStack.pushFrame(stackFrame);

        // Check whether we are invoking a native function or not.
        if (function instanceof BallerinaFunction) {
            BallerinaFunction bFunction = (BallerinaFunction) function;
            // Start the workers defined within the function
            for (Worker worker : ((BallerinaFunction) function).getWorkers()) {
                executeWorker(worker, funcIExpr.getArgExprs());
            }
            bFunction.getCallableUnitBody().execute(this);
        } else {
            AbstractNativeFunction nativeFunction = (AbstractNativeFunction) function;
            nativeFunction.executeNative(bContext);
        }

        controlStack.popFrame();

        // Setting return values to function invocation expression
        returnedOrReplied = false;
        return returnVals;
    }

    @Override
    public BValue[] visit(ActionInvocationExpr actionIExpr) {
        // Create the Stack frame
        Action action = actionIExpr.getCallableUnit();

        BValue[] localVals = new BValue[action.getStackFrameSize()];

        // Create default values for all declared local variables
        int valueCounter = populateArgumentValues(actionIExpr.getArgExprs(), localVals);

        for (ParameterDef returnParam : action.getReturnParameters()) {
            // Check whether these are unnamed set of return types.
            // If so break the loop. You can't have a mix of unnamed and named returns parameters.
            if (returnParam.getName() == null) {
                break;
            }

            localVals[valueCounter] = returnParam.getType().getZeroValue();
            valueCounter++;
        }

        // Create an arrays in the stack frame to hold return values;
        BValue[] returnVals = new BValue[action.getReturnParamTypes().length];

        // Create a new stack frame with memory locations to hold parameters, local values, temp expression values and
        // return values;
        CallableUnitInfo actionInfo = new CallableUnitInfo(action.getName(), action.getPackagePath(),
                actionIExpr.getNodeLocation());
        StackFrame stackFrame = new StackFrame(localVals, returnVals, actionInfo);
        controlStack.pushFrame(stackFrame);

        // Check whether we are invoking a native action or not.
        if (action instanceof BallerinaAction) {
            BallerinaAction bAction = (BallerinaAction) action;
            // Start the workers within the action
            for (Worker worker : bAction.getWorkers()) {
                executeWorker(worker, actionIExpr.getArgExprs());
            }
            bAction.getCallableUnitBody().execute(this);
        } else {
            AbstractNativeAction nativeAction = (AbstractNativeAction) action;
            nativeAction.execute(bContext);
        }

        controlStack.popFrame();

        // Setting return values to function invocation expression
        returnedOrReplied = false;
        return returnVals;
    }

    // TODO Check the possibility of removing this from the executor since this is not part of the executor.
    @Override
    public BValue[] visit(ResourceInvocationExpr resourceIExpr) {

        Resource resource = resourceIExpr.getResource();

        ControlStack controlStack = bContext.getControlStack();
        BValue[] valueParams = new BValue[resource.getStackFrameSize()];

        int valueCounter = populateArgumentValues(resourceIExpr.getArgExprs(), valueParams);
        // Populate values for Connector declarations
//        valueCounter = populateConnectorDclValues(resource.getConnectorDcls(), valueParams, valueCounter);

        // Create default values for all declared local variables
//        VariableDef[] variableDefs = resource.getVariableDefs();
//        for (VariableDef variableDef : variableDefs) {
//            valueParams[valueCounter] = variableDef.getType().getDefaultValue();
//            valueCounter++;
//        }

        BValue[] ret = new BValue[1];

        CallableUnitInfo resourceInfo = new CallableUnitInfo(resource.getName(), resource.getPackagePath(),
                resource.getNodeLocation());
        StackFrame stackFrame = new StackFrame(valueParams, ret, resourceInfo);
        controlStack.pushFrame(stackFrame);

        // Start the workers within the resource
        for (Worker worker : resource.getWorkers()) {
            executeWorker(worker, resourceIExpr.getArgExprs());
        }
        resource.getResourceBody().execute(this);


        return ret;
    }

    @Override
    public BValue visit(InstanceCreationExpr instanceCreationExpr) {
        return instanceCreationExpr.getType().getZeroValue();
    }

    @Override
    public BValue visit(UnaryExpression unaryExpr) {
        Expression rExpr = unaryExpr.getRExpr();
        BValueType rValue = (BValueType) rExpr.execute(this);
        //ToDO this has to be improved property in UnaryExpression class since Unary does not need BiFunction
        return unaryExpr.getEvalFunc().apply(null, rValue);
    }

    @Override
    public BValue visit(BinaryExpression binaryExpr) {
        Expression rExpr = binaryExpr.getRExpr();
        BValueType rValue = (BValueType) rExpr.execute(this);

        Expression lExpr = binaryExpr.getLExpr();
        BValueType lValue = (BValueType) lExpr.execute(this);

        return binaryExpr.getEvalFunc().apply(lValue, rValue);
    }

    @Override
    public BValue visit(BinaryEqualityExpression binaryEqualityExpr) {
        Expression rExpr = binaryEqualityExpr.getRExpr();
        Expression lExpr = binaryEqualityExpr.getLExpr();

        BValue rValue = rExpr.execute(this);
        BValue lValue = lExpr.execute(this);

        // if this is a null check, then need to pass the BValue
        if (rExpr.getType() == BTypes.typeNull || lExpr.getType() == BTypes.typeNull) {
            return binaryEqualityExpr.getRefTypeEvalFunc().apply(lValue, rValue);
        }

        return binaryEqualityExpr.getEvalFunc().apply((BValueType) lValue, (BValueType) rValue);
    }

    @Override
    public BValue visit(ArrayMapAccessExpr arrayMapAccessExpr) {
        VariableRefExpr arrayVarRefExpr = (VariableRefExpr) arrayMapAccessExpr.getRExpr();
        BValue collectionValue = arrayVarRefExpr.execute(this);

        if (collectionValue == null) {
            throw new BallerinaException("variable '" + arrayVarRefExpr.getSymbolName() + "' is null");
        }

        Expression[] indexExprs = arrayMapAccessExpr.getIndexExprs();

        // Check whether this collection access expression is in the left hand of an assignment expression
        // If yes skip setting the value;
        if (!arrayMapAccessExpr.isLHSExpr()) {

            if (arrayMapAccessExpr.getRExpr().getType() != BTypes.typeMap) {
                // Get the value stored in the index
                if (collectionValue instanceof BArray) {
                    BArray bArray = (BArray) collectionValue;
                    bArray = retrieveArray(bArray, indexExprs);
                    return bArray.get(((BInteger) indexExprs[0].execute(this)).intValue());
                } else {
                    return collectionValue;
                }
            } else {
                // Get the value stored in the index
                BValue indexValue = indexExprs[0].execute(this);
                if (indexValue instanceof BString) {
                    return ((BMap) collectionValue).get(indexValue);
                } else {
                    throw new IllegalStateException("Index of a map should be string type");
                }
            }
        } else {
            throw new IllegalStateException("This branch shouldn't be executed. ");
        }
    }

    @Override
    public BValue visit(ArrayInitExpr arrayInitExpr) {
        Expression[] argExprs = arrayInitExpr.getArgExprs();

        // Creating a new arrays
        BArray bArray = arrayInitExpr.getType().getEmptyValue();

        for (int i = 0; i < argExprs.length; i++) {
            Expression expr = argExprs[i];
            BValue value = expr.execute(this);
            bArray.add(i, value);
        }

        return bArray;
    }

    @Override
    public BValue visit(MapInitExpr mapInitExpr) {
        Expression[] argExprs = mapInitExpr.getArgExprs();

        // Creating a new map
        BMap bMap = mapInitExpr.getType().getEmptyValue();

        for (int i = 0; i < argExprs.length; i++) {
            KeyValueExpr expr = (KeyValueExpr) argExprs[i];
            BValue keyVal = expr.getKeyExpr().execute(this);
            BValue value = expr.getValueExpr().execute(this);
            bMap.put(keyVal, value);
        }
        return bMap;
    }

    @Override
    public BValue visit(JSONInitExpr jsonInitExpr) {
        Expression[] argExprs = jsonInitExpr.getArgExprs();
        StringJoiner stringJoiner = new StringJoiner(",", "{", "}");
        for (int i = 0; i < argExprs.length; i++) {
            KeyValueExpr expr = (KeyValueExpr) argExprs[i];
            BValue keyVal = expr.getKeyExpr().execute(this);
            BValue value = expr.getValueExpr().execute(this);
            String stringVal;
            if (value == null) {
                stringVal = null;
            } else if (value instanceof BString) {
                stringVal = "\"" + value.stringValue() + "\"";
            } else  {
                stringVal = value.stringValue();
            }
            stringJoiner.add("\"" + keyVal.stringValue() + "\" : " + stringVal + "");
        }
        return new BJSON(stringJoiner.toString());
    }

    @Override
    public BValue visit(JSONArrayInitExpr jsonArrayInitExpr) {
        Expression[] argExprs = jsonArrayInitExpr.getArgExprs();
        StringJoiner stringJoiner = new StringJoiner(",", "[", "]");
        for (int i = 0; i < argExprs.length; i++) {
            BValue value = argExprs[i].execute(this);
            String stringVal;
            if (value == null) {
                stringVal = null;
            } else if (value instanceof BString) {
                stringVal = "\"" + value.stringValue() + "\"";
            } else  {
                stringVal = value.stringValue();
            }
            stringJoiner.add(stringVal);
        }
        return new BJSON(stringJoiner.toString());
    }

    @Override
    public BValue visit(RefTypeInitExpr refTypeInitExpr) {
        BType bType = refTypeInitExpr.getType();
        return bType.getEmptyValue();
    }

    @Override
    public BValue visit(ConnectorInitExpr connectorInitExpr) {
        BConnector bConnector;
        BValue[] connectorMemBlock;
        BallerinaConnectorDef connectorDef = (BallerinaConnectorDef) connectorInitExpr.getType();

        int offset = 0;
        connectorMemBlock = new BValue[connectorDef.getSizeOfConnectorMem()];
        for (Expression expr : connectorInitExpr.getArgExprs()) {
            connectorMemBlock[offset] = expr.execute(this);
            offset++;
        }

        bConnector = new BConnector(connectorDef, connectorMemBlock);

        // Invoke the <init> function
        invokeConnectorInitFunction(connectorDef, bConnector);

        // Invoke the <init> action
        invokeConnectorInitAction(connectorDef, bConnector);
        return bConnector;
    }

    @Override
    public BValue visit(BacktickExpr backtickExpr) {
        // Evaluate the variable references before creating objects
        String evaluatedString = evaluteBacktickString(backtickExpr);
        if (backtickExpr.getType() == BTypes.typeJSON) {
            return new BJSON(evaluatedString);

        } else {
            return new BXML(evaluatedString);
        }
    }

    @Override
    public BValue visit(VariableRefExpr variableRefExpr) {
        MemoryLocation memoryLocation = variableRefExpr.getMemoryLocation();
        return memoryLocation.execute(this);
    }

    @Override
    public BValue visit(TypeCastExpression typeCastExpression) {
        // Check for native type casting
        if (typeCastExpression.getEvalFunc() != null) {
            BValue result = (BValue) typeCastExpression.getRExpr().execute(this);
            return typeCastExpression.getEvalFunc().apply(result, typeCastExpression.getTargetType());
        } else {
            TypeMapper typeMapper = typeCastExpression.getCallableUnit();

            int sizeOfValueArray = typeMapper.getStackFrameSize();
            BValue[] localVals = new BValue[sizeOfValueArray];

            // Get values for all the function arguments
            int valueCounter = populateArgumentValues(typeCastExpression.getArgExprs(), localVals);

//            // Create default values for all declared local variables
//            for (VariableDef variableDef : typeMapper.getVariableDefs()) {
//                localVals[valueCounter] = variableDef.getType().getDefaultValue();
//                valueCounter++;
//            }

            for (ParameterDef returnParam : typeMapper.getReturnParameters()) {
                // Check whether these are unnamed set of return types.
                // If so break the loop. You can't have a mix of unnamed and named returns parameters.
                if (returnParam.getName() == null) {
                    break;
                }

                localVals[valueCounter] = returnParam.getType().getZeroValue();
                valueCounter++;
            }

            // Create an arrays in the stack frame to hold return values;
            BValue[] returnVals = new BValue[1];

            // Create a new stack frame with memory locations to hold parameters, local values, temp expression value,
            // return values and function invocation location;
            CallableUnitInfo functionInfo = new CallableUnitInfo(typeMapper.getTypeMapperName(),
                    typeMapper.getPackagePath(), typeCastExpression.getNodeLocation());

            StackFrame stackFrame = new StackFrame(localVals, returnVals, functionInfo);
            controlStack.pushFrame(stackFrame);

            // Check whether we are invoking a native function or not.
            if (typeMapper instanceof BTypeMapper) {
                BTypeMapper bTypeMapper = (BTypeMapper) typeMapper;
                bTypeMapper.getCallableUnitBody().execute(this);
            } else {
                AbstractNativeTypeMapper nativeTypeMapper = (AbstractNativeTypeMapper) typeMapper;
                nativeTypeMapper.convertNative(bContext);
            }

            controlStack.popFrame();

            // Setting return values to function invocation expression
            returnedOrReplied = false;
            return returnVals[0];
        }
    }

    @Override
    public BValue visit(BasicLiteral basicLiteral) {
        return basicLiteral.getBValue();
    }

    @Override
    public BValue visit(NullLiteral nullLiteral) {
        return nullLiteral.getBValue();
    }

    @Override
    public BValue visit(StackVarLocation stackVarLocation) {
        int offset = stackVarLocation.getStackFrameOffset();
        return controlStack.getValue(offset);
    }

    @Override
    public BValue visit(ConstantLocation constantLocation) {
        int offset = constantLocation.getStaticMemAddrOffset();
        RuntimeEnvironment.StaticMemory staticMemory = runtimeEnv.getStaticMemory();
        return staticMemory.getValue(offset);
    }

    @Override
    public BValue visit(ServiceVarLocation serviceVarLocation) {
        int offset = serviceVarLocation.getStaticMemAddrOffset();
        RuntimeEnvironment.StaticMemory staticMemory = runtimeEnv.getStaticMemory();
        return staticMemory.getValue(offset);
    }

    @Override
    public BValue visit(GlobalVarLocation globalVarLocation) {
        int offset = globalVarLocation.getStaticMemAddrOffset();
        RuntimeEnvironment.StaticMemory staticMemory = runtimeEnv.getStaticMemory();
        return staticMemory.getValue(offset);
    }

    @Override
    public BValue visit(StructVarLocation structLocation) {
        throw new IllegalArgumentException("struct value is required to get the value of a field");
    }

    @Override
    public BValue visit(ConnectorVarLocation connectorVarLocation) {
        // Fist the get the BConnector object. In an action invocation first argument is always the connector
        BConnector bConnector = (BConnector) controlStack.getValue(0);
        if (bConnector == null) {
            throw new BallerinaException("connector argument value is null");
        }

        // Now get the connector variable value from the memory block allocated to the BConnector instance.
        return bConnector.getValue(connectorVarLocation.getConnectorMemAddrOffset());
    }


    // Private methods

    private int populateArgumentValues(Expression[] expressions, BValue[] localVals) {
        int i = 0;
        for (Expression arg : expressions) {
            // Evaluate the argument expression
            BValue argValue = arg.execute(this);
            BType argType = arg.getType();

            // Here we need to handle value types differently from reference types
            // Value types need to be cloned before passing ot the function : pass by value.
            // TODO Implement copy-on-write mechanism to improve performance
            if (BTypes.isValueType(argType)) {
                argValue = BValueUtils.clone(argType, argValue);
            }

            // Setting argument value in the stack frame
            localVals[i] = argValue;

            i++;
        }
        return i;
    }

    private int populateArgumentValuesForWorker(Expression[] expressions, BValue[] localVals) {
        int i = 0;
        for (Expression arg : expressions) {
            // Evaluate the argument expression
            BValue argValue = arg.execute(this);
            BType argType = arg.getType();

            // Here we need to handle value types differently from reference types
            // Value types need to be cloned before passing ot the function : pass by value.
            // TODO Implement copy-on-write mechanism to improve performance
            if (BTypes.isValueType(argType)) {
                argValue = BValueUtils.clone(argType, argValue);
            }

            // If the type is message, then clone and set the value
            if (argType.equals(BTypes.typeMessage)) {
                if (argValue != null) {
                    argValue = ((BMessage) argValue).clone();
                }
            }

            // Setting argument value in the stack frame
            localVals[i] = argValue;

            i++;
        }
        return i;
    }

    private String evaluteBacktickString(BacktickExpr backtickExpr) {
        StringBuilder builder = new StringBuilder();
        boolean isJson = backtickExpr.getType() == BTypes.typeJSON;
        String strVal;
        BValue bVal;
        for (Expression expression : backtickExpr.getArgExprs()) {
            bVal = expression.execute(this);
            strVal = bVal.stringValue();
            if (isJson && bVal instanceof BString && expression instanceof ReferenceExpr) {
                builder.append("\"" + strVal + "\"");
            } else {
                builder.append(strVal);
            }
        }
        return builder.toString();
    }

    private void assignValueToArrayMapAccessExpr(BValue rValue, ArrayMapAccessExpr lExpr) {
        ArrayMapAccessExpr accessExpr = lExpr;
        if (!(accessExpr.getRExpr().getType() == BTypes.typeMap)) {
            BArray arrayVal = (BArray) accessExpr.getRExpr().execute(this);

            Expression[] indexExprs = accessExpr.getIndexExprs();
            if (indexExprs.length > 1) {
                arrayVal = retrieveArray(arrayVal, indexExprs);
            }

            BInteger indexVal = (BInteger) indexExprs[0].execute(this);
            arrayVal.add(indexVal.intValue(), rValue);

        } else {
            BMap<BString, BValue> mapVal = (BMap<BString, BValue>) accessExpr.getRExpr().execute(this);
            BString indexVal = (BString) accessExpr.getIndexExprs()[0].execute(this);
            mapVal.put(indexVal, rValue);
            // set the type of this expression here
            // accessExpr.setType(rExpr.getType());
        }
    }

    private void assignValueToVarRefExpr(BValue rValue, VariableRefExpr lExpr) {
        VariableRefExpr variableRefExpr = lExpr;
        MemoryLocation memoryLocation = variableRefExpr.getMemoryLocation();
        if (memoryLocation instanceof StackVarLocation) {
            int stackFrameOffset = ((StackVarLocation) memoryLocation).getStackFrameOffset();
            controlStack.setValue(stackFrameOffset, rValue);
        } else if (memoryLocation instanceof ServiceVarLocation) {
            int staticMemOffset = ((ServiceVarLocation) memoryLocation).getStaticMemAddrOffset();
            runtimeEnv.getStaticMemory().setValue(staticMemOffset, rValue);

        } else if (memoryLocation instanceof ConnectorVarLocation) {
            // Fist the get the BConnector object. In an action invocation first argument is always the connector
            BConnector bConnector = (BConnector) controlStack.getValue(0);
            if (bConnector == null) {
                throw new BallerinaException("connector argument value is null");
            }

            int connectorMemOffset = ((ConnectorVarLocation) memoryLocation).getConnectorMemAddrOffset();
            bConnector.setValue(connectorMemOffset, rValue);
        } else if (memoryLocation instanceof WorkerVarLocation) {
            int stackFrameOffset = ((WorkerVarLocation) memoryLocation).getworkerMemAddrOffset();
            controlStack.setValue(stackFrameOffset, rValue);
        } else if (memoryLocation instanceof StructVarLocation) {
            int structMemOffset = ((StructVarLocation) memoryLocation).getStructMemAddrOffset();
            controlStack.setValue(structMemOffset, rValue);
        } else if (memoryLocation instanceof GlobalVarLocation) {
            int globalMemOffset = ((GlobalVarLocation) memoryLocation).getStaticMemAddrOffset();
            runtimeEnv.getStaticMemory().setValue(globalMemOffset, rValue);
        } else if (memoryLocation instanceof ConstantLocation) {
            // This is invoked only during the package.<init> function
            int constMemOffset = ((ConstantLocation) memoryLocation).getStaticMemAddrOffset();
            runtimeEnv.getStaticMemory().setValue(constMemOffset, rValue);
        }
    }

    /**
     * Initialize a user defined struct type.
     */
    @Override
    public BValue visit(StructInitExpr structInitExpr) {
        StructDef structDef = (StructDef) structInitExpr.getType();
        BValue[] structMemBlock;
        structMemBlock = new BValue[structDef.getStructMemorySize()];

        // Invoke the <init> function
        invokeStructInitFunction(structDef, structMemBlock);

        // iterate through initialized values and re-populate the memory block
        Expression[] argExprs = structInitExpr.getArgExprs();
        for (int i = 0; i < argExprs.length; i++) {
            KeyValueExpr expr = (KeyValueExpr) argExprs[i];
            VariableRefExpr varRefExpr = (VariableRefExpr) expr.getKeyExpr();
            StructVarLocation structVarLoc = (StructVarLocation) (varRefExpr).getVariableDef().getMemoryLocation();
            structMemBlock[structVarLoc.getStructMemAddrOffset()] = expr.getValueExpr().execute(this);
        }

        return new BStruct(structDef, structMemBlock);
    }

    /**
     * Evaluate and return the value of a struct field accessing expression.
     */
    @Override
    public BValue visit(FieldAccessExpr fieldAccessExpr) {
        Expression varRef = fieldAccessExpr.getVarRef();
        BValue value = varRef.execute(this);
        return getFieldExprValue(fieldAccessExpr, value);
    }

    @Override
    public BValue visit(JSONFieldAccessExpr jsonFieldExpr) {
        FieldAccessExpr varRefExpr = (FieldAccessExpr) jsonFieldExpr.getVarRef();
        Expression jsonVarRef = varRefExpr.getVarRef();
        BValue json = jsonVarRef.execute(this);

        return getJSONElementValue((BJSON) json, varRefExpr.getFieldExpr());
    }

    @Override
    public BValue visit(WorkerVarLocation workerVarLocation) {
        int offset = workerVarLocation.getworkerMemAddrOffset();
        return controlStack.getValue(offset);
    }

    /**
     * Assign a value to a field of a struct, represented by a {@link FieldAccessExpr}.
     *
     * @param rValue Value to be assigned
     * @param lExpr  {@link FieldAccessExpr} which represents the field of the struct
     */
    private void assignValueToFieldAccessExpr(BValue rValue, FieldAccessExpr lExpr) {
        Expression lExprVarRef = lExpr.getVarRef();

        if (lExprVarRef instanceof ArrayMapAccessExpr) {
            assignValueToArrayMapAccessExpr(rValue, (ArrayMapAccessExpr) lExprVarRef);
            return;
        }

        BValue value = lExprVarRef.execute(this);
        setFieldValue(rValue, lExpr, value);
    }

    /**
     * Recursively traverse and set the value of the access expression of a field of a struct.
     *
     * @param rValue Value to be set
     * @param currentExpr StructFieldAccessExpr of the current field
     * @param currentVal Value of the expression evaluated so far.
     */
    private void setFieldValue(BValue rValue, FieldAccessExpr currentExpr, BValue currentVal) {
        // currentVal is a unitValue or a array/map. hence get the element value of it.
        BValue unitVal = getUnitValue(currentVal, currentExpr);

        if (unitVal == null) {
            throw new BallerinaException("field '" + currentExpr.getSymbolName() + "' is null");
        }

        if (currentExpr.getRefVarType() == BTypes.typeJSON) {
            setJSONElementValue((BJSON) unitVal, currentExpr.getFieldExpr(), rValue);
            return;
        }

        BStruct currentStructVal = (BStruct) unitVal;
        FieldAccessExpr fieldExpr = (FieldAccessExpr) currentExpr.getFieldExpr();
        int fieldLocation = ((StructVarLocation) getMemoryLocation(fieldExpr)).getStructMemAddrOffset();

        if (fieldExpr.getFieldExpr() == null) {
            setStructFieldValue(rValue, currentStructVal, fieldLocation, fieldExpr);
            return;
        }

        // At this point, field of the field is not null. Means current element,
        // and its field are both complex (struct/map/json) types.
        BValue value = currentStructVal.getValue(fieldLocation);

        setFieldValue(rValue, fieldExpr, value);
    }

    /**
     * Get the memory location for a expression.
     *
     * @param expression Expression to get the memory location
     * @return Memory location of the expression
     */
    private MemoryLocation getMemoryLocation(Expression expression) {
        // If the expression is an arrays-map expression, then get the location of the variable-reference-expression
        // of the arrays-map-access-expression.
        if (expression instanceof ArrayMapAccessExpr) {
            return getMemoryLocation(((ArrayMapAccessExpr) expression).getRExpr());
        }

        // If the expression is a struct-field-access-expression, then get the memory location of the variable
        // referenced by the struct-field-access-expression
        if (expression instanceof FieldAccessExpr) {
            return getMemoryLocation(((FieldAccessExpr) expression).getVarRef());
        }

        // Set the memory location of the variable-reference-expression
        return ((VariableRefExpr) expression).getMemoryLocation();
    }

    /**
     * Set the unit value of the struct field.
     * <br/>
     * i.e: Value represented by a field-access-expression can be one of:
     * <ul>
     * <li>A variable</li>
     * <li>An element of an arrays/map variable.</li>
     * </ul>
     * But the value get after evaluating the field-access-expression (<b>lExprValue</b>) contains the whole
     * variable. This methods set the unit value (either the complete arrays/map or the referenced element of an
     * arrays/map), using the index expression of the 'fieldExpr'.
     *
     * @param rValue         Value to be set
     * @param lExprValue     Value of the field access expression evaluated so far. This is always of struct
     *                       type.
     * @param memoryLocation Location of the field to be set, in the struct 'lExprValue'
     * @param fieldExpr      Field Access Expression of the current field
     */
    private void setStructFieldValue(BValue rValue, BStruct lExprValue, int memoryLocation,
                              FieldAccessExpr fieldExpr) {

        if (!(fieldExpr.getVarRef() instanceof ArrayMapAccessExpr)) {
            // If the lExprValue value is not a struct array/map, then set the value to the struct field
            lExprValue.setValue(memoryLocation, rValue);
            return;
        }

        ArrayMapAccessExpr varRef = (ArrayMapAccessExpr) fieldExpr.getVarRef();
        Expression[] indexExprs = varRef.getIndexExprs();

        // Get the arrays/map value from the mermory location
        BValue arrayMapValue = lExprValue.getValue(memoryLocation);
        if (arrayMapValue == null) {
            throw new BallerinaException("field '" + varRef.getSymbolName() + " is null");
        }

        // Set the value to arrays/map's index location

        if (varRef.getRExpr().getType() == BTypes.typeMap) {
            BValue indexValue = indexExprs[0].execute(this);
            ((BMap) arrayMapValue).put(indexValue, rValue);
        } else {
            BArray arrayVal = (BArray) arrayMapValue;
            if (indexExprs.length > 1) {
                arrayVal = retrieveArray(arrayVal, indexExprs);
            }

            BInteger indexVal = (BInteger) indexExprs[0].execute(this);
            arrayVal.add(indexVal.intValue(), rValue);
        }
    }

    /**
     * Recursively traverse and get the value of the access expression of a field.
     *
     * @param currentExpr FieldAccessExpr of the current field
     * @param currentVal Value of the expression evaluated so far.
     * @return Value of the expression after evaluating the current field.
     */
    private BValue getFieldExprValue(FieldAccessExpr currentExpr, BValue currentVal) {
        FieldAccessExpr fieldExpr = currentExpr.getFieldExpr();
        if (fieldExpr == null) {
            return currentVal;
        }

        if (currentExpr.getRefVarType() == BTypes.typeJSON) {
            return getJSONElementValue((BJSON) currentVal, fieldExpr);
        }

        // currentVal could be a value type or a array/map. Hence get the single element value of it.
        BValue unitVal = getUnitValue(currentVal, currentExpr);

        if (unitVal == null) {
            throw new BallerinaException("field '" + currentExpr.getVarName() + "' is null");
        }

        // if fieldExpr exist means this is a struct.
        BStruct currentStructVal = (BStruct) unitVal;

        int fieldLocation = ((StructVarLocation) getMemoryLocation(fieldExpr)).getStructMemAddrOffset();

        // If this is the last field, return the value from memory location
        FieldAccessExpr nestedFieldExpr = fieldExpr.getFieldExpr();
        if (nestedFieldExpr == null) {
            // Value stored in the struct can be also an array. Hence if its an array access,
            // get the array element value
            return getUnitValue(currentStructVal.getValue(fieldLocation), fieldExpr);
        }

        BValue value = currentStructVal.getValue(fieldLocation);

        // Recursively travel through the struct and get the value
        return getFieldExprValue(fieldExpr, value);
    }

    /**
     * Get the unit value of the current value.
     * <br/>
     * i.e: Value represented by a field-access-expression can be one of:
     * <ul>
     * <li>A variable</li>
     * <li>An element of an array/map variable.</li>
     * </ul>
     * But the value stored in memory (<b>currentVal</b>) contains the entire variable. This methods
     * retrieves the unit value (either the complete arrays/map or the referenced element of an arrays/map),
     * using the index expression of the 'fieldExpr'.
     *
     * @param currentVal Value of the field expression evaluated so far
     * @param currentExpr  Field access expression for the current value
     * @return Unit value of the current value
     */
    private BValue getUnitValue(BValue currentVal, FieldAccessExpr currentExpr) {
        ReferenceExpr currentVarRefExpr = (ReferenceExpr) currentExpr.getVarRef();
        //if (currentVal == null) {
        //    throw new BallerinaException("field '" + generateErrorSymbolName(currentVarRefExpr.getSymbolName())
        //            + "' is null");
        //}


        if (!(currentVal instanceof BArray || currentVal instanceof BMap<?, ?>)) {
            return currentVal;
        }

        // If the lExprValue value is not a array/map, then the unit value is same as the struct
        Expression[] indexExprs;
        if (currentVarRefExpr instanceof ArrayMapAccessExpr) {
            indexExprs = ((ArrayMapAccessExpr) currentVarRefExpr).getIndexExprs();
        } else {
            return currentVal;
        }

        // Evaluate the index expression and get the value
        BValue indexValue;
        BValue unitVal;
        // Get the value from arrays/map's index location
        ArrayMapAccessExpr varRef = (ArrayMapAccessExpr) currentExpr.getVarRef();
        if (varRef.getRExpr().getType() == BTypes.typeMap) {
            indexValue = indexExprs[0].execute(this);
            unitVal = ((BMap) currentVal).get(indexValue);
        } else {
            BArray bArray = (BArray) currentVal;
            for (int i = indexExprs.length - 1; i >= 1; i--) {
                indexValue = indexExprs[i].execute(this);
                bArray = (BArray) bArray.get(((BInteger) indexValue).intValue());
            }
            indexValue = indexExprs[0].execute(this);
            unitVal = bArray.get(((BInteger) indexValue).intValue());
        }

        if (unitVal == null && currentExpr.getFieldExpr() != null) {
            throw new BallerinaException("field '" + currentVarRefExpr.getSymbolName().getName() + "[" +
                    indexValue.stringValue() + "]' is null");
        }

        return unitVal;
    }

    private void invokeConnectorInitFunction(BallerinaConnectorDef connectorDef, BConnector bConnector) {
        // Create the Stack frame
        Function initFunction = connectorDef.getInitFunction();
        BValue[] localVals = new BValue[1];
        localVals[0] = bConnector;

        // Create an arrays in the stack frame to hold return values;
        BValue[] returnVals = new BValue[0];

        // Create a new stack frame with memory locations to hold parameters, local values, temp expression value,
        // return values and function invocation location;
        CallableUnitInfo functionInfo = new CallableUnitInfo(initFunction.getName(), initFunction.getPackagePath(),
                initFunction.getNodeLocation());

        StackFrame stackFrame = new StackFrame(localVals, returnVals, functionInfo);
        controlStack.pushFrame(stackFrame);
        initFunction.getCallableUnitBody().execute(this);
        controlStack.popFrame();
    }

    private void invokeConnectorInitAction(BallerinaConnectorDef connectorDef, BConnector bConnector) {
        Action action = connectorDef.getInitAction();
        if (action == null) {
            return;
        }

        BValue[] localVals = new BValue[1];
        localVals[0] = bConnector;

        BValue[] returnVals = new BValue[0];

        CallableUnitInfo functionInfo = new CallableUnitInfo(action.getName(), action.getPackagePath(),
                action.getNodeLocation());

        StackFrame stackFrame = new StackFrame(localVals, returnVals, functionInfo);
        controlStack.pushFrame(stackFrame);
        AbstractNativeAction nativeAction = (AbstractNativeAction) action;
        nativeAction.execute(bContext);
        controlStack.popFrame();
    }

    private BArray retrieveArray(BArray arrayVal, Expression[] exprs) {
        for (int i = exprs.length - 1; i >= 1; i--) {
            BInteger indexVal = (BInteger) exprs[i].execute(this);

            // TODO: Remove this part if we don't need dynamically create arrays
            // Will have to dynamically populate
//            while (arrayVal.size() <= indexVal.intValue()) {
//                if (i != 1 || rValue instanceof BArray) {
//                    BArray newBArray = new BArray<>(BArray.class);
//                    arrayVal.add(arrayVal.size(), newBArray);
//                } else {
//                    BArray bArray = new BArray<>(rValue.getClass());
//                    arrayVal.add(arrayVal.size(), bArray);
//                }
//            }

            arrayVal = (BArray) arrayVal.get(indexVal.intValue());
        }

        return arrayVal;
    }

//    public void shutdownWorker(Worker worker) {
//        Future<BMessage> future = worker.getResultFuture();
//        try {
//            // TODO: Make this value configurable - need grammar level rethink
//            BMessage result = future.get(60, TimeUnit.SECONDS);
//            executor.shutdown();
//            if (!executor.awaitTermination(10, TimeUnit.SECONDS)) {
//                executor.shutdownNow();
//            }
//        } catch (Exception e) {
//            // If there is an exception in the worker, set an empty value to the return variable
//            BMessage result = BTypes.typeMessage.getDefaultValue();
//        } finally {
//            // Finally, try again to shutdown if not done already
//            executor.shutdownNow();
//        }
//    }

    public void executeWorker(Worker worker) {
        int sizeOfValueArray = worker.getStackFrameSize();
        BValue[] localVals = new BValue[sizeOfValueArray];

        // Get values for all the worker arguments
        int valueCounter = 0;

        for (ParameterDef returnParam : worker.getReturnParameters()) {
            // Check whether these are unnamed set of return types.
            // If so break the loop. You can't have a mix of unnamed and named returns parameters.
            if (returnParam.getName() == null) {
                break;
            }

            localVals[valueCounter] = returnParam.getType().getEmptyValue();
            valueCounter++;
        }


        // Create an arrays in the stack frame to hold return values;
        BValue[] returnVals = new BValue[1];

        // Create a new stack frame with memory locations to hold parameters, local values, temp expression value,
        // return values and worker invocation location;
        CallableUnitInfo functionInfo = new CallableUnitInfo(worker.getName(), worker.getPackagePath(),
                worker.getNodeLocation());

        StackFrame stackFrame = new StackFrame(localVals, returnVals, functionInfo);
        Context workerContext = new Context();
        workerContext.getControlStack().pushFrame(stackFrame);
        WorkerCallback workerCallback = new WorkerCallback(workerContext);
        workerContext.setBalCallback(workerCallback);
        BLangExecutor workerExecutor = new BLangExecutor(runtimeEnv, workerContext);

        ExecutorService executor = Executors.newSingleThreadExecutor(new BLangThreadFactory(worker.getName()));
        WorkerExecutor workerRunner = new WorkerExecutor(workerExecutor, workerContext, worker);
        executor.submit(workerRunner);
//        Future<BMessage> future = executor.submit(workerRunner);
//        worker.setResultFuture(future);

        // Start workers within the worker
        for (Worker worker1 : worker.getWorkers()) {
            executeWorker(worker1);
        }
    }

    public void executeWorker(Worker worker, Expression[] parentParameters) {
        int sizeOfValueArray = worker.getStackFrameSize();
        BValue[] localVals = new BValue[sizeOfValueArray];

        // Get values for all the worker arguments
        //int valueCounter = 0;

        // Get values for all the function arguments
        //int valueCounter = populateArgumentValues(parentParameters, localVals);

        int valueCounter = 0;
        for (Expression arg : parentParameters) {
            // Evaluate the argument expression
            BValue argValue = arg.execute(this);
            // Setting argument value in the stack frame
            localVals[valueCounter] = argValue;
            valueCounter++;
        }

        for (ParameterDef returnParam : worker.getReturnParameters()) {
            // Check whether these are unnamed set of return types.
            // If so break the loop. You can't have a mix of unnamed and named returns parameters.
            if (returnParam.getName() == null) {
                break;
            }

            localVals[valueCounter] = returnParam.getType().getEmptyValue();
            valueCounter++;
        }


        // Create an arrays in the stack frame to hold return values;
        BValue[] returnVals = new BValue[1];

        // Create a new stack frame with memory locations to hold parameters, local values, temp expression value,
        // return values and worker invocation location;
        CallableUnitInfo functionInfo = new CallableUnitInfo(worker.getName(), worker.getPackagePath(),
                worker.getNodeLocation());

        StackFrame stackFrame = new StackFrame(localVals, returnVals, functionInfo);
        Context workerContext = new Context();
        workerContext.getControlStack().pushFrame(stackFrame);
        WorkerCallback workerCallback = new WorkerCallback(workerContext);
        workerContext.setBalCallback(workerCallback);
        BLangExecutor workerExecutor = new BLangExecutor(runtimeEnv, workerContext);

        ExecutorService executor = Executors.newSingleThreadExecutor(new BLangThreadFactory(worker.getName()));
        WorkerExecutor workerRunner = new WorkerExecutor(workerExecutor, workerContext, worker);
        executor.submit(workerRunner);
//        Future<BMessage> future = executor.submit(workerRunner);
//        worker.setResultFuture(future);

        // Start workers within the worker
        for (Worker worker1 : worker.getWorkers()) {
            executeWorker(worker1);
        }
    }

    /**
     * Invoke the init function of the struct. This will populate the default values for struct fields.
     * 
     * @param structDef Struct definition
     * @param structMemBlock Memory block to be assigned for the new struct instance
     */
    private void invokeStructInitFunction(StructDef structDef, BValue[] structMemBlock) {
        Function initFunction = structDef.getInitFunction();
        CallableUnitInfo functionInfo = new CallableUnitInfo(initFunction.getName(), initFunction.getPackagePath(),
            initFunction.getNodeLocation());
        StackFrame stackFrame = new StackFrame(structMemBlock, null, functionInfo);
        controlStack.pushFrame(stackFrame);
        initFunction.getCallableUnitBody().execute(this);
        controlStack.popFrame();
    }

    /**
     * Get the value of element from a given json object.
     *
     * @param json JSON to get the value
     * @param fieldExpr Field expression represent the element of the json to be extracted
     * @return value of the element represented by the field expression
     */
    private BValue getJSONElementValue(BJSON json, FieldAccessExpr fieldExpr) {
        if (fieldExpr == null) {
            return json;
        }

        BJSON jsonElement;
        BValue elementIndex = fieldExpr.getVarRef().execute(this);
        if (json == null) {
            throw new BallerinaException("cannot get '" + elementIndex.stringValue() + "' from null");
        }

        if (elementIndex.getType() == BTypes.typeInt) {
            jsonElement = JSONUtils.getArrayElement(json, ((BInteger) elementIndex).intValue());
        } else {
            jsonElement = JSONUtils.getElement(json, elementIndex.stringValue());
        }
        return getJSONElementValue(jsonElement, fieldExpr.getFieldExpr());
    }

    /**
     * Recursively traverse and set the value of the access expression of a field of a json.
     *
     * @param json JSON to set the value
     * @param fieldExpr Expression represents the field
     * @param rValue Value to be set
     */
    private void setJSONElementValue(BJSON json, FieldAccessExpr fieldExpr, BValue rValue) {
        BValue elementIndex = fieldExpr.getVarRef().execute(this);
        if (json == null) {
            throw new BallerinaException("cannot set '" + elementIndex.stringValue() + "' of null");
        }

        FieldAccessExpr childField = fieldExpr.getFieldExpr();
        BJSON jsonElement;

        if (childField == null) {
            if (elementIndex.getType() == BTypes.typeInt) {
                JSONUtils.setArrayElement(json, ((BInteger) elementIndex).intValue(), (BJSON) rValue);
            } else {
                JSONUtils.setElement(json, elementIndex.stringValue(), (BJSON) rValue);
            }
            return;
        }

        if (elementIndex.getType() == BTypes.typeInt) {
            jsonElement = JSONUtils.getArrayElement(json, ((BInteger) elementIndex).intValue());
        } else {
            jsonElement = JSONUtils.getElement(json, elementIndex.stringValue());
        }
        setJSONElementValue(jsonElement, childField, rValue);
    }
}<|MERGE_RESOLUTION|>--- conflicted
+++ resolved
@@ -125,12 +125,8 @@
     private boolean returnedOrReplied;
     private boolean isForkJoinTimedOut;
     private boolean isBreakCalled;
-<<<<<<< HEAD
-    //private ExecutorService executor;
-=======
     private boolean isAbortCalled;
     private ExecutorService executor;
->>>>>>> 709097b2
 
     public BLangExecutor(RuntimeEnvironment runtimeEnv, Context bContext) {
         this.runtimeEnv = runtimeEnv;
