--- conflicted
+++ resolved
@@ -787,15 +787,11 @@
             return;
         }
 
-<<<<<<< HEAD
-        modelBuilder.createTransformStmt(getCurrentLocation(ctx));
-=======
         WhiteSpaceDescriptor whiteSpaceDescriptor = null;
         if (isVerboseMode) {
             whiteSpaceDescriptor = WhiteSpaceUtil.getTransformStmtWS(tokenStream, ctx);
         }
         modelBuilder.createTransformStmt(getCurrentLocation(ctx), whiteSpaceDescriptor);
->>>>>>> 1efd39d7
     }
 
     @Override
@@ -819,15 +815,11 @@
             return;
         }
 
-<<<<<<< HEAD
-        modelBuilder.createAssignmentStmt(getCurrentLocation(ctx));
-=======
         WhiteSpaceDescriptor whiteSpaceDescriptor = null;
         if (isVerboseMode) {
             whiteSpaceDescriptor = WhiteSpaceUtil.getAssignmentStmtWS(tokenStream, ctx);
         }
         modelBuilder.createAssignmentStmt(getCurrentLocation(ctx), whiteSpaceDescriptor);
->>>>>>> 1efd39d7
     }
 
     @Override
@@ -846,9 +838,6 @@
         SimpleTypeName typeName = typeNameStack.pop();
         String varName = ctx.Identifier().getText();
         boolean exprAvailable = (ctx.expression() != null);
-<<<<<<< HEAD
-        modelBuilder.addVariableDefinitionStmt(getCurrentLocation(ctx), typeName, varName, exprAvailable);
-=======
 
         WhiteSpaceDescriptor whiteSpaceDescriptor = null;
         if (isVerboseMode) {
@@ -857,7 +846,6 @@
 
         modelBuilder.addVariableDefinitionStmt(getCurrentLocation(ctx), whiteSpaceDescriptor, typeName, varName,
                                                exprAvailable);
->>>>>>> 1efd39d7
 
     }
 
