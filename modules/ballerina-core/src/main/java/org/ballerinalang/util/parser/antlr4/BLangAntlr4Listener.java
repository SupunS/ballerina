/*
*  Copyright (c) 2016, WSO2 Inc. (http://www.wso2.org) All Rights Reserved.
*
*  WSO2 Inc. licenses this file to you under the Apache License,
*  Version 2.0 (the "License"); you may not use this file except
*  in compliance with the License.
*  You may obtain a copy of the License at
*
*    http://www.apache.org/licenses/LICENSE-2.0
*
*  Unless required by applicable law or agreed to in writing,
*  software distributed under the License is distributed on an
*  "AS IS" BASIS, WITHOUT WARRANTIES OR CONDITIONS OF ANY
*  KIND, either express or implied.  See the License for the
*  specific language governing permissions and limitations
*  under the License.
*/
package org.ballerinalang.util.parser.antlr4;

import org.antlr.v4.runtime.CommonTokenStream;
import org.antlr.v4.runtime.ParserRuleContext;
import org.antlr.v4.runtime.tree.ErrorNode;
import org.antlr.v4.runtime.tree.ParseTree;
import org.antlr.v4.runtime.tree.TerminalNode;
import org.apache.commons.lang3.StringEscapeUtils;
import org.ballerinalang.model.NodeLocation;
import org.ballerinalang.model.WhiteSpaceDescriptor;
import org.ballerinalang.model.builder.BLangModelBuilder;
import org.ballerinalang.model.types.SimpleTypeName;
import org.ballerinalang.util.parser.BallerinaListener;
import org.ballerinalang.util.parser.BallerinaParser;
import org.ballerinalang.util.parser.BallerinaParser.ActionDefinitionContext;
import org.ballerinalang.util.parser.BallerinaParser.AnnotationAttachmentContext;
import org.ballerinalang.util.parser.BallerinaParser.AnnotationAttributeArrayContext;
import org.ballerinalang.util.parser.BallerinaParser.AnnotationAttributeContext;
import org.ballerinalang.util.parser.BallerinaParser.AnnotationAttributeListContext;
import org.ballerinalang.util.parser.BallerinaParser.AnnotationAttributeValueContext;
import org.ballerinalang.util.parser.BallerinaParser.AnnotationBodyContext;
import org.ballerinalang.util.parser.BallerinaParser.AnnotationDefinitionContext;
import org.ballerinalang.util.parser.BallerinaParser.ArrayLiteralContext;
import org.ballerinalang.util.parser.BallerinaParser.ArrayLiteralExpressionContext;
import org.ballerinalang.util.parser.BallerinaParser.AttachmentPointContext;
import org.ballerinalang.util.parser.BallerinaParser.BuiltInReferenceTypeNameContext;
import org.ballerinalang.util.parser.BallerinaParser.BuiltInReferenceTypeTypeExpressionContext;
import org.ballerinalang.util.parser.BallerinaParser.CallableUnitBodyContext;
import org.ballerinalang.util.parser.BallerinaParser.CallableUnitSignatureContext;
import org.ballerinalang.util.parser.BallerinaParser.ContinueStatementContext;
import org.ballerinalang.util.parser.BallerinaParser.DefinitionContext;
import org.ballerinalang.util.parser.BallerinaParser.FieldDefinitionContext;
import org.ballerinalang.util.parser.BallerinaParser.MapStructKeyValueContext;
import org.ballerinalang.util.parser.BallerinaParser.MapStructLiteralContext;
import org.ballerinalang.util.parser.BallerinaParser.MapStructLiteralExpressionContext;
import org.ballerinalang.util.parser.BallerinaParser.NameReferenceContext;
import org.ballerinalang.util.parser.BallerinaParser.ReferenceTypeNameContext;
import org.ballerinalang.util.parser.BallerinaParser.SimpleLiteralContext;
import org.ballerinalang.util.parser.BallerinaParser.SimpleLiteralExpressionContext;
import org.ballerinalang.util.parser.BallerinaParser.StructBodyContext;
import org.ballerinalang.util.parser.BallerinaParser.TypeConversionExpressionContext;
import org.ballerinalang.util.parser.BallerinaParser.TypeMapperSignatureContext;
import org.ballerinalang.util.parser.BallerinaParser.ValueTypeNameContext;
import org.ballerinalang.util.parser.BallerinaParser.ValueTypeTypeExpressionContext;
import org.ballerinalang.util.parser.BallerinaParser.XmlLocalNameContext;
import org.ballerinalang.util.parser.BallerinaParser.XmlNamespaceNameContext;

import java.nio.file.Path;
import java.util.ArrayList;
import java.util.List;
import java.util.Stack;

/**
 * Build the Ballerina language model using the listener events from antlr4 parser.
 *
 * @see BLangModelBuilder
 * @since 0.8.0
 */
public class BLangAntlr4Listener implements BallerinaListener {
    protected static final String B_KEYWORD_PUBLIC = "public";
    protected static final String B_KEYWORD_NATIVE = "native";
    protected static final String ATTACHMENT_POINTS = "attachmentPoints";
    protected static final String B_KEYWORD_ACTION = "action";
    public static final String NAME_REF = "nameRef";
    public static final String TYPE_NAME = "typeName";

    protected String fileName;
    protected String packageDirPath;
    protected String currentPkgName;
    protected BLangModelBuilder modelBuilder;

    // Types related attributes
    protected String typeName;
    // private String schemaID;

    protected boolean processingReturnParams = false;
    protected Stack<SimpleTypeName> typeNameStack = new Stack<>();
    protected Stack<BLangModelBuilder.NameReference> nameReferenceStack = new Stack<>();

    // Variable to keep whether worker creation has been started. This is used at BLangAntlr4Listener class
    // to create parameter when there is a named parameter
    protected boolean isWorkerStarted = false;
    protected boolean isTypeMapperStarted = false;

    // token stream is required for listener to access hidden whiteSpace
    // such as whitespace/newlines while building model for composer use
    private CommonTokenStream tokenStream;

    // flag to indicate whether additional information
    // from source needs to be captured, eg: whitespace
    private boolean isVerboseMode = false;

    public BLangAntlr4Listener(BLangModelBuilder modelBuilder, Path sourceFilePath) {
        this.modelBuilder = modelBuilder;
        this.fileName = sourceFilePath.getFileName().toString();

        if (sourceFilePath.getNameCount() >= 2) {
            this.packageDirPath = sourceFilePath.subpath(0, sourceFilePath.getNameCount() - 1).toString();
        } else {
            this.packageDirPath = null;
        }
    }

    public BLangAntlr4Listener(boolean isVerboseMode, CommonTokenStream tokenStream,
                               BLangModelBuilder modelBuilder, Path sourceFilePath) {
        this(modelBuilder, sourceFilePath);
        this.isVerboseMode = isVerboseMode;
        this.tokenStream = tokenStream;
    }

    @Override
    public void enterCompilationUnit(BallerinaParser.CompilationUnitContext ctx) {
    }

    @Override
    public void exitCompilationUnit(BallerinaParser.CompilationUnitContext ctx) {
        if (isVerboseMode) {
            // getting whitespace from file start to first token
            String whiteSpace = WhiteSpaceUtil.getFileStartingWhiteSpace(tokenStream);
            modelBuilder.addBFileWhiteSpaceRegion(WhiteSpaceRegions.BFILE_START, whiteSpace);
        }
    }

    @Override
    public void enterPackageDeclaration(BallerinaParser.PackageDeclarationContext ctx) {
    }

    @Override
    public void exitPackageDeclaration(BallerinaParser.PackageDeclarationContext ctx) {
        if (ctx.exception != null) {
            return;
        }
        if (isVerboseMode) {
            // getting whitespace related to package declaration node
            WhiteSpaceDescriptor wsDescriptor = WhiteSpaceUtil.getPackageDeclarationWS(tokenStream, ctx);
            if (wsDescriptor != null) {
                // file start whitespace & package declaration related whitespace is stored in BFile
                wsDescriptor.getWhiteSpaceRegions().forEach(modelBuilder::addBFileWhiteSpaceRegion);
            }
        }
        modelBuilder.addPackageDcl(getCurrentLocation(ctx), ctx.packageName().getText());
    }

    @Override
    public void enterPackageName(BallerinaParser.PackageNameContext ctx) {
    }

    @Override
    public void exitPackageName(BallerinaParser.PackageNameContext ctx) {
    }

    @Override
    public void enterImportDeclaration(BallerinaParser.ImportDeclarationContext ctx) {
    }

    @Override
    public void exitImportDeclaration(BallerinaParser.ImportDeclarationContext ctx) {
        if (ctx.exception != null) {
            return;
        }

        String pkgPath = ctx.packageName().getText();
        String asPkgName = (ctx.Identifier() != null) ? ctx.Identifier().getText() : null;
        WhiteSpaceDescriptor whiteSpaceDescriptor = null;
        if (isVerboseMode) {
            whiteSpaceDescriptor = WhiteSpaceUtil.getImportDeclarationWS(tokenStream, ctx);
        }
        modelBuilder.addImportPackage(getCurrentLocation(ctx), whiteSpaceDescriptor, pkgPath, asPkgName);
    }

    @Override
    public void enterDefinition(DefinitionContext ctx) {

    }

    @Override
    public void exitDefinition(DefinitionContext ctx) {

    }

    @Override
    public void enterServiceDefinition(BallerinaParser.ServiceDefinitionContext ctx) {
        if (ctx.exception != null) {
            return;
        }
        modelBuilder.startServiceDef(getCurrentLocation(ctx));
    }

    @Override
    public void exitServiceDefinition(BallerinaParser.ServiceDefinitionContext ctx) {
        if (ctx.exception != null) {
            return;
        }
        String serviceName = ctx.Identifier().getText();
        WhiteSpaceDescriptor whiteSpaceDescriptor = null;
        if (isVerboseMode) {
            whiteSpaceDescriptor = WhiteSpaceUtil.getServiceDefinitionWS(tokenStream, ctx);
        }
        modelBuilder.createService(whiteSpaceDescriptor, serviceName);
    }

    @Override
    public void enterServiceBody(BallerinaParser.ServiceBodyContext ctx) {

    }

    @Override
    public void exitServiceBody(BallerinaParser.ServiceBodyContext ctx) {
    }

    @Override
    public void enterResourceDefinition(BallerinaParser.ResourceDefinitionContext ctx) {
        if (ctx.exception != null) {
            return;
        }

        modelBuilder.startResourceDef();
    }

    @Override
    public void exitResourceDefinition(BallerinaParser.ResourceDefinitionContext ctx) {
        if (ctx.exception != null) {
            return;
        }

        String resourceName = ctx.Identifier().getText();
        int annotationCount = ctx.annotationAttachment() != null ? ctx.annotationAttachment().size() : 0;
        WhiteSpaceDescriptor whiteSpaceDescriptor = null;
        if (isVerboseMode) {
            whiteSpaceDescriptor = WhiteSpaceUtil.getResourceDefinitionWS(tokenStream, ctx);
        }
        modelBuilder.addResource(getCurrentLocation(ctx), whiteSpaceDescriptor, resourceName, annotationCount);

    }

    @Override
    public void enterCallableUnitBody(CallableUnitBodyContext ctx) {
        if (ctx.exception != null) {
            return;
        }

        modelBuilder.startCallableUnitBody(getCurrentLocation(ctx));
    }

    @Override
    public void exitCallableUnitBody(CallableUnitBodyContext ctx) {
        if (ctx.exception != null) {
            return;
        }

        modelBuilder.endCallableUnitBody();
    }

    @Override
    public void enterFunctionDefinition(BallerinaParser.FunctionDefinitionContext ctx) {
        if (ctx.exception != null) {
            return;
        }

        modelBuilder.startFunctionDef(getCurrentLocation(ctx));
    }

    @Override
    public void exitFunctionDefinition(BallerinaParser.FunctionDefinitionContext ctx) {
        if (ctx.exception != null) {
            return;
        }

        boolean isNative = B_KEYWORD_NATIVE.equals(ctx.getChild(0).getText());
        String functionName = ctx.callableUnitSignature().Identifier().getText();
        WhiteSpaceDescriptor whiteSpaceDescriptor = null;
        if (isVerboseMode) {
            whiteSpaceDescriptor = WhiteSpaceUtil.getFunctionDefWS(tokenStream, ctx);
        }
        modelBuilder.addFunction(whiteSpaceDescriptor, functionName, isNative);
    }

    @Override
    public void enterCallableUnitSignature(CallableUnitSignatureContext ctx) {

    }

    @Override
    public void exitCallableUnitSignature(CallableUnitSignatureContext ctx) {

    }

    @Override
    public void enterConnectorDefinition(BallerinaParser.ConnectorDefinitionContext ctx) {
        if (ctx.exception != null) {
            return;
        }

        modelBuilder.startConnectorDef(getCurrentLocation(ctx));
    }

    @Override
    public void exitConnectorDefinition(BallerinaParser.ConnectorDefinitionContext ctx) {
        if (ctx.exception != null) {
            return;
        }

        String connectorName = ctx.Identifier().getText();
        WhiteSpaceDescriptor whiteSpaceDescriptor = null;
        if (isVerboseMode) {
            whiteSpaceDescriptor = WhiteSpaceUtil.getConnectorDefWS(tokenStream, ctx);
        }

        if (ctx.nameReference() != null) {
            modelBuilder.createFilterConnector(whiteSpaceDescriptor, connectorName, ctx.nameReference().getText());
        } else {
            modelBuilder.createConnector(whiteSpaceDescriptor, connectorName);
        }

    }

    @Override
    public void enterConnectorBody(BallerinaParser.ConnectorBodyContext ctx) {
    }

    @Override
    public void exitConnectorBody(BallerinaParser.ConnectorBodyContext ctx) {
    }

    @Override
    public void enterActionDefinition(ActionDefinitionContext ctx) {
        if (ctx.exception != null) {
            return;
        }

        modelBuilder.startActionDef(getCurrentLocation(ctx));
    }

    @Override
    public void exitActionDefinition(ActionDefinitionContext ctx) {
        if (ctx.exception != null) {
            return;
        }

        boolean isNative = false;
        for (int position = 1; position < ctx.getChildCount(); position++) {
            if (ctx.getChild(position).getText().equals(B_KEYWORD_ACTION)
                    && ctx.getChild(position - 1).getText().equals(B_KEYWORD_NATIVE)) {
                isNative = true;
                break;
            }
        }
        String actionName = ctx.callableUnitSignature().Identifier().getText();
        int annotationCount = ctx.annotationAttachment() != null ? ctx.annotationAttachment().size() : 0;
        WhiteSpaceDescriptor whiteSpaceDescriptor = null;
        if (isVerboseMode) {
            whiteSpaceDescriptor = WhiteSpaceUtil.getActionDefWS(tokenStream, ctx);
        }
        modelBuilder.addAction(whiteSpaceDescriptor, actionName, isNative, annotationCount);
    }

    @Override
    public void enterStructDefinition(BallerinaParser.StructDefinitionContext ctx) {
        if (ctx.exception != null) {
            return;
        }

        modelBuilder.startStructDef(getCurrentLocation(ctx));
    }

    @Override
    public void exitStructDefinition(BallerinaParser.StructDefinitionContext ctx) {
        if (ctx.exception != null) {
            return;
        }

        String structName = ctx.Identifier().getText();
        WhiteSpaceDescriptor whiteSpaceDescriptor = null;
        if (isVerboseMode) {
            whiteSpaceDescriptor = WhiteSpaceUtil.getStructDefWS(tokenStream, ctx);
        }
        modelBuilder.addStructDef(whiteSpaceDescriptor, structName);
    }

    @Override
    public void enterStructBody(StructBodyContext ctx) {

    }

    @Override
    public void exitStructBody(StructBodyContext ctx) {

    }

    @Override
    public void enterAnnotationDefinition(AnnotationDefinitionContext ctx) {
        if (ctx.exception != null) {
            return;
        }
        WhiteSpaceDescriptor whiteSpaceDescriptor = null;
        if (isVerboseMode) {
            whiteSpaceDescriptor = new WhiteSpaceDescriptor();
            whiteSpaceDescriptor.addChildDescriptor(ATTACHMENT_POINTS, new WhiteSpaceDescriptor());
        }
        modelBuilder.startAnnotationDef(getCurrentLocation(ctx), whiteSpaceDescriptor);
    }

    @Override
    public void exitAnnotationDefinition(AnnotationDefinitionContext ctx) {
        if (ctx.exception != null) {
            return;
        }
        WhiteSpaceDescriptor whiteSpaceDescriptor = null;
        if (isVerboseMode) {
            whiteSpaceDescriptor = WhiteSpaceUtil.getAnnotationDefWS(tokenStream, ctx);
        }
        modelBuilder.addAnnotationtDef(getCurrentLocation(ctx), whiteSpaceDescriptor, ctx.Identifier().getText());
    }

    @Override
    public void enterGlobalVariableDefinition(BallerinaParser.GlobalVariableDefinitionContext ctx) {

    }

    @Override
    public void exitGlobalVariableDefinition(BallerinaParser.GlobalVariableDefinitionContext ctx) {
        if (ctx.exception != null) {
            return;
        }

        SimpleTypeName typeName = typeNameStack.pop();
        String varName = ctx.Identifier().getText();
        boolean exprAvailable = ctx.expression() != null;
        WhiteSpaceDescriptor whiteSpaceDescriptor = null;
        if (isVerboseMode) {
            whiteSpaceDescriptor = WhiteSpaceUtil.getGlobalVariableDefWS(tokenStream, ctx);
        }
        modelBuilder.addGlobalVarDef(getCurrentLocation(ctx), whiteSpaceDescriptor, typeName, varName, exprAvailable);
    }

    @Override
    public void enterAttachmentPoint(AttachmentPointContext ctx) {

    }

    @Override
    public void exitAttachmentPoint(AttachmentPointContext ctx) {
        if (ctx.exception != null) {
            return;
        }
        WhiteSpaceDescriptor whiteSpaceDescriptor = null;
        if (isVerboseMode) {
            whiteSpaceDescriptor = WhiteSpaceUtil.getAttachmentPointWS(tokenStream, ctx);
        }
        modelBuilder.addAnnotationtAttachmentPoint(getCurrentLocation(ctx), whiteSpaceDescriptor, ctx.getText());
    }

    @Override
    public void enterAnnotationBody(AnnotationBodyContext ctx) {

    }

    @Override
    public void exitAnnotationBody(AnnotationBodyContext ctx) {

    }

    @Override
    public void enterTypeMapperDefinition(BallerinaParser.TypeMapperDefinitionContext ctx) {
        if (ctx.exception != null) {
            return;
        }

        modelBuilder.startTypeMapperDef(getCurrentLocation(ctx));
    }

    @Override
    public void exitTypeMapperDefinition(BallerinaParser.TypeMapperDefinitionContext ctx) {
        if (ctx.exception != null) {
            return;
        }

        boolean isNative = B_KEYWORD_NATIVE.equals(ctx.getChild(0).getText());
        String typeMapperName = ctx.typeMapperSignature().Identifier().getText();
        SimpleTypeName returnTypeName = typeNameStack.pop();
        WhiteSpaceDescriptor whiteSpaceDescriptor = null;
        if (isVerboseMode) {
            whiteSpaceDescriptor = WhiteSpaceUtil.getTypeMapperDef(tokenStream, ctx);
        }
        modelBuilder.addTypeMapper(getCurrentLocation(ctx), whiteSpaceDescriptor,
                typeMapperName, returnTypeName, isNative);
    }

    @Override
    public void enterTypeMapperSignature(TypeMapperSignatureContext ctx) {

    }

    @Override
    public void exitTypeMapperSignature(TypeMapperSignatureContext ctx) {

    }

    @Override
    public void enterTypeMapperBody(BallerinaParser.TypeMapperBodyContext ctx) {
        if (ctx.exception == null) {
            modelBuilder.startCallableUnitBody(getCurrentLocation(ctx));
        }
    }

    @Override
    public void exitTypeMapperBody(BallerinaParser.TypeMapperBodyContext ctx) {
        if (ctx.exception == null) {
            modelBuilder.endCallableUnitBody();
        }
    }

    @Override
    public void enterConstantDefinition(BallerinaParser.ConstantDefinitionContext ctx) {
    }

    @Override
    public void exitConstantDefinition(BallerinaParser.ConstantDefinitionContext ctx) {
        if (ctx.exception != null) {
            return;
        }

        SimpleTypeName typeName = typeNameStack.pop();
        String constName = ctx.Identifier().getText();
        WhiteSpaceDescriptor whiteSpaceDescriptor = null;
        if (isVerboseMode) {
            whiteSpaceDescriptor = WhiteSpaceUtil.getConstantDefWS(tokenStream, ctx);
        }

        modelBuilder.addConstantDef(getCurrentLocation(ctx), whiteSpaceDescriptor, typeName, constName);
    }

    @Override
    public void enterWorkerDeclaration(BallerinaParser.WorkerDeclarationContext ctx) {
        if (ctx.exception == null) {
            isWorkerStarted = true;
            modelBuilder.startWorkerUnit();
            modelBuilder.startCallableUnitBody(getCurrentLocation(ctx));
        }
    }

    @Override
    public void exitWorkerDeclaration(BallerinaParser.WorkerDeclarationContext ctx) {
        if (ctx.exception == null && ctx.workerDefinition().Identifier() != null) {
            modelBuilder.endCallableUnitBody();

            String workerName = ctx.workerDefinition().Identifier().getText();
            WhiteSpaceDescriptor whiteSpaceDescriptor = null;
            if (isVerboseMode) {
                whiteSpaceDescriptor = WhiteSpaceUtil.getWorkerDeclarationWS(tokenStream, ctx);
            }
            modelBuilder.createWorker(getCurrentLocation(ctx), whiteSpaceDescriptor, workerName);
            isWorkerStarted = false;
        }
    }

    /**
     * Enter a parse tree produced by {@link BallerinaParser#workerDefinition}.
     *
     * @param ctx the parse tree
     */
    @Override
    public void enterWorkerDefinition(BallerinaParser.WorkerDefinitionContext ctx) {

    }

    /**
     * Exit a parse tree produced by {@link BallerinaParser#workerDefinition}.
     *
     * @param ctx the parse tree
     */
    @Override
    public void exitWorkerDefinition(BallerinaParser.WorkerDefinitionContext ctx) {
        if (ctx.exception == null) {
            String workerName = ctx.Identifier().getText();
            modelBuilder.createWorkerDefinition(getCurrentLocation(ctx), workerName);
        }
    }

    @Override
    public void enterTypeName(BallerinaParser.TypeNameContext ctx) {
    }

    @Override
    public void exitTypeName(BallerinaParser.TypeNameContext ctx) {
        if (ctx.exception != null) {
            return;
        }

        if (ctx.typeName() != null) {
            // This is an array type
            SimpleTypeName typeName = typeNameStack.peek();
            typeName.setArrayType((ctx.getChildCount() - 1) / 2);
            return;
        }

        if (ctx.referenceTypeName() != null || ctx.valueTypeName() != null) {
            return;
        }

        // This is 'any' type
        SimpleTypeName typeName = new SimpleTypeName(ctx.getChild(0).getText());
        if (isVerboseMode) {
            WhiteSpaceDescriptor ws = WhiteSpaceUtil.getTypeNameWS(tokenStream, ctx);
            typeName.setWhiteSpaceDescriptor(ws);
        }
        typeNameStack.push(typeName);
    }

    @Override
    public void enterReferenceTypeName(ReferenceTypeNameContext ctx) {

    }

    @Override
    public void exitReferenceTypeName(ReferenceTypeNameContext ctx) {
        if (ctx.exception != null) {
            return;
        }

        if (ctx.nameReference() != null) {
            BLangModelBuilder.NameReference nameReference = nameReferenceStack.pop();
            modelBuilder.validateAndSetPackagePath(getCurrentLocation(ctx), nameReference);

            SimpleTypeName typeName = new SimpleTypeName(nameReference.getName(),
                    nameReference.getPackageName(), nameReference.getPackagePath());

            if (isVerboseMode) {
                WhiteSpaceDescriptor ws = WhiteSpaceUtil.getRefTypeNameWS(tokenStream, ctx);
                typeName.setWhiteSpaceDescriptor(ws);
            }

            typeNameStack.push(typeName);
        }
    }

    @Override
    public void enterValueTypeName(ValueTypeNameContext ctx) {

    }

    @Override
    public void exitValueTypeName(ValueTypeNameContext ctx) {
        if (ctx.exception != null) {
            return;
        }

        String valueTypeName = ctx.getChild(0).getText();
        SimpleTypeName simpleTypeName = new SimpleTypeName(valueTypeName);
        if (isVerboseMode) {
            WhiteSpaceDescriptor ws = WhiteSpaceUtil.getValueTypeNameWS(tokenStream, ctx);
            simpleTypeName.setWhiteSpaceDescriptor(ws);
        }
        typeNameStack.push(simpleTypeName);
    }

    @Override
    public void enterBuiltInReferenceTypeName(BuiltInReferenceTypeNameContext ctx) {

    }

    @Override
    public void exitBuiltInReferenceTypeName(BuiltInReferenceTypeNameContext ctx) {
        if (ctx.exception != null) {
            return;
        }

        String builtInRefTypeName = ctx.getChild(0).getText();
        SimpleTypeName simpleTypeName = new SimpleTypeName(builtInRefTypeName);
        if (isVerboseMode) {
            WhiteSpaceDescriptor ws = WhiteSpaceUtil.getBuiltInRefTypeNameWS(tokenStream, ctx);
            simpleTypeName.setWhiteSpaceDescriptor(ws);
        }
        typeNameStack.push(simpleTypeName);
    }

    @Override
    public void enterXmlNamespaceName(XmlNamespaceNameContext ctx) {

    }

    @Override
    public void exitXmlNamespaceName(XmlNamespaceNameContext ctx) {

    }

    @Override
    public void enterXmlLocalName(XmlLocalNameContext ctx) {

    }

    @Override
    public void exitXmlLocalName(XmlLocalNameContext ctx) {

    }

    @Override
    public void enterAnnotationAttachment(AnnotationAttachmentContext ctx) {
        if (ctx.exception != null) {
            return;
        }
        modelBuilder.startAnnotationAttachment(getCurrentLocation(ctx));
    }

    @Override
    public void exitAnnotationAttachment(AnnotationAttachmentContext ctx) {
        if (ctx.exception != null) {
            return;
        }

        int attribuesAvailable = ctx.annotationAttributeList() == null ? 0 :
                ctx.annotationAttributeList().annotationAttribute().size();

        WhiteSpaceDescriptor whiteSpaceDescriptor = null;
        if (isVerboseMode) {
            whiteSpaceDescriptor = WhiteSpaceUtil.getAnnotationAttachmentWS(tokenStream, ctx);
        }

        NodeLocation currentLocation = getCurrentLocation(ctx);
        BLangModelBuilder.NameReference nameReference = nameReferenceStack.pop();
        modelBuilder.validateAndSetPackagePath(currentLocation, nameReference);
        modelBuilder.addAnnotationAttachment(currentLocation, whiteSpaceDescriptor,
                nameReference, attribuesAvailable);
    }

    @Override
    public void enterAnnotationAttributeList(AnnotationAttributeListContext ctx) {

    }

    @Override
    public void exitAnnotationAttributeList(AnnotationAttributeListContext ctx) {

    }

    @Override
    public void enterAnnotationAttribute(AnnotationAttributeContext ctx) {

    }

    @Override
    public void exitAnnotationAttribute(AnnotationAttributeContext ctx) {
        if (ctx.exception != null) {
            return;
        }

        String key = ctx.Identifier().getText();
        WhiteSpaceDescriptor whiteSpaceDescriptor = null;
        if (isVerboseMode) {
            whiteSpaceDescriptor = WhiteSpaceUtil.getAnnotationAttributeWS(tokenStream, ctx);
        }
        modelBuilder.createAnnotationKeyValue(whiteSpaceDescriptor, key);
    }

    @Override
    public void enterAnnotationAttributeValue(AnnotationAttributeValueContext ctx) {

    }

    @Override
    public void exitAnnotationAttributeValue(AnnotationAttributeValueContext ctx) {
        if (ctx.exception != null) {
            return;
        }

        ParseTree childContext = ctx.getChild(0);
        WhiteSpaceDescriptor whiteSpaceDescriptor = null;
        if (isVerboseMode) {
            whiteSpaceDescriptor = WhiteSpaceUtil.getAnnotationAttributeValueWS(tokenStream, ctx);
        }
        if (childContext instanceof SimpleLiteralContext) {
            modelBuilder.createLiteralTypeAttributeValue(getCurrentLocation(ctx), whiteSpaceDescriptor);
        } else if (childContext instanceof AnnotationAttachmentContext) {
            modelBuilder.createAnnotationTypeAttributeValue(getCurrentLocation(ctx), whiteSpaceDescriptor);
        } else if (childContext instanceof AnnotationAttributeArrayContext) {
            modelBuilder.createArrayTypeAttributeValue(getCurrentLocation(ctx), whiteSpaceDescriptor);
        }
    }

    @Override
    public void enterAnnotationAttributeArray(AnnotationAttributeArrayContext ctx) {

    }

    @Override
    public void exitAnnotationAttributeArray(AnnotationAttributeArrayContext ctx) {

    }

    @Override
    public void enterStatement(BallerinaParser.StatementContext ctx) {
    }

    @Override
    public void exitStatement(BallerinaParser.StatementContext ctx) {
    }

    @Override
    public void enterTransformStatement(BallerinaParser.TransformStatementContext ctx) {
        if (ctx.exception != null) {
            return;
        }
        modelBuilder.startTransformStmt(getCurrentLocation(ctx));
    }

    @Override
    public void exitTransformStatement(BallerinaParser.TransformStatementContext ctx) {
        if (ctx.exception != null) {
            return;
        }

        WhiteSpaceDescriptor whiteSpaceDescriptor = null;
        if (isVerboseMode) {
            whiteSpaceDescriptor = WhiteSpaceUtil.getTransformStmtWS(tokenStream, ctx);
        }
        modelBuilder.createTransformStmt(getCurrentLocation(ctx), whiteSpaceDescriptor);
    }

    @Override
    public void enterTransformStatementBody(BallerinaParser.TransformStatementBodyContext ctx) {

    }

    @Override
    public void exitTransformStatementBody(BallerinaParser.TransformStatementBodyContext ctx) {

    }

    @Override
    public void enterExpressionAssignmentStatement(BallerinaParser.ExpressionAssignmentStatementContext ctx) {

    }

    @Override
    public void exitExpressionAssignmentStatement(BallerinaParser.ExpressionAssignmentStatementContext ctx) {
        if (ctx.exception != null) {
            return;
        }

        WhiteSpaceDescriptor whiteSpaceDescriptor = null;
        if (isVerboseMode) {
            whiteSpaceDescriptor = WhiteSpaceUtil.getAssignmentStmtWS(tokenStream, ctx);
        }
        modelBuilder.createAssignmentStmt(getCurrentLocation(ctx), whiteSpaceDescriptor);
    }

    @Override
    public void enterExpressionVariableDefinitionStatement(
            BallerinaParser.ExpressionVariableDefinitionStatementContext ctx) {

    }

    @Override
    public void exitExpressionVariableDefinitionStatement(
            BallerinaParser.ExpressionVariableDefinitionStatementContext ctx) {
        if (ctx.exception != null) {
            return;
        }

        SimpleTypeName typeName = typeNameStack.pop();
        String varName = ctx.Identifier().getText();
        boolean exprAvailable = (ctx.expression() != null);

        WhiteSpaceDescriptor whiteSpaceDescriptor = null;
        if (isVerboseMode) {
            whiteSpaceDescriptor = WhiteSpaceUtil.getVariableDefWS(tokenStream, ctx, exprAvailable);
        }

        modelBuilder.addVariableDefinitionStmt(getCurrentLocation(ctx), whiteSpaceDescriptor, typeName, varName,
                exprAvailable);

    }

    @Override
    public void enterVariableDefinitionStatement(BallerinaParser.VariableDefinitionStatementContext ctx) {

    }

    @Override
    public void exitVariableDefinitionStatement(BallerinaParser.VariableDefinitionStatementContext ctx) {
        if (ctx.exception != null) {
            return;
        }

        SimpleTypeName typeName = typeNameStack.pop();
        String varName = ctx.Identifier().getText();
        boolean exprAvailable = ctx.expression() != null ||
                ctx.connectorInitExpression() != null ||
                ctx.actionInvocation() != null;
        WhiteSpaceDescriptor whiteSpaceDescriptor = null;
        if (isVerboseMode) {
            whiteSpaceDescriptor = WhiteSpaceUtil.getVariableDefWS(tokenStream, ctx, exprAvailable);
        }
        modelBuilder.addVariableDefinitionStmt(getCurrentLocation(ctx), whiteSpaceDescriptor, typeName, varName,
                exprAvailable);
    }

    @Override
    public void enterMapStructLiteral(MapStructLiteralContext ctx) {
        if (ctx.exception != null) {
            return;
        }

        modelBuilder.startMapStructLiteral();


    }

    @Override
    public void exitMapStructLiteral(MapStructLiteralContext ctx) {
        if (ctx.exception != null) {
            return;
        }
        WhiteSpaceDescriptor whiteSpaceDescriptor = null;
        if (isVerboseMode) {
            whiteSpaceDescriptor = WhiteSpaceUtil.getMapStructLiteralWS(tokenStream, ctx);
        }
        modelBuilder.createMapStructLiteral(getCurrentLocation(ctx), whiteSpaceDescriptor);
    }

    @Override
    public void enterMapStructKeyValue(MapStructKeyValueContext ctx) {

    }

    @Override
    public void exitMapStructKeyValue(MapStructKeyValueContext ctx) {
        if (ctx.exception != null) {
            return;
        }
        WhiteSpaceDescriptor whiteSpaceDescriptor = null;
        if (isVerboseMode) {
            whiteSpaceDescriptor = WhiteSpaceUtil.getMapStructKeyValueWS(tokenStream, ctx);
        }
        modelBuilder.addMapStructKeyValue(getCurrentLocation(ctx), whiteSpaceDescriptor);
    }

    @Override
    public void enterArrayLiteral(ArrayLiteralContext ctx) {

    }

    @Override
    public void exitArrayLiteral(ArrayLiteralContext ctx) {
        if (ctx.exception != null) {
            return;
        }

        boolean argsAvailable = ctx.expressionList() != null;
        WhiteSpaceDescriptor whiteSpaceDescriptor = null;
        if (isVerboseMode) {
            whiteSpaceDescriptor = WhiteSpaceUtil.getArrayLiteralExpWS(tokenStream, ctx);
        }
        modelBuilder.createArrayInitExpr(getCurrentLocation(ctx), whiteSpaceDescriptor, argsAvailable);
    }

    @Override
    public void enterConnectorInitExpression(BallerinaParser.ConnectorInitExpressionContext ctx) {

    }

    @Override
    public void exitConnectorInitExpression(BallerinaParser.ConnectorInitExpressionContext ctx) {
        if (ctx.exception != null) {
            return;
        }

<<<<<<< HEAD
        boolean argsAvailable = ctx.expressionList(0) != null;
        BLangModelBuilder.NameReference filterNameReference = null;
        if (nameReferenceStack.size() > 1) {
            filterNameReference = nameReferenceStack.pop();
        }

=======
        NodeLocation currentLocation = getCurrentLocation(ctx);
        boolean argsAvailable = ctx.expressionList() != null;
>>>>>>> 9a0e9259
        BLangModelBuilder.NameReference nameReference = nameReferenceStack.pop();
        modelBuilder.validateAndSetPackagePath(currentLocation, nameReference);
        SimpleTypeName connectorTypeName = new SimpleTypeName(nameReference.getName(),
                nameReference.getPackageName(), null);

        connectorTypeName.setWhiteSpaceDescriptor(nameReference.getWhiteSpaceDescriptor());
        WhiteSpaceDescriptor whiteSpaceDescriptor = null;
        if (isVerboseMode) {
            whiteSpaceDescriptor = WhiteSpaceUtil.getConnectorInitExpWS(tokenStream, ctx);
        }

<<<<<<< HEAD
        if (filterNameReference == null) {
            modelBuilder.createConnectorInitExpr(getCurrentLocation(ctx), whiteSpaceDescriptor,
                    connectorTypeName, argsAvailable);
        } else {
            boolean filterArgsAvailable = ctx.expressionList(1) != null;
            SimpleTypeName filterConnectorTypeName = new SimpleTypeName(filterNameReference.getName(),
                    filterNameReference.getPackageName(), null);
            filterConnectorTypeName.setWhiteSpaceDescriptor(filterNameReference.getWhiteSpaceDescriptor());
            WhiteSpaceDescriptor filterWhiteSpaceDescriptor = null;
            if (isVerboseMode) {
                filterWhiteSpaceDescriptor = WhiteSpaceUtil.getConnectorInitExpWS(tokenStream, ctx);
            }
            modelBuilder.createConnectorWithFilterInitExpr(getCurrentLocation(ctx), whiteSpaceDescriptor,
                    connectorTypeName, argsAvailable, filterWhiteSpaceDescriptor, filterConnectorTypeName,
                    filterArgsAvailable);
        }
    }

    @Override
    public void enterCompositeConnectorInitExpression(BallerinaParser.CompositeConnectorInitExpressionContext ctx) {

    }

    @Override
    public void exitCompositeConnectorInitExpression(BallerinaParser.CompositeConnectorInitExpressionContext ctx) {

    }

    @Override
    public void enterCompositeConnectorInitBody(BallerinaParser.CompositeConnectorInitBodyContext ctx) {

    }

    @Override
    public void exitCompositeConnectorInitBody(BallerinaParser.CompositeConnectorInitBodyContext ctx) {

=======
        modelBuilder.createConnectorInitExpr(currentLocation, whiteSpaceDescriptor,
                connectorTypeName, argsAvailable);
>>>>>>> 9a0e9259
    }

    @Override
    public void enterAssignmentStatement(BallerinaParser.AssignmentStatementContext ctx) {
    }

    @Override
    public void exitAssignmentStatement(BallerinaParser.AssignmentStatementContext ctx) {
        if (ctx.exception != null) {
            return;
        }
        WhiteSpaceDescriptor whiteSpaceDescriptor = null;
        if (isVerboseMode) {
            whiteSpaceDescriptor = WhiteSpaceUtil.getAssignmentStmtWS(tokenStream, ctx);
        }
        modelBuilder.createAssignmentStmt(getCurrentLocation(ctx), whiteSpaceDescriptor);
    }

    @Override
    public void enterVariableReferenceList(BallerinaParser.VariableReferenceListContext ctx) {
        if (ctx.exception != null) {
            return;
        }

        modelBuilder.startVarRefList();
    }

    @Override
    public void exitVariableReferenceList(BallerinaParser.VariableReferenceListContext ctx) {
        if (ctx.exception != null) {
            return;
        }

        int noOfArguments = getNoOfArgumentsInList(ctx);
        modelBuilder.endVarRefList(noOfArguments);
    }

    @Override
    public void enterIfElseStatement(BallerinaParser.IfElseStatementContext ctx) {
        if (ctx.exception == null) {
            modelBuilder.startIfElseStmt(getCurrentLocation(ctx));
        }
    }

    @Override
    public void exitIfElseStatement(BallerinaParser.IfElseStatementContext ctx) {
        if (ctx.exception == null) {
            modelBuilder.addIfElseStmt();
        }
    }

    @Override
    public void enterIfClause(BallerinaParser.IfClauseContext ctx) {
        if (ctx.exception == null) {
            modelBuilder.startIfClause(getCurrentLocation(ctx));
        }
    }

    @Override
    public void exitIfClause(BallerinaParser.IfClauseContext ctx) {
        if (ctx.exception == null) {
            WhiteSpaceDescriptor whiteSpaceDescriptor = null;
            if (isVerboseMode) {
                whiteSpaceDescriptor = WhiteSpaceUtil.getIfClauseWS(tokenStream, ctx);
            }
            modelBuilder.addIfClause(whiteSpaceDescriptor);
        }
    }

    @Override
    public void enterElseIfClause(BallerinaParser.ElseIfClauseContext ctx) {
        if (ctx.exception == null) {
            modelBuilder.startElseIfClause(getCurrentLocation(ctx));
        }
    }

    @Override
    public void exitElseIfClause(BallerinaParser.ElseIfClauseContext ctx) {
        if (ctx.exception != null) {
            return;
        }

        WhiteSpaceDescriptor whiteSpaceDescriptor = null;
        if (isVerboseMode) {
            whiteSpaceDescriptor = WhiteSpaceUtil.getElseIfClauseWS(tokenStream, ctx);
        }
        modelBuilder.addElseIfClause(whiteSpaceDescriptor);
    }

    @Override
    public void enterElseClause(BallerinaParser.ElseClauseContext ctx) {
        if (ctx.exception == null) {
            modelBuilder.startElseClause(getCurrentLocation(ctx));
        }
    }

    @Override
    public void exitElseClause(BallerinaParser.ElseClauseContext ctx) {
        if (ctx.exception == null) {
            WhiteSpaceDescriptor whiteSpaceDescriptor = null;
            if (isVerboseMode) {
                whiteSpaceDescriptor = WhiteSpaceUtil.getElseClauseWS(tokenStream, ctx);
            }
            modelBuilder.addElseClause(whiteSpaceDescriptor);
        }
    }

    @Override
    public void enterIterateStatement(BallerinaParser.IterateStatementContext ctx) {
    }

    @Override
    public void exitIterateStatement(BallerinaParser.IterateStatementContext ctx) {
    }

    @Override
    public void enterWhileStatement(BallerinaParser.WhileStatementContext ctx) {
        if (ctx.exception != null) {
            return;
        }

        modelBuilder.startWhileStmt(getCurrentLocation(ctx));
    }

    @Override
    public void exitWhileStatement(BallerinaParser.WhileStatementContext ctx) {
        if (ctx.exception != null) {
            return;
        }
        WhiteSpaceDescriptor whiteSpaceDescriptor = null;
        if (isVerboseMode) {
            whiteSpaceDescriptor = WhiteSpaceUtil.getWhileStmtWS(tokenStream, ctx);
        }
        modelBuilder.createWhileStmt(getCurrentLocation(ctx), whiteSpaceDescriptor);
    }

    @Override
    public void enterContinueStatement(ContinueStatementContext ctx) {

    }

    @Override
    public void exitContinueStatement(ContinueStatementContext ctx) {

    }

    @Override
    public void enterBreakStatement(BallerinaParser.BreakStatementContext ctx) {
    }

    @Override
    public void exitBreakStatement(BallerinaParser.BreakStatementContext ctx) {
        if (ctx.exception == null) {
            WhiteSpaceDescriptor whiteSpaceDescriptor = null;
            if (isVerboseMode) {
                whiteSpaceDescriptor = WhiteSpaceUtil.getBreakStatementWS(tokenStream, ctx);
            }
            modelBuilder.createBreakStmt(getCurrentLocation(ctx), whiteSpaceDescriptor);
        }
    }

    @Override
    public void enterForkJoinStatement(BallerinaParser.ForkJoinStatementContext ctx) {
        if (ctx.exception == null) {
            modelBuilder.startForkJoinStmt(getCurrentLocation(ctx));
        }
    }

    @Override
    public void exitForkJoinStatement(BallerinaParser.ForkJoinStatementContext ctx) {
        if (ctx.exception == null) {
            modelBuilder.endForkJoinStmt();
        }
    }

    @Override
    public void enterJoinClause(BallerinaParser.JoinClauseContext ctx) {
        if (ctx.exception == null) {
            modelBuilder.startJoinClause(getCurrentLocation(ctx));
        }
    }

    @Override
    public void exitJoinClause(BallerinaParser.JoinClauseContext ctx) {
        if (ctx.exception == null) {
            modelBuilder.endJoinClause(getCurrentLocation(ctx), typeNameStack.pop(), ctx.Identifier().getText());
        }
    }

    public void enterAnyJoinCondition(BallerinaParser.AnyJoinConditionContext ctx) {

    }

    @Override
    public void exitAnyJoinCondition(BallerinaParser.AnyJoinConditionContext ctx) {
        if (ctx.exception == null) {
            modelBuilder.createAnyJoinCondition("any", ctx.IntegerLiteral().getText(), getCurrentLocation(ctx));
            for (TerminalNode t : ctx.Identifier()) {
                modelBuilder.createJoinWorkers(t.getText());
            }
        }
    }

    @Override
    public void enterAllJoinCondition(BallerinaParser.AllJoinConditionContext ctx) {

    }

    @Override
    public void exitAllJoinCondition(BallerinaParser.AllJoinConditionContext ctx) {
        if (ctx.exception == null) {
            modelBuilder.createAllJoinCondition("all");
            for (TerminalNode t : ctx.Identifier()) {
                modelBuilder.createJoinWorkers(t.getText());
            }
        }

    }

    @Override
    public void enterTimeoutClause(BallerinaParser.TimeoutClauseContext ctx) {
        if (ctx.exception == null) {
            modelBuilder.startTimeoutClause(getCurrentLocation(ctx));
        }
    }

    @Override
    public void exitTimeoutClause(BallerinaParser.TimeoutClauseContext ctx) {
        if (ctx.exception == null) {
            modelBuilder.endTimeoutClause(getCurrentLocation(ctx), typeNameStack.pop(), ctx.Identifier().getText());
        }
    }

    @Override
    public void enterTryCatchStatement(BallerinaParser.TryCatchStatementContext ctx) {
        if (ctx.exception != null) {
            return;
        }
        modelBuilder.startTryCatchStmt(getCurrentLocation(ctx));
    }

    @Override
    public void exitTryCatchStatement(BallerinaParser.TryCatchStatementContext ctx) {
        if (ctx.exception != null) {
            return;
        }
        WhiteSpaceDescriptor whiteSpaceDescriptor = null;
        if (isVerboseMode) {
            whiteSpaceDescriptor = WhiteSpaceUtil.getTryClauseWS(tokenStream, ctx);
        }
        modelBuilder.addTryCatchStmt(whiteSpaceDescriptor);
    }

    @Override
    public void enterCatchClauses(BallerinaParser.CatchClausesContext ctx) {
        if (ctx.exception != null) {
            return;
        }
        modelBuilder.addTryCatchBlockStmt();
    }

    @Override
    public void exitCatchClauses(BallerinaParser.CatchClausesContext ctx) {
    }

    @Override
    public void enterCatchClause(BallerinaParser.CatchClauseContext ctx) {
        if (ctx.exception != null) {
            return;
        }
        modelBuilder.startCatchClause(getCurrentLocation(ctx));
    }

    @Override
    public void exitCatchClause(BallerinaParser.CatchClauseContext ctx) {
        if (ctx.exception != null) {
            return;
        }
        String key = ctx.Identifier().getText();
        WhiteSpaceDescriptor whiteSpaceDescriptor = null;
        if (isVerboseMode) {
            whiteSpaceDescriptor = WhiteSpaceUtil.getCatchClauseWS(tokenStream, ctx);
        }
        modelBuilder.addCatchClause(getCurrentLocation(ctx), whiteSpaceDescriptor, typeNameStack.pop(), key);
    }

    @Override
    public void enterFinallyClause(BallerinaParser.FinallyClauseContext ctx) {
        if (ctx.exception != null) {
            return;
        }
        modelBuilder.startFinallyBlock(getCurrentLocation(ctx));
    }

    @Override
    public void exitFinallyClause(BallerinaParser.FinallyClauseContext ctx) {
        if (ctx.exception != null) {
            return;
        }
        WhiteSpaceDescriptor whiteSpaceDescriptor = null;
        if (isVerboseMode) {
            whiteSpaceDescriptor = WhiteSpaceUtil.getFinallyClauseWS(tokenStream, ctx);
        }
        modelBuilder.addFinallyBlock(whiteSpaceDescriptor);
    }

    @Override
    public void enterThrowStatement(BallerinaParser.ThrowStatementContext ctx) {
    }

    @Override
    public void exitThrowStatement(BallerinaParser.ThrowStatementContext ctx) {
        if (ctx.exception != null) {
            return;
        }
        WhiteSpaceDescriptor whiteSpaceDescriptor = null;
        if (isVerboseMode) {
            whiteSpaceDescriptor = WhiteSpaceUtil.getThrowStmtWS(tokenStream, ctx);
        }
        modelBuilder.createThrowStmt(getCurrentLocation(ctx), whiteSpaceDescriptor);
    }

    @Override
    public void enterReturnStatement(BallerinaParser.ReturnStatementContext ctx) {
    }

    @Override
    public void exitReturnStatement(BallerinaParser.ReturnStatementContext ctx) {
        if (ctx.exception == null) {
            WhiteSpaceDescriptor whiteSpaceDescriptor = null;
            if (isVerboseMode) {
                whiteSpaceDescriptor = WhiteSpaceUtil.getReturnStmtWS(tokenStream, ctx);
            }
            modelBuilder.createReturnStmt(getCurrentLocation(ctx), whiteSpaceDescriptor);
        }
    }

    @Override
    public void enterReplyStatement(BallerinaParser.ReplyStatementContext ctx) {
    }

    @Override
    public void exitReplyStatement(BallerinaParser.ReplyStatementContext ctx) {
        // Here the expression is only a message reference
        //modelBuilder.createVarRefExpr();
        if (ctx.exception == null) {
            WhiteSpaceDescriptor whiteSpaceDescriptor = null;
            if (isVerboseMode) {
                whiteSpaceDescriptor = WhiteSpaceUtil.getReplyStmtWS(tokenStream, ctx);
            }
            modelBuilder.createReplyStmt(getCurrentLocation(ctx), whiteSpaceDescriptor);
        }
    }

    @Override
    public void enterWorkerInteractionStatement(BallerinaParser.WorkerInteractionStatementContext ctx) {
    }

    @Override
    public void exitWorkerInteractionStatement(BallerinaParser.WorkerInteractionStatementContext ctx) {
    }

    /**
     * Enter a parse tree produced by the {@code invokeWorker}
     * labeled alternative in {@link BallerinaParser#triggerWorker}.
     *
     * @param ctx the parse tree
     */
    @Override
    public void enterInvokeWorker(BallerinaParser.InvokeWorkerContext ctx) {

    }

    /**
     * Exit a parse tree produced by the {@code invokeWorker}
     * labeled alternative in {@link BallerinaParser#triggerWorker}.
     *
     * @param ctx the parse tree
     */
    @Override
    public void exitInvokeWorker(BallerinaParser.InvokeWorkerContext ctx) {
        if (ctx.exception == null) {
            WhiteSpaceDescriptor whiteSpaceDescriptor = null;
            if (isVerboseMode) {
                whiteSpaceDescriptor = WhiteSpaceUtil.getWorkerInvokeStmtWS(tokenStream, ctx);
            }
            if (ctx.Identifier() != null) {
                modelBuilder.createWorkerInvocationStmt(ctx.Identifier().getText(),
                        getCurrentLocation(ctx), whiteSpaceDescriptor);
            } else {
                modelBuilder.createWorkerInvocationStmt(null,
                        getCurrentLocation(ctx), whiteSpaceDescriptor);
            }
        }
    }

    /**
     * Enter a parse tree produced by the {@code invokeFork}
     * labeled alternative in {@link BallerinaParser#triggerWorker}.
     *
     * @param ctx the parse tree
     */
    @Override
    public void enterInvokeFork(BallerinaParser.InvokeForkContext ctx) {

    }

    /**
     * Exit a parse tree produced by the {@code invokeFork}
     * labeled alternative in {@link BallerinaParser#triggerWorker}.
     *
     * @param ctx the parse tree
     */
    @Override
    public void exitInvokeFork(BallerinaParser.InvokeForkContext ctx) {
        if (ctx.exception == null) {
            WhiteSpaceDescriptor whiteSpaceDescriptor = null;
            if (isVerboseMode) {
                whiteSpaceDescriptor = WhiteSpaceUtil.getForkInvokeStmtWS(tokenStream, ctx);
            }
            modelBuilder.createWorkerInvocationStmt("fork",
                    getCurrentLocation(ctx), whiteSpaceDescriptor);
        }
    }

    @Override
    public void enterWorkerReply(BallerinaParser.WorkerReplyContext ctx) {
    }

    @Override
    public void exitWorkerReply(BallerinaParser.WorkerReplyContext ctx) {
        if (ctx.exception == null) {
            WhiteSpaceDescriptor whiteSpaceDescriptor = null;
            if (isVerboseMode) {
                whiteSpaceDescriptor = WhiteSpaceUtil.getWorkerReplyStmtWS(tokenStream, ctx);
            }
            modelBuilder.createWorkerReplyStmt(ctx.Identifier().getText(),
                    getCurrentLocation(ctx), whiteSpaceDescriptor);
        }
    }

    @Override
    public void enterCommentStatement(BallerinaParser.CommentStatementContext ctx) {
    }

    @Override
    public void exitCommentStatement(BallerinaParser.CommentStatementContext ctx) {
        if (ctx.exception == null) {
            WhiteSpaceDescriptor whiteSpaceDescriptor = null;
            if (isVerboseMode) {
                whiteSpaceDescriptor = WhiteSpaceUtil.getCommentStmtWS(tokenStream, ctx);
            }
            modelBuilder.addCommentStmt(getCurrentLocation(ctx), whiteSpaceDescriptor, ctx.getText());
        }
    }

    @Override
    public void enterStructFieldIdentifier(BallerinaParser.StructFieldIdentifierContext ctx) {
    }

    @Override
    public void exitStructFieldIdentifier(BallerinaParser.StructFieldIdentifierContext ctx) {
        if (ctx.exception != null || ctx.getChild(0) == null) {
            return;
        }
        WhiteSpaceDescriptor whiteSpaceDescriptor = null;
        if (isVerboseMode) {
            whiteSpaceDescriptor = WhiteSpaceUtil.getStructFieldIdentifierWS(tokenStream, ctx);
        }
        modelBuilder.createFieldRefExpr(getCurrentLocation(ctx), whiteSpaceDescriptor);
    }

    @Override
    public void enterSimpleVariableIdentifier(BallerinaParser.SimpleVariableIdentifierContext ctx) {
    }

    @Override
    public void exitSimpleVariableIdentifier(BallerinaParser.SimpleVariableIdentifierContext ctx) {
        if (ctx.exception != null) {
            return;
        }

        WhiteSpaceDescriptor whiteSpaceDescriptor = null;
        if (isVerboseMode) {
            whiteSpaceDescriptor = WhiteSpaceUtil.getSimpleVariableIdentifierWS(tokenStream, ctx);
        }

        NodeLocation currentLocation = getCurrentLocation(ctx);
        BLangModelBuilder.NameReference nameReference = nameReferenceStack.pop();
        modelBuilder.resolvePackageFromNameReference(nameReference);
        modelBuilder.createVarRefExpr(currentLocation, whiteSpaceDescriptor, nameReference);
    }

    @Override
    public void enterMapArrayVariableIdentifier(BallerinaParser.MapArrayVariableIdentifierContext ctx) {
    }

    @Override
    public void exitMapArrayVariableIdentifier(BallerinaParser.MapArrayVariableIdentifierContext ctx) {
        if (ctx.exception != null) {
            return;
        }
        int dimensions = (ctx.getChildCount() - 1) / 3;
        WhiteSpaceDescriptor whiteSpaceDescriptor = null;
        if (isVerboseMode) {
            whiteSpaceDescriptor = WhiteSpaceUtil.getMapArrayVarIdentifierWS(tokenStream, ctx);
        }

        NodeLocation currentLocation = getCurrentLocation(ctx);
        BLangModelBuilder.NameReference nameReference = nameReferenceStack.pop();
        modelBuilder.resolvePackageFromNameReference(nameReference);
        modelBuilder.createMapArrayVarRefExpr(currentLocation, whiteSpaceDescriptor,
                nameReference, dimensions);

    }

    @Override
    public void enterExpressionList(BallerinaParser.ExpressionListContext ctx) {
        if (ctx.exception == null) {
            modelBuilder.startExprList();
        }
    }

    @Override
    public void exitExpressionList(BallerinaParser.ExpressionListContext ctx) {
        if (ctx.exception != null) {
            return;
        }

        int noOfArguments = getNoOfArgumentsInList(ctx);
        modelBuilder.endExprList(noOfArguments);
    }

    @Override
    public void enterFunctionInvocationStatement(BallerinaParser.FunctionInvocationStatementContext ctx) {
    }

    @Override
    public void exitFunctionInvocationStatement(BallerinaParser.FunctionInvocationStatementContext ctx) {
        if (ctx.exception != null) {
            return;
        }

        boolean argsAvailable = ctx.expressionList() != null;
        WhiteSpaceDescriptor whiteSpaceDescriptor = null;
        if (isVerboseMode) {
            whiteSpaceDescriptor = WhiteSpaceUtil.getFunctionInvocationStmtWS(tokenStream, ctx);
            whiteSpaceDescriptor.addChildDescriptor(NAME_REF, nameReferenceStack.peek().getWhiteSpaceDescriptor());
        }

        NodeLocation currentLocation = getCurrentLocation(ctx);
        BLangModelBuilder.NameReference nameReference = nameReferenceStack.pop();
        modelBuilder.validateAndSetPackagePath(currentLocation, nameReference);
        modelBuilder.createFunctionInvocationStmt(currentLocation, whiteSpaceDescriptor,
                nameReference, argsAvailable);
    }

    @Override
    public void enterActionInvocationStatement(BallerinaParser.ActionInvocationStatementContext ctx) {
    }

    @Override
    public void exitActionInvocationStatement(BallerinaParser.ActionInvocationStatementContext ctx) {
        NodeLocation nodeLocation = getCurrentLocation(ctx);
        WhiteSpaceDescriptor whiteSpaceDescriptor = null;
        if (isVerboseMode) {
            whiteSpaceDescriptor = WhiteSpaceUtil.getActionInvocationStmtWS(tokenStream, ctx);
        }
        modelBuilder.createActionInvocationStmt(nodeLocation, whiteSpaceDescriptor);
    }

    @Override
    public void enterTransactionStatement(BallerinaParser.TransactionStatementContext ctx) {
        if (ctx.exception == null) {
            modelBuilder.startTransactionStmt(getCurrentLocation(ctx));
        }
    }

    @Override
    public void exitTransactionStatement(BallerinaParser.TransactionStatementContext ctx) {
        if (ctx.exception == null) {
            WhiteSpaceDescriptor whiteSpaceDescriptor = null;
            if (isVerboseMode) {
                whiteSpaceDescriptor = WhiteSpaceUtil.getTransactionWS(tokenStream, ctx);
            }
            modelBuilder.addTransactionStmt(whiteSpaceDescriptor);
        }
    }

    @Override
    public void enterTransactionHandlers(BallerinaParser.TransactionHandlersContext ctx) {
        if (ctx.exception != null) {
            return;
        }
        modelBuilder.addTransactionBlockStmt();
    }

    @Override
    public void exitTransactionHandlers(BallerinaParser.TransactionHandlersContext ctx) {

    }

    @Override
    public void enterAbortedClause(BallerinaParser.AbortedClauseContext ctx) {
        if (ctx.exception == null) {
            modelBuilder.startAbortedClause(getCurrentLocation(ctx));
        }
    }

    @Override
    public void exitAbortedClause(BallerinaParser.AbortedClauseContext ctx) {
        if (ctx.exception == null) {
            modelBuilder.addAbortedClause();
        }
    }

    @Override
    public void enterCommittedClause(BallerinaParser.CommittedClauseContext ctx) {
        if (ctx.exception == null) {
            modelBuilder.startCommittedClause(getCurrentLocation(ctx));
        }
    }

    @Override
    public void exitCommittedClause(BallerinaParser.CommittedClauseContext ctx) {
        if (ctx.exception == null) {
            modelBuilder.addCommittedClause();
        }
    }

    @Override
    public void enterAbortStatement(BallerinaParser.AbortStatementContext ctx) {

    }

    @Override
    public void exitAbortStatement(BallerinaParser.AbortStatementContext ctx) {
        if (ctx.exception != null) {
            return;
        }
        WhiteSpaceDescriptor whiteSpaceDescriptor = null;
        if (isVerboseMode) {
            whiteSpaceDescriptor = WhiteSpaceUtil.getAbortStmtWS(tokenStream, ctx);
        }
        modelBuilder.createAbortStmt(getCurrentLocation(ctx), whiteSpaceDescriptor);
    }

    @Override
    public void enterActionInvocation(BallerinaParser.ActionInvocationContext ctx) {
    }

    @Override
    public void exitActionInvocation(BallerinaParser.ActionInvocationContext ctx) {
        if (ctx.exception != null) {
            return;
        }

        NodeLocation nodeLocation = getCurrentLocation(ctx);
        String actionName = ctx.Identifier().getText();
        BLangModelBuilder.NameReference nameReference = nameReferenceStack.pop();
        modelBuilder.validateAndSetPackagePath(nodeLocation, nameReference);
        boolean argsAvailable = ctx.expressionList() != null;

        WhiteSpaceDescriptor whiteSpaceDescriptor = null;
        if (isVerboseMode) {
            whiteSpaceDescriptor = WhiteSpaceUtil.getActionInvocationExprWS(tokenStream, ctx);
            whiteSpaceDescriptor.addChildDescriptor(NAME_REF, nameReference.getWhiteSpaceDescriptor());
        }
        modelBuilder.addActionInvocationExpr(nodeLocation, whiteSpaceDescriptor, nameReference, actionName,
                argsAvailable);
    }

    @Override
    public void enterBacktickString(BallerinaParser.BacktickStringContext ctx) {
    }

    @Override
    public void exitBacktickString(BallerinaParser.BacktickStringContext ctx) {
    }

    @Override
    public void enterBinaryDivMulModExpression(BallerinaParser.BinaryDivMulModExpressionContext ctx) {

    }

    @Override
    public void exitBinaryDivMulModExpression(BallerinaParser.BinaryDivMulModExpressionContext ctx) {
        if (ctx.exception == null) {
            createBinaryExpr(ctx);
        }
    }

    @Override
    public void enterBinaryOrExpression(BallerinaParser.BinaryOrExpressionContext ctx) {
    }

    @Override
    public void exitBinaryOrExpression(BallerinaParser.BinaryOrExpressionContext ctx) {
        if (ctx.exception == null) {
            createBinaryExpr(ctx);
        }
    }

    @Override
    public void enterValueTypeTypeExpression(ValueTypeTypeExpressionContext ctx) {

    }

    @Override
    public void exitValueTypeTypeExpression(ValueTypeTypeExpressionContext ctx) {

    }

    @Override
    public void enterTemplateExpression(BallerinaParser.TemplateExpressionContext ctx) {
    }

    @Override
    public void exitTemplateExpression(BallerinaParser.TemplateExpressionContext ctx) {
    }

    @Override
    public void enterSimpleLiteralExpression(SimpleLiteralExpressionContext ctx) {

    }

    @Override
    public void exitSimpleLiteralExpression(SimpleLiteralExpressionContext ctx) {

    }

    @Override
    public void enterFunctionInvocationExpression(BallerinaParser.FunctionInvocationExpressionContext ctx) {
    }

    @Override
    public void exitFunctionInvocationExpression(BallerinaParser.FunctionInvocationExpressionContext ctx) {
        if (ctx.exception != null) {
            return;
        }

        boolean argsAvailable = ctx.expressionList() != null;
        WhiteSpaceDescriptor whiteSpaceDescriptor = null;
        if (isVerboseMode) {
            whiteSpaceDescriptor = WhiteSpaceUtil.getFunctionInvocationExprWS(tokenStream, ctx);
            whiteSpaceDescriptor.addChildDescriptor(NAME_REF, nameReferenceStack.peek().getWhiteSpaceDescriptor());
        }

        NodeLocation currentLocation = getCurrentLocation(ctx);
        BLangModelBuilder.NameReference nameReference = nameReferenceStack.pop();
        modelBuilder.validateAndSetPackagePath(currentLocation, nameReference);
        modelBuilder.addFunctionInvocationExpr(currentLocation, whiteSpaceDescriptor,
                nameReference, argsAvailable);
    }

    @Override
    public void enterBinaryEqualExpression(BallerinaParser.BinaryEqualExpressionContext ctx) {
    }

    @Override
    public void exitBinaryEqualExpression(BallerinaParser.BinaryEqualExpressionContext ctx) {
        if (ctx.exception == null) {
            createBinaryExpr(ctx);
        }
    }

    @Override
    public void enterArrayLiteralExpression(ArrayLiteralExpressionContext ctx) {

    }

    @Override
    public void exitArrayLiteralExpression(ArrayLiteralExpressionContext ctx) {

    }

    @Override
    public void enterBracedExpression(BallerinaParser.BracedExpressionContext ctx) {
    }

    @Override
    public void exitBracedExpression(BallerinaParser.BracedExpressionContext ctx) {
    }

    @Override
    public void enterVariableReferenceExpression(BallerinaParser.VariableReferenceExpressionContext ctx) {
    }

    @Override
    public void exitVariableReferenceExpression(BallerinaParser.VariableReferenceExpressionContext ctx) {
    }

    @Override
    public void enterMapStructLiteralExpression(MapStructLiteralExpressionContext ctx) {

    }

    @Override
    public void exitMapStructLiteralExpression(MapStructLiteralExpressionContext ctx) {

    }

    @Override
    public void enterTypeCastingExpression(BallerinaParser.TypeCastingExpressionContext ctx) {
    }

    @Override
    public void exitTypeCastingExpression(BallerinaParser.TypeCastingExpressionContext ctx) {
        if (ctx.exception != null) {
            return;
        }
        WhiteSpaceDescriptor whiteSpaceDescriptor = null;
        if (isVerboseMode) {
            whiteSpaceDescriptor = WhiteSpaceUtil.getTypeCastingExpWS(tokenStream, ctx);
            whiteSpaceDescriptor.addChildDescriptor(TYPE_NAME, typeNameStack.peek().getWhiteSpaceDescriptor());
        }
        modelBuilder.createTypeCastExpr(getCurrentLocation(ctx), whiteSpaceDescriptor, typeNameStack.pop());
    }

    @Override
    public void enterTypeConversionExpression(TypeConversionExpressionContext ctx) {
    }

    @Override
    public void exitTypeConversionExpression(TypeConversionExpressionContext ctx) {
        if (ctx.exception != null) {
            return;
        }
        WhiteSpaceDescriptor whiteSpaceDescriptor = null;
        if (isVerboseMode) {
            whiteSpaceDescriptor = WhiteSpaceUtil.getTypeConversionExpWS(tokenStream, ctx);
        }
        modelBuilder.createTypeConversionExpr(getCurrentLocation(ctx), whiteSpaceDescriptor, typeNameStack.pop());
    }

    @Override
    public void enterBinaryAndExpression(BallerinaParser.BinaryAndExpressionContext ctx) {
    }

    @Override
    public void exitBinaryAndExpression(BallerinaParser.BinaryAndExpressionContext ctx) {
        if (ctx.exception == null) {
            createBinaryExpr(ctx);
        }
    }

    @Override
    public void enterBinaryAddSubExpression(BallerinaParser.BinaryAddSubExpressionContext ctx) {

    }

    @Override
    public void exitBinaryAddSubExpression(BallerinaParser.BinaryAddSubExpressionContext ctx) {
        if (ctx.exception == null) {
            createBinaryExpr(ctx);
        }
    }

    @Override
    public void enterBinaryCompareExpression(BallerinaParser.BinaryCompareExpressionContext ctx) {

    }

    @Override
    public void exitBinaryCompareExpression(BallerinaParser.BinaryCompareExpressionContext ctx) {
        if (ctx.exception == null) {
            createBinaryExpr(ctx);
        }
    }

    @Override
    public void enterBuiltInReferenceTypeTypeExpression(BuiltInReferenceTypeTypeExpressionContext ctx) {

    }

    @Override
    public void exitBuiltInReferenceTypeTypeExpression(BuiltInReferenceTypeTypeExpressionContext ctx) {

    }

    @Override
    public void enterUnaryExpression(BallerinaParser.UnaryExpressionContext ctx) {
    }

    @Override
    public void exitUnaryExpression(BallerinaParser.UnaryExpressionContext ctx) {
        if (ctx.exception == null) {
            String op = ctx.getChild(0).getText();
            WhiteSpaceDescriptor whiteSpaceDescriptor = null;
            if (isVerboseMode) {
                whiteSpaceDescriptor = WhiteSpaceUtil.getUnaryExpWS(tokenStream, ctx);
            }
            modelBuilder.createUnaryExpr(getCurrentLocation(ctx), whiteSpaceDescriptor, op);
        }
    }

    @Override
    public void enterBinaryPowExpression(BallerinaParser.BinaryPowExpressionContext ctx) {
    }

    @Override
    public void exitBinaryPowExpression(BallerinaParser.BinaryPowExpressionContext ctx) {
        if (ctx.exception == null) {
            createBinaryExpr(ctx);
        }
    }

    @Override
    public void enterNameReference(NameReferenceContext ctx) {

    }

    @Override
    public void exitNameReference(NameReferenceContext ctx) {
        if (ctx.exception != null) {
            return;
        }

        BLangModelBuilder.NameReference nameReference;
        if (ctx.Identifier().size() == 2) {
            String pkgName = ctx.Identifier(0).getText();
            String name = ctx.Identifier(1).getText();
            nameReference = new BLangModelBuilder.NameReference(pkgName, name);
        } else {
            String name = ctx.Identifier(0).getText();
            nameReference = new BLangModelBuilder.NameReference(null, name);
        }

        if (isVerboseMode) {
            nameReference.setWhiteSpaceDescriptor(WhiteSpaceUtil.getNameRefWS(tokenStream, ctx));
        }

        nameReferenceStack.push(nameReference);
    }

    @Override
    public void enterReturnParameters(BallerinaParser.ReturnParametersContext ctx) {
        processingReturnParams = true;
    }

    @Override
    public void exitReturnParameters(BallerinaParser.ReturnParametersContext ctx) {
        processingReturnParams = false;
    }

    @Override
    public void enterReturnTypeList(BallerinaParser.ReturnTypeListContext ctx) {
    }

    @Override
    public void exitReturnTypeList(BallerinaParser.ReturnTypeListContext ctx) {
        if (ctx.exception != null) {
            return;
        }

        List<SimpleTypeName> list = new ArrayList<>(typeNameStack);
        modelBuilder.addReturnTypes(getCurrentLocation(ctx), list.toArray(new SimpleTypeName[0]));
        typeNameStack.removeAllElements();
    }

    @Override
    public void enterParameterList(BallerinaParser.ParameterListContext ctx) {
    }

    @Override
    public void exitParameterList(BallerinaParser.ParameterListContext ctx) {
    }

    @Override
    public void enterParameter(BallerinaParser.ParameterContext ctx) {
    }

    @Override
    public void exitParameter(BallerinaParser.ParameterContext ctx) {
        if (ctx.exception != null) {
            return;
        }

        int annotationCount = ctx.annotationAttachment() != null ? ctx.annotationAttachment().size() : 0;
        WhiteSpaceDescriptor whiteSpaceDescriptor = null;
        if (isVerboseMode) {
            whiteSpaceDescriptor = WhiteSpaceUtil.getParamWS(tokenStream, ctx);
        }
        modelBuilder.addParam(getCurrentLocation(ctx), whiteSpaceDescriptor, typeNameStack.pop(),
                ctx.Identifier().getText(), annotationCount, processingReturnParams);
    }

    @Override
    public void enterFieldDefinition(FieldDefinitionContext ctx) {

    }

    @Override
    public void exitFieldDefinition(FieldDefinitionContext ctx) {
        if (ctx.exception != null) {
            return;
        }

        SimpleTypeName typeName = typeNameStack.pop();
        String fieldName = ctx.Identifier().getText();
        boolean isDefaultValueAvalibale = ctx.simpleLiteral() != null;
        WhiteSpaceDescriptor whiteSpaceDescriptor = null;
        if (isVerboseMode) {
            whiteSpaceDescriptor = WhiteSpaceUtil.getFieldDefWS(tokenStream, ctx);
        }
        modelBuilder.addFieldDefinition(getCurrentLocation(ctx), whiteSpaceDescriptor, typeName, fieldName,
                isDefaultValueAvalibale);
    }

    @Override
    public void enterSimpleLiteral(SimpleLiteralContext ctx) {

    }

    @Override
    public void exitSimpleLiteral(SimpleLiteralContext ctx) {
        if (ctx.exception != null) {
            return;
        }

        createBasicLiteral(ctx);
    }

    @Override
    public void visitTerminal(TerminalNode terminalNode) {
    }

    @Override
    public void visitErrorNode(ErrorNode errorNode) {
    }

    @Override
    public void enterEveryRule(ParserRuleContext parserRuleContext) {
    }

    @Override
    public void exitEveryRule(ParserRuleContext parserRuleContext) {
    }

    protected void createBinaryExpr(ParserRuleContext ctx) {
        if (ctx.exception == null && ctx.getChild(1) != null) {
            String opStr = ctx.getChild(1).getText();
            WhiteSpaceDescriptor whiteSpaceDescriptor = null;
            if (isVerboseMode) {
                whiteSpaceDescriptor = WhiteSpaceUtil.getBinaryExprWS(tokenStream, ctx);
            }
            modelBuilder.createBinaryExpr(getCurrentLocation(ctx), whiteSpaceDescriptor, opStr);
        }
    }

    protected void createBasicLiteral(BallerinaParser.SimpleLiteralContext ctx) {
        if (ctx.exception != null) {
            return;
        }

        WhiteSpaceDescriptor whiteSpaceDescriptor = null;
        if (isVerboseMode) {
            whiteSpaceDescriptor = WhiteSpaceUtil.getSimpleLiteralWS(tokenStream, ctx);
        }
        TerminalNode terminalNode = ctx.IntegerLiteral();
        if (terminalNode != null) {
            String op = ctx.getChild(0).getText();
            String value = terminalNode.getText();
            if (op != null && "-".equals(op)) {
                value = "-" + value;
            }
            modelBuilder.createIntegerLiteral(getCurrentLocation(ctx), whiteSpaceDescriptor, value);
            return;
        }

        terminalNode = ctx.FloatingPointLiteral();
        if (terminalNode != null) {
            String op = ctx.getChild(0).getText();
            String value = terminalNode.getText();
            if (op != null && "-".equals(op)) {
                value = "-" + value;
            }
            modelBuilder.createFloatLiteral(getCurrentLocation(ctx), whiteSpaceDescriptor, value);
            return;
        }

        terminalNode = ctx.QuotedStringLiteral();
        if (terminalNode != null) {
            String stringLiteral = terminalNode.getText();
            stringLiteral = stringLiteral.substring(1, stringLiteral.length() - 1);
            stringLiteral = StringEscapeUtils.unescapeJava(stringLiteral);
            modelBuilder.createStringLiteral(getCurrentLocation(ctx), whiteSpaceDescriptor, stringLiteral);
            return;
        }

        terminalNode = ctx.BooleanLiteral();
        if (terminalNode != null) {
            modelBuilder.createBooleanLiteral(getCurrentLocation(ctx), whiteSpaceDescriptor, terminalNode.getText());
            return;
        }

        terminalNode = ctx.NullLiteral();
        if (terminalNode != null) {
            modelBuilder.createNullLiteral(getCurrentLocation(ctx), whiteSpaceDescriptor, terminalNode.getText());
        }
    }

    protected NodeLocation getCurrentLocation(ParserRuleContext ctx) {
        String fileName = ctx.getStart().getInputStream().getSourceName();
        int lineNo = ctx.getStart().getLine();
        return new NodeLocation(packageDirPath, fileName, lineNo);
    }

    protected int getNoOfArgumentsInList(ParserRuleContext ctx) {
        // Here is the production for the argument list
        // argumentList
        //    :   '(' expressionList ')'
        //    ;
        //
        // expressionList
        //    :   expression (',' expression)*
        //    ;

        // Now we need to calculate the number of arguments in a function or an action.
        // We can do the by getting the children of expressionList from the ctx
        // The following count includes the token for the ","  as well.
        int childCountExprList = ctx.getChildCount();

        // Therefore we need to subtract the number of ","
        // e.g. (a, b)          => childCount = 3, noOfArguments = 2;
        //      (a, b, c)       => childCount = 5, noOfArguments = 3;
        //      (a, b, c, d)    => childCount = 7, noOfArguments = 4;
        // Here childCount is always an odd number.
        // noOfArguments = childCount mod 2 + 1
        return childCountExprList / 2 + 1;
    }
}<|MERGE_RESOLUTION|>--- conflicted
+++ resolved
@@ -982,17 +982,14 @@
             return;
         }
 
-<<<<<<< HEAD
         boolean argsAvailable = ctx.expressionList(0) != null;
         BLangModelBuilder.NameReference filterNameReference = null;
         if (nameReferenceStack.size() > 1) {
             filterNameReference = nameReferenceStack.pop();
         }
 
-=======
         NodeLocation currentLocation = getCurrentLocation(ctx);
-        boolean argsAvailable = ctx.expressionList() != null;
->>>>>>> 9a0e9259
+
         BLangModelBuilder.NameReference nameReference = nameReferenceStack.pop();
         modelBuilder.validateAndSetPackagePath(currentLocation, nameReference);
         SimpleTypeName connectorTypeName = new SimpleTypeName(nameReference.getName(),
@@ -1004,7 +1001,6 @@
             whiteSpaceDescriptor = WhiteSpaceUtil.getConnectorInitExpWS(tokenStream, ctx);
         }
 
-<<<<<<< HEAD
         if (filterNameReference == null) {
             modelBuilder.createConnectorInitExpr(getCurrentLocation(ctx), whiteSpaceDescriptor,
                     connectorTypeName, argsAvailable);
@@ -1041,10 +1037,6 @@
     @Override
     public void exitCompositeConnectorInitBody(BallerinaParser.CompositeConnectorInitBodyContext ctx) {
 
-=======
-        modelBuilder.createConnectorInitExpr(currentLocation, whiteSpaceDescriptor,
-                connectorTypeName, argsAvailable);
->>>>>>> 9a0e9259
     }
 
     @Override
