--- conflicted
+++ resolved
@@ -110,12 +110,9 @@
     RETURN_STMT_NOT_ALLOWED_HERE("return.stmt.not.allowed.here", "SEMANTIC_0084"),
     UNSAFE_CAST_ATTEMPT("unsafe.cast.attempt", "SEMANTIC_0090"),
     UNSAFE_CONVERSION_ATTEMPT("unsafe.conversion.attempt", "SEMANTIC_0091"),
-<<<<<<< HEAD
-    INVALID_PROTOCOL("invalid.protocol", "SEMANTIC_0083"),
-=======
     INVALID_ACTION_INVOCATION("invalid.action.invocation", "SEMANTIC_0092"),
     INCORRECT_ACTION_INVOCATION("incorrect.action.invocation", "SEMANTIC_0093"),
->>>>>>> bf8edefe
+    INVALID_PROTOCOL("invalid.protocol", "SEMANTIC_0094"),
     ;
 
     private String errorMsgKey;
