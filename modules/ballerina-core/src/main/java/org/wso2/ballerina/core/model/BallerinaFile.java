/*
 * Copyright (c) 2016, WSO2 Inc. (http://www.wso2.org) All Rights Reserved.
 *
 * WSO2 Inc. licenses this file to you under the Apache License,
 * Version 2.0 (the "License"); you may not use this file except
 * in compliance with the License.
 * You may obtain a copy of the License at
 *
 *    http://www.apache.org/licenses/LICENSE-2.0
 *
 * Unless required by applicable law or agreed to in writing,
 * software distributed under the License is distributed on an
 * "AS IS" BASIS, WITHOUT WARRANTIES OR CONDITIONS OF ANY
 * KIND, either express or implied.  See the License for the
 * specific language governing permissions and limitations
 * under the License.
 */

package org.wso2.ballerina.core.model;

import org.wso2.ballerina.core.interpreter.SymScope;
import org.wso2.ballerina.core.model.expressions.ActionInvocationExpr;
import org.wso2.ballerina.core.model.expressions.FunctionInvocationExpr;
import org.wso2.ballerina.core.model.types.StructType;

import java.util.ArrayList;
import java.util.HashMap;
import java.util.List;
import java.util.Map;

/**
 * {@code BallerinaFile} represent a content of a Ballerina source file
 * <p>
 * A Ballerina file is structured as follows:
 * <p>
 * [package PackageName;]
 * [import PackageName[ as Identifier];]*
 * (ServiceDefinition | FunctionDefinition | ConnectorDefinition | TypeDefinition | TypeConvertorDefinition |
 * ConstantDefinition)+
 *
 * @since 1.0.0
 */
@SuppressWarnings("unused")
public class BallerinaFile implements Node {

    private String packageName;
    private List<Import> imports = new ArrayList<>();
    private List<Service> services = new ArrayList<>();
    private List<BallerinaConnector> connectorList = new ArrayList<>();
    private Map<String, Function> functions = new HashMap<>();
    private List<StructType> types = new ArrayList<>();
    private List<FunctionInvocationExpr> funcIExprList = new ArrayList<>();
    private List<ActionInvocationExpr> actionIExprList = new ArrayList<>();
    //TODO: add TypeConverters
    //TODO: add constants

    private SymScope packageScope;

    private BallerinaFile(
            String packageName,
            List<Import> importList,
            List<Service> serviceList,
            List<BallerinaConnector> connectorList,
            Map<String, Function> functionMap,
            List<StructType> sTypeList,
            List<FunctionInvocationExpr> funcIExprList,
            List<ActionInvocationExpr> actionInvocationExpr) {

        this.packageName = packageName;
        this.imports = importList;
        this.services = serviceList;
        this.connectorList = connectorList;
        this.functions = functionMap;
        this.types = sTypeList;
        this.funcIExprList = funcIExprList;
        this.actionIExprList = actionInvocationExpr;

        packageScope = new SymScope();
    }

    /**
     * Get the package name which file belongs to.
     *
     * @return package name
     */
    public String getPackageName() {
        return packageName;
    }

    /**
     * Set the package name which file belongs to
     *
     * @param packageName name of the package
     */
    public void setPackageName(String packageName) {
        this.packageName = packageName;
    }

    /**
     * Get {@code Import} statements the file
     *
     * @return list of imports
     */
    public List<Import> getImports() {
        return imports;
    }

    /**
     * Set {@code Import} statement list
     *
     * @param imports list of imports
     */
    public void setImports(List<Import> imports) {
        this.imports = imports;
    }

    /**
     * Add an {@code Import}
     *
     * @param importStmt an import to be added to the file
     */
    public void addImport(Import importStmt) {
        imports.add(importStmt);
    }

    /**
     * Get {@code Service} list defined in the file
     *
     * @return list of Services
     */
    public List<Service> getServices() {
        return services;
    }

    /**
     * Set {@code Service} list
     *
     * @param services list of Services
     */
    public void setServices(List<Service> services) {
        this.services = services;
    }

    /**
     * Add a {@code Service} to the File
     *
     * @param service a Service
     */
    public void addService(Service service) {
        services.add(service);
    }

    /**
     * Get {@code Function}s defined in the File
     *
     * @return map of functions defined in the File
     */
    public Map<String, Function> getFunctions() {
        return functions;
    }

    /**
     * Set the {@code Function}s
     *
     * @param functions map of Functions
     */
    public void setFunctions(Map<String, Function> functions) {
        this.functions = functions;
    }

    /**
     * Add a {@code Function} to the File
     *
     * @param function a Function to be added to the File
     */
    public void addFunction(Function function) {
        functions.put(function.getName(), function);
    }

    public void addFuncInvocationExpr(FunctionInvocationExpr expr) {
        this.funcIExprList.add(expr);
    }

    public FunctionInvocationExpr[] getFuncIExprs() {
        return funcIExprList.toArray(new FunctionInvocationExpr[funcIExprList.size()]);
    }

<<<<<<< HEAD
    public void addActionIExpr(ActionInvocationExpr expr) {
=======
    public void addActionInvocationExpr(ActionInvocationExpr expr) {
>>>>>>> 2387e071
        this.actionIExprList.add(expr);
    }

    public ActionInvocationExpr[] getActionIExprs() {
        return actionIExprList.toArray(new ActionInvocationExpr[actionIExprList.size()]);
    }

    /**
     * Get {@code Type} list defined in the File
     *
     * @return list of Types
     */
    public List<StructType> getTypes() {
        return types;
    }

    /**
     * Set the list of Types
     *
     * @param types list of Types
     */
    public void setTypes(List<StructType> types) {
        this.types = types;
    }


    /**
     * Add a {@code Type}
     *
     * @param type Type to be added to the File
     */
    public void addType(StructType type) {
        types.add(type);
    }

    public SymScope getPackageScope() {
        return packageScope;
    }

    public void setPackageScope(SymScope packageScope) {
        this.packageScope = packageScope;
    }

    @Override
    public void accept(NodeVisitor visitor) {
        visitor.visit(this);
    }

    /**
     * Builds a BFile which represents physical ballerina source file
     */
    public static class BFileBuilder {

        private String packageName;
        private List<Import> importList = new ArrayList<>();
        private List<Service> serviceList = new ArrayList<>();
        private List<BallerinaConnector> connectorList = new ArrayList<>();
        private Map<String, Function> functionList = new HashMap<>();
        private List<StructType> sTypeList = new ArrayList<>();
        private List<FunctionInvocationExpr> funcIExprList = new ArrayList<>();
        private List<ActionInvocationExpr> actionIExprList = new ArrayList<>();

        public BFileBuilder() {

        }

        public void setPkgName(String packageName) {
            this.packageName = packageName;
        }

        public void addFunction(BallerinaFunction function) {
            this.functionList.put(function.getName(), function);
        }

        public void addService(Service service) {
            this.serviceList.add(service);
        }

        public void addConnector(BallerinaConnector connector) {
            this.connectorList.add(connector);
        }

        public void addImportPackage(Import importPkg) {
            this.importList.add(importPkg);
        }

        public void addStructType(StructType structType) {
            this.sTypeList.add(structType);
        }

        public void addFuncIExpr(FunctionInvocationExpr expr) {
            this.funcIExprList.add(expr);
        }

        public BallerinaFile build() {
            return new BallerinaFile(
                    packageName,
                    importList,
                    serviceList,
                    connectorList,
                    functionList,
                    sTypeList,
                    funcIExprList,
                    actionIExprList);

        }
    }

}<|MERGE_RESOLUTION|>--- conflicted
+++ resolved
@@ -185,11 +185,7 @@
         return funcIExprList.toArray(new FunctionInvocationExpr[funcIExprList.size()]);
     }
 
-<<<<<<< HEAD
     public void addActionIExpr(ActionInvocationExpr expr) {
-=======
-    public void addActionInvocationExpr(ActionInvocationExpr expr) {
->>>>>>> 2387e071
         this.actionIExprList.add(expr);
     }
 
