--- conflicted
+++ resolved
@@ -274,30 +274,7 @@
         BValue[] localVals = new BValue[sizeOfValueArray];
 
         // Get values for all the function arguments
-<<<<<<< HEAD
-        int i = 0;
-        for (Expression arg : funcIExpr.getExprs()) {
-
-            // Evaluate the argument expression
-            arg.accept(this);
-            TypeC argType = arg.getType();
-            BValue argValue = getValueNew(arg);
-
-            // Here we need to handle value types differently from reference types
-            // Value types need to be cloned before passing ot the function : pass by value.
-            // TODO Implement copy-on-write mechanism to improve performance
-            if (TypeC.isValueType(argType)) {
-                argValue = BValueUtils.clone(argType, argValue);
-            }
-
-            // Setting argument value in the stack frame
-            localVals[i] = argValue;
-
-            i++;
-        }
-=======
         int i = populateArgumentValues(funcIExpr.getExprs(), localVals);
->>>>>>> f40590a1
 
         // TODO  Handle Connection declarations
 
@@ -309,7 +286,6 @@
         }
 
         // Create an array in the stack frame to hold return values;
-//        BValueRef[] rVals = new BValueRef[function.getReturnTypesC().length];
         BValue[] rVals = new BValue[function.getReturnTypesC().length];
 
         // Create a new stack frame with memory locations to hold parameters, local values, temp expression valuse and
@@ -340,53 +316,12 @@
         // Create the Stack frame
         Action action = actionIExpr.getAction();
 
-<<<<<<< HEAD
-        int sizeOfValueArray = action.getStackFrameSize();
-        BValue[] localVals = new BValue[sizeOfValueArray];
-=======
-        BValueRef[] localVals = new BValueRef[action.getStackFrameSize()];
->>>>>>> f40590a1
+        BValue[] localVals = new BValue[action.getStackFrameSize()];
 
         // Create default values for all declared local variables
         int i = populateArgumentValues(actionIExpr.getExprs(), localVals);
 
-<<<<<<< HEAD
-            // Evaluate the argument expression
-            arg.accept(this);
-            TypeC argType = arg.getType();
-            BValue argValue = getValueNew(arg);
-
-            // Here we need to handle value types differently from reference types
-            // Value types need to be cloned before passing ot the function : pass by value.
-            // TODO Implement copy-on-write mechanism to improve performance
-            if (TypeC.isValueType(argType)) {
-                argValue = BValueUtils.clone(argType, argValue);
-            }
-
-            if (argType == TypeC.CONNECTOR_TYPE) {
-                BConnector bConnector = (BConnector) argValue;
-                Connector connector = bConnector.value();
-                if (connector instanceof AbstractNativeConnector) {
-                    AbstractNativeConnector abstractNativeConnector = (AbstractNativeConnector) connector;
-
-                    Expression[] argExpressions = bConnector.getArgExprs();
-                    BValue[] bValueRefs = new BValue[argExpressions.length];
-                    for (int j = 0; j < argExpressions.length; j++) {
-                        argExpressions[j].accept(this);
-                        bValueRefs[j] = getValueNew(argExpressions[j]);
-                    }
-                    abstractNativeConnector.init(bValueRefs);
-                }
-            }
-
-            // Setting argument value in the stack frame
-            localVals[i] = argValue;
-
-            i++;
-        }
-=======
         // TODO  Handle Connection declarations
->>>>>>> f40590a1
 
         // Create default values for all declared local variables
         VariableDcl[] variableDcls = action.getVariableDcls();
@@ -505,20 +440,20 @@
         Resource resource = resourceInvoker.getResource();
 
         ControlStack controlStack = bContext.getControlStack();
-        BValueRef[] valueParams = new BValueRef[resource.getStackFrameSize()];
+        BValue[] valueParams = new BValue[resource.getStackFrameSize()];
 
         // Populate MessageValue with CarbonMessages' headers.
-        MessageValue messageValue = new MessageValue(bContext.getCarbonMessage());
+        BMessage messageValue = new BMessage(bContext.getCarbonMessage());
         List<Header> headerList = bContext.getCarbonMessage().getHeaders().getAll();
         messageValue.setHeaderList(headerList);
 
-        valueParams[0] = new BValueRef(messageValue);
+        valueParams[0] = messageValue;
 
         int i = 1;
         // Create default values for all declared local variables
         VariableDcl[] variableDcls = resource.getVariableDcls();
         for (VariableDcl variableDcl : variableDcls) {
-            valueParams[i] = BValueRef.getDefaultValue(variableDcl.getTypeC());
+            valueParams[i] = BValueUtils.getDefaultValue(variableDcl.getTypeC());
             i++;
         }
 
@@ -529,10 +464,10 @@
             }
             Connector connector = symbol.getConnector();
             Expression[] argExpressions = connectorDcl.getArgExprs();
-            BValueRef[] bValueRefs = new BValueRef[argExpressions.length];
+            BValue[] bValueRefs = new BValue[argExpressions.length];
             for (int j = 0; j < argExpressions.length; j++) {
                 argExpressions[j].accept(this);
-                bValueRefs[j] = getValue(argExpressions[j]);
+                bValueRefs[j] = getValueNew(argExpressions[j]);
             }
 
             if (connector instanceof AbstractNativeConnector) {
@@ -541,13 +476,13 @@
                 nativeConnector.init(bValueRefs);
                 connector = nativeConnector;
             }
-            ConnectorValue connectorValue = new ConnectorValue(connector, connectorDcl.getArgExprs());
-
-            valueParams[i] = new BValueRef(connectorValue);
+            BConnector connectorValue = new BConnector(connector, connectorDcl.getArgExprs());
+
+            valueParams[i] = connectorValue;
             i++;
         }
 
-        BValueRef[] ret = new BValueRef[1];
+        BValue[] ret = new BValue[1];
 
         StackFrame stackFrame = new StackFrame(valueParams, ret);
         controlStack.pushFrame(stackFrame);
@@ -591,19 +526,19 @@
         controlStack.setValueNew(binaryExpr.getOffset(), result);
     }
 
-    private int populateArgumentValues(Expression[] expressions, BValueRef[] localVals) {
+    private int populateArgumentValues(Expression[] expressions, BValue[] localVals) {
         int i = 0;
         for (Expression arg : expressions) {
             // Evaluate the argument expression
             arg.accept(this);
             TypeC argType = arg.getType();
-            BValueRef argValue = getValue(arg);
+            BValue argValue = getValueNew(arg);
 
             // Here we need to handle value types differently from reference types
             // Value types need to be cloned before passing ot the function : pass by value.
             // TODO Implement copy-on-write mechanism to improve performance
             if (TypeC.isValueType(argType)) {
-                argValue = BValueRef.clone(argType, argValue);
+                argValue = BValueUtils.clone(argType, argValue);
             }
 
             // Setting argument value in the stack frame
