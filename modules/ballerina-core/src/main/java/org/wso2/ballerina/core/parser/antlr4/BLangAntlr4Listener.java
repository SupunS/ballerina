--- conflicted
+++ resolved
@@ -38,13 +38,8 @@
  * @since 0.8.0
  */
 public class BLangAntlr4Listener implements BallerinaListener {
-<<<<<<< HEAD
     private String fileName;
     private String packageDirPath;
-    private BLangModelBuilder modelBuilder;
-=======
-
->>>>>>> 5eb3c54b
     private static final String PUBLIC = "public";
     private BLangModelBuilder modelBuilder;
     private String currentPkgName;
@@ -436,16 +431,15 @@
     }
 
     @Override
-<<<<<<< HEAD
-    public void enterNativeTypeConvertor(BallerinaParser.NativeTypeConvertorContext ctx) {
-        if (ctx.exception != null) {
-            return;
-        }
-        modelBuilder.startTypeConverterDef();
-    }
-
-    @Override
-    public void exitNativeTypeConvertor(BallerinaParser.NativeTypeConvertorContext ctx) {
+    public void enterNativeTypeMapper(BallerinaParser.NativeTypeMapperContext ctx) {
+        if (ctx.exception != null) {
+            return;
+        }
+        modelBuilder.startTypeMapperDef();
+    }
+
+    @Override
+    public void exitNativeTypeMapper(BallerinaParser.NativeTypeMapperContext ctx) {
         if (ctx.exception != null) {
             return;
         }
@@ -458,18 +452,9 @@
             String fileName = identifier.getSymbol().getInputStream().getSourceName();
             int lineNo = identifier.getSymbol().getLine();
             NodeLocation typeconvertorLocation = new NodeLocation(fileName, lineNo);
-            modelBuilder.addTypeConverter(ctx.typeConvertorInput().typeConvertorType().getText(), 
-                ctx.typeConvertorType().getText(), identifier.getText(), typeconvertorLocation, isPublic, true);
-        }
-=======
-    public void enterNativeTypeMapper(BallerinaParser.NativeTypeMapperContext ctx) {
-
-    }
-
-    @Override
-    public void exitNativeTypeMapper(BallerinaParser.NativeTypeMapperContext ctx) {
-
->>>>>>> 5eb3c54b
+            modelBuilder.addTypeMapper(ctx.typeMapperInput().typeMapperType().getText(),
+                ctx.typeMapperType().getText(), identifier.getText(), typeconvertorLocation, isPublic, true);
+        }
     }
 
     @Override
@@ -490,15 +475,9 @@
             if (identifier != null) {
                 String fileName = identifier.getSymbol().getInputStream().getSourceName();
                 int lineNo = identifier.getSymbol().getLine();
-<<<<<<< HEAD
                 NodeLocation typeconvertorLocation = new NodeLocation(fileName, lineNo);
-                modelBuilder.addTypeConverter(ctx.typeConvertorInput().typeConvertorType().getText(), 
-                    ctx.typeConvertorType().getText(), identifier.getText(), typeconvertorLocation, isPublic, false);
-=======
-                NodeLocation typemapperLocation = new NodeLocation(fileName, lineNo);
-                modelBuilder.addTypeMapper(ctx.typeMapperInput().typeMapperType().getText()
-                        , ctx.typeMapperType().getText(), identifier.getText(), typemapperLocation, isPublic);
->>>>>>> 5eb3c54b
+                modelBuilder.addTypeMapper(ctx.typeMapperInput().typeMapperType().getText(),
+                    ctx.typeMapperType().getText(), identifier.getText(), typeconvertorLocation, isPublic, false);
             }
         }
     }
