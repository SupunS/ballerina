package org.wso2.ballerina.core.nativeimpl.connectors;

import org.slf4j.Logger;
import org.slf4j.LoggerFactory;
import org.wso2.ballerina.core.interpreter.Context;
import org.wso2.ballerina.core.model.Action;
import org.wso2.ballerina.core.model.Annotation;
import org.wso2.ballerina.core.model.Const;
import org.wso2.ballerina.core.model.Parameter;
import org.wso2.ballerina.core.model.SymbolName;
import org.wso2.ballerina.core.model.VariableDcl;
import org.wso2.ballerina.core.model.types.Type;
import org.wso2.ballerina.core.model.types.TypeC;
import org.wso2.ballerina.core.model.values.BValue;
import org.wso2.ballerina.core.model.values.BValueRef;
import org.wso2.ballerina.core.nativeimpl.NativeConstruct;
import org.wso2.ballerina.core.nativeimpl.annotations.BallerinaAction;
import org.wso2.ballerina.core.nativeimpl.annotations.Utils;
import org.wso2.ballerina.core.nativeimpl.exceptions.ArgumentOutOfRangeException;
import org.wso2.ballerina.core.nativeimpl.exceptions.MalformedEntryException;

import java.util.ArrayList;
import java.util.Arrays;
import java.util.List;

/**
 * Represents Native Ballerina Action.
 */
public abstract class AbstractNativeAction implements Action, NativeConstruct {

    public static final BValue[] VOID_RETURN = new BValue[0];
    private static final Logger log = LoggerFactory.getLogger(AbstractNativeAction.class);
    private String packageName, actionName;
    private SymbolName symbolName;
    private List<Annotation> annotations;
    private List<Parameter> parameters;
<<<<<<< HEAD
=======

>>>>>>> 2387e071
    private List<TypeC> returnTypes;
    private List<Const> constants;

    private int stackFrameSize;

    public AbstractNativeAction() {
        parameters = new ArrayList<>();
        returnTypes = new ArrayList<>();
        annotations = new ArrayList<>();
        constants = new ArrayList<>();
        buildModel();

    }

    /*
     * Build Native Action Model using Java annotation.
     */
    private void buildModel() {
        BallerinaAction action = this.getClass().getAnnotation(BallerinaAction.class);
        packageName = action.packageName();
        actionName = action.actionName();
        String symName = packageName + ":" + this.getAssociatesConnectorType() + "." + actionName;
        symbolName = new SymbolName(symName, SymbolName.SymType.CALLABLE_UNIT);
        Arrays.stream(action.args()).
                forEach(argument -> {
                    try {
                        parameters.add(new Parameter(TypeC.getTypeC(argument.type().getName()),
                                new SymbolName(argument.name())));
                    } catch (RuntimeException e) {
                        // TODO: Fix this when TypeC.getType method is improved.
                        log.warn("Error while processing Parameters for Native ballerina action {}:{}.", packageName,
                                actionName, e);
                    }
                });
        Arrays.stream(action.returnType()).forEach(returnType -> {
            try {
                returnTypes.add(TypeC.getTypeC(returnType.getName()));
            } catch (RuntimeException e) {
                // TODO: Fix this when TypeC.getType method is improved.
                log.warn("Error while processing ReturnTypes for Native ballerina action {}:{}.", packageName,
                        actionName, e);
            }
        });
        Arrays.stream(action.consts()).forEach(constant -> {
            try {
                constants.add(Utils.getConst(constant));
            } catch (MalformedEntryException e) {
                log.warn("Error while processing pre defined const {} for Native ballerina action {}:{}.",
                        constant.identifier(), packageName, actionName, e);
            }
        });
        // TODO: Handle Ballerina Annotations.
    }

    public String getPackageName() {
        return packageName;
    }

    @Override
    public String getName() {
        return symbolName.getName();
    }

    public SymbolName getSymbolName() {
        return symbolName;
    }

    @Override
    public Annotation[] getAnnotations() {
        return annotations.toArray(new Annotation[annotations.size()]);
    }

    @Override
    public Parameter[] getParameters() {
        return parameters.toArray(new Parameter[parameters.size()]);
    }

    public VariableDcl[] getVariableDcls() {
        return new VariableDcl[0];
    }

    @Override
    public Type[] getReturnTypes() {
        return new Type[0];

    }

    @Override
    public TypeC[] getReturnTypesC() {
        return returnTypes.toArray(new TypeC[returnTypes.size()]);

<<<<<<< HEAD
    public int getStackFrameSize() {
        return stackFrameSize;
    }

    public void setStackFrameSize(int stackFrameSize) {
        this.stackFrameSize = stackFrameSize;
    }

    @Override
    public void interpret(Context ctx) {
        connector.init();
=======
>>>>>>> 2387e071
    }

    /**
     * Get Argument by index.
     *
     * @param context current {@code {@link Context}} instance.
     * @param index   index of the parameter.
     * @return BValue;
     */
    public BValueRef getArgument(Context context, int index) {
        if (index > -1 && index < parameters.size()) {
            return context.getControlStack().getCurrentFrame().values[index];
        }
        throw new ArgumentOutOfRangeException(index);
    }

    public abstract BValueRef execute(Context context);

    @Override
    public void interpret(Context ctx) {
        execute(ctx);

        // TODO : Support for multiple return values and to be change after  support statement callback chaning

    }

    @Override
    public int getStackFrameSize() {
        return stackFrameSize;
    }

<<<<<<< HEAD
=======
    @Override
    public void setStackFrameSize(int stackFrameSize) {
        this.stackFrameSize = stackFrameSize;
    }

    public abstract String getAssociatesConnectorType();
>>>>>>> 2387e071
}<|MERGE_RESOLUTION|>--- conflicted
+++ resolved
@@ -34,10 +34,7 @@
     private SymbolName symbolName;
     private List<Annotation> annotations;
     private List<Parameter> parameters;
-<<<<<<< HEAD
-=======
 
->>>>>>> 2387e071
     private List<TypeC> returnTypes;
     private List<Const> constants;
 
@@ -128,8 +125,8 @@
     @Override
     public TypeC[] getReturnTypesC() {
         return returnTypes.toArray(new TypeC[returnTypes.size()]);
+    }
 
-<<<<<<< HEAD
     public int getStackFrameSize() {
         return stackFrameSize;
     }
@@ -140,9 +137,7 @@
 
     @Override
     public void interpret(Context ctx) {
-        connector.init();
-=======
->>>>>>> 2387e071
+//        connector.init();
     }
 
     /**
@@ -161,26 +156,13 @@
 
     public abstract BValueRef execute(Context context);
 
-    @Override
-    public void interpret(Context ctx) {
-        execute(ctx);
+//    @Override
+//    public void interpret(Context ctx) {
+//        execute(ctx);
 
-        // TODO : Support for multiple return values and to be change after  support statement callback chaning
+    // TODO : Support for multiple return values and to be change after  support statement callback chaning
 
-    }
-
-    @Override
-    public int getStackFrameSize() {
-        return stackFrameSize;
-    }
-
-<<<<<<< HEAD
-=======
-    @Override
-    public void setStackFrameSize(int stackFrameSize) {
-        this.stackFrameSize = stackFrameSize;
-    }
+//    }
 
     public abstract String getAssociatesConnectorType();
->>>>>>> 2387e071
 }