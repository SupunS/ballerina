--- conflicted
+++ resolved
@@ -332,11 +332,7 @@
 
     public void createAnnotationKeyValue(String key) {
         Expression expr = exprStack.peek();
-<<<<<<< HEAD
         if (expr instanceof BasicLiteral && expr.getType() == BTypes.typeString) {
-=======
-        if (expr instanceof BasicLiteral && expr.getType() == BTypes.STRING_TYPE) {
->>>>>>> ab67ffc2
             String value = ((BasicLiteral) expr).getBValue().stringValue();
             Annotation.AnnotationBuilder annotationBuilder = annotationBuilderStack.peek();
             annotationBuilder.addKeyValuePair(new SymbolName(key), value);
@@ -368,9 +364,7 @@
     }
 
 
-<<<<<<< HEAD
     // Function/action input and out parameters
-=======
     public void startParamList() {
         annotationListStack.push(new ArrayList<>());
     }
@@ -381,7 +375,6 @@
     }
 
     // Function parameters and types
->>>>>>> ab67ffc2
 
     /**
      * Create a function parameter and a corresponding variable reference expression.
@@ -408,7 +401,7 @@
 
         // Annotation list is maintained for each parameter
         if (!annotationListStack.isEmpty() && !annotationListStack.peek().isEmpty()) {
-            annotationListStack.peek().forEach(param::addAnnotation);
+            annotationListStack.peek().forEach(paramDef::addAnnotation);
             // Clear all added annotations for the current parameter.
             annotationListStack.peek().clear();
         }
