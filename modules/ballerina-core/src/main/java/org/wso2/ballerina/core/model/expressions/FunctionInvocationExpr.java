/*
*  Copyright (c) 2016, WSO2 Inc. (http://www.wso2.org) All Rights Reserved.
*
*  WSO2 Inc. licenses this file to you under the Apache License,
*  Version 2.0 (the "License"); you may not use this file except
*  in compliance with the License.
*  You may obtain a copy of the License at
*
*    http://www.apache.org/licenses/LICENSE-2.0
*
*  Unless required by applicable law or agreed to in writing,
*  software distributed under the License is distributed on an
*  "AS IS" BASIS, WITHOUT WARRANTIES OR CONDITIONS OF ANY
*  KIND, either express or implied.  See the License for the
*  specific language governing permissions and limitations
*  under the License.
*/
package org.wso2.ballerina.core.model.expressions;

import org.wso2.ballerina.core.model.ExecutableMultiReturnExpr;
import org.wso2.ballerina.core.model.Function;
import org.wso2.ballerina.core.model.NodeExecutor;
import org.wso2.ballerina.core.model.NodeVisitor;
import org.wso2.ballerina.core.model.Position;
import org.wso2.ballerina.core.model.SymbolName;
import org.wso2.ballerina.core.model.values.BValue;

import java.util.List;

/**
 * {@code FunctionInvocationExpr} represents function invocation expression
 *
 * @since 1.0.0
 */
public class FunctionInvocationExpr extends AbstractExpression implements ExecutableMultiReturnExpr {

    private SymbolName functionName;
    private List<Expression> expressionList;
    private Expression[] exprs;
    private Function calleeFunction;
    private Position functionInvokedLocation;

    public FunctionInvocationExpr(SymbolName functionName, List<Expression> expressionList) {
        this.functionName = functionName;
        this.expressionList = expressionList;
    }

    public FunctionInvocationExpr(SymbolName functionName, Expression[] exprs) {
        this.functionName = functionName;
        this.exprs = exprs;
    }

    public SymbolName getFunctionName() {
        return functionName;
    }

    public void setFunctionName(SymbolName symbolName) {
        this.functionName = symbolName;
    }

    public Expression[] getExprs() {
        return exprs;
    }

    public Function getFunction() {
        return calleeFunction;
    }

    public void setFunction(Function function) {
        this.calleeFunction = function;
    }

    @Override
    public void accept(NodeVisitor visitor) {
        visitor.visit(this);
    }

<<<<<<< HEAD
    public Position getInvokedLocation() {
        return functionInvokedLocation;
    }

    public void setInvokedLocation(Position position) {
        this.functionInvokedLocation = position;
=======
    @Override
    public BValue[] executeMultiReturn(NodeExecutor executor) {
        return executor.visit(this);
    }

    @Override
    public BValue execute(NodeExecutor executor) {
        return executor.visit(this)[0];
>>>>>>> ce06479e
    }
}<|MERGE_RESOLUTION|>--- conflicted
+++ resolved
@@ -75,14 +75,14 @@
         visitor.visit(this);
     }
 
-<<<<<<< HEAD
     public Position getInvokedLocation() {
         return functionInvokedLocation;
     }
 
     public void setInvokedLocation(Position position) {
         this.functionInvokedLocation = position;
-=======
+    }
+    
     @Override
     public BValue[] executeMultiReturn(NodeExecutor executor) {
         return executor.visit(this);
@@ -91,6 +91,5 @@
     @Override
     public BValue execute(NodeExecutor executor) {
         return executor.visit(this)[0];
->>>>>>> ce06479e
     }
 }