/*
 * Copyright (c) 2016, WSO2 Inc. (http://www.wso2.org) All Rights Reserved.
 *
 * WSO2 Inc. licenses this file to you under the Apache License,
 * Version 2.0 (the "License"); you may not use this file except
 * in compliance with the License.
 * You may obtain a copy of the License at
 *
 *    http://www.apache.org/licenses/LICENSE-2.0
 *
 * Unless required by applicable law or agreed to in writing,
 * software distributed under the License is distributed on an
 * "AS IS" BASIS, WITHOUT WARRANTIES OR CONDITIONS OF ANY
 * KIND, either express or implied.  See the License for the
 * specific language governing permissions and limitations
 * under the License.
 */

package org.wso2.ballerina.core.runtime;

import org.slf4j.Logger;
import org.slf4j.LoggerFactory;
import org.wso2.ballerina.core.interpreter.BLangInterpreter;
import org.wso2.ballerina.core.interpreter.Context;
import org.wso2.ballerina.core.model.BallerinaFile;
import org.wso2.ballerina.core.model.BallerinaFunction;
import org.wso2.ballerina.core.model.MainInvoker;
import org.wso2.ballerina.core.model.Resource;
import org.wso2.ballerina.core.model.ResourceInvoker;
import org.wso2.ballerina.core.runtime.internal.RuntimeUtils;
import org.wso2.carbon.messaging.CarbonCallback;
import org.wso2.carbon.messaging.CarbonMessage;

/**
 * {@code BalProgramExecutor} is responsible for executing a BallerinaProgram
 *
 * @since 1.0.0
 */
public class BalProgramExecutor {

    private static final Logger log = LoggerFactory.getLogger(BalProgramExecutor.class);

    public static void execute(CarbonMessage cMsg, CarbonCallback callback, Resource resource) {

        // Create the Ballerina Context
        Context balContext = new Context(cMsg);
        balContext.setBalCallback(new DefaultBalCallback(callback));

        // Create the interpreter and Execute
        BLangInterpreter interpreter = new BLangInterpreter(balContext);
        new ResourceInvoker(resource).accept(interpreter);
    }

    /**
     * Execute a program in a Ballerina File
     *
     * @param balFile Ballerina File
     * @return whether the runtime should keep-alive after executing the program in the file
     */
    public static boolean execute(BallerinaFile balFile) {
        BallerinaFunction function = (BallerinaFunction) balFile.getFunctions().get(Constants.MAIN_FUNCTION_NAME);
        if (function != null) {
<<<<<<< HEAD
            Context ctx = new Context();
            BLangInterpreter interpreter = new BLangInterpreter(ctx);
            new MainInvoker(function).accept(interpreter);

        } else {
            log.warn("Unable to find Main function. Bye..!");
        }
        RuntimeUtils.shutdownRuntime();
=======
            try {
                Context ctx = new Context();
                BLangInterpreter interpreter = new BLangInterpreter(ctx);
                new MainInvoker(function).accept(interpreter);
            } catch (BallerinaException ex) {
                log.error(ex.getMessage());
            } finally {
                RuntimeUtils.shutdownRuntime();
            }
            return false;
        } else if (balFile.getServices().size() == 0) {
            log.error("Unable to find Main function or any Ballerina Services.");
            RuntimeUtils.shutdownRuntime();
            return false;
        }
        return true;
>>>>>>> 99e91120
    }

}<|MERGE_RESOLUTION|>--- conflicted
+++ resolved
@@ -20,6 +20,7 @@
 
 import org.slf4j.Logger;
 import org.slf4j.LoggerFactory;
+import org.wso2.ballerina.core.exception.BallerinaException;
 import org.wso2.ballerina.core.interpreter.BLangInterpreter;
 import org.wso2.ballerina.core.interpreter.Context;
 import org.wso2.ballerina.core.model.BallerinaFile;
@@ -60,16 +61,6 @@
     public static boolean execute(BallerinaFile balFile) {
         BallerinaFunction function = (BallerinaFunction) balFile.getFunctions().get(Constants.MAIN_FUNCTION_NAME);
         if (function != null) {
-<<<<<<< HEAD
-            Context ctx = new Context();
-            BLangInterpreter interpreter = new BLangInterpreter(ctx);
-            new MainInvoker(function).accept(interpreter);
-
-        } else {
-            log.warn("Unable to find Main function. Bye..!");
-        }
-        RuntimeUtils.shutdownRuntime();
-=======
             try {
                 Context ctx = new Context();
                 BLangInterpreter interpreter = new BLangInterpreter(ctx);
@@ -86,7 +77,6 @@
             return false;
         }
         return true;
->>>>>>> 99e91120
     }
 
 }