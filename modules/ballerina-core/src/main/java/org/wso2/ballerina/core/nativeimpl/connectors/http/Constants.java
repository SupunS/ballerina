/*
 * Copyright (c) 2016, WSO2 Inc. (http://www.wso2.org) All Rights Reserved.
 *
 * WSO2 Inc. licenses this file to you under the Apache License,
 * Version 2.0 (the "License"); you may not use this file except
 * in compliance with the License.
 * You may obtain a copy of the License at
 *
 *    http://www.apache.org/licenses/LICENSE-2.0
 *
 * Unless required by applicable law or agreed to in writing,
 * software distributed under the License is distributed on an
 * "AS IS" BASIS, WITHOUT WARRANTIES OR CONDITIONS OF ANY
 * KIND, either express or implied.  See the License for the
 * specific language governing permissions and limitations
 * under the License.
 */

package org.wso2.ballerina.core.nativeimpl.connectors.http;

/**
 * Constants for HTTP.
 *
 * @since 0.8.0
 */
public class Constants {

    public static final String BASE_PATH = "BASE_PATH";
    public static final String SUB_PATH = "SUB_PATH";
    public static final String QUERY_STR = "QUERY_STR";

    public static final String DEFAULT_INTERFACE = "default";
    public static final String DEFAULT_BASE_PATH = "/";
    public static final String DEFAULT_SUB_PATH = "/*";

    public static final String PROTOCOL_HTTP = "http";
    public static final String PROTOCOL_HTTPS = "https";
<<<<<<< HEAD
    public static final String  HTTP_METHOD = "HTTP_METHOD";
=======
    public static final String HTTP_METHOD = "HTTP_METHOD";
    public static final String HTTP_STATUS_CODE = "HTTP_STATUS_CODE";
    public static final String HTTP_REASON_PHRASE = "HTTP_REASON_PHRASE";
>>>>>>> 3b791563
    public static final String HTTP_CONTENT_LENGTH = "Content-Length";
    public static final String PROTOCOL = "PROTOCOL";
    public static final String HOST = "HOST";
    public static final String PORT = "PORT";
    public static final String TO = "TO";


    public static final String HTTP_METHOD_GET = "GET";
    public static final String HTTP_METHOD_POST = "POST";
    public static final String HTTP_METHOD_PUT = "PUT";
    public static final String HTTP_METHOD_PATCH = "PATCH";
    public static final String HTTP_METHOD_DELETE = "DELETE";
    public static final String HTTP_METHOD_OPTIONS = "OPTIONS";
    public static final String HTTP_METHOD_HEAD = "HEAD";

    /* Annotations */
    public static final String ANNOTATION_NAME_SOURCE = "Source";
    public static final String ANNOTATION_NAME_BASE_PATH = "BasePath";
    public static final String ANNOTATION_NAME_PATH = "Path";
    public static final String ANNOTATION_METHOD_GET = HTTP_METHOD_GET;
    public static final String ANNOTATION_METHOD_POST = HTTP_METHOD_POST;
    public static final String ANNOTATION_METHOD_PUT = HTTP_METHOD_PUT;
    public static final String ANNOTATION_METHOD_PATCH = HTTP_METHOD_PATCH;
    public static final String ANNOTATION_METHOD_DELETE = HTTP_METHOD_DELETE;
    public static final String ANNOTATION_METHOD_OPTIONS = HTTP_METHOD_OPTIONS;


    public static final String ANNOTATION_SOURCE_KEY_INTERFACE = "interface";
}<|MERGE_RESOLUTION|>--- conflicted
+++ resolved
@@ -35,13 +35,9 @@
 
     public static final String PROTOCOL_HTTP = "http";
     public static final String PROTOCOL_HTTPS = "https";
-<<<<<<< HEAD
-    public static final String  HTTP_METHOD = "HTTP_METHOD";
-=======
     public static final String HTTP_METHOD = "HTTP_METHOD";
     public static final String HTTP_STATUS_CODE = "HTTP_STATUS_CODE";
     public static final String HTTP_REASON_PHRASE = "HTTP_REASON_PHRASE";
->>>>>>> 3b791563
     public static final String HTTP_CONTENT_LENGTH = "Content-Length";
     public static final String PROTOCOL = "PROTOCOL";
     public static final String HOST = "HOST";
