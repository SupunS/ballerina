--- conflicted
+++ resolved
@@ -109,12 +109,9 @@
 missing.return.statement = missing return statement
 abort.stmt.not.allowed.here = abort statement is not allowed here
 return.cannot.used.in.transaction = return statement cannot be used in a transaction
-<<<<<<< HEAD
-invalid.protocol = invalid protocol, protocol does not exist ''{0}''
-=======
 incompatible.types.in.multiple.assignment = incompatible types for ''{0}'': expected ''{1}'', found ''{2}''
 cannot.resolve.struct = "could not resolve {0}:{1} struct"
 reply.stmt.not.allowed.here=reply statement not allowed here within worker
 return.stmt.not.allowed.here=return statement not allowed here within worker
 from.and.to.array.type.mismatch = arguments have different types:''{0}'' and ''{1}'' 
->>>>>>> 16aba93d
+invalid.protocol = invalid protocol, protocol does not exist ''{0}''