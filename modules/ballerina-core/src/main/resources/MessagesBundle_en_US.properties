--- conflicted
+++ resolved
@@ -111,9 +111,6 @@
 return.cannot.used.in.transaction = return statement cannot be used in a transaction
 incompatible.types.in.multiple.assignment = incompatible types for ''{0}'': expected ''{1}'', found ''{2}''
 cannot.resolve.struct = "could not resolve {0}:{1} struct"
-<<<<<<< HEAD
 reply.stmt.not.allowed.here=reply statement not allowed here within worker
 return.stmt.not.allowed.here=return statement not allowed here within worker
-=======
-from.and.to.array.type.mismatch = arguments have different types:''{0}'' and ''{1}'' 
->>>>>>> 9de542f7
+from.and.to.array.type.mismatch = arguments have different types:''{0}'' and ''{1}'' 