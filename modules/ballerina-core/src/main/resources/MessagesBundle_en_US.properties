--- conflicted
+++ resolved
@@ -102,9 +102,6 @@
 cannot.assign.value.array.length = cannot assign a value to array length
 transform.statement.no.body = no statements found in the transform statement body
 transform.statement.invalid.input.output=input and output variables cannot be interchanged in transform statement
-<<<<<<< HEAD
 missing.return.statement = missing return statement
-=======
 abort.stmt.not.allowed.here = abort statement is not allowed here
-return.cannot.used.in.transaction = return statement cannot be used in a transaction
->>>>>>> 3c5c4080
+return.cannot.used.in.transaction = return statement cannot be used in a transaction