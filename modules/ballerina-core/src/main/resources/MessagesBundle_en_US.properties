#
# Copyright (c) 2017, WSO2 Inc. (http://www.wso2.org) All Rights Reserved.
#
# WSO2 Inc. licenses this file to you under the Apache License,
# Version 2.0 (the "License"); you may not use this file except
# in compliance with the License.
# You may obtain a copy of the License at
#
#    http://www.apache.org/licenses/LICENSE-2.0
#
# Unless required by applicable law or agreed to in writing,
# software distributed under the License is distributed on an
# "AS IS" BASIS, WITHOUT WARRANTIES OR CONDITIONS OF ANY
# KIND, either express or implied.  See the License for the
# specific language governing permissions and limitations
# under the License.
#

#the following will interpreted as: invalid type 'typName'
invalid.type = invalid type ''{0}''
incompatible.types = incompatible types: expected ''{0}'', found ''{1}''
redeclared.symbol = redeclared symbol ''{0}''
incompatible.types.cannot.convert = incompatible types: ''{0}'' cannot be converted to ''{1}''
cannot.convert.with.suggestion = incompatible types: ''{0}'' cannot be converted to ''{1}'', try casting
incompatible.types.cannot.cast = incompatible types: ''{0}'' cannot be cast to ''{1}''
cannot.cast.with.suggestion = incompatible types: ''{0}'' cannot be cast to ''{1}'', try conversion
unreachable.statement = unreachable statement
incompatible.types.boolean.expected = incompatible types: expected ''boolean'', found ''{0}''
no.statements.while.loop = no statements in the while loop in
unknown.operator.in.unary = unknown operator ''{0}'' in unary expression
ref.type.init.not.allowed.here = reference type initializer is not allowed here
struct.map.init.not.allowed = struct/map initializer is not allowed here
connector.init.not.allowed = connector initializer is not allowed here
array.init.not.allowed.here = array initializer is not allowed here
invalid.field.name.struct.init = invalid field name in struct initializer
unknown.field.in.struct = unknown field ''{0}'' in struct ''{1}''
invalid.type.in.map.index.expected.string = invalid type ''{0}'' in map index: expected ''string''
undefined.symbol = undefined symbol ''{0}''
non.integer.array.index = non-integer array index type ''{0}''
non.string.map.index = non-string map index type ''{0}''
invalid.operation.not.support.indexing = invalid operation: type ''{0}'' does not support indexing
multiple.value.in.single.value.context = multiple-value ''{0}()'' in single-value context
reply.statement.cannot.used.in.function = reply statement cannot be used in a function definition
reply.statement.cannot.used.in.action = reply statement cannot be used in a action definition
action.invocation.not.allowed.in.reply = action invocation is not allowed in a reply statement
return.cannot.used.in.resource = return statement cannot be used in a resource definition
not.enough.arguments.to.return = not enough arguments to return
too.many.arguments.to.return = too many arguments to return
cannot.use.type.in.return.statement = incompatible types in return statement. expected ''{0}'', found ''{1}''
cannot.use.create.for.value.types = cannot use ''create'' for value types
incompatible.types.expected.xml = incompatible types: expected xml
cannot.assign.value.constant = cannot assign a value to constant ''{0}''
assignment.count.mismatch = assignment count mismatch: {0} != {1}
cannot.assign.in.multiple.assignment = cannot assign {0} to ''{1}'' (type {2}) in multiple assignment
var.is.repeated.on.left.side.assignment = ''{0}'' is repeated on the left side of assignment
undefined.function  = undefined function ''{0}''
undefined.connector = undefined connector ''{0}''
undefined.action = undefined action ''{0}'' in connector ''{1}''
undefined.native.action = undefined native action ''{0}'' in connector ''{1}''
invalid.operation.operator.not.defined = invalid operation: operator {0} not defined on ''{1}''
struct.not.found = struct ''{0}'' not found
must.be.struct.type = {0} must be of struct type
invalid.operation.incompatible.types = invalid operation: incompatible types ''{0}'' and ''{1}''
unused.import.package = unused import package ''{0}''
redeclared.import.package = redeclared import package name ''{0}''
unsupported.operator = unsupported operator ''{0}''
action.invocation.not.allowed.here = action invocation is not allowed here
ref.type.message.allowed = only a variable reference of type ''message'' is allowed here
undefined.package.name = undefined package name ''{0}'' in ''{1}''
template.expression.not.allowed.here = xml/json template expression is not allowed here
connector.init.not.allowed.here = connector initializer is not allowed here
only.count.1.allowed.this.version = only count 1 is allowed in this version
only.error.type.here = only a struct type structurally equivalent to 'ballerina.lang.errors:Error' is allowed here
break.stmt.not.allowed.here = break statement is not allowed here
undefined.type.mapper = undefine type mapper ''{0}''
incompatible.types.unknown.found = incompatible types: expected a ''{0}''
built.in.type.names.not.allowed.as.identifier = {0} is a built in type name which is not allowed as identifier
incompatible.types.connector.expected = incompatible types: expected a connector name, found ''{0}''
ambiguous.functions  = function reference ''{0}'' is ambiguous, functions ''{1}'' and ''{2}'' matches
casting.any.to.wrong.value.type = cannot cast ''any'' with type ''{0}'' to type ''{1}''
casting.any.without.init = cannot cast ''null'' value to type ''{0}''
unsupported.annotation.attribute.value = unsupported attribute value. only basic literals are allowed
undefined.annotation = undefined annotation ''{0}''
annotation.not.allowed = annotation ''{0}'' is not allowed in {1}
no.such.attribute = no such attribute ''{0}'' in annotation ''{1}''
invalid.default.value = only value types are allowed for default values
invalid.attribute.type = invalid attribute type ''{0}''. only value types and annotations allowed
incompatible.types.array.found = incompatible types: expected a ''{0}'', found an array
worker.interaction.not.valid = worker interaction is not valid
incompatible.assignment = incompatible types: ''{0}'' cannot be assigned to ''{1}''
index.number.too.large = index number too large: {0}
array.index.out.of.range = array index out of range: index: {0}, size: {1}
casting.without.required.field = cannot cast ''{0}'' to type ''{1}'': no such field ''{2}''
missing.field = error while mapping ''{0}'': no such field found
casting.failed.with.cause = cannot cast ''{0}'' to type ''{1}'': {2}
cannot.set.value.incompatible.types = cannot set value to ''{0}'': expected a ''{1}'', but found ''{2}''
cannot.get.value.incompatible.types = cannot get value from ''{0}'': expected a ''{1}'', but found ''{2}''
incompatible.field.type.for.casting = error while mapping ''{0}'': incompatible types: expected ''{1}'', found ''{2}''
incompatible.types.in.json = incompatible types: expected ''{0}'', found ''{1}'' in json
indexing.not.supported.map.element = invalid operation: indexing is not supported for map elements of type ''{0}''. cast the value before access with index
json.set.error = failed to set element to json: {0}
json.get.error = failed to get element from json: {0}
dynamic.keys.not.supported.for.struct = only static keys are supported for accessing struct fields
struct.field.child.has.pkg.identifier = struct child fields cannot have package identifiers: ''{0}''
duplicated.error.catch = error ''{0}'' already caught in try catch block
reserved.identifier = identifier ''{0}'' is a reserved identifier
ignored.assignment = assignment statement should have at least one variable assignment
cannot.assign.value.array.length = cannot assign a value to array length
missing.return.statement = missing return statement
abort.stmt.not.allowed.here = abort statement is not allowed here
return.cannot.used.in.transaction = return statement cannot be used in a transaction
transform.statement.no.body = no statements found in the transform statement body
transform.statement.invalid.input.output=input and output variables cannot be interchanged in transform statement
incompatible.types.in.multiple.assignment = incompatible types for ''{0}'': expected ''{1}'', found ''{2}''
cannot.resolve.struct = "could not resolve ''{0}':'{1}'' struct"
continue.stmt.not.allowed.here = continue statement is not allowed here
reply.stmt.not.allowed.here=reply statement not allowed here within worker
return.stmt.not.allowed.here=return statement not allowed here within worker
break.used.in.transaction=break statement cannot be used to exit from a transaction
continue.used.in.transaction=continue statement cannot be used to exit from a transaction
from.and.to.array.type.mismatch = arguments have different types:''{0}'' and ''{1}''
unsafe.cast.attempt = unsafe cast from ''{0}'' to ''{1}'', use multi-return cast expression
unsafe.conversion.attempt = unsafe conversion from ''{0}'' to ''{1}'', use multi-return conversion expression
invalid.action.invocation = invalid action invocation expression
incorrect.action.invocation = invalid action invocation. connector variable expected
invalid.var.assignment = invalid usage of 'var'
xml.attribute.map.update.not.allowed = xml attributes cannot be updated as a collection. update attributes one at a time
xml.qname.update.not.allowed = cannot assign values to an xml qualified name
undefined.namespace = undefined namespace ''{0}''
incorrect.function.arguments = incorrect arguments for function pointer - ''{0}''
server.connector.already.exist = server connector config with port - {0} already exist with different parameters
invalid.service.protocol = server connector does not exist for the package ''{0}''
<<<<<<< HEAD
annotation.attribute.value.cannot.refer.non.constant = annotation attribute value should be either constant reference or a basic literal
=======
invalid.namespace.prefix = invalid namespace prefix ''{0}''
mismatching.xml.start.end.tags = mismatching start and end tags found
incompatible.types.in.xml.template = incompatible types in xml template literal. expected ''xml'' or ''string'', found ''{0}''
invalid.namespace.declaration = cannot bind a prefix (''{0}'') to the empty namespace name
connector.input.types.are.not.equivalent = connector input types are not equivalent in connectors ''{0}'' and ''{1}''
connector.types.not.equivalent = connector types ''{0}'' and ''{1}'' are not equivalent
filter.connector.must.be.a.connector = filter connector ''{0}''must be of connector type
unknown.field.in.json.struct = unknown field ''{0}'' in json with struct constraint ''{1}''
invalid.action.first.parameter = first parameter of the action should be of connector type ''{0}''
>>>>>>> aa3eb9b6
<|MERGE_RESOLUTION|>--- conflicted
+++ resolved
@@ -130,9 +130,7 @@
 incorrect.function.arguments = incorrect arguments for function pointer - ''{0}''
 server.connector.already.exist = server connector config with port - {0} already exist with different parameters
 invalid.service.protocol = server connector does not exist for the package ''{0}''
-<<<<<<< HEAD
 annotation.attribute.value.cannot.refer.non.constant = annotation attribute value should be either constant reference or a basic literal
-=======
 invalid.namespace.prefix = invalid namespace prefix ''{0}''
 mismatching.xml.start.end.tags = mismatching start and end tags found
 incompatible.types.in.xml.template = incompatible types in xml template literal. expected ''xml'' or ''string'', found ''{0}''
@@ -141,5 +139,4 @@
 connector.types.not.equivalent = connector types ''{0}'' and ''{1}'' are not equivalent
 filter.connector.must.be.a.connector = filter connector ''{0}''must be of connector type
 unknown.field.in.json.struct = unknown field ''{0}'' in json with struct constraint ''{1}''
-invalid.action.first.parameter = first parameter of the action should be of connector type ''{0}''
->>>>>>> aa3eb9b6
+invalid.action.first.parameter = first parameter of the action should be of connector type ''{0}''