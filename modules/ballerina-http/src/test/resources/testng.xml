<?xml version="1.0" encoding="UTF-8"?>
<!--
Copyright (c) 2017, WSO2 Inc. (http://www.wso2.org) All Rights Reserved.

WSO2 Inc. licenses this file to you under the Apache License,
Version 2.0 (the "License"); you may not use this file except
in compliance with the License.
You may obtain a copy of the License at

http://www.apache.org/licenses/LICENSE-2.0

Unless required by applicable law or agreed to in writing,
software distributed under the License is distributed on an
"AS IS" BASIS, WITHOUT WARRANTIES OR CONDITIONS OF ANY
KIND, either express or implied.  See the License for the
specific language governing permissions and limitations
under the License.
-->

<!DOCTYPE suite SYSTEM "http://testng.org/testng-1.0.dtd" >

<suite name="ballerina-natives-test-suite">

    <!-- Native Function Related Test Cases. -->
    <test name="ballerina-native-functions-unit-tests" preserve-order="true" parallel="false">
        <packages>
            <!--<package name="org.ballerinalang.net.http.nativeimpl.request"/>-->
        </packages>
    </test>

<<<<<<< HEAD
    <!-- WebSocket Test Cases -->
    <test name="websocket-test-cases" parallel="false">
        <classes>
            <class name="org.ballerinalang.websocket.NativeFunctionsTestCase"/>
        </classes>
    </test>

    <!--&lt;!&ndash; Native Function Related Test Cases. &ndash;&gt;-->
=======
    <!-- Native Function Related Test Cases. -->
>>>>>>> c248a4fa
    <!--<test name="ballerina-native-functions-unit-tests" preserve-order="true" parallel="false">-->
        <!--<packages>-->
            <!--<package name="org.ballerinalang.nativeimpl.functions"/>-->
        <!--</packages>-->
    <!--</test>-->

    <!--<test name="ballerina-native-stmt-unit-tests" preserve-order="true" parallel="false">-->
        <!--<packages>-->
            <!--<package name="org.ballerinalang.statements"/>-->
        <!--</packages>-->
    <!--</test>-->

    <!-- Service Related Test Cases -->

    <test name="ballerina-service-unit-tests" preserve-order="false" parallel="false">
        <classes>
             <!--TODO : Add other testcases. -->
            <class name="org.ballerinalang.service.ServiceTest"/>
            <class name="org.ballerinalang.service.UriTemplateDispatcherTest"/>
            <!--<class name="org.ballerinalang.service.UriTemplateBestMatchTest"/>-->
            <!--<class name="org.ballerinalang.service.HTTPSessionEssentialMethodsTest"/>-->
            <!--<class name="org.ballerinalang.service.HTTPSessionSubMethodsTest"/>-->
            <!--<class name="org.ballerinalang.service.ProducesConsumesAnnotationTest"/>-->
            <!--<class name="org.ballerinalang.service.HTTPCorsTest"/>-->
        </classes>
    </test>

    <!--<test name="ballerina-global-var-test-suite">-->
        <!--<classes>-->
            <!--<class name="org.ballerinalang.globalvar.GlobalVarServiceTest"/>-->
            <!--<class name="org.ballerinalang.globalvar.GlobalVarServicePkgTest"/>-->
        <!--</classes>-->
    <!--</test>-->

<<<<<<< HEAD
=======
    <!--TODO: Should activate these test cases when migrating Ballerina to new transport-->
    <!-- WebSocket Test Cases -->
    <!--<test name="websocket-test-cases" parallel="false">-->
        <!--&lt;!&ndash;<classes>&ndash;&gt;-->
            <!--&lt;!&ndash;<class name="org.ballerinalang.nativeimpl.functions.ws.WebSocketEndpointTest"/>&ndash;&gt;-->
            <!--&lt;!&ndash;<class name="org.ballerinalang.nativeimpl.functions.ws.ConnectionGroupTest"/>&ndash;&gt;-->
            <!--&lt;!&ndash;<class name="org.ballerinalang.nativeimpl.functions.ws.ConnectionStoreTest"/>&ndash;&gt;-->
        <!--&lt;!&ndash;</classes>&ndash;&gt;-->
    <!--&lt;!&ndash;</test>&ndash;&gt;-->

>>>>>>> c248a4fa
    <!--<test name="ballerina-identifier-literal-test-suite">-->
        <!--<classes>-->
            <!--<class name="org.ballerinalang.identifierliteral.IdentifierLiteralServiceTest"/>-->
        <!--</classes>-->
    <!--</test>-->

    <!--<test name="ballerina-interceptor-test-suite">-->
        <!--<classes>-->
            <!--<class name="org.ballerinalang.service.interceptors.ResourceInterceptorTest"/>-->
        <!--</classes>-->
    <!--</test>-->
</suite><|MERGE_RESOLUTION|>--- conflicted
+++ resolved
@@ -28,7 +28,6 @@
         </packages>
     </test>
 
-<<<<<<< HEAD
     <!-- WebSocket Test Cases -->
     <test name="websocket-test-cases" parallel="false">
         <classes>
@@ -37,9 +36,7 @@
     </test>
 
     <!--&lt;!&ndash; Native Function Related Test Cases. &ndash;&gt;-->
-=======
     <!-- Native Function Related Test Cases. -->
->>>>>>> c248a4fa
     <!--<test name="ballerina-native-functions-unit-tests" preserve-order="true" parallel="false">-->
         <!--<packages>-->
             <!--<package name="org.ballerinalang.nativeimpl.functions"/>-->
@@ -74,19 +71,6 @@
         <!--</classes>-->
     <!--</test>-->
 
-<<<<<<< HEAD
-=======
-    <!--TODO: Should activate these test cases when migrating Ballerina to new transport-->
-    <!-- WebSocket Test Cases -->
-    <!--<test name="websocket-test-cases" parallel="false">-->
-        <!--&lt;!&ndash;<classes>&ndash;&gt;-->
-            <!--&lt;!&ndash;<class name="org.ballerinalang.nativeimpl.functions.ws.WebSocketEndpointTest"/>&ndash;&gt;-->
-            <!--&lt;!&ndash;<class name="org.ballerinalang.nativeimpl.functions.ws.ConnectionGroupTest"/>&ndash;&gt;-->
-            <!--&lt;!&ndash;<class name="org.ballerinalang.nativeimpl.functions.ws.ConnectionStoreTest"/>&ndash;&gt;-->
-        <!--&lt;!&ndash;</classes>&ndash;&gt;-->
-    <!--&lt;!&ndash;</test>&ndash;&gt;-->
-
->>>>>>> c248a4fa
     <!--<test name="ballerina-identifier-literal-test-suite">-->
         <!--<classes>-->
             <!--<class name="org.ballerinalang.identifierliteral.IdentifierLiteralServiceTest"/>-->
