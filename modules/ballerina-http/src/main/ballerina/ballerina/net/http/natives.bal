--- conflicted
+++ resolved
@@ -274,18 +274,8 @@
 @Return { value:"Session attribute names array" }
 public native function <Session session> getAttributeNames () (string[]);
 
-<<<<<<< HEAD
-@Description { value:"Gets the session attribute key value pairs as a map" }
-@Param { value:"session: A session struct" }
-@Return { value:"The map of session attributes key value pairs" }
-public native function <Session session> getAttributes () (map);
-
-@Description { value:"Gets the session attribute" }
-@Param { value:"session: A session struct" }
-=======
 @Description { value:"Invalidates the session and it will no longer be accessible from the request" }
 @Param { value:"session: A Session struct" }
->>>>>>> 60efef4f
 public native function <Session session> invalidate ();
 
 @Description { value:"Remove the named session attribute" }
