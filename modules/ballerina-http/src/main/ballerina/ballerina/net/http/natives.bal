--- conflicted
+++ resolved
@@ -333,8 +333,6 @@
     int interval;
 }
 
-<<<<<<< HEAD
-=======
 @Description { value:"SSL struct represents SSL/TLS options to be used for HTTP client invocation" }
 @Field {value:"trustStoreFile: File path to trust store file"}
 @Field {value:"trustStorePassword: Trust store password"}
@@ -343,7 +341,6 @@
 @Field {value:"sslEnabledProtocols: ssl/tls protocols to be enabled"}
 @Field {value:"ciphers: List of ciphers to be used"}
 @Field {value:"sslProtocol: ssl Protocol to be used"}
->>>>>>> a55f76a2
 struct SSL {
     string trustStoreFile;
     string trustStorePassword;
@@ -375,10 +372,7 @@
     boolean chunkDisabled = false;
     FollowRedirects followRedirects;
     SSL ssl;
-<<<<<<< HEAD
-=======
     Retry retryConfig;
->>>>>>> a55f76a2
 }
 
 @Description { value:"Http client connector for outbound http requests"}
