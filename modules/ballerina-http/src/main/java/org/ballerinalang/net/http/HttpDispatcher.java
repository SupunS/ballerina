/*
*  Copyright (c) 2017, WSO2 Inc. (http://www.wso2.org) All Rights Reserved.
*
*  WSO2 Inc. licenses this file to you under the Apache License,
*  Version 2.0 (the "License"); you may not use this file except
*  in compliance with the License.
*  You may obtain a copy of the License at
*
*    http://www.apache.org/licenses/LICENSE-2.0
*
*  Unless required by applicable law or agreed to in writing,
*  software distributed under the License is distributed on an
*  "AS IS" BASIS, WITHOUT WARRANTIES OR CONDITIONS OF ANY
*  KIND, either express or implied.  See the License for the
*  specific language governing permissions and limitations
*  under the License.
*/
package org.ballerinalang.net.http;

import org.ballerinalang.connector.api.BallerinaConnectorException;
import org.ballerinalang.connector.api.ConnectorUtils;
import org.ballerinalang.connector.api.ParamDetail;
import org.ballerinalang.model.values.BString;
import org.ballerinalang.model.values.BStruct;
import org.ballerinalang.model.values.BValue;
import org.ballerinalang.net.uri.URIUtil;
import org.slf4j.Logger;
import org.slf4j.LoggerFactory;
import org.wso2.transport.http.netty.message.HTTPCarbonMessage;

import java.io.UnsupportedEncodingException;
import java.net.URI;
import java.net.URLDecoder;
import java.util.List;
import java.util.Map;

import static org.ballerinalang.mime.util.Constants.HEADER_VALUE_STRUCT;
import static org.ballerinalang.mime.util.Constants.PROTOCOL_PACKAGE_MIME;

/**
 * {@code HttpDispatcher} is responsible for dispatching incoming http requests to the correct resource.
 *
 * @since 0.94
 */
public class HttpDispatcher {

    private static final Logger breLog = LoggerFactory.getLogger(HttpDispatcher.class);

    private static HttpService findService(HTTPServicesRegistry servicesRegistry, HTTPCarbonMessage inboundReqMsg) {
        try {
            Map<String, HttpService> servicesOnInterface = getServicesOnInterface(servicesRegistry, inboundReqMsg);
            URI requestUri = getValidateURI(inboundReqMsg);

            // Most of the time we will find service from here
            String basePath =
                    servicesRegistry.findTheMostSpecificBasePath(requestUri.getPath(), servicesOnInterface);
            HttpService service = servicesOnInterface.get(basePath);
            if (service == null) {
                inboundReqMsg.setProperty(Constants.HTTP_STATUS_CODE, 404);
                throw new BallerinaConnectorException("no matching service found for path : " +
                        requestUri.getRawPath());
            }

            setInboundReqProperties(inboundReqMsg, requestUri, basePath);

            return service;
        } catch (Throwable e) {
            throw new BallerinaConnectorException(e.getMessage());
        }
    }

    private static Map<String, HttpService> getServicesOnInterface(HTTPServicesRegistry servicesRegistry,
            HTTPCarbonMessage inboundReqMsg) {
        String interfaceId = getInterface(inboundReqMsg);
        Map<String, HttpService> servicesOnInterface = servicesRegistry.getServicesInfoByInterface(interfaceId);
        if (servicesOnInterface == null) {
            throw new BallerinaConnectorException("no services found for interface : " + interfaceId);
        }
        return servicesOnInterface;
    }

    private static void setInboundReqProperties(HTTPCarbonMessage inboundReqMsg, URI requestUri, String basePath) {
        String subPath = URIUtil.getSubPath(requestUri.getPath(), basePath);
        inboundReqMsg.setProperty(Constants.BASE_PATH, basePath);
        inboundReqMsg.setProperty(Constants.SUB_PATH, subPath);
        inboundReqMsg.setProperty(Constants.QUERY_STR, requestUri.getQuery());
        //store query params comes with request as it is
        inboundReqMsg.setProperty(Constants.RAW_QUERY_STR, requestUri.getRawQuery());
    }

    private static URI getValidateURI(HTTPCarbonMessage inboundReqMsg) {
        URI requestUri;
        String uriStr = (String) inboundReqMsg.getProperty(org.wso2.carbon.messaging.Constants.TO);
        try {
            requestUri = URI.create(uriStr);
        } catch (IllegalArgumentException e) {
            throw new BallerinaConnectorException(e.getMessage());
        }
        return requestUri;
    }

    private static String getInterface(HTTPCarbonMessage inboundRequest) {
        String interfaceId = (String) inboundRequest.getProperty(Constants.LISTENER_INTERFACE_ID);
        if (interfaceId == null) {
            if (breLog.isDebugEnabled()) {
                breLog.debug("Interface id not found on the message, hence using the default interface");
            }
            interfaceId = Constants.DEFAULT_INTERFACE;
        }

        return interfaceId;
    }

    private static void handleError(HTTPCarbonMessage cMsg, Throwable throwable) {
        String errorMsg = throwable.getMessage();

        // bre log should contain bre stack trace, not the ballerina stack trace
        breLog.error("error: " + errorMsg, throwable);
        try {
            HttpUtil.handleFailure(cMsg, new BallerinaConnectorException(errorMsg, throwable.getCause()));
        } catch (Exception e) {
            breLog.error("Cannot handle error using the error handler for: " + e.getMessage(), e);
        }
    }

    /**
     * This method finds the matching resource for the incoming request.
     *
     * @param httpCarbonMessage incoming message.
     * @return matching resource.
     */
    public static HttpResource findResource(HTTPServicesRegistry servicesRegistry,
                                            HTTPCarbonMessage httpCarbonMessage) {
        HttpResource resource = null;
        String protocol = (String) httpCarbonMessage.getProperty(org.wso2.carbon.messaging.Constants.PROTOCOL);
        if (protocol == null) {
            throw new BallerinaConnectorException("protocol not defined in the incoming request");
        }

        try {
            // Find the Service TODO can be improved
            HttpService service = HttpDispatcher.findService(servicesRegistry, httpCarbonMessage);
            if (service == null) {
                throw new BallerinaConnectorException("no Service found to handle the service request");
                // Finer details of the errors are thrown from the dispatcher itself, Ideally we shouldn't get here.
            }

            // Find the Resource
            resource = HTTPResourceDispatcher.findResource(service, httpCarbonMessage);
        } catch (Throwable throwable) {
            handleError(httpCarbonMessage, throwable);
        }
        return resource;
    }

    public static BValue[] getSignatureParameters(HttpResource httpResource, HTTPCarbonMessage httpCarbonMessage) {
        //TODO Think of keeping struct type globally rather than creating for each request
<<<<<<< HEAD
        BStruct connection = ConnectorUtils.createStruct(httpResource.getBalResource(),
                Constants.PROTOCOL_PACKAGE_HTTP, Constants.CONNECTION);
        BStruct inRequest = ConnectorUtils.createStruct(httpResource.getBalResource(),
                Constants.PROTOCOL_PACKAGE_HTTP, Constants.IN_REQUEST);
=======
        BStruct request = ConnectorUtils.createStruct(httpResource.getBalResource(),
                Constants.PROTOCOL_PACKAGE_HTTP, Constants.REQUEST);
        BStruct response = ConnectorUtils.createStruct(httpResource.getBalResource(),
                Constants.PROTOCOL_PACKAGE_HTTP, Constants.RESPONSE);

>>>>>>> 9366603d
        HttpUtil.setHeaderValueStructType(ConnectorUtils.createStruct(httpResource.getBalResource(),
                PROTOCOL_PACKAGE_MIME, HEADER_VALUE_STRUCT));

        BStruct entityForRequest = ConnectorUtils.createStruct(httpResource.getBalResource(),
                org.ballerinalang.mime.util.Constants.PROTOCOL_PACKAGE_MIME,
                org.ballerinalang.mime.util.Constants.ENTITY);

        BStruct mediaType = ConnectorUtils.createStruct(httpResource.getBalResource(),
                org.ballerinalang.mime.util.Constants.PROTOCOL_PACKAGE_MIME,
                org.ballerinalang.mime.util.Constants.MEDIA_TYPE);

        HttpUtil.enrichConnectionInfo(connection, httpCarbonMessage);
        HttpUtil.populateInboundRequest(inRequest, entityForRequest, mediaType, httpCarbonMessage);

        List<ParamDetail> paramDetails = httpResource.getParamDetails();
        BValue[] bValues = new BValue[paramDetails.size()];
<<<<<<< HEAD
        bValues[0] = connection;
        bValues[1] = inRequest;
        if (paramDetails.size() <= 2) {
=======
        bValues[0] = request;
        bValues[1] = response;
        if (paramDetails.size() == 2) {
>>>>>>> 9366603d
            return bValues;
        }

        Map<String, String> resourceArgumentValues =
                (Map<String, String>) httpCarbonMessage.getProperty(Constants.RESOURCE_ARGS);
        for (int i = 2; i < paramDetails.size(); i++) {
            //No need for validation as validation already happened at deployment time,
            //only string parameters can be found here.
            String argumentValue = resourceArgumentValues.get(paramDetails.get(i).getVarName());
            if (argumentValue != null) {
                try {
                    argumentValue = URLDecoder.decode(argumentValue, "UTF-8");
                } catch (UnsupportedEncodingException e) {
                    // we can simply ignore and send the value to application and let the
                    // application deal with the value.
                }
            }
            bValues[i] = new BString(argumentValue);
        }
        return bValues;
    }
}<|MERGE_RESOLUTION|>--- conflicted
+++ resolved
@@ -155,18 +155,10 @@
 
     public static BValue[] getSignatureParameters(HttpResource httpResource, HTTPCarbonMessage httpCarbonMessage) {
         //TODO Think of keeping struct type globally rather than creating for each request
-<<<<<<< HEAD
         BStruct connection = ConnectorUtils.createStruct(httpResource.getBalResource(),
                 Constants.PROTOCOL_PACKAGE_HTTP, Constants.CONNECTION);
         BStruct inRequest = ConnectorUtils.createStruct(httpResource.getBalResource(),
                 Constants.PROTOCOL_PACKAGE_HTTP, Constants.IN_REQUEST);
-=======
-        BStruct request = ConnectorUtils.createStruct(httpResource.getBalResource(),
-                Constants.PROTOCOL_PACKAGE_HTTP, Constants.REQUEST);
-        BStruct response = ConnectorUtils.createStruct(httpResource.getBalResource(),
-                Constants.PROTOCOL_PACKAGE_HTTP, Constants.RESPONSE);
-
->>>>>>> 9366603d
         HttpUtil.setHeaderValueStructType(ConnectorUtils.createStruct(httpResource.getBalResource(),
                 PROTOCOL_PACKAGE_MIME, HEADER_VALUE_STRUCT));
 
@@ -183,15 +175,9 @@
 
         List<ParamDetail> paramDetails = httpResource.getParamDetails();
         BValue[] bValues = new BValue[paramDetails.size()];
-<<<<<<< HEAD
         bValues[0] = connection;
         bValues[1] = inRequest;
-        if (paramDetails.size() <= 2) {
-=======
-        bValues[0] = request;
-        bValues[1] = response;
         if (paramDetails.size() == 2) {
->>>>>>> 9366603d
             return bValues;
         }
 
