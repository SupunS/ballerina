--- conflicted
+++ resolved
@@ -120,15 +120,7 @@
         Assert.assertEquals(returns.length, 3);
         Assert.assertEquals((returns[0]).stringValue(), "wso2 ballerina blob test.");
         Assert.assertEquals((returns[1]).stringValue(), "very long text");
-<<<<<<< HEAD
-        Assert.assertTrue(returns[2].stringValue().contains("11:35:45"));
-        Assert.assertTrue(returns[3].stringValue().contains("2017-02-03"));
-        Assert.assertTrue(returns[4].stringValue().contains("2017-02-03T11:53:00"));
-        Assert.assertTrue(returns[5].stringValue().contains("2017-02-03T11:53:00"));
-        Assert.assertEquals((returns[6]).stringValue(), "wso2 ballerina binary test.");
-=======
-        Assert.assertEquals((returns[2]).stringValue(), "d3NvMiBiYWxsZXJpbmEgYmluYXJ5IHRlc3Qu");
->>>>>>> 462e5b2d
+        Assert.assertEquals((returns[2]).stringValue(), "wso2 ballerina binary test.");
     }
 
     @SuppressWarnings("unchecked")
