--- conflicted
+++ resolved
@@ -150,27 +150,8 @@
     birJar project(path: ':metrics-extensions:ballerina-prometheus-extension', configuration: 'prometheusJar')
 
     // ballerinax module cache
-<<<<<<< HEAD
-    balxBir project(path: ':ballerina-java-arrays', configuration: 'bir')
-
-
-    balDoc project(path: ':ballerina-auth', configuration: 'balDoc')
-    balDoc project(path: ':ballerina-cache', configuration: 'balDoc')
-    balDoc project(path: ':ballerina-config-api', configuration: 'balDoc')
-    balDoc project(path: ':ballerina-crypto', configuration: 'balDoc')
-    balDoc project(path: ':ballerina-email', configuration: 'balDoc')
-    balDoc project(path: ':ballerina-file', configuration: 'balDoc')
-    balDoc project(path: ':ballerina-filepath', configuration: 'balDoc')
-    balDoc project(path: ':ballerina-grpc', configuration: 'balDoc')
-    balDoc project(path: ':ballerina-http', configuration: 'balDoc')
-    balDoc project(path: ':ballerina-io', configuration: 'balDoc')
-    balDoc project(path: ':ballerina-log-api', configuration: 'balDoc')
-    balDoc project(path: ':ballerina-math', configuration: 'balDoc')
-    balDoc project(path: ':ballerina-mime', configuration: 'balDoc')
-=======
     balxBir project(path: ':ballerina-java', configuration: 'bir')
 
->>>>>>> 769cce82
     balDoc project(path: ':ballerina-observability', configuration: 'balDoc')
     balDoc project(path: ':ballerina-openapi', configuration: 'balDoc')
     balDoc project(path: ':ballerina-transactions', configuration: 'balDoc')
@@ -198,11 +179,7 @@
     balDoc project(path: ':ballerina-lang:transaction', configuration: 'balDoc')
 
     // ballerinax modules
-<<<<<<< HEAD
-    balDoc project(path: ':ballerina-java-arrays', configuration: 'balDoc')
-=======
     balDoc project(path: ':ballerina-java', configuration: 'balDoc')
->>>>>>> 769cce82
 
     // testerina modules
     balDoc project(path: ':testerina:testerina-core', configuration: 'balDoc')
