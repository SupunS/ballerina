/*
 * Copyright (c) 2019, WSO2 Inc. (http://www.wso2.org) All Rights Reserved.
 *
 * Licensed under the Apache License, Version 2.0 (the "License");
 * you may not use this file except in compliance with the License.
 * You may obtain a copy of the License at
 *
 * http://www.apache.org/licenses/LICENSE-2.0
 *
 * Unless required by applicable law or agreed to in writing, software
 * distributed under the License is distributed on an "AS IS" BASIS,
 * WITHOUT WARRANTIES OR CONDITIONS OF ANY KIND, either express or implied.
 * See the License for the specific language governing permissions and
 * limitations under the License.
 *
 */

plugins {
    id 'base'
}

apply from: "$rootDir/gradle/repositories.gradle"

configurations.all {
    resolutionStrategy.preferProjectModules()
}

configurations {
    dist {
      transitive false
    }
    distBal {
        transitive false
    }
    langserverLib {
        transitive false
    }
    datamapperLib {
        transitive false
    }
    ballerinaZip {
        transitive false
    }
    debugAdapterLauncher {
        transitive false
    }
    debugAdapterDistribution {
        transitive false
    }
    composerDistribution {
        transitive false
    }
    composerFonts {
        transitive false
    }
    docerina
    bin
    bir
    birJar
    balSource
    balDoc
    balxSource
    balxBir {
        transitive false
    }
    zip
    balo
    resourceFiles
    staticFiles
    balx
    unzipped
    syntaxHighlighter {
        transitive false
    }

    htmlTemplateResources {
        transitive false
    }
}

dependencies {
    dist 'org.bytedeco:javacpp:1.4.2'
    dist 'com.fasterxml.jackson.core:jackson-databind:2.8.6'
    dist 'com.fasterxml.jackson.core:jackson-core:2.8.6'
    dist 'com.fasterxml.jackson.core:jackson-annotations:2.8.0'
    dist 'com.fasterxml.jackson.dataformat:jackson-dataformat-yaml:2.8.8'
    // dist 'org.ow2.asm:asm:6.2.1'
    dist 'org.codehaus.woodstox:woodstox-core-asl:4.2.0'
    dist 'org.codehaus.woodstox:stax2-api:3.1.1'
    dist 'org.apache.commons:commons-compress:1.18'
    dist 'me.tongfei:progressbar:0.7.4'
    dist 'org.jline:jline:3.11.0'

    // Following dependencies are required for kraal library
    dist 'org.jetbrains.kotlin:kotlin-stdlib:1.3.31'
    dist 'org.jetbrains.kotlin:kotlin-stdlib-common:1.3.31'
    dist 'org.ow2.asm:asm:7.1'
    dist 'org.ow2.asm:asm-analysis:7.1'
    dist 'org.ow2.asm:asm-tree:7.1'
    dist 'org.ow2.asm:asm-util:7.1'
    dist 'com.fasterxml.jackson.datatype:jackson-datatype-jsr310:2.9.5'

    dist project(':ballerina-parser')
    dist project(':ballerina-cli-utils')
    dist project(':ballerina-tool')
    dist project(':ballerina-cli-module')
    dist project(':ballerina-rt')
    dist project(':ballerina-choreo-extension-rt')

    dist project(':testerina:testerina-core')
    dist project(':formatter:formatter-core')
    dist project(':formatter:formatter-cli')
    dist project(':ballerina-bindgen')
    dist project(':maven-resolver')
    dist project(':language-server:language-server-compiler')
    dist project(':language-server:language-server-commons')
    dist project(':ballerina-packerina')
    dist project(':openapi-ballerina:ballerina-to-openapi-generator')
    dist project(':openapi-ballerina:openapi-to-ballerina-generator')
    dist project(':openapi-ballerina:openapi-validator')
    dist project(':openapi-ballerina:ballerina-client-generator')
    dist project(':docerina')
    dist project(':observerability-symbol-collector')
    dist project(':testerina:testerina-runtime')
    docerina project(':docerina-gradle-plugin')

    datamapperLib project(':ballerinalang-data-mapper')

    langserverLib project(path: ':language-server:language-server-core', configuration: 'libs')
    langserverLib project(':language-server:language-server-stdio-launcher')
    langserverLib project(':language-server:language-server-cli')
    langserverLib project(':language-server:language-server-core')
    debugAdapterDistribution project(':debug-adapter:debug-adapter-core')
    debugAdapterDistribution project(':debug-adapter:debug-adapter-cli')

    balSource project(path: ':jballerina', configuration: 'source')

    balxSource project(path: ':jballerina', configuration: 'sourceBalx')
    distBal project(path: ':jballerina', configuration: 'balo')
    dist project(path: ':jballerina', configuration: 'jar')
    bin project(path: ':jballerina', configuration: 'bin')
    staticFiles project(path: ':jballerina', configuration: 'staticFiles')
    resourceFiles project(path: ':jballerina', configuration: 'resourceFiles')
    composerDistribution project(path: ':composer-library', configuration: 'composer')
    composerFonts project(path: ':composer-library', configuration: 'fonts')

    distBal project(path: ':testerina:testerina-core', configuration: 'baloImplementation')
    balSource project(path: ':testerina:testerina-core', configuration: 'balSource')

    distBal project(path: ':testerina:testerina-core', configuration: 'baloImplementation')

    birJar project(path: ':metrics-extensions:ballerina-prometheus-extension', configuration: 'prometheusJar')

    // ballerinax module cache
    balxBir project(path: ':ballerina-java', configuration: 'bir')
    balxBir project(path: ':ballerina-java-arrays', configuration: 'bir')


    balDoc project(path: ':ballerina-cache', configuration: 'balDoc')
    balDoc project(path: ':ballerina-crypto', configuration: 'balDoc')
    balDoc project(path: ':ballerina-email', configuration: 'balDoc')
    balDoc project(path: ':ballerina-file', configuration: 'balDoc')
    balDoc project(path: ':ballerina-filepath', configuration: 'balDoc')
    balDoc project(path: ':ballerina-http', configuration: 'balDoc')
    balDoc project(path: ':ballerina-log-api', configuration: 'balDoc')
    balDoc project(path: ':ballerina-math', configuration: 'balDoc')
    balDoc project(path: ':ballerina-mime', configuration: 'balDoc')
    balDoc project(path: ':ballerina-observability', configuration: 'balDoc')
<<<<<<< HEAD
    balDoc project(path: ':ballerina-reflect', configuration: 'balDoc')
=======
    balDoc project(path: ':ballerina-runtime-api', configuration: 'balDoc')
>>>>>>> c1b020fd
    balDoc project(path: ':ballerina-openapi', configuration: 'balDoc')
    balDoc project(path: ':ballerina-task', configuration: 'balDoc')
    balDoc project(path: ':ballerina-time', configuration: 'balDoc')
    balDoc project(path: ':ballerina-transactions', configuration: 'balDoc')
    balDoc project(path: ':ballerina-stringutils', configuration: 'balDoc')
    balDoc project(path: ':ballerina-jsonutils', configuration: 'balDoc')
    balDoc project(path: ':ballerina-sql', configuration: 'balDoc')
    balDoc project(path: ':ballerina-jdbc', configuration: 'balDoc')

    // Lang Libs
    balDoc project(path: ':ballerina-lang:internal', configuration: 'balDoc')
    balDoc project(path: ':ballerina-lang:annotations', configuration: 'balDoc')
    balDoc project(path: ':ballerina-lang:array', configuration: 'balDoc')
    balDoc project(path: ':ballerina-lang:decimal', configuration: 'balDoc')
    balDoc project(path: ':ballerina-lang:error', configuration: 'balDoc')
    balDoc project(path: ':ballerina-lang:floatingpoint', configuration: 'balDoc')
    balDoc project(path: ':ballerina-lang:future', configuration: 'balDoc')
    balDoc project(path: ':ballerina-lang:integer', configuration: 'balDoc')
    balDoc project(path: ':ballerina-lang:map', configuration: 'balDoc')
    balDoc project(path: ':ballerina-lang:object', configuration: 'balDoc')
    balDoc project(path: ':ballerina-lang:stream', configuration: 'balDoc')
    balDoc project(path: ':ballerina-lang:table', configuration: 'balDoc')
    balDoc project(path: ':ballerina-lang:string', configuration: 'balDoc')
    balDoc project(path: ':ballerina-lang:typedesc', configuration: 'balDoc')
    balDoc project(path: ':ballerina-lang:value', configuration: 'balDoc')
    balDoc project(path: ':ballerina-lang:xml', configuration: 'balDoc')
    balDoc project(path: ':ballerina-lang:bool', configuration: 'balDoc')
    balDoc project(path: ':ballerina-lang:query', configuration: 'balDoc')
    balDoc project(path: ':ballerina-lang:transaction', configuration: 'balDoc')

    // ballerinax modules
    balDoc project(path: ':ballerina-java', configuration: 'balDoc')
    balDoc project(path: ':ballerina-java-arrays', configuration: 'balDoc')

    // testerina modules
    balDoc project(path: ':testerina:testerina-core', configuration: 'balDoc')

    syntaxHighlighter project(path: ':docerina', configuration: 'syntaxHighlighter')
    htmlTemplateResources project(path: ':docerina', configuration: 'htmlTemplateResources')

}


task configured {
    configurations.distBal.allDependencies.withType(ProjectDependency) {
        def path = it.getDependencyProject().path
        dependencies.add("bir", dependencies.project(path: path, configuration: 'bir'))
        dependencies.add("birJar", dependencies.project(path: path, configuration: 'birJar'))
    }

}

def copyJarSpec = {
    base -> copySpec {
        from configurations.dist
        into(base + 'bre/lib')
    }
}

def copyBaloSpec = {
    path -> copySpec {
        from configurations.distBal
        into(path + 'lib')
        fileMode 0644
    }
}

def copyBirSpec = {
    path -> copySpec {
        from configurations.bir
        into(path + 'bir-cache')
    }
}

def copyBirJarSpec = {
    path -> copySpec {
        from configurations.birJar
        into(path + 'bre/lib')
    }
}

def copyBalxSpec = {
    path -> copySpec {
        from configurations.balx
        into(path + 'lib/balx')
    }
}

def copyStaticSpec = {
    path -> copySpec {
        from configurations.staticFiles
        into(path)
    }
}

def copyTemplatesSpec = {
    path -> copySpec {
        from project(':docerina').file('src/main/resources/template/html')
        into(path + 'lib/templates')
    }
}

def copyResourceSpec = {
    path -> copySpec {
        from configurations.resourceFiles
        into("$path/bre")
    }
}

//def copySrcBaloSpec = {
//    path -> copySpec {
//        from configurations.balSource.files
//        into("$path/src")
//    }
//}

def copyBinSpec = {
    path -> copySpec {
        from configurations.bin
        filter { line -> line.replace('${project.version}', "$project.version") }
        into(path + 'bin')
    }
}

def copyKraalLib = {
    path -> copySpec {
        from('lib')
        into("$path/bre/lib")
    }
}

def copyJaCoCoAgent = {
    path -> copySpec {
        from('jacoco/jacocoagent.jar')
        into("$path/bre/lib")
    }
}

def copyLangServerBinSpec = {
    path -> copySpec {
        from('resources/language-server-launcher.sh')
        from('resources/language-server-launcher.bat')
        into(path + 'lib/tools/lang-server/launcher')
    }
}
def copyDebugAdapterLauncher = {
    path -> copySpec {
        from('resources/debug-adapter-launcher.sh')
        from('resources/debug-adapter-launcher.bat')
        into(path + 'lib/tools/debug-adapter/launcher')
    }
}

def copydebugAdapterDistributionSpec = {
    path -> copySpec {
        from configurations.debugAdapterDistribution
        into(path + 'lib/tools/debug-adapter/lib')
     }
}

def copyBallerinaZipSpec = {
    path -> copySpec {
        configurations.ballerinaZip.asFileTree.each {
            from(zipTree(it)) { includeEmptyDirs false }
            eachFile { f ->
                f.path = f.path.replaceFirst("ballerina-${project.version}/", '')
            }
        }
        into(path)
    }
}

def copyLangServerLibsSpec = {
    path -> copySpec {
        from configurations.langserverLib
        into(path + 'lib/tools/lang-server/lib')
    }
}

def copyDataMapperLibsSpec = {
    path -> copySpec {
        from configurations.datamapperLib
        into(path + 'lib/tools/lang-server/lib')
    }
}

def copyComposerDistributionSpec = {
    path -> copySpec {
        from(configurations.composerDistribution)
        into(path + 'lib/tools/composer-library')
        exclude('**/*.d.ts')
        exclude('**/*.map')
    }
}

def copyComposerFontsSpec = {
    path -> copySpec {
        from configurations.composerFonts
        into(path + 'lib/tools/composer-library')
        exclude('**/*.d.ts')
        exclude('**/*.map')
    }
}

def apiDocsSpec = {
    path -> copySpec {
        from generateDocs.outputs.files
        into("$path/docs")
    }
}

task extractBalxBirs(type: Copy) {
    def path = "$buildDir/bir-cache"
    from configurations.balxBir.files
    into path
}

// Fix for windows class path too long issue
task pathingJar(type: Jar) {
    appendix = "pathing"
    doFirst {
        manifest {
            attributes "Class-Path": configurations.docerina.files.collect {
                it.toURL().toString().replaceFirst("file:/", "/")
            }.join(' ')
        }
    }
}

task copyApiDocs(type: Copy) {
    dependsOn configurations.balDoc
    from configurations.balDoc.files
    into "$buildDir/api-docs";
    exclude "index.html"
    exclude "html-template-resources"
    exclude "syntax-highlighter"
}

task copyHighlighter(type: Copy) {
    dependsOn configurations.syntaxHighlighter
    from configurations.syntaxHighlighter
    into "$buildDir/api-docs/syntax-highlighter";
}

task copyHtmlTemplateResources(type: Copy) {
    dependsOn configurations.htmlTemplateResources
    from configurations.htmlTemplateResources
    into "$buildDir/api-docs/html-template-resources";
}

task generateDocs(type: JavaExec) {
    dependsOn pathingJar
    dependsOn copyApiDocs
    dependsOn copyHighlighter
    dependsOn copyHtmlTemplateResources
    dependsOn ':docerina-gradle-plugin:build'
    outputs.dir("$buildDir/api-docs")
    outputs.cacheIf { true }
    systemProperty("ballerina.home", "$buildDir")
    classpath = files(pathingJar.archivePath)
    main = 'org.ballerinalang.plugin.gradle.doc.DocerinaGen'
    args("$buildDir/api-docs")
}

task createApiDocsZip(type: Zip) {
    from generateDocs.outputs.files
    archiveName "ballerina-api-docs-${project.version}.zip"
}

task createZip(type: Zip) {
    def basePath = '/' + project.name + '-' + project.version + '/'
    with copyJarSpec(basePath)
    with copyBirSpec(basePath)
    with copyBirJarSpec(basePath)
    with copyBaloSpec(basePath)
    with copyBalxSpec(basePath)
    with copyBinSpec(basePath)
    with copyLangServerLibsSpec(basePath)
    with copyDataMapperLibsSpec(basePath)
    with copyLangServerBinSpec(basePath)
    with copyComposerDistributionSpec(basePath)
    with copyComposerFontsSpec(basePath)
    with copyBallerinaZipSpec(basePath)
    with copydebugAdapterDistributionSpec(basePath)
    with copyDebugAdapterLauncher(basePath)
    with apiDocsSpec(basePath)
    with copyStaticSpec(basePath)
    with copyTemplatesSpec(basePath)
    with copyResourceSpec(basePath)
//    with copySrcBaloSpec(basePath)
    with copyKraalLib(basePath)
    with copyJaCoCoAgent(basePath)
}

task updateBalHome(type: Copy) {
    def installDir = ""
    with copyJarSpec(installDir)
    with copyBirSpec(installDir)
    with copyBirJarSpec(installDir)
    with copyBaloSpec(installDir)
    with copyBalxSpec(installDir)
    with copyBinSpec(installDir)
    with copyLangServerLibsSpec(installDir)
    with copyDataMapperLibsSpec(installDir)
    with copyLangServerBinSpec(installDir)
    with copyComposerDistributionSpec(installDir)
    with copyComposerFontsSpec(installDir)
    with copyBallerinaZipSpec(installDir)
    with copydebugAdapterDistributionSpec(installDir)
    with copyDebugAdapterLauncher(installDir)
    with apiDocsSpec(installDir)
    with copyStaticSpec(installDir)
    with copyTemplatesSpec(installDir)
    with copyResourceSpec(installDir)
    with copyKraalLib(installDir)
    with copyJaCoCoAgent(installDir)
//    with copySrcBaloSpec(installDir)
    into System.getenv('BAL_HOME')
}

task createDistribution(type: Copy) {
    mustRunAfter(':language-server:language-server-core:createZip')
    def filePath = "$buildDir/extracted-distributions/${project.name}-${project.version}"
    file(filePath).mkdirs()
    with copyJarSpec("")
    with copyBirSpec("")
    with copyBirJarSpec("")
    with copyBaloSpec("")
    with copyBalxSpec("")
    with copyBinSpec("")
    with copyLangServerLibsSpec("")
    with copyDataMapperLibsSpec("")
    with copyLangServerBinSpec("")
    with copyComposerDistributionSpec("")
    with copyComposerFontsSpec("")
    with copyBallerinaZipSpec("")
    with copydebugAdapterDistributionSpec("")
    with copyDebugAdapterLauncher("")
    with apiDocsSpec("")
    with copyStaticSpec("")
    with copyTemplatesSpec("")
    with copyResourceSpec("")
//    with copySrcBaloSpec("")
    with copyKraalLib("")
    with copyJaCoCoAgent("")
    destinationDir=file(filePath)
}

build {
    dependsOn createZip
    dependsOn createDistribution
    // finalizedBy ':ballerina-tools-integration-test:test'
}

artifacts {
    balo configurations.distBal.files
    zip file: file("$buildDir/distributions/${project.name}-${project.version}.zip"), builtBy: createZip
    unzipped file: file("$buildDir/extracted-distributions/${project.name}-${project.version}"), builtBy: createDistribution
}

// This section makes sure that checkstyle/spotbug runs when dist is build.
project.afterEvaluate {
    configurations.dist.dependencies
        .findAll { it instanceof ProjectDependency }
        .each {
            it.dependencyProject.afterEvaluate {
                def dependencyCheck = it.tasks.find { it.name == 'check' }
                check.dependsOn dependencyCheck
            }
        }
}

publishing {
    publications {
        mavenJava(MavenPublication) {
            artifact source: createZip, extension: 'zip'
        }
    }
}<|MERGE_RESOLUTION|>--- conflicted
+++ resolved
@@ -166,11 +166,6 @@
     balDoc project(path: ':ballerina-math', configuration: 'balDoc')
     balDoc project(path: ':ballerina-mime', configuration: 'balDoc')
     balDoc project(path: ':ballerina-observability', configuration: 'balDoc')
-<<<<<<< HEAD
-    balDoc project(path: ':ballerina-reflect', configuration: 'balDoc')
-=======
-    balDoc project(path: ':ballerina-runtime-api', configuration: 'balDoc')
->>>>>>> c1b020fd
     balDoc project(path: ':ballerina-openapi', configuration: 'balDoc')
     balDoc project(path: ':ballerina-task', configuration: 'balDoc')
     balDoc project(path: ':ballerina-time', configuration: 'balDoc')
