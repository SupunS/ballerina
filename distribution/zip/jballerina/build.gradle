--- conflicted
+++ resolved
@@ -56,11 +56,6 @@
     distBal project(path: ':ballerina-file', configuration: 'baloImplementation')
     distBal project(path: ':ballerina-filepath', configuration: 'baloImplementation')
     distBal project(path: ':ballerina-log-api', configuration: 'baloImplementation')
-<<<<<<< HEAD
-    distBal project(path: ':ballerina-math', configuration: 'baloImplementation')
-=======
-    distBal project(path: ':ballerina-mime', configuration: 'baloImplementation')
->>>>>>> 96064a9d
     distBal project(path: ':ballerina-observability', configuration: 'baloImplementation')
     distBal project(path: ':ballerina-openapi', configuration: 'baloImplementation')
     distBal project(path: ':ballerina-task', configuration: 'baloImplementation')
@@ -97,11 +92,6 @@
     balSource project(path: ':ballerina-file', configuration: 'balSource')
     balSource project(path: ':ballerina-filepath', configuration: 'balSource')
     balSource project(path: ':ballerina-log-api', configuration: 'balSource')
-<<<<<<< HEAD
-    balSource project(path: ':ballerina-math', configuration: 'balSource')
-=======
-    balSource project(path: ':ballerina-mime', configuration: 'balSource')
->>>>>>> 96064a9d
     balSource project(path: ':ballerina-observability', configuration: 'balSource')
     balSource project(path: ':ballerina-openapi', configuration: 'balSource')
     balSource project(path: ':ballerina-task', configuration: 'balSource')
