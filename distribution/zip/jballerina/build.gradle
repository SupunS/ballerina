/*
 * Copyright (c) 2019, WSO2 Inc. (http://www.wso2.org) All Rights Reserved.
 *
 * Licensed under the Apache License, Version 2.0 (the "License");
 * you may not use this file except in compliance with the License.
 * You may obtain a copy of the License at
 *
 * http://www.apache.org/licenses/LICENSE-2.0
 *
 * Unless required by applicable law or agreed to in writing, software
 * distributed under the License is distributed on an "AS IS" BASIS,
 * WITHOUT WARRANTIES OR CONDITIONS OF ANY KIND, either express or implied.
 * See the License for the specific language governing permissions and
 * limitations under the License.
 *
 */

plugins {
    id 'base'
}

apply from: "$rootDir/gradle/repositories.gradle"
apply from: "$rootDir/gradle/javaLibsProject.gradle"

configurations {
    dist {
      transitive false
    }
    distBal {
        transitive false
    }
    jar
    bir
    birJar
    balo
    bin
    balSource
    balxSource
    staticArtifacts
    staticFiles
    source
    sourceBalx
    zip
    resourceFiles
    balx
}

dependencies {
<<<<<<< HEAD
=======
    dist 'com.squareup.okhttp3:okhttp:3.9.1'
    dist 'com.squareup.okio:okio:1.13.0'
    dist 'com.uber.jaeger:jaeger-core:0.24.0'
    dist 'com.uber.jaeger:jaeger-thrift:0.24.0'
    dist 'com.zaxxer:HikariCP:3.3.1'
    dist 'io.dropwizard.metrics:metrics-core:3.1.0'
    dist 'javax.transaction:javax.transaction-api:1.2'
    dist 'org.apache.thrift:libthrift:0.10.0'
    dist 'org.jvnet.mimepull:mimepull:1.9.7'
    dist 'org.quartz-scheduler:quartz-jobs:2.3.0'
    dist 'org.quartz-scheduler:quartz:2.3.0'
    dist 'org.wso2.carbon:org.wso2.carbon.core:5.1.0'
    dist 'org.wso2.securevault:org.wso2.securevault:1.0.0-wso2v2'
    dist 'org.wso2.transport.file:org.wso2.transport.local-file-system:6.0.55'
    dist 'org.wso2.transport.http:org.wso2.transport.http.netty:6.2.30'
    dist 'org.bouncycastle:bcprov-jdk15on:1.61'
    dist 'org.bouncycastle:bcpkix-jdk15on:1.61'

    dist 'info.picocli:picocli:4.0.1'
    dist 'org.apache.kafka:kafka-clients:2.0.1'
    dist 'org.apache.kafka:kafka_2.11:2.0.1'
    dist 'io.ballerina.messaging:broker-auth:0.970.0'
    dist 'io.ballerina.messaging:broker-common:0.970.0'
    dist 'io.ballerina.messaging:broker-coordination:0.970.0'
    dist 'io.ballerina.messaging:broker-core:0.970.5'
    dist 'io.ballerina.messaging:broker-rest-runner:0.970.0'
    dist 'org.apache.geronimo.specs:geronimo-activation_1.1_spec:1.1'
    dist 'org.apache.geronimo.specs:geronimo-stax-api_1.0_spec:1.0.1'
    dist 'com.google.code.gson:gson:2.7'
    dist 'com.google.guava:guava:19.0'
    dist 'com.github.jknack:handlebars:4.0.6'
    dist 'jaxen:jaxen:1.1.6'
    dist 'io.netty:netty-buffer:4.1.39.Final'
    dist 'io.netty:netty-codec-http2:4.1.39.Final'
    dist 'io.netty:netty-codec-http:4.1.39.Final'
    dist 'io.netty:netty-codec:4.1.39.Final'
    dist 'io.netty:netty-common:4.1.39.Final'
    dist 'io.netty:netty-handler-proxy:4.1.39.Final'
    dist 'io.netty:netty-handler:4.1.39.Final'
    dist 'io.netty:netty-resolver:4.1.39.Final'
    dist 'io.netty:netty-tcnative-boringssl-static:2.0.25.Final'
    dist 'io.netty:netty-transport:4.1.39.Final'
    dist 'commons-pool.wso2:commons-pool:1.5.6.wso2v1'
    dist 'org.wso2.carbon.messaging:org.wso2.carbon.messaging:2.3.7'
    dist 'org.wso2.carbon.metrics:org.wso2.carbon.metrics.core:2.3.7'
    dist 'com.google.protobuf:protobuf-java:3.9.1'
    dist 'org.wso2.orbit.org.yaml:snakeyaml:1.16.0.wso2v1'
    dist 'org.wso2.staxon:staxon-core:1.2.0.wso2v2'
    dist 'com.rabbitmq:amqp-client:5.7.3'
    dist 'com.jcraft:jzlib:1.1.3'
    dist 'io.nats:java-nats-streaming:2.2.1'
    dist 'io.nats:jnats:2.6.0'
    dist 'commons-beanutils:commons-beanutils:1.9.3'
    dist 'org.jboss.logging:jboss-logging:3.3.1.Final'
    dist 'commons-collections:commons-collections:3.2.2'
    dist 'org.apache.geronimo.specs:geronimo-json_1.0_spec:1.0-alpha-1'
    dist 'io.netty:netty-transport-native-epoll:4.1.39.Final'
    dist 'io.netty:netty-transport-native-kqueue:4.1.39.Final'
//    dist 'org.codehaus.woodstox:woodstox-core-asl:4.2.0'
//    dist 'org.codehaus.woodstox:stax2-api:3.1.1'
>>>>>>> cf909b60

    distBal project(path: ':ballerina-auth', configuration: 'baloImplementation')
    distBal project(path: ':ballerina-cache', configuration: 'baloImplementation')
    distBal project(path: ':ballerina-config-api', configuration: 'baloImplementation')
    distBal project(path: ':ballerina-crypto', configuration: 'baloImplementation')
    distBal project(path: ':ballerina-file', configuration: 'baloImplementation')
    distBal project(path: ':ballerina-filepath', configuration: 'baloImplementation')
    distBal project(path: ':ballerina-grpc', configuration: 'baloImplementation')
    distBal project(path: ':ballerina-jdbc', configuration: 'baloImplementation')
    distBal project(path: ':ballerina-http', configuration: 'baloImplementation')
    distBal project(path: ':ballerina-encoding', configuration: 'baloImplementation')
    distBal project(path: ':ballerina-io', configuration: 'baloImplementation')
    distBal project(path: ':ballerina-log-api', configuration: 'baloImplementation')
    distBal project(path: ':ballerina-math', configuration: 'baloImplementation')
    distBal project(path: ':ballerina-mime', configuration: 'baloImplementation')
    distBal project(path: ':ballerina-observability', configuration: 'baloImplementation')
    distBal project(path: ':ballerina-reflect', configuration: 'baloImplementation')
    distBal project(path: ':ballerina-runtime-api', configuration: 'baloImplementation')
    distBal project(path: ':ballerina-socket', configuration: 'baloImplementation')
    distBal project(path: ':ballerina-streams', configuration: 'baloImplementation')
    distBal project(path: ':ballerina-openapi', configuration: 'baloImplementation')
    distBal project(path: ':ballerina-system', configuration: 'baloImplementation')
    distBal project(path: ':ballerina-task', configuration: 'baloImplementation')
    distBal project(path: ':ballerina-time', configuration: 'baloImplementation')
    distBal project(path: ':ballerina-transactions', configuration: 'baloImplementation')
    distBal project(path: ':ballerina-java', configuration: 'baloImplementation')
    distBal project(path: ':ballerina-java-arrays', configuration: 'baloImplementation')
    distBal project(path: ':ballerina-websub', configuration: 'baloImplementation')
    distBal project(path: ':ballerina-xslt', configuration: 'baloImplementation')
    distBal project(path: ':ballerina-kafka', configuration: 'baloImplementation')
    distBal project(path: ':ballerina-nats', configuration: 'baloImplementation')
    distBal project(path: ':ballerina-rabbitmq', configuration: 'baloImplementation')
    distBal project(path: ':ballerina-stringutils', configuration: 'baloImplementation')
    distBal project(path: ':ballerina-utils', configuration: 'baloImplementation')
    distBal project(path: ':ballerina-jwt', configuration: 'baloImplementation')
    distBal project(path: ':ballerina-ldap', configuration: 'baloImplementation')
    distBal project(path: ':ballerina-oauth2', configuration: 'baloImplementation')
    distBal project(path: ':ballerina-xmlutils', configuration: 'baloImplementation')
    distBal project(path: ':ballerina-jsonutils', configuration: 'baloImplementation')
    distBal project(path: ':ballerina-docker', configuration: 'baloImplementation')
    distBal project(path: ':ballerina-kubernetes', configuration: 'baloImplementation')
    distBal project(path: ':ballerina-istio', configuration: 'baloImplementation')
    distBal project(path: ':ballerina-openshift', configuration: 'baloImplementation')

    // Lang libs
    distBal project(path: ':ballerina-lang:internal', configuration: 'baloImplementation')
    distBal project(path: ':ballerina-lang:annotations', configuration: 'baloImplementation')
    distBal project(path: ':ballerina-lang:array', configuration: 'baloImplementation')
    distBal project(path: ':ballerina-lang:decimal', configuration: 'baloImplementation')
    distBal project(path: ':ballerina-lang:error', configuration: 'baloImplementation')
    distBal project(path: ':ballerina-lang:floatingpoint', configuration: 'baloImplementation')
    distBal project(path: ':ballerina-lang:future', configuration: 'baloImplementation')
    distBal project(path: ':ballerina-lang:integer', configuration: 'baloImplementation')
    distBal project(path: ':ballerina-lang:map', configuration: 'baloImplementation')
    distBal project(path: ':ballerina-lang:object', configuration: 'baloImplementation')
    distBal project(path: ':ballerina-lang:stream', configuration: 'baloImplementation')
    distBal project(path: ':ballerina-lang:string', configuration: 'baloImplementation')
    distBal project(path: ':ballerina-lang:table', configuration: 'baloImplementation')
    distBal project(path: ':ballerina-lang:typedesc', configuration: 'baloImplementation')
    distBal project(path: ':ballerina-lang:value', configuration: 'baloImplementation')
    distBal project(path: ':ballerina-lang:xml', configuration: 'baloImplementation')

    balSource project(path: ':ballerina-auth', configuration: 'balSource')
    balSource project(path: ':ballerina-cache', configuration: 'balSource')
    balSource project(path: ':ballerina-config-api', configuration: 'balSource')
    balSource project(path: ':ballerina-crypto', configuration: 'balSource')
    balSource project(path: ':ballerina-file', configuration: 'balSource')
    balSource project(path: ':ballerina-filepath', configuration: 'balSource')
    balSource project(path: ':ballerina-grpc', configuration: 'balSource')
    balSource project(path: ':ballerina-http', configuration: 'balSource')
    balSource project(path: ':ballerina-encoding', configuration: 'balSource')
    balSource project(path: ':ballerina-io', configuration: 'balSource')
    balSource project(path: ':ballerina-log-api', configuration: 'balSource')
    balSource project(path: ':ballerina-math', configuration: 'balSource')
    balSource project(path: ':ballerina-mime', configuration: 'balSource')
    balSource project(path: ':ballerina-observability', configuration: 'balSource')
    balSource project(path: ':ballerina-reflect', configuration: 'balSource')
    balSource project(path: ':ballerina-runtime-api', configuration: 'balSource')
    balSource project(path: ':ballerina-socket', configuration: 'balSource')
    balSource project(path: ':ballerina-streams', configuration: 'balSource')
    balSource project(path: ':ballerina-openapi', configuration: 'balSource')
    balSource project(path: ':ballerina-system', configuration: 'balSource')
    balSource project(path: ':ballerina-websub', configuration: 'balSource')
    balSource project(path: ':ballerina-task', configuration: 'balSource')
    balSource project(path: ':ballerina-time', configuration: 'balSource')
    balSource project(path: ':ballerina-transactions', configuration: 'balSource')
    balSource project(path: ':ballerina-xslt', configuration: 'balSource')
    balSource project(path: ':ballerina-kafka', configuration: 'balSource')
    balSource project(path: ':ballerina-nats', configuration: 'balSource')
    balSource project(path: ':ballerina-rabbitmq', configuration: 'balSource')
    balSource project(path: ':ballerina-stringutils', configuration: 'balSource')
    balSource project(path: ':ballerina-utils', configuration: 'balSource')
    balSource project(path: ':ballerina-jwt', configuration: 'balSource')
    balSource project(path: ':ballerina-ldap', configuration: 'balSource')
    balSource project(path: ':ballerina-oauth2', configuration: 'balSource')
    balSource project(path: ':ballerina-xmlutils', configuration: 'balSource')
    balSource project(path: ':ballerina-jsonutils', configuration: 'balSource')
    balSource project(path: ':ballerina-docker', configuration: 'balSource')
    balSource project(path: ':ballerina-kubernetes', configuration: 'balSource')
    balSource project(path: ':ballerina-istio', configuration: 'balSource')
    balSource project(path: ':ballerina-openshift', configuration: 'balSource')

    // Lang Libs
    balSource project(path: ':ballerina-lang:internal', configuration: 'balSource')
    balSource project(path: ':ballerina-lang:annotations', configuration: 'balSource')
    balSource project(path: ':ballerina-lang:array', configuration: 'balSource')
    balSource project(path: ':ballerina-lang:decimal', configuration: 'balSource')
    balSource project(path: ':ballerina-lang:error', configuration: 'balSource')
    balSource project(path: ':ballerina-lang:floatingpoint', configuration: 'balSource')
    balSource project(path: ':ballerina-lang:future', configuration: 'balSource')
    balSource project(path: ':ballerina-lang:integer', configuration: 'balSource')
    balSource project(path: ':ballerina-lang:map', configuration: 'balSource')
    balSource project(path: ':ballerina-lang:object', configuration: 'balSource')
    balSource project(path: ':ballerina-lang:stream', configuration: 'balSource')
    balSource project(path: ':ballerina-lang:string', configuration: 'balSource')
    balSource project(path: ':ballerina-lang:table', configuration: 'balSource')
    balSource project(path: ':ballerina-lang:typedesc', configuration: 'balSource')
    balSource project(path: ':ballerina-lang:value', configuration: 'balSource')
    balSource project(path: ':ballerina-lang:xml', configuration: 'balSource')

    // ballerinax modules
    balSource project(path: ':ballerina-jdbc', configuration: 'balSource')
    balSource project(path: ':ballerina-java', configuration: 'balSource')
    balSource project(path: ':ballerina-java-arrays', configuration: 'balSource')

<<<<<<< HEAD
=======
    dist project(':ballerina-auth')
    dist project(':ballerina-cli-utils')
    dist project(':ballerina-config-api')
    dist project(':ballerina-core')
    dist project(':ballerina-crypto')
    dist project(':ballerina-file')
    dist project(':ballerina-filepath')
    dist project(':ballerina-grpc')
    dist project(':ballerina-jdbc')
    dist project(':ballerina-http')
    dist project(':ballerina-openapi')
    dist project(':ballerina-encoding')
    dist project(':ballerina-io')
    dist project(':ballerina-lang')
    dist project(':ballerina-log-api')
    dist project(':ballerina-logging')
    dist project(':ballerina-math')
    dist project(':ballerina-mime')
    dist project(':ballerina-websub')
    dist project(':ballerina-observability')
    dist project(':ballerina-reflect')
    dist project(':ballerina-runtime-api')
    dist project(':ballerina-rt')
    dist project(':ballerina-socket')
    dist project(':ballerina-streams')
    dist project(':ballerina-system')
    dist project(':ballerina-task')
    dist project(':ballerina-time')
    dist project(':ballerina-tool')
    dist project(':ballerina-transactions')
    dist project(':ballerina-java')
    dist project(':ballerina-java-arrays')
    dist project(':ballerina-xslt')
    dist project(':ballerina-utils')
    dist project(':metrics-extensions:ballerina-metrics-extension')
    dist project(':metrics-extensions:ballerina-prometheus-extension')
    dist project(':tracing-extensions:ballerina-jaeger-extension')
    dist project(':ballerina-kafka')
    dist project(':ballerina-nats')
    dist project(':ballerina-rabbitmq')
    dist project(':ballerina-stringutils')
    dist project(':ballerina-jwt')
    dist project(':ballerina-ldap')
    dist project(':ballerina-oauth2')
    dist project(':ballerina-xmlutils')
    dist project(':ballerina-jsonutils')
    dist project(':ballerina-docker')
    dist project(':ballerina-kubernetes')
    dist project(':ballerina-istio')
    dist project(':ballerina-openshift')

    // Lang libs
    dist project(':ballerina-lang:internal')
    dist project(':ballerina-lang:annotations')
    dist project(':ballerina-lang:array')
    dist project(':ballerina-lang:decimal')
    dist project(':ballerina-lang:error')
    dist project(':ballerina-lang:floatingpoint')
    dist project(':ballerina-lang:future')
    dist project(':ballerina-lang:integer')
    dist project(':ballerina-lang:map')
    dist project(':ballerina-lang:object')
    dist project(':ballerina-lang:stream')
    dist project(':ballerina-lang:string')
    dist project(':ballerina-lang:table')
    dist project(':ballerina-lang:typedesc')
    dist project(':ballerina-lang:value')
    dist project(':ballerina-lang:xml')

>>>>>>> cf909b60
    birJar project(path: ':metrics-extensions:ballerina-prometheus-extension', configuration: 'prometheusJar')

    staticArtifacts files('COPYRIGHT', 'LICENSE', 'README.md')
}

task configured {
    configurations.distBal.allDependencies.withType(ProjectDependency) {
        def path = it.getDependencyProject().path
        dependencies.add("bir", dependencies.project(path: path, configuration: 'bir'))
        dependencies.add("birJar", dependencies.project(path: path, configuration: 'birJar'))
    }
}

def basePath = '/' + project.name + '-' + project.version

CopySpec copyJarSpec = copySpec {
    from configurations.dist
    into(basePath + '/bre/lib')
}

CopySpec copyBaloSpec = copySpec {
    from configurations.distBal
    into(basePath + '/lib')
}

CopySpec copyBalxSpec = copySpec {
    from configurations.balx
    into(basePath + '/lib/balx')
}

CopySpec copyBinSpec = copySpec {
    from ('bin')
    filter { line -> line.replace('${project.version}', "${project.version}") }
    into(basePath + '/bin')
}

CopySpec copyStaticSpec = copySpec {
    from configurations.staticArtifacts.files
    into(basePath + '/')
}

CopySpec copyResourceSpec = copySpec {
    from files('resources')
    into(basePath + '/bre')
}

//CopySpec copySrcBaloSpec = copySpec {
//    from configurations.balSource.files
//    into("$basePath/src")
//}


task createZip(type: Zip) {
    with copyJarSpec
    with copyBaloSpec
    with copyBinSpec
    with copyStaticSpec
    with copyResourceSpec
//    with copySrcBaloSpec
    with copyBalxSpec
}

artifacts {
    jar configurations.dist.files
    balo configurations.distBal.files
    source configurations.balSource.files
    sourceBalx configurations.balxSource.files
    bin file('bin')
    staticFiles configurations.staticArtifacts.files
    resourceFiles file('resources')
    zip file: file("$buildDir/distributions/${basePath}.zip"), builtBy: createZip
}

build {
    dependsOn createZip
}

// This section makes sure that checkstyle/spotbug runs when dist is build.
project.afterEvaluate {
    configurations.dist.dependencies
        .findAll { it instanceof ProjectDependency }
        .each {
            it.dependencyProject.afterEvaluate {
                def dependencyCheck = it.tasks.find { it.name == 'check' }
                check.dependsOn dependencyCheck
            }
        }
}<|MERGE_RESOLUTION|>--- conflicted
+++ resolved
@@ -46,69 +46,6 @@
 }
 
 dependencies {
-<<<<<<< HEAD
-=======
-    dist 'com.squareup.okhttp3:okhttp:3.9.1'
-    dist 'com.squareup.okio:okio:1.13.0'
-    dist 'com.uber.jaeger:jaeger-core:0.24.0'
-    dist 'com.uber.jaeger:jaeger-thrift:0.24.0'
-    dist 'com.zaxxer:HikariCP:3.3.1'
-    dist 'io.dropwizard.metrics:metrics-core:3.1.0'
-    dist 'javax.transaction:javax.transaction-api:1.2'
-    dist 'org.apache.thrift:libthrift:0.10.0'
-    dist 'org.jvnet.mimepull:mimepull:1.9.7'
-    dist 'org.quartz-scheduler:quartz-jobs:2.3.0'
-    dist 'org.quartz-scheduler:quartz:2.3.0'
-    dist 'org.wso2.carbon:org.wso2.carbon.core:5.1.0'
-    dist 'org.wso2.securevault:org.wso2.securevault:1.0.0-wso2v2'
-    dist 'org.wso2.transport.file:org.wso2.transport.local-file-system:6.0.55'
-    dist 'org.wso2.transport.http:org.wso2.transport.http.netty:6.2.30'
-    dist 'org.bouncycastle:bcprov-jdk15on:1.61'
-    dist 'org.bouncycastle:bcpkix-jdk15on:1.61'
-
-    dist 'info.picocli:picocli:4.0.1'
-    dist 'org.apache.kafka:kafka-clients:2.0.1'
-    dist 'org.apache.kafka:kafka_2.11:2.0.1'
-    dist 'io.ballerina.messaging:broker-auth:0.970.0'
-    dist 'io.ballerina.messaging:broker-common:0.970.0'
-    dist 'io.ballerina.messaging:broker-coordination:0.970.0'
-    dist 'io.ballerina.messaging:broker-core:0.970.5'
-    dist 'io.ballerina.messaging:broker-rest-runner:0.970.0'
-    dist 'org.apache.geronimo.specs:geronimo-activation_1.1_spec:1.1'
-    dist 'org.apache.geronimo.specs:geronimo-stax-api_1.0_spec:1.0.1'
-    dist 'com.google.code.gson:gson:2.7'
-    dist 'com.google.guava:guava:19.0'
-    dist 'com.github.jknack:handlebars:4.0.6'
-    dist 'jaxen:jaxen:1.1.6'
-    dist 'io.netty:netty-buffer:4.1.39.Final'
-    dist 'io.netty:netty-codec-http2:4.1.39.Final'
-    dist 'io.netty:netty-codec-http:4.1.39.Final'
-    dist 'io.netty:netty-codec:4.1.39.Final'
-    dist 'io.netty:netty-common:4.1.39.Final'
-    dist 'io.netty:netty-handler-proxy:4.1.39.Final'
-    dist 'io.netty:netty-handler:4.1.39.Final'
-    dist 'io.netty:netty-resolver:4.1.39.Final'
-    dist 'io.netty:netty-tcnative-boringssl-static:2.0.25.Final'
-    dist 'io.netty:netty-transport:4.1.39.Final'
-    dist 'commons-pool.wso2:commons-pool:1.5.6.wso2v1'
-    dist 'org.wso2.carbon.messaging:org.wso2.carbon.messaging:2.3.7'
-    dist 'org.wso2.carbon.metrics:org.wso2.carbon.metrics.core:2.3.7'
-    dist 'com.google.protobuf:protobuf-java:3.9.1'
-    dist 'org.wso2.orbit.org.yaml:snakeyaml:1.16.0.wso2v1'
-    dist 'org.wso2.staxon:staxon-core:1.2.0.wso2v2'
-    dist 'com.rabbitmq:amqp-client:5.7.3'
-    dist 'com.jcraft:jzlib:1.1.3'
-    dist 'io.nats:java-nats-streaming:2.2.1'
-    dist 'io.nats:jnats:2.6.0'
-    dist 'commons-beanutils:commons-beanutils:1.9.3'
-    dist 'org.jboss.logging:jboss-logging:3.3.1.Final'
-    dist 'commons-collections:commons-collections:3.2.2'
-    dist 'org.apache.geronimo.specs:geronimo-json_1.0_spec:1.0-alpha-1'
-    dist 'io.netty:netty-transport-native-epoll:4.1.39.Final'
-    dist 'io.netty:netty-transport-native-kqueue:4.1.39.Final'
-//    dist 'org.codehaus.woodstox:woodstox-core-asl:4.2.0'
-//    dist 'org.codehaus.woodstox:stax2-api:3.1.1'
->>>>>>> cf909b60
 
     distBal project(path: ':ballerina-auth', configuration: 'baloImplementation')
     distBal project(path: ':ballerina-cache', configuration: 'baloImplementation')
@@ -234,78 +171,6 @@
     balSource project(path: ':ballerina-java', configuration: 'balSource')
     balSource project(path: ':ballerina-java-arrays', configuration: 'balSource')
 
-<<<<<<< HEAD
-=======
-    dist project(':ballerina-auth')
-    dist project(':ballerina-cli-utils')
-    dist project(':ballerina-config-api')
-    dist project(':ballerina-core')
-    dist project(':ballerina-crypto')
-    dist project(':ballerina-file')
-    dist project(':ballerina-filepath')
-    dist project(':ballerina-grpc')
-    dist project(':ballerina-jdbc')
-    dist project(':ballerina-http')
-    dist project(':ballerina-openapi')
-    dist project(':ballerina-encoding')
-    dist project(':ballerina-io')
-    dist project(':ballerina-lang')
-    dist project(':ballerina-log-api')
-    dist project(':ballerina-logging')
-    dist project(':ballerina-math')
-    dist project(':ballerina-mime')
-    dist project(':ballerina-websub')
-    dist project(':ballerina-observability')
-    dist project(':ballerina-reflect')
-    dist project(':ballerina-runtime-api')
-    dist project(':ballerina-rt')
-    dist project(':ballerina-socket')
-    dist project(':ballerina-streams')
-    dist project(':ballerina-system')
-    dist project(':ballerina-task')
-    dist project(':ballerina-time')
-    dist project(':ballerina-tool')
-    dist project(':ballerina-transactions')
-    dist project(':ballerina-java')
-    dist project(':ballerina-java-arrays')
-    dist project(':ballerina-xslt')
-    dist project(':ballerina-utils')
-    dist project(':metrics-extensions:ballerina-metrics-extension')
-    dist project(':metrics-extensions:ballerina-prometheus-extension')
-    dist project(':tracing-extensions:ballerina-jaeger-extension')
-    dist project(':ballerina-kafka')
-    dist project(':ballerina-nats')
-    dist project(':ballerina-rabbitmq')
-    dist project(':ballerina-stringutils')
-    dist project(':ballerina-jwt')
-    dist project(':ballerina-ldap')
-    dist project(':ballerina-oauth2')
-    dist project(':ballerina-xmlutils')
-    dist project(':ballerina-jsonutils')
-    dist project(':ballerina-docker')
-    dist project(':ballerina-kubernetes')
-    dist project(':ballerina-istio')
-    dist project(':ballerina-openshift')
-
-    // Lang libs
-    dist project(':ballerina-lang:internal')
-    dist project(':ballerina-lang:annotations')
-    dist project(':ballerina-lang:array')
-    dist project(':ballerina-lang:decimal')
-    dist project(':ballerina-lang:error')
-    dist project(':ballerina-lang:floatingpoint')
-    dist project(':ballerina-lang:future')
-    dist project(':ballerina-lang:integer')
-    dist project(':ballerina-lang:map')
-    dist project(':ballerina-lang:object')
-    dist project(':ballerina-lang:stream')
-    dist project(':ballerina-lang:string')
-    dist project(':ballerina-lang:table')
-    dist project(':ballerina-lang:typedesc')
-    dist project(':ballerina-lang:value')
-    dist project(':ballerina-lang:xml')
-
->>>>>>> cf909b60
     birJar project(path: ':metrics-extensions:ballerina-prometheus-extension', configuration: 'prometheusJar')
 
     staticArtifacts files('COPYRIGHT', 'LICENSE', 'README.md')
