--- conflicted
+++ resolved
@@ -74,12 +74,6 @@
         </dependency>
         <dependency>
             <groupId>org.ballerinalang</groupId>
-            <artifactId>ballerina-trace</artifactId>
-        </dependency>
-        <dependency>
-<<<<<<< HEAD
-=======
-            <groupId>org.ballerinalang</groupId>
             <artifactId>ballerina-cli-utils</artifactId>
         </dependency>
         <dependency>
@@ -87,7 +81,6 @@
             <artifactId>ballerina-packerina</artifactId>
         </dependency>
         <dependency>
->>>>>>> a9710147
             <groupId>org.wso2.carbon</groupId>
             <artifactId>org.wso2.carbon.core</artifactId>
         </dependency>
@@ -252,11 +245,7 @@
                         </goals>
                         <configuration>
                             <includeArtifactIds>
-<<<<<<< HEAD
-                                ballerina-builtin,ballerina-http,ballerina-grpc,ballerina-mime,ballerina-logging,ballerina-observe
-=======
-                                ballerina-builtin,ballerina-http,ballerina-grpc,ballerina-mime,ballerina-logging,ballerina-trace
->>>>>>> a9710147
+                                ballerina-builtin,ballerina-http,ballerina-grpc,ballerina-mime,ballerina-logging
                             </includeArtifactIds>
                             <outputDirectory>${project.build.directory}/extracted-distributions
                             </outputDirectory>
