--- conflicted
+++ resolved
@@ -122,14 +122,6 @@
             <artifactId>quartz-jobs</artifactId>
         </dependency>
         <dependency>
-<<<<<<< HEAD
-            <groupId>org.bouncycastle</groupId>
-            <artifactId>bcprov-jdk15on</artifactId>
-        </dependency>
-        <dependency>
-            <groupId>org.bouncycastle</groupId>
-            <artifactId>bcpkix-jdk15on</artifactId>
-=======
             <groupId>org.jvnet.mimepull</groupId>
             <artifactId>mimepull</artifactId>
         </dependency>
@@ -239,7 +231,6 @@
         <dependency>
             <groupId>io.prometheus</groupId>
             <artifactId>simpleclient_httpserver</artifactId>
->>>>>>> a81b6b12
         </dependency>
     </dependencies>
 
