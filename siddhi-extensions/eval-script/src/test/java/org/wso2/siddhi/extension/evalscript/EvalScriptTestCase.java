/*
 * Copyright (c) 2016, WSO2 Inc. (http://www.wso2.org) All Rights Reserved.
 *
 * WSO2 Inc. licenses this file to you under the Apache License,
 * Version 2.0 (the "License"); you may not use this file except
 * in compliance with the License.
 * You may obtain a copy of the License at
 *
 *     http://www.apache.org/licenses/LICENSE-2.0
 *
 * Unless required by applicable law or agreed to in writing,
 * software distributed under the License is distributed on an
 * "AS IS" BASIS, WITHOUT WARRANTIES OR CONDITIONS OF ANY
 * KIND, either express or implied. See the License for the
 * specific language governing permissions and limitations
 * under the License.
 */

package org.wso2.siddhi.extension.script;

import org.apache.log4j.Logger;
import org.junit.Assert;
import org.junit.Before;
import org.junit.Test;
import org.wso2.siddhi.core.ExecutionPlanRuntime;
import org.wso2.siddhi.core.SiddhiManager;
import org.wso2.siddhi.core.event.Event;
import org.wso2.siddhi.core.exception.ExecutionPlanCreationException;
import org.wso2.siddhi.core.query.output.callback.QueryCallback;
import org.wso2.siddhi.core.stream.input.InputHandler;
import org.wso2.siddhi.core.util.EventPrinter;
import org.wso2.siddhi.extension.script.test.util.SiddhiTestHelper;
import org.wso2.siddhi.query.api.ExecutionPlan;
import org.wso2.siddhi.query.api.definition.FunctionDefinition;
import org.wso2.siddhi.query.api.exception.DuplicateDefinitionException;
import org.wso2.siddhi.query.api.exception.ExecutionPlanValidationException;
import org.wso2.siddhi.query.compiler.exception.SiddhiParserException;

import java.util.concurrent.atomic.AtomicInteger;

public class ScriptTestCase {

    static final Logger log = Logger.getLogger(ScriptTestCase.class);
    private AtomicInteger count = new AtomicInteger(0);

    @Before
    public void init() {
        count.set(0);
    }

    @Test
    public void testEvalScalaConcat() throws InterruptedException {

        log.info("TestEvalScalaConcat");

        SiddhiManager siddhiManager = new SiddhiManager();
        siddhiManager.setExtension("script:javascript", org.wso2.siddhi.extension.script.EvalJavaScript.class);
        siddhiManager.setExtension("script:scala", org.wso2.siddhi.extension.script.EvalScala.class);

        String concatFunc = "define function concatS[Scala] return string {\n" +
                "  var concatenatedString = \"\"\n" +
                "  for(i <- 0 until data.length){\n" +
                "  concatenatedString += data(i).toString\n" +
                "  }\n" +
                "  concatenatedString\n" +
                "};";
        //siddhiManager.defineFunction(concatFunc);
        String cseEventStream = "define stream cseEventStream (symbol string, price float, volume long);";
        String query = ("@info(name = 'query1') from cseEventStream select price , concatS(symbol,' ',price) as " +
                "concatStr " +
                "group by volume insert into mailOutput;");
        ExecutionPlanRuntime executionPlanRuntime = siddhiManager.createExecutionPlanRuntime(concatFunc +
                cseEventStream + query);

        executionPlanRuntime.addCallback("query1", new QueryCallback() {
            @Override
            public void receive(long timestamp, Event[] inEvents, Event[] removeEvents) {
                EventPrinter.print(timestamp, inEvents, removeEvents);
                Object value = inEvents[inEvents.length - 1].getData(1);
                Assert.assertEquals("IBM 700.0", value);
                count.incrementAndGet();
            }
        });

        InputHandler inputHandler = executionPlanRuntime.getInputHandler("cseEventStream");
        executionPlanRuntime.start();
        inputHandler.send(new Object[]{"IBM", 700f, 100l});
        SiddhiTestHelper.waitForEvents(100, 1, count, 60000);
        Assert.assertEquals(1, count.get());

        executionPlanRuntime.shutdown();
    }

    @Test
    public void testEvalJavaScriptConcat() throws InterruptedException {

        log.info("testEvalJavaScriptConcat");

        SiddhiManager siddhiManager = new SiddhiManager();
        siddhiManager.setExtension("script:javascript", org.wso2.siddhi.extension.script.EvalJavaScript.class);
        siddhiManager.setExtension("script:scala", org.wso2.siddhi.extension.script.EvalScala.class);

        String concatFunc = "define function concatJ[JavaScript] return string {\n" +
                "  var str1 = data[0];\n" +
                "  var str2 = data[1];\n" +
                "  var str3 = data[2];\n" +
                "  var res = str1.concat(str2,str3);\n" +
                "  return res;\n" +
                "};";

        String cseEventStream = "define stream cseEventStream (symbol string, price float, volume long);";
        String query = ("@info(name = 'query1') from cseEventStream select price , concatJ(symbol,' ',price) as " +
                "concatStr " +
                "group by volume insert into mailOutput;");
        ExecutionPlanRuntime executionPlanRuntime = siddhiManager.createExecutionPlanRuntime(concatFunc +
                cseEventStream + query);

        executionPlanRuntime.addCallback("query1", new QueryCallback() {
            @Override
            public void receive(long timestamp, Event[] inEvents, Event[] removeEvents) {
                EventPrinter.print(timestamp, inEvents, removeEvents);
                Object value = inEvents[inEvents.length - 1].getData(1);
                Assert.assertEquals("WSO2 50", value);
                count.incrementAndGet();
            }
        });

        InputHandler inputHandler = executionPlanRuntime.getInputHandler("cseEventStream");
        executionPlanRuntime.start();

        inputHandler.send(new Object[]{"WSO2", 50f, 60f, 60l, 6});
        SiddhiTestHelper.waitForEvents(100, 1, count, 60000);
        Assert.assertEquals(1, count.get());

        executionPlanRuntime.shutdown();
    }

    @Test(expected = ExecutionPlanCreationException.class)
    public void testScalaCompilationFailure() throws InterruptedException {

        log.info("testScalaCompilationFailure");

        SiddhiManager siddhiManager = new SiddhiManager();
        siddhiManager.setExtension("script:javascript", org.wso2.siddhi.extension.script.EvalJavaScript.class);
        siddhiManager.setExtension("script:scala", org.wso2.siddhi.extension.script.EvalScala.class);

        String concatFunc = "define function concat[Scala] return string {\n" +
                "  for(i <- 0 until data.length){\n" +
                "  concatenatedString += data(i).toString\n" +
                "  }\n" +
                "  concatenatedString\n" +
                "}";

        ExecutionPlanRuntime executionPlanRuntime = siddhiManager.createExecutionPlanRuntime(concatFunc);

        executionPlanRuntime.shutdown();
    }

    @Test(expected = ExecutionPlanCreationException.class)
    public void testJavaScriptCompilationFailure() throws InterruptedException {

        log.info("testJavaScriptCompilationFailure");

        SiddhiManager siddhiManager = new SiddhiManager();
        siddhiManager.setExtension("script:javascript", org.wso2.siddhi.extension.script.EvalJavaScript.class);
        siddhiManager.setExtension("script:scala", org.wso2.siddhi.extension.script.EvalScala.class);

        String concatFunc = "define function concatJ[JavaScript] return string {\n" +
                "  var str1 = data[0;\n" +
                "  var str2 = data[1];\n" +
                "  var str3 = data[2];\n" +
                "  var res = str1.concat(str2,str3);\n" +
                "  return res;\n" +
                "};";

        ExecutionPlanRuntime executionPlanRuntime = siddhiManager.createExecutionPlanRuntime(concatFunc);

        executionPlanRuntime.shutdown();
    }

    @Test(expected = DuplicateDefinitionException.class)
    public void testDefineFunctionsWithSameFunctionID() throws InterruptedException {

        log.info("testDefineFunctionsWithSameFunctionID");

        SiddhiManager siddhiManager = new SiddhiManager();
        siddhiManager.setExtension("script:javascript", org.wso2.siddhi.extension.script.EvalJavaScript.class);
        siddhiManager.setExtension("script:scala", org.wso2.siddhi.extension.script.EvalScala.class);

        String concatFunc1 =
                "define function concat[Scala] return string {\n" +
                        "  var concatenatedString = \"\"\n" +
                        "  for(i <- 0 until data.length) {\n" +
                        "     concatenatedString += data(i).toString\n" +
                        "  }\n" +
                        "  concatenatedString\n" +
                        "};";

        String concatFunc2 =
                "define function concat[JavaScript] return string {\n" +
                        "  var str1 = data[0];\n" +
                        "  var str2 = data[1];\n" +
                        "  var str3 = data[2];\n" +
                        "  var res = str1.concat(str2,str3);\n" +
                        "  return res;\n" +
                        "};\n";
        ExecutionPlanRuntime executionPlanRuntime = siddhiManager.createExecutionPlanRuntime(concatFunc1 + concatFunc2);
        executionPlanRuntime.shutdown();
    }

    @Test
    public void testDefineManyFunctionsAndCallThemRandom() throws InterruptedException {

        log.info("testDefineManyFunctionsAndCallThemRandom");

        SiddhiManager siddhiManager = new SiddhiManager();
        siddhiManager.setExtension("script:javascript", org.wso2.siddhi.extension.script.EvalJavaScript.class);
        siddhiManager.setExtension("script:scala", org.wso2.siddhi.extension.script.EvalScala.class);

        String concatSFunc =
                "define function concatS[Scala] return string {\n" +
                        "  var concatenatedString = \"\"\n" +
                        "  for(i <- 0 until data.length){\n" +
                        "     concatenatedString += data(i).toString\n" +
                        "  }\n" +
                        "  concatenatedString\n" +
                        "};\n";

        String concatJFunc =
                "define function concatJ[JavaScript] return string {\n" +
                        "   var str1 = data[0].toString();\n" +
                        "   var str2 = data[1].toString();\n" +
                        "   var str3 = data[2].toString();\n" +
                        "   var res = str1.concat(str2,str3);\n" +
                        "   return res;\n" +
                        "};\n";

        String toFloatSFunc =
                "define function toFloatS[Scala] return float {\n" +
                        "   data(0).asInstanceOf[Long].toFloat\n" +
                        "};\n";

        String toStringJFunc =
                "define function toStringJ[JavaScript] return string {\n" +
                        "   return data[0].toString();\n" +
                        "};\n";

        String cseEventStream = "define stream cseEventStream (symbol string, price float, volume long);\n";
        String query1 = ("@info(name = 'query1') from cseEventStream select price , toStringJ(price) as concatStr " +
                "insert into mailto1;\n");
        String query2 = ("@info(name = 'query2') from cseEventStream select price , toFloatS(volume) as concatStr " +
                "insert into mailto2;\n");
        String query3 = ("@info(name = 'query3') from cseEventStream select price , concatJ(symbol,' ',price) as " +
                "concatStr insert into mailto3;\n");
        String query4 = ("@info(name = 'query4') from cseEventStream select price , concatS(symbol,' ',price) as " +
                "concatStr insert into mailto4;\n");
        ExecutionPlanRuntime executionPlanRuntime = siddhiManager.createExecutionPlanRuntime(concatSFunc +
                concatJFunc + toFloatSFunc + toStringJFunc + cseEventStream + query1 + query2 + query3 + query4);

        executionPlanRuntime.addCallback("query1", new QueryCallback() {
            @Override
            public void receive(long timestamp, Event[] inEvents, Event[] removeEvents) {
                EventPrinter.print(timestamp, inEvents, removeEvents);
                Object value = inEvents[inEvents.length - 1].getData(1);
                Assert.assertEquals("50", value);
                count.incrementAndGet();
            }
        });

        executionPlanRuntime.addCallback("query2", new QueryCallback() {
            @Override
            public void receive(long timestamp, Event[] inEvents, Event[] removeEvents) {
                EventPrinter.print(timestamp, inEvents, removeEvents);
                Object value = inEvents[inEvents.length - 1].getData(1);
                Assert.assertEquals(6f, value);
                count.incrementAndGet();
            }
        });

        executionPlanRuntime.addCallback("query3", new QueryCallback() {
            @Override
<<<<<<< HEAD
            public void receive(long timestamp, Event[] inEvents, Event[] removeEvents) {
                EventPrinter.print(timestamp, inEvents, removeEvents);
                Object value  = inEvents[inEvents.length - 1].getData(1);
=======
            public void receive(long timeStamp, Event[] inEvents, Event[] removeEvents) {
                EventPrinter.print(timeStamp, inEvents, removeEvents);
                Object value = inEvents[inEvents.length - 1].getData(1);
>>>>>>> ced5fafd
                Assert.assertEquals("WSO2 50", value);
                count.incrementAndGet();
            }
        });

        executionPlanRuntime.addCallback("query4", new QueryCallback() {
            @Override
            public void receive(long timestamp, Event[] inEvents, Event[] removeEvents) {
                EventPrinter.print(timestamp, inEvents, removeEvents);
                Object value = inEvents[inEvents.length - 1].getData(1);
                Assert.assertEquals("WSO2 50.0", value);
                count.incrementAndGet();
            }
        });

        InputHandler inputHandler = executionPlanRuntime.getInputHandler("cseEventStream");
        executionPlanRuntime.start();
        inputHandler.send(new Object[]{"WSO2", 50f, 6l});

        SiddhiTestHelper.waitForEvents(1000, 4, count, 60000);
        Assert.assertEquals(4, count.get());

        executionPlanRuntime.shutdown();
    }

    @Test
    public void testReturnType() throws InterruptedException {

        log.info("testReturnType");

        SiddhiManager siddhiManager = new SiddhiManager();
        siddhiManager.setExtension("script:javascript", org.wso2.siddhi.extension.script.EvalJavaScript.class);
        siddhiManager.setExtension("script:scala", org.wso2.siddhi.extension.script.EvalScala.class);

        String toFloatSFunc =
                "define function toFloatS[Scala] return float {\n" +
                        "   data(0).asInstanceOf[String].toFloat\n" +
                        "};\n";

        String cseEventStream = "define stream cseEventStream (symbol string, price string, volume long);\n";

        String query1 = ("@info(name = 'query1') from cseEventStream select price , toFloatS(price) as priceF insert " +
                "into mailto1;\n");
        String query2 = ("@info(name = 'query2') from mailto1 select priceF/2 as newPrice insert into mailto2;\n");

        ExecutionPlanRuntime executionPlanRuntime = siddhiManager.createExecutionPlanRuntime(toFloatSFunc +
                cseEventStream + query1 + query2);

        executionPlanRuntime.addCallback("query2", new QueryCallback() {
            @Override
            public void receive(long timestamp, Event[] inEvents, Event[] removeEvents) {
                EventPrinter.print(timestamp, inEvents, removeEvents);
                Object value = inEvents[inEvents.length - 1].getData(0);
                Assert.assertEquals(25.0f, value);
                count.incrementAndGet();
            }
        });

        InputHandler inputHandler = executionPlanRuntime.getInputHandler("cseEventStream");
        executionPlanRuntime.start();
        inputHandler.send(new Object[]{"WSO2", "50.0", 60f, 60l, 6});

        SiddhiTestHelper.waitForEvents(1000, 1, count, 60000);
        Assert.assertEquals(1, count.get());

        executionPlanRuntime.shutdown();
    }

    @Test(expected = ExecutionPlanValidationException.class)
    public void testMissingReturnType() {

        SiddhiManager siddhiManager = new SiddhiManager();
        siddhiManager.setExtension("script:javascript", org.wso2.siddhi.extension.script.EvalJavaScript.class);
        siddhiManager.setExtension("script:scala", org.wso2.siddhi.extension.script.EvalScala.class);

        ExecutionPlan.executionPlan("test").defineFunction((new FunctionDefinition().id("concat").language("Scala")
                .body(
                "var concatenatedString = \"\"\n" +
                        "for(i <- 0 until data.length){\n" +
                        "  concatenatedString += data(i).toString\n" +
                        "}\n"
                        + "concatenatedString")));
    }

    @Test(expected = ExecutionPlanValidationException.class)
    public void testUseUndefinedFunction() throws InterruptedException {
        log.info("testUseUndefinedFunction");

        SiddhiManager siddhiManager = new SiddhiManager();
        siddhiManager.setExtension("script:javascript", org.wso2.siddhi.extension.script.EvalJavaScript.class);
        siddhiManager.setExtension("script:scala", org.wso2.siddhi.extension.script.EvalScala.class);
        //siddhiManager.defineFunction(concatFunc);
        String cseEventStream = "define stream cseEventStream (symbol string, price float, volume long);";
        String query = ("@info(name = 'query1') from cseEventStream select price , undefinedFunc(symbol,' ',price) as" +
                " concatStr " +
                "group by volume insert into mailOutput;");
        ExecutionPlanRuntime executionPlanRuntime = siddhiManager.createExecutionPlanRuntime(cseEventStream + query);

        executionPlanRuntime.addCallback("query1", new QueryCallback() {
            @Override
            public void receive(long timestamp, Event[] inEvents, Event[] removeEvents) {
                EventPrinter.print(timestamp, inEvents, removeEvents);
                Object value = inEvents[inEvents.length - 1].getData(1);
                Assert.assertEquals("IBM 700.0", value);
                count.incrementAndGet();
            }
        });

        InputHandler inputHandler = executionPlanRuntime.getInputHandler("cseEventStream");
        executionPlanRuntime.start();
        inputHandler.send(new Object[]{"IBM", 700f, 100l});
        SiddhiTestHelper.waitForEvents(1000, 1, count, 60000);
        Assert.assertEquals(1, count.get());

        executionPlanRuntime.shutdown();
    }

    @Test(expected = SiddhiParserException.class)
    public void testMissingFunctionKeyWord() throws InterruptedException {
        log.info("testDefineManyFunctionsAndCallThemRandom");

        SiddhiManager siddhiManager = new SiddhiManager();
        siddhiManager.setExtension("script:javascript", org.wso2.siddhi.extension.script.EvalJavaScript.class);
        siddhiManager.setExtension("script:scala", org.wso2.siddhi.extension.script.EvalScala.class);

        String concatFunc1 =
                "define concat[Scala] return string {\n" +
                        "  var concatenatedString = \"\"\n" +
                        "  for(i <- 0 until data.length) {\n" +
                        "     concatenatedString += data(i).toString\n" +
                        "  }\n" +
                        "  concatenatedString\n" +
                        "};";
        ExecutionPlanRuntime executionPlanRuntime = siddhiManager.createExecutionPlanRuntime(concatFunc1);
        executionPlanRuntime.shutdown();
    }

    @Test(expected = SiddhiParserException.class)
    public void testMissingDefineKeyWord() throws InterruptedException {
        log.info("testDefineManyFunctionsAndCallThemRandom");

        SiddhiManager siddhiManager = new SiddhiManager();
        siddhiManager.setExtension("script:javascript", org.wso2.siddhi.extension.script.EvalJavaScript.class);
        siddhiManager.setExtension("script:scala", org.wso2.siddhi.extension.script.EvalScala.class);

        String concatFunc1 =
                "function concat[Scala] return string {\n" +
                        "  var concatenatedString = \"\"\n" +
                        "  for(i <- 0 until data.length) {\n" +
                        "     concatenatedString += data(i).toString\n" +
                        "  }\n" +
                        "  concatenatedString\n" +
                        "};";
        ExecutionPlanRuntime executionPlanRuntime = siddhiManager.createExecutionPlanRuntime(concatFunc1);
        executionPlanRuntime.shutdown();
    }

    @Test(expected = SiddhiParserException.class)
    public void testMissingFunctionName() throws InterruptedException {
        log.info("testDefineManyFunctionsAndCallThemRandom");

        SiddhiManager siddhiManager = new SiddhiManager();
        siddhiManager.setExtension("script:javascript", org.wso2.siddhi.extension.script.EvalJavaScript.class);
        siddhiManager.setExtension("script:scala", org.wso2.siddhi.extension.script.EvalScala.class);

        String concatFunc1 =
                "define function [Scala] return string {\n" +
                        "  var concatenatedString = \"\"\n" +
                        "  for(i <- 0 until data.length) {\n" +
                        "     concatenatedString += data(i).toString\n" +
                        "  }\n" +
                        "  concatenatedString\n" +
                        "};";
        ExecutionPlanRuntime executionPlanRuntime = siddhiManager.createExecutionPlanRuntime(concatFunc1);
        executionPlanRuntime.shutdown();
    }

    @Test(expected = SiddhiParserException.class)
    public void testMissingLanguage() throws InterruptedException {
        log.info("testDefineManyFunctionsAndCallThemRandom");

        SiddhiManager siddhiManager = new SiddhiManager();
        siddhiManager.setExtension("script:javascript", org.wso2.siddhi.extension.script.EvalJavaScript.class);
        siddhiManager.setExtension("script:scala", org.wso2.siddhi.extension.script.EvalScala.class);

        String concatFunc1 =
                "define function concat[] return string {\n" +
                        "  var concatenatedString = \"\"\n" +
                        "  for(i <- 0 until data.length) {\n" +
                        "     concatenatedString += data(i).toString\n" +
                        "  }\n" +
                        "  concatenatedString\n" +
                        "};";
        ExecutionPlanRuntime executionPlanRuntime = siddhiManager.createExecutionPlanRuntime(concatFunc1);
        executionPlanRuntime.shutdown();
    }

    @Test(expected = SiddhiParserException.class)
    public void testMissingBrackets() throws InterruptedException {
        log.info("testDefineManyFunctionsAndCallThemRandom");

        SiddhiManager siddhiManager = new SiddhiManager();
        siddhiManager.setExtension("script:javascript", org.wso2.siddhi.extension.script.EvalJavaScript.class);
        siddhiManager.setExtension("script:scala", org.wso2.siddhi.extension.script.EvalScala.class);

        String concatFunc1 =
                "define function concat Scala return string {\n" +
                        "  var concatenatedString = \"\"\n" +
                        "  for(i <- 0 until data.length) {\n" +
                        "     concatenatedString += data(i).toString\n" +
                        "  }\n" +
                        "  concatenatedString\n" +
                        "};";
        ExecutionPlanRuntime executionPlanRuntime = siddhiManager.createExecutionPlanRuntime(concatFunc1);
        executionPlanRuntime.shutdown();
    }

    @Test(expected = SiddhiParserException.class)
    public void testWrongBrackets() throws InterruptedException {
        log.info("testDefineManyFunctionsAndCallThemRandom");

        SiddhiManager siddhiManager = new SiddhiManager();
        siddhiManager.setExtension("script:javascript", org.wso2.siddhi.extension.script.EvalJavaScript.class);
        siddhiManager.setExtension("script:scala", org.wso2.siddhi.extension.script.EvalScala.class);

        String concatFunc1 =
                "define function concat(Scala) return string {\n" +
                        "  var concatenatedString = \"\"\n" +
                        "  for(i <- 0 until data.length) {\n" +
                        "     concatenatedString += data(i).toString\n" +
                        "  }\n" +
                        "  concatenatedString\n" +
                        "};";
        ExecutionPlanRuntime executionPlanRuntime = siddhiManager.createExecutionPlanRuntime(concatFunc1);
        executionPlanRuntime.shutdown();
    }

    @Test(expected = SiddhiParserException.class)
    public void testMissingReturnTypeWhileParsing() throws InterruptedException {
        log.info("testDefineManyFunctionsAndCallThemRandom");

        SiddhiManager siddhiManager = new SiddhiManager();
        siddhiManager.setExtension("script:javascript", org.wso2.siddhi.extension.script.EvalJavaScript.class);
        siddhiManager.setExtension("script:scala", org.wso2.siddhi.extension.script.EvalScala.class);

        String concatFunc1 =
                "define function concat[Scala] {\n" +
                        "  var concatenatedString = \"\"\n" +
                        "  for(i <- 0 until data.length) {\n" +
                        "     concatenatedString += data(i).toString\n" +
                        "  }\n" +
                        "  concatenatedString\n" +
                        "};";
        ExecutionPlanRuntime executionPlanRuntime = siddhiManager.createExecutionPlanRuntime(concatFunc1);
        executionPlanRuntime.shutdown();
    }
}<|MERGE_RESOLUTION|>--- conflicted
+++ resolved
@@ -74,8 +74,8 @@
 
         executionPlanRuntime.addCallback("query1", new QueryCallback() {
             @Override
-            public void receive(long timestamp, Event[] inEvents, Event[] removeEvents) {
-                EventPrinter.print(timestamp, inEvents, removeEvents);
+            public void receive(long timeStamp, Event[] inEvents, Event[] removeEvents) {
+                EventPrinter.print(timeStamp, inEvents, removeEvents);
                 Object value = inEvents[inEvents.length - 1].getData(1);
                 Assert.assertEquals("IBM 700.0", value);
                 count.incrementAndGet();
@@ -117,8 +117,8 @@
 
         executionPlanRuntime.addCallback("query1", new QueryCallback() {
             @Override
-            public void receive(long timestamp, Event[] inEvents, Event[] removeEvents) {
-                EventPrinter.print(timestamp, inEvents, removeEvents);
+            public void receive(long timeStamp, Event[] inEvents, Event[] removeEvents) {
+                EventPrinter.print(timeStamp, inEvents, removeEvents);
                 Object value = inEvents[inEvents.length - 1].getData(1);
                 Assert.assertEquals("WSO2 50", value);
                 count.incrementAndGet();
@@ -259,8 +259,8 @@
 
         executionPlanRuntime.addCallback("query1", new QueryCallback() {
             @Override
-            public void receive(long timestamp, Event[] inEvents, Event[] removeEvents) {
-                EventPrinter.print(timestamp, inEvents, removeEvents);
+            public void receive(long timeStamp, Event[] inEvents, Event[] removeEvents) {
+                EventPrinter.print(timeStamp, inEvents, removeEvents);
                 Object value = inEvents[inEvents.length - 1].getData(1);
                 Assert.assertEquals("50", value);
                 count.incrementAndGet();
@@ -269,8 +269,8 @@
 
         executionPlanRuntime.addCallback("query2", new QueryCallback() {
             @Override
-            public void receive(long timestamp, Event[] inEvents, Event[] removeEvents) {
-                EventPrinter.print(timestamp, inEvents, removeEvents);
+            public void receive(long timeStamp, Event[] inEvents, Event[] removeEvents) {
+                EventPrinter.print(timeStamp, inEvents, removeEvents);
                 Object value = inEvents[inEvents.length - 1].getData(1);
                 Assert.assertEquals(6f, value);
                 count.incrementAndGet();
@@ -279,15 +279,9 @@
 
         executionPlanRuntime.addCallback("query3", new QueryCallback() {
             @Override
-<<<<<<< HEAD
-            public void receive(long timestamp, Event[] inEvents, Event[] removeEvents) {
-                EventPrinter.print(timestamp, inEvents, removeEvents);
-                Object value  = inEvents[inEvents.length - 1].getData(1);
-=======
-            public void receive(long timeStamp, Event[] inEvents, Event[] removeEvents) {
-                EventPrinter.print(timeStamp, inEvents, removeEvents);
-                Object value = inEvents[inEvents.length - 1].getData(1);
->>>>>>> ced5fafd
+            public void receive(long timeStamp, Event[] inEvents, Event[] removeEvents) {
+                EventPrinter.print(timeStamp, inEvents, removeEvents);
+                Object value = inEvents[inEvents.length - 1].getData(1);
                 Assert.assertEquals("WSO2 50", value);
                 count.incrementAndGet();
             }
@@ -295,8 +289,8 @@
 
         executionPlanRuntime.addCallback("query4", new QueryCallback() {
             @Override
-            public void receive(long timestamp, Event[] inEvents, Event[] removeEvents) {
-                EventPrinter.print(timestamp, inEvents, removeEvents);
+            public void receive(long timeStamp, Event[] inEvents, Event[] removeEvents) {
+                EventPrinter.print(timeStamp, inEvents, removeEvents);
                 Object value = inEvents[inEvents.length - 1].getData(1);
                 Assert.assertEquals("WSO2 50.0", value);
                 count.incrementAndGet();
@@ -338,8 +332,8 @@
 
         executionPlanRuntime.addCallback("query2", new QueryCallback() {
             @Override
-            public void receive(long timestamp, Event[] inEvents, Event[] removeEvents) {
-                EventPrinter.print(timestamp, inEvents, removeEvents);
+            public void receive(long timeStamp, Event[] inEvents, Event[] removeEvents) {
+                EventPrinter.print(timeStamp, inEvents, removeEvents);
                 Object value = inEvents[inEvents.length - 1].getData(0);
                 Assert.assertEquals(25.0f, value);
                 count.incrementAndGet();
@@ -388,8 +382,8 @@
 
         executionPlanRuntime.addCallback("query1", new QueryCallback() {
             @Override
-            public void receive(long timestamp, Event[] inEvents, Event[] removeEvents) {
-                EventPrinter.print(timestamp, inEvents, removeEvents);
+            public void receive(long timeStamp, Event[] inEvents, Event[] removeEvents) {
+                EventPrinter.print(timeStamp, inEvents, removeEvents);
                 Object value = inEvents[inEvents.length - 1].getData(1);
                 Assert.assertEquals("IBM 700.0", value);
                 count.incrementAndGet();
