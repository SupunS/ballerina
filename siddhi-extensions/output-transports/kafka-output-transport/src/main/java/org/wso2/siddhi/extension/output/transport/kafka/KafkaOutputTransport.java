--- conflicted
+++ resolved
@@ -18,10 +18,7 @@
 
 package org.wso2.siddhi.extension.output.transport.kafka;
 
-<<<<<<< HEAD
-=======
 import org.apache.kafka.clients.producer.Producer;
->>>>>>> a47f0c96
 import kafka.producer.ProducerConfig;
 import org.apache.kafka.clients.producer.KafkaProducer;
 import org.apache.kafka.clients.producer.Producer;
@@ -74,11 +71,7 @@
     private Option partitionNumber;
 
     @Override
-<<<<<<< HEAD
-    public void init(StreamDefinition streamDefinition, OptionHolder optionHolder) {
-=======
     protected String[] init(OptionHolder optionHolder) {
->>>>>>> a47f0c96
         //ThreadPoolExecutor will be assigned  if it is null
         if (threadPoolExecutor == null) {
             int minThread;
