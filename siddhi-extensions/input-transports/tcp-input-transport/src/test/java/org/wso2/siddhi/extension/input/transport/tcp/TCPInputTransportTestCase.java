--- conflicted
+++ resolved
@@ -322,12 +322,7 @@
         executionPlanRuntime.shutdown();
     }
 
-<<<<<<< HEAD
-    @Ignore
-    @Test(expected = ExecutionPlanCreationException.class)
-=======
-    @Test
->>>>>>> 5473b685
+    @Test
     public void testTcpInputTransport4() throws InterruptedException {
         ExecutionPlanRuntime executionPlanRuntime = null;
         try {
