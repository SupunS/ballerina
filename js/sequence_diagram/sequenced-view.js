--- conflicted
+++ resolved
@@ -236,9 +236,6 @@
                     group.rect = rectBottomXXX;
                     group.title = mediatorText;
 
-                    group.rect = rectBottomXXX;
-                    group.title = mediatorText;
-
                     var newGroup = d3Ref.draw.regroup(orderedElements);
                     group.remove();
 
@@ -283,15 +280,10 @@
 
                             defaultView.selectedNode = viewObj.model;
                             defaultView.drawPropertiesPane(d3Ref, options,
-<<<<<<< HEAD
                                                            viewObj.model.get('utils').getMyParameters(
                                                                viewObj.model),
                                                            viewObj.model.get('utils').getMyPropertyPaneSchema(
                                                                viewObj.model));
-=======
-                                viewObj.model.get('utils').utils.parameters,
-                                getPropertyPaneSchema(viewObj.model));
->>>>>>> 6c33d322
                         }
                     });
 
@@ -781,12 +773,12 @@
                 this.center = center;
                 this.title = title;
 
-                var textModel = this.model.attributes.utils.utils.textModel;
+                var textModel = this.model.attributes.textModel;
                 if(textModel.dynamicRectWidth() === undefined){
                     textModel.dynamicRectWidth(130);
                 }
 
-                var rect = d3Ref.draw.genericCenteredRect(center, prefs.rect.width + 30, prefs.rect.height, 0, 0, group,'',textModel)
+                var rect = d3Ref.draw.genericCenteredRect(center, prefs.rect.width + 30, prefs.rect.height, 0, 0, group, '', textModel)
                     .classed(prefs.rect.class, true).classed("genericR",true);
 
                 var middleRect = d3Ref.draw.centeredBasicRect(createPoint(center.get('x'), center.get('y') + prefs.rect.height / 2 + prefs.line.height / 2), prefs.middleRect.width, prefs.middleRect.height, 0, 0, group)
