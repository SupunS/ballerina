--- conflicted
+++ resolved
@@ -21,19 +21,11 @@
  */
 define(['./ballerina-ast-root', './service-definition', './function-definition', './connector-definition', './resource-definition',
         './worker-declaration', './statement', './conditional-statement', './connection-declaration', './expression',
-<<<<<<< HEAD
-        './if-else-statement', './trycatch-statement' ,'./reply-statement', './return-statement', './type-converter-definition', './type-definition',
-        './type-element', './variable-declaration', './package-definition', './import-declaration', './resource-arg'],
-    function (ballerinaAstRoot, serviceDefinition, functionDefinition, connectorDefinition, resourceDefinition,
-              workerDeclaration, statement, conditionalStatement, connectionDeclaration, expression,
-              ifElseStatement, tryCatchStatement, replyStatement, returnStatement, typeConverterDefinition, typeDefinition,
-=======
         './if-statement', './trycatch-statement', './try-statement', './catch-statement', './reply-statement', './return-statement', './type-converter-definition', './type-definition',
         './type-element', './variable-declaration', './package-definition', './import-declaration', './resource-arg'],
     function (ballerinaAstRoot, serviceDefinition, functionDefinition, connectorDefinition, resourceDefinition,
               workerDeclaration, statement, conditionalStatement, connectionDeclaration, expression,
               ifStatement, tryCatchStatement, tryStatement, catchStatement, replyStatement, returnStatement, typeConverterDefinition, typeDefinition,
->>>>>>> e1ca1a4f
               typeElement, variableDeclaration, packageDefinition, importDeclaration, resourceArgument) {
 
         /**
@@ -231,7 +223,7 @@
         BallerinaASTFactory.prototype.createResourceArgument = function (args) {
             return new resourceArgument(args);
         };
-        
+
         /**
          * instanceof check for ServiceDefinition
          * @param child
