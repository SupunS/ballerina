/**
 * Copyright (c) 2016, WSO2 Inc. (http://www.wso2.org) All Rights Reserved.
 *
 * WSO2 Inc. licenses this file to you under the Apache License,
 * Version 2.0 (the "License"); you may not use this file except
 * in compliance with the License.
 * You may obtain a copy of the License at
 *
 *     http://www.apache.org/licenses/LICENSE-2.0
 *
 * Unless required by applicable law or agreed to in writing,
 * software distributed under the License is distributed on an
 * "AS IS" BASIS, WITHOUT WARRANTIES OR CONDITIONS OF ANY
 * KIND, either express or implied. See the License for the
 * specific language governing permissions and limitations
 * under the License.
 */
define(['./ballerina-ast-factory', './ballerina-ast-root', './conditional-statement', './connection-declaration', './connector-definition',
    './constant-definition', './expression', './function-definition', './if-else-statement', './if-statement', './else-statement', './trycatch-statement', './try-statement', './catch-statement', './node', './reply-statement', './resource-definition',
    './return-statement', './service-definition', './statement', './throw-statement', './type-definition', './type-converter-definition', './type-element',
    './variable-declaration', './while-statement', './worker-declaration', './package-definition', './import-declaration'],
    function (BallerinaASTFactory, BallerinaASTRoot, ConditionalStatement, ConnectionDeclaration, ConnectorDefinition, ConstantDefinition,
<<<<<<< HEAD
                Expression, FunctionDefinition, IfElseStatement, IfStatement, ElseStatement, TryCatchStatement, TryStatement, CatchStatement, ASTNode, ReplyStatement, ResourceDefinition, ReturnStatement, ServiceDefinition,
                Statement, ThrowStatement, TypeConverterDefinition, TypeDefinition, TypeElement, VariableDeclaration, WhileStatement, WorkerDeclaration) {
=======
                Expression, FunctionDefinition, IfStatement, TryCatchStatement, TryStatement, CatchStatement, ASTNode, ReplyStatement, ResourceDefinition, ReturnStatement, ServiceDefinition,
                Statement, ThrowStatement, TypeConverterDefinition, TypeDefinition, TypeElement, VariableDeclaration, WhileStatement, WorkerDeclaration, PackageDefinition, ImportDeclaration) {
>>>>>>> 9d2bdb19
        return  {
            BallerinaASTFactory: BallerinaASTFactory,
            BallerinaASTRoot: BallerinaASTRoot,
            ConditionalStatement: ConditionalStatement,
            ConnectionDeclaration: ConnectionDeclaration,
            ConnectorDefinition: ConnectorDefinition,
            ConstantDefinition: ConstantDefinition,
            Expression: Expression,
            FunctionDefinition: FunctionDefinition,
            IfElseStatement: IfElseStatement,
            IfStatement: IfStatement,
            ElseStatement: ElseStatement,
            TryCatchStatement: TryCatchStatement,
            TryStatement: TryStatement,
            CatchStatement: CatchStatement,
            ASTNode: ASTNode,
            ReplyStatement: ReplyStatement,
            ResourceDefinition: ResourceDefinition,
            ReturnStatement: ReturnStatement,
            ServiceDefinition: ServiceDefinition,
            Statement: Statement,
            ThrowStatement: ThrowStatement,
            TypeDefinition: TypeDefinition,
            TypeConverterDefinition: TypeConverterDefinition,
            TypeElement: TypeElement,
            VariableDeclaration: VariableDeclaration,
            WhileStatement: WhileStatement,
            WorkerDeclaration: WorkerDeclaration,
            PackageDefinition: PackageDefinition,
            ImportDeclaration: ImportDeclaration
        }
    });
<|MERGE_RESOLUTION|>--- conflicted
+++ resolved
@@ -20,13 +20,8 @@
     './return-statement', './service-definition', './statement', './throw-statement', './type-definition', './type-converter-definition', './type-element',
     './variable-declaration', './while-statement', './worker-declaration', './package-definition', './import-declaration'],
     function (BallerinaASTFactory, BallerinaASTRoot, ConditionalStatement, ConnectionDeclaration, ConnectorDefinition, ConstantDefinition,
-<<<<<<< HEAD
                 Expression, FunctionDefinition, IfElseStatement, IfStatement, ElseStatement, TryCatchStatement, TryStatement, CatchStatement, ASTNode, ReplyStatement, ResourceDefinition, ReturnStatement, ServiceDefinition,
-                Statement, ThrowStatement, TypeConverterDefinition, TypeDefinition, TypeElement, VariableDeclaration, WhileStatement, WorkerDeclaration) {
-=======
-                Expression, FunctionDefinition, IfStatement, TryCatchStatement, TryStatement, CatchStatement, ASTNode, ReplyStatement, ResourceDefinition, ReturnStatement, ServiceDefinition,
                 Statement, ThrowStatement, TypeConverterDefinition, TypeDefinition, TypeElement, VariableDeclaration, WhileStatement, WorkerDeclaration, PackageDefinition, ImportDeclaration) {
->>>>>>> 9d2bdb19
         return  {
             BallerinaASTFactory: BallerinaASTFactory,
             BallerinaASTRoot: BallerinaASTRoot,
