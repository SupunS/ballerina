--- conflicted
+++ resolved
@@ -87,15 +87,6 @@
         return false;
     };
 
-<<<<<<< HEAD
-    DiagramRenderingVisitor.prototype.visitFunctionDefinition = function() {
-         return false;
-    }
-
-    DiagramRenderingVisitor.prototype.visitActionDefinition = function() {
-        return false;
-    }
-=======
     DiagramRenderingVisitor.prototype.visitWhileStatement = function (astNode) {
         log.info("Visiting WhileStatement");
         var parent = astNode.getParent();
@@ -103,7 +94,14 @@
         //TODO create new while statement view and call render
         return true;
     };
->>>>>>> 394aaa19
+
+    DiagramRenderingVisitor.prototype.visitFunctionDefinition = function() {
+        return false;
+    };
+
+    DiagramRenderingVisitor.prototype.visitActionDefinition = function() {
+        return false;
+    };
 
     return DiagramRenderingVisitor;
 });