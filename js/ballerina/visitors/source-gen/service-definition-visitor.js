--- conflicted
+++ resolved
@@ -15,12 +15,8 @@
  * specific language governing permissions and limitations
  * under the License.
  */
-<<<<<<< HEAD
-define(['lodash', 'log', 'event_channel', './abstract-source-gen-visitor', './resource-definition-visitor'], function(_, log, EventChannel, AbstractSourceGenVisitor, ResourceDefinitionVisitor) {
-=======
 define(['lodash', 'log', 'event_channel', './abstract-source-gen-visitor', './resource-definition-visitor'],
     function(_, log, EventChannel, AbstractSourceGenVisitor, ResourceDefinitionVisitor) {
->>>>>>> 36a5d0a0
 
     /**
      * @param parent
@@ -58,11 +54,7 @@
     };
 
     ServiceDefinitionVisitor.prototype.visitResourceDefinition = function(resourceDefinition){
-<<<<<<< HEAD
-        var resourceDefinitionVisitor = new ResourceDefinitionVisitor();
-=======
         var resourceDefinitionVisitor = new ResourceDefinitionVisitor(this);
->>>>>>> 36a5d0a0
         resourceDefinition.accept(resourceDefinitionVisitor);
     };
 
