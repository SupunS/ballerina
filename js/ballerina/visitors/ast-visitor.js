--- conflicted
+++ resolved
@@ -47,13 +47,10 @@
             return this.beginVisitServiceDefinition(node);
         } else if(node instanceof AST.ResourceDefinition){
             return this.beginVisitResourceDefinition(node);
-<<<<<<< HEAD
         } else if(node instanceof AST.Statement){
             return this.visitStatementDefinition(node);
-=======
         } else if(node instanceof AST.FunctionDefinition){
             return this.beginVisitFunctionDefinition(node);
->>>>>>> e6265c6d
         }
     };
 
