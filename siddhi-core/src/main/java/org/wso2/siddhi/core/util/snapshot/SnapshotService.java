--- conflicted
+++ resolved
@@ -48,11 +48,7 @@
         } finally {
             executionPlanContext.getSharedLock().unlock();
         }
-<<<<<<< HEAD
-        log.debug("Taking snapshot finished.");
-=======
         log.info("Taking snapshot finished.");
->>>>>>> 18acc6c1
 
         log.info("Snapshot serialization started ...");
         byte[] serializedSnapshots = ByteSerializer.OToB(snapshots);
