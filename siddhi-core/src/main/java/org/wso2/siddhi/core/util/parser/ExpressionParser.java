--- conflicted
+++ resolved
@@ -22,11 +22,7 @@
 import org.wso2.siddhi.core.event.ComplexMetaEvent;
 import org.wso2.siddhi.core.event.stream.MetaStreamEvent;
 import org.wso2.siddhi.core.exception.OperationNotSupportedException;
-<<<<<<< HEAD
-=======
 import org.wso2.siddhi.core.exception.QueryCreationException;
-import org.wso2.siddhi.core.exception.ValidatorException;
->>>>>>> 6ddc9fb2
 import org.wso2.siddhi.core.executor.ConstantExpressionExecutor;
 import org.wso2.siddhi.core.executor.ExpressionExecutor;
 import org.wso2.siddhi.core.executor.VariableExpressionExecutor;
@@ -96,93 +92,48 @@
      * @param executorList  List to hold VariableExpressionExecutors to update after query parsing  @return
      * @
      */
-<<<<<<< HEAD
     public static ExpressionExecutor parseExpression(Expression expression, SiddhiContext siddhiContext,
                                                      ComplexMetaEvent metaEvent,
-                                                     List<VariableExpressionExecutor> executorList) {
+                                                     List<VariableExpressionExecutor> executorList,boolean groupBy) {
         if (expression instanceof And) {
             return new AndConditionExpressionExecutor(
-                    parseExpression(((And) expression).getLeftExpression(), siddhiContext, metaEvent, executorList),
-                    parseExpression(((And) expression).getRightExpression(), siddhiContext, metaEvent, executorList));
+                    parseExpression(((And) expression).getLeftExpression(), siddhiContext, metaEvent, executorList, groupBy),
+                    parseExpression(((And) expression).getRightExpression(), siddhiContext, metaEvent, executorList, groupBy));
         } else if (expression instanceof Or) {
             return new OrConditionExpressionExecutor(
-                    parseExpression(((Or) expression).getLeftExpression(), siddhiContext, metaEvent, executorList),
-                    parseExpression(((Or) expression).getRightExpression(), siddhiContext, metaEvent, executorList));
+                    parseExpression(((Or) expression).getLeftExpression(), siddhiContext, metaEvent, executorList, groupBy),
+                    parseExpression(((Or) expression).getRightExpression(), siddhiContext, metaEvent, executorList, groupBy));
         } else if (expression instanceof Not) {
-            return new NotConditionExpressionExecutor(parseExpression(((Not) expression).getExpression(), siddhiContext, metaEvent, executorList));
+            return new NotConditionExpressionExecutor(parseExpression(((Not) expression).getExpression(), siddhiContext, metaEvent, executorList, groupBy));
         } else if (expression instanceof Compare) {
             if (((Compare) expression).getOperator() == Compare.Operator.EQUAL) {
                 return parseEqualCompare(
-                        parseExpression(((Compare) expression).getLeftExpression(), siddhiContext, metaEvent, executorList),
-                        parseExpression(((Compare) expression).getRightExpression(), siddhiContext, metaEvent, executorList));
+                        parseExpression(((Compare) expression).getLeftExpression(), siddhiContext, metaEvent, executorList, groupBy),
+                        parseExpression(((Compare) expression).getRightExpression(), siddhiContext, metaEvent, executorList, groupBy));
             } else if (((Compare) expression).getOperator() == Compare.Operator.NOT_EQUAL) {
                 return parseNotEqualCompare(
-                        parseExpression(((Compare) expression).getLeftExpression(), siddhiContext, metaEvent, executorList),
-                        parseExpression(((Compare) expression).getRightExpression(), siddhiContext, metaEvent, executorList));
+                        parseExpression(((Compare) expression).getLeftExpression(), siddhiContext, metaEvent, executorList, groupBy),
+                        parseExpression(((Compare) expression).getRightExpression(), siddhiContext, metaEvent, executorList, groupBy));
             } else if (((Compare) expression).getOperator() == Compare.Operator.GREATER_THAN) {
                 return parseGreaterThanCompare(
-                        parseExpression(((Compare) expression).getLeftExpression(), siddhiContext, metaEvent, executorList),
-                        parseExpression(((Compare) expression).getRightExpression(), siddhiContext, metaEvent, executorList));
+                        parseExpression(((Compare) expression).getLeftExpression(), siddhiContext, metaEvent, executorList, groupBy),
+                        parseExpression(((Compare) expression).getRightExpression(), siddhiContext, metaEvent, executorList, groupBy));
             } else if (((Compare) expression).getOperator() == Compare.Operator.GREATER_THAN_EQUAL) {
                 return parseGreaterThanEqualCompare(
-                        parseExpression(((Compare) expression).getLeftExpression(), siddhiContext, metaEvent, executorList),
-                        parseExpression(((Compare) expression).getRightExpression(), siddhiContext, metaEvent, executorList));
+                        parseExpression(((Compare) expression).getLeftExpression(), siddhiContext, metaEvent, executorList, groupBy),
+                        parseExpression(((Compare) expression).getRightExpression(), siddhiContext, metaEvent, executorList, groupBy));
             } else if (((Compare) expression).getOperator() == Compare.Operator.LESS_THAN) {
                 return parseLessThanCompare(
-                        parseExpression(((Compare) expression).getLeftExpression(), siddhiContext, metaEvent, executorList),
-                        parseExpression(((Compare) expression).getRightExpression(), siddhiContext, metaEvent, executorList));
+                        parseExpression(((Compare) expression).getLeftExpression(), siddhiContext, metaEvent, executorList, groupBy),
+                        parseExpression(((Compare) expression).getRightExpression(), siddhiContext, metaEvent, executorList, groupBy));
             } else if (((Compare) expression).getOperator() == Compare.Operator.LESS_THAN_EQUAL) {
                 return parseLessThanEqualCompare(
-                        parseExpression(((Compare) expression).getLeftExpression(), siddhiContext, metaEvent, executorList),
-                        parseExpression(((Compare) expression).getRightExpression(), siddhiContext, metaEvent, executorList));
+                        parseExpression(((Compare) expression).getLeftExpression(), siddhiContext, metaEvent, executorList, groupBy),
+                        parseExpression(((Compare) expression).getRightExpression(), siddhiContext, metaEvent, executorList, groupBy));
             } else if (((Compare) expression).getOperator() == Compare.Operator.CONTAINS) {
                 return parseContainsCompare(
-                        parseExpression(((Compare) expression).getLeftExpression(), siddhiContext, metaEvent, executorList),
-                        parseExpression(((Compare) expression).getRightExpression(), siddhiContext, metaEvent, executorList));
-=======
-    public static ExpressionExecutor parseExpression(Expression expression, String currentStreamReference, SiddhiContext siddhiContext,
-                                                     Map<String, StreamDefinition> streamDefinitionMap, ComplexMetaEvent metaEvent,
-                                                     List<VariableExpressionExecutor> executorList,boolean groupBy) throws ValidatorException {
-        if (expression instanceof And) {
-            return new AndConditionExpressionExecutor(
-                    parseExpression(((And) expression).getLeftExpression(), currentStreamReference, siddhiContext, streamDefinitionMap, metaEvent, executorList,groupBy),
-                    parseExpression(((And) expression).getRightExpression(), currentStreamReference, siddhiContext, streamDefinitionMap, metaEvent, executorList,groupBy));
-        } else if (expression instanceof Or) {
-            return new OrConditionExpressionExecutor(
-                    parseExpression(((Or) expression).getLeftExpression(), currentStreamReference, siddhiContext, streamDefinitionMap, metaEvent, executorList,groupBy),
-                    parseExpression(((Or) expression).getRightExpression(), currentStreamReference, siddhiContext, streamDefinitionMap, metaEvent, executorList,groupBy));
-        } else if (expression instanceof Not) {
-            return new NotConditionExpressionExecutor(parseExpression(((Not) expression).getExpression(), currentStreamReference, siddhiContext, streamDefinitionMap, metaEvent, executorList,groupBy));
-        } else if (expression instanceof Compare) {
-            if (((Compare) expression).getOperator() == Compare.Operator.EQUAL) {
-                return parseEqualCompare(
-                        parseExpression(((Compare) expression).getLeftExpression(), currentStreamReference, siddhiContext, streamDefinitionMap, metaEvent, executorList,groupBy),
-                        parseExpression(((Compare) expression).getRightExpression(), currentStreamReference, siddhiContext, streamDefinitionMap, metaEvent, executorList,groupBy));
-            } else if (((Compare) expression).getOperator() == Compare.Operator.NOT_EQUAL) {
-                return parseNotEqualCompare(
-                        parseExpression(((Compare) expression).getLeftExpression(), currentStreamReference, siddhiContext, streamDefinitionMap, metaEvent, executorList,groupBy),
-                        parseExpression(((Compare) expression).getRightExpression(), currentStreamReference, siddhiContext, streamDefinitionMap, metaEvent, executorList,groupBy));
-            } else if (((Compare) expression).getOperator() == Compare.Operator.GREATER_THAN) {
-                return parseGreaterThanCompare(
-                        parseExpression(((Compare) expression).getLeftExpression(), currentStreamReference, siddhiContext, streamDefinitionMap, metaEvent, executorList,groupBy),
-                        parseExpression(((Compare) expression).getRightExpression(), currentStreamReference, siddhiContext, streamDefinitionMap, metaEvent, executorList,groupBy));
-            } else if (((Compare) expression).getOperator() == Compare.Operator.GREATER_THAN_EQUAL) {
-                return parseGreaterThanEqualCompare(
-                        parseExpression(((Compare) expression).getLeftExpression(), currentStreamReference, siddhiContext, streamDefinitionMap, metaEvent, executorList,groupBy),
-                        parseExpression(((Compare) expression).getRightExpression(), currentStreamReference, siddhiContext, streamDefinitionMap, metaEvent, executorList,groupBy));
-            } else if (((Compare) expression).getOperator() == Compare.Operator.LESS_THAN) {
-                return parseLessThanCompare(
-                        parseExpression(((Compare) expression).getLeftExpression(), currentStreamReference, siddhiContext, streamDefinitionMap, metaEvent, executorList,groupBy),
-                        parseExpression(((Compare) expression).getRightExpression(), currentStreamReference, siddhiContext, streamDefinitionMap, metaEvent, executorList,groupBy));
-            } else if (((Compare) expression).getOperator() == Compare.Operator.LESS_THAN_EQUAL) {
-                return parseLessThanEqualCompare(
-                        parseExpression(((Compare) expression).getLeftExpression(), currentStreamReference, siddhiContext, streamDefinitionMap, metaEvent, executorList,groupBy),
-                        parseExpression(((Compare) expression).getRightExpression(), currentStreamReference, siddhiContext, streamDefinitionMap, metaEvent, executorList,groupBy));
-            } else if (((Compare) expression).getOperator() == Compare.Operator.CONTAINS) {
-                return parseContainsCompare(
-                        parseExpression(((Compare) expression).getLeftExpression(), currentStreamReference, siddhiContext, streamDefinitionMap, metaEvent, executorList,groupBy),
-                        parseExpression(((Compare) expression).getRightExpression(), currentStreamReference, siddhiContext, streamDefinitionMap, metaEvent, executorList,groupBy));
->>>>>>> 6ddc9fb2
+                        parseExpression(((Compare) expression).getLeftExpression(), siddhiContext, metaEvent, executorList, groupBy),
+                        parseExpression(((Compare) expression).getRightExpression(), siddhiContext, metaEvent, executorList, groupBy));
             }
 
         } else if (expression instanceof Constant) {
@@ -204,13 +155,8 @@
             return parseVariable((Variable) expression, metaEvent, executorList);
 
         } else if (expression instanceof Multiply) {
-<<<<<<< HEAD
-            ExpressionExecutor left = parseExpression(((Multiply) expression).getLeftValue(), siddhiContext, metaEvent, executorList);
-            ExpressionExecutor right = parseExpression(((Multiply) expression).getRightValue(), siddhiContext, metaEvent, executorList);
-=======
-            ExpressionExecutor left = parseExpression(((Multiply) expression).getLeftValue(), currentStreamReference, siddhiContext, streamDefinitionMap, metaEvent, executorList,groupBy);
-            ExpressionExecutor right = parseExpression(((Multiply) expression).getRightValue(), currentStreamReference, siddhiContext, streamDefinitionMap, metaEvent, executorList,groupBy);
->>>>>>> 6ddc9fb2
+            ExpressionExecutor left = parseExpression(((Multiply) expression).getLeftValue(), siddhiContext, metaEvent, executorList, groupBy);
+            ExpressionExecutor right = parseExpression(((Multiply) expression).getRightValue(), siddhiContext, metaEvent, executorList, groupBy);
             Attribute.Type type = parseArithmeticOperationResultType(left, right);
             switch (type) {
                 case INT:
@@ -224,13 +170,8 @@
                 default: //Will not happen. Handled in parseArithmeticOperationResultType()
             }
         } else if (expression instanceof Add) {
-<<<<<<< HEAD
-            ExpressionExecutor left = parseExpression(((Add) expression).getLeftValue(), siddhiContext, metaEvent, executorList);
-            ExpressionExecutor right = parseExpression(((Add) expression).getRightValue(), siddhiContext, metaEvent, executorList);
-=======
-            ExpressionExecutor left = parseExpression(((Add) expression).getLeftValue(), currentStreamReference, siddhiContext, streamDefinitionMap, metaEvent, executorList,groupBy);
-            ExpressionExecutor right = parseExpression(((Add) expression).getRightValue(), currentStreamReference, siddhiContext, streamDefinitionMap, metaEvent, executorList,groupBy);
->>>>>>> 6ddc9fb2
+            ExpressionExecutor left = parseExpression(((Add) expression).getLeftValue(), siddhiContext, metaEvent, executorList, groupBy);
+            ExpressionExecutor right = parseExpression(((Add) expression).getRightValue(), siddhiContext, metaEvent, executorList, groupBy);
             Attribute.Type type = parseArithmeticOperationResultType(left, right);
             switch (type) {
                 case INT:
@@ -244,13 +185,8 @@
                 default: //Will not happen. Handled in parseArithmeticOperationResultType()
             }
         } else if (expression instanceof Subtract) {
-<<<<<<< HEAD
-            ExpressionExecutor left = parseExpression(((Subtract) expression).getLeftValue(), siddhiContext, metaEvent, executorList);
-            ExpressionExecutor right = parseExpression(((Subtract) expression).getRightValue(), siddhiContext, metaEvent, executorList);
-=======
-            ExpressionExecutor left = parseExpression(((Subtract) expression).getLeftValue(), currentStreamReference, siddhiContext, streamDefinitionMap, metaEvent, executorList,groupBy);
-            ExpressionExecutor right = parseExpression(((Subtract) expression).getRightValue(), currentStreamReference, siddhiContext, streamDefinitionMap, metaEvent, executorList,groupBy);
->>>>>>> 6ddc9fb2
+            ExpressionExecutor left = parseExpression(((Subtract) expression).getLeftValue(), siddhiContext, metaEvent, executorList, groupBy);
+            ExpressionExecutor right = parseExpression(((Subtract) expression).getRightValue(), siddhiContext, metaEvent, executorList, groupBy);
             Attribute.Type type = parseArithmeticOperationResultType(left, right);
             switch (type) {
                 case INT:
@@ -264,13 +200,8 @@
                 default: //Will not happen. Handled in parseArithmeticOperationResultType()
             }
         } else if (expression instanceof Mod) {
-<<<<<<< HEAD
-            ExpressionExecutor left = parseExpression(((Mod) expression).getLeftValue(), siddhiContext, metaEvent, executorList);
-            ExpressionExecutor right = parseExpression(((Mod) expression).getRightValue(), siddhiContext, metaEvent, executorList);
-=======
-            ExpressionExecutor left = parseExpression(((Mod) expression).getLeftValue(), currentStreamReference, siddhiContext, streamDefinitionMap, metaEvent, executorList,groupBy);
-            ExpressionExecutor right = parseExpression(((Mod) expression).getRightValue(), currentStreamReference, siddhiContext, streamDefinitionMap, metaEvent, executorList,groupBy);
->>>>>>> 6ddc9fb2
+            ExpressionExecutor left = parseExpression(((Mod) expression).getLeftValue(), siddhiContext, metaEvent, executorList, groupBy);
+            ExpressionExecutor right = parseExpression(((Mod) expression).getRightValue(), siddhiContext, metaEvent, executorList, groupBy);
             Attribute.Type type = parseArithmeticOperationResultType(left, right);
             switch (type) {
                 case INT:
@@ -284,13 +215,8 @@
                 default: //Will not happen. Handled in parseArithmeticOperationResultType()
             }
         } else if (expression instanceof Divide) {
-<<<<<<< HEAD
-            ExpressionExecutor left = parseExpression(((Divide) expression).getLeftValue(), siddhiContext, metaEvent, executorList);
-            ExpressionExecutor right = parseExpression(((Divide) expression).getRightValue(), siddhiContext, metaEvent, executorList);
-=======
-            ExpressionExecutor left = parseExpression(((Divide) expression).getLeftValue(), currentStreamReference, siddhiContext, streamDefinitionMap, metaEvent, executorList,groupBy);
-            ExpressionExecutor right = parseExpression(((Divide) expression).getRightValue(), currentStreamReference, siddhiContext, streamDefinitionMap, metaEvent, executorList,groupBy);
->>>>>>> 6ddc9fb2
+            ExpressionExecutor left = parseExpression(((Divide) expression).getLeftValue(), siddhiContext, metaEvent, executorList, groupBy);
+            ExpressionExecutor right = parseExpression(((Divide) expression).getRightValue(), siddhiContext, metaEvent, executorList, groupBy);
             Attribute.Type type = parseArithmeticOperationResultType(left, right);
             switch (type) {
                 case INT:
