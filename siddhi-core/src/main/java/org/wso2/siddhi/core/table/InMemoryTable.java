--- conflicted
+++ resolved
@@ -24,11 +24,8 @@
 import org.wso2.siddhi.core.event.stream.StreamEvent;
 import org.wso2.siddhi.core.event.stream.StreamEventCloner;
 import org.wso2.siddhi.core.event.stream.StreamEventPool;
-<<<<<<< HEAD
+import org.wso2.siddhi.core.exception.ConnectionUnavailableException;
 import org.wso2.siddhi.core.executor.ExpressionExecutor;
-=======
-import org.wso2.siddhi.core.exception.ConnectionUnavailableException;
->>>>>>> 73b9e81b
 import org.wso2.siddhi.core.executor.VariableExpressionExecutor;
 import org.wso2.siddhi.core.table.holder.EventHolder;
 import org.wso2.siddhi.core.util.collection.AddingStreamEventExtractor;
@@ -61,6 +58,7 @@
     private EventHolder eventHolder;
     private String elementId;
 
+
     @Override
 public void init(TableDefinition tableDefinition, StreamEventPool storeEventPool,
             StreamEventCloner storeEventCloner, ConfigReader configReader, SiddhiAppContext siddhiAppContext) {
@@ -145,9 +143,6 @@
     }
 
     @Override
-<<<<<<< HEAD
-    public StreamEvent find(StateEvent matchingEvent, CompiledExpression compiledExpression) {
-=======
     protected void connect() throws ConnectionUnavailableException {
 
     }
@@ -163,8 +158,7 @@
     }
 
     @Override
-    public StreamEvent find(CompiledCondition compiledCondition, StateEvent matchingEvent) {
->>>>>>> 73b9e81b
+    public StreamEvent find(CompiledExpression compiledExpression, StateEvent matchingEvent) {
         try {
             readWriteLock.readLock().lock();
             return ((Operator) compiledExpression).find(matchingEvent, eventHolder, tableStreamEventCloner);
