--- conflicted
+++ resolved
@@ -65,11 +65,7 @@
      */
     @Override
     protected List<Attribute> init(AbstractDefinition inputDefinition, ExpressionExecutor[]
-<<<<<<< HEAD
-            attributeExpressionExecutors, ExecutionPlanContext executionPlanContext) {
-=======
             attributeExpressionExecutors, ConfigReader configReader, ExecutionPlanContext executionPlanContext) {
->>>>>>> a9a78978
         int inputExecutorLength = attributeExpressionExecutors.length;
         if (inputExecutorLength == 1) {
             if (attributeExpressionExecutors[0].getReturnType() == Attribute.Type.STRING) {
