/*
 * Copyright (c) 2016, WSO2 Inc. (http://www.wso2.org) All Rights Reserved.
 *
 * WSO2 Inc. licenses this file to you under the Apache License,
 * Version 2.0 (the "License"); you may not use this file except
 * in compliance with the License.
 * You may obtain a copy of the License at
 *
 *     http://www.apache.org/licenses/LICENSE-2.0
 *
 * Unless required by applicable law or agreed to in writing,
 * software distributed under the License is distributed on an
 * "AS IS" BASIS, WITHOUT WARRANTIES OR CONDITIONS OF ANY
 * KIND, either express or implied. See the License for the
 * specific language governing permissions and limitations
 * under the License.
 */
package org.wso2.siddhi.core.util.parser;

import org.wso2.siddhi.core.config.ExecutionPlanContext;
import org.wso2.siddhi.core.event.state.populater.StateEventPopulatorFactory;
import org.wso2.siddhi.core.exception.ExecutionPlanCreationException;
import org.wso2.siddhi.core.executor.VariableExpressionExecutor;
import org.wso2.siddhi.core.query.QueryRuntime;
import org.wso2.siddhi.core.query.input.stream.StreamRuntime;
import org.wso2.siddhi.core.query.input.stream.single.SingleStreamRuntime;
import org.wso2.siddhi.core.query.output.callback.OutputCallback;
import org.wso2.siddhi.core.query.output.ratelimit.OutputRateLimiter;
import org.wso2.siddhi.core.query.output.ratelimit.snapshot.WrappedSnapshotOutputRateLimiter;
import org.wso2.siddhi.core.query.selector.QuerySelector;
import org.wso2.siddhi.core.table.EventTable;
import org.wso2.siddhi.core.util.SiddhiConstants;
import org.wso2.siddhi.core.util.parser.helper.QueryParserHelper;
import org.wso2.siddhi.core.util.statistics.LatencyTracker;
import org.wso2.siddhi.query.api.annotation.Element;
import org.wso2.siddhi.query.api.definition.AbstractDefinition;
import org.wso2.siddhi.query.api.exception.DuplicateDefinitionException;
import org.wso2.siddhi.query.api.execution.query.Query;
import org.wso2.siddhi.query.api.execution.query.input.handler.StreamHandler;
import org.wso2.siddhi.query.api.execution.query.input.handler.Window;
import org.wso2.siddhi.query.api.execution.query.input.stream.JoinInputStream;
import org.wso2.siddhi.query.api.execution.query.input.stream.SingleInputStream;
import org.wso2.siddhi.query.api.execution.query.output.stream.OutputStream;
import org.wso2.siddhi.query.api.util.AnnotationHelper;

import java.util.ArrayList;
import java.util.List;
import java.util.Map;

public class QueryParser {

    /**
     * Parse a query and return corresponding QueryRuntime.
     *
     * @param query                query to be parsed.
     * @param executionPlanContext associated Execution Plan context.
     * @param streamDefinitionMap  map containing user given stream definitions.
     * @param tableDefinitionMap   map containing table definitions.
     * @param eventTableMap        map containing event tables.
     * @return queryRuntime.
     */
    public static QueryRuntime parse(Query query, ExecutionPlanContext executionPlanContext,
                                     Map<String, AbstractDefinition> streamDefinitionMap,
                                     Map<String, AbstractDefinition> tableDefinitionMap,
                                     Map<String, EventTable> eventTableMap) {
        List<VariableExpressionExecutor> executors = new ArrayList<VariableExpressionExecutor>();
        QueryRuntime queryRuntime;
        Element element = null;
        LatencyTracker latencyTracker = null;
        try {
            element = AnnotationHelper.getAnnotationElement("info", "name", query.getAnnotations());
            if (executionPlanContext.isStatsEnabled() && executionPlanContext.getStatisticsManager() != null) {
                if (element != null) {
                    String metricName =
                            executionPlanContext.getSiddhiContext().getStatisticsConfiguration().getMatricPrefix() +
                                    SiddhiConstants.METRIC_DELIMITER + SiddhiConstants.METRIC_INFIX_EXECUTION_PLANS +
                                    SiddhiConstants.METRIC_DELIMITER + executionPlanContext.getName() +
                                    SiddhiConstants.METRIC_DELIMITER + SiddhiConstants.METRIC_INFIX_SIDDHI +
                                    SiddhiConstants.METRIC_DELIMITER + SiddhiConstants.METRIC_INFIX_QUERIES +
                                    SiddhiConstants.METRIC_DELIMITER + element.getValue();
                    latencyTracker = executionPlanContext.getSiddhiContext()
                            .getStatisticsConfiguration()
                            .getFactory()
                            .createLatencyTracker(metricName, executionPlanContext.getStatisticsManager());
                }
            }
            OutputStream.OutputEventType outputEventType = query.getOutputStream().getOutputEventType();
            boolean outputExpectsExpiredEvents = false;
            if (outputEventType != OutputStream.OutputEventType.CURRENT_EVENTS) {
                outputExpectsExpiredEvents = true;
            }
            StreamRuntime streamRuntime = InputStreamParser.parse(query.getInputStream(),
                    executionPlanContext, streamDefinitionMap, tableDefinitionMap, eventTableMap, executors, latencyTracker,outputExpectsExpiredEvents);
            QuerySelector selector = SelectorParser.parse(query.getSelector(), query.getOutputStream(),
                    executionPlanContext, streamRuntime.getMetaComplexEvent(), eventTableMap, executors);
            boolean isWindow = query.getInputStream() instanceof JoinInputStream;
            if (!isWindow && query.getInputStream() instanceof SingleInputStream) {
                for (StreamHandler streamHandler : ((SingleInputStream) query.getInputStream()).getStreamHandlers()) {
                    if (streamHandler instanceof Window) {
                        isWindow = true;
                        break;
                    }
                }
            }

            OutputRateLimiter outputRateLimiter = OutputParser.constructOutputRateLimiter(query.getOutputStream().getId(),
                    query.getOutputRate(), query.getSelector().getGroupByList().size() != 0, isWindow,
                    executionPlanContext.getScheduledExecutorService());
<<<<<<< HEAD
            outputRateLimiter.init(executionPlanContext, latencyTracker);
=======
            if (outputRateLimiter != null) {
                outputRateLimiter.init(executionPlanContext, latencyTracker);
            }
            if (outputRateLimiter instanceof WrappedSnapshotOutputRateLimiter) {
                selector.setBatchingEnabled(false);
            }
>>>>>>> fe679122
            executionPlanContext.addEternalReferencedHolder(outputRateLimiter);

            OutputCallback outputCallback = OutputParser.constructOutputCallback(query.getOutputStream(),
                    streamRuntime.getMetaComplexEvent().getOutputStreamDefinition(), eventTableMap, executionPlanContext, !(streamRuntime instanceof SingleStreamRuntime));

            QueryParserHelper.reduceMetaComplexEvent(streamRuntime.getMetaComplexEvent());
            QueryParserHelper.updateVariablePosition(streamRuntime.getMetaComplexEvent(), executors);
            QueryParserHelper.initStreamRuntime(streamRuntime, streamRuntime.getMetaComplexEvent());
            selector.setEventPopulator(StateEventPopulatorFactory.constructEventPopulator(streamRuntime.getMetaComplexEvent()));
            queryRuntime = new QueryRuntime(query, executionPlanContext, streamRuntime, selector, outputRateLimiter,
                    outputCallback, streamRuntime.getMetaComplexEvent());

            if (outputRateLimiter instanceof WrappedSnapshotOutputRateLimiter) {
                selector.setBatchingEnabled(false);
                ((WrappedSnapshotOutputRateLimiter) outputRateLimiter)
                        .init(streamRuntime.getMetaComplexEvent().getOutputStreamDefinition().getAttributeList().size(),
                                selector.getAttributeProcessorList(), streamRuntime.getMetaComplexEvent());
            }

        } catch (DuplicateDefinitionException e) {
            if (element != null) {
                throw new DuplicateDefinitionException(e.getMessage() + ", when creating query " + element.getValue(), e);
            } else {
                throw new DuplicateDefinitionException(e.getMessage(), e);
            }
        } catch (RuntimeException e) {
            if (element != null) {
                throw new ExecutionPlanCreationException(e.getMessage() + ", when creating query " + element.getValue(), e);
            } else {
                throw new ExecutionPlanCreationException(e.getMessage(), e);
            }
        }
        return queryRuntime;
    }
}<|MERGE_RESOLUTION|>--- conflicted
+++ resolved
@@ -106,16 +106,12 @@
             OutputRateLimiter outputRateLimiter = OutputParser.constructOutputRateLimiter(query.getOutputStream().getId(),
                     query.getOutputRate(), query.getSelector().getGroupByList().size() != 0, isWindow,
                     executionPlanContext.getScheduledExecutorService());
-<<<<<<< HEAD
-            outputRateLimiter.init(executionPlanContext, latencyTracker);
-=======
             if (outputRateLimiter != null) {
                 outputRateLimiter.init(executionPlanContext, latencyTracker);
             }
             if (outputRateLimiter instanceof WrappedSnapshotOutputRateLimiter) {
                 selector.setBatchingEnabled(false);
             }
->>>>>>> fe679122
             executionPlanContext.addEternalReferencedHolder(outputRateLimiter);
 
             OutputCallback outputCallback = OutputParser.constructOutputCallback(query.getOutputStream(),
