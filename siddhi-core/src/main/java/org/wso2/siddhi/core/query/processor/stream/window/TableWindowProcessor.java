/*
 * Copyright (c) 2016, WSO2 Inc. (http://www.wso2.org) All Rights Reserved.
 *
 * WSO2 Inc. licenses this file to you under the Apache License,
 * Version 2.0 (the "License"); you may not use this file except
 * in compliance with the License.
 * You may obtain a copy of the License at
 *
 *     http://www.apache.org/licenses/LICENSE-2.0
 *
 * Unless required by applicable law or agreed to in writing,
 * software distributed under the License is distributed on an
 * "AS IS" BASIS, WITHOUT WARRANTIES OR CONDITIONS OF ANY
 * KIND, either express or implied. See the License for the
 * specific language governing permissions and limitations
 * under the License.
 */
package org.wso2.siddhi.core.query.processor.stream.window;

import org.wso2.siddhi.core.config.ExecutionPlanContext;
import org.wso2.siddhi.core.event.ComplexEventChunk;
import org.wso2.siddhi.core.event.state.StateEvent;
import org.wso2.siddhi.core.event.stream.StreamEvent;
import org.wso2.siddhi.core.event.stream.StreamEventCloner;
import org.wso2.siddhi.core.exception.ExecutionPlanRuntimeException;
import org.wso2.siddhi.core.executor.ExpressionExecutor;
import org.wso2.siddhi.core.executor.VariableExpressionExecutor;
import org.wso2.siddhi.core.query.processor.Processor;
import org.wso2.siddhi.core.table.Table;
import org.wso2.siddhi.core.util.collection.operator.CompiledCondition;
import org.wso2.siddhi.core.util.collection.operator.MatchingMetaInfoHolder;
import org.wso2.siddhi.core.util.config.ConfigReader;
import org.wso2.siddhi.query.api.expression.Expression;

import java.util.List;
import java.util.Map;

public class TableWindowProcessor extends WindowProcessor implements FindableProcessor {

    private Table table;
    private boolean outputExpectsExpiredEvents;
    private ConfigReader configReader;

    public TableWindowProcessor(Table table) {
        this.table = table;
    }


    @Override
    protected void init(ExpressionExecutor[] attributeExpressionExecutors, ConfigReader configReader,
                        boolean outputExpectsExpiredEvents, ExecutionPlanContext executionPlanContext) {
        this.configReader = configReader;
        this.outputExpectsExpiredEvents = outputExpectsExpiredEvents;
    }

    @Override
    protected void process(ComplexEventChunk<StreamEvent> streamEventChunk, Processor nextProcessor,
                           StreamEventCloner streamEventCloner) {
        // nothing to be done
    }

    @Override
    public StreamEvent find(StateEvent matchingEvent, CompiledCondition compiledCondition) {
        return table.find(matchingEvent, compiledCondition);
    }

    @Override
    public CompiledCondition compileCondition(Expression expression, MatchingMetaInfoHolder matchingMetaInfoHolder,
                                              ExecutionPlanContext executionPlanContext,
                                              List<VariableExpressionExecutor> variableExpressionExecutors,
<<<<<<< HEAD
                                              Map<String, EventTable> eventTableMap, String queryName) {
        return eventTable.compileCondition(expression, matchingMetaInfoHolder, executionPlanContext,
                variableExpressionExecutors, eventTableMap, queryName);
=======
                                              Map<String, Table> tableMap, String queryName) {
        return table.compileCondition(expression, matchingMetaInfoHolder, executionPlanContext,
                variableExpressionExecutors, tableMap, queryName);
>>>>>>> a9a78978
    }

    @Override
    public void start() {
        //Do nothing
    }

    @Override
    public void stop() {
        //Do nothing
    }

    @Override
    public Processor cloneProcessor(String key) {
        try {
            TableWindowProcessor streamProcessor = new TableWindowProcessor(table);
            streamProcessor.inputDefinition = inputDefinition;
            ExpressionExecutor[] innerExpressionExecutors = new ExpressionExecutor[attributeExpressionLength];
            ExpressionExecutor[] attributeExpressionExecutors1 = this.attributeExpressionExecutors;
            for (int i = 0; i < attributeExpressionLength; i++) {
                innerExpressionExecutors[i] = attributeExpressionExecutors1[i].cloneExecutor(key);
            }
            streamProcessor.attributeExpressionExecutors = innerExpressionExecutors;
            streamProcessor.attributeExpressionLength = attributeExpressionLength;
            streamProcessor.additionalAttributes = additionalAttributes;
            streamProcessor.complexEventPopulater = complexEventPopulater;
<<<<<<< HEAD
            streamProcessor.init(inputDefinition, attributeExpressionExecutors, executionPlanContext,
=======
            streamProcessor.init(inputDefinition, attributeExpressionExecutors, configReader, executionPlanContext,
>>>>>>> a9a78978
                    outputExpectsExpiredEvents);
            streamProcessor.start();
            return streamProcessor;

        } catch (Exception e) {
            throw new ExecutionPlanRuntimeException("Exception in cloning " + this.getClass().getCanonicalName(), e);
        }
    }

    @Override
    public Map<String, Object> currentState() {
        //No state
        return null;
    }

    @Override
    public void restoreState(Map<String, Object> state) {
        //Nothing to be done
    }
}<|MERGE_RESOLUTION|>--- conflicted
+++ resolved
@@ -68,15 +68,9 @@
     public CompiledCondition compileCondition(Expression expression, MatchingMetaInfoHolder matchingMetaInfoHolder,
                                               ExecutionPlanContext executionPlanContext,
                                               List<VariableExpressionExecutor> variableExpressionExecutors,
-<<<<<<< HEAD
-                                              Map<String, EventTable> eventTableMap, String queryName) {
-        return eventTable.compileCondition(expression, matchingMetaInfoHolder, executionPlanContext,
-                variableExpressionExecutors, eventTableMap, queryName);
-=======
                                               Map<String, Table> tableMap, String queryName) {
         return table.compileCondition(expression, matchingMetaInfoHolder, executionPlanContext,
                 variableExpressionExecutors, tableMap, queryName);
->>>>>>> a9a78978
     }
 
     @Override
@@ -103,11 +97,7 @@
             streamProcessor.attributeExpressionLength = attributeExpressionLength;
             streamProcessor.additionalAttributes = additionalAttributes;
             streamProcessor.complexEventPopulater = complexEventPopulater;
-<<<<<<< HEAD
-            streamProcessor.init(inputDefinition, attributeExpressionExecutors, executionPlanContext,
-=======
             streamProcessor.init(inputDefinition, attributeExpressionExecutors, configReader, executionPlanContext,
->>>>>>> a9a78978
                     outputExpectsExpiredEvents);
             streamProcessor.start();
             return streamProcessor;
