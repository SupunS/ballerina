--- conflicted
+++ resolved
@@ -76,15 +76,6 @@
     public void receive(ComplexEvent complexEvent) {
         ComplexEvent aComplexEvent = complexEvent;
         while (aComplexEvent != null) {
-<<<<<<< HEAD
-            stabilizeStates();
-            for (int anEventSequence : eventSequence) {
-                StreamEventConverter aStreamEventConverter = streamEventConverters[anEventSequence];
-                StreamEventPool aStreamEventPool = streamEventPools[anEventSequence];
-                StreamEvent borrowedEvent = aStreamEventPool.borrowEvent();
-                aStreamEventConverter.convertComplexEvent(aComplexEvent, borrowedEvent);
-                process(anEventSequence, borrowedEvent);
-=======
             synchronized (this) {
                 stabilizeStates();
                 for (int anEventSequence : eventSequence) {
@@ -93,7 +84,6 @@
                     StreamEvent borrowedEvent = aStreamEventPool.borrowEvent();
                     aStreamEventConverter.convertStreamEvent(aComplexEvent, borrowedEvent);
                     process(anEventSequence, borrowedEvent);
->>>>>>> 6a92648a
 
                 }
             }
