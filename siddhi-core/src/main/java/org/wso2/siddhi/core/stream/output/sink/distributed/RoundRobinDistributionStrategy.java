--- conflicted
+++ resolved
@@ -30,12 +30,8 @@
 
 /**
  * Publishing strategy to implement messages in a round robin manner to multiple destinations
-<<<<<<< HEAD
  */
 
-=======
- * */
->>>>>>> 214b46e0
 @Extension(
         name = "roundRobin",
         namespace = "distributionStrategy",
