--- conflicted
+++ resolved
@@ -37,14 +37,8 @@
 @Extension(
         name = "inMemory",
         namespace = "source",
-        description = "In-memory source that can communicate with other in-memory sinks within the same JVM, " +
-                "it " +
+        description = "In-memory source that can communicate with other in-memory sinks within the same JVM, it " +
                 "is assumed that the publisher and subscriber of a topic uses same event schema (stream definition).",
-<<<<<<< HEAD
-        parameters = @Parameter(name = "topic", type = DataType.STRING, description = "Subscribes to sent on the " +
-                "given" +
-                " topic.")
-=======
         parameters = @Parameter(name = "topic", type = DataType.STRING, description = "Subscribes to sent on the given" +
                 " topic."),
         examples = @Example(
@@ -53,7 +47,6 @@
                 description = "In this example BarStream uses inMemory transport which passes the received event " +
                         "internally without using external transport."
         )
->>>>>>> 214b46e0
 )
 public class InMemorySource extends Source {
     private static final Logger log = Logger.getLogger(InMemorySource.class);
