package ballerina.jms;

import ballerina/log;

public type QueueConsumer object {

    public {
        QueueConsumerConnector connector;
        QueueConsumerEndpointConfiguration config;
    }

    public function init(QueueConsumerEndpointConfiguration config) {
        self.config = config;
        SessionConnector sessionConnector = config.session.getClient();
<<<<<<< HEAD
        self.createConsumer(sessionConnector);
=======
        createConsumer(sessionConnector);
>>>>>>> 7240118d
        log:printInfo("Consumer created for queue " + config.queueName);
    }

    public function register (typedesc serviceType) {
<<<<<<< HEAD
        QueueConsumerConnector connector = self.connector;
        self.registerListener(serviceType, connector);
=======
        registerListener(serviceType, connector);
>>>>>>> 7240118d
    }

    native function registerListener(typedesc serviceType, QueueConsumerConnector connector);

    native function createConsumer (SessionConnector connector);

    public function start () {
    }

    public function getClient () returns (QueueConsumerConnector) {
<<<<<<< HEAD
        return self.connector;
=======
        return connector;
>>>>>>> 7240118d
    }

    public function stop () {
    }
}

public type QueueConsumerEndpointConfiguration {
    Session session;
    string queueName;
    string identifier;
}

public type QueueConsumerConnector object {
}<|MERGE_RESOLUTION|>--- conflicted
+++ resolved
@@ -12,21 +12,12 @@
     public function init(QueueConsumerEndpointConfiguration config) {
         self.config = config;
         SessionConnector sessionConnector = config.session.getClient();
-<<<<<<< HEAD
-        self.createConsumer(sessionConnector);
-=======
         createConsumer(sessionConnector);
->>>>>>> 7240118d
         log:printInfo("Consumer created for queue " + config.queueName);
     }
 
     public function register (typedesc serviceType) {
-<<<<<<< HEAD
-        QueueConsumerConnector connector = self.connector;
-        self.registerListener(serviceType, connector);
-=======
         registerListener(serviceType, connector);
->>>>>>> 7240118d
     }
 
     native function registerListener(typedesc serviceType, QueueConsumerConnector connector);
@@ -37,11 +28,7 @@
     }
 
     public function getClient () returns (QueueConsumerConnector) {
-<<<<<<< HEAD
-        return self.connector;
-=======
         return connector;
->>>>>>> 7240118d
     }
 
     public function stop () {
