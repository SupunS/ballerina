// Copyright (c) 2017 WSO2 Inc. (http://www.wso2.org) All Rights Reserved.
//
// WSO2 Inc. licenses this file to you under the Apache License,
// Version 2.0 (the "License"); you may not use this file except
// in compliance with the License.
// You may obtain a copy of the License at
//
// http://www.apache.org/licenses/LICENSE-2.0
//
// Unless required by applicable law or agreed to in writing,
// software distributed under the License is distributed on an
// "AS IS" BASIS, WITHOUT WARRANTIES OR CONDITIONS OF ANY
// KIND, either express or implied.  See the License for the
// specific language governing permissions and limitations
// under the License.

<<<<<<< HEAD
# Removes each element that matches the given key.
#
# + key - Key of the field to remove
public native function json::remove(string key);

# Converts a JSON object to a string representation.
#
# + return - String value of the converted JSON
public native function json::toString() returns (string);

# Returns an array of keys contained in the specified JSON.
#
# + return - A string array of keys contained in the specified JSON
public native function json::getKeys() returns (string[]);

# Converts a JSON object to a XML representation.
#
# + options - jsonOptions struct for JSON to XML conversion properties
# + return - The XML representation of the JSON
public native function json::toXML(record {
=======
documentation {
    Removes each element that matches the given key.

    P{{key}} Key of the field to remove
}
public extern function json::remove(string key);

documentation {
    Converts a JSON object to a string representation.

    R{{}} String value of the converted JSON
}
public extern function json::toString() returns (string);

documentation {
    Returns an array of keys contained in the specified JSON.

    R{{}} A string array of keys contained in the specified JSON
}
public extern function json::getKeys() returns (string[]);

documentation {
    Converts a JSON object to a XML representation.

    P{{options}} jsonOptions struct for JSON to XML conversion properties
    R{{}} The XML representation of the JSON
}
public extern function json::toXML(record {
>>>>>>> fb229ec6
                                         string attributePrefix = "@",
                                         string arrayEntryTag = "item",
                                     } options) returns (xml|error);<|MERGE_RESOLUTION|>--- conflicted
+++ resolved
@@ -14,57 +14,26 @@
 // specific language governing permissions and limitations
 // under the License.
 
-<<<<<<< HEAD
 # Removes each element that matches the given key.
 #
 # + key - Key of the field to remove
-public native function json::remove(string key);
+public extern function json::remove(string key);
 
 # Converts a JSON object to a string representation.
 #
 # + return - String value of the converted JSON
-public native function json::toString() returns (string);
+public extern function json::toString() returns (string);
 
 # Returns an array of keys contained in the specified JSON.
 #
 # + return - A string array of keys contained in the specified JSON
-public native function json::getKeys() returns (string[]);
+public extern function json::getKeys() returns (string[]);
 
 # Converts a JSON object to a XML representation.
 #
 # + options - jsonOptions struct for JSON to XML conversion properties
 # + return - The XML representation of the JSON
-public native function json::toXML(record {
-=======
-documentation {
-    Removes each element that matches the given key.
-
-    P{{key}} Key of the field to remove
-}
-public extern function json::remove(string key);
-
-documentation {
-    Converts a JSON object to a string representation.
-
-    R{{}} String value of the converted JSON
-}
-public extern function json::toString() returns (string);
-
-documentation {
-    Returns an array of keys contained in the specified JSON.
-
-    R{{}} A string array of keys contained in the specified JSON
-}
-public extern function json::getKeys() returns (string[]);
-
-documentation {
-    Converts a JSON object to a XML representation.
-
-    P{{options}} jsonOptions struct for JSON to XML conversion properties
-    R{{}} The XML representation of the JSON
-}
 public extern function json::toXML(record {
->>>>>>> fb229ec6
                                          string attributePrefix = "@",
                                          string arrayEntryTag = "item",
                                      } options) returns (xml|error);