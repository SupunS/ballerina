/*
 * Copyright (c) 2018 WSO2 Inc. (http://www.wso2.org) All Rights Reserved.
 *
 * WSO2 Inc. licenses this file to you under the Apache License,
 * Version 2.0 (the "License"); you may not use this file except
 * in compliance with the License.
 * You may obtain a copy of the License at
 *
 * http://www.apache.org/licenses/LICENSE-2.0
 *
 * Unless required by applicable law or agreed to in writing,
 * software distributed under the License is distributed on an
 * "AS IS" BASIS, WITHOUT WARRANTIES OR CONDITIONS OF ANY
 * KIND, either express or implied.  See the License for the
 * specific language governing permissions and limitations
 * under the License.
 */

package org.ballerinalang.stdlib.socket.endpoint.tcp.server;

import org.ballerinalang.bre.Context;
import org.ballerinalang.bre.bvm.CallableUnitCallback;
import org.ballerinalang.jvm.Strand;
import org.ballerinalang.jvm.values.MapValue;
import org.ballerinalang.jvm.values.ObjectValue;
import org.ballerinalang.jvm.values.connector.NonBlockingCallback;
import org.ballerinalang.model.NativeCallableUnit;
import org.ballerinalang.model.types.TypeKind;
import org.ballerinalang.natives.annotations.BallerinaFunction;
import org.ballerinalang.natives.annotations.Receiver;
import org.ballerinalang.stdlib.socket.SocketConstants;
import org.ballerinalang.stdlib.socket.exceptions.SelectorInitializeException;
import org.ballerinalang.stdlib.socket.tcp.ChannelRegisterCallback;
import org.ballerinalang.stdlib.socket.tcp.SelectorManager;
import org.ballerinalang.stdlib.socket.tcp.SocketService;
import org.ballerinalang.stdlib.socket.tcp.SocketUtils;
import org.slf4j.Logger;
import org.slf4j.LoggerFactory;

import java.io.IOException;
import java.io.PrintStream;
import java.net.InetSocketAddress;
import java.nio.channels.AlreadyBoundException;
import java.nio.channels.CancelledKeyException;
import java.nio.channels.ServerSocketChannel;
import java.nio.channels.UnsupportedAddressTypeException;
import java.util.concurrent.RejectedExecutionException;

import static java.nio.channels.SelectionKey.OP_ACCEPT;
import static org.ballerinalang.stdlib.socket.SocketConstants.CONFIG_FIELD_PORT;
import static org.ballerinalang.stdlib.socket.SocketConstants.LISTENER_CONFIG;
import static org.ballerinalang.stdlib.socket.SocketConstants.SERVER_SOCKET_KEY;
import static org.ballerinalang.stdlib.socket.SocketConstants.SOCKET_PACKAGE;
import static org.ballerinalang.stdlib.socket.SocketConstants.SOCKET_SERVICE;

/**
 * Start server socket listener.
 *
 * @since 0.985.0
 */

@BallerinaFunction(
        orgName = "ballerina",
        packageName = "socket",
        functionName = "start",
        receiver = @Receiver(type = TypeKind.OBJECT, structType = "Listener", structPackage = SOCKET_PACKAGE),
        isPublic = true
)
public class Start implements NativeCallableUnit {
    private static final Logger log = LoggerFactory.getLogger(Start.class);

    @Override
    public void execute(Context context, CallableUnitCallback callback) {
    }

    @Override
    public boolean isBlocking() {
        return false;
    }

    public static Object start(Strand strand, ObjectValue listener) {
        final NonBlockingCallback callback = new NonBlockingCallback(strand);
        try {
            ServerSocketChannel channel = (ServerSocketChannel) listener.getNativeData(SERVER_SOCKET_KEY);
            int port = (int) listener.getNativeData(CONFIG_FIELD_PORT);
            MapValue<String, Object> config = (MapValue<String, Object>) listener.getNativeData(LISTENER_CONFIG);
            String networkInterface = (String) config.getNativeData(SocketConstants.CONFIG_FIELD_INTERFACE);
            if (networkInterface == null) {
                channel.bind(new InetSocketAddress(port));
            } else {
                channel.bind(new InetSocketAddress(networkInterface, port));
            }
            // Start selector
            final SelectorManager selectorManager = SelectorManager.getInstance();
            selectorManager.start();
            SocketService socketService = (SocketService) listener.getNativeData(SOCKET_SERVICE);
            ChannelRegisterCallback registerCallback = new ChannelRegisterCallback(socketService, callback, OP_ACCEPT);
            selectorManager.registerChannel(registerCallback);
            String socketListenerStarted = "[ballerina/socket] started socket listener ";
            PrintStream console = System.out;
            console.println(socketListenerStarted + channel.socket().getLocalPort());
        } catch (SelectorInitializeException e) {
            log.error(e.getMessage(), e);
            callback.notifyFailure(SocketUtils.createSocketError("Unable to initialize the selector"));
        } catch (CancelledKeyException e) {
            callback.notifyFailure(SocketUtils.createSocketError("Server socket registration is failed"));
        } catch (AlreadyBoundException e) {
            callback.notifyFailure(SocketUtils.createSocketError("Server socket service is already bound to a port"));
        } catch (UnsupportedAddressTypeException e) {
            log.error("Address not supported", e);
<<<<<<< HEAD
            callback.notifyFailure(SocketUtils.createSocketError("Provided address not supported"));
=======
            callback.notifyFailure(SocketUtils.createSocketError("Provided address is not supported"));
>>>>>>> 35a45bb9
        } catch (IOException e) {
            log.error(e.getMessage(), e);
            callback.notifyFailure(
                    SocketUtils.createSocketError("Unable to start the socket service: " + e.getMessage()));
        } catch (RejectedExecutionException e) {
            log.error(e.getMessage(), e);
            callback.notifyFailure(SocketUtils.createSocketError("Unable to start the socket listener."));
        }
        return null;
    }
}<|MERGE_RESOLUTION|>--- conflicted
+++ resolved
@@ -108,11 +108,7 @@
             callback.notifyFailure(SocketUtils.createSocketError("Server socket service is already bound to a port"));
         } catch (UnsupportedAddressTypeException e) {
             log.error("Address not supported", e);
-<<<<<<< HEAD
-            callback.notifyFailure(SocketUtils.createSocketError("Provided address not supported"));
-=======
             callback.notifyFailure(SocketUtils.createSocketError("Provided address is not supported"));
->>>>>>> 35a45bb9
         } catch (IOException e) {
             log.error(e.getMessage(), e);
             callback.notifyFailure(
