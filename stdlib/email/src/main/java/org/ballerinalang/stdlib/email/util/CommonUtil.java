--- conflicted
+++ resolved
@@ -100,16 +100,10 @@
         if (customProperties != null) {
             for (Object propertyName : customProperties.getKeys()) {
                 if (propertyName instanceof String) {
-<<<<<<< HEAD
                     properties.put(propertyName,
                                    customProperties.getStringValue(StringUtils.fromString((String) propertyName)));
-                    log.debug("Added custom SMTP property with Name: " + propertyName + ", Value: "
+                    log.debug("Added custom protocol property with Name: " + propertyName + ", Value: "
                                       + customProperties.getStringValue(StringUtils.fromString((String) propertyName)));
-=======
-                    properties.put(propertyName, customProperties.getStringValue((String) propertyName));
-                    log.debug("Added custom protocol property with Name: " + propertyName + ", Value: "
-                            + customProperties.getStringValue((String) propertyName));
->>>>>>> 06915dc9
                 }
             }
         }
