/*
 * Copyright (c) 2020 WSO2 Inc. (http://www.wso2.org) All Rights Reserved.
 *
 * WSO2 Inc. licenses this file to you under the Apache License,
 * Version 2.0 (the "License"); you may not use this file except
 * in compliance with the License.
 * You may obtain a copy of the License at
 *
 * http://www.apache.org/licenses/LICENSE-2.0
 *
 * Unless required by applicable law or agreed to in writing,
 * software distributed under the License is distributed on an
 * "AS IS" BASIS, WITHOUT WARRANTIES OR CONDITIONS OF ANY
 * KIND, either express or implied.  See the License for the
 * specific language governing permissions and limitations
 * under the License.
 */

package org.ballerinalang.stdlib.email.util;

import com.sun.mail.imap.IMAPMessage;
import com.sun.mail.pop3.POP3Message;
import org.ballerinalang.jvm.BallerinaValues;
import org.ballerinalang.jvm.JSONParser;
import org.ballerinalang.jvm.StringUtils;
import org.ballerinalang.jvm.XMLFactory;
import org.ballerinalang.jvm.types.BArrayType;
import org.ballerinalang.jvm.types.BType;
import org.ballerinalang.jvm.types.BTypes;
import org.ballerinalang.jvm.values.ArrayValue;
import org.ballerinalang.jvm.values.ArrayValueImpl;
import org.ballerinalang.jvm.values.MapValue;
import org.ballerinalang.jvm.values.MapValueImpl;
import org.ballerinalang.jvm.values.ObjectValue;
import org.ballerinalang.jvm.values.XMLSequence;
import org.ballerinalang.jvm.values.XMLValue;
import org.ballerinalang.jvm.values.api.BArray;
import org.ballerinalang.jvm.values.api.BString;
import org.ballerinalang.jvm.values.api.BValueCreator;
import org.ballerinalang.mime.util.EntityBodyChannel;
import org.ballerinalang.mime.util.EntityBodyHandler;
import org.ballerinalang.mime.util.EntityWrapper;
import org.ballerinalang.mime.util.HeaderUtil;
import org.ballerinalang.mime.util.MimeConstants;
import org.ballerinalang.mime.util.MimeUtil;
import org.slf4j.Logger;
import org.slf4j.LoggerFactory;

import java.io.ByteArrayInputStream;
import java.io.IOException;
import java.nio.charset.StandardCharsets;
import java.util.ArrayList;
import java.util.Enumeration;
import java.util.HashMap;
import java.util.Map;
import java.util.Properties;
import java.util.Set;

import javax.mail.Address;
import javax.mail.BodyPart;
import javax.mail.Header;
import javax.mail.Message;
import javax.mail.MessagingException;
import javax.mail.internet.MimeMultipart;

import static org.ballerinalang.mime.util.MimeConstants.BODY_PARTS;
import static org.ballerinalang.mime.util.MimeConstants.ENTITY;
import static org.ballerinalang.mime.util.MimeConstants.ENTITY_BYTE_CHANNEL;
import static org.ballerinalang.mime.util.MimeConstants.MEDIA_TYPE;
import static org.ballerinalang.mime.util.MimeConstants.OCTET_STREAM;
import static org.ballerinalang.mime.util.MimeConstants.PROTOCOL_MIME_PKG_ID;

/**
 * Contains utility functions related to the POP and IMAP protocols.
 *
 * @since 1.2.0
 */
public class EmailAccessUtil {

    private static final Logger log = LoggerFactory.getLogger(EmailAccessUtil.class);
    private static final BArrayType stringArrayType = new BArrayType(BTypes.typeString);

    /**
     * Generates Properties object using the passed MapValue.
     *
     * @param emailAccessConfig MapValue with the configuration values
     * @param host Host address of email server
     * @return Properties Email server access properties
     */
    public static Properties getPopProperties(MapValue<BString, Object> emailAccessConfig, String host) {
        Properties properties = new Properties();
        properties.put(EmailConstants.PROPS_POP_HOST, host);
        properties.put(EmailConstants.PROPS_POP_PORT,
                Long.toString(emailAccessConfig.getIntValue(EmailConstants.PROPS_PORT)));
        properties.put(EmailConstants.PROPS_POP_AUTH, "true");
        properties.put(EmailConstants.PROPS_POP_STARTTLS, "true");
        properties.put(EmailConstants.PROPS_POP_SSL_ENABLE,
                emailAccessConfig.getBooleanValue(EmailConstants.PROPS_SSL));
        properties.put(EmailConstants.MAIL_STORE_PROTOCOL, EmailConstants.POP_PROTOCOL);
        CommonUtil.addCustomProperties(
                (MapValue<BString, Object>) emailAccessConfig.getMapValue(EmailConstants.PROPS_PROPERTIES), properties);
        if (log.isDebugEnabled()) {
            Set<String> propertySet = properties.stringPropertyNames();
            log.debug("POP3 Properties set are as follows.");
            for (Object propertyObj : propertySet) {
                log.debug("Property Name: " + propertyObj + ", Value: " + properties.get(propertyObj).toString()
                        + " ValueType: " + properties.get(propertyObj).getClass().getName());
            }
        }
        return properties;
    }

    /**
     * Generates Properties object using the passed MapValue.
     *
     * @param emailAccessConfig MapValue with the configuration values
     * @param host Host address of email server
     * @return Properties Email server access properties
     */
    public static Properties getImapProperties(MapValue<BString, Object> emailAccessConfig, String host) {
        Properties properties = new Properties();
        properties.put(EmailConstants.PROPS_IMAP_HOST, host);
        properties.put(EmailConstants.PROPS_IMAP_PORT,
                Long.toString(emailAccessConfig.getIntValue(EmailConstants.PROPS_PORT)));
        properties.put(EmailConstants.PROPS_IMAP_AUTH, "true");
        properties.put(EmailConstants.PROPS_IMAP_STARTTLS, "true");
        properties.put(EmailConstants.PROPS_IMAP_SSL_ENABLE,
                emailAccessConfig.getBooleanValue(EmailConstants.PROPS_SSL));
        properties.put(EmailConstants.MAIL_STORE_PROTOCOL, EmailConstants.IMAP_PROTOCOL);
        CommonUtil.addCustomProperties(
                (MapValue<BString, Object>) emailAccessConfig.getMapValue(EmailConstants.PROPS_PROPERTIES), properties);
        if (log.isDebugEnabled()) {
            Set<String> propertySet = properties.stringPropertyNames();
            log.debug("IMAP4 Properties set are as follows.");
            for (Object propertyObj : propertySet) {
                log.debug("Property Name: " + propertyObj + ", Value: " + properties.get(propertyObj).toString()
                        + " ValueType: " + properties.get(propertyObj).getClass().getName());
            }
        }
        return properties;
    }

    /**
     * Generates MapValue object using the passed message.
     *
     * @param message Email message received
     * @return MapValue Ballerina compatible map object
     * @throws MessagingException If an error occurs related to messaging
     * @throws IOException If an error occurs related to I/O
     */
    public static MapValue<BString, Object> getMapValue(Message message) throws MessagingException, IOException {
        Map<String, Object> valueMap = new HashMap<>();
        BArray toAddressArrayValue = getAddressBArrayList(message.getRecipients(Message.RecipientType.TO));
        BArray ccAddressArrayValue = getAddressBArrayList(message.getRecipients(Message.RecipientType.CC));
        BArray bccAddressArrayValue = getAddressBArrayList(message.getRecipients(Message.RecipientType.BCC));
        BArray replyToAddressArrayValue = getAddressBArrayList(message.getReplyTo());
        String subject = getStringNullChecked(message.getSubject());
        String messageBody = extractBodyFromMessage(message);
        MapValue headers = extractHeadersFromMessage(message);
        String messageContentType = message.getContentType();
        String fromAddress = extractFromAddressFromMessage(message);
        String senderAddress = getSenderAddress(message);
        BArray attachments = extractAttachmentsFromMessage(message);
        valueMap.put(EmailConstants.MESSAGE_TO.getValue(), toAddressArrayValue);
        valueMap.put(EmailConstants.MESSAGE_CC.getValue(), ccAddressArrayValue);
        valueMap.put(EmailConstants.MESSAGE_BCC.getValue(), bccAddressArrayValue);
        valueMap.put(EmailConstants.MESSAGE_REPLY_TO.getValue(), replyToAddressArrayValue);
        valueMap.put(EmailConstants.MESSAGE_SUBJECT.getValue(), subject);
        if (CommonUtil.isJsonBased(message.getContentType())) {
            valueMap.put(EmailConstants.MESSAGE_MESSAGE_BODY.getValue(), getJsonContent(messageBody));
        } else if (CommonUtil.isXmlBased(message.getContentType())) {
            valueMap.put(EmailConstants.MESSAGE_MESSAGE_BODY.getValue(), parseToXml(messageBody));
        } else {
            valueMap.put(EmailConstants.MESSAGE_MESSAGE_BODY.getValue(), messageBody);
        }
        if (messageContentType != null && !messageContentType.equals("")) {
            valueMap.put(EmailConstants.MESSAGE_BODY_CONTENT_TYPE.getValue(), messageContentType);
        }
<<<<<<< HEAD
        valueMap.put(EmailConstants.MESSAGE_FROM.getValue(), fromAddress);
        valueMap.put(EmailConstants.MESSAGE_SENDER.getValue(), senderAddress);
=======
        if (headers != null) {
            valueMap.put(EmailConstants.MESSAGE_HEADERS, headers);
        }
        valueMap.put(EmailConstants.MESSAGE_FROM, fromAddress);
        valueMap.put(EmailConstants.MESSAGE_SENDER, senderAddress);
>>>>>>> 2d47e5ef
        if (attachments != null && attachments.size() > 0) {
            valueMap.put(EmailConstants.MESSAGE_ATTACHMENTS.getValue(), attachments);
        }
        return BallerinaValues.createRecordValue(EmailConstants.EMAIL_PACKAGE_ID, EmailConstants.EMAIL, valueMap);
    }

    private static MapValue<String, String> extractHeadersFromMessage(Message message) throws MessagingException {
        MapValue<String, String> headerMap = new MapValueImpl<>();
        Enumeration<Header> headers = message.getAllHeaders();
        if (headers.hasMoreElements()) {
            while (headers.hasMoreElements()) {
                Header header = headers.nextElement();
                headerMap.put(header.getName(), header.getValue());
            }
            return headerMap;
        }
        return null;
    }

    private static XMLSequence parseToXml(String xmlStr) {
        return (XMLSequence) XMLFactory.parse(xmlStr);
    }

    private static Object getJsonContent(String messageContent) {
        Object json = JSONParser.parse(messageContent);
        if (json instanceof String) {
            return StringUtils.fromString((String) json);
        }
        return json;
    }

    private static String extractBodyFromMessage(Message message) throws MessagingException, IOException {
        String messageBody = "";
        if (message.getContentType() != null && CommonUtil.isTextBased(message.getContentType())) {
            if (message.getContent() != null) {
                messageBody = message.getContent().toString();
            }
        } else if (message.isMimeType(EmailConstants.MIME_CONTENT_TYPE_PATTERN)) {
            MimeMultipart mimeMultipart = (MimeMultipart) message.getContent();
            if (mimeMultipart != null && mimeMultipart.getCount() > 0 && mimeMultipart.getBodyPart(0) != null
                    && mimeMultipart.getBodyPart(0).getContent() != null) {
                messageBody = (String) mimeMultipart.getBodyPart(0).getContent();
            }
        }
        return messageBody;
    }

    private static BArray extractAttachmentsFromMessage(Message message) throws MessagingException, IOException {
        ArrayList<ObjectValue> attachmentArray = new ArrayList<>();
        if (!message.isMimeType(EmailConstants.MIME_CONTENT_TYPE_PATTERN)) {
            return null;
        } else {
            MimeMultipart mimeMultipart = (MimeMultipart) message.getContent();
            int numberOfAttachments = mimeMultipart.getCount();
            if (numberOfAttachments > 1) {
                for (int i = 1; i < numberOfAttachments; i++) {
                    attachMultipart(mimeMultipart.getBodyPart(i), attachmentArray);
                }
                return getArrayOfEntities(attachmentArray);
            } else {
                log.debug("Received a Multipart email message without any attachments.");
                return null;
            }
        }
    }

    private static void attachMultipart(BodyPart bodyPart, ArrayList<ObjectValue> entityArray)
            throws MessagingException, IOException {
        if (bodyPart.isMimeType(EmailConstants.MIME_CONTENT_TYPE_PATTERN)) {
            entityArray.add(getMultipartEntity(bodyPart));
        } else {
            String contentType = bodyPart.getContentType();
            if (contentType != null && bodyPart.getContent() instanceof String) {
                if (CommonUtil.isJsonBased(contentType)) {
                    entityArray.add(getJsonEntity(bodyPart));
                } else if (CommonUtil.isXmlBased(contentType)) {
                    entityArray.add(getXmlEntity(bodyPart));
                } else {
                    entityArray.add(getTextEntity(bodyPart));
                }
            } else {
                entityArray.add(getBinaryEntity(bodyPart));
            }
        }
    }

    private static ObjectValue getMultipartEntity(BodyPart bodyPart) throws MessagingException, IOException {
        ObjectValue multipartEntity = createEntityObject();
        ArrayList<ObjectValue> entities = getMultipleEntities(bodyPart);
        if (entities != null && bodyPart.getContentType() != null) {
            multipartEntity.addNativeData(BODY_PARTS, getArrayOfEntities(entities));
            MimeUtil.setContentType(createMediaTypeObject(), multipartEntity, bodyPart.getContentType());
            setEntityHeaders(multipartEntity, bodyPart);
        }
        return multipartEntity;
    }

    private static ArrayList<ObjectValue> getMultipleEntities(BodyPart bodyPart)
            throws IOException, MessagingException {
        ArrayList<ObjectValue> entityArray = new ArrayList<>();
        MimeMultipart mimeMultipart = (MimeMultipart) bodyPart.getContent();
        int numberOfBodyParts = mimeMultipart.getCount();
        if (numberOfBodyParts > 0) {
            for (int i = 0; i < numberOfBodyParts; i++) {
                attachMultipart(bodyPart, entityArray);
            }
            return entityArray;
        } else {
            return null;
        }
    }

    private static ObjectValue getJsonEntity(BodyPart bodyPart) throws IOException, MessagingException {
        String jsonContent = (String) bodyPart.getContent();
        ObjectValue entity = createEntityObject();
        EntityWrapper byteChannel = EntityBodyHandler.getEntityWrapper(jsonContent);
        entity.addNativeData(MimeConstants.ENTITY_BYTE_CHANNEL, byteChannel);
        MimeUtil.setContentType(createMediaTypeObject(), entity, MimeConstants.APPLICATION_JSON);
        setEntityHeaders(entity, bodyPart);
        return entity;
    }

    private static ObjectValue getXmlEntity(BodyPart bodyPart) throws IOException, MessagingException {
        String xmlContent = (String) bodyPart.getContent();
        XMLValue xmlNode = XMLFactory.parse(xmlContent);
        ObjectValue entity = createEntityObject();
        EntityBodyChannel byteChannel = new EntityBodyChannel(new ByteArrayInputStream(
                xmlNode.stringValue().getBytes(StandardCharsets.UTF_8)));
        entity.addNativeData(ENTITY_BYTE_CHANNEL, new EntityWrapper(byteChannel));
        MimeUtil.setContentType(createMediaTypeObject(), entity, MimeConstants.APPLICATION_XML);
        setEntityHeaders(entity, bodyPart);
        return entity;
    }

    private static ObjectValue getTextEntity(BodyPart bodyPart) throws IOException, MessagingException {
        String textPayload = (String) bodyPart.getContent();
        ObjectValue entity = BallerinaValues.createObjectValue(PROTOCOL_MIME_PKG_ID, ENTITY);
        entity.addNativeData(ENTITY_BYTE_CHANNEL, EntityBodyHandler.getEntityWrapper(textPayload));
        MimeUtil.setContentType(createMediaTypeObject(), entity, MimeConstants.TEXT_PLAIN);
        setEntityHeaders(entity, bodyPart);
        return entity;
    }

    private static ObjectValue getBinaryEntity(BodyPart bodyPart) throws IOException, MessagingException {
        byte[] binaryContent = CommonUtil.convertInputStreamToByteArray(bodyPart.getInputStream());
        EntityWrapper byteChannel = new EntityWrapper(new EntityBodyChannel(new ByteArrayInputStream(binaryContent)));
        ObjectValue entity = createEntityObject();
        entity.addNativeData(ENTITY_BYTE_CHANNEL, byteChannel);
        MimeUtil.setContentType(createMediaTypeObject(), entity, OCTET_STREAM);
        setEntityHeaders(entity, bodyPart);
        return entity;
    }

    private static void setEntityHeaders(ObjectValue entity, BodyPart bodyPart) throws MessagingException {
        Enumeration<Header> headers = bodyPart.getAllHeaders();
        while (headers.hasMoreElements()) {
            Header header = headers.nextElement();
            HeaderUtil.setHeaderToEntity(entity, header.getName(), header.getValue());
        }
    }

    private static ArrayValue getArrayOfEntities(ArrayList<ObjectValue> entities) {
        BType typeOfEntity = entities.get(0).getType();
        ObjectValue[] result = entities.toArray(new ObjectValue[entities.size()]);
        return new ArrayValueImpl(result, new org.ballerinalang.jvm.types.BArrayType(typeOfEntity));
    }

    private static ObjectValue createMediaTypeObject() {
        return BallerinaValues.createObjectValue(PROTOCOL_MIME_PKG_ID, MEDIA_TYPE);
    }

    private static ObjectValue createEntityObject() {
        return BallerinaValues.createObjectValue(PROTOCOL_MIME_PKG_ID, ENTITY);
    }

    private static String extractFromAddressFromMessage(Message message) throws MessagingException {
        String fromAddress = "";
        if (message.getFrom() != null) {
            fromAddress = message.getFrom()[0].toString();
        }
        return fromAddress;
    }

    private static String getSenderAddress(Message message) throws MessagingException {
        String senderAddress = "";
        if (message instanceof POP3Message) {
            if (((POP3Message) message).getSender() != null) {
                senderAddress = ((POP3Message) message).getSender().toString();
            }
        } else if (message instanceof IMAPMessage) {
            if (((IMAPMessage) message).getSender() != null) {
                senderAddress = ((IMAPMessage) message).getSender().toString();
            }
        }
        return senderAddress;
    }

    private static BArray getAddressBArrayList(Address[] addresses) {
        BArray addressArrayValue = BValueCreator.createArrayValue(stringArrayType);
        if (addresses != null) {
            for (Address address: addresses) {
                addressArrayValue.append(StringUtils.fromString(address.toString()));
            }
        }
        return addressArrayValue;
    }

    private static String getStringNullChecked(String string) {
        return string == null ? "" : string;
    }

}<|MERGE_RESOLUTION|>--- conflicted
+++ resolved
@@ -35,7 +35,6 @@
 import org.ballerinalang.jvm.values.XMLSequence;
 import org.ballerinalang.jvm.values.XMLValue;
 import org.ballerinalang.jvm.values.api.BArray;
-import org.ballerinalang.jvm.values.api.BString;
 import org.ballerinalang.jvm.values.api.BValueCreator;
 import org.ballerinalang.mime.util.EntityBodyChannel;
 import org.ballerinalang.mime.util.EntityBodyHandler;
@@ -87,7 +86,7 @@
      * @param host Host address of email server
      * @return Properties Email server access properties
      */
-    public static Properties getPopProperties(MapValue<BString, Object> emailAccessConfig, String host) {
+    public static Properties getPopProperties(MapValue emailAccessConfig, String host) {
         Properties properties = new Properties();
         properties.put(EmailConstants.PROPS_POP_HOST, host);
         properties.put(EmailConstants.PROPS_POP_PORT,
@@ -97,8 +96,7 @@
         properties.put(EmailConstants.PROPS_POP_SSL_ENABLE,
                 emailAccessConfig.getBooleanValue(EmailConstants.PROPS_SSL));
         properties.put(EmailConstants.MAIL_STORE_PROTOCOL, EmailConstants.POP_PROTOCOL);
-        CommonUtil.addCustomProperties(
-                (MapValue<BString, Object>) emailAccessConfig.getMapValue(EmailConstants.PROPS_PROPERTIES), properties);
+        CommonUtil.addCustomProperties(emailAccessConfig.getMapValue(EmailConstants.PROPS_PROPERTIES), properties);
         if (log.isDebugEnabled()) {
             Set<String> propertySet = properties.stringPropertyNames();
             log.debug("POP3 Properties set are as follows.");
@@ -117,7 +115,7 @@
      * @param host Host address of email server
      * @return Properties Email server access properties
      */
-    public static Properties getImapProperties(MapValue<BString, Object> emailAccessConfig, String host) {
+    public static Properties getImapProperties(MapValue emailAccessConfig, String host) {
         Properties properties = new Properties();
         properties.put(EmailConstants.PROPS_IMAP_HOST, host);
         properties.put(EmailConstants.PROPS_IMAP_PORT,
@@ -127,8 +125,7 @@
         properties.put(EmailConstants.PROPS_IMAP_SSL_ENABLE,
                 emailAccessConfig.getBooleanValue(EmailConstants.PROPS_SSL));
         properties.put(EmailConstants.MAIL_STORE_PROTOCOL, EmailConstants.IMAP_PROTOCOL);
-        CommonUtil.addCustomProperties(
-                (MapValue<BString, Object>) emailAccessConfig.getMapValue(EmailConstants.PROPS_PROPERTIES), properties);
+        CommonUtil.addCustomProperties(emailAccessConfig.getMapValue(EmailConstants.PROPS_PROPERTIES), properties);
         if (log.isDebugEnabled()) {
             Set<String> propertySet = properties.stringPropertyNames();
             log.debug("IMAP4 Properties set are as follows.");
@@ -148,7 +145,7 @@
      * @throws MessagingException If an error occurs related to messaging
      * @throws IOException If an error occurs related to I/O
      */
-    public static MapValue<BString, Object> getMapValue(Message message) throws MessagingException, IOException {
+    public static MapValue getMapValue(Message message) throws MessagingException, IOException {
         Map<String, Object> valueMap = new HashMap<>();
         BArray toAddressArrayValue = getAddressBArrayList(message.getRecipients(Message.RecipientType.TO));
         BArray ccAddressArrayValue = getAddressBArrayList(message.getRecipients(Message.RecipientType.CC));
@@ -161,33 +158,28 @@
         String fromAddress = extractFromAddressFromMessage(message);
         String senderAddress = getSenderAddress(message);
         BArray attachments = extractAttachmentsFromMessage(message);
-        valueMap.put(EmailConstants.MESSAGE_TO.getValue(), toAddressArrayValue);
-        valueMap.put(EmailConstants.MESSAGE_CC.getValue(), ccAddressArrayValue);
-        valueMap.put(EmailConstants.MESSAGE_BCC.getValue(), bccAddressArrayValue);
-        valueMap.put(EmailConstants.MESSAGE_REPLY_TO.getValue(), replyToAddressArrayValue);
-        valueMap.put(EmailConstants.MESSAGE_SUBJECT.getValue(), subject);
+        valueMap.put(EmailConstants.MESSAGE_TO, toAddressArrayValue);
+        valueMap.put(EmailConstants.MESSAGE_CC, ccAddressArrayValue);
+        valueMap.put(EmailConstants.MESSAGE_BCC, bccAddressArrayValue);
+        valueMap.put(EmailConstants.MESSAGE_REPLY_TO, replyToAddressArrayValue);
+        valueMap.put(EmailConstants.MESSAGE_SUBJECT, subject);
         if (CommonUtil.isJsonBased(message.getContentType())) {
-            valueMap.put(EmailConstants.MESSAGE_MESSAGE_BODY.getValue(), getJsonContent(messageBody));
+            valueMap.put(EmailConstants.MESSAGE_MESSAGE_BODY, getJsonContent(messageBody));
         } else if (CommonUtil.isXmlBased(message.getContentType())) {
-            valueMap.put(EmailConstants.MESSAGE_MESSAGE_BODY.getValue(), parseToXml(messageBody));
+            valueMap.put(EmailConstants.MESSAGE_MESSAGE_BODY, parseToXml(messageBody));
         } else {
-            valueMap.put(EmailConstants.MESSAGE_MESSAGE_BODY.getValue(), messageBody);
+            valueMap.put(EmailConstants.MESSAGE_MESSAGE_BODY, messageBody);
         }
         if (messageContentType != null && !messageContentType.equals("")) {
-            valueMap.put(EmailConstants.MESSAGE_BODY_CONTENT_TYPE.getValue(), messageContentType);
-        }
-<<<<<<< HEAD
-        valueMap.put(EmailConstants.MESSAGE_FROM.getValue(), fromAddress);
-        valueMap.put(EmailConstants.MESSAGE_SENDER.getValue(), senderAddress);
-=======
+            valueMap.put(EmailConstants.MESSAGE_BODY_CONTENT_TYPE, messageContentType);
+        }
         if (headers != null) {
             valueMap.put(EmailConstants.MESSAGE_HEADERS, headers);
         }
         valueMap.put(EmailConstants.MESSAGE_FROM, fromAddress);
         valueMap.put(EmailConstants.MESSAGE_SENDER, senderAddress);
->>>>>>> 2d47e5ef
         if (attachments != null && attachments.size() > 0) {
-            valueMap.put(EmailConstants.MESSAGE_ATTACHMENTS.getValue(), attachments);
+            valueMap.put(EmailConstants.MESSAGE_ATTACHMENTS, attachments);
         }
         return BallerinaValues.createRecordValue(EmailConstants.EMAIL_PACKAGE_ID, EmailConstants.EMAIL, valueMap);
     }
@@ -387,7 +379,7 @@
         BArray addressArrayValue = BValueCreator.createArrayValue(stringArrayType);
         if (addresses != null) {
             for (Address address: addresses) {
-                addressArrayValue.append(StringUtils.fromString(address.toString()));
+                addressArrayValue.append(address.toString());
             }
         }
         return addressArrayValue;
