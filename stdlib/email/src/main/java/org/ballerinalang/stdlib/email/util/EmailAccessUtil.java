--- conflicted
+++ resolved
@@ -54,6 +54,7 @@
 import javax.mail.MessagingException;
 import javax.mail.internet.MimeMultipart;
 
+import static org.ballerinalang.mime.util.MimeConstants.BODY_PARTS;
 import static org.ballerinalang.mime.util.MimeConstants.ENTITY;
 import static org.ballerinalang.mime.util.MimeConstants.ENTITY_BYTE_CHANNEL;
 import static org.ballerinalang.mime.util.MimeConstants.MEDIA_TYPE;
@@ -67,11 +68,8 @@
  */
 public class EmailAccessUtil {
 
-<<<<<<< HEAD
     private static final Logger log = LoggerFactory.getLogger(EmailAccessUtil.class);
-=======
     private static final BArrayType stringArrayType = new BArrayType(BTypes.typeString);
->>>>>>> e8641d33
 
     /**
      * Generates Properties object using the passed MapValue.
@@ -148,11 +146,11 @@
 
     private static String extractBodyFromMessage(Message message) throws MessagingException, IOException {
         String messageBody = "";
-        if (CommonUtil.isTextBased(message.getContentType())) {
+        if (message.getContentType() != null && CommonUtil.isTextBased(message.getContentType())) {
             if (message.getContent() != null) {
                 messageBody = message.getContent().toString();
             }
-        } else if (message.isMimeType("multipart/*")) {
+        } else if (message.isMimeType(EmailConstants.MIME_CONTENT_TYPE_PATTERN)) {
             MimeMultipart mimeMultipart = (MimeMultipart) message.getContent();
             if (mimeMultipart != null && mimeMultipart.getCount() > 0 && mimeMultipart.getBodyPart(0) != null
                     && mimeMultipart.getBodyPart(0).getContent() != null) {
@@ -164,26 +162,14 @@
 
     private static BArray extractAttachmentsFromMessage(Message message) throws MessagingException, IOException {
         ArrayList<ObjectValue> attachmentArray = new ArrayList<>();
-        if (!message.isMimeType("multipart/*")) {
+        if (!message.isMimeType(EmailConstants.MIME_CONTENT_TYPE_PATTERN)) {
             return null;
         } else {
             MimeMultipart mimeMultipart = (MimeMultipart) message.getContent();
             int numberOfAttachments = mimeMultipart.getCount();
             if (numberOfAttachments > 1) {
                 for (int i = 1; i < numberOfAttachments; i++) {
-                    BodyPart attachment = mimeMultipart.getBodyPart(i);
-                    String contentType = attachment.getContentType();
-                    if (CommonUtil.isTextBased(contentType)) {
-                        if (CommonUtil.isJsonBased(contentType)) {
-                            attachJsonBodyPart(attachment, attachmentArray);
-                        } else if (CommonUtil.isXmlBased(contentType)) {
-                            attachXmlBodyPart(attachment, attachmentArray);
-                        } else {
-                            attachTextBodyPart(attachment, attachmentArray);
-                        }
-                    } else {
-                        attachBinaryBodyPart(attachment, attachmentArray);
-                    }
+                    attachMultipart(mimeMultipart.getBodyPart(i), attachmentArray);
                 }
                 return getArrayOfBodyParts(attachmentArray);
             } else {
@@ -193,45 +179,86 @@
         }
     }
 
-    private static void attachJsonBodyPart(BodyPart attachment, ArrayList<ObjectValue> attachmentArray)
+    private static void attachMultipart(BodyPart bodyPart, ArrayList<ObjectValue> entityArray)
+            throws MessagingException, IOException {
+        if (bodyPart.isMimeType(EmailConstants.MIME_CONTENT_TYPE_PATTERN)) {
+            entityArray.add(getMultipartEntity(bodyPart));
+        } else {
+            String contentType = bodyPart.getContentType();
+            if (contentType != null && bodyPart.getContent() instanceof String) {
+                if (CommonUtil.isJsonBased(contentType)) {
+                    entityArray.add(getJsonEntity(bodyPart));
+                } else if (CommonUtil.isXmlBased(contentType)) {
+                    entityArray.add(getXmlEntity(bodyPart));
+                } else {
+                    entityArray.add(getTextEntity(bodyPart));
+                }
+            } else {
+                entityArray.add(getBinaryEntity(bodyPart));
+            }
+        }
+    }
+
+    public static ObjectValue getMultipartEntity(BodyPart bodyPart) throws MessagingException, IOException {
+        ObjectValue multipartEntity = createEntityObject();
+        ArrayList<ObjectValue> bodyParts = getMultipleBodyParts(bodyPart);
+        if (bodyParts != null && bodyPart.getContentType() != null) {
+            multipartEntity.addNativeData(BODY_PARTS, getArrayOfBodyParts(bodyParts));
+            MimeUtil.setContentType(createMediaTypeObject(), multipartEntity, bodyPart.getContentType());
+        }
+        return multipartEntity;
+    }
+
+    private static ArrayList<ObjectValue> getMultipleBodyParts(BodyPart bodyPart)
             throws IOException, MessagingException {
-        String jsonContent = (String) attachment.getContent();
-        ObjectValue bodyPart = createEntityObject();
+        ArrayList<ObjectValue> entityArray = new ArrayList<>();
+        MimeMultipart mimeMultipart = (MimeMultipart) bodyPart.getContent();
+        int numberOfBodyParts = mimeMultipart.getCount();
+        if (numberOfBodyParts > 0) {
+            for (int i = 0; i < numberOfBodyParts; i++) {
+                attachMultipart(bodyPart, entityArray);
+            }
+            return entityArray;
+        } else {
+            return null;
+        }
+    }
+
+    private static ObjectValue getJsonEntity(BodyPart bodyPart) throws IOException, MessagingException {
+        String jsonContent = (String) bodyPart.getContent();
+        ObjectValue entity = createEntityObject();
         EntityWrapper byteChannel = EntityBodyHandler.getEntityWrapper(jsonContent);
-        bodyPart.addNativeData(MimeConstants.ENTITY_BYTE_CHANNEL, byteChannel);
-        MimeUtil.setContentType(createMediaTypeObject(), bodyPart, MimeConstants.APPLICATION_JSON);
-        attachmentArray.add(bodyPart);
-    }
-
-    private static void attachXmlBodyPart(BodyPart attachment, ArrayList<ObjectValue> attachmentArray)
-            throws IOException, MessagingException {
-        String xmlContent = (String) attachment.getContent();
+        entity.addNativeData(MimeConstants.ENTITY_BYTE_CHANNEL, byteChannel);
+        MimeUtil.setContentType(createMediaTypeObject(), entity, MimeConstants.APPLICATION_JSON);
+        return entity;
+    }
+
+    private static ObjectValue getXmlEntity(BodyPart bodyPart) throws IOException, MessagingException {
+        String xmlContent = (String) bodyPart.getContent();
         XMLValue xmlNode = XMLFactory.parse(xmlContent);
-        ObjectValue bodyPart = createEntityObject();
+        ObjectValue entity = createEntityObject();
         EntityBodyChannel byteChannel = new EntityBodyChannel(new ByteArrayInputStream(
                 xmlNode.stringValue().getBytes(StandardCharsets.UTF_8)));
-        bodyPart.addNativeData(ENTITY_BYTE_CHANNEL, new EntityWrapper(byteChannel));
-        MimeUtil.setContentType(createMediaTypeObject(), bodyPart, MimeConstants.APPLICATION_XML);
-        attachmentArray.add(bodyPart);
-    }
-
-    private static void attachTextBodyPart(BodyPart attachment, ArrayList<ObjectValue> attachmentArray)
-            throws IOException, MessagingException {
-        String textPayload = (String) attachment.getContent();
-        ObjectValue bodyPart = BallerinaValues.createObjectValue(PROTOCOL_MIME_PKG_ID, ENTITY);
-        bodyPart.addNativeData(ENTITY_BYTE_CHANNEL, EntityBodyHandler.getEntityWrapper(textPayload));
-        MimeUtil.setContentType(createMediaTypeObject(), bodyPart, MimeConstants.TEXT_PLAIN);
-        attachmentArray.add(bodyPart);
-    }
-
-    private static void attachBinaryBodyPart(BodyPart attachment, ArrayList<ObjectValue> attachmentArray)
-            throws IOException, MessagingException {
-        byte[] binaryContent = CommonUtil.convertInputStreamToByteArray(attachment.getInputStream());
+        entity.addNativeData(ENTITY_BYTE_CHANNEL, new EntityWrapper(byteChannel));
+        MimeUtil.setContentType(createMediaTypeObject(), entity, MimeConstants.APPLICATION_XML);
+        return entity;
+    }
+
+    private static ObjectValue getTextEntity(BodyPart bodyPart) throws IOException, MessagingException {
+        String textPayload = (String) bodyPart.getContent();
+        ObjectValue entity = BallerinaValues.createObjectValue(PROTOCOL_MIME_PKG_ID, ENTITY);
+        entity.addNativeData(ENTITY_BYTE_CHANNEL, EntityBodyHandler.getEntityWrapper(textPayload));
+        MimeUtil.setContentType(createMediaTypeObject(), entity, MimeConstants.TEXT_PLAIN);
+        return entity;
+    }
+
+    private static ObjectValue getBinaryEntity(BodyPart bodyPart) throws IOException, MessagingException {
+        byte[] binaryContent = CommonUtil.convertInputStreamToByteArray(bodyPart.getInputStream());
         EntityWrapper byteChannel = new EntityWrapper(new EntityBodyChannel(new ByteArrayInputStream(binaryContent)));
-        ObjectValue bodyPart = createEntityObject();
-        bodyPart.addNativeData(ENTITY_BYTE_CHANNEL, byteChannel);
-        MimeUtil.setContentType(createMediaTypeObject(), bodyPart, OCTET_STREAM);
-        attachmentArray.add(bodyPart);
+        ObjectValue entity = createEntityObject();
+        entity.addNativeData(ENTITY_BYTE_CHANNEL, byteChannel);
+        MimeUtil.setContentType(createMediaTypeObject(), entity, OCTET_STREAM);
+        return entity;
     }
 
     private static ArrayValue getArrayOfBodyParts(ArrayList<ObjectValue> bodyParts) {
