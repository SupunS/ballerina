/*
 *  Copyright (c) 2018, WSO2 Inc. (http://www.wso2.org) All Rights Reserved.
 *
 *  WSO2 Inc. licenses this file to you under the Apache License,
 *  Version 2.0 (the "License"); you may not use this file except
 *  in compliance with the License.
 *  You may obtain a copy of the License at
 *
 *  http://www.apache.org/licenses/LICENSE-2.0
 *
 *  Unless required by applicable law or agreed to in writing,
 *  software distributed under the License is distributed on an
 *  "AS IS" BASIS, WITHOUT WARRANTIES OR CONDITIONS OF ANY
 *  KIND, either express or implied.  See the License for the
 *  specific language governing permissions and limitations
 *  under the License.
 */

package org.ballerinalang.net.websub;

import io.netty.buffer.Unpooled;
import io.netty.handler.codec.http.DefaultLastHttpContent;
import io.netty.handler.codec.http.HttpHeaderNames;
import io.netty.handler.codec.http.HttpResponseStatus;
import org.ballerinalang.bre.bvm.CallableUnitCallback;
import org.ballerinalang.bre.bvm.WorkerExecutionContext;
import org.ballerinalang.connector.api.BLangConnectorSPIUtil;
import org.ballerinalang.connector.api.BallerinaConnectorException;
import org.ballerinalang.connector.api.Executor;
import org.ballerinalang.connector.api.ParamDetail;
import org.ballerinalang.connector.api.Resource;
import org.ballerinalang.connector.api.Value;
import org.ballerinalang.mime.util.Constants;
import org.ballerinalang.mime.util.MimeUtil;
import org.ballerinalang.model.values.BJSON;
import org.ballerinalang.model.values.BMap;
import org.ballerinalang.model.values.BRefType;
import org.ballerinalang.model.values.BString;
import org.ballerinalang.model.values.BStruct;
import org.ballerinalang.model.values.BValue;
import org.ballerinalang.net.http.BallerinaHTTPConnectorListener;
import org.ballerinalang.net.http.HttpConstants;
import org.ballerinalang.net.http.HttpResource;
import org.ballerinalang.net.http.HttpUtil;
import org.ballerinalang.net.uri.URIUtil;
import org.ballerinalang.net.websub.util.WebSubUtils;
import org.ballerinalang.util.codegen.ProgramFile;
import org.ballerinalang.util.exceptions.BallerinaException;
import org.slf4j.Logger;
import org.slf4j.LoggerFactory;
import org.wso2.transport.http.netty.message.HTTPCarbonMessage;

import java.io.PrintStream;
import java.io.UnsupportedEncodingException;
import java.nio.charset.StandardCharsets;
import java.util.List;

import static org.ballerinalang.net.websub.WebSubSubscriberConstants.ANNOTATED_TOPIC;
import static org.ballerinalang.net.websub.WebSubSubscriberConstants.ENTITY_ACCESSED_REQUEST;
import static org.ballerinalang.net.websub.WebSubSubscriberConstants.PARAM_HUB_CHALLENGE;
import static org.ballerinalang.net.websub.WebSubSubscriberConstants.PARAM_HUB_LEASE_SECONDS;
import static org.ballerinalang.net.websub.WebSubSubscriberConstants.PARAM_HUB_MODE;
import static org.ballerinalang.net.websub.WebSubSubscriberConstants.PARAM_HUB_TOPIC;
import static org.ballerinalang.net.websub.WebSubSubscriberConstants.RESOURCE_NAME_ON_INTENT_VERIFICATION;
import static org.ballerinalang.net.websub.WebSubSubscriberConstants.SERVICE_ENDPOINT;
import static org.ballerinalang.net.websub.WebSubSubscriberConstants.STRUCT_WEBSUB_INTENT_VERIFICATION_REQUEST;
import static org.ballerinalang.net.websub.WebSubSubscriberConstants.STRUCT_WEBSUB_NOTIFICATION_REQUEST;
import static org.ballerinalang.net.websub.WebSubSubscriberConstants.SUBSCRIBE;
import static org.ballerinalang.net.websub.WebSubSubscriberConstants.UNSUBSCRIBE;
import static org.ballerinalang.net.websub.WebSubSubscriberConstants.WEBSUB_PACKAGE_PATH;

/**
 * HTTP Connection Listener for Ballerina WebSub services.
 */
public class BallerinaWebSubConnectionListener extends BallerinaHTTPConnectorListener {

    private static final Logger log = LoggerFactory.getLogger(BallerinaWebSubConnectionListener.class);
    private WebSubServicesRegistry webSubServicesRegistry;
    private PrintStream console = System.out;

    public BallerinaWebSubConnectionListener(WebSubServicesRegistry webSubServicesRegistry, Value[] filterHolders) {
        super(webSubServicesRegistry, filterHolders);
        this.webSubServicesRegistry = webSubServicesRegistry;
    }

    @Override
    public void onMessage(HTTPCarbonMessage inboundMessage) {
        try {
            HttpResource httpResource;
<<<<<<< HEAD
            if (accessed(inboundMessage)) {
                if (inboundMessage.getProperty(HTTP_RESOURCE) instanceof String) {
                    if (inboundMessage.getProperty(HTTP_RESOURCE).equals(WebSubSubscriberConstants.ANNOTATED_TOPIC)) {
                        autoRespondToIntentVerification(inboundMessage);
=======
            if (accessed(httpCarbonMessage)) {
                if (httpCarbonMessage.getProperty(HTTP_RESOURCE) instanceof String) {
                    if (httpCarbonMessage.getProperty(HTTP_RESOURCE).equals(ANNOTATED_TOPIC)) {
                        autoRespondToIntentVerification(httpCarbonMessage);
>>>>>>> 5695b07e
                        return;
                    } else {
                        httpResource = WebSubDispatcher.findResource(webSubServicesRegistry, inboundMessage);
                    }
                } else {
                    httpResource = (HttpResource) inboundMessage.getProperty(HTTP_RESOURCE);
                }
                extractPropertiesAndStartResourceExecution(inboundMessage, httpResource);
                return;
            }
            httpResource = WebSubDispatcher.findResource(webSubServicesRegistry, inboundMessage);
            //TODO: fix to avoid defering on GET, when onIntentVerification is included
            if (inboundMessage.getProperty(HTTP_RESOURCE) == null) {
                inboundMessage.setProperty(HTTP_RESOURCE, httpResource);
                return;
            } else if (inboundMessage.getProperty(HTTP_RESOURCE) instanceof String) {
                return;
            }
            extractPropertiesAndStartResourceExecution(inboundMessage, httpResource);
        } catch (BallerinaException ex) {
            try {
                HttpUtil.handleFailure(inboundMessage, new BallerinaConnectorException(ex.getMessage(), ex.getCause()));
            } catch (Exception e) {
                log.error("Cannot handle error using the error handler for: " + e.getMessage(), e);
            }
        }
    }


    protected void extractPropertiesAndStartResourceExecution(HTTPCarbonMessage httpCarbonMessage,
                                                              HttpResource httpResource) {
        BValue subscriberServiceEndpoint = getSubscriberServiceEndpoint(httpResource, httpCarbonMessage);
        BValue httpRequest;
        if (httpCarbonMessage.getProperty(ENTITY_ACCESSED_REQUEST) != null) {
            httpRequest = (BValue) httpCarbonMessage.getProperty(ENTITY_ACCESSED_REQUEST);
        } else {
            httpRequest = WebSubUtils.getHttpRequest(httpResource.getBalResource().getResourceInfo().getServiceInfo()
                                                             .getPackageInfo().getProgramFile(), httpCarbonMessage);
        }

        // invoke request path filters
        WorkerExecutionContext parentCtx = new WorkerExecutionContext(
                httpResource.getBalResource().getResourceInfo().getServiceInfo().getPackageInfo().getProgramFile());
        invokeRequestFilters(httpCarbonMessage, httpRequest, getRequestFilterContext(httpResource), parentCtx);

        Resource balResource = httpResource.getBalResource();
        List<ParamDetail> paramDetails = balResource.getParamDetails();
        BValue[] signatureParams = new BValue[paramDetails.size()];
        String resourceName = httpResource.getName();
        if (RESOURCE_NAME_ON_INTENT_VERIFICATION.equals(resourceName)) {
            signatureParams[0] = subscriberServiceEndpoint;
            BStruct intentVerificationRequestStruct = createIntentVerificationRequestStruct(balResource);
            if (httpCarbonMessage.getProperty(HttpConstants.QUERY_STR) != null) {
                String queryString = (String) httpCarbonMessage.getProperty(HttpConstants.QUERY_STR);
                BMap<String, BString> params = new BMap<>();
                try {
                    URIUtil.populateQueryParamMap(queryString, params);
                    intentVerificationRequestStruct.setStringField(0, params.get(PARAM_HUB_MODE).stringValue());
                    intentVerificationRequestStruct.setStringField(1, params.get(PARAM_HUB_TOPIC).stringValue());
                    intentVerificationRequestStruct.setStringField(2, params.get(PARAM_HUB_CHALLENGE).stringValue());
                    if (params.hasKey(PARAM_HUB_LEASE_SECONDS)) {
                        intentVerificationRequestStruct.setIntField(0, Integer.parseInt(
                                        params.get(PARAM_HUB_LEASE_SECONDS).stringValue()));
                    }
                } catch (UnsupportedEncodingException e) {
                    throw new BallerinaException("Error populating query map for intent verification request received: "
                                                         + e.getMessage());
                }
            }
            intentVerificationRequestStruct.setRefField(0, (BRefType) httpRequest);
            signatureParams[1] = intentVerificationRequestStruct;
        } else { //Notification Resource
            HTTPCarbonMessage response = HttpUtil.createHttpCarbonMessage(false);
            response.waitAndReleaseAllEntities();
            response.setProperty(HttpConstants.HTTP_STATUS_CODE, HttpResponseStatus.ACCEPTED.code());
            response.addHttpContent(new DefaultLastHttpContent());
            HttpUtil.sendOutboundResponse(httpCarbonMessage, response);
            BStruct notificationRequestStruct = createNotificationRequestStruct(balResource);
            BStruct entityStruct = MimeUtil.extractEntity((BStruct) httpRequest);
            if (entityStruct != null) {
                if (entityStruct.getNativeData(Constants.MESSAGE_DATA_SOURCE) instanceof BJSON) {
                    BJSON jsonBody = (BJSON) (entityStruct.getNativeData(Constants.MESSAGE_DATA_SOURCE));
                    notificationRequestStruct.setRefField(0, jsonBody);
                } else {
                    console.println("ballerina: Non-JSON payload received as WebSub Notification");
                }
            }
            notificationRequestStruct.setRefField(1, (BRefType) httpRequest);
            signatureParams[0] = notificationRequestStruct;
        }

        CallableUnitCallback callback = new WebSubEmptyCallableUnitCallback();
        //TODO handle BallerinaConnectorException
        Executor.submit(balResource, callback, null, null, signatureParams);
    }

    /**
     * Method to retrieve the struct representing the WebSub subscriber service endpoint.
     *
     * @param httpResource      the resource of the service receiving the request
     * @param httpCarbonMessage the HTTP message representing the request received
     * @return the struct representing the subscriber service endpoint
     */
    private BStruct getSubscriberServiceEndpoint(HttpResource httpResource, HTTPCarbonMessage httpCarbonMessage) {
        BStruct subscriberServiceEndpoint = createSubscriberServiceEndpointStruct(httpResource.getBalResource());
        BStruct serviceEndpoint = BLangConnectorSPIUtil.createBStruct(
                httpResource.getBalResource().getResourceInfo().getServiceInfo().getPackageInfo().getProgramFile(),
                HttpConstants.PROTOCOL_PACKAGE_HTTP, HttpConstants.SERVICE_ENDPOINT);

        BStruct connection = BLangConnectorSPIUtil.createBStruct(
                httpResource.getBalResource().getResourceInfo().getServiceInfo().getPackageInfo().getProgramFile(),
                HttpConstants.PROTOCOL_PACKAGE_HTTP, HttpConstants.CONNECTION);

        HttpUtil.enrichServiceEndpointInfo(serviceEndpoint, httpCarbonMessage, httpResource);
        HttpUtil.enrichConnectionInfo(connection, httpCarbonMessage);
        serviceEndpoint.setRefField(HttpConstants.SERVICE_ENDPOINT_CONNECTION_INDEX, connection);

        subscriberServiceEndpoint.setRefField(1, serviceEndpoint);
        return subscriberServiceEndpoint;
    }

    /**
     * Method to create the struct representing the WebSub subscriber service endpoint.
     */
    private BStruct createSubscriberServiceEndpointStruct(Resource resource) {
        return createBStruct(resource.getResourceInfo().getServiceInfo().getPackageInfo().getProgramFile(),
                                                    WEBSUB_PACKAGE_PATH, SERVICE_ENDPOINT);
    }

    /**
     * Method to create the intent verification request struct representing a subscription/unsubscription intent
     * verification request received.
     */
    private BStruct createIntentVerificationRequestStruct(Resource resource) {
        return createBStruct(resource.getResourceInfo().getServiceInfo().getPackageInfo().getProgramFile(),
                                                   WEBSUB_PACKAGE_PATH, STRUCT_WEBSUB_INTENT_VERIFICATION_REQUEST);
    }

    /**
     * Method to create the notification request struct representing WebSub notifications received.
     */
    private BStruct createNotificationRequestStruct(Resource resource) {
        return createBStruct(resource.getResourceInfo().getServiceInfo().getPackageInfo().getProgramFile(),
                                                    WEBSUB_PACKAGE_PATH, STRUCT_WEBSUB_NOTIFICATION_REQUEST);
    }

    private BStruct createBStruct(ProgramFile programFile, String packagePath, String structName) {
        return BLangConnectorSPIUtil.createBStruct(programFile, packagePath, structName);
    }

    /**
     * Method to automatically respond to intent verification requests for subscriptions/unsubscriptions if a resource
     * named {@link WebSubSubscriberConstants#RESOURCE_NAME_ON_INTENT_VERIFICATION} is not specified.
     *
     * @param httpCarbonMessage the message/request received
     */
    private void autoRespondToIntentVerification(HTTPCarbonMessage httpCarbonMessage) {
        String annotatedTopic = httpCarbonMessage.getProperty(ANNOTATED_TOPIC).toString();
        if (httpCarbonMessage.getProperty(HttpConstants.QUERY_STR) != null) {
            String queryString = (String) httpCarbonMessage.getProperty(HttpConstants.QUERY_STR);
            BMap<String, BString> params = new BMap<>();
            try {
                HTTPCarbonMessage response = HttpUtil.createHttpCarbonMessage(false);
                response.waitAndReleaseAllEntities();
                URIUtil.populateQueryParamMap(queryString, params);
                String mode = params.get(PARAM_HUB_MODE).stringValue();
                if (!params.keySet().contains(PARAM_HUB_MODE) || !params.keySet().contains(PARAM_HUB_TOPIC)
                        || !params.keySet().contains(PARAM_HUB_CHALLENGE)) {
                    response.setProperty(HttpConstants.HTTP_STATUS_CODE, HttpResponseStatus.NOT_FOUND.code());
                    response.addHttpContent(new DefaultLastHttpContent());
                    HttpUtil.sendOutboundResponse(httpCarbonMessage, response);
                    console.println("ballerina: Error auto-responding to intent verification request: Mode, Topic "
                                            + "and/or callback not specified");
                }
                if ((SUBSCRIBE.equals(mode) || UNSUBSCRIBE.equals(mode))
                        && annotatedTopic.equals(params.get(PARAM_HUB_TOPIC).stringValue())) {
                    String challenge = params.get(PARAM_HUB_CHALLENGE).stringValue();
                    response.addHttpContent(new DefaultLastHttpContent(Unpooled.wrappedBuffer(
                            challenge.getBytes(StandardCharsets.UTF_8))));
                    response.setHeader(HttpHeaderNames.CONTENT_TYPE.toString(), Constants.TEXT_PLAIN);
                    response.setProperty(HttpConstants.HTTP_STATUS_CODE, HttpResponseStatus.ACCEPTED.code());
                    String intentVerificationMessage = "ballerina: Intent Verification agreed - Mode [" + mode
                                                        + "], Topic [" + annotatedTopic + "]";
                    if (params.hasKey(PARAM_HUB_LEASE_SECONDS)) {
                        intentVerificationMessage = intentVerificationMessage.concat(", Lease Seconds ["
                                         + params.get(PARAM_HUB_LEASE_SECONDS) + "]");
                    }
                    console.println(intentVerificationMessage);
                } else {
                    console.println("ballerina: Intent Verification denied - Mode [" + mode + "], Topic ["
                                        + params.get(PARAM_HUB_TOPIC).stringValue() + "]");
                    response.setProperty(HttpConstants.HTTP_STATUS_CODE, HttpResponseStatus.NOT_FOUND.code());
                    response.addHttpContent(new DefaultLastHttpContent());
                }
                HttpUtil.sendOutboundResponse(httpCarbonMessage, response);
            } catch (UnsupportedEncodingException e) {
                throw new BallerinaConnectorException("Error responding to intent verification request: "
                                                              + e.getMessage());
            }
        }
    }

}<|MERGE_RESOLUTION|>--- conflicted
+++ resolved
@@ -87,17 +87,10 @@
     public void onMessage(HTTPCarbonMessage inboundMessage) {
         try {
             HttpResource httpResource;
-<<<<<<< HEAD
             if (accessed(inboundMessage)) {
                 if (inboundMessage.getProperty(HTTP_RESOURCE) instanceof String) {
-                    if (inboundMessage.getProperty(HTTP_RESOURCE).equals(WebSubSubscriberConstants.ANNOTATED_TOPIC)) {
+                    if (inboundMessage.getProperty(HTTP_RESOURCE).equals(ANNOTATED_TOPIC)) {
                         autoRespondToIntentVerification(inboundMessage);
-=======
-            if (accessed(httpCarbonMessage)) {
-                if (httpCarbonMessage.getProperty(HTTP_RESOURCE) instanceof String) {
-                    if (httpCarbonMessage.getProperty(HTTP_RESOURCE).equals(ANNOTATED_TOPIC)) {
-                        autoRespondToIntentVerification(httpCarbonMessage);
->>>>>>> 5695b07e
                         return;
                     } else {
                         httpResource = WebSubDispatcher.findResource(webSubServicesRegistry, inboundMessage);
