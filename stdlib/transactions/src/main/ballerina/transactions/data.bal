// Copyright (c) 2018 WSO2 Inc. (http://www.wso2.org) All Rights Reserved.
//
// WSO2 Inc. licenses this file to you under the Apache License,
// Version 2.0 (the "License"); you may not use this file except
// in compliance with the License.
// You may obtain a copy of the License at
//
// http://www.apache.org/licenses/LICENSE-2.0
//
// Unless required by applicable law or agreed to in writing,
// software distributed under the License is distributed on an
// "AS IS" BASIS, WITHOUT WARRANTIES OR CONDITIONS OF ANY
// KIND, either express or implied.  See the License for the
// specific language governing permissions and limitations
// under the License.

public type TransactionContext record {
    string contextVersion = "1.0";
    string transactionId = "";
    int transactionBlockId = 0;
    string coordinationType = "";
    string registerAtURL = "";
};

type RegistrationRequest record {
    string transactionId = "";
    string participantId = "";
    RemoteProtocol[] participantProtocols = [];
};

type RegistrationResponse record {
    string transactionId = "";
    RemoteProtocol[] coordinatorProtocols = [];
};

<<<<<<< HEAD
function toProtocolArray(RemoteProtocol[] remoteProtocols) returns Protocol[] {
    Protocol[] protocols = [];
    foreach var remoteProtocol in remoteProtocols {
        Protocol proto = {name:remoteProtocol.name};
=======
function toProtocolArray(RemoteProtocol[] remoteProtocols) returns UProtocol[] {
    UProtocol[] protocols = [];
    foreach remoteProtocol in remoteProtocols {
        LocalProtocol proto = {name:remoteProtocol.name};
>>>>>>> c34e5f65
        protocols[protocols.length()] = proto;
    }
    return protocols;
}

public type RequestError record {
    string errorMessage = "";
};

public type PrepareRequest record {
    string transactionId = "";
};

public type PrepareResponse record {
    string message = "";
};

public type NotifyRequest record {
    string transactionId = "";
    string message = "";
};

public type NotifyResponse record {
    string message = "";
};<|MERGE_RESOLUTION|>--- conflicted
+++ resolved
@@ -33,17 +33,10 @@
     RemoteProtocol[] coordinatorProtocols = [];
 };
 
-<<<<<<< HEAD
-function toProtocolArray(RemoteProtocol[] remoteProtocols) returns Protocol[] {
-    Protocol[] protocols = [];
-    foreach var remoteProtocol in remoteProtocols {
-        Protocol proto = {name:remoteProtocol.name};
-=======
 function toProtocolArray(RemoteProtocol[] remoteProtocols) returns UProtocol[] {
     UProtocol[] protocols = [];
-    foreach remoteProtocol in remoteProtocols {
+    foreach var remoteProtocol in remoteProtocols {
         LocalProtocol proto = {name:remoteProtocol.name};
->>>>>>> c34e5f65
         protocols[protocols.length()] = proto;
     }
     return protocols;
