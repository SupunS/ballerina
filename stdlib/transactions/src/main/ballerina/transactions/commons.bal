// Copyright (c) 2018 WSO2 Inc. (http://www.wso2.org) All Rights Reserved.
//
// WSO2 Inc. licenses this file to you under the Apache License,
// Version 2.0 (the "License"); you may not use this file except
// in compliance with the License.
// You may obtain a copy of the License at
//
// http://www.apache.org/licenses/LICENSE-2.0
//
// Unless required by applicable law or agreed to in writing,
// software distributed under the License is distributed on an
// "AS IS" BASIS, WITHOUT WARRANTIES OR CONDITIONS OF ANY
// KIND, either express or implied.  See the License for the
// specific language governing permissions and limitations
// under the License.

import ballerina/cache;
import ballerina/log;
import ballerina/http;
import ballerina/system;
import ballerina/task;
import ballerina/time;

# ID of the local participant used when registering with the initiator.
string localParticipantId = system:uuid();

# This map is used for caching transaction that are initiated.
map<TwoPhaseCommitTransaction> initiatedTransactions = {};

# This map is used for caching transaction that are this Ballerina instance participates in.
map<TwoPhaseCommitTransaction> participatedTransactions = {};

# This cache is used for caching HTTP connectors against the URL, since creating connectors is expensive.
cache:Cache httpClientCache = new;

final boolean scheduleInit = scheduleTimer(1000, 60000);

function scheduleTimer(int delay, int interval) returns boolean {
    (function() returns error?) onTriggerFunction = cleanupTransactions;
    task:Timer timer = new(onTriggerFunction, (), interval, delay = delay);
    timer.start();
    return true;
}

function cleanupTransactions() returns error? {
    worker w1 {
        foreach var (_, twopcTxn) in participatedTransactions {
            string participatedTxnId = getParticipatedTransactionId(twopcTxn.transactionId,
                twopcTxn.transactionBlockId);
            if (time:currentTime().time - twopcTxn.createdTime >= 120000) {
                if (twopcTxn.state != TXN_STATE_ABORTED && twopcTxn.state != TXN_STATE_COMMITTED) {
                    if (twopcTxn.state != TXN_STATE_PREPARED) {
                        boolean prepareSuccessful =
                            prepareResourceManagers(twopcTxn.transactionId, twopcTxn.transactionBlockId);
                        if (prepareSuccessful) {
                            twopcTxn.state = TXN_STATE_PREPARED;
                            log:printInfo("Auto-prepared participated  transaction: " + participatedTxnId);
                        } else {
                            log:printError("Auto-prepare of participated transaction: " + participatedTxnId +
                                    " failed");
                        }
                    }
                    if (twopcTxn.state == TXN_STATE_PREPARED) {
                        boolean commitSuccessful = commitResourceManagers(twopcTxn.transactionId,
                            twopcTxn.transactionBlockId);
                        if (commitSuccessful) {
                            twopcTxn.state = TXN_STATE_COMMITTED;
                            log:printInfo("Auto-committed participated  transaction: " + participatedTxnId);
                            removeParticipatedTransaction(participatedTxnId);
                        } else {
                            log:printError("Auto-commit of participated transaction: " + participatedTxnId + " failed");
                        }
                    }
                }
            }
            if (time:currentTime().time - twopcTxn.createdTime >= 600000) {
                // We don't want dead transactions hanging around
                removeParticipatedTransaction(participatedTxnId);
            }
        }
    }
    worker w2 {
        foreach var (_, twopcTxn) in initiatedTransactions {
            if (time:currentTime().time - twopcTxn.createdTime >= 120000) {
                if (twopcTxn.state != TXN_STATE_ABORTED) {
                    // Commit the transaction since prepare hasn't been received
                    var result = twopcTxn.twoPhaseCommit();
                    if (result is string) {
                        log:printInfo("Auto-committed initiated transaction: " + twopcTxn.transactionId +
                                ". Result: " + result);
                        removeInitiatedTransaction(twopcTxn.transactionId);
                    } else if (result is error) {
                        log:printError("Auto-commit of participated transaction: " +
                        twopcTxn.transactionId + " failed", err = result);
                    }
                }
            }
            if (time:currentTime().time - twopcTxn.createdTime >= 600000) {
                // We don't want dead transactions hanging around
                removeInitiatedTransaction(twopcTxn.transactionId);
            }
        }
        return ();
    }
}


function isRegisteredParticipant(string participantId, map<Participant> participants) returns boolean {
    return participants.hasKey(participantId);
}

function isValidCoordinationType(string coordinationType) returns boolean {
    foreach var coordType in coordinationTypes {
        if (coordinationType == coordType) {
            return true;
        }
    }
    return false;
}

function protocolCompatible(string coordinationType, Protocol[] participantProtocols) returns boolean {
    boolean participantProtocolIsValid = false;
<<<<<<< HEAD
    string[] validProtocols = coordinationTypeToProtocolsMap[coordinationType] but { () => [] };
    foreach var participantProtocol in participantProtocols {
        foreach var validProtocol in validProtocols {
=======
    string[] validProtocols = coordinationTypeToProtocolsMap[coordinationType] ?: [];
    foreach participantProtocol in participantProtocols {
        foreach validProtocol in validProtocols {
>>>>>>> b5fea73d
            if (participantProtocol.name == validProtocol) {
                participantProtocolIsValid = true;
                break;
            } else {
                participantProtocolIsValid = false;
            }
        }
        if (!participantProtocolIsValid) {
            break;
        }
    }
    return participantProtocolIsValid;
}

function respondToBadRequest(http:Caller ep, string msg) {
    log:printError(msg);
    http:Response res = new;  res.statusCode = http:BAD_REQUEST_400;
    RequestError requestError = {errorMessage:msg};
    var resPayload = json.create(requestError);
    if (resPayload is json) {
        res.setJsonPayload(untaint resPayload);
        var resResult = ep->respond(res);
        if (resResult is error) {
            log:printError("Could not send Bad Request error response to caller", err = resResult);
        } else {
            return;
        }
    } else if (resPayload is error) {
        panic resPayload;
    }
}

function getCoordinatorProtocolAt(string protocolName, int transactionBlockId) returns string {
    //TODO: protocolName is unused for the moment
    return "http://" + coordinatorHost + ":" + coordinatorPort + initiator2pcCoordinatorBasePath + "/" +
        transactionBlockId;
}

function getParticipantProtocolAt(string protocolName, int transactionBlockId) returns string {
    //TODO: protocolName is unused for the moment
    return "http://" + coordinatorHost + ":" + coordinatorPort + participant2pcCoordinatorBasePath + "/" +
        transactionBlockId;
}

# The initiator will create a new transaction context by calling this function. At this point, a transaction object
# corresponding to the coordinationType will also be created and stored as an initiated transaction.
#
# + coordinationType - The type of the coordination relevant to the transaction block for which this TransactionContext
#                      is being created for.
# + transactionBlockId - The ID of the transaction block.
# + return - TransactionContext if the coordination type is valid or an error in case of an invalid coordination type.
function createTransactionContext(string coordinationType, int transactionBlockId) returns TransactionContext|error {
    if (!isValidCoordinationType(coordinationType)) {
        string msg = "Invalid-Coordination-Type:" + coordinationType;
        log:printError(msg);
        error err = error(msg);
        return err;
    } else {
        TwoPhaseCommitTransaction txn = new(system:uuid(), transactionBlockId, coordinationType = coordinationType);
        string txnId = txn.transactionId;
        txn.isInitiated = true;
        initiatedTransactions[txnId] = txn;
        TransactionContext txnContext = {
            transactionId:txnId,
            transactionBlockId:transactionBlockId,
            coordinationType:coordinationType,
            registerAtURL:"http://" + coordinatorHost + ":" + coordinatorPort + initiatorCoordinatorBasePath + "/" +
                transactionBlockId + registrationPath
        };
        log:printInfo("Created transaction: " + txnId);
        return txnContext;
    }
}

# Register a local participant, which corresponds to a nested transaction of the initiated transaction, with the
# initiator. Such participants and the initiator don't have to communicate over the network, so we are special casing
# such participants.
#
# + transactionId - Globally unique transaction ID
# + transactionBlockId - ID of the transaction block. Each transaction block in a process has a unique ID.
# + registerAtURL - The URL of the initiator
# + return - TransactionContext if the registration is successul or an error in case of a failure.
function registerLocalParticipantWithInitiator(string transactionId, int transactionBlockId, string registerAtURL)
    returns TransactionContext|error {

    string participantId = getParticipantId(transactionBlockId);
    //TODO: Protocol name should be passed down from the transaction statement
    LocalProtocol participantProtocol = {name:PROTOCOL_DURABLE};
    var initiatedTxn = initiatedTransactions[transactionId];
    if (initiatedTxn is ()) {
        error err = error("Transaction-Unknown. Invalid TID:" + transactionId);
        return err;
    } else if (initiatedTxn is TwoPhaseCommitTransaction) {
        if (isRegisteredParticipant(participantId, initiatedTxn.participants)) { // Already-Registered
            error err = error("Already-Registered. TID:" + transactionId + ",participant ID:" + participantId);
            return err;
        } else if (!protocolCompatible(initiatedTxn.coordinationType, [participantProtocol])) { // Invalid-Protocol
            error err = error("Invalid-Protocol in local participant. TID:" + transactionId + ",participant ID:" +
            participantId);
            return err;
        } else {
            //Set initiator protocols
            TwoPhaseCommitTransaction participatedTxn = new(transactionId, transactionBlockId);
            //Protocol initiatorProto = {name: PROTOCOL_DURABLE, transactionBlockId:transactionBlockId};
            //participatedTxn.coordinatorProtocols = [initiatorProto];

            LocalParticipant participant = new(participantId, participatedTxn, [participantProtocol]);
            initiatedTxn.participants[participantId] = participant;

            string participatedTxnId = getParticipatedTransactionId(transactionId, transactionBlockId);
            participatedTransactions[participatedTxnId] = participatedTxn;
            TransactionContext txnCtx = {transactionId:transactionId, transactionBlockId:transactionBlockId,
            coordinationType:TWO_PHASE_COMMIT, registerAtURL:registerAtURL};
            log:printInfo("Registered local participant: " + participantId + " for transaction:" + transactionId);
            return txnCtx;
        }
    } else {
        // TODO: Ideally there shouldn't be an `else if` above but else. Once the limitations in type checking are fixed
        // this `else` block should be removed and the above `else if` block should be replaced with an else.
        error e = error("Unreachable code");
        panic e;
    }
}

function removeParticipatedTransaction(string participatedTxnId) {
    boolean removed = participatedTransactions.remove(participatedTxnId);
    if (!removed) {
        error err = error("Removing participated transaction: " + participatedTxnId + " failed");
        panic err;
    }
}

function removeInitiatedTransaction(string transactionId) {
    boolean removed = initiatedTransactions.remove(transactionId);
    if (!removed) {
        error err = error("Removing initiated transaction: " + transactionId + " failed");
        panic err;
    }
}

function getInitiatorClient(string registerAtURL) returns InitiatorClientEP {
    InitiatorClientEP initiatorEP;
    if (httpClientCache.hasKey(registerAtURL)) {
        return <InitiatorClientEP>httpClientCache.get(registerAtURL);
    } else {
        lock {
            if (httpClientCache.hasKey(registerAtURL)) {
                return <InitiatorClientEP>httpClientCache.get(registerAtURL);
            }
            initiatorEP = new({ registerAtURL: registerAtURL, timeoutMillis: 15000,
                retryConfig: { count: 2, interval: 5000 }
            });
            httpClientCache.put(registerAtURL, initiatorEP);
            return initiatorEP;
        }
    }
}

function getParticipant2pcClient(string participantURL) returns Participant2pcClientEP {
    Participant2pcClientEP participantEP;
    if (httpClientCache.hasKey(participantURL)) {
        return <Participant2pcClientEP>httpClientCache.get(participantURL);
    } else {
        lock {
            if (httpClientCache.hasKey(participantURL)) {
                return <Participant2pcClientEP>httpClientCache.get(participantURL);
            }
            participantEP = new({ participantURL: participantURL,
                timeoutMillis: 15000, retryConfig: { count: 2, interval: 5000 }
            });
            httpClientCache.put(participantURL, participantEP);
            return participantEP;
        }
    }
}

# Registers a participant with the initiator's coordinator. This function will be called by the participant.
#
# + transactionId -  Global transaction ID to which this participant is registering with.
# + transactionBlockId - The local ID of the transaction block on the participant.
# + registerAtURL - The URL of the coordinator.
# + participantProtocols - The coordination protocals supported by the participant.
# + return - TransactionContext if the registration is successful or an error in case of a failure.
public function registerParticipantWithRemoteInitiator(string transactionId, int transactionBlockId,
                                                       string registerAtURL, RemoteProtocol[] participantProtocols)
    returns TransactionContext|error {

    InitiatorClientEP initiatorEP = getInitiatorClient(registerAtURL);
    string participatedTxnId = getParticipatedTransactionId(transactionId, transactionBlockId);

    // Register with the coordinator only if the participant has not already done so
    if (participatedTransactions.hasKey(participatedTxnId)) {
        string msg = "Already registered with initiator for transaction:" + participatedTxnId;
        log:printError(msg);
        error err = error(msg);
        return err;
    }
    log:printInfo("Registering for transaction: " + participatedTxnId + " with coordinator: " + registerAtURL);

    var result = initiatorEP->register(transactionId, transactionBlockId, participantProtocols);
    if (result is error) {
        string msg = "Cannot register with coordinator for transaction: " + transactionId;
        log:printError(msg, err = result);
        // TODO : Fix me.
        //map data = { cause: err };
        error err = error(msg);
        return err;
    } else if (result is RegistrationResponse) {
        RemoteProtocol[] coordinatorProtocols = result.coordinatorProtocols;
        TwoPhaseCommitTransaction twopcTxn = new(transactionId, transactionBlockId);
        twopcTxn.coordinatorProtocols = toProtocolArray(coordinatorProtocols);
        participatedTransactions[participatedTxnId] = twopcTxn;
        TransactionContext txnCtx = {
            transactionId:transactionId, transactionBlockId:transactionBlockId,
            coordinationType:TWO_PHASE_COMMIT, registerAtURL:registerAtURL
        };
        log:printInfo("Registered with coordinator for transaction: " + transactionId);
        return txnCtx;
    } else {
        // TODO: Ideally there shouldn't be an `else if` above but else. Once the limitations in type checking are fixed
        // this `else` block should be removed and the above `else if` block should be replaced with an else.
        error e = error("Unreachable code");
        panic e;
    }
}

function getParticipatedTransactionId(string transactionId, int transactionBlockId) returns string {
    string id = transactionId + ":" + transactionBlockId;
    return id;
}

function getParticipantId(int transactionBlockId) returns string {
    string participantId = localParticipantId + ":" + transactionBlockId;
    return participantId;
}

extern function getAvailablePort() returns int;

extern function getHostAddress() returns string;<|MERGE_RESOLUTION|>--- conflicted
+++ resolved
@@ -120,15 +120,9 @@
 
 function protocolCompatible(string coordinationType, Protocol[] participantProtocols) returns boolean {
     boolean participantProtocolIsValid = false;
-<<<<<<< HEAD
-    string[] validProtocols = coordinationTypeToProtocolsMap[coordinationType] but { () => [] };
+    string[] validProtocols = coordinationTypeToProtocolsMap[coordinationType] ?: [];
     foreach var participantProtocol in participantProtocols {
         foreach var validProtocol in validProtocols {
-=======
-    string[] validProtocols = coordinationTypeToProtocolsMap[coordinationType] ?: [];
-    foreach participantProtocol in participantProtocols {
-        foreach validProtocol in validProtocols {
->>>>>>> b5fea73d
             if (participantProtocol.name == validProtocol) {
                 participantProtocolIsValid = true;
                 break;
