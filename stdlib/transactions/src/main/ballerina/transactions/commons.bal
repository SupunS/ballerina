--- conflicted
+++ resolved
@@ -230,7 +230,7 @@
             //participatedTxn.coordinatorProtocols = [initiatorProto];
 
             LocalParticipant participant = new(participantId, participatedTxn, [participantProtocol]);
-            initiatedTxn.participants[participantId] = <Participant>participant;
+            initiatedTxn.participants[participantId] = participant;
 
             string participatedTxnId = getParticipatedTransactionId(transactionId, transactionBlockId);
             participatedTransactions[participatedTxnId] = participatedTxn;
@@ -239,40 +239,11 @@
             log:printInfo("Registered local participant: " + participantId + " for transaction:" + transactionId);
             return txnCtx;
         }
-<<<<<<< HEAD
-        TwoPhaseCommitTransaction initiatedTxn => {
-            if (isRegisteredParticipant(participantId, initiatedTxn.participants)) { // Already-Registered
-                error err = error("Already-Registered. TID:" + transactionId + ",participant ID:" + participantId);
-                return err;
-            } else if (!protocolCompatible(initiatedTxn.coordinationType, [participantProtocol])) { // Invalid-Protocol
-                error err = error("Invalid-Protocol in local participant. TID:" + transactionId + ",participant ID:" +
-                    participantId);
-                return err;
-            } else {
-    
-                //Set initiator protocols
-                TwoPhaseCommitTransaction participatedTxn = new(transactionId, transactionBlockId);
-                //Protocol initiatorProto = {name: PROTOCOL_DURABLE, transactionBlockId:transactionBlockId};
-                //participatedTxn.coordinatorProtocols = [initiatorProto];
-    
-                LocalParticipant participant = new(participantId, participatedTxn, [participantProtocol]);
-                initiatedTxn.participants[participantId] = participant;
-    
-                string participatedTxnId = getParticipatedTransactionId(transactionId, transactionBlockId);
-                participatedTransactions[participatedTxnId] = participatedTxn;
-                TransactionContext txnCtx = {transactionId:transactionId, transactionBlockId:transactionBlockId,
-                    coordinationType:TWO_PHASE_COMMIT, registerAtURL:registerAtURL};
-                log:printInfo("Registered local participant: " + participantId + " for transaction:" + transactionId);
-                return txnCtx;
-            }
-        }
-=======
     } else {
         // TODO: Ideally there shouldn't be an `else if` above but else. Once the limitations in type checking are fixed
         // this `else` block should be removed and the above `else if` block should be replaced with an else.
         error e = error("Unreachable code");
         panic e;
->>>>>>> 46c78bac
     }
 }
 
@@ -295,34 +266,11 @@
 function getInitiatorClient(string registerAtURL) returns InitiatorClientEP {
     InitiatorClientEP initiatorEP;
     if (httpClientCache.hasKey(registerAtURL)) {
-<<<<<<< HEAD
         return <InitiatorClientEP>httpClientCache.get(registerAtURL);
     } else {
         lock {
             if (httpClientCache.hasKey(registerAtURL)) {
                 return <InitiatorClientEP>httpClientCache.get(registerAtURL);
-=======
-        var cacheRes = <InitiatorClientEP>httpClientCache.get(registerAtURL);
-        if (cacheRes is error) {
-            panic cacheRes;
-        } else if (cacheRes is InitiatorClientEP) {
-            return cacheRes;
-        } else {
-            // TODO: Ideally there shouldn't be an `else if` above but else. Once the limitations in type checking are
-            // fixed, this `else` block should be removed and the above `else if` block should be replaced with an else.
-            error e = error("Unreachable code");
-            panic e;
-        }
-    } else {
-        lock {
-            if (httpClientCache.hasKey(registerAtURL)) {
-                var cacheRes = <InitiatorClientEP>httpClientCache.get(registerAtURL);
-                if (cacheRes is error) {
-                    panic cacheRes;
-                } else if (cacheRes is InitiatorClientEP) {
-                    return cacheRes;
-                }
->>>>>>> 46c78bac
             }
             initiatorEP = new({ registerAtURL: registerAtURL, timeoutMillis: 15000,
                 retryConfig: { count: 2, interval: 5000 }
@@ -336,34 +284,11 @@
 function getParticipant2pcClient(string participantURL) returns Participant2pcClientEP {
     Participant2pcClientEP participantEP;
     if (httpClientCache.hasKey(participantURL)) {
-<<<<<<< HEAD
         return <Participant2pcClientEP>httpClientCache.get(participantURL);
     } else {
         lock {
             if (httpClientCache.hasKey(participantURL)) {
                 return <Participant2pcClientEP>httpClientCache.get(participantURL);
-=======
-        var cacheRes = <Participant2pcClientEP>httpClientCache.get(participantURL);
-        if (cacheRes is error) {
-            panic cacheRes;
-        } else if (cacheRes is Participant2pcClientEP) {
-            return cacheRes;
-        } else {
-            // TODO: Ideally there shouldn't be an `else if` above but else. Once the limitations in type checking are
-            // fixed, this `else` block should be removed and the above `else if` block should be replaced with an else.
-            error e = error("Unreachable code");
-            panic e;
-        }
-    } else {
-        lock {
-            if (httpClientCache.hasKey(participantURL)) {
-                var cacheRes = <Participant2pcClientEP>httpClientCache.get(participantURL);
-                if (cacheRes is error) {
-                    panic cacheRes;
-                } else if (cacheRes is Participant2pcClientEP) {
-                    return cacheRes;
-                }
->>>>>>> 46c78bac
             }
             participantEP = new({ participantURL: participantURL,
                 timeoutMillis: 15000, retryConfig: { count: 2, interval: 5000 }
