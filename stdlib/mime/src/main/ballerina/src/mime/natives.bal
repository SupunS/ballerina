// Copyright (c) 2018 WSO2 Inc. (http://www.wso2.org) All Rights Reserved.
//
// WSO2 Inc. licenses this file to you under the Apache License,
// Version 2.0 (the "License"); you may not use this file except
// in compliance with the License.
// You may obtain a copy of the License at
//
// http://www.apache.org/licenses/LICENSE-2.0
//
// Unless required by applicable law or agreed to in writing,
// software distributed under the License is distributed on an
// "AS IS" BASIS, WITHOUT WARRANTIES OR CONDITIONS OF ANY
// KIND, either express or implied.  See the License for the
// specific language governing permissions and limitations
// under the License.

import ballerina/io;
import ballerina/lang.'int as langint;

# Key name for `boundary` parameter in MediaType. This is needed for composite type media types.
public const string BOUNDARY = "boundary";

# Key name for `start` parameter in MediaType. This determines which part in the multipart message contains the
# payload.
public const string START = "start";

# Key name for `type` parameter in MediaType. This indicates the MIME media type of the `root` body part.
public const string TYPE = "type";

# Key name for `charset` parameter in MediaType. This indicates the character set of the body text.
public const string CHARSET = "charset";

# Default charset to be used with MIME encoding and decoding.
public const string DEFAULT_CHARSET = "UTF-8";

# Permission to be used with opening a byte channel for overflow data.
const READ_PERMISSION = "r";

# Represents `content-id` header name.
public const string CONTENT_ID = "content-id";

# Represents `content-length` header name.
public const string CONTENT_LENGTH = "content-length";

# Represents `content-type` header name.
public const string CONTENT_TYPE = "content-type";

# Represents `content-disposition` header name.
public const string CONTENT_DISPOSITION = "content-disposition";

# Represents values in `Content-Disposition` header.
#
# + fileName - Default filename for storing the bodypart, if the receiving agent wishes to store it in an external
#              file
# + disposition - Indicates how the body part should be presented (inline, attachment or as form-data)
# + name - Represents the field name in case of `multipart/form-data`
# + parameters - A set of parameters, specified in attribute=value notation
public type ContentDisposition object {

    public string fileName = "";
    public string disposition = "";
    public string name = "";
    public map<string> parameters = {};

    # Converts the `ContentDisposition` type to a string suitable for use as the value of a corresponding MIME header.
    # + return - The `string` represnetation of the `ContentDisposition` object
    public function toString() returns string = external;
};

# Describes the nature of the data in the body of a MIME entity.
#
# + primaryType - Declares the general type of data
# + subType - A specific format of the primary type data
# + suffix - Identify the semantics of a specific media type
# + parameters - A set of parameters, specified in an attribute=value notation
public type MediaType object {

    public string primaryType = "";
    public string subType = "";
    public string suffix = "";
    public map<string> parameters = {};

    # Gets “primaryType/subtype+suffix” combination in string format.
    #
    # + return - Base type as a string from MediaType struct
    public function getBaseType() returns string {
        return self.primaryType + "/" + self.subType;
    }

    # Converts the media type to a string, suitable to be used as the value of a corresponding HTTP header.
    #
    # + return - Content type with parameters as a string
    public function toString() returns string {
        string contentType = self.getBaseType();
        // map<string> parameters = self.parameters;
        string[] arrKeys = self.parameters.keys();
        int size = arrKeys.length();
        if (size > 0) {
            contentType = contentType + "; ";
        }
        int index = 0;
        while (index < size) {
            string value = self.parameters[arrKeys[index]] ?: "";
            if (index == size - 1) {
                contentType = contentType + arrKeys[index] + "=" + value;
                break;
            } else {
                contentType = contentType + arrKeys[index] + "=" + value + ";";
                index = index + 1;
            }
        }
        return contentType;
    }
};

# Represents the headers and body of a message. This can be used to represent both the entity of a top level message
# and an entity(body part) inside of a multipart entity.
#
# + cType - Describes the data contained in the body of the entity
# + cId - Helps one body of an entity to make a reference to another
# + cLength - Represents the size of the entity
# + cDisposition - Represents values related to `Content-Disposition` header
public type Entity object {

    private MediaType cType;
    private string cId;
    private int cLength;
    private ContentDisposition cDisposition;

    # Sets the content-type to entity.
    #
    # + mediaType - Content type that needs to be set to the entity
    # + return - Nil if successful, error in case of invalid media-type
    public function setContentType(@untainted string mediaType) returns InvalidContentTypeError? {
        self.cType = check getMediaType(mediaType);
        self.setHeader(CONTENT_TYPE, mediaType);
    }

    # Gets the content type of entity.
    #
    # + return - Content type as a `string`
    public function getContentType() returns @tainted string {
        string contentTypeHeaderValue = "";
        if (self.hasHeader(CONTENT_TYPE)) {
            contentTypeHeaderValue = self.getHeader(CONTENT_TYPE);
        }
        return contentTypeHeaderValue;
    }

    # Sets the content ID of the entity.
    #
    # + contentId - Content ID that needs to be set to entity
    public function setContentId(@untainted string contentId) {
        self.cId = contentId;
        self.setHeader(CONTENT_ID, contentId);
    }

    # Gets the content ID of entity.
    #
    # + return - Content ID as a `string`
    public function getContentId() returns @tainted string {
        string contentId = "";
        if (self.hasHeader(CONTENT_ID)) {
            contentId = self.getHeader(CONTENT_ID);
        }
        return contentId;
    }

    # Sets the content length of the entity.
    #
    # + contentLength - Content length that needs to be set to entity
    public function setContentLength(@untainted int contentLength) {
        self.cLength = contentLength;
        var contentLengthStr = contentLength.toString();
        self.setHeader(CONTENT_LENGTH, contentLengthStr);
    }

    # Gets the content length of entity.
    #
    # + return - Content length as an `int`
    public function getContentLength() returns @tainted int|error {
        string contentLength = "";
        if (self.hasHeader(CONTENT_LENGTH)) {
            contentLength = self.getHeader(CONTENT_LENGTH);
        }
        if (contentLength == "") {
            return -1;
        } else {
            return langint:fromString(contentLength);
        }
    }

    # Sets the content disposition of the entity.
    #
    # + contentDisposition - Content disposition that needs to be set to entity
    public function setContentDisposition(ContentDisposition contentDisposition) {
        self.cDisposition = contentDisposition;
        self.setHeader(CONTENT_DISPOSITION, contentDisposition.toString());
    }

    # Gets the content disposition of entity.
    #
    # + return - A `ContentDisposition` object
    public function getContentDisposition() returns ContentDisposition {
        string contentDispositionVal = "";
        if (self.hasHeader(CONTENT_DISPOSITION)) {
            contentDispositionVal = self.getHeader(CONTENT_DISPOSITION);
        }
        return getContentDispositionObject(contentDispositionVal);
    }

    # Sets the body of the entity with the given content. Note that any string value is set as `text/plain`. To send a
    # JSON-compatible string, set the content-type header to `application/json` or use the `setJsonPayload` method instead.
    #
    # + entityBody - Entity body can be of the type `string`,`xml`,`json`,`byte[]`,`io:ReadableByteChannel`, or `Entity[]`.
    public function setBody(@untainted string|xml|json|byte[]|io:ReadableByteChannel|Entity[] entityBody) {
        if (entityBody is string) {
            self.setText(entityBody);
        } else if (entityBody is xml) {
            self.setXml(entityBody);
        } else if (entityBody is json) {
            self.setJson(entityBody);
        } else if (entityBody is byte[]) {
            self.setByteArray(entityBody);
        } else if(entityBody is io:ReadableByteChannel) {
            self.setByteChannel(entityBody);
        } else {
            self.setBodyParts(entityBody);
        }
    }

    # Sets the entity body with a given file. This method overrides any existing `content-type` headers
    # with the default content type `application/octet-stream`. The default value `application/octet-stream`
    # can be overridden by passing the content type as an optional parameter.
    #
    # + filePath - Represents the path to the file
    # + contentType - Content type to be used with the payload. This is an optional parameter.
    #                 `application/octet-stream` is used as the default value.
    public function setFileAsEntityBody(@untainted string filePath, public string contentType = "application/octet-stream") {
        io:ReadableByteChannel byteChannel = checkpanic io:openReadableFile(filePath);
        self.setByteChannel(byteChannel, contentType = contentType);
    }

    # Sets the entity body with the given `json` content. This method overrides any existing `content-type` headers
    # with the default content type `application/json`. The default value `application/json` can be overridden
    # by passing the content type as an optional parameter.
    #
    # + jsonContent - JSON content that needs to be set to entity
    # + contentType - Content type to be used with the payload. This is an optional parameter. `application/json`
    #                 is used as the default value.
    public function setJson(@untainted json jsonContent, @untainted public string contentType = "application/json") = external;

    # Extracts JSON body from the entity. If the entity body is not a JSON, an error is returned.
    #
    # + return - `json` data extracted from the the entity body. An `ParserError` record is returned in case of
    #            errors.
    public function getJson() returns @tainted json|ParserError = external;

    # Sets the entity body with the given XML content. This method overrides any existing content-type headers
    # with the default content-type `application/xml`. The default value `application/xml` can be overridden
    # by passing the content-type as an optional parameter.
    #
    # + xmlContent - XML content that needs to be set to entity
    # + contentType - Content type to be used with the payload. This is an optional parameter. `application/xml`
    #                 is used as the default value.
    public function setXml(@untainted xml xmlContent, @untainted public string contentType = "application/xml") = external;

    # Extracts `xml` body from the entity. If the entity body is not an XML, an error is returned.
    #
    # + return - `xml` data extracted from the the entity body. An `ParserError` record is returned in case of
    #            errors.
    public function getXml() returns @tainted xml|ParserError = external;

    # Sets the entity body with the given text content. This method overrides any existing content-type headers
    # with the default content-type `text/plain`. The default value `text/plain` can be overridden
    # by passing the content type as an optional parameter.
    #
    # + textContent - Text content that needs to be set to entity
    # + contentType - Content type to be used with the payload. This is an optional parameter. `text/plain`
    #                 is used as the default value.
    public function setText(@untainted string textContent, @untainted public string contentType = "text/plain") = external;

    # Extracts text body from the entity. If the entity body is not text compatible an error is returned.
    #
    # + return - `string` data extracted from the the entity body or `ParserError` in case of errors.
    public function getText() returns @tainted string|ParserError = external;

    # Sets the entity body with the given byte[] content. This method overrides any existing `content-type` headers
    # with the default content type `application/octet-stream`. The default value `application/octet-stream`
    # can be overridden by passing the content type as an optional parameter.
    #
    # + blobContent - byte[] content that needs to be set to entity
    # + contentType - Content type to be used with the payload. This is an optional parameter.
    #                 `application/octet-stream` is used as the default value.
    public function setByteArray(@untainted byte[] blobContent, @untainted public string contentType =
                                                                            "application/octet-stream") = external;

    # Given an entity, gets the entity body as a `byte[]`. If the entity size is considerably large consider
    # using getByteChannel() method instead.
    #
    # + return - `byte[]` data extracted from the the entity body. An `ParserError` record is returned in case of
    #            errors.
    public function getByteArray() returns @tainted byte[]|ParserError = external;

    # Sets the entity body with the given byte channel content. This method overrides any existing content-type headers
    # with the default content-type `application/octet-stream`. The default value `application/octet-stream`
    # can be overridden by passing the content-type as an optional parameter.
    #
    # + byteChannel - Byte channel that needs to be set to entity
    # + contentType - Content-type to be used with the payload. This is an optional parameter.
    #                 `application/octet-stream` is used as the default value.
    public function setByteChannel(io:ReadableByteChannel byteChannel, @untainted public string contentType =
                                                                            "application/octet-stream") = external;

    # Given an entity, gets the entity body as a byte channel.
    #
    # + return - An `io:ReadableByteChannel`. An `ParserError` record will be returned in case of errors
    public function getByteChannel() returns @tainted io:ReadableByteChannel|ParserError = external;

    # Given an entity, gets its body parts. If the entity body is not a set of body parts an error will be returned.
    #
    # + return - An array of body parts(`Entity[]`) extracted from the entity body. An `ParserError` record will be
    #            returned in case of errors.
    public function getBodyParts() returns Entity[]|ParserError = external;

    # Given an entity, gets the body parts as a byte channel.
    #
    # + return - Body parts as a byte channel
    public function getBodyPartsAsChannel() returns @tainted io:ReadableByteChannel|ParserError = external;

    # Sets body parts to entity. This method overrides any existing `content-type` headers
    # with the default content type `multipart/form-data`. The default value `multipart/form-data` can be overridden
    # by passing the content type as an optional parameter.
    #
    # + bodyParts - Represents the body parts that needs to be set to the entity
    # + contentType - Content-type to be used with the payload. This is an optional parameter.
    #                 `multipart/form-data` is used as the default value.
    public function setBodyParts(@untainted Entity[] bodyParts, @untainted public string contentType =
                                                                                "multipart/form-data") = external;

    # Gets the header value associated with the given header name.
    #
    # + headerName - Represents header name
    # + return - Header value associated with the given header name as a `string`. If multiple header values are
    #            present, then the first value is returned. An exception is thrown if no header is found. Use
    #            `hasHeader()` beforehand to check the existence of header.
    public function getHeader(@untainted string headerName) returns @tainted string = external;

    # Gets all the header values associated with the given header name.
    #
    # + headerName - The header name
    # + return - All the header values associated with the given header name as a `string[]`. An exception is thrown
    #            if no header is found. Use `hasHeader()` beforehand to check the existence of header.
    public function getHeaders(@untainted string headerName) returns @tainted string[] = external;

    # Gets all header names.
    #
    # + return - All header names as a `string[]`
    public function getHeaderNames() returns @tainted string[] = external;

    # Adds the given header value against the given header.
    #
    # + headerName - The header name
    # + headerValue - Represents the header value to be added
    public function addHeader(@untainted string headerName, string headerValue) = external;

    # Sets the given header value against the existing header. If a header already exists, its value is replaced
    # with the given header value.
    #
    # + headerName - The header name
    # + headerValue - Represents the header value
    public function setHeader(@untainted string headerName, string headerValue) = external;

    # Removes the given header from the entity.
    #
    # + headerName - Represents the header name
    public function removeHeader(@untainted string headerName) = external;

    # Removes all headers associated with the entity.
    public function removeAllHeaders() = external;

    # Checks whether the requested header key exists in the header map.
    #
    # + headerName - The header name
    # + return - True if the specified header key exists
    public function hasHeader(@untainted string headerName) returns boolean = external;
};

<<<<<<< HEAD
// Encodes a given input with MIME specific Base64 encoding scheme.
//
// + contentToBeEncoded - Content that needs to be encoded can be of type `string`, `byte[]` or `io:ReadableByteChannel`
// + charset - Charset to be used. This is used only with the string input
// + return - If the given input is of type string, an encoded `string` is returned.
//            If the given input is of type byte[], an encoded `byte[]` is returned.
//            If the given input is of type io:ReadableByteChannel, an encoded `io:ReadableByteChannel` is returned.
//            In case of errors, an `EncodeError` record is returned.
function base64Encode((string|byte[]|io:ReadableByteChannel) contentToBeEncoded, string charset = "utf-8")
    returns (string|byte[]|io:ReadableByteChannel|EncodeError) = external;

// Decodes a given input with MIME specific Base64 encoding scheme.
//
// + contentToBeDecoded - Content that needs to be decoded can be of type `string`, `byte[]` or `io:ReadableByteChannel`
// + charset - Charset to be used. This is used only with the string input
// + return - If the given input is of type string, a decoded `string` is returned.
//            If the given input is of type byte[], a decoded `byte[]` is returned.
//            If the given input is of type io:ReadableByteChannel, a decoded `io:ReadableByteChannel` is returned.
//            In case of errors, an `DecodeError` record is returned.
function base64Decode((string|byte[]|io:ReadableByteChannel) contentToBeDecoded, string charset = "utf-8")
    returns (string|byte[]|io:ReadableByteChannel|DecodeError) = external;

// Encodes a given byte[] with Base64 encoding scheme.
//
// + valueToBeEncoded - Content that needs to be encoded
// + return - An encoded byte[]. In case of errors, an `EncodeError` record is returned
function base64EncodeBlob(byte[] valueToBeEncoded) returns byte[]|EncodeError {
=======
# **Deprecated API**. Encodes a given input with MIME specific Base64 encoding scheme.
#
# + contentToBeEncoded - Content that needs to be encoded can be of type `string`, `byte[]` or `io:ReadableByteChannel`
# + charset - Charset to be used. This is used only with the string input
# + return - If the given input is of type string, an encoded `string` is returned.
#            If the given input is of type byte[], an encoded `byte[]` is returned.
#            If the given input is of type io:ReadableByteChannel, an encoded `io:ReadableByteChannel` is returned.
#            In case of errors, an `EncodeError` record is returned.
public function base64Encode((string|byte[]|io:ReadableByteChannel) contentToBeEncoded, string charset = "utf-8")
    returns (string|byte[]|io:ReadableByteChannel|EncodeError) = external;

# **Deprecated API**. Decodes a given input with MIME specific Base64 encoding scheme.
#
# + contentToBeDecoded - Content that needs to be decoded can be of type `string`, `byte[]` or `io:ReadableByteChannel`
# + charset - Charset to be used. This is used only with the string input
# + return - If the given input is of type string, a decoded `string` is returned.
#            If the given input is of type byte[], a decoded `byte[]` is returned.
#            If the given input is of type io:ReadableByteChannel, a decoded `io:ReadableByteChannel` is returned.
#            In case of errors, an `DecodeError` record is returned.
public function base64Decode((string|byte[]|io:ReadableByteChannel) contentToBeDecoded, string charset = "utf-8")
    returns (string|byte[]|io:ReadableByteChannel|DecodeError) = external;

# **Deprecated API**. Encodes a given byte[] with Base64 encoding scheme.
#
# + valueToBeEncoded - Content that needs to be encoded
# + return - An encoded byte[]. In case of errors, an `EncodeError` record is returned
public function base64EncodeBlob(byte[] valueToBeEncoded) returns byte[]|EncodeError {
>>>>>>> 801033a4
    var result = base64Encode(valueToBeEncoded);
    if (result is byte[]|EncodeError) {
        return result;
    } else {
        return prepareEncodingErrorWithDetail("Error occurred while encoding byte[]");
    }
}

<<<<<<< HEAD
// Decodes a given byte[] with Base64 encoding scheme.
//
// + valueToBeDecoded - Content that needs to be decoded
// + return - A decoded `byte[]`. In case of errors, an `DecodeError` record is returned
function base64DecodeBlob(byte[] valueToBeDecoded) returns byte[]|DecodeError {
=======
# **Deprecated API**. Decodes a given byte[] with Base64 encoding scheme.
#
# + valueToBeDecoded - Content that needs to be decoded
# + return - A decoded `byte[]`. In case of errors, an `DecodeError` record is returned
public function base64DecodeBlob(byte[] valueToBeDecoded) returns byte[]|DecodeError {
>>>>>>> 801033a4
    var result = base64Decode(valueToBeDecoded);
    if (result is byte[]|DecodeError) {
        return result;
    } else {
        return prepareDecodingErrorWithDetail("Error occurred while decoding byte[]");
    }
}

# Gets the encoding value from a given MediaType.
#
# + contentType - A MediaType struct
# + return - The encoding value as a `string`
function getEncoding(MediaType contentType) returns (string?) {
    return contentType.parameters[CHARSET];
}

# Given the Content-Type in string, gets the MediaType object populated with it.
#
# + contentType - Content-Type in string
# + return - `MediaType` object or an error in case of invalid content-type
public function getMediaType(string contentType) returns MediaType|InvalidContentTypeError = external;

# Given the Content-Disposition as a string, gets the ContentDisposition object with it.
#
# + contentDisposition - Content disposition string
# + return - A `ContentDisposition` object
public function getContentDispositionObject(string contentDisposition) returns ContentDisposition = external;

<|MERGE_RESOLUTION|>--- conflicted
+++ resolved
@@ -386,35 +386,6 @@
     public function hasHeader(@untainted string headerName) returns boolean = external;
 };
 
-<<<<<<< HEAD
-// Encodes a given input with MIME specific Base64 encoding scheme.
-//
-// + contentToBeEncoded - Content that needs to be encoded can be of type `string`, `byte[]` or `io:ReadableByteChannel`
-// + charset - Charset to be used. This is used only with the string input
-// + return - If the given input is of type string, an encoded `string` is returned.
-//            If the given input is of type byte[], an encoded `byte[]` is returned.
-//            If the given input is of type io:ReadableByteChannel, an encoded `io:ReadableByteChannel` is returned.
-//            In case of errors, an `EncodeError` record is returned.
-function base64Encode((string|byte[]|io:ReadableByteChannel) contentToBeEncoded, string charset = "utf-8")
-    returns (string|byte[]|io:ReadableByteChannel|EncodeError) = external;
-
-// Decodes a given input with MIME specific Base64 encoding scheme.
-//
-// + contentToBeDecoded - Content that needs to be decoded can be of type `string`, `byte[]` or `io:ReadableByteChannel`
-// + charset - Charset to be used. This is used only with the string input
-// + return - If the given input is of type string, a decoded `string` is returned.
-//            If the given input is of type byte[], a decoded `byte[]` is returned.
-//            If the given input is of type io:ReadableByteChannel, a decoded `io:ReadableByteChannel` is returned.
-//            In case of errors, an `DecodeError` record is returned.
-function base64Decode((string|byte[]|io:ReadableByteChannel) contentToBeDecoded, string charset = "utf-8")
-    returns (string|byte[]|io:ReadableByteChannel|DecodeError) = external;
-
-// Encodes a given byte[] with Base64 encoding scheme.
-//
-// + valueToBeEncoded - Content that needs to be encoded
-// + return - An encoded byte[]. In case of errors, an `EncodeError` record is returned
-function base64EncodeBlob(byte[] valueToBeEncoded) returns byte[]|EncodeError {
-=======
 # **Deprecated API**. Encodes a given input with MIME specific Base64 encoding scheme.
 #
 # + contentToBeEncoded - Content that needs to be encoded can be of type `string`, `byte[]` or `io:ReadableByteChannel`
@@ -442,7 +413,6 @@
 # + valueToBeEncoded - Content that needs to be encoded
 # + return - An encoded byte[]. In case of errors, an `EncodeError` record is returned
 public function base64EncodeBlob(byte[] valueToBeEncoded) returns byte[]|EncodeError {
->>>>>>> 801033a4
     var result = base64Encode(valueToBeEncoded);
     if (result is byte[]|EncodeError) {
         return result;
@@ -451,19 +421,11 @@
     }
 }
 
-<<<<<<< HEAD
-// Decodes a given byte[] with Base64 encoding scheme.
-//
-// + valueToBeDecoded - Content that needs to be decoded
-// + return - A decoded `byte[]`. In case of errors, an `DecodeError` record is returned
-function base64DecodeBlob(byte[] valueToBeDecoded) returns byte[]|DecodeError {
-=======
 # **Deprecated API**. Decodes a given byte[] with Base64 encoding scheme.
 #
 # + valueToBeDecoded - Content that needs to be decoded
 # + return - A decoded `byte[]`. In case of errors, an `DecodeError` record is returned
 public function base64DecodeBlob(byte[] valueToBeDecoded) returns byte[]|DecodeError {
->>>>>>> 801033a4
     var result = base64Decode(valueToBeDecoded);
     if (result is byte[]|DecodeError) {
         return result;
