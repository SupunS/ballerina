--- conflicted
+++ resolved
@@ -210,10 +210,7 @@
     # Sets the entity body with the given content.
     #
     # + entityBody - Entity body can be of type `string`,`xml`,`json`,`byte[]`,`io:ReadableByteChannel` or `Entity[]`
-<<<<<<< HEAD
-    public function setBody(@untainted string|xml|json|byte[]|io:ReadableByteChannel|Entity[] entityBody);
-=======
-    public function setBody(@sensitive string|xml|json|byte[]|io:ReadableByteChannel|Entity[] entityBody) {
+    public function setBody(@untainted string|xml|json|byte[]|io:ReadableByteChannel|Entity[] entityBody) {
         if (entityBody is string) {
             self.setText(entityBody);
         } else if (entityBody is xml) {
@@ -228,7 +225,6 @@
             self.setBodyParts(entityBody);
         }
     }
->>>>>>> 3f692eaa
 
     # Sets the entity body with a given file. This method overrides any existing `content-type` headers
     # with the default content type `application/octet-stream`. The default value `application/octet-stream`
@@ -237,14 +233,10 @@
     # + filePath - Represents the path to the file
     # + contentType - Content type to be used with the payload. This is an optional parameter.
     #                 `application/octet-stream` is used as the default value.
-<<<<<<< HEAD
-    public function setFileAsEntityBody(@untainted string filePath, string contentType = "application/octet-stream");
-=======
-    public function setFileAsEntityBody(@sensitive string filePath, string contentType = "application/octet-stream") {
+    public function setFileAsEntityBody(@untainted string filePath, string contentType = "application/octet-stream") {
         io:ReadableByteChannel byteChannel = checkpanic io:openReadableFile(filePath);
         self.setByteChannel(byteChannel, contentType = contentType);
     }
->>>>>>> 3f692eaa
 
     # Sets the entity body with the given `json` content. This method overrides any existing `content-type` headers
     # with the default content type `application/json`. The default value `application/json` can be overridden
@@ -388,31 +380,6 @@
     public function hasHeader(@untainted string headerName) returns boolean = external;
 };
 
-<<<<<<< HEAD
-public function Entity.setFileAsEntityBody(@untainted string filePath,
-                                     @untainted string contentType = "application/octet-stream") {
-    io:ReadableByteChannel byteChannel = checkpanic io:openReadableFile(filePath);
-    self.setByteChannel(byteChannel, contentType = contentType);
-}
-
-public function Entity.setBody(@untainted (string|xml|json|byte[]|io:ReadableByteChannel|Entity[]) entityBody) {
-    if (entityBody is string) {
-        self.setText(entityBody);
-    } else if (entityBody is xml) {
-        self.setXml(entityBody);
-    } else if (entityBody is json) {
-        self.setJson(entityBody);
-    } else if (entityBody is byte[]) {
-        self.setByteArray(entityBody);
-    } else if(entityBody is io:ReadableByteChannel) {
-        self.setByteChannel(entityBody);
-    } else {
-        self.setBodyParts(entityBody);
-    }
-}
-
-=======
->>>>>>> 3f692eaa
 # Encodes a given input with MIME specific Base64 encoding scheme.
 #
 # + contentToBeEncoded - Content that needs to be encoded can be of type `string`, `byte[]` or `io:ReadableByteChannel`
