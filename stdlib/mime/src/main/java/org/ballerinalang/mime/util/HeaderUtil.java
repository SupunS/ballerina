/*
*  Copyright (c) 2018, WSO2 Inc. (http://www.wso2.org) All Rights Reserved.
*
*  WSO2 Inc. licenses this file to you under the Apache License,
*  Version 2.0 (the "License"); you may not use this file except
*  in compliance with the License.
*  You may obtain a copy of the License at
*
*    http://www.apache.org/licenses/LICENSE-2.0
*
*  Unless required by applicable law or agreed to in writing,
*  software distributed under the License is distributed on an
*  "AS IS" BASIS, WITHOUT WARRANTIES OR CONDITIONS OF ANY
*  KIND, either express or implied.  See the License for the
*  specific language governing permissions and limitations
*  under the License.
*/

package org.ballerinalang.mime.util;

import io.netty.handler.codec.http.DefaultHttpHeaders;
import io.netty.handler.codec.http.HttpHeaderNames;
import io.netty.handler.codec.http.HttpHeaders;
<<<<<<< HEAD

import org.ballerinalang.jvm.values.MapValue;
import org.ballerinalang.jvm.values.ObjectValue;
//import org.ballerinalang.model.values.BMap;
//import org.ballerinalang.model.values.BString;
//import org.ballerinalang.model.values.BValue;
import org.ballerinalang.jvm.util.exceptions.BallerinaException;
=======
import org.ballerinalang.model.values.BMap;
import org.ballerinalang.model.values.BString;
import org.ballerinalang.model.values.BValue;
import org.ballerinalang.util.exceptions.BallerinaException;
>>>>>>> 8bdd01b7
import org.jvnet.mimepull.Header;

import java.util.Arrays;
import java.util.List;
import java.util.stream.Collectors;

import javax.activation.MimeType;
import javax.activation.MimeTypeParseException;

import static org.ballerinalang.mime.util.MimeConstants.ASSIGNMENT;
import static org.ballerinalang.mime.util.MimeConstants.BOUNDARY;
import static org.ballerinalang.mime.util.MimeConstants.ENTITY_HEADERS;
import static org.ballerinalang.mime.util.MimeConstants.FIRST_ELEMENT;
import static org.ballerinalang.mime.util.MimeConstants.MULTIPART_AS_PRIMARY_TYPE;
import static org.ballerinalang.mime.util.MimeConstants.SEMICOLON;

/**
 * Utility methods for parsing headers.
 *
 * @since 0.963.0
 */
public class HeaderUtil {

    /**
     * Given a header value, get it's parameters.
     *
     * @param headerValue Header value as a string
     * @return Parameter map
     */
    public static MapValue getParamMap(String headerValue) {
        MapValue paramMap = null;
        if (headerValue.contains(SEMICOLON)) {
            extractValue(headerValue);
            List<String> paramList = Arrays.stream(headerValue.substring(headerValue.indexOf(SEMICOLON) + 1)
                    .split(SEMICOLON)).map(String::trim).collect(Collectors.toList());
            paramMap = validateParams(paramList) ? getHeaderParamBMap(paramList) : null;
        }
        return paramMap;
    }

    /**
     * Get header value without parameters.
     *
     * @param headerValue Header value with parameters as a string
     * @return Header value without parameters
     */
    public static String getHeaderValue(String headerValue) {
        return extractValue(headerValue.trim());
    }

    /**
     * Extract header value.
     *
     * @param headerValue Header value with parameters as a string
     * @return Header value without parameters
     */
    private static String extractValue(String headerValue) {
        String value = headerValue.substring(0, headerValue.indexOf(SEMICOLON)).trim();
        if (value.isEmpty()) {
            throw new BallerinaException("invalid header value: " + headerValue);
        }
        return value;
    }

    private static boolean validateParams(List<String> paramList) {
        //validate header values which ends with semicolon without params
        return !(paramList.size() == 1 && paramList.get(0).isEmpty());
    }

    /**
     * Given a list of string parameter list, create ballerina specific header parameter map.
     *
     * @param paramList List of parameters
     * @return Ballerina map
     */
    private static MapValue getHeaderParamBMap(List<String> paramList) {
        MapValue paramMap = new MapValue<>();
        for (String param : paramList) {
            if (param.contains("=")) {
                String[] keyValuePair = param.split("=", 2);
                if (keyValuePair.length != 2 || keyValuePair[0].isEmpty() || keyValuePair[1].isEmpty()) {
                    throw new BallerinaException("invalid header parameter: " + param);
                }
                paramMap.put(keyValuePair[0].trim(), keyValuePair[1].trim());
            } else {
                //handle when parameter value is optional
                paramMap.put(param.trim(), null);
            }
        }
        return paramMap;
    }

    static boolean isHeaderExist(List<String> headers) {
        return headers != null && headers.get(FIRST_ELEMENT) != null && !headers.get(FIRST_ELEMENT).isEmpty();
    }

    /**
     * Set body part headers.
     *
     * @param bodyPartHeaders Represent decoded mime part headers
     * @param httpHeaders     Represent netty headers
     * @return a populated ballerina map with body part headers
     */
    static HttpHeaders setBodyPartHeaders(List<? extends Header> bodyPartHeaders,
                                          HttpHeaders httpHeaders) {
        for (final Header header : bodyPartHeaders) {
            httpHeaders.add(header.getName(), header.getValue());
        }
        return httpHeaders;
    }

    /**
     * Extract the header value from a body part for a given header name.
     *
     * @param bodyPart   Represent a ballerina body part
     * @param headerName Represent an http header name
     * @return a header value for the given header name
     */
    public static String getHeaderValue(ObjectValue bodyPart, String headerName) {
        if (bodyPart.getNativeData(ENTITY_HEADERS) != null) {
            HttpHeaders httpHeaders = (HttpHeaders) bodyPart.getNativeData(ENTITY_HEADERS);
            return httpHeaders.get(headerName);
        }
        return null;
    }

    /**
     * Get the header value intact with parameters.
     *
     * @param headerValue Header value as a string
     * @param map         Represent a parameter map
     * @return Header value along with it's parameters as a string
     */
    public static String appendHeaderParams(StringBuilder headerValue, MapValue map) {
        int index = 0;
        if (map != null && !map.isEmpty()) {
            String[] keys = (String[]) map.getKeys();
            if (keys.length != 0) {
                for (String key : keys) {
                    String paramValue = (String) map.get(key);
                    if (index == keys.length - 1) {
                        headerValue.append(key).append(ASSIGNMENT).append(paramValue);
                    } else {
                        headerValue.append(key).append(ASSIGNMENT).append(paramValue).append(SEMICOLON);
                        index = index + 1;
                    }
                }
            }
        }
        return headerValue.toString();
    }

    public static boolean isMultipart(String contentType) {
        return contentType != null && contentType.startsWith(MULTIPART_AS_PRIMARY_TYPE);
    }

    /**
     * Given a Content-Type, extract the boundary parameter value out of it.
     *
     * @param contentType Represent the value of Content-Type header including parameters
     * @return A ballerina string that has the boundary parameter value
     */
    public static String extractBoundaryParameter(String contentType) {
        MapValue paramMap = HeaderUtil.getParamMap(contentType);
        if (paramMap != null) {
            return paramMap.get(BOUNDARY) != null ? (String) paramMap.get(BOUNDARY) : null;
        }
        return null;
    }

    public static void setHeaderToEntity(ObjectValue entity, String key, String value) {
        HttpHeaders httpHeaders;
        if (entity.getNativeData(ENTITY_HEADERS) != null) {
            httpHeaders = (HttpHeaders) entity.getNativeData(ENTITY_HEADERS);

        } else {
            httpHeaders = new DefaultHttpHeaders();
            entity.addNativeData(ENTITY_HEADERS, httpHeaders);
        }
        httpHeaders.set(key, value);
    }

    public static String getBaseType(ObjectValue entityStruct) throws MimeTypeParseException {
        String contentType = HeaderUtil.getHeaderValue(entityStruct, HttpHeaderNames.CONTENT_TYPE.toString());
        if (contentType != null) {
            return new MimeType(contentType).getBaseType();
        }
        return null;
    }
}<|MERGE_RESOLUTION|>--- conflicted
+++ resolved
@@ -21,7 +21,12 @@
 import io.netty.handler.codec.http.DefaultHttpHeaders;
 import io.netty.handler.codec.http.HttpHeaderNames;
 import io.netty.handler.codec.http.HttpHeaders;
-<<<<<<< HEAD
+import org.ballerinalang.jvm.values.MapValue;
+import org.ballerinalang.jvm.values.ObjectValue;
+import org.ballerinalang.model.values.BMap;
+import org.ballerinalang.model.values.BString;
+import org.ballerinalang.model.values.BValue;
+import org.ballerinalang.util.exceptions.BallerinaException;
 
 import org.ballerinalang.jvm.values.MapValue;
 import org.ballerinalang.jvm.values.ObjectValue;
@@ -29,12 +34,6 @@
 //import org.ballerinalang.model.values.BString;
 //import org.ballerinalang.model.values.BValue;
 import org.ballerinalang.jvm.util.exceptions.BallerinaException;
-=======
-import org.ballerinalang.model.values.BMap;
-import org.ballerinalang.model.values.BString;
-import org.ballerinalang.model.values.BValue;
-import org.ballerinalang.util.exceptions.BallerinaException;
->>>>>>> 8bdd01b7
 import org.jvnet.mimepull.Header;
 
 import java.util.Arrays;
@@ -64,12 +63,29 @@
      * @param headerValue Header value as a string
      * @return Parameter map
      */
+    public static BMap<String, BValue> getParamMap(String headerValue) {
+        BMap<String, BValue> paramMap = null;
+        if (headerValue.contains(SEMICOLON)) {
+            extractValue(headerValue);
+            List<String> paramList = Arrays.stream(headerValue.substring(headerValue.indexOf(SEMICOLON) + 1)
+                    .split(SEMICOLON)).map(String::trim).collect(Collectors.toList());
+            paramMap = validateParams(paramList) ? getHeaderParamBMap(paramList) : null;
+        }
+        return paramMap;
+    }
+
+    /**
+     * Given a header value, get it's parameters.
+     *
+     * @param headerValue Header value as a string
+     * @return Parameter map
+     */
     public static MapValue getParamMap(String headerValue) {
         MapValue paramMap = null;
         if (headerValue.contains(SEMICOLON)) {
             extractValue(headerValue);
             List<String> paramList = Arrays.stream(headerValue.substring(headerValue.indexOf(SEMICOLON) + 1)
-                    .split(SEMICOLON)).map(String::trim).collect(Collectors.toList());
+                                                           .split(SEMICOLON)).map(String::trim).collect(Collectors.toList());
             paramMap = validateParams(paramList) ? getHeaderParamBMap(paramList) : null;
         }
         return paramMap;
@@ -102,6 +118,29 @@
     private static boolean validateParams(List<String> paramList) {
         //validate header values which ends with semicolon without params
         return !(paramList.size() == 1 && paramList.get(0).isEmpty());
+    }
+
+    /**
+     * Given a list of string parameter list, create ballerina specific header parameter map.
+     *
+     * @param paramList List of parameters
+     * @return Ballerina map
+     */
+    private static BMap<String, BValue> getHeaderParamBMap(List<String> paramList) {
+        BMap<String, BValue> paramMap = new BMap<>();
+        for (String param : paramList) {
+            if (param.contains("=")) {
+                String[] keyValuePair = param.split("=", 2);
+                if (keyValuePair.length != 2 || keyValuePair[0].isEmpty() || keyValuePair[1].isEmpty()) {
+                    throw new BallerinaException("invalid header parameter: " + param);
+                }
+                paramMap.put(keyValuePair[0].trim(), new BString(keyValuePair[1].trim()));
+            } else {
+                //handle when parameter value is optional
+                paramMap.put(param.trim(), null);
+            }
+        }
+        return paramMap;
     }
 
     /**
@@ -116,7 +155,7 @@
             if (param.contains("=")) {
                 String[] keyValuePair = param.split("=", 2);
                 if (keyValuePair.length != 2 || keyValuePair[0].isEmpty() || keyValuePair[1].isEmpty()) {
-                    throw new BallerinaException("invalid header parameter: " + param);
+                    throw new org.ballerinalang.jvm.util.exceptions.BallerinaException("invalid header parameter: " + param);
                 }
                 paramMap.put(keyValuePair[0].trim(), keyValuePair[1].trim());
             } else {
@@ -153,12 +192,53 @@
      * @param headerName Represent an http header name
      * @return a header value for the given header name
      */
+    public static String getHeaderValue(BMap<String, BValue> bodyPart, String headerName) {
+        if (bodyPart.getNativeData(ENTITY_HEADERS) != null) {
+            HttpHeaders httpHeaders = (HttpHeaders) bodyPart.getNativeData(ENTITY_HEADERS);
+            return httpHeaders.get(headerName);
+        }
+        return null;
+    }
+
+    /**
+     * Extract the header value from a body part for a given header name.
+     *
+     * @param bodyPart   Represent a ballerina body part
+     * @param headerName Represent an http header name
+     * @return a header value for the given header name
+     */
     public static String getHeaderValue(ObjectValue bodyPart, String headerName) {
         if (bodyPart.getNativeData(ENTITY_HEADERS) != null) {
             HttpHeaders httpHeaders = (HttpHeaders) bodyPart.getNativeData(ENTITY_HEADERS);
             return httpHeaders.get(headerName);
         }
         return null;
+    }
+
+    /**
+     * Get the header value intact with parameters.
+     *
+     * @param headerValue Header value as a string
+     * @param map         Represent a parameter map
+     * @return Header value along with it's parameters as a string
+     */
+    public static String appendHeaderParams(StringBuilder headerValue, BMap map) {
+        int index = 0;
+        if (map != null && !map.isEmpty()) {
+            String[] keys = (String[]) map.keys();
+            if (keys.length != 0) {
+                for (String key : keys) {
+                    BString paramValue = (BString) map.get(key);
+                    if (index == keys.length - 1) {
+                        headerValue.append(key).append(ASSIGNMENT).append(paramValue.toString());
+                    } else {
+                        headerValue.append(key).append(ASSIGNMENT).append(paramValue.toString()).append(SEMICOLON);
+                        index = index + 1;
+                    }
+                }
+            }
+        }
+        return headerValue.toString();
     }
 
     /**
@@ -197,6 +277,20 @@
      * @param contentType Represent the value of Content-Type header including parameters
      * @return A ballerina string that has the boundary parameter value
      */
+    public static BString extractBoundaryParameter(String contentType) {
+        BMap<String, BValue> paramMap = HeaderUtil.getParamMap(contentType);
+        if (paramMap != null) {
+            return paramMap.get(BOUNDARY) != null ? (BString) paramMap.get(BOUNDARY) : null;
+        }
+        return null;
+    }
+
+    /**
+     * Given a Content-Type, extract the boundary parameter value out of it.
+     *
+     * @param contentType Represent the value of Content-Type header including parameters
+     * @return A ballerina string that has the boundary parameter value
+     */
     public static String extractBoundaryParameter(String contentType) {
         MapValue paramMap = HeaderUtil.getParamMap(contentType);
         if (paramMap != null) {
@@ -205,6 +299,18 @@
         return null;
     }
 
+    public static void setHeaderToEntity(BMap<String, BValue> entity, String key, String value) {
+        HttpHeaders httpHeaders;
+        if (entity.getNativeData(ENTITY_HEADERS) != null) {
+            httpHeaders = (HttpHeaders) entity.getNativeData(ENTITY_HEADERS);
+
+        } else {
+            httpHeaders = new DefaultHttpHeaders();
+            entity.addNativeData(ENTITY_HEADERS, httpHeaders);
+        }
+        httpHeaders.set(key, value);
+    }
+
     public static void setHeaderToEntity(ObjectValue entity, String key, String value) {
         HttpHeaders httpHeaders;
         if (entity.getNativeData(ENTITY_HEADERS) != null) {
@@ -217,6 +323,14 @@
         httpHeaders.set(key, value);
     }
 
+    public static String getBaseType(BMap<String, BValue> entityStruct) throws MimeTypeParseException {
+        String contentType = HeaderUtil.getHeaderValue(entityStruct, HttpHeaderNames.CONTENT_TYPE.toString());
+        if (contentType != null) {
+            return new MimeType(contentType).getBaseType();
+        }
+        return null;
+    }
+
     public static String getBaseType(ObjectValue entityStruct) throws MimeTypeParseException {
         String contentType = HeaderUtil.getHeaderValue(entityStruct, HttpHeaderNames.CONTENT_TYPE.toString());
         if (contentType != null) {
