--- conflicted
+++ resolved
@@ -40,13 +40,8 @@
         receiver = @Receiver(type = TypeKind.OBJECT, structType = Constants.CALLER_ACTIONS),
         args = {
                 @Argument(name = "sqlQuery", type = TypeKind.STRING),
-<<<<<<< HEAD
-                @Argument(name = "parameters", type = TypeKind.ARRAY, elementType = TypeKind.RECORD,
-                          structType = "Parameter")
-=======
                 @Argument(name = "parameters", type = TypeKind.ARRAY, elementType = TypeKind.UNION,
                           structType = "Param")
->>>>>>> d4c067a2
         },
         returnType = {
                 @ReturnType(type = TypeKind.INT),
