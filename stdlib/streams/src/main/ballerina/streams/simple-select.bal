--- conflicted
+++ resolved
@@ -17,19 +17,11 @@
 public type SimpleSelect object {
 
     private function (StreamEvent[]) nextProcessorPointer;
-<<<<<<< HEAD
-    private function(StreamEvent o) returns map<anydata> selectFunc;
-
-
-    function __init(function (StreamEvent[]) nextProcessorPointer,
-                    function(StreamEvent o) returns map<anydata> selectFunc) {
-=======
     private function (StreamEvent o) returns map<anydata> selectFunc;
 
 
     function __init(function (StreamEvent[]) nextProcessorPointer,
                     function (StreamEvent o) returns map<anydata> selectFunc) {
->>>>>>> db6956c7
         self.nextProcessorPointer = nextProcessorPointer;
         self.selectFunc = selectFunc;
     }
@@ -48,15 +40,9 @@
     }
 };
 
-<<<<<<< HEAD
-public function createSimpleSelect(function (StreamEvent[]) nextProcPointer, function(StreamEvent o)
-        returns map<anydata> selectFunc)
-        returns SimpleSelect {
-=======
 public function createSimpleSelect(function (StreamEvent[]) nextProcPointer, function (StreamEvent o)
         returns map<anydata> selectFunc)
                     returns SimpleSelect {
->>>>>>> db6956c7
     SimpleSelect simpleSelect = new(nextProcPointer, selectFunc);
     return simpleSelect;
 }