--- conflicted
+++ resolved
@@ -23,17 +23,10 @@
     private map<Aggregator[]> aggregatorsCloneMap;
     private string scopeName;
 
-<<<<<<< HEAD
-
-    function __init(function (StreamEvent[]) nextProcessorPointer, Aggregator[] aggregatorArr,
-                    ((function (StreamEvent) returns anydata)[])? groupbyFuncArray,
+    function __init(function (StreamEvent?[]) nextProcessorPointer, Aggregator[] aggregatorArr,
+                    ((function (StreamEvent) returns anydata)?[])? groupbyFuncArray,
                     function (StreamEvent o, Aggregator[] aggregatorArr1) returns map<anydata> selectFunc,
                     string scopeName) {
-=======
-    function __init(function (StreamEvent?[]) nextProcessorPointer, Aggregator[] aggregatorArr,
-                    ((function (StreamEvent) returns anydata)?[])? groupbyFuncArray,
-                    function (StreamEvent o, Aggregator[] aggregatorArr1) returns map<anydata> selectFunc) {
->>>>>>> 39b202de
         self.aggregatorsCloneMap = {};
         self.nextProcessorPointer = nextProcessorPointer;
         self.aggregatorArr = aggregatorArr;
@@ -47,7 +40,7 @@
         if (self.aggregatorArr.length() > 0) {
             map<StreamEvent> groupedEvents = {};
             foreach var evt in streamEvents {
-                StreamEvent event = <StreamEvent> evt;
+                StreamEvent event = <StreamEvent>evt;
                 if (event.eventType == RESET) {
                     foreach var (k, v) in self.aggregatorsCloneMap {
                         boolean stateRemoved = removeState(k);
@@ -82,7 +75,7 @@
             }
         } else {
             foreach var evt in streamEvents {
-                StreamEvent event = <StreamEvent> evt;
+                StreamEvent event = <StreamEvent>evt;
                 StreamEvent e = new((OUTPUT, self.selectFunc.call(event, self.aggregatorArr)), event.eventType,
                     event.timestamp);
                 outputStreamEvents[outputStreamEvents.length()] = e;
@@ -96,7 +89,7 @@
     public function getGroupByKey(((function (StreamEvent o) returns anydata)?[])? groupbyFunctionArray, StreamEvent e)
                         returns string {
         string key = "";
-        if(groupbyFunctionArray is (function (StreamEvent o) returns anydata)?[]) {
+        if (groupbyFunctionArray is (function (StreamEvent o) returns anydata)?[]) {
             foreach var func in groupbyFunctionArray {
                 if (func is (function (StreamEvent o) returns anydata)) {
                     key += <string>func.call(e);
@@ -110,14 +103,9 @@
 
 public function createSelect(function (StreamEvent?[]) nextProcPointer,
                              Aggregator[] aggregatorArr,
-<<<<<<< HEAD
-                             ((function (StreamEvent o) returns anydata)[])? groupbyFuncArray,
+                             ((function (StreamEvent o) returns anydata)?[])? groupbyFuncArray,
                              function (StreamEvent o, Aggregator[] aggregatorArr1) returns map<anydata> selectFunc,
                              string scopeName = "$scope$name")
-=======
-                             ((function (StreamEvent o) returns anydata)?[])? groupbyFuncArray,
-                             function (StreamEvent o, Aggregator[] aggregatorArr1) returns map<anydata> selectFunc)
->>>>>>> 39b202de
                     returns Select {
 
     Select select = new(nextProcPointer, aggregatorArr, groupbyFuncArray, selectFunc, scopeName);
