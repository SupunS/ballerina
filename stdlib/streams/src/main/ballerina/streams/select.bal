// Copyright (c) 2018 WSO2 Inc. (http://www.wso2.org) All Rights Reserved.
//
// WSO2 Inc. licenses this file to you under the Apache License,
// Version 2.0 (the "License"); you may not use this file except
// in compliance with the License.
// You may obtain a copy of the License at
//
// http://www.apache.org/licenses/LICENSE-2.0
//
// Unless required by applicable law or agreed to in writing,
// software distributed under the License is distributed on an
// "AS IS" BASIS, WITHOUT WARRANTIES OR CONDITIONS OF ANY
// KIND, either express or implied.  See the License for the
// specific language governing permissions and limitations
// under the License.

public type Select object {

    private function (StreamEvent[]) nextProcessorPointer;
    private Aggregator [] aggregatorArr;
    private (function(StreamEvent o) returns string)? groupbyFunc;
    private function(StreamEvent o, Aggregator []  aggregatorArr1) returns map selectFunc;
    private map<Aggregator[]> aggregatorsCloneMap;


    new(nextProcessorPointer, aggregatorArr, groupbyFunc, selectFunc) {
    }

    public function process(StreamEvent[] streamEvents) {
        StreamEvent[] outputStreamEvents = [];
<<<<<<< HEAD
        if (lengthof self.aggregatorArr > 0) {
=======
        if (aggregatorArr.length() > 0) {
>>>>>>> 5d53e8ed
            map<StreamEvent> groupedEvents;
            foreach event in streamEvents {

                if (event.eventType == RESET) {
                    self.aggregatorsCloneMap.clear();
                }

                string groupbyKey = self.groupbyFunc but {
                    (function(StreamEvent o) returns string) groupbyFunction => groupbyFunction(event),
                    () => DEFAULT
                };
                Aggregator[] aggregatorsClone;
                match (self.aggregatorsCloneMap[groupbyKey]) {
                    Aggregator[] aggregators => {
                        aggregatorsClone = aggregators;
                    }
                    () => {
                        int i = 0;
                        foreach aggregator in self.aggregatorArr {
                            aggregatorsClone[i] = aggregator.clone();
                            i += 1;
                        }
                        self.aggregatorsCloneMap[groupbyKey] = aggregatorsClone;
                    }
                }
                StreamEvent e = new ((OUTPUT, self.selectFunc(event, aggregatorsClone)), event.eventType, event.timestamp);
                groupedEvents[groupbyKey] = e;
            }
            foreach key in groupedEvents.keys() {
                match groupedEvents[key] {
                    StreamEvent e => {
                        outputStreamEvents[outputStreamEvents.length()] = e;
                    }
                    () => {}
                }
            }
        } else {
            foreach event in streamEvents {
<<<<<<< HEAD
                StreamEvent e = new ((OUTPUT, self.selectFunc(event, self.aggregatorArr)), event.eventType, event.timestamp);
                outputStreamEvents[lengthof outputStreamEvents] = e;
            }
        }
        if (lengthof outputStreamEvents > 0) {
            self.nextProcessorPointer(outputStreamEvents);
=======
                StreamEvent e = new ((OUTPUT, selectFunc(event, aggregatorArr)), event.eventType, event.timestamp);
                outputStreamEvents[outputStreamEvents.length()] = e;
            }
        }
        if (outputStreamEvents.length() > 0) {
            nextProcessorPointer(outputStreamEvents);
>>>>>>> 5d53e8ed
        }
    }
};

public function createSelect(function (StreamEvent[]) nextProcPointer,
                                Aggregator [] aggregatorArr,
                                (function(StreamEvent o) returns string)? groupbyFunc,
                                function(StreamEvent o, Aggregator [] aggregatorArr1) returns map selectFunc)
        returns Select {

    Select select = new(nextProcPointer, aggregatorArr, groupbyFunc, selectFunc);
    return select;
}<|MERGE_RESOLUTION|>--- conflicted
+++ resolved
@@ -28,11 +28,7 @@
 
     public function process(StreamEvent[] streamEvents) {
         StreamEvent[] outputStreamEvents = [];
-<<<<<<< HEAD
-        if (lengthof self.aggregatorArr > 0) {
-=======
-        if (aggregatorArr.length() > 0) {
->>>>>>> 5d53e8ed
+        if (self.aggregatorArr.length() > 0) {
             map<StreamEvent> groupedEvents;
             foreach event in streamEvents {
 
@@ -71,21 +67,12 @@
             }
         } else {
             foreach event in streamEvents {
-<<<<<<< HEAD
                 StreamEvent e = new ((OUTPUT, self.selectFunc(event, self.aggregatorArr)), event.eventType, event.timestamp);
-                outputStreamEvents[lengthof outputStreamEvents] = e;
-            }
-        }
-        if (lengthof outputStreamEvents > 0) {
-            self.nextProcessorPointer(outputStreamEvents);
-=======
-                StreamEvent e = new ((OUTPUT, selectFunc(event, aggregatorArr)), event.eventType, event.timestamp);
                 outputStreamEvents[outputStreamEvents.length()] = e;
             }
         }
         if (outputStreamEvents.length() > 0) {
-            nextProcessorPointer(outputStreamEvents);
->>>>>>> 5d53e8ed
+            self.nextProcessorPointer(outputStreamEvents);
         }
     }
 };
