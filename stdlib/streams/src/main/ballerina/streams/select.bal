// Copyright (c) 2018 WSO2 Inc. (http://www.wso2.org) All Rights Reserved.
//
// WSO2 Inc. licenses this file to you under the Apache License,
// Version 2.0 (the "License"); you may not use this file except
// in compliance with the License.
// You may obtain a copy of the License at
//
// http://www.apache.org/licenses/LICENSE-2.0
//
// Unless required by applicable law or agreed to in writing,
// software distributed under the License is distributed on an
// "AS IS" BASIS, WITHOUT WARRANTIES OR CONDITIONS OF ANY
// KIND, either express or implied.  See the License for the
// specific language governing permissions and limitations
// under the License.

public type Select object {

    private function (StreamEvent[]) nextProcessorPointer;
    private Aggregator [] aggregatorArr;
    private (function(StreamEvent o) returns string)? groupbyFunc;
    private function(StreamEvent o, Aggregator []  aggregatorArr1) returns map selectFunc;
    private map<Aggregator[]> aggregatorsCloneMap = {};


    new(nextProcessorPointer, aggregatorArr, groupbyFunc, selectFunc) {
    }

    public function process(StreamEvent[] streamEvents) {
        StreamEvent[] outputStreamEvents = [];
        if (aggregatorArr.length() > 0) {
<<<<<<< HEAD
            map<StreamEvent> groupedEvents;
=======
            map<StreamEvent> groupedEvents = {};
>>>>>>> 4d534190
            foreach event in streamEvents {

                if (event.eventType == RESET) {
                    aggregatorsCloneMap.clear();
                }

                string groupbyKey = groupbyFunc but {
                    (function(StreamEvent o) returns string) groupbyFunction => groupbyFunction(event),
                    () => DEFAULT
                };
                Aggregator[] aggregatorsClone = [];
                match (aggregatorsCloneMap[groupbyKey]) {
                    Aggregator[] aggregators => {
                        aggregatorsClone = aggregators;
                    }
                    () => {
                        int i = 0;
                        foreach aggregator in aggregatorArr {
                            aggregatorsClone[i] = aggregator.clone();
                            i += 1;
                        }
                        aggregatorsCloneMap[groupbyKey] = aggregatorsClone;
                    }
                }
                StreamEvent e = new ((OUTPUT, selectFunc(event, aggregatorsClone)), event.eventType, event.timestamp);
                groupedEvents[groupbyKey] = e;
            }
            foreach key in groupedEvents.keys() {
                match groupedEvents[key] {
                    StreamEvent e => {
                        outputStreamEvents[outputStreamEvents.length()] = e;
                    }
                    () => {}
                }
            }
        } else {
            foreach event in streamEvents {
                StreamEvent e = new ((OUTPUT, selectFunc(event, aggregatorArr)), event.eventType, event.timestamp);
                outputStreamEvents[outputStreamEvents.length()] = e;
            }
        }
        if (outputStreamEvents.length() > 0) {
            nextProcessorPointer(outputStreamEvents);
        }
    }
};

public function createSelect(function (StreamEvent[]) nextProcPointer,
                                Aggregator [] aggregatorArr,
                                (function(StreamEvent o) returns string)? groupbyFunc,
                                function(StreamEvent o, Aggregator [] aggregatorArr1) returns map selectFunc)
        returns Select {

    Select select = new(nextProcPointer, aggregatorArr, groupbyFunc, selectFunc);
    return select;
}<|MERGE_RESOLUTION|>--- conflicted
+++ resolved
@@ -29,11 +29,7 @@
     public function process(StreamEvent[] streamEvents) {
         StreamEvent[] outputStreamEvents = [];
         if (aggregatorArr.length() > 0) {
-<<<<<<< HEAD
-            map<StreamEvent> groupedEvents;
-=======
             map<StreamEvent> groupedEvents = {};
->>>>>>> 4d534190
             foreach event in streamEvents {
 
                 if (event.eventType == RESET) {
