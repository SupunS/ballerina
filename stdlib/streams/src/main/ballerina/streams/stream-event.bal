// Copyright (c) 2018 WSO2 Inc. (http://www.wso2.org) All Rights Reserved.
//
// WSO2 Inc. licenses this file to you under the Apache License,
// Version 2.0 (the "License"); you may not use this file except
// in compliance with the License.
// You may obtain a copy of the License at
//
// http://www.apache.org/licenses/LICENSE-2.0
//
// Unless required by applicable law or agreed to in writing,
// software distributed under the License is distributed on an
// "AS IS" BASIS, WITHOUT WARRANTIES OR CONDITIONS OF ANY
// KIND, either express or implied.  See the License for the
// specific language governing permissions and limitations
// under the License.

public type StreamEvent object {
    public EventType eventType;
    public int timestamp;
    public map<anydata> data = {};

<<<<<<< HEAD
    public new((string, map<any>) | map<any> eventData, eventType, timestamp) {
        match eventData {
            (string, map<anydata>) t => {
                foreach var (k, v) in t[1] {
                    self.data[t[0] + DELIMITER + k] = v;
                }
            }
            map<anydata> m => {
                self.data = m;
=======
    public function __init((string, map<anydata>)|map<anydata> eventData, EventType eventType, int timestamp) {
        self.eventType = eventType;
        self.timestamp = timestamp;
        if (eventData is (string, map<anydata>)) {
            foreach k, v in eventData[1] {
                self.data[eventData[0] + DELIMITER + k] = v;
>>>>>>> 4dbc1c70
            }
        }
        else if (eventData is map<anydata>) {
            self.data = eventData;
        }
    }

    public function copy() returns StreamEvent {
        StreamEvent clone = new(self.cloneData(), self.eventType, self.timestamp);
        return clone;
    }

    public function addData(map<anydata> eventData) {
        foreach var (k, v) in eventData {
            self.data[k] = v;
        }
    }

<<<<<<< HEAD
    function cloneData() returns map<any> {
        map<any> dataClone = {};
        foreach var (k, v) in self.data {
=======
    function cloneData() returns map<anydata> {
        map<anydata> dataClone = {};
        foreach k, v in self.data {
>>>>>>> 4dbc1c70
            dataClone[k] = v;
        }
        return dataClone;
    }
};<|MERGE_RESOLUTION|>--- conflicted
+++ resolved
@@ -19,24 +19,12 @@
     public int timestamp;
     public map<anydata> data = {};
 
-<<<<<<< HEAD
-    public new((string, map<any>) | map<any> eventData, eventType, timestamp) {
-        match eventData {
-            (string, map<anydata>) t => {
-                foreach var (k, v) in t[1] {
-                    self.data[t[0] + DELIMITER + k] = v;
-                }
-            }
-            map<anydata> m => {
-                self.data = m;
-=======
     public function __init((string, map<anydata>)|map<anydata> eventData, EventType eventType, int timestamp) {
         self.eventType = eventType;
         self.timestamp = timestamp;
         if (eventData is (string, map<anydata>)) {
-            foreach k, v in eventData[1] {
+            foreach var (k, v) in eventData[1] {
                 self.data[eventData[0] + DELIMITER + k] = v;
->>>>>>> 4dbc1c70
             }
         }
         else if (eventData is map<anydata>) {
@@ -55,15 +43,9 @@
         }
     }
 
-<<<<<<< HEAD
-    function cloneData() returns map<any> {
-        map<any> dataClone = {};
-        foreach var (k, v) in self.data {
-=======
     function cloneData() returns map<anydata> {
         map<anydata> dataClone = {};
-        foreach k, v in self.data {
->>>>>>> 4dbc1c70
+        foreach var (k, v) in self.data {
             dataClone[k] = v;
         }
         return dataClone;
