/*
 * Copyright (c) 2019, WSO2 Inc. (http://www.wso2.org) All Rights Reserved.
 *
 * Licensed under the Apache License, Version 2.0 (the "License");
 * you may not use this file except in compliance with the License.
 * You may obtain a copy of the License at
 *
 * http://www.apache.org/licenses/LICENSE-2.0
 *
 * Unless required by applicable law or agreed to in writing, software
 * distributed under the License is distributed on an "AS IS" BASIS,
 * WITHOUT WARRANTIES OR CONDITIONS OF ANY KIND, either express or implied.
 * See the License for the specific language governing permissions and
 * limitations under the License.
 *
 */

apply from: "$rootDir/gradle/balNativeLibProject.gradle"
apply from: "$rootDir/gradle/baseNativeStdLibProject.gradle"

dependencies {
    baloImplementation project(path: ':ballerina-lang:annotations', configuration: 'baloImplementation')
    baloImplementation project(path: ':ballerina-runtime-api', configuration: 'baloImplementation')
    baloImplementation project(path: ':ballerina-utils', configuration: 'baloImplementation')

    baloImplementation project(path: ':ballerina-crypto', configuration: 'baloImplementation')
    baloImplementation project(path: ':ballerina-io', configuration: 'baloImplementation')
    baloImplementation project(path: ':ballerina-math', configuration: 'baloImplementation')
    baloImplementation project(path: ':ballerina-reflect', configuration: 'baloImplementation')
    baloImplementation project(path: ':ballerina-task', configuration: 'baloImplementation')
    baloImplementation project(path: ':ballerina-time', configuration: 'baloImplementation')
    baloImplementation project(path: ':ballerina-config-api', configuration: 'baloImplementation')
    baloImplementation project(path: ':ballerina-system', configuration: 'baloImplementation')
    baloImplementation project(path: ':ballerina-file', configuration: 'baloImplementation')
    baloImplementation project(path: ':ballerina-log-api', configuration: 'baloImplementation')
    baloImplementation project(path: ':ballerina-runtime-api', configuration: 'baloImplementation')
    baloImplementation project(path: ':ballerina-filepath', configuration: 'baloImplementation')
    baloImplementation project(path: ':ballerina-stringutils', configuration: 'baloImplementation')
    baloImplementation project(path: ':ballerina-java', configuration: 'baloImplementation')

    interopImports project(':ballerina-math')
<<<<<<< HEAD
    interopImports project(':ballerina-task')
    interopImports project(':ballerina-time')
=======
    interopImports project(':ballerina-filepath')
>>>>>>> bb9cba51

    baloCreat project(':lib-creator')
    implementation project(':ballerina-lang')
    implementation project(':ballerina-utils')
    implementation project(':ballerina-lang:annotations')
    implementation project(':ballerina-runtime-api')
    implementation project(':ballerina-runtime')
    implementation project(':ballerina-time')
    implementation project(':ballerina-task')
    implementation project(':ballerina-io')
    implementation project(':ballerina-reflect')
    implementation project(':ballerina-math')
    implementation project(':ballerina-crypto')
    implementation project(':ballerina-config-api')
    implementation project(':ballerina-log-api')
    implementation project(':ballerina-system')
    implementation project(':ballerina-file')
    implementation project(':ballerina-logging')
    implementation project(':ballerina-tool')
    implementation project(':ballerina-stringutils')

    testImplementation 'org.slf4j:slf4j-jdk14'
    testImplementation 'com.h2database:h2'
    testImplementation 'org.testng:testng:'
    testImplementation 'commons-io:commons-io'
    testCompile project(path: ':ballerina-test-common', configuration: 'tests')
    testCompile project(path: ':ballerina-test-utils', configuration: 'shadow')
    testCompile project(':ballerina-core')
    testCompile project(':ballerina-filepath')
}

configurations {
    testCompile.exclude group: 'org.slf4j', module: 'slf4j-log4j12'
    testCompile.exclude group: 'org.slf4j', module: 'slf4j-simple'
    testCompile.exclude group: 'org.ops4j.pax.logging', module: 'pax-logging-api'
}

createBalo {
    jvmTarget = 'true'
}

description = 'Ballerina - Streams'<|MERGE_RESOLUTION|>--- conflicted
+++ resolved
@@ -38,13 +38,10 @@
     baloImplementation project(path: ':ballerina-stringutils', configuration: 'baloImplementation')
     baloImplementation project(path: ':ballerina-java', configuration: 'baloImplementation')
 
+    interopImports project(':ballerina-filepath')
     interopImports project(':ballerina-math')
-<<<<<<< HEAD
     interopImports project(':ballerina-task')
     interopImports project(':ballerina-time')
-=======
-    interopImports project(':ballerina-filepath')
->>>>>>> bb9cba51
 
     baloCreat project(':lib-creator')
     implementation project(':ballerina-lang')
