--- conflicted
+++ resolved
@@ -25,16 +25,13 @@
     implementation project(':ballerina-reflect')
     implementation project(':ballerina-math')
     implementation project(':ballerina-crypto')
-<<<<<<< HEAD
     implementation project(':ballerina-config-api')
     implementation project(':ballerina-internal')
     implementation project(':ballerina-log-api')
     implementation project(':ballerina-system')
     implementation project(':ballerina-logging')
-=======
     testCompile project(':ballerina-launcher')
     testCompile 'org.testng:testng:6.13.1'
->>>>>>> 5440cdf6
 }
 
 description = 'Ballerina - Streams'