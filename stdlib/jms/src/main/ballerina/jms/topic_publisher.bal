// Copyright (c) 2018 WSO2 Inc. (http://www.wso2.org) All Rights Reserved.
//
// WSO2 Inc. licenses this file to you under the Apache License,
// Version 2.0 (the "License"); you may not use this file except
// in compliance with the License.
// You may obtain a copy of the License at
//
// http://www.apache.org/licenses/LICENSE-2.0
//
// Unless required by applicable law or agreed to in writing,
// software distributed under the License is distributed on an
// "AS IS" BASIS, WITHOUT WARRANTIES OR CONDITIONS OF ANY
// KIND, either express or implied.  See the License for the
// specific language governing permissions and limitations
// under the License.

import ballerina/log;

documentation { JMS topic publisher
    E{{}}
    F{{producerActions}} Topic publisher endpoint actions
    F{{config}} Topic publisher endpoint configuration
}
public type TopicPublisher object {
    public TopicPublisherActions producerActions;
    public TopicPublisherEndpointConfiguration config;

    documentation { Topic publisher contructor }
    new() {
        self.producerActions = new;
    }

    documentation { Initialize topic publisher endpoint
        P{{c}} Topic publisher endpoint configuration
    }
    public function init(TopicPublisherEndpointConfiguration c) {
        self.config = c;
        match (c.session) {
            Session s => self.initTopicPublisher(s);
            () => {}
        }
    }

    public extern function initTopicPublisher(Session session);

    documentation { Register topic publisher endpoint
        P{{serviceType}} Type descriptor of the service
    }
    public function register(typedesc serviceType) {

    }

    documentation { Start topic publisher endpoint }
    public function start() {

    }

    documentation { Get topic publisher actions }
    public function getCallerActions() returns TopicPublisherActions {
        return self.producerActions;
    }

    documentation { Stop topic publisher endpoint }
    public function stop() {

    }
};

documentation { Configuration related to the topic publisher endpoint
    F{{session}} Session object used to create topic publisher
    F{{topicPattern}} Topic name pattern
}
public type TopicPublisherEndpointConfiguration record {
    Session? session;
    string topicPattern;
};

documentation { Actions that topic publisher endpoint could perform }
public type TopicPublisherActions object {

    documentation { Sends a message to the JMS provider
        P{{message}} Message to be sent to the JMS provider
    }
<<<<<<< HEAD
    public extern function send(Message message) returns error?;
=======
    public native function send(Message message) returns error?;
    
    documentation { Sends a message to the JMS provider
        P{{destination}} destination used for the message sender
        P{{message}} message to be sent to the JMS provider
    }
    public native function sendTo(Destination destination, Message message) returns error?;
>>>>>>> 4dc8d1f7
};<|MERGE_RESOLUTION|>--- conflicted
+++ resolved
@@ -81,15 +81,11 @@
     documentation { Sends a message to the JMS provider
         P{{message}} Message to be sent to the JMS provider
     }
-<<<<<<< HEAD
     public extern function send(Message message) returns error?;
-=======
-    public native function send(Message message) returns error?;
-    
+
     documentation { Sends a message to the JMS provider
         P{{destination}} destination used for the message sender
         P{{message}} message to be sent to the JMS provider
     }
-    public native function sendTo(Destination destination, Message message) returns error?;
->>>>>>> 4dc8d1f7
+    public extern function sendTo(Destination destination, Message message) returns error?;
 };