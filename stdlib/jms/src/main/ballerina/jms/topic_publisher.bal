--- conflicted
+++ resolved
@@ -42,7 +42,7 @@
                     string topicPattern => {
                         self.initTopicPublisher(s);
                     }
-                    () => {log:printInfo("Topic publisher is not properly initialized for the topic "+ c.topicPattern);}
+                    () => {log:printInfo("Topic publisher is not properly initialized for the topic");}
                 }
             }
             () => {}
@@ -99,10 +99,6 @@
         P{{destination}} destination used for the message sender
         P{{message}} message to be sent to the JMS provider
     }
-<<<<<<< HEAD
-    public extern function sendTo(Destination destination, Message message) returns error?;
-};
-=======
     public function sendTo(Destination destination, Message message) returns error?;
 };
 
@@ -120,5 +116,4 @@
         () => {log:printInfo("Topic publisher is not properly initialized.");}
     }
     return self.send(message);
-}
->>>>>>> 3dfb3869
+}