--- conflicted
+++ resolved
@@ -118,25 +118,6 @@
     # + destination - Destination to subscribe to
     # + timeoutInMilliSeconds - Time to wait until a message is received
     # + return - Returns a message or nil if the timeout exceeds, returns an error on JMS provider internal error
-<<<<<<< HEAD
-    public remote function receiveFrom(Destination destination, int timeoutInMilliSeconds = 0) returns (Message|error)?;
-};
-
-public remote function TopicSubscriberCaller.receiveFrom(Destination destination, int timeoutInMilliSeconds = 0) returns (Message|
-        error)? {
-    var subscriber = self.topicSubscriber;
-    if (subscriber is TopicSubscriber) {
-          var session = subscriber.config.session;
-          if (session is Session) {
-            validateTopic(destination);
-            subscriber.createSubscriber(session, subscriber.config.messageSelector, destination = destination);
-            log:printInfo("Subscriber created for topic " + destination.destinationName);
-          } else {
-            log:printInfo("Session is (), Topic subscriber is not properly initialized");
-          }
-    } else {
-        log:printInfo("Topic subscriber is not properly initialized");
-=======
     public remote function receiveFrom(Destination destination, int timeoutInMilliSeconds = 0) returns (Message|error)?
     {
         var subscriber = self.topicSubscriber;
@@ -155,7 +136,6 @@
         var result = self->receive(timeoutInMilliSeconds = timeoutInMilliSeconds);
         var returnVal = self.topicSubscriber.closeSubscriber(self);
         return result;
->>>>>>> 249780c0
     }
 };
 
