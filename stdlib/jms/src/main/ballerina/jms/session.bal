// Copyright (c) 2018 WSO2 Inc. (http://www.wso2.org) All Rights Reserved.
//
// WSO2 Inc. licenses this file to you under the Apache License,
// Version 2.0 (the "License"); you may not use this file except
// in compliance with the License.
// You may obtain a copy of the License at
//
// http://www.apache.org/licenses/LICENSE-2.0
//
// Unless required by applicable law or agreed to in writing,
// software distributed under the License is distributed on an
// "AS IS" BASIS, WITHOUT WARRANTIES OR CONDITIONS OF ANY
// KIND, either express or implied.  See the License for the
// specific language governing permissions and limitations
// under the License.

documentation { Represents JMS session
    F{{config}} Used to store configurations related to a JMS session
}
public type Session object {

    public SessionConfiguration config;

    documentation { Default constructor of the JMS session
    }
    public new(Connection connection, SessionConfiguration c) {
        self.config = c;
        self.initEndpoint(connection);
    }

    extern function initEndpoint(Connection connection);

    documentation { Creates a JMS message which holds text content
        P{{content}} the text content used to initialize this message
    }
    public extern function createTextMessage(string content) returns Message|error;

    documentation { Creates a JMS message which holds Map content
        P{{content}} the Map content used to initialize this message
    }
    public extern function createMapMessage(map content) returns Message|error;

    documentation { Unsubscribes a durable subscription that has been created by a client.
        It is erroneous for a client to delete a durable subscription while there is an active (not closed) consumer
        for the subscription, or while a consumed message is part of a pending transaction or has not been
        acknowledged in the session.

        P{{subscriptionId}} the name used to identify this subscription
    }
<<<<<<< HEAD
    public extern function unsubscribe(string subscriptionId) returns error?;
=======
    public native function unsubscribe(string subscriptionId) returns error?;

    documentation { 
        Creates a JMS Queue which can be used as temporary response destination.
    }
    public native function createTemporaryQueue() returns Destination|error;

    documentation { 
        Creates a JMS Topic which can be used as temporary response destination.
    }
    public native function createTemporaryTopic() returns Destination|error;
 
    documentation { Creates a JMS Queue which can be used with a message producer.
        P{{queueName}} name of the Queue
    }
    public native function createQueue(string queueName) returns Destination|error;

    documentation { Creates a JMS Topic which can be used with a message producer.
        P{{topicName}} name of the Topic
    }
    public native function createTopic(string topicName) returns Destination|error;
>>>>>>> 4dc8d1f7
};

documentation { Configurations related to a JMS session
    F{{acknowledgementMode}}  specifies the session mode that will be used. Legal values are "AUTO_ACKNOWLEDGE",
    "CLIENT_ACKNOWLEDGE", "SESSION_TRANSACTED" and "DUPS_OK_ACKNOWLEDGE"
}
public type SessionConfiguration record {
    string acknowledgementMode = "AUTO_ACKNOWLEDGE";
};<|MERGE_RESOLUTION|>--- conflicted
+++ resolved
@@ -47,31 +47,27 @@
 
         P{{subscriptionId}} the name used to identify this subscription
     }
-<<<<<<< HEAD
     public extern function unsubscribe(string subscriptionId) returns error?;
-=======
-    public native function unsubscribe(string subscriptionId) returns error?;
 
-    documentation { 
+    documentation {
         Creates a JMS Queue which can be used as temporary response destination.
     }
-    public native function createTemporaryQueue() returns Destination|error;
+    public extern function createTemporaryQueue() returns Destination|error;
 
-    documentation { 
+    documentation {
         Creates a JMS Topic which can be used as temporary response destination.
     }
-    public native function createTemporaryTopic() returns Destination|error;
- 
+    public extern function createTemporaryTopic() returns Destination|error;
+
     documentation { Creates a JMS Queue which can be used with a message producer.
         P{{queueName}} name of the Queue
     }
-    public native function createQueue(string queueName) returns Destination|error;
+    public extern function createQueue(string queueName) returns Destination|error;
 
     documentation { Creates a JMS Topic which can be used with a message producer.
         P{{topicName}} name of the Topic
     }
-    public native function createTopic(string topicName) returns Destination|error;
->>>>>>> 4dc8d1f7
+    public extern function createTopic(string topicName) returns Destination|error;
 };
 
 documentation { Configurations related to a JMS session
