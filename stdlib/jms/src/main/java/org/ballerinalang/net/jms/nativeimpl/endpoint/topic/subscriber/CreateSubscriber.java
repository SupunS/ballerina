--- conflicted
+++ resolved
@@ -70,28 +70,6 @@
                                                            Session.class,
                                                            context);
         Struct topicSubscriberConfigBRecord = topicSubscriberBObject.getStructField(Constants.CONSUMER_CONFIG);
-<<<<<<< HEAD
-        String topicPattern = null;
-        if (topicSubscriberConfigBRecord.getRefField(Constants.TOPIC_PATTERN) != null) {
-            topicPattern = topicSubscriberConfigBRecord.getRefField(Constants.TOPIC_PATTERN).getStringValue();
-        }
-        
-        try {
-            //if topicPattern is emtpy, leave consumer open for temporary receivers
-            // otherwise create a dedicated consumer for the destination
-            if (JMSUtils.isNullOrEmptyAfterTrim(topicPattern)) {
-                Struct consumerConnectorBObject = topicSubscriberBObject.getStructField(Constants.CONSUMER_ACTIONS);
-                consumerConnectorBObject.addNativeData(Constants.SESSION_CONNECTOR_OBJECT, 
-                                                        new SessionConnector(session));
-            } else {
-                Topic topic = JMSUtils.getTopic(session, topicPattern);
-                MessageConsumer consumer = session.createConsumer(topic, messageSelector);
-                Struct consumerConnectorBObject = topicSubscriberBObject.getStructField(Constants.CONSUMER_ACTIONS);
-                consumerConnectorBObject.addNativeData(Constants.JMS_CONSUMER_OBJECT, consumer);
-                consumerConnectorBObject.addNativeData(Constants.SESSION_CONNECTOR_OBJECT, 
-                                                        new SessionConnector(session));
-            }
-=======
         String topicPattern = JMSUtils.getTopicPattern(topicSubscriberConfigBRecord);
 
         BMap<String, BValue> destinationBObject = (BMap<String, BValue>) context.getNullableRefArgument(2);
@@ -108,7 +86,6 @@
             Struct consumerConnectorBObject = topicSubscriberBObject.getStructField(Constants.CONSUMER_ACTIONS);
             consumerConnectorBObject.addNativeData(Constants.JMS_CONSUMER_OBJECT, consumer);
             consumerConnectorBObject.addNativeData(Constants.SESSION_CONNECTOR_OBJECT, new SessionConnector(session));
->>>>>>> 3dfb3869
         } catch (JMSException e) {
             BallerinaAdapter.throwBallerinaException("Error while creating Qeueu consumer", context, e);
         }
