--- conflicted
+++ resolved
@@ -59,19 +59,6 @@
 
     @Override
     public void execute(Context context, CallableUnitCallback callableUnitCallback) {
-<<<<<<< HEAD
-        Struct queueSenderBObject = BallerinaAdapter.getReceiverObject(context);
-        Struct queueSenderConfig = queueSenderBObject.getStructField(JmsConstants.QUEUE_SENDER_FIELD_CONFIG);
-        String queueName = JmsUtils.getQueueName(queueSenderConfig);
-
-        BMap<String, BValue> sessionBObject = (BMap<String, BValue>) context.getRefArgument(1);
-        Session session = BallerinaAdapter.getNativeObject(sessionBObject,
-                                                           JmsConstants.JMS_SESSION,
-                                                           Session.class,
-                                                           context);
-
-        BMap<String, BValue> destinationBObject = (BMap<String, BValue>) context.getNullableRefArgument(2);
-=======
         BMap<String, BValue> queueSenderBObject = (BMap<String, BValue>) context.getRefArgument(0);
         BMap<String, BValue> sessionBObject = (BMap<String, BValue>) context.getRefArgument(1);
         Session session = BallerinaAdapter.getNativeObject(sessionBObject, JmsConstants.JMS_SESSION, Session.class,
@@ -85,7 +72,6 @@
         } else {
             destinationBObject = (BMap<String, BValue>) arg;
         }
->>>>>>> 249780c0
         Destination destinationObject = JmsUtils.getDestination(context, destinationBObject);
 
         if (JmsUtils.isNullOrEmptyAfterTrim(queueName) && destinationObject == null) {
