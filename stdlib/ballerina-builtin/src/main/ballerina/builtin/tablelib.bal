--- conflicted
+++ resolved
@@ -32,38 +32,14 @@
 
 @Description {value:"Add record to the table."}
 @Param {value:"dt: The table object"}
-<<<<<<< HEAD
+
 @Param {value:"data: A struct with data"}
 public native function <table dt> add (any data) returns (TableOperationError | null);
-=======
-@Param {value:"data: A record with data"}
-public native function <table dt> add (any data);
->>>>>>> 306a7f55
 
 @Description {value:"Remove data from the table."}
 @Param {value:"dt: The table object"}
 @Param {value:"func: The function pointer for delete crieteria"}
-<<<<<<< HEAD
 public native function <table dt> remove (function (any) returns (boolean) func) returns (int|TableOperationError);
-=======
-public function <table dt> remove (function (any) returns (boolean) func) returns (int) {
-    int deletedCount = 0;
-    while (dt.hasNext()) {
-        any data = dt.getNext();
-        boolean satisfied = func(data);
-        if (satisfied) {
-            dt.delete(data);
-            deletedCount = deletedCount + 1;
-        }
-    }
-    return deletedCount;
-}
-
-@Description {value:"Utility function to delete data from table."}
-@Param {value:"dt: The table object"}
-@Param {value:"data: A record with data"}
-native function <table dt> delete (any data);
->>>>>>> 306a7f55
 
 @Description {value:"Execute the given sql query to fetch the records and return as a new in memory table"}
 @Param {value:"sqlQuery: The query to execute"}
@@ -85,10 +61,10 @@
 @Description { value:"TableOperationError struct represents an error occured during a operation over a table" }
 @Field {value:"message:  An error message explaining about the error"}
 @Field {value:"cause: The error(s) that caused TableOperationError to get thrown"}
-public struct TableOperationError {
-    string message;
-    error[] cause;
-}
+public type TableOperationError {
+    string message,
+    error[] cause,
+};
 
 @Description { value:"TableConfig represents properties used during table initialization" }
 @Field {value:"primaryKey:  An array of primary key columns"}
