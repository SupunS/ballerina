--- conflicted
+++ resolved
@@ -203,21 +203,13 @@
 	@Param { value:"sqlQuery: SQL query to execute" }
 	@Param { value:"parameters: Parameter array used with the SQL query" }
 	@Return { value:"Result set(s) for the given query" }
-<<<<<<< HEAD
-	native action call (string sqlQuery, Parameter[] parameters, type structType) (table[]);
-=======
-	native action call (@sensitive string query, Parameter[] parameters, type structType) (@tainted table[]);
->>>>>>> 49d4584b
+	native action call (@sensitive string sqlQuery, Parameter[] parameters, type structType) (@tainted table[]);
 
 	@Description { value:"The select action implementation for SQL connector to select data from tables."}
 	@Param { value:"sqlQuery: SQL query to execute" }
 	@Param { value:"parameters: Parameter array used with the SQL query" }
 	@Return { value:"Result set for the given query" }
-<<<<<<< HEAD
-	native action select (string sqlQuery, Parameter[] parameters, type structType) (table);
-=======
-	native action select (@sensitive string query, Parameter[] parameters, type structType) (@tainted table);
->>>>>>> 49d4584b
+	native action select (@sensitive string sqlQuery, Parameter[] parameters, type structType) (@tainted table);
 
 	@Description { value:"The close action implementation for SQL connector to shutdown the connection pool."}
 	native action close ();
@@ -226,21 +218,13 @@
 	@Param { value:"sqlQuery: SQL query to execute" }
 	@Param { value:"parameters: Parameter array used with the SQL query" }
 	@Return { value:"Updated row count" }
-<<<<<<< HEAD
-	native action update (string sqlQuery, Parameter[] parameters) (int);
-=======
-	native action update (@sensitive string query, Parameter[] parameters) (int);
->>>>>>> 49d4584b
+	native action update (@sensitive string sqlQuery, Parameter[] parameters) (int);
 
 	@Description { value:"The batchUpdate action implementation for SQL connector to batch data insert."}
 	@Param { value:"sqlQuery: SQL query to execute" }
 	@Param { value:"parameters: Parameter array used with the SQL query" }
 	@Return { value:"Array of update counts" }
-<<<<<<< HEAD
-	native action batchUpdate (string sqlQuery, Parameter[][] parameters) (int[]);
-=======
-	native action batchUpdate (@sensitive string query, Parameter[][] parameters) (int[]);
->>>>>>> 49d4584b
+	native action batchUpdate (@sensitive string sqlQuery, Parameter[][] parameters) (int[]);
 
 	@Description { value:"The updateWithGeneratedKeys action implementation for SQL connector which returns the auto generated keys during the update action."}
 	@Param { value:"sqlQuery: SQL query to execute" }
@@ -248,11 +232,7 @@
 	@Param { value:"keyColumns: Names of auto generated columns for which the auto generated key values are returned" }
 	@Return { value:"Updated row count during the query exectuion" }
 	@Return { value:"Array of auto generated key values during the query execution" }
-<<<<<<< HEAD
-	native action updateWithGeneratedKeys (string sqlQuery, Parameter[] parameters, string[] keyColumns) (int, string[]);
-=======
-	native action updateWithGeneratedKeys (@sensitive string query, Parameter[] parameters, string[] keyColumns) (int, string[]);
->>>>>>> 49d4584b
+	native action updateWithGeneratedKeys (@sensitive string sqlQuery, Parameter[] parameters, string[] keyColumns) (int, string[]);
 
 }
 
