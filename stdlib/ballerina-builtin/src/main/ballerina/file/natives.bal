// Copyright (c) 2017 WSO2 Inc. (http://www.wso2.org) All Rights Reserved.
//
// WSO2 Inc. licenses this file to you under the Apache License,
// Version 2.0 (the "License"); you may not use this file except
// in compliance with the License.
// You may obtain a copy of the License at
//
// http://www.apache.org/licenses/LICENSE-2.0
//
// Unless required by applicable law or agreed to in writing,
// software distributed under the License is distributed on an
// "AS IS" BASIS, WITHOUT WARRANTIES OR CONDITIONS OF ANY
// KIND, either express or implied.  See the License for the
// specific language governing permissions and limitations
// under the License.

package ballerina.file;

import ballerina/time;

@Description { value: "Represents an I/O error which could occur when processing a file."}
public type IOError {
    string message;
    error? cause;
};

@Description {value: "Reference to the file location" }
public type Path object{
    private {
      string link;
    }

    new (link){
        init(link);
    }

    @Description { value: "Constructs the path"}
    native function init(string link);

    @Description { value: "Retreives the absolut path from the provided location"}
    @Return {value:"Returns the absolute path reference or an error if the path cannot be derived."}
    public native function toAbsolutePath() returns (Path);

    @Description { value: "Retreives the absolut path from the provided location"}
    @Return {value:"Returns the absolute path string value"}
    public native function getPathValue() returns (string);

    @Description {value: "Retreives the name of the file from the provided location"}
    @Return {value:"Returns the name of the file"}
    public native function getName() returns (string);
};

@Description { value: "Check for existance of the file"}
@Param {value: "path: Refernce to the file location"}
@Return {value: "true if the file exists"}
public native function exists(@sensitive Path path) returns (boolean);

@Description { value: "Returns the list of paths in directory"}
@Param {value: "path: Refernce to the file path location"}
@Return {value: "List of file paths in the directory or an io error"}
public native function list(@sensitive Path path) returns (Path [] | IOError);

@Description { value: "Returns if the provided path is a directory"}
@Param {value: "path: Refernce to the file path location"}
@Return {value: "true if the given file path is a directory, false otherwise"}
public native function isDirectory(@sensitive Path path) returns (boolean);

@Description {value: "Deletes a file/directory from the specified path"}
@Param {value: "path: Refernce to the file path location"}
@Return {value:"error if the directory/file could not be deleted"}
public native function delete(@sensitive Path path) returns (boolean | IOError);

@Description {value: "Creates a directory in the specified location"}
@Param {value: "path: Refernce to the file path location"}
@Return {value : "error if the directory could not be created"}
public native function createDirectory(@sensitive Path path) returns (boolean | IOError);

@Description {value: "Creates a file in the specified location"}
@Param {value: "path: Refernce to the file path location"}
@Return {value : "error if the file could not be created"}
<<<<<<< HEAD
public native function createFile(@sensitive Path path) returns (boolean | IOError);
=======
public native function createFile(Path path) returns (boolean | IOError);

@Description {value: "Rereives the last modified time of the Path"}
@Return {value : "Last modified time or an error if the path cannot be resolved"}
public native function getModifiedTime(Path path) returns (time:Time | IOError);
>>>>>>> 412c4d5e
<|MERGE_RESOLUTION|>--- conflicted
+++ resolved
@@ -78,12 +78,8 @@
 @Description {value: "Creates a file in the specified location"}
 @Param {value: "path: Refernce to the file path location"}
 @Return {value : "error if the file could not be created"}
-<<<<<<< HEAD
 public native function createFile(@sensitive Path path) returns (boolean | IOError);
-=======
-public native function createFile(Path path) returns (boolean | IOError);
 
 @Description {value: "Rereives the last modified time of the Path"}
 @Return {value : "Last modified time or an error if the path cannot be resolved"}
-public native function getModifiedTime(Path path) returns (time:Time | IOError);
->>>>>>> 412c4d5e
+public native function getModifiedTime(@sensitive Path path) returns (time:Time | IOError);