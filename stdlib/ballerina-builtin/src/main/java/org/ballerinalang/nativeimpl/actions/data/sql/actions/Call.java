/*
 * Copyright (c) 2017, WSO2 Inc. (http://www.wso2.org) All Rights Reserved.
 *
 * WSO2 Inc. licenses this file to you under the Apache License,
 * Version 2.0 (the "License"); you may not use this file except
 * in compliance with the License.
 * You may obtain a copy of the License at
 *
 *    http://www.apache.org/licenses/LICENSE-2.0
 *
 * Unless required by applicable law or agreed to in writing,
 * software distributed under the License is distributed on an
 * "AS IS" BASIS, WITHOUT WARRANTIES OR CONDITIONS OF ANY
 * KIND, either express or implied.  See the License for the
 * specific language governing permissions and limitations
 * under the License.
 */
package org.ballerinalang.nativeimpl.actions.data.sql.actions;

import org.ballerinalang.bre.Context;
import org.ballerinalang.model.types.BStructType;
import org.ballerinalang.model.types.TypeKind;
import org.ballerinalang.model.values.BRefValueArray;
import org.ballerinalang.model.values.BStruct;
import org.ballerinalang.nativeimpl.actions.data.sql.Constants;
import org.ballerinalang.nativeimpl.actions.data.sql.SQLDatasource;
import org.ballerinalang.natives.annotations.Argument;
import org.ballerinalang.natives.annotations.BallerinaFunction;
import org.ballerinalang.natives.annotations.Receiver;
import org.ballerinalang.natives.annotations.ReturnType;
import org.ballerinalang.util.tracer.TraceUtil;

import java.util.HashMap;
import java.util.Map;

import static org.ballerinalang.util.tracer.TraceConstants.TAG_DB_TYPE_SQL;
import static org.ballerinalang.util.tracer.TraceConstants.TAG_KEY_DB_STATEMENT;
import static org.ballerinalang.util.tracer.TraceConstants.TAG_KEY_DB_TYPE;

/**
 * {@code Call} is the Call action implementation of the SQL Connector.
 *
 * @since 0.8.0
 */
@BallerinaFunction(
        orgName = "ballerina", packageName = "data.sql",
        functionName = "call",
        receiver = @Receiver(type = TypeKind.STRUCT, structType = "ClientConnector"),
        args = {
                @Argument(name = "sqlQuery", type = TypeKind.STRING),
                @Argument(name = "parameters", type = TypeKind.ARRAY, elementType = TypeKind.STRUCT,
                          structType = "Parameter")
        },
        returnType = {
                @ReturnType(type = TypeKind.TABLE),
                @ReturnType(type = TypeKind.STRUCT, structType = "SQLConnectorError",
                            structPackage = "ballerina.data.sql")
        }
)
public class Call extends AbstractSQLAction {

    @Override
    public void execute(Context context) {
<<<<<<< HEAD
        BStruct bConnector = (BStruct) context.getRefArgument(0);
        String query = context.getStringArgument(0);
        BRefValueArray parameters = (BRefValueArray) context.getNullableRefArgument(1);
        BStructType structType = getStructType(context);
        SQLDatasource datasource = (SQLDatasource) bConnector.getNativeData(Constants.CLIENT_CONNECTOR);

        Map<String, String> tags = new HashMap<>();
        tags.put(TAG_KEY_DB_STATEMENT, query);
        tags.put(TAG_KEY_DB_TYPE, TAG_DB_TYPE_SQL);
        TraceUtil.getTracer(context.getParentWorkerExecutionContext()).addTags(tags);

        executeProcedure(context, datasource, query, parameters, structType);
=======
        try {
            BStruct bConnector = (BStruct) context.getRefArgument(0);
            String query = context.getStringArgument(0);
            BRefValueArray parameters = (BRefValueArray) context.getNullableRefArgument(1);
            BStructType structType = getStructType(context);
            SQLDatasource datasource = (SQLDatasource) bConnector.getNativeData(Constants.CLIENT_CONNECTOR);
            executeProcedure(context, datasource, query, parameters, structType);
        } catch (Throwable e) {
            context.setReturnValues(SQLDatasourceUtils.getSQLConnectorError(context, e));
            SQLDatasourceUtils.handleErrorOnTransaction(context);
        }
>>>>>>> c18fc647
    }
}<|MERGE_RESOLUTION|>--- conflicted
+++ resolved
@@ -61,31 +61,22 @@
 
     @Override
     public void execute(Context context) {
-<<<<<<< HEAD
-        BStruct bConnector = (BStruct) context.getRefArgument(0);
-        String query = context.getStringArgument(0);
-        BRefValueArray parameters = (BRefValueArray) context.getNullableRefArgument(1);
-        BStructType structType = getStructType(context);
-        SQLDatasource datasource = (SQLDatasource) bConnector.getNativeData(Constants.CLIENT_CONNECTOR);
-
-        Map<String, String> tags = new HashMap<>();
-        tags.put(TAG_KEY_DB_STATEMENT, query);
-        tags.put(TAG_KEY_DB_TYPE, TAG_DB_TYPE_SQL);
-        TraceUtil.getTracer(context.getParentWorkerExecutionContext()).addTags(tags);
-
-        executeProcedure(context, datasource, query, parameters, structType);
-=======
         try {
             BStruct bConnector = (BStruct) context.getRefArgument(0);
             String query = context.getStringArgument(0);
             BRefValueArray parameters = (BRefValueArray) context.getNullableRefArgument(1);
             BStructType structType = getStructType(context);
             SQLDatasource datasource = (SQLDatasource) bConnector.getNativeData(Constants.CLIENT_CONNECTOR);
+
+            Map<String, String> tags = new HashMap<>();
+            tags.put(TAG_KEY_DB_STATEMENT, query);
+            tags.put(TAG_KEY_DB_TYPE, TAG_DB_TYPE_SQL);
+            TraceUtil.getTracer(context.getParentWorkerExecutionContext()).addTags(tags);
+
             executeProcedure(context, datasource, query, parameters, structType);
         } catch (Throwable e) {
             context.setReturnValues(SQLDatasourceUtils.getSQLConnectorError(context, e));
             SQLDatasourceUtils.handleErrorOnTransaction(context);
         }
->>>>>>> c18fc647
     }
 }