// Copyright (c) 2019 WSO2 Inc. (http://www.wso2.org) All Rights Reserved.
//
// WSO2 Inc. licenses this file to you under the Apache License,
// Version 2.0 (the "License"); you may not use this file except
// in compliance with the License.
// You may obtain a copy of the License at
//
// http://www.apache.org/licenses/LICENSE-2.0
//
// Unless required by applicable law or agreed to in writing,
// software distributed under the License is distributed on an
// "AS IS" BASIS, WITHOUT WARRANTIES OR CONDITIONS OF ANY
// KIND, either express or implied.  See the License for the
// specific language governing permissions and limitations
// under the License.

import ballerina/io;
import ballerina/encoding;

// TODO: move to DataChannel native impl
public type ChannelReader object {
    io:ReadableByteChannel byteChannel;
    io:ReadableDataChannel dataChannel;

    public function __init(io:ReadableByteChannel byteChannel) {
        self.byteChannel = byteChannel;
        self.dataChannel = new (byteChannel, bOrder = "BE");
    }

    public function readBoolean() returns boolean {
        var [boolByte, _mustBe1] = check self.byteChannel.read(1);
        byte one = 1;
        return untaint (boolByte[0] == one);
    }

    public function readInt8() returns int {
<<<<<<< HEAD
        var [byteValue, _mustBe1] = check self.byteChannel.read(1);
        return int.convert(byteValue[0]);
    }

    public function readInt32() returns int {
        var [intBytes, _mustBe4] = check self.byteChannel.read(4);
        return bytesToInt(intBytes);
=======
        var (byteValue, _mustBe1) = check self.byteChannel.read(1);
        return untaint int.convert(byteValue[0]);
    }

    public function readInt32() returns int {
        var (intBytes, _mustBe4) = check self.byteChannel.read(4);
        return untaint bytesToInt(intBytes);
>>>>>>> a66656be
    }

    public function readInt64() returns int {
        return self.readInt32() << 32 | self.readInt32();
    }

    //TODO remove these and directly use data channel reader
    public function readFloat64() returns float {
        float | error ret = self.dataChannel.readFloat64();
        if (ret is float) {
            return ret;
        } else {
            panic ret;
        }
    }


    public function readString() returns string {
        var stringLen = untaint self.readInt32();
        if (stringLen > 0){
            var [strBytes, strLen] = check self.byteChannel.read(untaint stringLen);
            return encoding:byteArrayToString(strBytes, encoding = "utf-8");
        } else {
            return "";
        }
    }

    public function readByteArray(int len) returns byte[] {
        var [arr, arrLen] = check self.byteChannel.read(len);
        if(arrLen != len){
            error err = error("Unable to read " + len + " bytes");
            panic err;
        }
        return untaint arr;
    }

    public function readByte() returns byte {
        var [bytes, _mustBe4] = check self.byteChannel.read(4);
        return bytesToByte(bytes);
    }
};

function bytesToInt(byte[] b) returns int {
    int ff = 255;
    int octave1 = 8;
    int octave2 = 16;
    int octave3 = 24;
    int b0 = int.convert(b[0]);
    int b1 = int.convert(b[1]);
    int b2 = int.convert(b[2]);
    int b3 = int.convert(b[3]);
    return b0 <<octave3|(b1 & ff) <<octave2|(b2 & ff) <<octave1|(b3 & ff);
}

function bytesToByte(byte[] b) returns byte {
    byte ff = 255;
    byte octave1 = 8;
    byte octave2 = 16;
    byte octave3 = 24;
    return (b[0] << octave3) | ((b[1] & ff) << octave2) | ((b[2] & ff) << octave1) | (b[3] & ff);
}<|MERGE_RESOLUTION|>--- conflicted
+++ resolved
@@ -30,27 +30,17 @@
     public function readBoolean() returns boolean {
         var [boolByte, _mustBe1] = check self.byteChannel.read(1);
         byte one = 1;
-        return untaint (boolByte[0] == one);
+        return <@untainted> (boolByte[0] == one);
     }
 
     public function readInt8() returns int {
-<<<<<<< HEAD
         var [byteValue, _mustBe1] = check self.byteChannel.read(1);
-        return int.convert(byteValue[0]);
+        return <@untainted> int.convert(byteValue[0]);
     }
 
     public function readInt32() returns int {
         var [intBytes, _mustBe4] = check self.byteChannel.read(4);
-        return bytesToInt(intBytes);
-=======
-        var (byteValue, _mustBe1) = check self.byteChannel.read(1);
-        return untaint int.convert(byteValue[0]);
-    }
-
-    public function readInt32() returns int {
-        var (intBytes, _mustBe4) = check self.byteChannel.read(4);
-        return untaint bytesToInt(intBytes);
->>>>>>> a66656be
+        return <@untainted> bytesToInt(intBytes);
     }
 
     public function readInt64() returns int {
@@ -69,9 +59,9 @@
 
 
     public function readString() returns string {
-        var stringLen = untaint self.readInt32();
+        var stringLen = <@untainted> self.readInt32();
         if (stringLen > 0){
-            var [strBytes, strLen] = check self.byteChannel.read(untaint stringLen);
+            var [strBytes, strLen] = check self.byteChannel.read(<@untainted> stringLen);
             return encoding:byteArrayToString(strBytes, encoding = "utf-8");
         } else {
             return "";
@@ -84,12 +74,12 @@
             error err = error("Unable to read " + len + " bytes");
             panic err;
         }
-        return untaint arr;
+        return <@untainted> arr;
     }
 
     public function readByte() returns byte {
         var [bytes, _mustBe4] = check self.byteChannel.read(4);
-        return bytesToByte(bytes);
+        return <@untainted> bytesToByte(bytes);
     }
 };
 
