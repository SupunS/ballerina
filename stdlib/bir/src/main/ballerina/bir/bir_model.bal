public type PackageId record {
    string name = "";
    string versionValue = "";
    string org = "";
};

public type Package record {
<<<<<<< HEAD
    ImportModule[] importModules = [];
    TypeDef[] typeDefs = [];
    GlobalVariableDcl[] globalVars = [];
    Function[] functions = [];
=======
    Function?[] functions = [];
>>>>>>> 84d6d718
    Name name = {};
    Name org = {};
    BType?[] types = [];
    Name versionValue = {};
};

public type ImportModule record {
    Name modOrg;
    Name modName;
    Name modVersion;
};

public type TypeDef record {
    Name name;
    Visibility visibility;
    BType typeValue;
};

public type Function record {
    int argsCount = 0;
    BasicBlock?[] basicBlocks = [];
    boolean isDeclaration = false;
    VariableDcl?[] localVars = [];
    Name name = {};
    BInvokableType typeValue = {};
    Visibility visibility = "PACKAGE_PRIVATE";
};

public type BasicBlock record {
    Name id = {};
<<<<<<< HEAD
    Instruction[] instructions = [];
    Terminator terminator = {kind:"RETURN"};
=======
    Instruction?[] instructions = [];
    Terminator terminator = new Return("RETURN");
>>>>>>> 84d6d718
};

public type Name record {
    string value = "";
};

public type Instruction record  {
    InstructionKind kind;
    any...; // This is to type match with Object type fields in subtypes
};

public type Terminator record {
    TerminatorKind kind;
    any...; // This is to type match with Object type fields in subtypes
};

public type ADD "ADD";
public type SUB "SUB";
public type MUL "MUL";
public type DIV "DIV";
public type EQUAL "EQUAL";
public type NOT_EQUAL "NOT_EQUAL";
public type GREATER_THAN "GREATER_THAN";
public type GREATER_EQUAL "GREATER_EQUAL";
public type LESS_THAN "LESS_THAN";
public type LESS_EQUAL "LESS_EQUAL";
public type AND "AND";
public type OR "OR";

public type TerminatorKind "GOTO"|"CALL"|"BRANCH"|"RETURN";

public const INS_KIND_MOVE = "MOVE";
public const INS_KIND_CONST_LOAD = "CONST_LOAD";
public const INS_KIND_NEW_MAP = "NEW_MAP";
public const INS_KIND_MAP_STORE = "MAP_STORE";
public const INS_KIND_NEW_ARRAY = "NEW_ARRAY";
public const INS_KIND_ARRAY_STORE = "ARRAY_STORE";
public const INS_KIND_MAP_LOAD = "MAP_LOAD";
public const INS_KIND_ARRAY_LOAD = "ARRAY_LOAD";
public const INS_KIND_NEW_ERROR = "NEW_ERROR";
public const INS_KIND_TYPE_CAST = "TYPE_CAST";

public type InstructionKind INS_KIND_MOVE|INS_KIND_CONST_LOAD|INS_KIND_NEW_MAP|INS_KIND_MAP_STORE|INS_KIND_NEW_ARRAY
                                |INS_KIND_NEW_ERROR|INS_KIND_ARRAY_STORE|INS_KIND_MAP_LOAD|INS_KIND_ARRAY_LOAD
                                |INS_KIND_TYPE_CAST|BinaryOpInstructionKind;

public type BinaryOpInstructionKind ADD|SUB|MUL|DIV|EQUAL|NOT_EQUAL|GREATER_THAN|GREATER_EQUAL|LESS_THAN|LESS_EQUAL|
                                        AND|OR;

public type LocalVarKind "LOCAL";

public type TempVarKind "TEMP";

public type ReturnVarKind "RETURN";

public type GlobalVarKind "GLOBAL";

public type ArgVarKind "ARG";

public type VarKind LocalVarKind | TempVarKind | ReturnVarKind | GlobalVarKind | ArgVarKind;


public type ClosedSealed "CLOSED_SEALED";

public type OpenSealed "OPEN_SEALED";

public type UnSealed "UNSEALED";

public type ArrayState ClosedSealed | OpenSealed | UnSealed;

public type VariableDcl record {
    VarKind kind = "LOCAL";
    Name name = {};
    BType typeValue = "()";
    any...; // This is to type match with Object type fields in subtypes
};

public type GlobalVariableDcl record {
    VarKind kind = "GLOBAL";
    Name name = {};
    BType typeValue = "()";
    Visibility visibility = "PACKAGE_PRIVATE";
    !...;
};

public type BTypeAny "any";

public type BTypeAnyData "anydata";

public type BTypeNone "none";

public type BTypeNil "()";

public type BTypeInt "int";

public type BTypeFloat "float";

public type BTypeBoolean "boolean";

public type BTypeString "string";

public type BTypeByte "byte";

public type BArrayType record {
    ArrayState state;
    BType eType;
    !...;
};

public type BMapType record {
    BType constraint;
    !...;
};

public type BErrorType record {
    BType reasonType;
    BType detailType;
    !...;
};

public type BRecordType record {
    Name name = {};
    boolean sealed;
    BType restFieldType;
    BRecordField[] fields;
    !...;
};

public type BObjectType record {
    Name name = {};
    BObjectField[] fields;
    BAttachedFunction[] attachedFunctions;
    !...;
};

public type BAttachedFunction record {
    Name name = {};
    BInvokableType funcType;
    Visibility visibility;
    !...;
};

public type BRecordField record {
    Name name;
    BType typeValue;
    //TODO add position
};

public type BObjectField record {
    Name name;
    Visibility visibility;
    BType typeValue;
    //TODO add position
};

public type BUnionType record {
   BType[]  members;
   !...;
};

public type BTupleType record {
   BType[]  tupleTypes;
   !...;
};


public type BType BTypeInt | BTypeBoolean | BTypeAny | BTypeNil | BTypeByte | BTypeFloat | BTypeString | BUnionType |
                  BTupleType | BInvokableType | BArrayType | BRecordType | BObjectType | BMapType | BErrorType |
                  BTypeAnyData | BTypeNone;


public type BTypeSymbol record {
    boolean closure = false;
    DocAttachment documentationValue = {};
    int flags = 0;
    boolean isLabel = false;
    SymbolKind kind = "OTHER";
    Name name = {};
//BSymbol owner;
    ModuleID pkgID = {};
    Scope scopeValue = {};
    int tag = 0;
    boolean tainted = false;
    BType typeValue = "()";
};
//
public type DocAttachment record {
    DocAttribute?[] attributes = [];
    string description = "";
};

public type DocAttribute record {
    string description = "";
    DocTag docTag;
    string name = "";
};

public type DocTag "RETURN"|"PARAM"|"RECEIVER"|"FIELD"|"VARIABLE"|"ENDPOINT";

public type SymbolKind "PACKAGE"|"STRUCT"|"OBJECT"|"RECORD"|"ENUM"|"CONNECTOR"|"ACTION"|"SERVICE"|"RESOURCE"|"FUNCTION"|
"WORKER"|"ANNOTATION"|"ANNOTATION_ATTRIBUTE"|"CONSTANT"|"PACKAGE_VARIABLE"|"TRANSFORMER"|"TYPE_DEF"|"PARAMETER"|
"LOCAL_VARIABLE"|"SERVICE_VARIABLE"|"CONNECTOR_VARIABLE"|"CAST_OPERATOR"|"CONVERSION_OPERATOR"|"XMLNS"|"SCOPE"|"OTHER";

public type BSymbol record {
    boolean closure = false;
    DocAttachment documentationValue = {};
    int flags = 0;
    SymbolKind kind = "OTHER";
    Name name = {};
//BSymbol owner;
    ModuleID pkgID = {};
//Scope scopeValue;
    int tag = 0;
    boolean tainted = false;
    BType typeValue = "()";
};

public type ModuleID record {
    string org = "";
    string name = "";
    string modVersion = "";
    boolean isUnnamed = false;
    string sourceFilename = "";
};

public type Scope record {
//ScopeEntry NOT_FOUND_ENTRY;
//Map entries;
    BSymbol owner = {};
};
//
//type ScopeEntry record {
//     ScopeEntry next;
//BSymbol symbol;
//};

public type BInvokableType record {
<<<<<<< HEAD
    BType[] paramTypes = [];
    BType retType?;
=======
    BType?[] paramTypes = [];
    BType retType = "()";
>>>>>>> 84d6d718
};

public type Visibility "PACKAGE_PRIVATE"|"PRIVATE"|"PUBLIC";

public type ConstantLoad record {
    InstructionKind kind;
    VarRef lhsOp;
    BType typeValue;
    int | string | boolean | float | () value;
    !...;
};

public type NewMap record {
    InstructionKind kind;
    VarRef lhsOp;
    BType typeValue;
    !...;
};

public type NewArray record {
    InstructionKind kind;
    VarRef lhsOp;
    VarRef sizeOp;
    BType typeValue;
    !...;
};

public type FieldAccess record {
    InstructionKind kind;
    VarRef lhsOp;
    VarRef keyOp;
    VarRef rhsOp;
    !...;
};

public type TypeCast record {
    InstructionKind kind;
    VarRef lhsOp;
    VarRef rhsOp;
    !...;
};

public type VarRef object {
    public Kind kind;
    public BType typeValue;
    public VariableDcl variableDcl;
    public function __init(Kind kind, BType typeValue, VariableDcl variableDcl) {
        self.kind = kind;
        self.typeValue = typeValue;
        self.variableDcl = variableDcl;
    }
};

public type Kind "VAR_REF"|"CONST";

public type Move record {
    InstructionKind kind;
    VarRef lhsOp;
    VarRef rhsOp;
    !...;
};

public type BinaryOp record {
    InstructionKind kind;
    VarRef lhsOp;
    VarRef rhsOp1;
    VarRef rhsOp2;
    !...;
};

public type Call record {
    VarRef[] args;
    TerminatorKind kind;
    VarRef? lhsOp;
    PackageId pkgID;
    Name name;
    BasicBlock thenBB;
    !...;
};

<<<<<<< HEAD
public type Branch record {
    BasicBlock falseBB;
    TerminatorKind kind;
    VarRef op;
    BasicBlock trueBB;
    !...;
=======
public type Call object {
    public Operand?[] args;
    public InstructionKind kind;
    public VarRef? lhsOp;
    public Name name;
    public BasicBlock thenBB;
    public function __init(Operand?[] args, InstructionKind kind, VarRef? lhsOp, Name name, BasicBlock thenBB) {
        self.args = args;
        self.kind = kind;
        self.lhsOp = lhsOp;
        self.name = name;
        self.thenBB = thenBB;
    }
>>>>>>> 84d6d718
};

public type GOTO record {
    TerminatorKind kind;
    BasicBlock targetBB;
    !...;
};

public type Return record {
    TerminatorKind kind;
    !...;
};

public type NewError record {
    InstructionKind kind;
    VarRef lhsOp;
    VarRef reasonOp;
    VarRef detailsOp;
    !...;
};<|MERGE_RESOLUTION|>--- conflicted
+++ resolved
@@ -5,14 +5,10 @@
 };
 
 public type Package record {
-<<<<<<< HEAD
     ImportModule[] importModules = [];
     TypeDef[] typeDefs = [];
     GlobalVariableDcl[] globalVars = [];
     Function[] functions = [];
-=======
-    Function?[] functions = [];
->>>>>>> 84d6d718
     Name name = {};
     Name org = {};
     BType?[] types = [];
@@ -43,13 +39,8 @@
 
 public type BasicBlock record {
     Name id = {};
-<<<<<<< HEAD
     Instruction[] instructions = [];
     Terminator terminator = {kind:"RETURN"};
-=======
-    Instruction?[] instructions = [];
-    Terminator terminator = new Return("RETURN");
->>>>>>> 84d6d718
 };
 
 public type Name record {
@@ -287,13 +278,8 @@
 //};
 
 public type BInvokableType record {
-<<<<<<< HEAD
     BType[] paramTypes = [];
     BType retType?;
-=======
-    BType?[] paramTypes = [];
-    BType retType = "()";
->>>>>>> 84d6d718
 };
 
 public type Visibility "PACKAGE_PRIVATE"|"PRIVATE"|"PUBLIC";
@@ -374,28 +360,12 @@
     !...;
 };
 
-<<<<<<< HEAD
 public type Branch record {
     BasicBlock falseBB;
     TerminatorKind kind;
     VarRef op;
     BasicBlock trueBB;
     !...;
-=======
-public type Call object {
-    public Operand?[] args;
-    public InstructionKind kind;
-    public VarRef? lhsOp;
-    public Name name;
-    public BasicBlock thenBB;
-    public function __init(Operand?[] args, InstructionKind kind, VarRef? lhsOp, Name name, BasicBlock thenBB) {
-        self.args = args;
-        self.kind = kind;
-        self.lhsOp = lhsOp;
-        self.name = name;
-        self.thenBB = thenBB;
-    }
->>>>>>> 84d6d718
 };
 
 public type GOTO record {
