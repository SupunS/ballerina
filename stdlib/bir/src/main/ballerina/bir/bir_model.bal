// Copyright (c) 2019 WSO2 Inc. (http://www.wso2.org) All Rights Reserved.
//
// WSO2 Inc. licenses this file to you under the Apache License,
// Version 2.0 (the "License"); you may not use this file except
// in compliance with the License.
// You may obtain a copy of the License at
//
// http://www.apache.org/licenses/LICENSE-2.0
//
// Unless required by applicable law or agreed to in writing,
// software distributed under the License is distributed on an
// "AS IS" BASIS, WITHOUT WARRANTIES OR CONDITIONS OF ANY
// KIND, either express or implied.  See the License for the
// specific language governing permissions and limitations
// under the License.

public type Package record {|
    ImportModule[] importModules = [];
    TypeDef?[] typeDefs = [];
    GlobalVariableDcl?[] globalVars;
    Function?[] functions = [];
    Name name = {};
    Name org = {};
    BType?[] types = [];
    Name versionValue = {};
|};

public type ImportModule record {
    Name modOrg;
    Name modName;
    Name modVersion;
};

public type TypeDef record {
    Name name = {};
    DiagnosticPos pos;
    Visibility visibility = "PACKAGE_PRIVATE";
    BType typeValue = "()";
    Function?[]? attachedFuncs = ();
};

public type Function record {|
    DiagnosticPos pos;
    int argsCount = 0;
    BasicBlock?[] basicBlocks = [];
    ErrorEntry?[] errorEntries = [];
    boolean isDeclaration = false;
    boolean isInterface = false;
    VariableDcl?[] localVars = [];
    Name name = {};
    BInvokableType typeValue = {};
    Visibility visibility = "PACKAGE_PRIVATE";
|};

public type BasicBlock record {|
    Name id = {};
    Instruction?[] instructions = [];
    Terminator terminator = {pos:{}, kind:"RETURN"};
|};

public type ErrorEntry record {|
    BasicBlock trapBB;
    VarRef errorOp;
|};

public type Name record {|
    string value = "";
|};

public const BINARY_ADD = "ADD";
public const BINARY_SUB = "SUB";
public const BINARY_MUL = "MUL";
public const BINARY_DIV = "DIV";
public const BINARY_EQUAL = "EQUAL";
public const BINARY_NOT_EQUAL = "NOT_EQUAL";
public const BINARY_GREATER_THAN = "GREATER_THAN";
public const BINARY_GREATER_EQUAL = "GREATER_EQUAL";
public const BINARY_LESS_THAN = "LESS_THAN";
public const BINARY_LESS_EQUAL = "LESS_EQUAL";
public const BINARY_AND = "AND";
public const BINARY_OR = "OR";

public type BinaryOpInstructionKind BINARY_ADD|BINARY_SUB|BINARY_MUL|BINARY_DIV|BINARY_EQUAL|BINARY_NOT_EQUAL
                                       |BINARY_GREATER_THAN|BINARY_GREATER_EQUAL|BINARY_LESS_THAN|BINARY_LESS_EQUAL
                                       |BINARY_AND|BINARY_OR;

public const INS_KIND_MOVE = "MOVE";
public const INS_KIND_CONST_LOAD = "CONST_LOAD";
public const INS_KIND_NEW_MAP = "NEW_MAP";
public const INS_KIND_NEW_INST = "NEW_INST";
public const INS_KIND_MAP_STORE = "MAP_STORE";
public const INS_KIND_NEW_ARRAY = "NEW_ARRAY";
public const INS_KIND_ARRAY_STORE = "ARRAY_STORE";
public const INS_KIND_MAP_LOAD = "MAP_LOAD";
public const INS_KIND_ARRAY_LOAD = "ARRAY_LOAD";
public const INS_KIND_NEW_ERROR = "NEW_ERROR";
public const INS_KIND_TYPE_CAST = "TYPE_CAST";
public const INS_KIND_IS_LIKE = "IS_LIKE";
public const INS_KIND_TYPE_TEST = "TYPE_TEST";
public const INS_KIND_OBJECT_STORE = "OBJECT_STORE";
public const INS_KIND_OBJECT_LOAD = "OBJECT_LOAD";
public const INS_KIND_NEW_XML_ELEMENT = "NEW_XML_ELEMENT";
public const INS_KIND_NEW_XML_TEXT = "NEW_XML_TEXT";
public const INS_KIND_NEW_XML_COMMENT = "NEW_XML_COMMENT";
public const INS_KIND_NEW_XML_PI = "NEW_XML_PI";
public const INS_KIND_NEW_XML_QNAME = "NEW_XML_QNAME";
public const INS_KIND_NEW_STRING_XML_QNAME = "NEW_STRING_XML_QNAME";
public const INS_KIND_XML_SEQ_STORE = "XML_SEQ_STORE";
public const INS_KIND_XML_SEQ_LOAD = "XML_SEQ_LOAD";
public const INS_KIND_XML_LOAD = "XML_LOAD";
public const INS_KIND_XML_LOAD_ALL = "XML_LOAD_ALL";
public const INS_KIND_XML_ATTRIBUTE_STORE = "XML_ATTRIBUTE_STORE";
public const INS_KIND_XML_ATTRIBUTE_LOAD = "XML_ATTRIBUTE_LOAD";
public const INS_KIND_FP_LOAD = "FP_LOAD";

public type InstructionKind INS_KIND_MOVE | INS_KIND_CONST_LOAD | INS_KIND_NEW_MAP | INS_KIND_NEW_INST |
                                INS_KIND_MAP_STORE | INS_KIND_NEW_ARRAY | INS_KIND_NEW_ERROR | INS_KIND_ARRAY_STORE |
                                INS_KIND_MAP_LOAD | INS_KIND_ARRAY_LOAD | INS_KIND_TYPE_CAST | INS_KIND_IS_LIKE |
                                INS_KIND_TYPE_TEST | BinaryOpInstructionKind | INS_KIND_OBJECT_STORE |
                                INS_KIND_OBJECT_LOAD | INS_KIND_NEW_XML_ELEMENT | INS_KIND_NEW_XML_QNAME |
                                INS_KIND_NEW_STRING_XML_QNAME | INS_KIND_XML_SEQ_STORE | INS_KIND_NEW_XML_TEXT |
                                INS_KIND_NEW_XML_COMMENT | INS_KIND_NEW_XML_PI | INS_KIND_XML_ATTRIBUTE_STORE |
                                INS_KIND_XML_ATTRIBUTE_LOAD | INS_KIND_XML_LOAD_ALL | INS_KIND_XML_LOAD |
                                INS_KIND_XML_SEQ_LOAD | INS_KIND_FP_LOAD;

public const TERMINATOR_GOTO = "GOTO";
public const TERMINATOR_CALL = "CALL";
public const TERMINATOR_ASYNC_CALL = "ASYNC_CALL";
public const TERMINATOR_BRANCH = "BRANCH";
public const TERMINATOR_RETURN = "RETURN";
public const TERMINATOR_PANIC = "PANIC";
public const TERMINATOR_WAIT = "WAIT";
public const TERMINATOR_FP_CALL = "FP_CALL";

public type TerminatorKind TERMINATOR_GOTO|TERMINATOR_CALL|TERMINATOR_BRANCH|TERMINATOR_RETURN|TERMINATOR_ASYNC_CALL
                                |TERMINATOR_PANIC|TERMINATOR_WAIT|TERMINATOR_FP_CALL;

//TODO try to make below details meta
public const VAR_KIND_LOCAL = "LOCAL";
public type LocalVarKind VAR_KIND_LOCAL;

public const VAR_KIND_TEMP = "TEMP";
public type TempVarKind VAR_KIND_TEMP;

public const VAR_KIND_RETURN = "RETURN";
public type ReturnVarKind VAR_KIND_RETURN;

public const VAR_KIND_ARG = "ARG";
public type ArgVarKind VAR_KIND_ARG;

public const VAR_KIND_GLOBAL = "GLOBAL";
public type GlobalVarKind VAR_KIND_GLOBAL;

public const VAR_KIND_SELF = "SELF";
public type SelfVarKind VAR_KIND_SELF;

public type VarKind LocalVarKind | TempVarKind | ReturnVarKind | ArgVarKind | GlobalVarKind | SelfVarKind;


public const VAR_SCOPE_GLOBAL = "GLOBAL_SCOPE";
public const VAR_SCOPE_FUNCTION = "FUNCTION_SCOPE";

public type VarScope VAR_SCOPE_GLOBAL | VAR_SCOPE_FUNCTION;


public const ARRAY_STATE_CLOSED_SEALED = "CLOSED_SEALED";
public const ARRAY_STATE_OPEN_SEALED = "OPEN_SEALED";
public const ARRAY_STATE_UNSEALED = "UNSEALED";

public type ArrayState ARRAY_STATE_CLOSED_SEALED | ARRAY_STATE_OPEN_SEALED | ARRAY_STATE_UNSEALED;

public type VariableDcl record {|
    VarKind kind = "LOCAL";
    VarScope varScope = VAR_SCOPE_FUNCTION;
    Name name = {};
    BType typeValue = "()";
    anydata...; // This is to type match with Object type fields in subtypes
|};

public type GlobalVariableDcl record {|
    VarKind kind = "GLOBAL";
    VarScope varScope = VAR_SCOPE_GLOBAL;
    Name name = {};
    BType typeValue = "()";
    Visibility visibility = "PACKAGE_PRIVATE";
|};

public const TYPE_ANY = "any";
public type BTypeAny TYPE_ANY;

public const TYPE_ANYDATA = "anydata";
public type BTypeAnyData TYPE_ANYDATA;

public const TYPE_NONE = "none";
public type BTypeNone TYPE_NONE;

public const TYPE_NIL = "()";
public type BTypeNil TYPE_NIL;

public const TYPE_INT = "int";
public type BTypeInt TYPE_INT;

public const TYPE_FLOAT = "float";
public type BTypeFloat TYPE_FLOAT;

public const TYPE_BOOLEAN = "boolean";
public type BTypeBoolean TYPE_BOOLEAN;

public const TYPE_STRING = "string";
public type BTypeString TYPE_STRING;

public const TYPE_BYTE = "byte";
public type BTypeByte TYPE_BYTE;

public const TYPE_JSON = "json";
public type BJSONType TYPE_JSON;

public const TYPE_DESC = "typedesc";
public type BTypeDesc TYPE_DESC;

public const TYPE_XML = "xml";
public type BXMLType TYPE_XML;

public const TYPE_SERVICE = "service";
public type BServiceType TYPE_SERVICE;

public type BArrayType record {|
    ArrayState state;
    BType eType;
|};

public type BMapType record {|
    BType constraint;
|};

public type BErrorType record {|
    BType reasonType;
    BType detailType;
|};

public type BRecordType record {|
    Name name = {};
    boolean sealed;
    BType restFieldType;
    BRecordField?[] fields = [];
|};

public type BObjectType record {|
    Name name = {};
    boolean isAbstract = false;
    BObjectField?[] fields = [];
    BAttachedFunction?[] attachedFunctions = [];
|};

public type Self record {|
    BType bType;
|};

public type BAttachedFunction record {|
    Name name = {};
    BInvokableType funcType;
    Visibility visibility;
|};

public type BRecordField record {
    Name name;
    BType typeValue;
    //TODO add position
};

public type BObjectField record {
    Name name;
    Visibility visibility;
    BType typeValue;
    //TODO add position
};

public type BUnionType record {|
   BType?[]  members;
|};

public type BTupleType record {|
   BType?[]  tupleTypes;
|};

public type BFutureType record {|
    BType returnType;
|};

public type BFiniteType record {|
    (int | string | boolean | float | byte| ()) [] values;
|};

public type BType BTypeInt | BTypeBoolean | BTypeAny | BTypeNil | BTypeByte | BTypeFloat | BTypeString | BUnionType |
                  BTupleType | BInvokableType | BArrayType | BRecordType | BObjectType | BMapType | BErrorType |
<<<<<<< HEAD
                  BTypeAnyData | BTypeNone | BFutureType | BJSONType | Self | BTypeDesc | BXMLType | BFiniteType;
=======
                  BTypeAnyData | BTypeNone | BFutureType | BJSONType | Self | BTypeDesc| BXMLType | BServiceType;
>>>>>>> 726d5ae4

public type ModuleID record {|
    string org = "";
    string name = "";
    string modVersion = "";
    boolean isUnnamed = false;
    string sourceFilename = "";
|};

public type BInvokableType record {
    BType?[] paramTypes = [];
    BType retType?;
};

public const VISIBILITY_PACKAGE_PRIVATE = "PACKAGE_PRIVATE";
public const VISIBILITY_PRIVATE = "PRIVATE";
public const VISIBILITY_PUBLIC = "PUBLIC";

public type Visibility VISIBILITY_PACKAGE_PRIVATE|VISIBILITY_PRIVATE|VISIBILITY_PUBLIC;


// Instructions

public type Instruction record  {
    DiagnosticPos pos;
    InstructionKind kind;
};

public type Terminator record {
    DiagnosticPos pos;
    TerminatorKind kind;
};

public type DiagnosticPos record {|
    int sLine = -1;
    int eLine = -1;
    int sCol = -1;
    int eCol = -1;
    string sourceFileName = "";
|};

public type ConstantLoad record {|
    DiagnosticPos pos;
    InstructionKind kind;
    VarRef lhsOp;
    BType typeValue;
    int | string | boolean | float | () value;
|};

public type NewMap record {|
    DiagnosticPos pos;
    InstructionKind kind;
    VarRef lhsOp;
    BType typeValue;
|};

public type NewInstance record {|
    DiagnosticPos pos;
    InstructionKind kind;
    TypeDef typeDef;
    VarRef lhsOp;
|};

public type NewArray record {|
    DiagnosticPos pos;
    InstructionKind kind;
    VarRef lhsOp;
    VarRef sizeOp;
    BType typeValue;
|};

public type NewError record {|
    DiagnosticPos pos;
    InstructionKind kind;
    VarRef lhsOp;
    VarRef reasonOp;
    VarRef detailsOp;
|};

public type FPLoad record {|
    DiagnosticPos pos;
    InstructionKind kind;
    VarRef lhsOp;
    ModuleID pkgID;
    Name name;
    VariableDcl?[] params;
|};

public type FieldAccess record {|
    DiagnosticPos pos;
    InstructionKind kind;
    VarRef lhsOp;
    VarRef keyOp;
    VarRef rhsOp;
|};

public type TypeCast record {|
    DiagnosticPos pos;
    InstructionKind kind;
    VarRef lhsOp;
    VarRef rhsOp;
|};

public type IsLike record {|
    DiagnosticPos pos;
    InstructionKind kind;
    VarRef lhsOp;
    VarRef rhsOp;
    BType typeValue;
|};

public type TypeTest record {|
    DiagnosticPos pos;
    InstructionKind kind;
    VarRef lhsOp;
    VarRef rhsOp;
    BType typeValue;
|};

public type VarRef record {|
    BType typeValue;
    VariableDcl variableDcl;
|};

public type Move record {|
    DiagnosticPos pos;
    InstructionKind kind;
    VarRef lhsOp;
    VarRef rhsOp;
|};

public type BinaryOp record {|
    DiagnosticPos pos;
    InstructionKind kind;
    VarRef lhsOp;
    VarRef rhsOp1;
    VarRef rhsOp2;
|};

public type Wait record {|
    DiagnosticPos pos;
    TerminatorKind kind;
    VarRef lhsOp;
    VarRef?[] exprList;
|};

public type Call record {|
    DiagnosticPos pos;
    VarRef?[] args;
    TerminatorKind kind;
    VarRef? lhsOp;
    ModuleID pkgID;
    Name name;
    boolean isVirtual;
    BasicBlock thenBB;
|};

public type AsyncCall record {|
    DiagnosticPos pos;
    VarRef?[] args;
    TerminatorKind kind;
    VarRef? lhsOp;
    ModuleID pkgID;
    Name name;
    BasicBlock thenBB;
|};

public type Branch record {|
    DiagnosticPos pos;
    BasicBlock falseBB;
    TerminatorKind kind;
    VarRef op;
    BasicBlock trueBB;
|};

public type GOTO record {|
    DiagnosticPos pos;
    TerminatorKind kind;
    BasicBlock targetBB;
|};

public type Return record {|
    DiagnosticPos pos;
    TerminatorKind kind;
|};


public type Panic record {|
    DiagnosticPos pos;
    TerminatorKind kind;
    VarRef errorOp;
|};

public type FPCall record {|
    DiagnosticPos pos;
    TerminatorKind kind;
    VarRef fp;
    VarRef? lhsOp;
    VarRef?[] args;
    BasicBlock thenBB;
|};

public type NewXMLElement record {|
    DiagnosticPos pos;
    InstructionKind kind;
    VarRef lhsOp;
    VarRef startTagOp;
    VarRef endTagOp;
    VarRef defaultNsURIOp;
|};

public type NewXMLQName record {|
    DiagnosticPos pos;
    InstructionKind kind;
    VarRef lhsOp;
    VarRef localnameOp;
    VarRef nsURIOp;
    VarRef prefixOp;
|};

public type NewStringXMLQName record {|
    DiagnosticPos pos;
    InstructionKind kind;
    VarRef lhsOp;
    VarRef stringQNameOp;
|};

public type XMLAccess record {|
    DiagnosticPos pos;
    InstructionKind kind;
    VarRef lhsOp;
    VarRef rhsOp;
|};

public type NewXMLText record {|
    DiagnosticPos pos;
    InstructionKind kind;
    VarRef lhsOp;
    VarRef textOp;
|};

public type NewXMLComment record {|
    DiagnosticPos pos;
    InstructionKind kind;
    VarRef lhsOp;
    VarRef textOp;
|};

public type NewXMLPI record {|
    DiagnosticPos pos;
    InstructionKind kind;
    VarRef lhsOp;
    VarRef dataOp;
    VarRef targetOp;
|};<|MERGE_RESOLUTION|>--- conflicted
+++ resolved
@@ -293,11 +293,8 @@
 
 public type BType BTypeInt | BTypeBoolean | BTypeAny | BTypeNil | BTypeByte | BTypeFloat | BTypeString | BUnionType |
                   BTupleType | BInvokableType | BArrayType | BRecordType | BObjectType | BMapType | BErrorType |
-<<<<<<< HEAD
-                  BTypeAnyData | BTypeNone | BFutureType | BJSONType | Self | BTypeDesc | BXMLType | BFiniteType;
-=======
-                  BTypeAnyData | BTypeNone | BFutureType | BJSONType | Self | BTypeDesc| BXMLType | BServiceType;
->>>>>>> 726d5ae4
+                  BTypeAnyData | BTypeNone | BFutureType | BJSONType | Self | BTypeDesc | BXMLType | BServiceType | 
+                  BFiniteType;
 
 public type ModuleID record {|
     string org = "";
