## Module Overview

This module provides a basic API for logging.

### Loggers 

Each module in Ballerina has its own dedicated logger. A log record contains the timestamp, log level, module name, and the log message. The `printError()` function takes an optional `error` record apart from the log message. A sample log record logged from the `foo` module would look as follows:
```bash
2018-04-09 11:33:21,300 ERROR [foo] - This is an error log.
```

### Log Output

Logs are written to the `stderr` stream (i.e., the console) by default in order to make the logs more container friendly.

To publish the logs to a file, redirect the `stderr` stream to a file.
```bash
$ ballerina run program.bal 2> b7a-user.log
```

### Log Levels

This module provides functions to log at the `WARN`, `ERROR`, `INFO`, `DEBUG`, and `TRACE` levels. By default, all log messages are logged to the console at the `INFO` level. In addition to these, there are two other levels named `OFF` and `ALL`. The `OFF` log level turns off logging, and the `ALL` log level allows all log levels. The log level can be configured through the Config API.

The `b7a.log.level` configuration key can be used to configure the log level for the log API (i.e., for all the modules). The following can be provided in a configuration file.
```toml
b7a.log.level="<LOG_LEVEL>"
```

The log level can also be configured through a CLI parameter as follows:
```bash
$ ballerina run program.bal -e b7a.log.level=<LOG_LEVEL>
```

Log levels can be configured for modules either through a configuration file as `<MODULE_NAME>.loglevel="<LOG_LEVEL>"` or through a CLI parameter as `<MODULE_NAME>.loglevel=<LOG_LEVEL>`.

## Sample  

The following code snippet depicts the usage of all the functions in the log API.
```ballerina
// Logs the message at ERROR level
log:printError("error log");

// Logs the message at ERROR level, along with an error record
error e = error("error occurred");
log:printError("error log with cause", err = e);

// Logs the message at WARN level
log:printWarn("warn log");

// Logs the message at INFO level
log:printInfo("info log");

// Logs the message at DEBUG level
log:printDebug("debug log");

// Logs the message at TRACE level
log:printTrace("trace log");
```


Suppose that the above code snippet resides in a module named `foo`. We can set the log level of `foo` to `DEBUG` in a configuration file by placing the following entry in it:
```toml
<<<<<<< HEAD
[<org-name>/foo]
=======
["<org-name>/foo"]
>>>>>>> de9a959c
loglevel="DEBUG"

OR

<<<<<<< HEAD
<org-name>/foo.loglevel="DEBUG"
=======
"<org-name>/foo.loglevel"="DEBUG"
>>>>>>> de9a959c
```

The log level of `foo` can also be configured through the CLI as follows:
```bash
<<<<<<< HEAD
$ ballerina run -e foo.loglevel=DEBUG foo
=======
$ ballerina run -e \"<org-name>/foo.loglevel\"=DEBUG foo
>>>>>>> de9a959c
```<|MERGE_RESOLUTION|>--- conflicted
+++ resolved
@@ -61,27 +61,15 @@
 
 Suppose that the above code snippet resides in a module named `foo`. We can set the log level of `foo` to `DEBUG` in a configuration file by placing the following entry in it:
 ```toml
-<<<<<<< HEAD
-[<org-name>/foo]
-=======
 ["<org-name>/foo"]
->>>>>>> de9a959c
 loglevel="DEBUG"
 
 OR
 
-<<<<<<< HEAD
-<org-name>/foo.loglevel="DEBUG"
-=======
 "<org-name>/foo.loglevel"="DEBUG"
->>>>>>> de9a959c
 ```
 
 The log level of `foo` can also be configured through the CLI as follows:
 ```bash
-<<<<<<< HEAD
-$ ballerina run -e foo.loglevel=DEBUG foo
-=======
 $ ballerina run -e \"<org-name>/foo.loglevel\"=DEBUG foo
->>>>>>> de9a959c
 ```