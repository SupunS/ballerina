--- conflicted
+++ resolved
@@ -45,13 +45,8 @@
 # 
 # + msg - The message to be logged
 # + err - The error struct to be logged
-<<<<<<< HEAD
-public function printError(anydata|(function () returns (anydata)) msg, public error? err = ()) = @java:Method {
+public function printError(anydata|(function () returns (anydata)) msg, error? err = ()) = @java:Method {
     'class: "org.ballerinalang.stdlib.log.Utils"
-=======
-public function printError(anydata|(function () returns (anydata)) msg, error? err = ()) = @java:Method {
-    class: "org.ballerinalang.stdlib.log.Utils"
->>>>>>> b660805a
 } external;
 
 # Logs the specified message at INFO level.
@@ -108,11 +103,6 @@
 #
 # + logLevel - Log level to be set
 # + moduleName - Name of the module
-<<<<<<< HEAD
-public function setModuleLogLevel(LogLevel logLevel, public string? moduleName = ()) = @java:Method {
+public function setModuleLogLevel(LogLevel logLevel, string? moduleName = ()) = @java:Method {
     'class: "org.ballerinalang.stdlib.log.Utils"
-=======
-public function setModuleLogLevel(LogLevel logLevel, string? moduleName = ()) = @java:Method {
-    class: "org.ballerinalang.stdlib.log.Utils"
->>>>>>> b660805a
 } external;