--- conflicted
+++ resolved
@@ -37,30 +37,21 @@
         value = "ballerina.net.grpc"
 )
 public class ServiceProtoBuilder extends AbstractCompilerPlugin {
-    
+
     private DiagnosticLog dlog;
-<<<<<<< HEAD
 
-=======
-    private PrintStream out = System.out;
-    
->>>>>>> 7b6170d7
     @Override
     public void init(DiagnosticLog diagnosticLog) {
         this.dlog = diagnosticLog;
     }
-    
+
     @Override
     public void process(ServiceNode serviceNode, List<AnnotationAttachmentNode> annotations) {
-<<<<<<< HEAD
-=======
         for (AnnotationAttachmentNode annotationNode : serviceNode.getAnnotationAttachments()) {
             if ("messageListener".equals(annotationNode.getAnnotationName().getValue())) {
                 return;
             }
         }
-        out.println("service node: " + serviceNode.getName().getValue());
->>>>>>> 7b6170d7
         try {
             File fileDefinition = ServiceProtoUtils.generateProtoDefinition(serviceNode);
             ServiceProtoUtils.writeServiceFiles(fileDefinition, serviceNode.getName().getValue());
