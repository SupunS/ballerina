--- conflicted
+++ resolved
@@ -27,8 +27,8 @@
 import org.ballerinalang.model.values.BStruct;
 import org.ballerinalang.model.values.BValue;
 import org.ballerinalang.net.grpc.GrpcCallableUnitCallBack;
-import org.ballerinalang.net.grpc.GrpcConstants;
 import org.ballerinalang.net.grpc.Message;
+import org.ballerinalang.net.grpc.MessageConstants;
 import org.ballerinalang.net.grpc.MessageHeaders;
 import org.ballerinalang.net.grpc.MessageUtils;
 import org.ballerinalang.util.codegen.ProgramFile;
@@ -66,20 +66,13 @@
         ProgramFile programFile = getProgramFile(resource);
         // generate client responder struct on request message with response observer and response msg type.
         BStruct clientEndpoint = BLangConnectorSPIUtil.createBStruct(programFile,
-<<<<<<< HEAD
-                GrpcConstants.PROTOCOL_STRUCT_PACKAGE_GRPC, GrpcConstants.CLIENT_RESPONDER);
-        clientEndpoint.setIntField(0, responseObserver.hashCode());
-        clientEndpoint.addNativeData(GrpcConstants.RESPONSE_OBSERVER, responseObserver);
-        clientEndpoint.addNativeData(GrpcConstants.RESPONSE_MESSAGE_DEFINITION, methodDescriptor.getOutputType());
-=======
                 MessageConstants.PROTOCOL_STRUCT_PACKAGE_GRPC, MessageConstants.CALLER_ACTION);
         clientEndpoint.addNativeData(MessageConstants.RESPONSE_OBSERVER, responseObserver);
         clientEndpoint.addNativeData(MessageConstants.RESPONSE_MESSAGE_DEFINITION, methodDescriptor.getOutputType());
->>>>>>> b31ab0eb
         
         // create endpoint type instance on request.
         BStruct endpoint = BLangConnectorSPIUtil.createBStruct(programFile,
-                GrpcConstants.PROTOCOL_STRUCT_PACKAGE_GRPC, GrpcConstants.SERVICE_ENDPOINT_TYPE);
+                MessageConstants.PROTOCOL_STRUCT_PACKAGE_GRPC, MessageConstants.SERVICE_ENDPOINT_TYPE);
         endpoint.setRefField(0, clientEndpoint);
         endpoint.setIntField(0, responseObserver.hashCode());
         return endpoint;
@@ -95,12 +88,12 @@
         if (resource == null || resource.getParamDetails() == null || resource.getParamDetails().size() > 3) {
             throw new RuntimeException("Invalid resource input arguments. arguments must not be greater than three");
         }
-        
+
         List<ParamDetail> paramDetails = resource.getParamDetails();
         if ((isHeaderRequired && paramDetails.size() == 3) || (!isHeaderRequired && paramDetails.size() == 2)) {
-            BType requestType = paramDetails.get(GrpcConstants.REQUEST_MESSAGE_PARAM_INDEX)
+            BType requestType = paramDetails.get(MessageConstants.REQUEST_MESSAGE_PARAM_INDEX)
                     .getVarType();
-            String requestName = paramDetails.get(GrpcConstants.REQUEST_MESSAGE_PARAM_INDEX)
+            String requestName = paramDetails.get(MessageConstants.REQUEST_MESSAGE_PARAM_INDEX)
                     .getVarName();
             return MessageUtils.generateRequestStruct(requestMessage, getProgramFile(resource), requestName,
                     requestType);
@@ -108,7 +101,7 @@
             return null;
         }
     }
-    
+
     /**
      * Checks whether service method has a response message.
      *
@@ -117,7 +110,7 @@
     boolean isEmptyResponse() {
         return methodDescriptor != null && MessageUtils.isEmptyResponse(methodDescriptor.getOutputType());
     }
-    
+
     void onErrorInvoke(Resource resource, StreamObserver<Message> responseObserver, Throwable t) {
         if (resource == null) {
             String message = "Error in listener service definition. onError resource does not exists";
@@ -135,19 +128,19 @@
             MessageHeaders context = MessageHeaders.current();
             headerStruct.addNativeData(METADATA_KEY, new MessageHeaders(context));
         }
-        
+
         if (headerStruct != null && signatureParams.length == 3) {
             signatureParams[2] = headerStruct;
         }
         CallableUnitCallback callback = new GrpcCallableUnitCallBack(responseObserver, Boolean.FALSE);
         Executor.submit(resource, callback, null, null, signatureParams);
     }
-    
+
     void onMessageInvoke(Resource resource, Message request, StreamObserver<Message> responseObserver) {
         CallableUnitCallback callback = new GrpcCallableUnitCallBack(responseObserver, isEmptyResponse());
         Executor.submit(resource, callback, null, null, computeMessageParams(resource, request, responseObserver));
     }
-    
+
     BValue[] computeMessageParams(Resource resource, Message request, StreamObserver<Message> responseObserver) {
         List<ParamDetail> paramDetails = resource.getParamDetails();
         BValue[] signatureParams = new BValue[paramDetails.size()];
