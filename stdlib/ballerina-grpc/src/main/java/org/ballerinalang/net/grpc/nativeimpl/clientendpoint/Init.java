--- conflicted
+++ resolved
@@ -76,7 +76,6 @@
     @Override
     public void execute(Context context) {
 
-<<<<<<< HEAD
         Struct clientEndpoint = BLangConnectorSPIUtil.getConnectorEndpointStruct(context);
         // Creating client endpoint with channel as native data.
         BStruct endpointConfigStruct = (BStruct) context.getRefArgument(1);
@@ -85,48 +84,6 @@
         HttpConnectionManager connectionManager = HttpConnectionManager.getInstance();
         String scheme;
         URL url;
-=======
-            Struct clientEndpoint = BLangConnectorSPIUtil.getConnectorEndpointStruct(context);
-            // Creating client endpoint with channel as native data.
-            BStruct endpointConfigStruct = (BStruct) context.getRefArgument(1);
-            Struct endpointConfig = BLangConnectorSPIUtil.toStruct(endpointConfigStruct);
-            String urlString = endpointConfig.getStringField(GrpcConstants.CLIENT_ENDPOINT_URL);
-            String scheme;
-            URL url;
-            try {
-                url = new URL(urlString);
-            } catch (MalformedURLException e) {
-                throw new BallerinaConnectorException("Malformed URL: " + urlString);
-            }
-            scheme = url.getProtocol();
-            SenderConfiguration configuration = populateSenderConfigurationOptions(endpointConfig, scheme);
-            ManagedChannel channel;
-            if (configuration.generateSSLConfig() == null) {
-                channel = ManagedChannelBuilder.forAddress(url.getHost(), url.getPort())
-                        .usePlaintext(true)
-                        .build();
-            } else {
-                try {
-                    SslContext sslContext = new SSLHandlerFactory(configuration.generateSSLConfig())
-                            .createHttp2TLSContextForClient();
-                    channel = NettyChannelBuilder
-                            .forAddress(generateSocketAddress(url.getHost(), url.getPort()))
-                            .flowControlWindow(65 * 1024)
-                            .maxInboundMessageSize(MAX_MESSAGE_SIZE)
-                            .sslContext(sslContext).build();
-                } catch (SSLException e) {
-                    throw new BallerinaConnectorException("Error while generating SSL context. " + e.getMessage(), e);
-                }
-            }
-            clientEndpoint.addNativeData(CHANNEL_KEY, channel);
-
-    }
-    
-    /**
-     * Creates a new {@link InetSocketAddress} on localhost that overrides the host with.
-     */
-    private static InetSocketAddress generateSocketAddress(String host, int port) {
->>>>>>> ca37b86c
         try {
             url = new URL(urlString);
         } catch (MalformedURLException e) {
@@ -187,7 +144,6 @@
                 }
             }
             senderConfiguration.setTLSStoreType(GrpcConstants.PKCS_STORE_TYPE);
-            ;
             if (protocols != null) {
                 List<Value> sslEnabledProtocolsValueList = Arrays
                         .asList(protocols.getArrayField(GrpcConstants.ENABLED_PROTOCOLS));
