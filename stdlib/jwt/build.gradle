/*
 * Copyright (c) 2019, WSO2 Inc. (http://www.wso2.org) All Rights Reserved.
 *
 * WSO2 Inc. licenses this file to you under the Apache License,
 * Version 2.0 (the "License"); you may not use this file except
 * in compliance with the License.
 * You may obtain a copy of the License at
 *
 *    http://www.apache.org/licenses/LICENSE-2.0
 *
 * Unless required by applicable law or agreed to in writing,
 * software distributed under the License is distributed on an
 * "AS IS" BASIS, WITHOUT WARRANTIES OR CONDITIONS OF ANY
 * KIND, either express or implied. See the License for the
 * specific language governing permissions and limitations
 * under the License.
 */

apply from: "$rootDir/gradle/balNativeLibProject.gradle"

dependencies {
    baloCreat project(':lib-creator')

    implementation project(':ballerina-core')
    implementation project(':ballerina-lang')
    implementation project(':ballerina-lang:annotations')
    implementation project(':ballerina-auth')
    implementation project(':ballerina-cache')
    implementation project(':ballerina-log-api')
    implementation project(':ballerina-runtime-api')
    implementation project(':ballerina-time')
    implementation project(':ballerina-crypto')
    implementation project(':ballerina-encoding')
    implementation project(':ballerina-io')
    implementation project(':ballerina-utils')

    baloImplementation project(path: ':ballerina-lang:annotations', configuration: 'baloImplementation')
    baloImplementation project(path: ':ballerina-auth', configuration: 'baloImplementation')
    baloImplementation project(path: ':ballerina-cache', configuration: 'baloImplementation')
    baloImplementation project(path: ':ballerina-log-api', configuration: 'baloImplementation')
    baloImplementation project(path: ':ballerina-runtime-api', configuration: 'baloImplementation')
    baloImplementation project(path: ':ballerina-time', configuration: 'baloImplementation')
    baloImplementation project(path: ':ballerina-crypto', configuration: 'baloImplementation')
    baloImplementation project(path: ':ballerina-encoding', configuration: 'baloImplementation')
    baloImplementation project(path: ':ballerina-io', configuration: 'baloImplementation')
    baloImplementation project(path: ':ballerina-utils', configuration: 'baloImplementation')

    testCompile 'org.slf4j:slf4j-simple'
    testCompile 'org.testng:testng'
    testCompile project(path: ':ballerina-test-utils', configuration: 'shadow')
    testCompile project(path: ':ballerina-test-common', configuration: 'tests')
<<<<<<< HEAD
    testCompile project(':ballerina-lang:annotations')
=======
    testCompile project(':ballerina-config')
    testCompile project(':ballerina-builtin')
>>>>>>> b353369a
    testCompile project(':ballerina-core')
    testCompile project(':ballerina-system')
    testCompile project(':ballerina-runtime-api')
    testCompile project(':ballerina-task')
    testCompile project(':ballerina-time')
    testCompile project(':ballerina-utils')
    testCompile project(':ballerina-encoding')
    testCompile project(':ballerina-internal')
    testCompile project(':ballerina-reflect')
    testCompile project(':ballerina-jvm')
    testCompile project(':ballerina-crypto')
    testCompile project(':ballerina-cache')

    //transitive
    baloImplementation project(path: ':ballerina-config-api', configuration: 'baloImplementation')
    baloImplementation project(path: ':ballerina-system', configuration: 'baloImplementation')
    baloImplementation project(path: ':ballerina-task', configuration: 'baloImplementation')
}

configurations.all {
    resolutionStrategy.preferProjectModules()
}

configurations.testCompileClasspath {
    resolutionStrategy {
        preferProjectModules()
    }
}

configurations {
    testCompile.exclude group: 'org.slf4j', module: 'slf4j-log4j12'
    testCompile.exclude group: 'org.slf4j', module: 'slf4j-simple'
    testCompile.exclude group: 'org.ops4j.pax.logging', module: 'pax-logging-api'
}

createBalo {
    jvmTarget = 'true'
}

description = 'Ballerina - JWT'<|MERGE_RESOLUTION|>--- conflicted
+++ resolved
@@ -49,12 +49,8 @@
     testCompile 'org.testng:testng'
     testCompile project(path: ':ballerina-test-utils', configuration: 'shadow')
     testCompile project(path: ':ballerina-test-common', configuration: 'tests')
-<<<<<<< HEAD
     testCompile project(':ballerina-lang:annotations')
-=======
     testCompile project(':ballerina-config')
-    testCompile project(':ballerina-builtin')
->>>>>>> b353369a
     testCompile project(':ballerina-core')
     testCompile project(':ballerina-system')
     testCompile project(':ballerina-runtime-api')
