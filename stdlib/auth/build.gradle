--- conflicted
+++ resolved
@@ -46,11 +46,8 @@
     implementation project(':ballerina-io')
     implementation project(':ballerina-stringutils')
 
-<<<<<<< HEAD
     interopImports project(':ballerina-io')
-=======
     interopImports project(':ballerina-task')
->>>>>>> ba011c72
 
     testCompile 'org.testng:testng'
     testCompile 'org.slf4j:slf4j-jdk14'
