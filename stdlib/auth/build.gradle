apply from: "$rootDir/gradle/balNativeLibProject.gradle"

dependencies {
    baloImplementation project(path: ":ballerina-internal", configuration: 'baloImplementation')
    baloImplementation project(path: ":ballerina-builtin", configuration: 'baloImplementation')
    baloImplementation project(path: ":ballerina-config-api", configuration: 'baloImplementation')
    baloImplementation project(path: ":ballerina-crypto", configuration: 'baloImplementation')
    baloImplementation project(path: ":ballerina-cache", configuration: 'baloImplementation')
    baloImplementation project(path: ":ballerina-log-api", configuration: 'baloImplementation')
    baloImplementation project(path: ":ballerina-runtime-api", configuration: 'baloImplementation')
    baloImplementation project(path: ":ballerina-system", configuration: 'baloImplementation')
    baloImplementation project(path: ":ballerina-time", configuration: 'baloImplementation')
    baloImplementation project(path: ':ballerina-utils', configuration: 'baloImplementation')
    baloImplementation project(path: ':ballerina-encoding', configuration: 'baloImplementation')
    baloImplementation project(path: ':ballerina-io', configuration: 'baloImplementation')
    baloImplementation project(path: ':ballerina-task', configuration: 'baloImplementation')

    implementation project(':ballerina-config')
    implementation project(':ballerina-launcher')
    implementation project(':ballerina-core')
    implementation project(':ballerina-lang')
    implementation project(':ballerina-internal')
    implementation project(":ballerina-builtin")
    implementation project(":ballerina-config-api")
    implementation project(":ballerina-crypto")
    implementation project(":ballerina-cache")
    implementation project(":ballerina-log-api")
    implementation project(":ballerina-runtime-api")
    implementation project(":ballerina-internal")
    implementation project(":ballerina-system")
    implementation project(":ballerina-time")
    implementation project(':ballerina-task')
    implementation project(':ballerina-utils')
    implementation project(':ballerina-io')
    implementation project(':ballerina-encoding')
    implementation 'commons-logging:commons-logging'
    implementation 'org.apache.commons:commons-lang3'

<<<<<<< HEAD
    testCompile 'org.testng:testng'
    testCompile 'org.slf4j:slf4j-jdk14'
=======
    testCompile project(path: ':ballerina-test-common', configuration: 'tests')
    testCompile 'org.testng:testng:6.13.1'
    testCompile 'org.slf4j:slf4j-jdk14:1.7.26'
>>>>>>> b5ff956a
}

test {
    doFirst {
        copy {
            from "$buildDir/generated-balo/repo/ballerina"
            into "$buildDir/lib/repo/ballerina"
        }
    }
    useTestNG() {
        suites 'src/test/resources/testng.xml'
    }
    systemProperty "ballerina.home", "$buildDir"
    systemProperty "experimental", "true"
    systemProperty "java.util.logging.config.file", "src/test/resources/logging.properties"
    systemProperty "java.util.logging.manager", "org.ballerinalang.logging.BLogManager"
}

configurations {
    testCompile.exclude group: 'org.slf4j', module: 'slf4j-log4j12'
    testCompile.exclude group: 'org.slf4j', module: 'slf4j-simple'
    testCompile.exclude group: 'org.ops4j.pax.logging', module: 'pax-logging-api'
}

description = 'Ballerina - Auth'<|MERGE_RESOLUTION|>--- conflicted
+++ resolved
@@ -36,14 +36,9 @@
     implementation 'commons-logging:commons-logging'
     implementation 'org.apache.commons:commons-lang3'
 
-<<<<<<< HEAD
     testCompile 'org.testng:testng'
     testCompile 'org.slf4j:slf4j-jdk14'
-=======
     testCompile project(path: ':ballerina-test-common', configuration: 'tests')
-    testCompile 'org.testng:testng:6.13.1'
-    testCompile 'org.slf4j:slf4j-jdk14:1.7.26'
->>>>>>> b5ff956a
 }
 
 test {
