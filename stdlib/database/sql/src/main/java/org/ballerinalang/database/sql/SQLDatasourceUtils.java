/*
 * Copyright (c) 2017, WSO2 Inc. (http://www.wso2.org) All Rights Reserved.
 *
 * WSO2 Inc. licenses this file to you under the Apache License,
 * Version 2.0 (the "License"); you may not use this file except
 * in compliance with the License.
 * You may obtain a copy of the License at
 *
 *    http://www.apache.org/licenses/LICENSE-2.0
 *
 * Unless required by applicable law or agreed to in writing,
 * software distributed under the License is distributed on an
 * "AS IS" BASIS, WITHOUT WARRANTIES OR CONDITIONS OF ANY
 * KIND, either express or implied.  See the License for the
 * specific language governing permissions and limitations
 * under the License.
 */
package org.ballerinalang.database.sql;

import org.ballerinalang.bre.Context;
import org.ballerinalang.bre.bvm.BLangVMErrors;
import org.ballerinalang.connector.api.BLangConnectorSPIUtil;
import org.ballerinalang.connector.api.Value;
import org.ballerinalang.model.ColumnDefinition;
import org.ballerinalang.model.types.BArrayType;
import org.ballerinalang.model.types.BField;
import org.ballerinalang.model.types.BStructureType;
import org.ballerinalang.model.types.BType;
import org.ballerinalang.model.types.BTypes;
import org.ballerinalang.model.types.TypeKind;
import org.ballerinalang.model.types.TypeTags;
import org.ballerinalang.model.values.BBoolean;
import org.ballerinalang.model.values.BBooleanArray;
import org.ballerinalang.model.values.BByteArray;
import org.ballerinalang.model.values.BError;
import org.ballerinalang.model.values.BFloat;
import org.ballerinalang.model.values.BFloatArray;
import org.ballerinalang.model.values.BIntArray;
import org.ballerinalang.model.values.BInteger;
import org.ballerinalang.model.values.BMap;
import org.ballerinalang.model.values.BString;
import org.ballerinalang.model.values.BStringArray;
import org.ballerinalang.model.values.BValue;
import org.ballerinalang.util.exceptions.BallerinaException;
import org.ballerinalang.util.transactions.BallerinaTransactionContext;
import org.ballerinalang.util.transactions.LocalTransactionInfo;
import org.ballerinalang.util.transactions.TransactionResourceManager;
import org.ballerinalang.util.transactions.TransactionUtils;

import java.io.BufferedReader;
import java.io.ByteArrayInputStream;
import java.io.IOException;
import java.io.Reader;
import java.io.StringReader;
import java.math.BigDecimal;
import java.nio.charset.Charset;
import java.sql.Array;
import java.sql.Blob;
import java.sql.CallableStatement;
import java.sql.Clob;
import java.sql.Connection;
import java.sql.Date;
import java.sql.PreparedStatement;
import java.sql.ResultSet;
import java.sql.ResultSetMetaData;
import java.sql.SQLException;
import java.sql.Statement;
import java.sql.Struct;
import java.sql.Time;
import java.sql.Timestamp;
import java.sql.Types;
import java.util.ArrayList;
import java.util.Base64;
import java.util.Calendar;
import java.util.GregorianCalendar;
import java.util.HashSet;
import java.util.Iterator;
import java.util.List;
import java.util.Locale;
import java.util.Map;
import java.util.Set;
import java.util.StringJoiner;
import java.util.TimeZone;
import javax.sql.XAConnection;
import javax.transaction.xa.XAResource;

/**
 * Class contains utility methods for SQL Connector operations.
 *
 * @since 0.8.0
 */
public class SQLDatasourceUtils {

    private static final String ORACLE_DATABASE_NAME = "oracle";
    public static final String POSTGRES_DATABASE_NAME = "postgresql";
    private static final String POSTGRES_DOUBLE = "float8";
    public static final String POSTGRES_OID_COLUMN_TYPE_NAME = "oid";
    private static final int ORACLE_CURSOR_TYPE = -10;
    private static final String TIME_FIELD = "time";

    public static void setIntValue(PreparedStatement stmt, BValue value, int index, int direction, int sqlType) {
        Integer val = obtainIntegerValue(value);
        try {
            if (Constants.QueryParamDirection.IN == direction) {
                if (val == null) {
                    stmt.setNull(index + 1, sqlType);
                } else {
                    stmt.setInt(index + 1, val);
                }
            } else if (Constants.QueryParamDirection.INOUT == direction) {
                if (val == null) {
                    stmt.setNull(index + 1, sqlType);
                } else {
                    stmt.setInt(index + 1, val);
                }
                ((CallableStatement) stmt).registerOutParameter(index + 1, sqlType);
            } else if (Constants.QueryParamDirection.OUT == direction) {
                ((CallableStatement) stmt).registerOutParameter(index + 1, sqlType);
            } else {
                throw new BallerinaException("invalid direction for the parameter with index: " + index);
            }
        } catch (SQLException e) {
            throw new BallerinaException("error in set integer to statement: " + e.getMessage(), e);
        }
    }

    public static void setSmallIntValue(PreparedStatement stmt, BValue value, int index, int direction, int sqlType) {
        Integer val = obtainIntegerValue(value);
        try {
            if (Constants.QueryParamDirection.IN == direction) {
                if (val == null) {
                    stmt.setNull(index + 1, sqlType);
                } else {
                    stmt.setShort(index + 1, val.shortValue());
                }
            } else if (Constants.QueryParamDirection.INOUT == direction) {
                if (val == null) {
                    stmt.setNull(index + 1, sqlType);
                } else {
                    stmt.setShort(index + 1, val.shortValue());
                }
                ((CallableStatement) stmt).registerOutParameter(index + 1, sqlType);
            } else if (Constants.QueryParamDirection.OUT == direction) {
                ((CallableStatement) stmt).registerOutParameter(index + 1, sqlType);
            } else {
                throw new BallerinaException("invalid direction for the parameter with index: " + index);
            }
        } catch (SQLException e) {
            throw new BallerinaException("error in set integer to statement: " + e.getMessage(), e);
        }
    }

    public static void setStringValue(PreparedStatement stmt, BValue value, int index, int direction, int sqlType) {
        try {
            if (Constants.QueryParamDirection.IN == direction) {
                if (value == null) {
                    stmt.setNull(index + 1, sqlType);
                } else {
                    stmt.setString(index + 1, value.stringValue());
                }
            } else if (Constants.QueryParamDirection.INOUT == direction) {
                if (value == null) {
                    stmt.setNull(index + 1, sqlType);
                } else {
                    stmt.setString(index + 1, value.stringValue());
                }
                ((CallableStatement) stmt).registerOutParameter(index + 1, sqlType);
            } else if (Constants.QueryParamDirection.OUT == direction) {
                ((CallableStatement) stmt).registerOutParameter(index + 1, sqlType);
            } else {
                throw new BallerinaException("invalid direction for the parameter with index: " + index);
            }
        } catch (SQLException e) {
            throw new BallerinaException("error in set string to statement: " + e.getMessage(), e);
        }
    }

    public static void setNStringValue(PreparedStatement stmt, BValue value, int index, int direction, int sqlType) {
        try {
            if (Constants.QueryParamDirection.IN == direction) {
                if (value == null) {
                    stmt.setNull(index + 1, sqlType);
                } else {
                    stmt.setNString(index + 1, value.stringValue());
                }
            } else if (Constants.QueryParamDirection.INOUT == direction) {
                if (value == null) {
                    stmt.setNull(index + 1, sqlType);
                } else {
                    stmt.setNString(index + 1, value.stringValue());
                }
                ((CallableStatement) stmt).registerOutParameter(index + 1, sqlType);
            } else if (Constants.QueryParamDirection.OUT == direction) {
                ((CallableStatement) stmt).registerOutParameter(index + 1, sqlType);
            } else {
                throw new BallerinaException("invalid direction for the parameter with index: " + index);
            }
        } catch (SQLException e) {
            throw new BallerinaException("error in set string to statement: " + e.getMessage(), e);
        }
    }

    public static void setDoubleValue(PreparedStatement stmt, BValue value, int index, int direction, int sqlType) {
        Double val = null;
        if (value != null) {
            String strValue = value.stringValue();
            if (!strValue.isEmpty()) {
                try {
                    val = Double.parseDouble(strValue);
                } catch (NumberFormatException e) {
                    throw new BallerinaException("invalid value for double: " + strValue);
                }
            }
        }
        try {
            if (Constants.QueryParamDirection.IN == direction) {
                if (val == null) {
                    stmt.setNull(index + 1, sqlType);
                } else {
                    stmt.setDouble(index + 1, val);
                }
            } else if (Constants.QueryParamDirection.INOUT == direction) {
                if (val == null) {
                    stmt.setNull(index + 1, sqlType);
                } else {
                    stmt.setDouble(index + 1, val);
                }
                ((CallableStatement) stmt).registerOutParameter(index + 1, sqlType);
            } else if (Constants.QueryParamDirection.OUT == direction) {
                ((CallableStatement) stmt).registerOutParameter(index + 1, sqlType);
            } else {
                throw new BallerinaException("invalid direction for the parameter with index: " + index);
            }
        } catch (SQLException e) {
            throw new BallerinaException("error in set double to statement: " + e.getMessage(), e);
        }
    }

    public static void setNumericValue(PreparedStatement stmt, BValue value, int index, int direction, int sqlType) {
        BigDecimal val = null;
        if (value != null) {
            String strValue = value.stringValue();
            if (!strValue.isEmpty()) {
                try {
                    val = new BigDecimal(strValue);
                } catch (NumberFormatException e) {
                    throw new BallerinaException("invalid value for numeric: " + strValue);
                }
            }
        }
        try {
            if (Constants.QueryParamDirection.IN == direction) {
                if (val == null) {
                    stmt.setNull(index + 1, sqlType);
                } else {
                    stmt.setBigDecimal(index + 1, val);
                }
            } else if (Constants.QueryParamDirection.INOUT == direction) {
                if (val == null) {
                    stmt.setNull(index + 1, sqlType);
                } else {
                    stmt.setBigDecimal(index + 1, val);
                }
                ((CallableStatement) stmt).registerOutParameter(index + 1, sqlType);
            } else if (Constants.QueryParamDirection.OUT == direction) {
                ((CallableStatement) stmt).registerOutParameter(index + 1, sqlType);
            } else {
                throw new BallerinaException("invalid direction for the parameter with index: " + index);
            }
        } catch (SQLException e) {
            throw new BallerinaException("error in set numeric value to statement: " + e.getMessage(), e);
        }
    }

    public static void setBooleanValue(PreparedStatement stmt, BValue value, int index, int direction, int sqlType) {
        Boolean val = null;
        if (value != null) {
            String strValue = value.stringValue();
            if (!strValue.isEmpty()) {
                val = Boolean.valueOf(strValue);
            }
        }
        try {
            if (Constants.QueryParamDirection.IN == direction) {
                if (val == null) {
                    stmt.setNull(index + 1, sqlType);
                } else {
                    stmt.setBoolean(index + 1, val);
                }
            } else if (Constants.QueryParamDirection.INOUT == direction) {
                if (val == null) {
                    stmt.setNull(index + 1, sqlType);
                } else {
                    stmt.setBoolean(index + 1, val);
                }
                ((CallableStatement) stmt).registerOutParameter(index + 1, sqlType);
            } else if (Constants.QueryParamDirection.OUT == direction) {
                ((CallableStatement) stmt).registerOutParameter(index + 1, sqlType);
            } else {
                throw new BallerinaException("invalid direction for the parameter with index: " + index);
            }
        } catch (SQLException e) {
            throw new BallerinaException("error in set boolean value to statement: " + e.getMessage(), e);
        }
    }

    public static void setTinyIntValue(PreparedStatement stmt, BValue value, int index, int direction, int sqlType) {
        Byte val = null;
        if (value != null) {
            String strValue = value.stringValue();
            if (!strValue.isEmpty()) {
                try {
                    val = Byte.valueOf(strValue);
                } catch (NumberFormatException e) {
                    throw new BallerinaException("invalid value for byte: " + strValue);
                }
            }
        }
        try {
            if (Constants.QueryParamDirection.IN == direction) {
                if (val == null) {
                    stmt.setNull(index + 1, sqlType);
                } else {
                    stmt.setByte(index + 1, val);
                }
            } else if (Constants.QueryParamDirection.INOUT == direction) {
                if (val == null) {
                    stmt.setNull(index + 1, sqlType);
                } else {
                    stmt.setByte(index + 1, val);
                }
                ((CallableStatement) stmt).registerOutParameter(index + 1, sqlType);
            } else if (Constants.QueryParamDirection.OUT == direction) {
                ((CallableStatement) stmt).registerOutParameter(index + 1, sqlType);
            } else {
                throw new BallerinaException("invalid direction for the parameter with index: " + index);
            }
        } catch (SQLException e) {
            throw new BallerinaException("error in set tinyint value to statement: " + e.getMessage(), e);
        }
    }

    public static void setBigIntValue(PreparedStatement stmt, BValue value, int index, int direction, int sqlType) {
        Long val = null;
        if (value != null) {
            String strValue = value.stringValue();
            if (!strValue.isEmpty()) {
                try {
                    val = Long.parseLong(strValue);
                } catch (NumberFormatException e) {
                    throw new BallerinaException("invalid value for bigint: " + strValue);
                }
            }
        }
        try {
            if (Constants.QueryParamDirection.IN == direction) {
                if (val == null) {
                    stmt.setNull(index + 1, sqlType);
                } else {
                    stmt.setLong(index + 1, val);
                }
            } else if (Constants.QueryParamDirection.INOUT == direction) {
                if (val == null) {
                    stmt.setNull(index + 1, sqlType);
                } else {
                    stmt.setLong(index + 1, val);
                }
                ((CallableStatement) stmt).registerOutParameter(index + 1, sqlType);
            } else if (Constants.QueryParamDirection.OUT == direction) {
                ((CallableStatement) stmt).registerOutParameter(index + 1, sqlType);
            } else {
                throw new BallerinaException("invalid direction for the parameter with index: " + index);
            }
        } catch (SQLException e) {
            throw new BallerinaException("error in set bigint value to statement: " + e.getMessage(), e);
        }
    }

    public static void setRealValue(PreparedStatement stmt, BValue value, int index, int direction, int sqlType) {
        Float val = null;
        if (value != null) {
            String strValue = value.stringValue();
            if (!strValue.isEmpty()) {
                try {
                    val = Float.parseFloat(strValue);
                } catch (NumberFormatException e) {
                    throw new BallerinaException("invalid value for float: " + strValue);
                }
            }
        }
        try {
            if (Constants.QueryParamDirection.IN == direction) {
                if (val == null) {
                    stmt.setNull(index + 1, sqlType);
                } else {
                    stmt.setFloat(index + 1, val);
                }
            } else if (Constants.QueryParamDirection.INOUT == direction) {
                if (val == null) {
                    stmt.setNull(index + 1, sqlType);
                } else {
                    stmt.setFloat(index + 1, val);
                }
                ((CallableStatement) stmt).registerOutParameter(index + 1, sqlType);
            } else if (Constants.QueryParamDirection.OUT == direction) {
                ((CallableStatement) stmt).registerOutParameter(index + 1, sqlType);
            } else {
                throw new BallerinaException("invalid direction for the parameter, index: " + index);
            }
        } catch (SQLException e) {
            throw new BallerinaException("error in set float value to statement." + e.getMessage(), e);
        }
    }

    public static void setDateValue(PreparedStatement stmt, BValue value, int index, int direction, int sqlType) {
        Date val = null;
        if (value != null) {
            if (value instanceof BMap && value.getType().getName().equals(Constants.STRUCT_TIME) && value.getType()
                    .getPackagePath().equals(Constants.STRUCT_TIME_PACKAGE)) {
                BValue timeVal = ((BMap<String, BValue>) value).get(TIME_FIELD);
                long time = ((BInteger) timeVal).intValue();
                val = new Date(time);
            } else if (value instanceof BInteger) {
                val = new Date(((BInteger) value).intValue());
            } else if (value instanceof BString) {
                val = SQLDatasourceUtils.convertToDate(value.stringValue());
            } else {
                throw new BallerinaException("invalid input type for date parameter with index: " + index);
            }
        }
        try {
            if (Constants.QueryParamDirection.IN == direction) {
                if (val == null) {
                    stmt.setNull(index + 1, sqlType);
                } else {
                    stmt.setDate(index + 1, val);
                }
            } else if (Constants.QueryParamDirection.INOUT == direction) {
                if (val == null) {
                    stmt.setNull(index + 1, sqlType);
                } else {
                    stmt.setDate(index + 1, val);
                }
                ((CallableStatement) stmt).registerOutParameter(index + 1, sqlType);
            } else if (Constants.QueryParamDirection.OUT == direction) {
                ((CallableStatement) stmt).registerOutParameter(index + 1, sqlType);
            } else {
                throw new BallerinaException("invalid direction for the parameter with index: " + index);
            }
        } catch (SQLException e) {
            throw new BallerinaException("error in set date value to statement: " + e.getMessage(), e);
        }
    }

    public static void setTimeStampValue(PreparedStatement stmt, BValue value, int index, int direction, int sqlType,
            Calendar utcCalendar) {
        Timestamp val = null;
        if (value != null) {
            if (value instanceof BMap && value.getType().getName().equals(Constants.STRUCT_TIME) && value.getType()
                    .getPackagePath().equals(Constants.STRUCT_TIME_PACKAGE)) {
                BValue timeVal = ((BMap<String, BValue>) value).get(TIME_FIELD);
                long time = ((BInteger) timeVal).intValue();
                val = new Timestamp(time);
            } else if (value instanceof BInteger) {
                val = new Timestamp(((BInteger) value).intValue());
            } else if (value instanceof BString) {
                val = SQLDatasourceUtils.convertToTimeStamp(value.stringValue());
            } else {
                throw new BallerinaException("invalid input type for timestamp parameter with index: " + index);
            }
        }
        try {
            if (Constants.QueryParamDirection.IN == direction) {
                if (val == null) {
                    stmt.setNull(index + 1, sqlType);
                } else {
                    stmt.setTimestamp(index + 1, val, utcCalendar);
                }
            } else if (Constants.QueryParamDirection.INOUT == direction) {
                if (val == null) {
                    stmt.setNull(index + 1, sqlType);
                } else {
                    stmt.setTimestamp(index + 1, val, utcCalendar);
                }
                ((CallableStatement) stmt).registerOutParameter(index + 1, sqlType);
            } else if (Constants.QueryParamDirection.OUT == direction) {
                ((CallableStatement) stmt).registerOutParameter(index + 1, sqlType);
            } else {
                throw new BallerinaException("invalid direction for the parameter, index: " + index);
            }
        } catch (SQLException e) {
            throw new BallerinaException("error in set timestamp value to statement: " + e.getMessage(), e);
        }
    }

    public static void setTimeValue(PreparedStatement stmt, BValue value, int index, int direction, int sqlType,
            Calendar utcCalendar) {
        Time val = null;
        if (value != null) {
            if (value instanceof BMap && value.getType().getName().equals(Constants.STRUCT_TIME) && value.getType()
                    .getPackagePath().equals(Constants.STRUCT_TIME_PACKAGE)) {
                BValue timeVal = ((BMap<String, BValue>) value).get(TIME_FIELD);
                long time = ((BInteger) timeVal).intValue();
                val = new Time(time);
            } else if (value instanceof BInteger) {
                val = new Time(((BInteger) value).intValue());
            } else if (value instanceof BString) {
                val = SQLDatasourceUtils.convertToTime(value.stringValue());
            }
        }
        try {
            if (Constants.QueryParamDirection.IN == direction) {
                if (val == null) {
                    stmt.setNull(index + 1, sqlType);
                } else {
                    stmt.setTime(index + 1, val, utcCalendar);
                }
            } else if (Constants.QueryParamDirection.INOUT == direction) {
                if (val == null) {
                    stmt.setNull(index + 1, sqlType);
                } else {
                    stmt.setTime(index + 1, val, utcCalendar);
                }
                ((CallableStatement) stmt).registerOutParameter(index + 1, sqlType);
            } else if (Constants.QueryParamDirection.OUT == direction) {
                ((CallableStatement) stmt).registerOutParameter(index + 1, sqlType);
            } else {
                throw new BallerinaException("invalid direction for the parameter with index: " + index);
            }
        } catch (SQLException e) {
            throw new BallerinaException("error in set timestamp value to statement: " + e.getMessage(), e);
        }
    }

    public static void setBinaryValue(PreparedStatement stmt, BValue value, int index, int direction, int sqlType) {
        byte[] val = getByteArray(value);
        try {
            if (Constants.QueryParamDirection.IN == direction) {
                if (val == null) {
                    stmt.setNull(index + 1, sqlType);
                } else {
                    stmt.setBinaryStream(index + 1, new ByteArrayInputStream(val), val.length);
                }
            } else if (Constants.QueryParamDirection.INOUT == direction) {
                if (val == null) {
                    stmt.setNull(index + 1, sqlType);
                } else {
                    stmt.setBinaryStream(index + 1, new ByteArrayInputStream(val), val.length);
                }
                ((CallableStatement) stmt).registerOutParameter(index + 1, sqlType);
            } else if (Constants.QueryParamDirection.OUT == direction) {
                ((CallableStatement) stmt).registerOutParameter(index + 1, sqlType);
            } else {
                throw new BallerinaException("invalid direction for the parameter with index: " + index);
            }
        } catch (SQLException e) {
            throw new BallerinaException("error in set binary value to statement: " + e.getMessage(), e);
        }
    }

    public static void setBlobValue(PreparedStatement stmt, BValue value, int index, int direction, int sqlType) {
        byte[] val = getByteArray(value);
        try {
            if (Constants.QueryParamDirection.IN == direction) {
                if (val == null) {
                    stmt.setNull(index + 1, sqlType);
                } else {
                    stmt.setBlob(index + 1, new ByteArrayInputStream(val), val.length);
                }
            } else if (Constants.QueryParamDirection.INOUT == direction) {
                if (val == null) {
                    stmt.setNull(index + 1, sqlType);
                } else {
                    stmt.setBlob(index + 1, new ByteArrayInputStream(val), val.length);
                }
                ((CallableStatement) stmt).registerOutParameter(index + 1, sqlType);
            } else if (Constants.QueryParamDirection.OUT == direction) {
                ((CallableStatement) stmt).registerOutParameter(index + 1, sqlType);
            } else {
                throw new BallerinaException("invalid direction for the parameter with index: " + index);
            }
        } catch (SQLException e) {
            throw new BallerinaException("error in set binary value to statement: " + e.getMessage(), e);
        }
    }

    private static Integer obtainIntegerValue(BValue value) {
        if (value != null) {
            String strValue = value.stringValue();
            if (!strValue.isEmpty()) {
                try {
                    return Integer.parseInt(strValue);
                } catch (NumberFormatException e) {
                    throw new BallerinaException("invalid value for integer: " + strValue);
                }
            }
        }
        return null;
    }

    private static byte[] getByteArray(BValue value) {
        byte[] val = null;
        if (value instanceof BByteArray) {
            val = ((BByteArray) value).getBytes();
        } else if (value instanceof BString) {
            val = getBytesFromBase64String(value.stringValue());
        }
        return val;
    }

    public static void setClobValue(PreparedStatement stmt, BValue value, int index, int direction, int sqlType) {
        BufferedReader val = null;
        if (value != null) {
            val = new BufferedReader(new StringReader(value.stringValue()));
        }
        try {
            if (Constants.QueryParamDirection.IN == direction) {
                if (val == null) {
                    stmt.setNull(index + 1, sqlType);
                } else {
                    stmt.setClob(index + 1, val, value.stringValue().length());
                }
            } else if (Constants.QueryParamDirection.INOUT == direction) {
                if (val == null) {
                    stmt.setNull(index + 1, sqlType);
                } else {
                    stmt.setClob(index + 1, val, value.stringValue().length());
                }
                ((CallableStatement) stmt).registerOutParameter(index + 1, sqlType);
            } else if (Constants.QueryParamDirection.OUT == direction) {
                ((CallableStatement) stmt).registerOutParameter(index + 1, sqlType);
            } else {
                throw new BallerinaException("invalid direction for the parameter with index: " + index);
            }
        } catch (SQLException e) {
            throw new BallerinaException("error in set binary value to statement: " + e.getMessage(), e);
        }
    }

    public static void setNClobValue(PreparedStatement stmt, BValue value, int index, int direction, int sqlType) {
        BufferedReader val = null;
        if (value != null) {
            val = new BufferedReader(new StringReader(value.stringValue()));
        }
        try {
            if (Constants.QueryParamDirection.IN == direction) {
                if (val == null) {
                    stmt.setNull(index + 1, sqlType);
                } else {
                    stmt.setNClob(index + 1, val, value.stringValue().length());
                }
            } else if (Constants.QueryParamDirection.INOUT == direction) {
                if (val == null) {
                    stmt.setNull(index + 1, sqlType);
                } else {
                    stmt.setNClob(index + 1, val, value.stringValue().length());
                }
                ((CallableStatement) stmt).registerOutParameter(index + 1, sqlType);
            } else if (Constants.QueryParamDirection.OUT == direction) {
                ((CallableStatement) stmt).registerOutParameter(index + 1, sqlType);
            } else {
                throw new BallerinaException("invalid direction for the parameter with index: " + index);
            }
        } catch (SQLException e) {
            throw new BallerinaException("error in set binary value to statement: " + e.getMessage(), e);
        }
    }

    public static void setRefCursorValue(PreparedStatement stmt, int index, int direction, String databaseProductName) {
        try {
            if (Constants.QueryParamDirection.OUT == direction) {
                if (ORACLE_DATABASE_NAME.equals(databaseProductName)) {
                    // Since oracle does not support general java.sql.Types.REF_CURSOR in manipulating ref cursors it
                    // is required to use oracle.jdbc.OracleTypes.CURSOR here. In order to avoid oracle driver being
                    // a runtime dependency always, we have directly used the value(-10) of general oracle.jdbc
                    // .OracleTypes.CURSOR here.
                    ((CallableStatement) stmt).registerOutParameter(index + 1, ORACLE_CURSOR_TYPE);
                } else {
                    ((CallableStatement) stmt).registerOutParameter(index + 1, Types.REF_CURSOR);
                }
            } else {
                throw new BallerinaException("invalid direction for the parameter with index: " + index);
            }
        } catch (SQLException e) {
            throw new BallerinaException("error in setting ref cursor value to statement: " + e.getMessage(), e);
        }
    }

    public static void setArrayValue(Connection conn, PreparedStatement stmt, BValue value, int index, int direction,
            int sqlType, String databaseProductName) {
        Object[] arrayData = getArrayData(value);
        Object[] arrayValue = (Object[]) arrayData[0];
        String structuredSQLType = (String) arrayData[1];
        try {
            if (Constants.QueryParamDirection.IN == direction) {
                setArrayValue(arrayValue, conn, stmt, index, sqlType, databaseProductName, structuredSQLType);
            } else if (Constants.QueryParamDirection.INOUT == direction) {
                setArrayValue(arrayValue, conn, stmt, index, sqlType, databaseProductName, structuredSQLType);
                registerArrayOutParameter(stmt, index, sqlType, structuredSQLType, databaseProductName);
            } else if (Constants.QueryParamDirection.OUT == direction) {
                registerArrayOutParameter(stmt, index, sqlType, structuredSQLType, databaseProductName);
            } else {
                throw new BallerinaException("invalid direction for the parameter with index: " + index);
            }
        } catch (SQLException e) {
            throw new BallerinaException("error in set array value to statement: " + e.getMessage(), e);
        }
    }

    public static void setNullObject(PreparedStatement stmt, int index) {
        try {
            stmt.setObject(index + 1, null);
        } catch (SQLException e) {
            throw new BallerinaException("error in set null to parameter with index: " + index);
        }
    }

    private static Object[] getArrayData(BValue value) {
        if (value == null || value.getType().getTag() != TypeTags.ARRAY_TAG) {
            return new Object[] { null, null };
        }
        int typeTag = ((BArrayType) value.getType()).getElementType().getTag();
        Object[] arrayData;
        int arrayLength;
        switch (typeTag) {
        case TypeTags.INT_TAG:
            arrayLength = (int) ((BIntArray) value).size();
            arrayData = new Long[arrayLength];
            for (int i = 0; i < arrayLength; i++) {
                arrayData[i] = ((BIntArray) value).get(i);
            }
            return new Object[] { arrayData, Constants.SQLDataTypes.BIGINT };
        case TypeTags.FLOAT_TAG:
            arrayLength = (int) ((BFloatArray) value).size();
            arrayData = new Double[arrayLength];
            for (int i = 0; i < arrayLength; i++) {
                arrayData[i] = ((BFloatArray) value).get(i);
            }
            return new Object[] { arrayData, Constants.SQLDataTypes.DOUBLE };
        case TypeTags.STRING_TAG:
            arrayLength = (int) ((BStringArray) value).size();
            arrayData = new String[arrayLength];
            for (int i = 0; i < arrayLength; i++) {
                arrayData[i] = ((BStringArray) value).get(i);
            }
            return new Object[] { arrayData, Constants.SQLDataTypes.VARCHAR };
        case TypeTags.BOOLEAN_TAG:
            arrayLength = (int) ((BBooleanArray) value).size();
            arrayData = new Boolean[arrayLength];
            for (int i = 0; i < arrayLength; i++) {
                arrayData[i] = ((BBooleanArray) value).get(i) > 0;
            }
            return new Object[] { arrayData, Constants.SQLDataTypes.BOOLEAN };
        case TypeTags.ARRAY_TAG:
            BType elementType = ((BArrayType) ((BArrayType) value.getType()).getElementType()).getElementType();
            if (elementType.getTag() == TypeTags.BYTE_TAG) {
                arrayLength = (int) ((BByteArray) value).size();
                arrayData = new Blob[arrayLength];
                for (int i = 0; i < arrayLength; i++) {
                    arrayData[i] = ((BByteArray) value).get(i);
                }
                return new Object[] { arrayData, Constants.SQLDataTypes.BLOB };
            } else {
                throw new BallerinaException("unsupported data type for array parameter");
            }
        default:
            throw new BallerinaException("unsupported data type for array parameter");
        }
    }

    public static void setUserDefinedValue(Connection conn, PreparedStatement stmt, BValue value, int index,
            int direction, int sqlType) {
        try {
            Object[] structData = getStructData(value, conn);
            Object[] dataArray = (Object[]) structData[0];
            String structuredSQLType = (String) structData[1];
            if (Constants.QueryParamDirection.IN == direction) {
                if (dataArray == null) {
                    stmt.setNull(index + 1, sqlType);
                } else {
                    Struct struct = conn.createStruct(structuredSQLType, dataArray);
                    stmt.setObject(index + 1, struct);
                }
            } else if (Constants.QueryParamDirection.INOUT == direction) {
                if (dataArray == null) {
                    stmt.setNull(index + 1, sqlType);
                } else {
                    Struct struct = conn.createStruct(structuredSQLType, dataArray);
                    stmt.setObject(index + 1, struct);
                }
                ((CallableStatement) stmt).registerOutParameter(index + 1, sqlType, structuredSQLType);
            } else if (Constants.QueryParamDirection.OUT == direction) {
                ((CallableStatement) stmt).registerOutParameter(index + 1, sqlType, structuredSQLType);
            } else {
                throw new BallerinaException("invalid direction for the parameter with index: " + index);
            }
        } catch (SQLException e) {
            throw new BallerinaException("error in set struct value to statement: " + e.getMessage(), e);
        }
    }

    private static Object[] getStructData(BValue value, Connection conn) throws SQLException {
        if (value == null || (value.getType().getTag() != TypeTags.OBJECT_TYPE_TAG
                && value.getType().getTag() != TypeTags.RECORD_TYPE_TAG)) {
            return new Object[] { null, null };
        }
        String structuredSQLType = value.getType().getName().toUpperCase(Locale.getDefault());
        Map<String, BField> structFields = ((BStructureType) value.getType()).getFields();
        int fieldCount = structFields.size();
        Object[] structData = new Object[fieldCount];
        Iterator<BField> fieldIterator = structFields.values().iterator();
        for (int i = 0; i < fieldCount; ++i) {
            BField field = fieldIterator.next();
            BValue bValue = ((BMap<String, BValue>) value).get(field.fieldName);
            int typeTag = field.getFieldType().getTag();
            switch (typeTag) {
            case TypeTags.INT_TAG:
                structData[i] = ((BInteger) bValue).intValue();
                break;
            case TypeTags.FLOAT_TAG:
                structData[i] = ((BFloat) bValue).floatValue();
                break;
            case TypeTags.STRING_TAG:
                structData[i] = bValue.stringValue();
                break;
            case TypeTags.BOOLEAN_TAG:
                structData[i] = ((BBoolean) bValue).booleanValue();
                break;
            case TypeTags.ARRAY_TAG:
                BType elementType = ((BArrayType) field.getFieldType()).getElementType();
                if (elementType.getTag() == TypeTags.BYTE_TAG) {
                    structData[i] = ((BByteArray) bValue).getBytes();
                    break;
                } else {
                    throw new BallerinaException("unsupported data type for struct parameter: " + structuredSQLType);
                }
            case TypeTags.OBJECT_TYPE_TAG:
            case TypeTags.RECORD_TYPE_TAG:
                Object structValue = bValue;
                if (structValue instanceof BMap) {
                    Object[] internalStructData = getStructData((BMap<String, BValue>) structValue, conn);
                    Object[] dataArray = (Object[]) internalStructData[0];
                    String internalStructType = (String) internalStructData[1];
                    structValue = conn.createStruct(internalStructType, dataArray);
                }
                structData[i] = structValue;
                break;
            default:
                throw new BallerinaException("unsupported data type for struct parameter: " + structuredSQLType);
            }
        }
        return new Object[] { structData, structuredSQLType };
    }

    /**
     * This will close database connection, statement and result sets.
     *
     * @param resultSets   SQL result sets
     * @param stmt SQL statement
     * @param conn SQL connection
     * @param connectionClosable Whether the connection is closable or not. If the connection is not closable this
     * method will not release the connection. Therefore to avoid connection leaks it should have been taken care
     * of externally.
     */
    public static void cleanupResources(List<ResultSet> resultSets, Statement stmt, Connection conn,
            boolean connectionClosable) {
        try {
            if (resultSets != null) {
                for (ResultSet rs : resultSets) {
                    if (rs != null && !rs.isClosed()) {
                        rs.close();
                    }
                }
            }
            cleanupResources(stmt, conn, connectionClosable);
        } catch (SQLException e) {
            throw new BallerinaException("error in cleaning sql resources: " + e.getMessage(), e);
        }
    }

    /**
     * This will close database connection, statement and the resultset.
     *
     * @param rs   SQL resultset
     * @param stmt SQL statement
     * @param conn SQL connection
     * @param connectionClosable Whether the connection is closable or not. If the connection is not closable this
     * method will not release the connection. Therefore to avoid connection leaks it should have been taken care
     * of externally.
     */
    public static void cleanupResources(ResultSet rs, Statement stmt, Connection conn, boolean connectionClosable) {
        try {
            if (rs != null && !rs.isClosed()) {
                rs.close();
            }
            cleanupResources(stmt, conn, connectionClosable);
        } catch (SQLException e) {
            throw new BallerinaException("error in cleaning sql resources: " + e.getMessage(), e);
        }
    }

    /**
     * This will close database connection and statement.
     *
     * @param stmt SQL statement
     * @param conn SQL connection
     * @param connectionClosable Whether the connection is closable or not. If the connection is not closable this
     * method will not release the connection. Therefore to avoid connection leaks it should have been taken care
     * of externally.
     */
    public static void cleanupResources(Statement stmt, Connection conn, boolean connectionClosable) {
        try {
            if (stmt != null && !stmt.isClosed()) {
                stmt.close();
            }
            if (conn != null && !conn.isClosed() && connectionClosable) {
                conn.close();
            }
        } catch (SQLException e) {
            throw new BallerinaException("error in cleaning sql resources: " + e.getMessage(), e);
        }
    }

    /**
     * This method will return equal ballerina data type for SQL type.
     *
     * @param sqlType SQL type in column
     * @return TypeKind that represent respective ballerina type.
     */
    private static TypeKind getColumnType(int sqlType) {
        switch (sqlType) {
        case Types.ARRAY:
            return TypeKind.ARRAY;
        case Types.CHAR:
        case Types.VARCHAR:
        case Types.LONGVARCHAR:
        case Types.NCHAR:
        case Types.NVARCHAR:
        case Types.LONGNVARCHAR:
        case Types.CLOB:
        case Types.NCLOB:
        case Types.DATE:
        case Types.TIME:
        case Types.TIMESTAMP:
        case Types.TIMESTAMP_WITH_TIMEZONE:
        case Types.TIME_WITH_TIMEZONE:
        case Types.ROWID:
            return TypeKind.STRING;
        case Types.TINYINT:
        case Types.SMALLINT:
        case Types.INTEGER:
        case Types.BIGINT:
            return TypeKind.INT;
        case Types.BIT:
        case Types.BOOLEAN:
            return TypeKind.BOOLEAN;
        case Types.REAL:
        case Types.NUMERIC:
        case Types.DECIMAL:
        case Types.FLOAT:
        case Types.DOUBLE:
            return TypeKind.FLOAT;
        case Types.BLOB:
        case Types.BINARY:
        case Types.VARBINARY:
        case Types.LONGVARBINARY:
            return TypeKind.BLOB;
        case Types.STRUCT:
            return TypeKind.RECORD;
        default:
            return TypeKind.NONE;
        }
    }

    public static String getSQLType(BType value) {
        int tag = value.getTag();
        switch (tag) {
        case TypeTags.INT_TAG:
            return Constants.SQLDataTypes.BIGINT;
        case TypeTags.STRING_TAG:
            return Constants.SQLDataTypes.VARCHAR;
        case TypeTags.FLOAT_TAG:
            return Constants.SQLDataTypes.DOUBLE;
        case TypeTags.BOOLEAN_TAG:
            return Constants.SQLDataTypes.BOOLEAN;
        default:
            throw new BallerinaException(
                    "unsupported data type as direct value for sql operation, use sql:Parameter: " + value.getName());
        }
    }

    /**
     * This will retrieve the string value for the given clob.
     *
     * @param data clob data
     * @return string value
     */
    public static String getString(Clob data) {
        if (data == null) {
            return null;
        }
        try (Reader r = new BufferedReader(data.getCharacterStream())) {
            StringBuilder sb = new StringBuilder();
            int pos;
            while ((pos = r.read()) != -1) {
                sb.append((char) pos);
            }
            return sb.toString();
        } catch (IOException | SQLException e) {
            throw new BallerinaException("error occurred while reading clob value: " + e.getMessage(), e);
        }
    }

    /**
     * This will retrieve the string value for the given blob.
     *
     * @param data blob data
     * @return string value
     */
    public static String getString(Blob data) {
        // Directly allocating full length arrays for decode byte arrays since anyway we are building
        // new String in memory.
        // Position of the getBytes has to be 1 instead of 0.
        // "pos - the ordinal position of the first byte in the BLOB value to be extracted;
        // the first byte is at position 1"
        // - https://docs.oracle.com/javase/7/docs/api/java/sql/Blob.html#getBytes(long,%20int)
        if (data == null) {
            return null;
        }
        try {
            byte[] encode = getBase64Encode(
                    new String(data.getBytes(1L, (int) data.length()), Charset.defaultCharset()));
            return new String(encode, Charset.defaultCharset());
        } catch (SQLException e) {
            throw new BallerinaException("error occurred while reading blob value", e);
        }
    }

    /**
     * This will retrieve the string value for the given binary data.
     *
     * @param data binary data
     * @return string value
     */
    public static String getString(byte[] data) {
        if (data == null) {
            return null;
        } else {
            return new String(data, Charset.defaultCharset());
        }
    }

    public static String getString(java.util.Date value) {
        if (value == null) {
            return null;
        }
        Calendar calendar = Calendar.getInstance();
        calendar.clear();
        String type;
        if (value instanceof Time) {
            calendar.setTimeInMillis(value.getTime());
            type = "time";
        } else if (value instanceof Timestamp) {
            calendar.setTimeInMillis(value.getTime());
            type = "datetime";
        } else if (value instanceof Date) {
            calendar.setTime(value);
            type = "date";
        } else {
            calendar.setTime(value);
            type = "time";
        }
        return getString(calendar, type);
    }

    /**
     * This will retrieve the string value for the given array data.
     *
     * @param dataArray data
     * @return string value
     * @throws SQLException sql exception when reading result set
     */
    public static String getString(Array dataArray) throws SQLException {
        if (dataArray == null) {
            return null;
        }
        StringJoiner sj = new StringJoiner(",", "[", "]");
        ResultSet rs = dataArray.getResultSet();
        while (rs.next()) {
            Object arrayEl = rs.getObject(2);
            String val = String.valueOf(arrayEl);
            sj.add(val);
        }
        return sj.toString();
    }

    /**
     * This will retrieve the string value for the given struct data.
     *
     * @param udt struct
     * @return string value
     * @throws SQLException sql exception when reading result set
     */
    public static String getString(Struct udt) throws SQLException {
        if (udt.getAttributes() != null) {
            StringJoiner sj = new StringJoiner(",", "{", "}");
            Object[] udtValues = udt.getAttributes();
            for (Object obj : udtValues) {
                sj.add(String.valueOf(obj));
            }
            return sj.toString();
        }
        return null;
    }

    public static BError getSQLConnectorError(Context context, Throwable throwable) {
        String detailedErrorMessage =
            throwable.getMessage() != null ? throwable.getMessage() : Constants.DATABASE_ERROR_MESSAGE;
        BMap<String, BValue> sqlClientErrorDetailRecord = BLangConnectorSPIUtil
                .createBStruct(context, Constants.SQL_PACKAGE_PATH, Constants.DATABASE_ERROR_DATA_RECORD_NAME,
                        detailedErrorMessage);
        return BLangVMErrors.createError(context, true, BTypes.typeError, Constants.DATABASE_ERROR_CODE,
                sqlClientErrorDetailRecord);
    }

    public static void handleErrorOnTransaction(Context context) {
        LocalTransactionInfo localTransactionInfo = context.getLocalTransactionInfo();
        if (localTransactionInfo == null) {
            return;
        }
        SQLDatasourceUtils.notifyTxMarkForAbort(context, localTransactionInfo);
    }

    private static void notifyTxMarkForAbort(Context context, LocalTransactionInfo localTransactionInfo) {
        String globalTransactionId = localTransactionInfo.getGlobalTransactionId();
        int transactionBlockId = localTransactionInfo.getCurrentTransactionBlockId();

<<<<<<< HEAD
        localTransactionInfo.markFailure();
        if (localTransactionInfo.isRetryPossible(context.getParentWorkerExecutionContext(), transactionBlockId)) {
=======
        if (localTransactionInfo.isRetryPossible(context.getStrand(), transactionBlockId)) {
>>>>>>> 597867f2
            return;
        }
        TransactionUtils.notifyTransactionAbort(context.getStrand(), globalTransactionId,
                transactionBlockId);
    }

    public static BMap<String, BValue> createServerBasedDBClient(Context context, String dbType,
            org.ballerinalang.connector.api.Struct clientEndpointConfig, String urlOptions) {
        String host = clientEndpointConfig.getStringField(Constants.EndpointConfig.HOST);
        int port = (int) clientEndpointConfig.getIntField(Constants.EndpointConfig.PORT);
        String name = clientEndpointConfig.getStringField(Constants.EndpointConfig.NAME);
        String username = clientEndpointConfig.getStringField(Constants.EndpointConfig.USERNAME);
        String password = clientEndpointConfig.getStringField(Constants.EndpointConfig.PASSWORD);
        org.ballerinalang.connector.api.Struct options = clientEndpointConfig
                .getStructField(Constants.EndpointConfig.POOL_OPTIONS);

        SQLDatasource.SQLDatasourceParamsBuilder builder = new SQLDatasource.SQLDatasourceParamsBuilder(dbType);
        SQLDatasource.SQLDatasourceParams sqlDatasourceParams = builder.withHostOrPath(host).withPort(port)
                .withJdbcUrl("").withOptions(options).withUsername(username).withPassword(password).withDbName(name)
                .withUrlOptions(urlOptions).build();
        return createSQLDataSource(context, sqlDatasourceParams);
    }

    public static BMap<String, BValue> createSQLDBClient(Context context,
            org.ballerinalang.connector.api.Struct clientEndpointConfig) {
        String url = clientEndpointConfig.getStringField(Constants.EndpointConfig.URL);
        String username = clientEndpointConfig.getStringField(Constants.EndpointConfig.USERNAME);
        String password = clientEndpointConfig.getStringField(Constants.EndpointConfig.PASSWORD);
        Map<String, Value> dbOptions = clientEndpointConfig.getMapField(Constants.EndpointConfig.DB_OPTIONS);
        org.ballerinalang.connector.api.Struct options = clientEndpointConfig
                .getStructField(Constants.EndpointConfig.POOL_OPTIONS);
        String dbType = url.split(":")[1].toUpperCase(Locale.getDefault());

        SQLDatasource.SQLDatasourceParamsBuilder builder = new SQLDatasource.SQLDatasourceParamsBuilder(dbType);
        SQLDatasource.SQLDatasourceParams sqlDatasourceParams = builder.withJdbcUrl("").withOptions(options)
                .withOptions(options).withJdbcUrl(url).withHostOrPath("").withPort(0).withUsername(username)
                .withPassword(password).withDbName("").withUrlOptions("").withDbOptionsMap(dbOptions).build();

        return createSQLDataSource(context, sqlDatasourceParams);
    }

    public static BMap<String, BValue> createMultiModeDBClient(Context context, String dbType,
            org.ballerinalang.connector.api.Struct clientEndpointConfig, String urlOptions) {
        String dbPostfix = Constants.SQL_MEMORY_DB_POSTFIX;
        String hostOrPath = "";
        String host = clientEndpointConfig.getStringField(Constants.EndpointConfig.HOST);
        String path = clientEndpointConfig.getStringField(Constants.EndpointConfig.PATH);
        if (!host.isEmpty()) {
            dbPostfix = Constants.SQL_SERVER_DB_POSTFIX;
            hostOrPath = host;
        } else if (!path.isEmpty()) {
            dbPostfix = Constants.SQL_FILE_DB_POSTFIX;
            hostOrPath = path;
        }
        if (!host.isEmpty() && !path.isEmpty()) {
            throw new BallerinaException("error in creating db client endpoint: Provide either host or path");
        }
        dbType = dbType + dbPostfix;
        int port = (int) clientEndpointConfig.getIntField(Constants.EndpointConfig.PORT);
        String name = clientEndpointConfig.getStringField(Constants.EndpointConfig.NAME);
        String username = clientEndpointConfig.getStringField(Constants.EndpointConfig.USERNAME);
        String password = clientEndpointConfig.getStringField(Constants.EndpointConfig.PASSWORD);
        org.ballerinalang.connector.api.Struct options = clientEndpointConfig
                .getStructField(Constants.EndpointConfig.POOL_OPTIONS);

        SQLDatasource.SQLDatasourceParamsBuilder builder = new SQLDatasource.SQLDatasourceParamsBuilder(dbType);
        SQLDatasource.SQLDatasourceParams sqlDatasourceParams = builder.withOptions(options).withJdbcUrl("")
                .withDbType(dbType).withHostOrPath(hostOrPath).withPort(port).withUsername(username)
                .withPassword(password).withDbName(name).withUrlOptions(urlOptions).build();

        return createSQLDataSource(context, sqlDatasourceParams);
    }

    private static void registerArrayOutParameter(PreparedStatement stmt, int index, int sqlType,
            String structuredSQLType, String databaseProductName) throws SQLException {
        if (databaseProductName.equals(POSTGRES_DATABASE_NAME)) {
            ((CallableStatement) stmt).registerOutParameter(index + 1, sqlType);
        } else {
            ((CallableStatement) stmt).registerOutParameter(index + 1, sqlType, structuredSQLType);
        }
    }

    private static void setArrayValue(Object[] arrayValue, Connection conn, PreparedStatement stmt, int index,
            int sqlType, String databaseProductName, String structuredSQLType) throws SQLException {
        if (arrayValue == null) {
            stmt.setNull(index + 1, sqlType);
        } else {
            // In POSTGRESQL, need to pass "float8" to indicate DOUBLE value.
            if (Constants.SQLDataTypes.DOUBLE.equals(structuredSQLType) && POSTGRES_DATABASE_NAME
                    .equals(databaseProductName)) {
                structuredSQLType = POSTGRES_DOUBLE;
            }
            Array array = conn.createArrayOf(structuredSQLType, arrayValue);
            stmt.setArray(index + 1, array);
        }
    }

    private static BMap<String, BValue> createSQLDataSource(Context context,
            SQLDatasource.SQLDatasourceParams sqlDatasourceParams) {
        SQLDatasource datasource = new SQLDatasource();
        datasource.init(sqlDatasourceParams);
        BMap<String, BValue> sqlClient = BLangConnectorSPIUtil
                .createBStruct(context.getProgramFile(), Constants.SQL_PACKAGE_PATH, Constants.SQL_CLIENT);
        sqlClient.addNativeData(Constants.SQL_CLIENT, datasource);
        return sqlClient;
    }

    private static String getString(Calendar calendar, String type) {
        if (!calendar.isSet(Calendar.ZONE_OFFSET)) {
            calendar.setTimeZone(TimeZone.getDefault());
        }
        StringBuffer datetimeString = new StringBuffer(28);
        switch (type) {
        case "date": //'-'? yyyy '-' mm '-' dd zzzzzz?
            appendDate(datetimeString, calendar);
            appendTimeZone(calendar, datetimeString);
            break;
        case "time": //hh ':' mm ':' ss ('.' s+)? (zzzzzz)?
            appendTime(calendar, datetimeString);
            appendTimeZone(calendar, datetimeString);
            break;
        case "datetime": //'-'? yyyy '-' mm '-' dd 'T' hh ':' mm ':' ss ('.' s+)? (zzzzzz)?
            appendDate(datetimeString, calendar);
            datetimeString.append("T");
            appendTime(calendar, datetimeString);
            appendTimeZone(calendar, datetimeString);
            break;
        default:
            throw new BallerinaException("invalid type for datetime data: " + type);
        }
        return datetimeString.toString();
    }

    private static byte[] getBytesFromBase64String(String base64Str) {
        try {
            return Base64.getDecoder().decode(base64Str.getBytes(Charset.defaultCharset()));
        } catch (Exception e) {
            throw new BallerinaException("error in processing base64 string: " + e.getMessage(), e);
        }
    }

    private static byte[] getBase64Encode(String st) {
        return Base64.getEncoder().encode(st.getBytes(Charset.defaultCharset()));
    }

    private static void appendTimeZone(Calendar calendar, StringBuffer dateString) {
        int timezoneOffSet = calendar.get(Calendar.ZONE_OFFSET) + calendar.get(Calendar.DST_OFFSET);
        int timezoneOffSetInMinits = timezoneOffSet / 60000;
        if (timezoneOffSetInMinits < 0) {
            dateString.append("-");
            timezoneOffSetInMinits = timezoneOffSetInMinits * -1;
        } else {
            dateString.append("+");
        }
        int hours = timezoneOffSetInMinits / 60;
        int minits = timezoneOffSetInMinits % 60;
        if (hours < 10) {
            dateString.append("0");
        }
        dateString.append(hours).append(":");
        if (minits < 10) {
            dateString.append("0");
        }
        dateString.append(minits);
    }

    private static void appendTime(Calendar value, StringBuffer dateString) {
        if (value.get(Calendar.HOUR_OF_DAY) < 10) {
            dateString.append("0");
        }
        dateString.append(value.get(Calendar.HOUR_OF_DAY)).append(":");
        if (value.get(Calendar.MINUTE) < 10) {
            dateString.append("0");
        }
        dateString.append(value.get(Calendar.MINUTE)).append(":");
        if (value.get(Calendar.SECOND) < 10) {
            dateString.append("0");
        }
        dateString.append(value.get(Calendar.SECOND)).append(".");
        if (value.get(Calendar.MILLISECOND) < 10) {
            dateString.append("0");
        }
        if (value.get(Calendar.MILLISECOND) < 100) {
            dateString.append("0");
        }
        dateString.append(value.get(Calendar.MILLISECOND));
    }

    private static void appendDate(StringBuffer dateString, Calendar calendar) {
        int year = calendar.get(Calendar.YEAR);
        if (year < 1000) {
            dateString.append("0");
        }
        if (year < 100) {
            dateString.append("0");
        }
        if (year < 10) {
            dateString.append("0");
        }
        dateString.append(year).append("-");
        // sql date month is started from 1 and calendar month is
        // started from 0. so have to add one
        int month = calendar.get(Calendar.MONTH) + 1;
        if (month < 10) {
            dateString.append("0");
        }
        dateString.append(month).append("-");
        if (calendar.get(Calendar.DAY_OF_MONTH) < 10) {
            dateString.append("0");
        }
        dateString.append(calendar.get(Calendar.DAY_OF_MONTH));
    }

    private static Date convertToDate(String source) {
        // the lexical form of the date is '-'? yyyy '-' mm '-' dd zzzzzz?
        if ((source == null) || source.trim().equals("")) {
            return null;
        }
        source = source.trim();
        Calendar calendar = Calendar.getInstance();
        calendar.clear();
        calendar.setLenient(false);
        if (source.startsWith("-")) {
            source = source.substring(1);
            calendar.set(Calendar.ERA, GregorianCalendar.BC);
        }
        if (source.length() >= 10) {
            if ((source.charAt(4) != '-') || (source.charAt(7) != '-')) {
                throw new BallerinaException("invalid date format: " + source);
            }
            int year = Integer.parseInt(source.substring(0, 4));
            int month = Integer.parseInt(source.substring(5, 7));
            int day = Integer.parseInt(source.substring(8, 10));
            int timeZoneOffSet = TimeZone.getDefault().getRawOffset();
            if (source.length() > 10) {
                String restpart = source.substring(10);
                timeZoneOffSet = getTimeZoneOffset(restpart);
                calendar.set(Calendar.DST_OFFSET, 0); //set the day light offset only if the time zone is present
            }
            calendar.set(Calendar.YEAR, year);
            calendar.set(Calendar.MONTH, month - 1);
            calendar.set(Calendar.DAY_OF_MONTH, day);
            calendar.set(Calendar.ZONE_OFFSET, timeZoneOffSet);
        } else {
            throw new BallerinaException("invalid date string to parse: " + source);
        }
        return new Date(calendar.getTime().getTime());
    }

    private static Time convertToTime(String source) {
        //lexical representation of the time is hh ':' mm ':' ss ('.' s+)? (zzzzzz)?
        if ((source == null) || source.trim().equals("")) {
            return null;
        }
        source = source.trim();
        Calendar calendar = Calendar.getInstance();
        calendar.clear();
        calendar.setLenient(false);
        if (source.length() >= 8) {
            if ((source.charAt(2) != ':') || (source.charAt(5) != ':')) {
                throw new BallerinaException("invalid time format: " + source);
            }
            int hour = Integer.parseInt(source.substring(0, 2));
            int minite = Integer.parseInt(source.substring(3, 5));
            int second = Integer.parseInt(source.substring(6, 8));
            int miliSecond = 0;
            int timeZoneOffSet = TimeZone.getDefault().getRawOffset();
            if (source.length() > 8) {
                String rest = source.substring(8);
                int[] offsetData = getTimeZoneWithMilliSeconds(rest);
                miliSecond = offsetData[0];
                timeZoneOffSet = offsetData[1];
                calendar.set(Calendar.DST_OFFSET, 0); //set the day light offset only if the time zone is present
            }
            calendar.set(Calendar.HOUR_OF_DAY, hour);
            calendar.set(Calendar.MINUTE, minite);
            calendar.set(Calendar.SECOND, second);
            calendar.set(Calendar.MILLISECOND, miliSecond);
            calendar.set(Calendar.ZONE_OFFSET, timeZoneOffSet);
        } else {
            throw new BallerinaException("time string can not be less than 8 characters: " + source);
        }
        return new Time(calendar.getTimeInMillis());
    }

    private static Timestamp convertToTimeStamp(String source) {
        //lexical representation of the date time is '-'? yyyy '-' mm '-' dd 'T' hh ':' mm ':' ss ('.' s+)? (zzzzzz)?
        if ((source == null) || source.trim().equals("")) {
            return null;
        }
        source = source.trim();
        Calendar calendar = Calendar.getInstance();
        calendar.clear();
        calendar.setLenient(false);
        if (source.startsWith("-")) {
            source = source.substring(1);
            calendar.set(Calendar.ERA, GregorianCalendar.BC);
        }
        if (source.length() >= 19) {
            if ((source.charAt(4) != '-') || (source.charAt(7) != '-') || (source.charAt(10) != 'T') || (
                    source.charAt(13) != ':') || (source.charAt(16) != ':')) {
                throw new BallerinaException("invalid datetime format: " + source);
            }
            int year = Integer.parseInt(source.substring(0, 4));
            int month = Integer.parseInt(source.substring(5, 7));
            int day = Integer.parseInt(source.substring(8, 10));
            int hour = Integer.parseInt(source.substring(11, 13));
            int minite = Integer.parseInt(source.substring(14, 16));
            int second = Integer.parseInt(source.substring(17, 19));
            long miliSecond = 0;
            int timeZoneOffSet = TimeZone.getDefault().getRawOffset();
            if (source.length() > 19) {
                String rest = source.substring(19);
                int[] offsetData = getTimeZoneWithMilliSeconds(rest);
                miliSecond = offsetData[0];
                int calculatedtimeZoneOffSet = offsetData[1];
                if (calculatedtimeZoneOffSet != -1) {
                    timeZoneOffSet = calculatedtimeZoneOffSet;
                }
                calendar.set(Calendar.DST_OFFSET, 0); //set the day light offset only if the time zone is present
            }
            calendar.set(Calendar.YEAR, year);
            calendar.set(Calendar.MONTH, month - 1);
            calendar.set(Calendar.DAY_OF_MONTH, day);
            calendar.set(Calendar.HOUR_OF_DAY, hour);
            calendar.set(Calendar.MINUTE, minite);
            calendar.set(Calendar.SECOND, second);
            calendar.set(Calendar.MILLISECOND, (int) miliSecond);
            calendar.set(Calendar.ZONE_OFFSET, timeZoneOffSet);
        } else {
            throw new BallerinaException("datetime string can not be less than 19 characters: " + source);
        }
        return new Timestamp(calendar.getTimeInMillis());
    }

    private static int[] getTimeZoneWithMilliSeconds(String fractionStr) {
        int miliSecond = 0;
        int timeZoneOffSet = -1;
        if (fractionStr.startsWith(".")) {
            int milliSecondPartLength = 0;
            if (fractionStr.endsWith("Z")) { //timezone is given as Z
                timeZoneOffSet = 0;
                String fractionPart = fractionStr.substring(1, fractionStr.lastIndexOf("Z"));
                miliSecond = Integer.parseInt(fractionPart);
                milliSecondPartLength = fractionPart.trim().length();
            } else {
                int lastIndexOfPlus = fractionStr.lastIndexOf("+");
                int lastIndexofMinus = fractionStr.lastIndexOf("-");
                if ((lastIndexOfPlus > 0) || (lastIndexofMinus > 0)) { //timezone +/-hh:mm
                    String timeOffSetStr = null;
                    if (lastIndexOfPlus > 0) {
                        timeOffSetStr = fractionStr.substring(lastIndexOfPlus + 1);
                        String fractionPart = fractionStr.substring(1, lastIndexOfPlus);
                        miliSecond = Integer.parseInt(fractionPart);
                        milliSecondPartLength = fractionPart.trim().length();
                        timeZoneOffSet = 1;
                    } else if (lastIndexofMinus > 0) {
                        timeOffSetStr = fractionStr.substring(lastIndexofMinus + 1);
                        String fractionPart = fractionStr.substring(1, lastIndexofMinus);
                        miliSecond = Integer.parseInt(fractionPart);
                        milliSecondPartLength = fractionPart.trim().length();
                        timeZoneOffSet = -1;
                    }
                    if (timeOffSetStr != null) {
                        if (timeOffSetStr.charAt(2) != ':') {
                            throw new BallerinaException("invalid time zone format: " + fractionStr);
                        }
                        int hours = Integer.parseInt(timeOffSetStr.substring(0, 2));
                        int minits = Integer.parseInt(timeOffSetStr.substring(3, 5));
                        timeZoneOffSet = ((hours * 60) + minits) * 60000 * timeZoneOffSet;
                    }
                } else { //no timezone
                    miliSecond = Integer.parseInt(fractionStr.substring(1));
                    milliSecondPartLength = fractionStr.substring(1).trim().length();
                }
            }
            if (milliSecondPartLength != 3) {
                // milisecond part represenst the fraction of the second so we have to
                // find the fraction and multiply it by 1000. So if milisecond part
                // has three digits nothing required
                miliSecond = miliSecond * 1000;
                for (int i = 0; i < milliSecondPartLength; i++) {
                    miliSecond = miliSecond / 10;
                }
            }
        } else {
            timeZoneOffSet = getTimeZoneOffset(fractionStr);
        }
        return new int[] { miliSecond, timeZoneOffSet };
    }

    private static int getTimeZoneOffset(String timezoneStr) {
        int timeZoneOffSet;
        if (timezoneStr.startsWith("Z")) { //GMT timezone
            timeZoneOffSet = 0;
        } else if (timezoneStr.startsWith("+") || timezoneStr.startsWith("-")) { //timezone with offset
            if (timezoneStr.charAt(3) != ':') {
                throw new BallerinaException("invalid time zone format:" + timezoneStr);
            }
            int hours = Integer.parseInt(timezoneStr.substring(1, 3));
            int minits = Integer.parseInt(timezoneStr.substring(4, 6));
            timeZoneOffSet = ((hours * 60) + minits) * 60000;
            if (timezoneStr.startsWith("-")) {
                timeZoneOffSet = timeZoneOffSet * -1;
            }
        } else {
            throw new BallerinaException("invalid prefix for timezone: " + timezoneStr);
        }
        return timeZoneOffSet;
    }

    public static List<ColumnDefinition> getColumnDefinitions(ResultSet rs) throws SQLException {
        List<ColumnDefinition> columnDefs = new ArrayList<>();
        Set<String> columnNames = new HashSet<>();
        ResultSetMetaData rsMetaData = rs.getMetaData();
        int cols = rsMetaData.getColumnCount();
        for (int i = 1; i <= cols; i++) {
            String colName = rsMetaData.getColumnLabel(i);
            if (columnNames.contains(colName)) {
                String tableName = rsMetaData.getTableName(i).toUpperCase(Locale.getDefault());
                colName = tableName + "." + colName;
            }
            int colType = rsMetaData.getColumnType(i);
            TypeKind mappedType = SQLDatasourceUtils.getColumnType(colType);
            columnDefs.add(new SQLDataIterator.SQLColumnDefinition(colName, mappedType, colType));
            columnNames.add(colName);
        }
        return columnDefs;
    }

    public static Connection getDatabaseConnection(Context context, SQLDatasource datasource, boolean isSelectQuery)
            throws SQLException {
        Connection conn;
        boolean isInTransaction = context.isInTransaction();
        // Here when isSelectQuery condition is true i.e. in case of a select operation, we allow
        // it to use a normal database connection. This is because,
        // 1. In mysql (and possibly some other databases) another operation cannot be performed over a connection
        // which has an open result set on top of it
        // 2. But inside a transaction we use the same connection to perform all the db operation, so unless the
        // result set is fully iterated, it won't be possible to perform rest of the operations inside the transaction
        // 3. Therefore, we allow select operations to be performed on separate db connections inside transactions
        // (XA or general transactions)
        // 4. However for call operations, despite of the fact that they could output resultsets
        // (as OUT params or return values) we do not use a separate connection, because,
        // call operations can contain UPDATE actions as well inside the procedure which may require to happen in the
        // same scope as any other individual UPDATE actions
        if (!isInTransaction || isSelectQuery) {
            conn = datasource.getSQLConnection();
            return conn;
        } else {
            //This is when there is an infected transaction block. But this is not participated to the transaction
            //since the action call is outside of the transaction block.
            if (!context.getLocalTransactionInfo().hasTransactionBlock()) {
                conn = datasource.getSQLConnection();
                return conn;
            }
        }
        String connectorId = datasource.getConnectorId();
        boolean isXAConnection = datasource.isXAConnection();
        LocalTransactionInfo localTransactionInfo = context.getLocalTransactionInfo();
        String globalTxId = localTransactionInfo.getGlobalTransactionId();
        int currentTxBlockId = localTransactionInfo.getCurrentTransactionBlockId();
        BallerinaTransactionContext txContext = localTransactionInfo.getTransactionContext(connectorId);
        if (txContext == null) {
            if (isXAConnection) {
                XAConnection xaConn = datasource.getXADataSource().getXAConnection();
                XAResource xaResource = xaConn.getXAResource();
                TransactionResourceManager.getInstance().beginXATransaction(globalTxId, currentTxBlockId, xaResource);
                conn = xaConn.getConnection();
                txContext = new SQLTransactionContext(conn, xaResource);
            } else {
                conn = datasource.getSQLConnection();
                conn.setAutoCommit(false);
                txContext = new SQLTransactionContext(conn);
            }
            localTransactionInfo.registerTransactionContext(connectorId, txContext);
            TransactionResourceManager.getInstance().register(globalTxId, currentTxBlockId, txContext);
        } else {
            conn = ((SQLTransactionContext) txContext).getConnection();
        }
        return conn;
    }

    public static String createJDBCDbOptions(String propertiesBeginSymbol, String separator,
            Map<String, Value> dbOptions) {
        StringJoiner dbOptionsStringJoiner = new StringJoiner(separator, propertiesBeginSymbol, "");
        for (Map.Entry<String, Value> entry : dbOptions.entrySet()) {
            String dataValue = null;
            Value value = entry.getValue();
            if (value != null) {
                switch (value.getType()) {
                case INT:
                    dataValue = Long.toString(value.getIntValue());
                    break;
                case FLOAT:
                    dataValue = Double.toString(value.getFloatValue());
                    break;
                case BOOLEAN:
                    dataValue = Boolean.toString(value.getBooleanValue());
                    break;
                default:
                    dataValue = value.getStringValue();
                }
            }
            dbOptionsStringJoiner.add(entry.getKey() + Constants.JDBCUrlSeparators.EQUAL_SYMBOL + dataValue);
        }
        return dbOptionsStringJoiner.toString();
    }
}<|MERGE_RESOLUTION|>--- conflicted
+++ resolved
@@ -1135,12 +1135,8 @@
         String globalTransactionId = localTransactionInfo.getGlobalTransactionId();
         int transactionBlockId = localTransactionInfo.getCurrentTransactionBlockId();
 
-<<<<<<< HEAD
         localTransactionInfo.markFailure();
-        if (localTransactionInfo.isRetryPossible(context.getParentWorkerExecutionContext(), transactionBlockId)) {
-=======
         if (localTransactionInfo.isRetryPossible(context.getStrand(), transactionBlockId)) {
->>>>>>> 597867f2
             return;
         }
         TransactionUtils.notifyTransactionAbort(context.getStrand(), globalTransactionId,
