--- conflicted
+++ resolved
@@ -155,20 +155,10 @@
                     throw new ApplicationError("Only byte[] is supported can be set directly into " +
                             "ParameterizedString, any other array types should be wrapped as sql:Value");
                 }
-<<<<<<< HEAD
-            } else if (object instanceof MapValue) {
-                MapValue<BString, Object> recordValue = (MapValue<BString, Object>) object;
-                if ((recordValue.getType().getTag() == TypeTags.RECORD_TYPE_TAG)) {
-                    setSqlTypedParam(connection, preparedStatement, index, recordValue);
-                } else if (recordValue.getType() instanceof BMapType &&
-                        ((BMapType) recordValue.getType()).getConstrainedType().getTag() == TypeTags.JSON_TAG) {
-                    preparedStatement.setString(index, ((MapValueImpl) recordValue).getJSONString());
-=======
             } else if (object instanceof ObjectValue) {
                 ObjectValue objectValue = (ObjectValue) object;
                 if ((objectValue.getType().getTag() == TypeTags.OBJECT_TYPE_TAG)) {
                     setSqlTypedParam(connection, preparedStatement, index, objectValue);
->>>>>>> 6a0f2d93
                 } else {
                     throw new ApplicationError("Unsupported type:" +
                             objectValue.getType().getQualifiedName() + " in column index: " + index);
@@ -182,15 +172,9 @@
     }
 
     private static void setSqlTypedParam(Connection connection, PreparedStatement preparedStatement, int index,
-<<<<<<< HEAD
-                                         MapValue<BString, Object> typedValue)
-            throws SQLException, ApplicationError, IOException {
-        String sqlType = typedValue.getStringValue(Constants.TypedValueFields.SQL_TYPE).getValue();
-=======
                                          ObjectValue typedValue)
             throws SQLException, ApplicationError, IOException {
         String sqlType = typedValue.getType().getName();
->>>>>>> 6a0f2d93
         Object value = typedValue.get(Constants.TypedValueFields.VALUE);
         switch (sqlType) {
             case Constants.SqlTypes.VARCHAR:
