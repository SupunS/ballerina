--- conflicted
+++ resolved
@@ -45,11 +45,7 @@
     #                of values passed in.
     # + return - Summary of the sql update query as `ExecutionResult[]` or returns `BatchUpdateError`.
     #            if any error occured when executing the query. `BatchUpdateError` will include summary of the
-<<<<<<< HEAD
-    #            sql update query as `executionResults` for commands executed successfully.
-=======
     #            sql update query as `ExecutionResult[] executionResults` for commands executed successfully.
->>>>>>> 4c8b2a15
     public remote function batchExecute(ParameterizedString[] sqlQueries) returns ExecutionResult[]|Error?;
 
     # Close the SQL client.
