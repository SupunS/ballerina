// Copyright (c) 2020 WSO2 Inc. (http://www.wso2.org) All Rights Reserved.
//
// WSO2 Inc. licenses this file to you under the Apache License,
// Version 2.0 (the "License"); you may not use this file except
// in compliance with the License.
// You may obtain a copy of the License at
//
// http://www.apache.org/licenses/LICENSE-2.0
//
// Unless required by applicable law or agreed to in writing,
// software distributed under the License is distributed on an
// "AS IS" BASIS, WITHOUT WARRANTIES OR CONDITIONS OF ANY
// KIND, either express or implied.  See the License for the
// specific language governing permissions and limitations
// under the License.

<<<<<<< HEAD
=======
public const BATCH_EXECUTE_ERROR_REASON = "{ballerina/sql}BatchExecuteError";

# Represents the properties belonging to a `BatchExecuteError`.
#
# + message - Error message
# + errorCode - SQL error code
# + sqlState - SQL state
# + cause - Cause of the error
# + executionResults - Result of execution of commands.
public type BatchExecuteErrorData record {|
    string message?;
    int errorCode;
    string sqlState;
    error cause?;
    ExecutionResult[] executionResults;
|};

public const DATABASE_ERROR_REASON = "{ballerina/sql}DatabaseError";

>>>>>>> a37f1484
# Represents the properties belonging to a `DatabaseError`.
#
# + errorCode - SQL error code
# + sqlState - SQL state
public type DatabaseErrorDetail record {|
    int errorCode;
    string sqlState;
|};

# Represents an error caused by an issue related to database accessibility, erroneous queries, constraint violations,
# database resource clean-up, and other similar scenarios.
public type DatabaseError distinct error<DatabaseErrorDetail>;

# Represents an error occured when a batch execution is running.
public type BatchExecuteError error<BATCH_EXECUTE_ERROR_REASON, BatchExecuteErrorData>;

# Represents an error originating from application-level causes.
public type ApplicationError distinct error;

# Represents a database or application level error returned from JDBC client remote functions.
public type Error DatabaseError|BatchExecuteError|ApplicationError;<|MERGE_RESOLUTION|>--- conflicted
+++ resolved
@@ -14,8 +14,6 @@
 // specific language governing permissions and limitations
 // under the License.
 
-<<<<<<< HEAD
-=======
 public const BATCH_EXECUTE_ERROR_REASON = "{ballerina/sql}BatchExecuteError";
 
 # Represents the properties belonging to a `BatchExecuteError`.
@@ -33,9 +31,6 @@
     ExecutionResult[] executionResults;
 |};
 
-public const DATABASE_ERROR_REASON = "{ballerina/sql}DatabaseError";
-
->>>>>>> a37f1484
 # Represents the properties belonging to a `DatabaseError`.
 #
 # + errorCode - SQL error code
