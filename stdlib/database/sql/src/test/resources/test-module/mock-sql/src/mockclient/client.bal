import ballerina/java;
import ballerina/sql;

# Represents a Mock database client.
public type Client client object {
    *sql:Client;
    private boolean clientActive = true;

    public function init(public string url, public string? user = (), public string? password = (),
        public string? datasourceName = (), public map<anydata>? options = (),
        public sql:ConnectionPool? connectionPool = (), public map<anydata>? connectionPoolOptions = ()) returns sql:Error? {
        SQLParams sqlParams = {
            url: url,
            user: user,
            password: password,
            datasourceName: datasourceName,
            options: options,
            connectionPool: connectionPool,
            connectionPoolOptions: connectionPoolOptions
        };
        return createSqlClient(self, sqlParams, sql:getGlobalConnectionPool());
    }

    public remote function query(@untainted string|sql:ParameterizedQuery sqlQuery, typedesc<record {}>? rowType = ())
    returns @tainted stream <record {}, sql:Error> {
        if (self.clientActive) {
            return nativeQuery(self, sqlQuery, rowType);
        } else {
            return sql:generateApplicationErrorStream("SQL Client is already closed,"
                + "hence further operations are not allowed");
        }
    }

    public remote function execute(@untainted string|sql:ParameterizedQuery sqlQuery) returns sql:ExecutionResult|sql:Error {
        if (self.clientActive) {
            return nativeExecute(self, sqlQuery);
        } else {
            return sql:ApplicationError("SQL Client is already closed, hence further operations are not allowed");
        }
    }

    public remote function batchExecute(@untainted sql:ParameterizedQuery[] sqlQueries) returns sql:ExecutionResult[]|sql:Error {
        if (sqlQueries.length() == 0) {
            return sql:ApplicationError(" Parameter 'sqlQueries' cannot be empty array");
        }
        if (self.clientActive) {
            return nativeBatchExecute(self, sqlQueries);
        } else {
            return sql:ApplicationError("JDBC Client is already closed, hence further operations are not allowed");
        }
    }

    public remote function call(@untainted string|sql:ParameterizedCallQuery sqlQuery, typedesc<record {}>[] rowTypes = [])
    returns sql:ProcedureCallResult|sql:Error {
        if (self.clientActive) {
            return nativeCall(self, sqlQuery, rowTypes);
        } else {
            return sql:ApplicationError("JDBC Client is already closed, hence further operations are not allowed");
        }
    }

    public function close() returns sql:Error? {
        self.clientActive = false;
        return close(self);
    }
};

type SQLParams record {|
    string? url;
    string? user;
    string? password;
    string? datasourceName;
    map<anydata>? options;
    sql:ConnectionPool? connectionPool;
    map<anydata>? connectionPoolOptions;
|};

function createSqlClient(Client sqlClient, SQLParams sqlParams, sql:ConnectionPool globalConnPool)
returns sql:Error? = @java:Method {
    'class: "org.ballerinalang.sql.utils.ClientUtils"
} external;

<<<<<<< HEAD
function nativeQuery(Client sqlClient, string|sql:ParameterizedQuery sqlQuery, typedesc<record {}>? rowtype)
returns stream<record{}, sql:Error> = @java:Method {
    'class: "org.ballerinalang.sql.utils.QueryUtils"
=======
function nativeQuery(Client sqlClient, string|sql:ParameterizedQuery sqlQuery, typedesc<record {}>? rowType)
returns stream <record {}, sql:Error> = @java:Method {
    class: "org.ballerinalang.sql.utils.QueryUtils"
>>>>>>> 1d54e2c6
} external;

function nativeExecute(Client sqlClient, string|sql:ParameterizedQuery sqlQuery)
returns sql:ExecutionResult|sql:Error = @java:Method {
    'class: "org.ballerinalang.sql.utils.ExecuteUtils"
} external;

function nativeBatchExecute(Client sqlClient, sql:ParameterizedQuery[] sqlQueries)
returns sql:ExecutionResult[]|sql:Error = @java:Method {
    'class: "org.ballerinalang.sql.utils.ExecuteUtils"
} external;

function nativeCall(Client sqlClient, string|sql:ParameterizedCallQuery sqlQuery, typedesc<record {}>[] rowTypes)
returns sql:ProcedureCallResult|sql:Error = @java:Method {
    class: "org.ballerinalang.sql.utils.CallUtils"
} external;

function close(Client mysqlClient) returns sql:Error? = @java:Method {
    'class: "org.ballerinalang.sql.utils.ClientUtils"
} external;<|MERGE_RESOLUTION|>--- conflicted
+++ resolved
@@ -80,15 +80,9 @@
     'class: "org.ballerinalang.sql.utils.ClientUtils"
 } external;
 
-<<<<<<< HEAD
-function nativeQuery(Client sqlClient, string|sql:ParameterizedQuery sqlQuery, typedesc<record {}>? rowtype)
-returns stream<record{}, sql:Error> = @java:Method {
-    'class: "org.ballerinalang.sql.utils.QueryUtils"
-=======
 function nativeQuery(Client sqlClient, string|sql:ParameterizedQuery sqlQuery, typedesc<record {}>? rowType)
 returns stream <record {}, sql:Error> = @java:Method {
-    class: "org.ballerinalang.sql.utils.QueryUtils"
->>>>>>> 1d54e2c6
+    'class: "org.ballerinalang.sql.utils.QueryUtils"
 } external;
 
 function nativeExecute(Client sqlClient, string|sql:ParameterizedQuery sqlQuery)
