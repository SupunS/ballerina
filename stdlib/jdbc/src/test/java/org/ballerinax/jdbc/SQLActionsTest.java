--- conflicted
+++ resolved
@@ -400,15 +400,12 @@
     @Test(groups = { CONNECTOR_TEST }, description = "Test error for failed batch update")
     public void testErrorWithBatchUpdate() {
         BValue[] returns = BRunUtil.invoke(resultNegative, "testErrorWithBatchUpdate");
-<<<<<<< HEAD
+        Assert.assertEquals(returns.length, 5);
         Assert.assertTrue(returns[0].stringValue().contains("array values are -3"));
-=======
-        Assert.assertEquals(returns.length, 4);
->>>>>>> b5df24cc
-        Assert.assertTrue(returns[0].stringValue().contains("{ballerinax/jdbc}DatabaseError"));
-        Assert.assertTrue(((BBoolean) returns[1]).booleanValue());
+        Assert.assertTrue(returns[1].stringValue().contains("{ballerinax/jdbc}DatabaseError"));
         Assert.assertTrue(((BBoolean) returns[2]).booleanValue());
         Assert.assertTrue(((BBoolean) returns[3]).booleanValue());
+        Assert.assertTrue(((BBoolean) returns[4]).booleanValue());
     }
 
     @Test(expectedExceptions = BLangRuntimeException.class,
