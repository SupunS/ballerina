/*
 * Copyright (c) 2017, WSO2 Inc. (http://www.wso2.org) All Rights Reserved.
 *
 * WSO2 Inc. licenses this file to you under the Apache License,
 * Version 2.0 (the "License"); you may not use this file except
 * in compliance with the License.
 * You may obtain a copy of the License at
 *
 *    http://www.apache.org/licenses/LICENSE-2.0
 *
 * Unless required by applicable law or agreed to in writing,
 * software distributed under the License is distributed on an
 * "AS IS" BASIS, WITHOUT WARRANTIES OR CONDITIONS OF ANY
 * KIND, either express or implied.  See the License for the
 * specific language governing permissions and limitations
 * under the License.
 */
package org.ballerinax.jdbc.datasource;

import org.ballerinalang.jvm.TypeChecker;
import org.ballerinalang.jvm.types.BType;
import org.ballerinalang.jvm.types.TypeTags;
import org.ballerinalang.jvm.values.MapValue;

import java.io.BufferedReader;
import java.io.IOException;
import java.io.Reader;
import java.nio.charset.Charset;
import java.sql.Array;
import java.sql.Blob;
import java.sql.Clob;
import java.sql.Date;
import java.sql.ResultSet;
import java.sql.SQLException;
import java.sql.Struct;
import java.sql.Time;
import java.sql.Timestamp;
import java.util.Base64;
import java.util.Calendar;
import java.util.StringJoiner;
import java.util.TimeZone;
import java.util.UUID;
import java.util.concurrent.ConcurrentHashMap;

/**
 * Class contains utility methods for JDBC Client operations.
 *
 * @since 0.8.0
 */
public class SQLDatasourceUtils {

    private static final String POOL_MAP_KEY = UUID.randomUUID().toString();

    /**
     * This will retrieve the string value for the given clob.
     *
     * @param data clob data
     * @return string value
     * @throws  IOException error occurred while reading clob value
     * @throws  SQLException error occurred while reading clob value
     */
    public static String getString(Clob data) throws IOException, SQLException {
        if (data == null) {
            return null;
        }
        try (Reader r = new BufferedReader(data.getCharacterStream())) {
            StringBuilder sb = new StringBuilder();
            int pos;
            while ((pos = r.read()) != -1) {
                sb.append((char) pos);
            }
            return sb.toString();
        }
    }

    /**
     * This will retrieve the string value for the given blob.
     *
     * @param data blob data
     * @return string value
     * @throws  SQLException error occurred while reading blob value
     */
    public static String getString(Blob data) throws SQLException {
        // Directly allocating full length arrays for decode byte arrays since anyway we are building
        // new String in memory.
        // Position of the getBytes has to be 1 instead of 0.
        // "pos - the ordinal position of the first byte in the BLOB value to be extracted;
        // the first byte is at position 1"
        // - https://docs.oracle.com/javase/7/docs/api/java/sql/Blob.html#getBytes(long,%20int)
        if (data == null) {
            return null;
        }
        byte[] encode = getBase64Encode(
                new String(data.getBytes(1L, (int) data.length()), Charset.defaultCharset()));
        return new String(encode, Charset.defaultCharset());
    }

    /**
     * This will retrieve the string value for the given binary data.
     *
     * @param data binary data
     * @return string value
     */
    public static String getString(byte[] data) {
        if (data == null) {
            return null;
        } else {
            return new String(data, Charset.defaultCharset());
        }
    }

    public static String getString(java.util.Date value) {
        if (value == null) {
            return null;
        }
        Calendar calendar = Calendar.getInstance();
        calendar.clear();
        String type;
        if (value instanceof Time) {
            calendar.setTimeInMillis(value.getTime());
            type = "time";
        } else if (value instanceof Timestamp) {
            calendar.setTimeInMillis(value.getTime());
            type = "datetime";
        } else if (value instanceof Date) {
            calendar.setTime(value);
            type = "date";
        } else {
            calendar.setTime(value);
            type = "time";
        }
        return getString(calendar, type);
    }

    /**
     * This will retrieve the string value for the given array data.
     *
     * @param dataArray data
     * @return string value
     * @throws SQLException sql exception when reading result set
     */
    public static String getString(Array dataArray) throws SQLException {
        if (dataArray == null) {
            return null;
        }
        StringJoiner sj = new StringJoiner(",", "[", "]");
        ResultSet rs = dataArray.getResultSet();
        while (rs.next()) {
            Object arrayEl = rs.getObject(2);
            String val = String.valueOf(arrayEl);
            sj.add(val);
        }
        return sj.toString();
    }

    /**
     * This will retrieve the string value for the given struct data.
     *
     * @param udt struct
     * @return string value
     * @throws SQLException sql exception when reading result set
     */
    public static String getString(Struct udt) throws SQLException {
        if (udt.getAttributes() != null) {
            StringJoiner sj = new StringJoiner(",", "{", "}");
            Object[] udtValues = udt.getAttributes();
            for (Object obj : udtValues) {
                sj.add(String.valueOf(obj));
            }
            return sj.toString();
        }
        return null;
    }

<<<<<<< HEAD
    public static ObjectValue createSQLDBClient(MapValue<String, Object> clientEndpointConfig,
            MapValue<String, Object> globalPoolOptions) {
        String url = clientEndpointConfig.getStringValue(Constants.EndpointConfig.URL);
        String username = clientEndpointConfig.getStringValue(Constants.EndpointConfig.USERNAME);
        String password = clientEndpointConfig.getStringValue(Constants.EndpointConfig.PASSWORD);
        MapValue<String, Object> dbOptions = (MapValue<String, Object>) clientEndpointConfig
                .getMapValue(Constants.EndpointConfig.DB_OPTIONS);
        MapValue<String, Object> poolOptions = (MapValue<String, Object>) clientEndpointConfig
                .getMapValue(Constants.EndpointConfig.POOL_OPTIONS);
        boolean userProvidedPoolOptionsNotPresent = poolOptions == null;
        if (userProvidedPoolOptionsNotPresent) {
            poolOptions = globalPoolOptions;
        }
        PoolOptionsWrapper poolOptionsWrapper = new PoolOptionsWrapper(poolOptions, new PoolKey(url, dbOptions));
        String dbType = url.split(":")[1].toUpperCase(Locale.getDefault());

        SQLDatasource.SQLDatasourceParamsBuilder builder = new SQLDatasource.SQLDatasourceParamsBuilder(dbType);
        SQLDatasource.SQLDatasourceParams sqlDatasourceParams = builder.withPoolOptions(poolOptionsWrapper)
                .withJdbcUrl(url).withUsername(username).withPassword(password).withDbOptionsMap(dbOptions)
                .withIsGlobalDatasource(userProvidedPoolOptionsNotPresent).build();

        return createSQLClient(sqlDatasourceParams);
    }

    public static ErrorValue getSQLDatabaseError(SQLException exception, String messagePrefix) {
        String sqlErrorMessage =
                exception.getMessage() != null ? exception.getMessage() : Constants.DATABASE_ERROR_MESSAGE;
        int vendorCode = exception.getErrorCode();
        String sqlState = exception.getSQLState();
        return getSQLDatabaseError(messagePrefix + sqlErrorMessage, vendorCode, sqlState);
    }

    public static ErrorValue getSQLDatabaseError(SQLException exception) {
        return getSQLDatabaseError(exception, "");
    }

    public static ErrorValue getSQLDatabaseError(DatabaseException exception, String messagePrefix) {
        String message = exception.getMessage() != null ? exception.getMessage() : Constants.DATABASE_ERROR_MESSAGE;
        int vendorCode = exception.getSqlErrorCode();
        String sqlState = exception.getSqlState();
        String sqlErrorMessage = exception.getSqlErrorMessage();
        return getSQLDatabaseError(messagePrefix + message + sqlErrorMessage, vendorCode, sqlState);
    }

    static ErrorValue getSQLDatabaseError(DatabaseException exception) {
        return getSQLDatabaseError(exception, "");
    }

    private static ErrorValue getSQLDatabaseError(String message, int vendorCode, String sqlState) {
        Map<String, Object> valueMap = new HashMap<>();
        valueMap.put("message", message);
        valueMap.put("sqlErrorCode", vendorCode);
        valueMap.put("sqlState", sqlState);
        MapValue<String, Object> sqlClientErrorDetailRecord = BallerinaValues
                .createRecordValue(Constants.JDBC_PACKAGE_PATH, Constants.DATABASE_ERROR_DATA_RECORD_NAME, valueMap);
        return BallerinaErrors.createError(Constants.DATABASE_ERROR_CODE, sqlClientErrorDetailRecord);
    }

    public static ErrorValue getSQLApplicationError(ApplicationException exception, String messagePrefix) {
        String message =
                exception.getMessage() != null ? exception.getMessage() : Constants.APPLICATION_ERROR_MESSAGE;
        String detailedErrorMessage = messagePrefix + message;
        if (exception.getDetailedErrorMessage() != null) {
            detailedErrorMessage += exception.getDetailedErrorMessage();
        }
        return getSQLApplicationError(detailedErrorMessage);
    }

    public static ErrorValue getSQLApplicationError(ApplicationException exception) {
        return getSQLApplicationError(exception, "");
    }

    public static ErrorValue getSQLApplicationError(String detailedErrorMessage) {
        Map<String, Object> valueMap = new HashMap<>();
        valueMap.put("message", detailedErrorMessage);
        MapValue<String, Object> sqlClientErrorDetailRecord = BallerinaValues
                .createRecordValue(Constants.JDBC_PACKAGE_PATH, Constants.APPLICATION_ERROR_DATA_RECORD_NAME, valueMap);
        return BallerinaErrors.createError(Constants.APPLICATION_ERROR_CODE, sqlClientErrorDetailRecord);
    }

    static ConcurrentHashMap<PoolKey, SQLDatasource> retrieveDatasourceContainer(
=======
    static ConcurrentHashMap<String, SQLDatasource> retrieveDatasourceContainer(
>>>>>>> 3e3cd3b1
            MapValue<String, Object> poolOptions) {
        return (ConcurrentHashMap<PoolKey, SQLDatasource>) poolOptions.getNativeData(POOL_MAP_KEY);
    }

    public static void addDatasourceContainer(MapValue<String, Object> poolOptions,
            ConcurrentHashMap<PoolKey, SQLDatasource> datasourceMap) {
        poolOptions.addNativeData(POOL_MAP_KEY, datasourceMap);
    }

    static boolean isSupportedDbOptionType(Object value) {
        boolean supported = false;
        if (value != null) {
            BType type = TypeChecker.getType(value);
            int typeTag = type.getTag();
            supported = (typeTag == TypeTags.STRING_TAG || typeTag == TypeTags.INT_TAG || typeTag == TypeTags.FLOAT_TAG
                    || typeTag == TypeTags.BOOLEAN_TAG || typeTag == TypeTags.DECIMAL_TAG
                    || typeTag == TypeTags.BYTE_TAG);
        }
        return supported;
    }

    private static String getString(Calendar calendar, String type) {
        if (!calendar.isSet(Calendar.ZONE_OFFSET)) {
            calendar.setTimeZone(TimeZone.getDefault());
        }
        StringBuffer datetimeString = new StringBuffer(28);
        switch (type) {
        case "date": //'-'? yyyy '-' mm '-' dd zzzzzz?
            appendDate(datetimeString, calendar);
            appendTimeZone(calendar, datetimeString);
            break;
        case "time": //hh ':' mm ':' ss ('.' s+)? (zzzzzz)?
            appendTime(calendar, datetimeString);
            appendTimeZone(calendar, datetimeString);
            break;
        case "datetime": //'-'? yyyy '-' mm '-' dd 'T' hh ':' mm ':' ss ('.' s+)? (zzzzzz)?
            appendDate(datetimeString, calendar);
            datetimeString.append("T");
            appendTime(calendar, datetimeString);
            appendTimeZone(calendar, datetimeString);
            break;
        default:
            throw new AssertionError("invalid type for datetime data: " + type);
        }
        return datetimeString.toString();
    }

    private static byte[] getBase64Encode(String st) {
        return Base64.getEncoder().encode(st.getBytes(Charset.defaultCharset()));
    }

    private static void appendTimeZone(Calendar calendar, StringBuffer dateString) {
        int timezoneOffSet = calendar.get(Calendar.ZONE_OFFSET) + calendar.get(Calendar.DST_OFFSET);
        int timezoneOffSetInMinits = timezoneOffSet / 60000;
        if (timezoneOffSetInMinits < 0) {
            dateString.append("-");
            timezoneOffSetInMinits = timezoneOffSetInMinits * -1;
        } else {
            dateString.append("+");
        }
        int hours = timezoneOffSetInMinits / 60;
        int minits = timezoneOffSetInMinits % 60;
        if (hours < 10) {
            dateString.append("0");
        }
        dateString.append(hours).append(":");
        if (minits < 10) {
            dateString.append("0");
        }
        dateString.append(minits);
    }

    private static void appendTime(Calendar value, StringBuffer dateString) {
        if (value.get(Calendar.HOUR_OF_DAY) < 10) {
            dateString.append("0");
        }
        dateString.append(value.get(Calendar.HOUR_OF_DAY)).append(":");
        if (value.get(Calendar.MINUTE) < 10) {
            dateString.append("0");
        }
        dateString.append(value.get(Calendar.MINUTE)).append(":");
        if (value.get(Calendar.SECOND) < 10) {
            dateString.append("0");
        }
        dateString.append(value.get(Calendar.SECOND)).append(".");
        if (value.get(Calendar.MILLISECOND) < 10) {
            dateString.append("0");
        }
        if (value.get(Calendar.MILLISECOND) < 100) {
            dateString.append("0");
        }
        dateString.append(value.get(Calendar.MILLISECOND));
    }

    private static void appendDate(StringBuffer dateString, Calendar calendar) {
        int year = calendar.get(Calendar.YEAR);
        if (year < 1000) {
            dateString.append("0");
        }
        if (year < 100) {
            dateString.append("0");
        }
        if (year < 10) {
            dateString.append("0");
        }
        dateString.append(year).append("-");
        // sql date month is started from 1 and calendar month is
        // started from 0. so have to add one
        int month = calendar.get(Calendar.MONTH) + 1;
        if (month < 10) {
            dateString.append("0");
        }
        dateString.append(month).append("-");
        if (calendar.get(Calendar.DAY_OF_MONTH) < 10) {
            dateString.append("0");
        }
        dateString.append(calendar.get(Calendar.DAY_OF_MONTH));
    }
}<|MERGE_RESOLUTION|>--- conflicted
+++ resolved
@@ -172,91 +172,7 @@
         return null;
     }
 
-<<<<<<< HEAD
-    public static ObjectValue createSQLDBClient(MapValue<String, Object> clientEndpointConfig,
-            MapValue<String, Object> globalPoolOptions) {
-        String url = clientEndpointConfig.getStringValue(Constants.EndpointConfig.URL);
-        String username = clientEndpointConfig.getStringValue(Constants.EndpointConfig.USERNAME);
-        String password = clientEndpointConfig.getStringValue(Constants.EndpointConfig.PASSWORD);
-        MapValue<String, Object> dbOptions = (MapValue<String, Object>) clientEndpointConfig
-                .getMapValue(Constants.EndpointConfig.DB_OPTIONS);
-        MapValue<String, Object> poolOptions = (MapValue<String, Object>) clientEndpointConfig
-                .getMapValue(Constants.EndpointConfig.POOL_OPTIONS);
-        boolean userProvidedPoolOptionsNotPresent = poolOptions == null;
-        if (userProvidedPoolOptionsNotPresent) {
-            poolOptions = globalPoolOptions;
-        }
-        PoolOptionsWrapper poolOptionsWrapper = new PoolOptionsWrapper(poolOptions, new PoolKey(url, dbOptions));
-        String dbType = url.split(":")[1].toUpperCase(Locale.getDefault());
-
-        SQLDatasource.SQLDatasourceParamsBuilder builder = new SQLDatasource.SQLDatasourceParamsBuilder(dbType);
-        SQLDatasource.SQLDatasourceParams sqlDatasourceParams = builder.withPoolOptions(poolOptionsWrapper)
-                .withJdbcUrl(url).withUsername(username).withPassword(password).withDbOptionsMap(dbOptions)
-                .withIsGlobalDatasource(userProvidedPoolOptionsNotPresent).build();
-
-        return createSQLClient(sqlDatasourceParams);
-    }
-
-    public static ErrorValue getSQLDatabaseError(SQLException exception, String messagePrefix) {
-        String sqlErrorMessage =
-                exception.getMessage() != null ? exception.getMessage() : Constants.DATABASE_ERROR_MESSAGE;
-        int vendorCode = exception.getErrorCode();
-        String sqlState = exception.getSQLState();
-        return getSQLDatabaseError(messagePrefix + sqlErrorMessage, vendorCode, sqlState);
-    }
-
-    public static ErrorValue getSQLDatabaseError(SQLException exception) {
-        return getSQLDatabaseError(exception, "");
-    }
-
-    public static ErrorValue getSQLDatabaseError(DatabaseException exception, String messagePrefix) {
-        String message = exception.getMessage() != null ? exception.getMessage() : Constants.DATABASE_ERROR_MESSAGE;
-        int vendorCode = exception.getSqlErrorCode();
-        String sqlState = exception.getSqlState();
-        String sqlErrorMessage = exception.getSqlErrorMessage();
-        return getSQLDatabaseError(messagePrefix + message + sqlErrorMessage, vendorCode, sqlState);
-    }
-
-    static ErrorValue getSQLDatabaseError(DatabaseException exception) {
-        return getSQLDatabaseError(exception, "");
-    }
-
-    private static ErrorValue getSQLDatabaseError(String message, int vendorCode, String sqlState) {
-        Map<String, Object> valueMap = new HashMap<>();
-        valueMap.put("message", message);
-        valueMap.put("sqlErrorCode", vendorCode);
-        valueMap.put("sqlState", sqlState);
-        MapValue<String, Object> sqlClientErrorDetailRecord = BallerinaValues
-                .createRecordValue(Constants.JDBC_PACKAGE_PATH, Constants.DATABASE_ERROR_DATA_RECORD_NAME, valueMap);
-        return BallerinaErrors.createError(Constants.DATABASE_ERROR_CODE, sqlClientErrorDetailRecord);
-    }
-
-    public static ErrorValue getSQLApplicationError(ApplicationException exception, String messagePrefix) {
-        String message =
-                exception.getMessage() != null ? exception.getMessage() : Constants.APPLICATION_ERROR_MESSAGE;
-        String detailedErrorMessage = messagePrefix + message;
-        if (exception.getDetailedErrorMessage() != null) {
-            detailedErrorMessage += exception.getDetailedErrorMessage();
-        }
-        return getSQLApplicationError(detailedErrorMessage);
-    }
-
-    public static ErrorValue getSQLApplicationError(ApplicationException exception) {
-        return getSQLApplicationError(exception, "");
-    }
-
-    public static ErrorValue getSQLApplicationError(String detailedErrorMessage) {
-        Map<String, Object> valueMap = new HashMap<>();
-        valueMap.put("message", detailedErrorMessage);
-        MapValue<String, Object> sqlClientErrorDetailRecord = BallerinaValues
-                .createRecordValue(Constants.JDBC_PACKAGE_PATH, Constants.APPLICATION_ERROR_DATA_RECORD_NAME, valueMap);
-        return BallerinaErrors.createError(Constants.APPLICATION_ERROR_CODE, sqlClientErrorDetailRecord);
-    }
-
     static ConcurrentHashMap<PoolKey, SQLDatasource> retrieveDatasourceContainer(
-=======
-    static ConcurrentHashMap<String, SQLDatasource> retrieveDatasourceContainer(
->>>>>>> 3e3cd3b1
             MapValue<String, Object> poolOptions) {
         return (ConcurrentHashMap<PoolKey, SQLDatasource>) poolOptions.getNativeData(POOL_MAP_KEY);
     }
