--- conflicted
+++ resolved
@@ -27,11 +27,7 @@
 import org.ballerinax.jdbc.Constants;
 import org.ballerinax.jdbc.datasource.SQLDatasource;
 import org.ballerinax.jdbc.exceptions.ApplicationException;
-<<<<<<< HEAD
-=======
-import org.ballerinax.jdbc.exceptions.DatabaseException;
 import org.ballerinax.jdbc.exceptions.ErrorGenerator;
->>>>>>> 96fc142c
 
 import java.sql.Connection;
 import java.sql.PreparedStatement;
@@ -89,17 +85,7 @@
             handleErrorOnTransaction(this.strand);
             //TODO: JBalMigration Commenting out transaction handling and observability
             // checkAndObserveSQLError(context, "execute query failed: " + e.getMessage());
-<<<<<<< HEAD
-            return SQLDatasourceUtils.getSQLDatabaseError(e, errorMessagePrefix);
-=======
             return ErrorGenerator.getSQLDatabaseError(e, errorMessagePrefix);
-        } catch (DatabaseException e) {
-            cleanupResources(null, stmt, conn, true);
-            //TODO: JBalMigration Commenting out transaction handling and observability
-            handleErrorOnTransaction(this.strand);
-            // checkAndObserveSQLError(context, "execute query failed: " + e.getMessage());
-            return ErrorGenerator.getSQLDatabaseError(e, errorMessagePrefix);
->>>>>>> 96fc142c
         } catch (ApplicationException e) {
             cleanupResources(null, stmt, conn, true);
             //TODO: JBalMigration Commenting out transaction handling and observability
