--- conflicted
+++ resolved
@@ -19,7 +19,6 @@
 package org.ballerinax.jdbc.datasource;
 
 import org.ballerinalang.jvm.values.MapValue;
-import org.ballerinax.jdbc.exceptions.ErrorGenerator;
 
 import java.util.concurrent.ConcurrentHashMap;
 import java.util.concurrent.ConcurrentMap;
@@ -34,11 +33,7 @@
     private final MapValue<String, Object> poolOptions;
     private final PoolKey poolKey;
 
-<<<<<<< HEAD
-    PoolOptionsWrapper(MapValue<String, Object> poolOptions, PoolKey poolKey) {
-=======
-    public PoolOptionsWrapper(MapValue<String, Object> poolOptions) {
->>>>>>> 3e3cd3b1
+    public PoolOptionsWrapper(MapValue<String, Object> poolOptions, PoolKey poolKey) {
         this.poolOptions = poolOptions;
         this.poolKey = poolKey;
     }
@@ -76,17 +71,6 @@
         return sqlDatasourceToBeReturned;
     }
 
-<<<<<<< HEAD
-=======
-    private void acquireDatasourceMutex(SQLDatasource sqlDatasource) {
-        try {
-            sqlDatasource.acquireMutex();
-        } catch (InterruptedException e) {
-            throw ErrorGenerator.getSQLApplicationError("error in obtaining a connection pool");
-        }
-    }
-
->>>>>>> 3e3cd3b1
     private SQLDatasource createAndInitDatasource(SQLDatasource.SQLDatasourceParams sqlDatasourceParams) {
         SQLDatasource newSqlDatasource = new SQLDatasource().init(sqlDatasourceParams);
         newSqlDatasource.incrementClientCounter();
