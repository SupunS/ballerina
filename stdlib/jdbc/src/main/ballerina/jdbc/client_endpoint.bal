--- conflicted
+++ resolved
@@ -33,15 +33,9 @@
     # + recordType - Array of record types of the returned tables if there is any
     # + parameters - The parameters to be passed to the procedure/function call. The number of parameters is variable
     # + return - A `table[]` if there are tables returned by the call remote function and else nil,
-<<<<<<< HEAD
     #            `Error` will be returned if there is any error
-    public remote function call(@untainted string sqlQuery, typedesc[]? recordType, Param... parameters)
+    public remote function call(@untainted string sqlQuery, typedesc<record{}>[]? recordType, Param... parameters)
                                returns @tainted table<record {}>[]|()|Error {
-=======
-    #            `JdbcClientError` will be returned if there is any error
-    public remote function call(@untainted string sqlQuery, typedesc<record{}>[]? recordType, Param... parameters)
-                               returns @tainted table<record {}>[]|()|JdbcClientError {
->>>>>>> 84b343b8
         if (!self.clientActive) {
             return self.handleStoppedClientInvocation();
         }
@@ -55,13 +49,8 @@
     # + parameters - The parameters to be passed to the select query. The number of parameters is variable
     # + return - A `table` returned by the sql query statement else `Error` will be returned if there
     # is any error
-<<<<<<< HEAD
-    public remote function select(@untainted string sqlQuery, typedesc? recordType,
+    public remote function select(@untainted string sqlQuery, typedesc<record{}>? recordType,
                                   Param... parameters) returns @tainted table<record {}>|Error {
-=======
-    public remote function select(@untainted string sqlQuery, typedesc<record{}>? recordType,
-                                  Param... parameters) returns @tainted table<record {}>|JdbcClientError {
->>>>>>> 84b343b8
         if (!self.clientActive) {
             return self.handleStoppedClientInvocation();
         }
