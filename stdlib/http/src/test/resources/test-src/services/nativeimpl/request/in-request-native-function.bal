--- conflicted
+++ resolved
@@ -214,13 +214,8 @@
             res.setTextPayload("Error occurred");
             res.statusCode = 500;
         } else {
-<<<<<<< HEAD
-            string name = mime:byteArrayToString(returnResult, "UTF-8");
+            string name = encoding:byteArrayToString(returnResult, encoding = "UTF-8");
             res.setTextPayload(<@untainted string> name);
-=======
-            string name = encoding:byteArrayToString(returnResult, encoding = "UTF-8");
-            res.setTextPayload(untaint name);
->>>>>>> 1478b0be
         }
         checkpanic caller->respond(res);
     }
@@ -356,11 +351,7 @@
             res.setTextPayload("Error occurred");
             res.statusCode = 500;
         } else {
-<<<<<<< HEAD
-            string name = <@untainted string> mime:byteArrayToString(returnResult, "UTF-8");
-=======
-            string name = untaint encoding:byteArrayToString(returnResult, encoding = "UTF-8");
->>>>>>> 1478b0be
+            string name = <@untainted> encoding:byteArrayToString(returnResult, encoding = "UTF-8");
             res.setJsonPayload({ lang: name });
         }
         checkpanic caller->respond(res);
