// Copyright (c) 2018 WSO2 Inc. (http://www.wso2.org) All Rights Reserved.
//
// WSO2 Inc. licenses this file to you under the Apache License,
// Version 2.0 (the "License"); you may not use this file except
// in compliance with the License.
// You may obtain a copy of the License at
//
// http://www.apache.org/licenses/LICENSE-2.0
//
// Unless required by applicable law or agreed to in writing,
// software distributed under the License is distributed on an
// "AS IS" BASIS, WITHOUT WARRANTIES OR CONDITIONS OF ANY
// KIND, either express or implied.  See the License for the
// specific language governing permissions and limitations
// under the License.

import ballerina/cache;
import ballerina/io;
import ballerina/log;
import ballerina/runtime;

# Representation of Authorization Handler for HTTP.
#
# + positiveAuthzCache - `Cache` instance, which is cache positive authorizations
# + negativeAuthzCache - `Cache` instance, which is cache negative authorizations
public type AuthzHandler object {

    public cache:Cache? positiveAuthzCache;
    public cache:Cache? negativeAuthzCache;

    public function __init(cache:Cache? positiveAuthzCache, cache:Cache? negativeAuthzCache) {
        self.positiveAuthzCache = positiveAuthzCache;
        self.negativeAuthzCache = negativeAuthzCache;
    }

    # Checks if the request can be authorized.
    #
    # + req - `Request` instance
    # + return - `true` if can be authorized, else `false`, or `AuthorizationError` if error occurred
    function canProcess(Request req) returns boolean|AuthorizationError {
        runtime:Principal? principal = runtime:getInvocationContext()?.principal;
        if (principal is runtime:Principal) {
            if (principal?.username is ()) {
                return prepareAuthorizationError("Username not set in auth context. Unable to authorize.");
            }
            return true;
        }
        return prepareAuthorizationError("Username not set in auth context. Unable to authorize.");
    }

    # Tries to authorize the request.
    #
    # + username - User name
    # + serviceName - `Service` name
    # + resourceName - `Resource` name
    # + method - HTTP method name
    # + scopes - Array of scopes or Array of arrays of scopes
    # + return - true if authorization check is a success, else false
    function process(string username, string serviceName, string resourceName, string method,
                     string[]|string[][] scopes) returns boolean {
        runtime:Principal? principal = runtime:getInvocationContext()?.principal;
        if (principal is runtime:Principal) {
            // first, check in the cache. cache key is <username>-<service>-<resource>-<http method>-<scopes-separated-by-comma>,
            // since different resources can have different scopes
<<<<<<< HEAD
            string authzCacheKey = principal.userId + "-" + serviceName + "-" + resourceName + "-" + method;
            string[] authCtxtScopes = principal.scopes;
=======
            string authzCacheKey = (principal?.userId ?: "") + "-" + serviceName + "-" + resourceName + "-" + method;
            string[] authCtxtScopes = principal?.scopes ?: [];
            //TODO: Make sure principal.scopes array is sorted and set to invocation context in order to prevent cache-misses that could happen due to ordering
>>>>>>> 591c585f
            if (authCtxtScopes.length() > 0) {
                authzCacheKey += "-";
                foreach var authCtxtScope in authCtxtScopes {
                    authzCacheKey += authCtxtScope + ",";
                }
            }

            var authorizedFromCache = self.authorizeFromCache(authzCacheKey);
            if (authorizedFromCache is boolean) {
                return authorizedFromCache;
            } else {
                // if there are scopes set in the AuthenticationContext already from a previous authentication phase,
                // try to match against those.
                if (authCtxtScopes.length() > 0) {
                    boolean authorized = checkForScopeMatch(scopes, authCtxtScopes, resourceName, method);
                    // cache authz result
                    self.cacheAuthzResult(authzCacheKey, authorized);
                    return authorized;
                }
            }
        }
        return false;
    }

    # Tries to retrieve authorization decision from the cached information, if any.
    #
    # + authzCacheKey - Cache key
    # + return - true or false in case of a cache hit, nil in case of a cache miss
    function authorizeFromCache(string authzCacheKey) returns boolean? {
        cache:Cache? pCache = self.positiveAuthzCache;

        if (pCache is cache:Cache) {
            var positiveCacheResponse = pCache.get(authzCacheKey);
            if (positiveCacheResponse is boolean) {
                return true;
            }
        }

        cache:Cache? nCache = self.negativeAuthzCache;

        if (nCache is cache:Cache) {
            var negativeCacheResponse = nCache.get(authzCacheKey);
            if (negativeCacheResponse is boolean) {
                return false;
            }
        }
        return ();
    }

    # Cached the authorization result.
    #
    # + authzCacheKey - Cache key
    # + authorized - boolean flag to indicate the authorization decision
    function cacheAuthzResult(string authzCacheKey, boolean authorized) {
        if (authorized) {
            cache:Cache? pCache = self.positiveAuthzCache;
            if (pCache is cache:Cache) {
                pCache.put(authzCacheKey, authorized);
            }
        } else {
            cache:Cache? nCache = self.negativeAuthzCache;
             if (nCache is cache:Cache) {
                nCache.put(authzCacheKey, authorized);
             }
        }
    }
};

# Check whether the scopes of the user and scopes of resource matches.
#
# + resourceScopes - Scopes of resource
# + userScopes - Scopes of user
# + resourceName - Name of the `resource`
# + method - HTTP method name
# + return - true if there is a match between resource and user scopes, else false
function checkForScopeMatch(string[]|string[][] resourceScopes, string[] userScopes, string resourceName,
                            string method) returns boolean {
    boolean authorized = true;
    if (resourceScopes is string[]) {
        authorized = matchScopes(resourceScopes, userScopes);
    } else {
        foreach string[] resourceScope in resourceScopes {
            authorized = authorized && matchScopes(resourceScope, userScopes);
        }
    }
    if (authorized) {
        log:printDebug(function () returns string {
            return "Successfully authorized to access resource: " + resourceName + ", method: " + method;
        });
    } else {
        log:printDebug(function () returns string {
            return "Authorization failure for resource: " + resourceName + ", method: " + method;
        });
    }
    return authorized;
}

# Tries to find a match between the two scope arrays.
#
# + resourceScopes - Scopes of resource
# + userScopes - Scopes of the user
# + return - true if one of the resourceScopes can be found at userScopes, else false
function matchScopes(string[] resourceScopes, string[] userScopes) returns boolean {
    foreach var resourceScope in resourceScopes {
        foreach var userScope in userScopes {
            if (resourceScope == userScope) {
                return true;
            }
        }
    }
    return false;
}<|MERGE_RESOLUTION|>--- conflicted
+++ resolved
@@ -62,14 +62,8 @@
         if (principal is runtime:Principal) {
             // first, check in the cache. cache key is <username>-<service>-<resource>-<http method>-<scopes-separated-by-comma>,
             // since different resources can have different scopes
-<<<<<<< HEAD
-            string authzCacheKey = principal.userId + "-" + serviceName + "-" + resourceName + "-" + method;
-            string[] authCtxtScopes = principal.scopes;
-=======
             string authzCacheKey = (principal?.userId ?: "") + "-" + serviceName + "-" + resourceName + "-" + method;
             string[] authCtxtScopes = principal?.scopes ?: [];
-            //TODO: Make sure principal.scopes array is sorted and set to invocation context in order to prevent cache-misses that could happen due to ordering
->>>>>>> 591c585f
             if (authCtxtScopes.length() > 0) {
                 authzCacheKey += "-";
                 foreach var authCtxtScope in authCtxtScopes {
