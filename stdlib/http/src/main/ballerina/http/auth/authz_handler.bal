--- conflicted
+++ resolved
@@ -38,19 +38,14 @@
     # + req - `Request` instance
     # + return - `true` if can be authorized, else `false`, or `error` if error occurred
     function canHandle(Request req) returns boolean|error {
-<<<<<<< HEAD
-        if (runtime:getInvocationContext().principal.username.length() == 0) {
-            return prepareAuthorizationError("Username not set in auth context. Unable to authorize.");
-=======
         runtime:Principal? principal = runtime:getInvocationContext()?.principal;
         if (principal is runtime:Principal) {
             if (principal.username.length() == 0) {
-                return prepareError("Username not set in auth context. Unable to authorize.");
+                return prepareAuthorizationError("Username not set in auth context. Unable to authorize.");
             }
             return true;
->>>>>>> b5df24cc
         }
-        return prepareError("Username not set in auth context. Unable to authorize.");
+        return prepareAuthorizationError("Username not set in auth context. Unable to authorize.");
     }
 
     # Tries to authorize the request
