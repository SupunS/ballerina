--- conflicted
+++ resolved
@@ -310,10 +310,6 @@
                             Request request, Response response) returns @untainted Response|error {
     var retryClient = createRetryClient(location, createNewEndpoint(location, redirectClient.config));
     if (retryClient is Client) {
-<<<<<<< HEAD
-        httpRetryClient = check trap <RetryClient>retryClient;
-=======
->>>>>>> 9f0cf668
         log:printDebug(function() returns string {
                 return "Redirect using new clientEP : " + location;
             });
