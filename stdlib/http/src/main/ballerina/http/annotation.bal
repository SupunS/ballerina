--- conflicted
+++ resolved
@@ -37,11 +37,7 @@
     Chunking chunking = CHUNKING_AUTO;
     CorsConfig cors = {};
     Versioning versioning = {};
-<<<<<<< HEAD
-    ListenerAuthConfig? authConfig = ();
-=======
     ListenerAuthConfig? authConfig = {};
->>>>>>> 6789086e
     !...
 };
 
@@ -147,11 +143,7 @@
 # + authProviders - Array of authentication provider IDs
 # + scopes - Array of scopes
 public type ListenerAuthConfig record {
-<<<<<<< HEAD
-    Authentication? authentication;
-=======
     Authentication? authentication = ();
->>>>>>> 6789086e
     string[]? authProviders = ();
     string[]? scopes = ();
     !...
