// Copyright (c) 2018 WSO2 Inc. (http://www.wso2.org) All Rights Reserved.
//
// WSO2 Inc. licenses this file to you under the Apache License,
// Version 2.0 (the "License"); you may not use this file except
// in compliance with the License.
// You may obtain a copy of the License at
//
// http://www.apache.org/licenses/LICENSE-2.0
//
// Unless required by applicable law or agreed to in writing,
// software distributed under the License is distributed on an
// "AS IS" BASIS, WITHOUT WARRANTIES OR CONDITIONS OF ANY
// KIND, either express or implied.  See the License for the
// specific language governing permissions and limitations
// under the License.

# LoadBalanceClient endpoint provides load balancing functionality over multiple HTTP clients.
#
# + loadBalanceClientConfig - The configurations for the load balance client endpoint
# + loadBalanceClientsArray - Array of HTTP clients for load balancing
# + lbRule - Load balancing rule
# + failover - Whether to fail over in case of a failure
public type LoadBalanceClient client object {

    public LoadBalanceClientEndpointConfiguration loadBalanceClientConfig;
    public Client[] loadBalanceClientsArray;
    public LoadBalancerRule lbRule;
    public boolean failover;

    # Load Balancer adds an additional layer to the HTTP client to make network interactions more resilient.
    #
    # + loadBalanceClientConfig - The configurations for the load balance client endpoint
    public function __init(LoadBalanceClientEndpointConfiguration loadBalanceClientConfig) {
        self.loadBalanceClientConfig = loadBalanceClientConfig;
        self.failover = loadBalanceClientConfig.failover;
        var lbClients = createLoadBalanceHttpClientArray(loadBalanceClientConfig);
        if (lbClients is error) {
            panic lbClients;
        } else {
            self.loadBalanceClientsArray = lbClients;
            var lbRule = loadBalanceClientConfig.lbRule;
            if (lbRule is LoadBalancerRule) {
                self.lbRule = lbRule;
            } else {
                LoadBalancerRounRobinRule loadBalancerRounRobinRule = new;
                self.lbRule = loadBalancerRounRobinRule;
            }
        }
    }

    # The POST remote function implementation of the LoadBalancer Connector.
    #
    # + path - Resource path
    # + message - An HTTP request or any payload of type `string`, `xml`, `json`, `byte[]`, `io:ReadableByteChannel`
    #             or `mime:Entity[]`
    # + return - The response or an `error` if failed to fulfill the request
    public remote function post(string path, RequestMessage message) returns Response|error;

    # The HEAD remote function implementation of the LoadBalancer Connector.
    #
    # + path - Resource path
    # + message - An optional HTTP request or any payload of type `string`, `xml`, `json`, `byte[]`, `io:ReadableByteChannel`
    #             or `mime:Entity[]`
    # + return - The response or an `error` if failed to fulfill the request
    public remote function head(string path, RequestMessage message = ()) returns Response|error;

    # The PATCH remote function implementation of the LoadBalancer Connector.
    #
    # + path - Resource path
    # + message - An HTTP request or any payload of type `string`, `xml`, `json`, `byte[]`, `io:ReadableByteChannel`
    #             or `mime:Entity[]`
    # + return - The response or an `error` if failed to fulfill the request
    public remote function patch(string path, RequestMessage message) returns Response|error;

    # The PUT remote function implementation of the Load Balance Connector.
    #
    # + path - Resource path
    # + message - An HTTP request or any payload of type `string`, `xml`, `json`, `byte[]`, `io:ReadableByteChannel`
    #             or `mime:Entity[]`
    # + return - The response or an `error` if failed to fulfill the request
    public remote function put(string path, RequestMessage message) returns Response|error;

    # The OPTIONS remote function implementation of the LoadBalancer Connector.
    #
    # + path - Resource path
    # + message - An optional HTTP request or any payload of type `string`, `xml`, `json`, `byte[]`, `io:ReadableByteChannel`
    #             or `mime:Entity[]`
    # + return - The response or an `error` if failed to fulfill the request
    public remote function options(string path, RequestMessage message = ()) returns Response|error;

    # The FORWARD remote function implementation of the LoadBalancer Connector.
    #
    # + path - Resource path
    # + request - An optional HTTP request
    # + return - The response or an `error` if failed to fulfill the request
    public remote function forward(string path, Request request) returns Response|error;

    # The EXECUTE remote function implementation of the LoadBalancer Connector.
    # The Execute remote function can be used to invoke an HTTP call with the given HTTP verb.
    #
    # + httpVerb - HTTP method to be used for the request
    # + path - Resource path
    # + message - An HTTP request or any payload of type `string`, `xml`, `json`, `byte[]`, `io:ReadableByteChannel`
    #             or `mime:Entity[]`
    # + return - The response or an `error` if failed to fulfill the request
    public remote function execute(string httpVerb, string path, RequestMessage message) returns Response|error;

    # The DELETE remote function implementation of the LoadBalancer Connector.
    #
    # + path - Resource path
    # + message - An HTTP request or any payload of type `string`, `xml`, `json`, `byte[]`, `io:ReadableByteChannel`
    #             or `mime:Entity[]`
    # + return - The response or an `error` if failed to fulfill the request
    public remote function delete(string path, RequestMessage message) returns Response|error;

    # The GET remote function implementation of the LoadBalancer Connector.

    # + path - Resource path
    # + message - An optional HTTP request or any payload of type `string`, `xml`, `json`, `byte[]`, `io:ReadableByteChannel`
    #             or `mime:Entity[]`
    # + return - The response or an `error` if failed to fulfill the request
    public remote function get(string path, RequestMessage message = ()) returns Response|error;

    # The submit implementation of the LoadBalancer Connector.
    #
    # + httpVerb - The HTTP verb value
    # + path - The resource path
    # + message - An HTTP outbound request message or any payload of type `string`, `xml`, `json`, `byte[]`,
    #             `io:ReadableByteChannel` or `mime:Entity[]`
    # + return - An `HttpFuture` that represents an asynchronous service invocation, or an `error` if the submission fails
    public remote function submit(string httpVerb, string path, RequestMessage message) returns HttpFuture|error;

    # The getResponse implementation of the LoadBalancer Connector.
    #
    # + httpFuture - The `HttpFuture` related to a previous asynchronous invocation
    # + return - An HTTP response message, or an `error` if the invocation fails
    public remote function getResponse(HttpFuture httpFuture) returns Response|error;

    # The hasPromise implementation of the LoadBalancer Connector.
    #
    # + httpFuture - The `HttpFuture` relates to a previous asynchronous invocation
    # + return - A `boolean` that represents whether a `PushPromise` exists
    public remote function hasPromise(HttpFuture httpFuture) returns boolean;

    # The getNextPromise implementation of the LoadBalancer Connector.
    #
    # + httpFuture - The `HttpFuture` relates to a previous asynchronous invocation
    # + return - An HTTP Push Promise message, or an `error` if the invocation fails
    public remote function getNextPromise(HttpFuture httpFuture) returns PushPromise|error;

    # The getPromisedResponse implementation of the LoadBalancer Connector.
    #
    # + promise - The related `PushPromise`
    # + return - A promised HTTP `Response` message, or an `error` if the invocation fails
    public remote function getPromisedResponse(PushPromise promise) returns Response|error;

    # The rejectPromise implementation of the LoadBalancer Connector.
    #
    # + promise - The Push Promise to be rejected
    public remote function rejectPromise(PushPromise promise);
};

# Represents an error occurred in an remote function of the Load Balance connector.
#
# + message - An error message explaining about the error
# + statusCode - HTTP status code of the LoadBalanceActionError
# + httpActionErr - Array of errors occurred at each endpoint
public type LoadBalanceActionErrorData record {
    string message = "";
    int statusCode = 0;
    error[] httpActionErr = [];
    !...
};

public type LoadBalanceActionError error<string, LoadBalanceActionErrorData>;

<<<<<<< HEAD
public remote function LoadBalanceClient.post(string path,
                Request|string|xml|json|byte[]|io:ReadableByteChannel|mime:Entity[]|()message) returns Response|error {
=======
remote function LoadBalanceClient.post(string path, RequestMessage message) returns Response|error {
>>>>>>> 41c38217
    Request req = buildRequest(message);
    return performLoadBalanceAction(self, path, req, HTTP_POST);
}

<<<<<<< HEAD
public remote function LoadBalanceClient.head(string path, Request|string|xml|json|byte[]|io:ReadableByteChannel|mime:Entity[]|()
                                                            message = ()) returns Response|error {
=======
remote function LoadBalanceClient.head(string path, RequestMessage message = ()) returns Response|error {
>>>>>>> 41c38217
    Request req = buildRequest(message);
    return performLoadBalanceAction(self, path, req, HTTP_HEAD);
}

<<<<<<< HEAD
public remote function LoadBalanceClient.patch(string path,
                Request|string|xml|json|byte[]|io:ReadableByteChannel|mime:Entity[]|()message) returns Response|error {
=======
remote function LoadBalanceClient.patch(string path, RequestMessage message) returns Response|error {
>>>>>>> 41c38217
    Request req = buildRequest(message);
    return performLoadBalanceAction(self, path, req, HTTP_PATCH);
}

<<<<<<< HEAD
public remote function LoadBalanceClient.put(string path,
                Request|string|xml|json|byte[]|io:ReadableByteChannel|mime:Entity[]|()message) returns Response|error {
=======
remote function LoadBalanceClient.put(string path, RequestMessage message) returns Response|error {
>>>>>>> 41c38217
    Request req = buildRequest(message);
    return performLoadBalanceAction(self, path, req, HTTP_PUT);
}

<<<<<<< HEAD
public remote function LoadBalanceClient.options(string path,
            Request|string|xml|json|byte[]|io:ReadableByteChannel|mime:Entity[]|()message = ()) returns Response|error {
=======
remote function LoadBalanceClient.options(string path, RequestMessage message = ()) returns Response|error {
>>>>>>> 41c38217
    Request req = buildRequest(message);
    return performLoadBalanceAction(self, path, req, HTTP_OPTIONS);
}

public remote function LoadBalanceClient.forward(string path, Request request) returns Response|error {
    return performLoadBalanceAction(self, path, request, HTTP_FORWARD);
}

<<<<<<< HEAD
public remote function LoadBalanceClient.execute(string httpVerb, string path, Request|string|xml|json|byte[]|
                                            io:ReadableByteChannel|mime:Entity[]|() message) returns Response|error {
=======
remote function LoadBalanceClient.execute(string httpVerb, string path, RequestMessage message) returns Response|error {
>>>>>>> 41c38217
    Request req = buildRequest(message);
    return performLoadBalanceExecuteAction(self, path, req, httpVerb);
}

<<<<<<< HEAD
public remote function LoadBalanceClient.delete(string path,
                Request|string|xml|json|byte[]|io:ReadableByteChannel|mime:Entity[]|()message) returns Response|error {
=======
remote function LoadBalanceClient.delete(string path, RequestMessage message) returns Response|error {
>>>>>>> 41c38217
    Request req = buildRequest(message);
    return performLoadBalanceAction(self, path, req, HTTP_DELETE);
}

<<<<<<< HEAD
public remote function LoadBalanceClient.get(string path,
            Request|string|xml|json|byte[]|io:ReadableByteChannel|mime:Entity[]|()message = ()) returns Response|error {
=======
remote function LoadBalanceClient.get(string path, RequestMessage message = ()) returns Response|error {
>>>>>>> 41c38217
    Request req = buildRequest(message);
    return performLoadBalanceAction(self, path, req, HTTP_GET);
}

<<<<<<< HEAD
public remote function LoadBalanceClient.submit(string httpVerb, string path, Request|string|xml|json|byte[]|
    io:ReadableByteChannel|mime:Entity[]|() message) returns HttpFuture|error {
=======
remote function LoadBalanceClient.submit(string httpVerb, string path, RequestMessage message) returns HttpFuture|error {
>>>>>>> 41c38217
    error err = error("Unsupported action for LoadBalancer client.");
    return err;
}

public remote function LoadBalanceClient.getResponse(HttpFuture httpFuture) returns Response|error {
    error err = error("Unsupported action for LoadBalancer client.");
    return err;
}

public remote function LoadBalanceClient.hasPromise(HttpFuture httpFuture) returns (boolean) {
    return false;
}

public remote function LoadBalanceClient.getNextPromise(HttpFuture httpFuture) returns PushPromise|error {
    error err = error("Unsupported action for LoadBalancer client.");
    return err;
}

public remote function LoadBalanceClient.getPromisedResponse(PushPromise promise) returns Response|error {
    error err = error("Unsupported action for LoadBalancer client.");
    return err;
}

public remote function LoadBalanceClient.rejectPromise(PushPromise promise) {
}

// Performs execute action of the Load Balance connector. extract the corresponding http integer value representation
// of the http verb and invokes the perform action method.
function performLoadBalanceExecuteAction(LoadBalanceClient lb, string path, Request request,
                                         string httpVerb) returns Response|error {
    HttpOperation connectorAction = extractHttpOperation(httpVerb);
    if (connectorAction != HTTP_NONE) {
        return performLoadBalanceAction(lb, path, request, connectorAction);
    } else {
        error httpActionErr = error("Unsupported connector action received.");
        return httpActionErr;
    }
}

// Handles all the actions exposed through the Load Balance connector.
function performLoadBalanceAction(LoadBalanceClient lb, string path, Request request, HttpOperation requestAction)
             returns Response|error {
    int loadBalanceTermination = 0; // Tracks at which point failover within the load balancing should be terminated.
    //TODO: workaround to initialize a type inside a function. Change this once fix is available.
    LoadBalanceActionErrorData loadBalanceActionErrorData = {statusCode: 500, message: "", httpActionErr:[]};
    int lbErrorIndex = 0;
    Request loadBlancerInRequest = request;
    mime:Entity requestEntity = new;

    if (lb.failover) {
        if (isMultipartRequest(loadBlancerInRequest)) {
            loadBlancerInRequest = check populateMultipartRequest(loadBlancerInRequest);
        } else {
            // When performing passthrough scenarios using Load Balance connector,
            // message needs to be built before trying out the load balance endpoints to keep the request message
            // to load balance the messages in case of failure.
            var binaryPayload = loadBlancerInRequest.getBinaryPayload();
            requestEntity = check loadBlancerInRequest.getEntity();
        }
    }

    while (loadBalanceTermination < lb.loadBalanceClientsArray.length()) {
        var loadBalanceClient = lb.lbRule.getNextClient(lb.loadBalanceClientsArray);
        if (loadBalanceClient is Client) {
            var serviceResponse = invokeEndpoint(path, request, requestAction, loadBalanceClient);
            if (serviceResponse is Response) {
                return serviceResponse;
            } else if (serviceResponse is error) {
                if (lb.failover) {
                    loadBlancerInRequest = check createFailoverRequest(loadBlancerInRequest, requestEntity);
                    loadBalanceActionErrorData.httpActionErr[lbErrorIndex] = serviceResponse;
                    lbErrorIndex += 1;
                    loadBalanceTermination = loadBalanceTermination + 1;
                } else {
                    return serviceResponse;
                }
            }
        } else if (loadBalanceClient is error) {
            return loadBalanceClient;
        }
    }
    return populateGenericLoadBalanceActionError(loadBalanceActionErrorData);
}

// Populates generic error specific to Load Balance connector by including all the errors returned from endpoints.
function populateGenericLoadBalanceActionError(LoadBalanceActionErrorData loadBalanceActionErrorData)
                                                    returns error {
    int nErrs = loadBalanceActionErrorData.httpActionErr.length();
    string lastErrorMessage = <string> loadBalanceActionErrorData.httpActionErr[nErrs - 1].detail().message;
    loadBalanceActionErrorData.statusCode = INTERNAL_SERVER_ERROR_500;
    loadBalanceActionErrorData.message = "All the load balance endpoints failed. Last error was: " + lastErrorMessage;
    LoadBalanceActionError err = error(HTTP_ERROR_CODE, loadBalanceActionErrorData);
    return err;
}


# The configurations related to the load balance client endpoint.
#
# + circuitBreaker - Circuit Breaker configuration
# + timeoutMillis - The maximum time to wait (in milli seconds) for a response before closing the connection
# + httpVersion - The HTTP version to be used to communicate with the endpoint
# + forwarded - The choice of setting forwarded/x-forwarded header
# + keepAlive - Specifies whether to keep the connection alive (or not) for multiple request/response pairs
# + chunking - The chunking behaviour of the request
# + followRedirects - Redirect related options
# + retryConfig - Retry related options
# + proxy - Proxy related options
# + connectionThrottling - The configurations for controlling the number of connections allowed concurrently
# + targets - The upstream HTTP endpoints among which the incoming HTTP traffic load should be distributed
# + cache - The configurations for controlling the caching behaviour
# + compression - Specifies the way of handling compression (`accept-encoding`) header
# + auth - HTTP authentication releated configurations
# + lbRule - LoadBalancing rule
# + failover - Configuration for load balancer whether to fail over in case of a failure
public type LoadBalanceClientEndpointConfiguration record {
    CircuitBreakerConfig? circuitBreaker = ();
    int timeoutMillis = 60000;
    string httpVersion = "1.1";
    string forwarded = "disable";
    KeepAlive keepAlive = KEEPALIVE_AUTO;
    Chunking chunking = "AUTO";
    FollowRedirects? followRedirects = ();
    RetryConfig? retryConfig = ();
    ProxyConfig? proxy = ();
    ConnectionThrottling? connectionThrottling = ();
    TargetService[] targets = [];
    CacheConfig cache = {};
    Compression compression = COMPRESSION_AUTO;
    AuthConfig? auth = ();
    LoadBalancerRule? lbRule = ();
    boolean failover = true;
    !...
};

function createClientEPConfigFromLoalBalanceEPConfig(LoadBalanceClientEndpointConfiguration lbConfig,
                                                     TargetService target) returns ClientEndpointConfig {
    ClientEndpointConfig clientEPConfig = {
        circuitBreaker:lbConfig.circuitBreaker,
        timeoutMillis:lbConfig.timeoutMillis,
        keepAlive:lbConfig.keepAlive,
        chunking:lbConfig.chunking,
        httpVersion:lbConfig.httpVersion,
        forwarded:lbConfig.forwarded,
        followRedirects:lbConfig.followRedirects,
        retryConfig:lbConfig.retryConfig,
        proxy:lbConfig.proxy,
        connectionThrottling:lbConfig.connectionThrottling,
        secureSocket:target.secureSocket,
        cache:lbConfig.cache,
        compression:lbConfig.compression,
        auth:lbConfig.auth
    };
    return clientEPConfig;
}

function createLoadBalanceHttpClientArray(LoadBalanceClientEndpointConfiguration loadBalanceClientConfig)
                                                                                    returns Client[]|error {
    Client[] httpClients = [];
    int i = 0;

    foreach var target in loadBalanceClientConfig.targets {
        ClientEndpointConfig epConfig = createClientEPConfigFromLoalBalanceEPConfig(loadBalanceClientConfig, target);
        httpClients[i] = new(target.url , config = epConfig);
        i += 1;
    }
    return httpClients;
}<|MERGE_RESOLUTION|>--- conflicted
+++ resolved
@@ -174,52 +174,27 @@
 
 public type LoadBalanceActionError error<string, LoadBalanceActionErrorData>;
 
-<<<<<<< HEAD
-public remote function LoadBalanceClient.post(string path,
-                Request|string|xml|json|byte[]|io:ReadableByteChannel|mime:Entity[]|()message) returns Response|error {
-=======
-remote function LoadBalanceClient.post(string path, RequestMessage message) returns Response|error {
->>>>>>> 41c38217
+public remote function LoadBalanceClient.post(string path, RequestMessage message) returns Response|error {
     Request req = buildRequest(message);
     return performLoadBalanceAction(self, path, req, HTTP_POST);
 }
 
-<<<<<<< HEAD
-public remote function LoadBalanceClient.head(string path, Request|string|xml|json|byte[]|io:ReadableByteChannel|mime:Entity[]|()
-                                                            message = ()) returns Response|error {
-=======
-remote function LoadBalanceClient.head(string path, RequestMessage message = ()) returns Response|error {
->>>>>>> 41c38217
+public remote function LoadBalanceClient.head(string path, RequestMessage message = ()) returns Response|error {
     Request req = buildRequest(message);
     return performLoadBalanceAction(self, path, req, HTTP_HEAD);
 }
 
-<<<<<<< HEAD
-public remote function LoadBalanceClient.patch(string path,
-                Request|string|xml|json|byte[]|io:ReadableByteChannel|mime:Entity[]|()message) returns Response|error {
-=======
-remote function LoadBalanceClient.patch(string path, RequestMessage message) returns Response|error {
->>>>>>> 41c38217
+public remote function LoadBalanceClient.patch(string path, RequestMessage message) returns Response|error {
     Request req = buildRequest(message);
     return performLoadBalanceAction(self, path, req, HTTP_PATCH);
 }
 
-<<<<<<< HEAD
-public remote function LoadBalanceClient.put(string path,
-                Request|string|xml|json|byte[]|io:ReadableByteChannel|mime:Entity[]|()message) returns Response|error {
-=======
-remote function LoadBalanceClient.put(string path, RequestMessage message) returns Response|error {
->>>>>>> 41c38217
+public remote function LoadBalanceClient.put(string path, RequestMessage message) returns Response|error {
     Request req = buildRequest(message);
     return performLoadBalanceAction(self, path, req, HTTP_PUT);
 }
 
-<<<<<<< HEAD
-public remote function LoadBalanceClient.options(string path,
-            Request|string|xml|json|byte[]|io:ReadableByteChannel|mime:Entity[]|()message = ()) returns Response|error {
-=======
-remote function LoadBalanceClient.options(string path, RequestMessage message = ()) returns Response|error {
->>>>>>> 41c38217
+public remote function LoadBalanceClient.options(string path, RequestMessage message = ()) returns Response|error {
     Request req = buildRequest(message);
     return performLoadBalanceAction(self, path, req, HTTP_OPTIONS);
 }
@@ -228,42 +203,22 @@
     return performLoadBalanceAction(self, path, request, HTTP_FORWARD);
 }
 
-<<<<<<< HEAD
-public remote function LoadBalanceClient.execute(string httpVerb, string path, Request|string|xml|json|byte[]|
-                                            io:ReadableByteChannel|mime:Entity[]|() message) returns Response|error {
-=======
-remote function LoadBalanceClient.execute(string httpVerb, string path, RequestMessage message) returns Response|error {
->>>>>>> 41c38217
+public remote function LoadBalanceClient.execute(string httpVerb, string path, RequestMessage message) returns Response|error {
     Request req = buildRequest(message);
     return performLoadBalanceExecuteAction(self, path, req, httpVerb);
 }
 
-<<<<<<< HEAD
-public remote function LoadBalanceClient.delete(string path,
-                Request|string|xml|json|byte[]|io:ReadableByteChannel|mime:Entity[]|()message) returns Response|error {
-=======
-remote function LoadBalanceClient.delete(string path, RequestMessage message) returns Response|error {
->>>>>>> 41c38217
+public remote function LoadBalanceClient.delete(string path, RequestMessage message) returns Response|error {
     Request req = buildRequest(message);
     return performLoadBalanceAction(self, path, req, HTTP_DELETE);
 }
 
-<<<<<<< HEAD
-public remote function LoadBalanceClient.get(string path,
-            Request|string|xml|json|byte[]|io:ReadableByteChannel|mime:Entity[]|()message = ()) returns Response|error {
-=======
-remote function LoadBalanceClient.get(string path, RequestMessage message = ()) returns Response|error {
->>>>>>> 41c38217
+public remote function LoadBalanceClient.get(string path, RequestMessage message = ()) returns Response|error {
     Request req = buildRequest(message);
     return performLoadBalanceAction(self, path, req, HTTP_GET);
 }
 
-<<<<<<< HEAD
-public remote function LoadBalanceClient.submit(string httpVerb, string path, Request|string|xml|json|byte[]|
-    io:ReadableByteChannel|mime:Entity[]|() message) returns HttpFuture|error {
-=======
-remote function LoadBalanceClient.submit(string httpVerb, string path, RequestMessage message) returns HttpFuture|error {
->>>>>>> 41c38217
+public remote function LoadBalanceClient.submit(string httpVerb, string path, RequestMessage message) returns HttpFuture|error {
     error err = error("Unsupported action for LoadBalancer client.");
     return err;
 }
