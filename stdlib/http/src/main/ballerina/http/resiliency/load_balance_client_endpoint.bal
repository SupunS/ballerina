// Copyright (c) 2018 WSO2 Inc. (http://www.wso2.org) All Rights Reserved.
//
// WSO2 Inc. licenses this file to you under the Apache License,
// Version 2.0 (the "License"); you may not use this file except
// in compliance with the License.
// You may obtain a copy of the License at
//
// http://www.apache.org/licenses/LICENSE-2.0
//
// Unless required by applicable law or agreed to in writing,
// software distributed under the License is distributed on an
// "AS IS" BASIS, WITHOUT WARRANTIES OR CONDITIONS OF ANY
// KIND, either express or implied.  See the License for the
// specific language governing permissions and limitations
// under the License.

# LoadBalanceClient endpoint provides load balancing functionality over multiple HTTP clients.
#
# + loadBalanceClientConfig - The configurations for the load balance client endpoint
# + loadBalanceClientsArray - Array of HTTP clients for load balancing
# + lbRule - Load balancing rule
# + failover - Whether to fail over in case of a failure
public type LoadBalanceClient client object {

    public LoadBalanceClientEndpointConfiguration loadBalanceClientConfig;
    public Client?[] loadBalanceClientsArray;
    public LoadBalancerRule lbRule;
    public boolean failover;

    # Load Balancer adds an additional layer to the HTTP client to make network interactions more resilient.
    #
    # + loadBalanceClientConfig - The configurations for the load balance client endpoint
    public function __init(LoadBalanceClientEndpointConfiguration loadBalanceClientConfig) {
        self.loadBalanceClientConfig = loadBalanceClientConfig;
        self.failover = loadBalanceClientConfig.failover;
        var lbClients = createLoadBalanceHttpClientArray(loadBalanceClientConfig);
        if (lbClients is error) {
            panic lbClients;
        } else {
            self.loadBalanceClientsArray = lbClients;
            var lbRule = loadBalanceClientConfig.lbRule;
            if (lbRule is LoadBalancerRule) {
                self.lbRule = lbRule;
            } else {
                LoadBalancerRounRobinRule loadBalancerRounRobinRule = new;
                self.lbRule = loadBalancerRounRobinRule;
            }
        }
    }

    # The POST remote function implementation of the LoadBalancer Connector.
    #
    # + path - Resource path
    # + message - An HTTP request or any payload of type `string`, `xml`, `json`, `byte[]`, `io:ReadableByteChannel`
    #             or `mime:Entity[]`
<<<<<<< HEAD
    # + return - The response or an `http:ClientError` if failed to fulfill the request
    public remote function post(string path, RequestMessage message) returns @tainted (Response|ClientError) {
=======
    # + return - The response or an `error` if failed to fulfill the request
    public remote function post(string path, RequestMessage message) returns @tainted Response|error {
>>>>>>> a7e1fbc4
        Request req = buildRequest(message);
        return performLoadBalanceAction(self, path, req, HTTP_POST);
    }

    # The HEAD remote function implementation of the LoadBalancer Connector.
    #
    # + path - Resource path
    # + message - An optional HTTP request or any payload of type `string`, `xml`, `json`, `byte[]`,
    #             `io:ReadableByteChannel` or `mime:Entity[]`
<<<<<<< HEAD
    # + return - The response or an `http:ClientError` if failed to fulfill the request
    public remote function head(string path, RequestMessage message = ()) returns @tainted (Response|ClientError) {
=======
    # + return - The response or an `error` if failed to fulfill the request
    public remote function head(string path, RequestMessage message = ()) returns @tainted Response|error {
>>>>>>> a7e1fbc4
        Request req = buildRequest(message);
        return performLoadBalanceAction(self, path, req, HTTP_HEAD);
    }

    # The PATCH remote function implementation of the LoadBalancer Connector.
    #
    # + path - Resource path
    # + message - An HTTP request or any payload of type `string`, `xml`, `json`, `byte[]`, `io:ReadableByteChannel`
    #             or `mime:Entity[]`
<<<<<<< HEAD
    # + return - The response or an `http:ClientError` if failed to fulfill the request
    public remote function patch(string path, RequestMessage message) returns @tainted (Response|ClientError) {
=======
    # + return - The response or an `error` if failed to fulfill the request
    public remote function patch(string path, RequestMessage message) returns @tainted Response|error {
>>>>>>> a7e1fbc4
        Request req = buildRequest(message);
        return performLoadBalanceAction(self, path, req, HTTP_PATCH);
    }

    # The PUT remote function implementation of the Load Balance Connector.
    #
    # + path - Resource path
    # + message - An HTTP request or any payload of type `string`, `xml`, `json`, `byte[]`, `io:ReadableByteChannel`
    #             or `mime:Entity[]`
<<<<<<< HEAD
    # + return - The response or an `http:ClientError` if failed to fulfill the request
    public remote function put(string path, RequestMessage message) returns @tainted (Response|ClientError) {
=======
    # + return - The response or an `error` if failed to fulfill the request
    public remote function put(string path, RequestMessage message) returns @tainted Response|error {
>>>>>>> a7e1fbc4
        Request req = buildRequest(message);
        return performLoadBalanceAction(self, path, req, HTTP_PUT);
    }

    # The OPTIONS remote function implementation of the LoadBalancer Connector.
    #
    # + path - Resource path
    # + message - An optional HTTP request or any payload of type `string`, `xml`, `json`, `byte[]`,
    #             `io:ReadableByteChannel` or `mime:Entity[]`
<<<<<<< HEAD
    # + return - The response or an `http:ClientError` if failed to fulfill the request
    public remote function options(string path, RequestMessage message = ()) returns @tainted (Response|ClientError) {
=======
    # + return - The response or an `error` if failed to fulfill the request
    public remote function options(string path, RequestMessage message = ()) returns @tainted Response|error {
>>>>>>> a7e1fbc4
        Request req = buildRequest(message);
        return performLoadBalanceAction(self, path, req, HTTP_OPTIONS);
    }

    # The FORWARD remote function implementation of the LoadBalancer Connector.
    #
    # + path - Resource path
    # + request - An optional HTTP request
<<<<<<< HEAD
    # + return - The response or an `http:ClientError` if failed to fulfill the request
    public remote function forward(string path, Request request) returns @tainted (Response|ClientError) {
=======
    # + return - The response or an `error` if failed to fulfill the request
    public remote function forward(string path, Request request) returns @tainted Response|error {
>>>>>>> a7e1fbc4
        return performLoadBalanceAction(self, path, request, HTTP_FORWARD);
    }

    # The EXECUTE remote function implementation of the LoadBalancer Connector.
    # The Execute remote function can be used to invoke an HTTP call with the given HTTP verb.
    #
    # + httpVerb - HTTP method to be used for the request
    # + path - Resource path
    # + message - An HTTP request or any payload of type `string`, `xml`, `json`, `byte[]`, `io:ReadableByteChannel`
    #             or `mime:Entity[]`
<<<<<<< HEAD
    # + return - The response or an `http:ClientError` if failed to fulfill the request
    public remote function execute(string httpVerb, string path, RequestMessage message) returns @tainted (Response|ClientError) {
=======
    # + return - The response or an `error` if failed to fulfill the request
    public remote function execute(string httpVerb, string path, RequestMessage message) returns @tainted Response|error {
>>>>>>> a7e1fbc4
        Request req = buildRequest(message);
        return performLoadBalanceExecuteAction(self, path, req, httpVerb);
    }

    # The DELETE remote function implementation of the LoadBalancer Connector.
    #
    # + path - Resource path
    # + message - An HTTP request or any payload of type `string`, `xml`, `json`, `byte[]`, `io:ReadableByteChannel`
    #             or `mime:Entity[]`
<<<<<<< HEAD
    # + return - The response or an `http:ClientError` if failed to fulfill the request
    public remote function delete(string path, RequestMessage message) returns @tainted (Response|ClientError) {
=======
    # + return - The response or an `error` if failed to fulfill the request
    public remote function delete(string path, RequestMessage message) returns @tainted Response|error {
>>>>>>> a7e1fbc4
        Request req = buildRequest(message);
        return performLoadBalanceAction(self, path, req, HTTP_DELETE);
    }

    # The GET remote function implementation of the LoadBalancer Connector.

    # + path - Resource path
    # + message - An optional HTTP request or any payload of type `string`, `xml`, `json`, `byte[]`,
    #             `io:ReadableByteChannel` or `mime:Entity[]`
<<<<<<< HEAD
    # + return - The response or an `http:ClientError` if failed to fulfill the request
    public remote function get(string path, RequestMessage message = ()) returns @tainted (Response|ClientError) {
=======
    # + return - The response or an `error` if failed to fulfill the request
    public remote function get(string path, RequestMessage message = ()) returns @tainted Response|error {
>>>>>>> a7e1fbc4
        Request req = buildRequest(message);
        return performLoadBalanceAction(self, path, req, HTTP_GET);
    }

    # The submit implementation of the LoadBalancer Connector.
    #
    # + httpVerb - The HTTP verb value
    # + path - The resource path
    # + message - An HTTP outbound request message or any payload of type `string`, `xml`, `json`, `byte[]`,
    #             `io:ReadableByteChannel` or `mime:Entity[]`
    # + return - An `HttpFuture` that represents an asynchronous service invocation, or an `http:ClientError` if the submission
    #            fails
    public remote function submit(string httpVerb, string path, RequestMessage message) returns HttpFuture|ClientError {
        string errorMessage = "Load balancer client not supported for submit action";
        UnsupportedActionError err = error(UNSUPPORTED_ACTION, message = errorMessage);
        return err;
    }

    # The getResponse implementation of the LoadBalancer Connector.
    #
    # + httpFuture - The `HttpFuture` related to a previous asynchronous invocation
    # + return - An HTTP response message, or an `http:ClientError` if the invocation fails
    public remote function getResponse(HttpFuture httpFuture) returns Response|ClientError {
        string errorMessage = "Load balancer client not supported for getResponse action";
        UnsupportedActionError err = error(UNSUPPORTED_ACTION, message = errorMessage);
        return err;
    }

    # The hasPromise implementation of the LoadBalancer Connector.
    #
    # + httpFuture - The `HttpFuture` relates to a previous asynchronous invocation
    # + return - A `boolean` that represents whether a `PushPromise` exists
    public remote function hasPromise(HttpFuture httpFuture) returns boolean {
        return false;
    }

    # The getNextPromise implementation of the LoadBalancer Connector.
    #
    # + httpFuture - The `HttpFuture` relates to a previous asynchronous invocation
    # + return - An HTTP Push Promise message, or an `http:ClientError` if the invocation fails
    public remote function getNextPromise(HttpFuture httpFuture) returns PushPromise|ClientError {
        string errorMessage = "Load balancer client not supported for getNextPromise action";
        UnsupportedActionError err = error(UNSUPPORTED_ACTION, message = errorMessage);
        return err;
    }

    # The getPromisedResponse implementation of the LoadBalancer Connector.
    #
    # + promise - The related `PushPromise`
    # + return - A promised HTTP `Response` message, or an `http:ClientError` if the invocation fails
    public remote function getPromisedResponse(PushPromise promise) returns Response|ClientError {
        string errorMessage = "Load balancer client not supported for getPromisedResponse action";
        UnsupportedActionError err = error(UNSUPPORTED_ACTION, message = errorMessage);
        return err;
    }

    # The rejectPromise implementation of the LoadBalancer Connector.
    #
    # + promise - The Push Promise to be rejected
    public remote function rejectPromise(PushPromise promise) {}
};

# Represents an error occurred in an remote function of the Load Balance connector.
#
# + message - An error message explaining about the error
# + statusCode - HTTP status code of the LoadBalanceActionError
# + httpActionErr - Array of errors occurred at each endpoint
public type LoadBalanceActionErrorData record {|
    string message = "";
    int statusCode = 0;
    error?[] httpActionErr = [];
|};

public type LoadBalanceActionError error<string, LoadBalanceActionErrorData>;

// Performs execute action of the Load Balance connector. extract the corresponding http integer value representation
// of the http verb and invokes the perform action method.
function performLoadBalanceExecuteAction(LoadBalanceClient lb, string path, Request request,
                                         string httpVerb) returns @tainted Response|ClientError {
    HttpOperation connectorAction = extractHttpOperation(httpVerb);
    if (connectorAction != HTTP_NONE) {
        return performLoadBalanceAction(lb, path, request, connectorAction);
    } else {
        string message = "Load balancer client not supported for connector action: " + httpVerb;
        UnsupportedActionError err = error(UNSUPPORTED_ACTION, message = message);
        return err;
    }
}

// Handles all the actions exposed through the Load Balance connector.
function performLoadBalanceAction(LoadBalanceClient lb, string path, Request request, HttpOperation requestAction)
             returns @tainted Response|ClientError {
    int loadBalanceTermination = 0; // Tracks at which point failover within the load balancing should be terminated.
    //TODO: workaround to initialize a type inside a function. Change this once fix is available.
    LoadBalanceActionErrorData loadBalanceActionErrorData = {statusCode: 500, message: "", httpActionErr:[]};
    int lbErrorIndex = 0;
    Request loadBalancerInRequest = request;
    mime:Entity requestEntity = new;

    if (lb.failover) {
        if (isMultipartRequest(loadBalancerInRequest)) {
            loadBalancerInRequest = check populateMultipartRequest(loadBalancerInRequest);
        } else {
            // When performing passthrough scenarios using Load Balance connector,
            // message needs to be built before trying out the load balance endpoints to keep the request message
            // to load balance the messages in case of failure.
            var binaryPayload = loadBalancerInRequest.getBinaryPayload();
            requestEntity = check loadBalancerInRequest.getEntity();
        }
    }

    while (loadBalanceTermination < lb.loadBalanceClientsArray.length()) {
        var loadBalanceClient = lb.lbRule.getNextClient(lb.loadBalanceClientsArray);
        if (loadBalanceClient is Client) {
            var serviceResponse = invokeEndpoint(path, request, requestAction, loadBalanceClient);
            if (serviceResponse is Response) {
                return serviceResponse;
            } else if (serviceResponse is HttpFuture) {
                return getInvalidTypeError();
            } else {
                if (lb.failover) {
                    loadBalancerInRequest = check createFailoverRequest(loadBalancerInRequest, requestEntity);
                    loadBalanceActionErrorData.httpActionErr[lbErrorIndex] = serviceResponse;
                    lbErrorIndex += 1;
                    loadBalanceTermination = loadBalanceTermination + 1;
                } else {
                    return serviceResponse;
                }
            }
        } else {
            return loadBalanceClient;
        }
    }
    return populateGenericLoadBalanceActionError(loadBalanceActionErrorData);
}

// Populates generic error specific to Load Balance connector by including all the errors returned from endpoints.
function populateGenericLoadBalanceActionError(LoadBalanceActionErrorData loadBalanceActionErrorData)
                                                    returns ClientError {
    int nErrs = loadBalanceActionErrorData.httpActionErr.length();
    error? er = loadBalanceActionErrorData.httpActionErr[nErrs - 1];
    error actError;
    if (er is error) {
        actError = er;
    } else {
        error err = error("Unexpected nil");
        panic err;
    }
    string lastErrorMessage = <string> actError.detail().message;
    string message = "All the load balance endpoints failed. Last error was: " + lastErrorMessage;
    AllLoadBalanceEndpointsFailedError err = error(ALL_LOAD_BALANCE_ENDPOINTS_FAILED,
                                                    message = message,
                                                    statusCode = INTERNAL_SERVER_ERROR_500,
                                                    httpActionError = loadBalanceActionErrorData.httpActionErr);
    return err;
}


# The configurations related to the load balance client endpoint.
#
# + httpVersion - The HTTP version to be used to communicate with the endpoint
# + http1Settings - Configurations related to HTTP/1.x protocol
# + http2Settings - Configurations related to HTTP/2 protocol
# + timeoutMillis - The maximum time to wait (in milli seconds) for a response before closing the connection
# + forwarded - The choice of setting forwarded/x-forwarded header
# + followRedirects - Redirect related options
# + poolConfig - Configurations associated with request pooling
# + proxy - Proxy related options
# + targets - The upstream HTTP endpoints among which the incoming HTTP traffic load should be distributed
# + cache - The configurations for controlling the caching behaviour
# + compression - Specifies the way of handling compression (`accept-encoding`) header
# + auth - Configurations related to the HTTP authentication.
# + circuitBreaker - Circuit Breaker configuration
# + retryConfig - Retry related options
# + lbRule - LoadBalancing rule
# + failover - Configuration for load balancer whether to fail over in case of a failure
public type LoadBalanceClientEndpointConfiguration record {|
    string httpVersion = HTTP_1_1;
    Http1Settings http1Settings = {};
    Http2Settings http2Settings = {};
    int timeoutMillis = 60000;
    string forwarded = "disable";
    FollowRedirects? followRedirects = ();
    ProxyConfig? proxy = ();
    PoolConfiguration? poolConfig = ();
    TargetService[] targets = [];
    CacheConfig cache = {};
    Compression compression = COMPRESSION_AUTO;
    OutboundAuthConfig? auth = ();
    CircuitBreakerConfig? circuitBreaker = ();
    RetryConfig? retryConfig = ();
    LoadBalancerRule? lbRule = ();
    boolean failover = true;
|};

function createClientEPConfigFromLoalBalanceEPConfig(LoadBalanceClientEndpointConfiguration lbConfig,
                                                     TargetService target) returns ClientEndpointConfig {
    ClientEndpointConfig clientEPConfig = {
        http1Settings: lbConfig.http1Settings,
        http2Settings: lbConfig.http2Settings,
        circuitBreaker:lbConfig.circuitBreaker,
        timeoutMillis:lbConfig.timeoutMillis,
        httpVersion:lbConfig.httpVersion,
        forwarded:lbConfig.forwarded,
        followRedirects:lbConfig.followRedirects,
        retryConfig:lbConfig.retryConfig,
        proxy:lbConfig.proxy,
        poolConfig:lbConfig.poolConfig,
        secureSocket:target.secureSocket,
        cache:lbConfig.cache,
        compression:lbConfig.compression,
        auth:lbConfig.auth
    };
    return clientEPConfig;
}

function createLoadBalanceHttpClientArray(LoadBalanceClientEndpointConfiguration loadBalanceClientConfig)
                                                                                    returns Client?[]|error {
    Client cl;
    Client?[] httpClients = [];
    int i = 0;
    foreach var target in loadBalanceClientConfig.targets {
        ClientEndpointConfig epConfig = createClientEPConfigFromLoalBalanceEPConfig(loadBalanceClientConfig, target);
        cl =  new(target.url , config = epConfig);
        httpClients[i] = cl;
        i += 1;
    }
    return httpClients;
}<|MERGE_RESOLUTION|>--- conflicted
+++ resolved
@@ -53,13 +53,8 @@
     # + path - Resource path
     # + message - An HTTP request or any payload of type `string`, `xml`, `json`, `byte[]`, `io:ReadableByteChannel`
     #             or `mime:Entity[]`
-<<<<<<< HEAD
-    # + return - The response or an `http:ClientError` if failed to fulfill the request
-    public remote function post(string path, RequestMessage message) returns @tainted (Response|ClientError) {
-=======
-    # + return - The response or an `error` if failed to fulfill the request
-    public remote function post(string path, RequestMessage message) returns @tainted Response|error {
->>>>>>> a7e1fbc4
+    # + return - The response or an `http:ClientError` if failed to fulfill the request
+    public remote function post(string path, RequestMessage message) returns @tainted Response|ClientError {
         Request req = buildRequest(message);
         return performLoadBalanceAction(self, path, req, HTTP_POST);
     }
@@ -69,13 +64,8 @@
     # + path - Resource path
     # + message - An optional HTTP request or any payload of type `string`, `xml`, `json`, `byte[]`,
     #             `io:ReadableByteChannel` or `mime:Entity[]`
-<<<<<<< HEAD
-    # + return - The response or an `http:ClientError` if failed to fulfill the request
-    public remote function head(string path, RequestMessage message = ()) returns @tainted (Response|ClientError) {
-=======
-    # + return - The response or an `error` if failed to fulfill the request
-    public remote function head(string path, RequestMessage message = ()) returns @tainted Response|error {
->>>>>>> a7e1fbc4
+    # + return - The response or an `http:ClientError` if failed to fulfill the request
+    public remote function head(string path, RequestMessage message = ()) returns @tainted Response|ClientError {
         Request req = buildRequest(message);
         return performLoadBalanceAction(self, path, req, HTTP_HEAD);
     }
@@ -85,13 +75,8 @@
     # + path - Resource path
     # + message - An HTTP request or any payload of type `string`, `xml`, `json`, `byte[]`, `io:ReadableByteChannel`
     #             or `mime:Entity[]`
-<<<<<<< HEAD
-    # + return - The response or an `http:ClientError` if failed to fulfill the request
-    public remote function patch(string path, RequestMessage message) returns @tainted (Response|ClientError) {
-=======
-    # + return - The response or an `error` if failed to fulfill the request
-    public remote function patch(string path, RequestMessage message) returns @tainted Response|error {
->>>>>>> a7e1fbc4
+    # + return - The response or an `http:ClientError` if failed to fulfill the request
+    public remote function patch(string path, RequestMessage message) returns @tainted Response|ClientError {
         Request req = buildRequest(message);
         return performLoadBalanceAction(self, path, req, HTTP_PATCH);
     }
@@ -101,13 +86,8 @@
     # + path - Resource path
     # + message - An HTTP request or any payload of type `string`, `xml`, `json`, `byte[]`, `io:ReadableByteChannel`
     #             or `mime:Entity[]`
-<<<<<<< HEAD
-    # + return - The response or an `http:ClientError` if failed to fulfill the request
-    public remote function put(string path, RequestMessage message) returns @tainted (Response|ClientError) {
-=======
-    # + return - The response or an `error` if failed to fulfill the request
-    public remote function put(string path, RequestMessage message) returns @tainted Response|error {
->>>>>>> a7e1fbc4
+    # + return - The response or an `http:ClientError` if failed to fulfill the request
+    public remote function put(string path, RequestMessage message) returns @tainted Response|ClientError {
         Request req = buildRequest(message);
         return performLoadBalanceAction(self, path, req, HTTP_PUT);
     }
@@ -117,13 +97,8 @@
     # + path - Resource path
     # + message - An optional HTTP request or any payload of type `string`, `xml`, `json`, `byte[]`,
     #             `io:ReadableByteChannel` or `mime:Entity[]`
-<<<<<<< HEAD
-    # + return - The response or an `http:ClientError` if failed to fulfill the request
-    public remote function options(string path, RequestMessage message = ()) returns @tainted (Response|ClientError) {
-=======
-    # + return - The response or an `error` if failed to fulfill the request
-    public remote function options(string path, RequestMessage message = ()) returns @tainted Response|error {
->>>>>>> a7e1fbc4
+    # + return - The response or an `http:ClientError` if failed to fulfill the request
+    public remote function options(string path, RequestMessage message = ()) returns @tainted Response|ClientError {
         Request req = buildRequest(message);
         return performLoadBalanceAction(self, path, req, HTTP_OPTIONS);
     }
@@ -132,13 +107,8 @@
     #
     # + path - Resource path
     # + request - An optional HTTP request
-<<<<<<< HEAD
-    # + return - The response or an `http:ClientError` if failed to fulfill the request
-    public remote function forward(string path, Request request) returns @tainted (Response|ClientError) {
-=======
-    # + return - The response or an `error` if failed to fulfill the request
-    public remote function forward(string path, Request request) returns @tainted Response|error {
->>>>>>> a7e1fbc4
+    # + return - The response or an `http:ClientError` if failed to fulfill the request
+    public remote function forward(string path, Request request) returns @tainted Response|ClientError {
         return performLoadBalanceAction(self, path, request, HTTP_FORWARD);
     }
 
@@ -149,13 +119,8 @@
     # + path - Resource path
     # + message - An HTTP request or any payload of type `string`, `xml`, `json`, `byte[]`, `io:ReadableByteChannel`
     #             or `mime:Entity[]`
-<<<<<<< HEAD
-    # + return - The response or an `http:ClientError` if failed to fulfill the request
-    public remote function execute(string httpVerb, string path, RequestMessage message) returns @tainted (Response|ClientError) {
-=======
-    # + return - The response or an `error` if failed to fulfill the request
-    public remote function execute(string httpVerb, string path, RequestMessage message) returns @tainted Response|error {
->>>>>>> a7e1fbc4
+    # + return - The response or an `http:ClientError` if failed to fulfill the request
+    public remote function execute(string httpVerb, string path, RequestMessage message) returns @tainted Response|ClientError {
         Request req = buildRequest(message);
         return performLoadBalanceExecuteAction(self, path, req, httpVerb);
     }
@@ -165,13 +130,8 @@
     # + path - Resource path
     # + message - An HTTP request or any payload of type `string`, `xml`, `json`, `byte[]`, `io:ReadableByteChannel`
     #             or `mime:Entity[]`
-<<<<<<< HEAD
-    # + return - The response or an `http:ClientError` if failed to fulfill the request
-    public remote function delete(string path, RequestMessage message) returns @tainted (Response|ClientError) {
-=======
-    # + return - The response or an `error` if failed to fulfill the request
-    public remote function delete(string path, RequestMessage message) returns @tainted Response|error {
->>>>>>> a7e1fbc4
+    # + return - The response or an `http:ClientError` if failed to fulfill the request
+    public remote function delete(string path, RequestMessage message) returns @tainted Response|ClientError {
         Request req = buildRequest(message);
         return performLoadBalanceAction(self, path, req, HTTP_DELETE);
     }
@@ -181,13 +141,8 @@
     # + path - Resource path
     # + message - An optional HTTP request or any payload of type `string`, `xml`, `json`, `byte[]`,
     #             `io:ReadableByteChannel` or `mime:Entity[]`
-<<<<<<< HEAD
-    # + return - The response or an `http:ClientError` if failed to fulfill the request
-    public remote function get(string path, RequestMessage message = ()) returns @tainted (Response|ClientError) {
-=======
-    # + return - The response or an `error` if failed to fulfill the request
-    public remote function get(string path, RequestMessage message = ()) returns @tainted Response|error {
->>>>>>> a7e1fbc4
+    # + return - The response or an `http:ClientError` if failed to fulfill the request
+    public remote function get(string path, RequestMessage message = ()) returns @tainted Response|ClientError {
         Request req = buildRequest(message);
         return performLoadBalanceAction(self, path, req, HTTP_GET);
     }
