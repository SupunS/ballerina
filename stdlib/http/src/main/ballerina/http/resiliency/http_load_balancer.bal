--- conflicted
+++ resolved
@@ -15,11 +15,7 @@
 // under the License.
 
 //# Load balancing algorithm - Round Robin
-<<<<<<< HEAD
-//@final public string ROUND_ROBIN = "round-robin";
-=======
 //public final string ROUND_ROBIN = "round-robin";
->>>>>>> ac06ab92
 //
 //# LoadBalancer caller actions which provides load balancing and failover capabilities to the
 //#load balance client endpoint.
