--- conflicted
+++ resolved
@@ -213,44 +213,6 @@
     }
 };
 
-<<<<<<< HEAD
-function Request.parseCacheControlHeader () {
-    // If the request doesn't contain a cache-control header, resort to default cache control settings
-    if (!self.hasHeader(CACHE_CONTROL)) {
-        return;
-    }
-
-    RequestCacheControl reqCC = new;
-    string cacheControl = self.getHeader(CACHE_CONTROL);
-    string[] directives = cacheControl.split(",");
-
-    foreach var directive in directives {
-        directive = directive.trim();
-        if (directive == NO_CACHE) {
-            reqCC.noCache = true;
-        } else if (directive == NO_STORE) {
-            reqCC.noStore = true;
-        } else if (directive == NO_TRANSFORM) {
-            reqCC.noTransform = true;
-        } else if (directive == ONLY_IF_CACHED) {
-            reqCC.onlyIfCached = true;
-        } else if (directive.hasPrefix(MAX_AGE)) {
-            reqCC.maxAge = getExpirationDirectiveValue(directive);
-        } else if (directive == MAX_STALE) {
-            reqCC.maxStale = MAX_STALE_ANY_AGE;
-        } else if (directive.hasPrefix(MAX_STALE)) {
-            reqCC.maxStale = getExpirationDirectiveValue(directive);
-        } else if (directive.hasPrefix(MIN_FRESH)) {
-            reqCC.minFresh = getExpirationDirectiveValue(directive);
-        }
-        // non-standard directives are ignored
-    }
-
-    self.cacheControl = <@untainted> reqCC;
-}
-
-=======
->>>>>>> 3f692eaa
 function appendFields (string[] fields) returns string {
     if (fields.length() > 0) {
         return "=\"" + buildCommaSeparatedString(fields) + "\"";
