--- conflicted
+++ resolved
@@ -58,20 +58,11 @@
 
             // IMPT: The call to getBinaryPayload() builds the payload from the stream. If this is not done, the stream
             // will be read by the client and the response will be after the first cache hit.
-<<<<<<< HEAD
-            match inboundResponse.getBinaryPayload() {
-                byte[] => {}
-                error => {}
-            }
-            log:printDebug("Adding new cache entry for: " + key);
-            addEntry(self.cache, key, inboundResponse);
-=======
             var binaryPayload = inboundResponse.getBinaryPayload();
             log:printDebug(function() returns string {
                 return "Adding new cache entry for: " + key;
             });
-            addEntry(cache, key, inboundResponse);
->>>>>>> ec4d012f
+            addEntry(self.cache, key, inboundResponse);
         }
     }
 
@@ -80,32 +71,20 @@
     }
 
     function get (string key) returns Response {
-<<<<<<< HEAD
-        match <Response[]> self.cache.get(key) {
-            Response[] cacheEntry => return cacheEntry[cacheEntry.length() - 1];
-            error err => panic err;
-=======
         Response response;
-        var cacheEntry = <Response[]>cache.get(key);
+        var cacheEntry = <Response[]> self.cache.get(key);
         if (cacheEntry is Response[]) {
             response = cacheEntry[cacheEntry.length() - 1];
         } else if (cacheEntry is error) {
             panic cacheEntry;
->>>>>>> ec4d012f
         }
         return response;
     }
 
     function getAll (string key) returns Response[]|() {
-<<<<<<< HEAD
-        match trap <Response[]> self.cache.get(key) {
-            Response[] cacheEntry => return cacheEntry;
-            error err => return ();
-=======
-        var cacheEntry = <Response[]>cache.get(key);
+        var cacheEntry = <Response[]> self.cache.get(key);
         if (cacheEntry is Response[]) {
             return cacheEntry;
->>>>>>> ec4d012f
         }
         return ();
     }
@@ -115,15 +94,9 @@
         Response[] matchingResponses = [];
         int i = 0;
 
-<<<<<<< HEAD
-        match self.getAll(key) {
-            Response[] responses => cachedResponses = responses;
-            () => cachedResponses = [];
-=======
-        var responses = getAll(key);
+        var responses = self.getAll(key);
         if (responses is Response[]) {
             cachedResponses = responses;
->>>>>>> ec4d012f
         }
 
         foreach cachedResp in cachedResponses {
@@ -141,15 +114,9 @@
         Response[] matchingResponses = [];
         int i = 0;
 
-<<<<<<< HEAD
-        match self.getAll(key) {
-            Response[] responses => cachedResponses = responses;
-            () => cachedResponses = [];
-=======
-        var responses = getAll(key);
+        var responses = self.getAll(key);
         if (responses is Response[]) {
             cachedResponses = responses;
->>>>>>> ec4d012f
         }
 
         foreach cachedResp in cachedResponses {
