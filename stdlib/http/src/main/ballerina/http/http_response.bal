--- conflicted
+++ resolved
@@ -157,9 +157,8 @@
 
     # Extract `json` payload from the response. If the content type is not JSON, an `http:ClientError` is returned.
     #
-<<<<<<< HEAD
     # + return - The `json` payload or `http:ClientError` in case of errors
-    public function getJsonPayload() returns @tainted (json|ClientError) {
+    public function getJsonPayload() returns @tainted json|ClientError {
         var result = self.getEntity();
         if (result is error) {
             return result;
@@ -173,18 +172,12 @@
                 return payload;
             }
         }
-=======
-    # + return - The `json` payload or `error` in case of errors
-    public function getJsonPayload() returns @tainted json|error {
-        return self.getEntity()!getJson();
->>>>>>> a7e1fbc4
     }
 
     # Extracts `xml` payload from the response.
     #
-<<<<<<< HEAD
     # + return - The `xml` payload or `http:ClientError` in case of errors
-    public function getXmlPayload() returns @tainted (xml|ClientError) {
+    public function getXmlPayload() returns @tainted xml|ClientError {
         var result = self.getEntity();
         if (result is error) {
             return result;
@@ -197,18 +190,12 @@
                 return payload;
             }
         }
-=======
-    # + return - The `xml` payload or `error` in case of errors
-    public function getXmlPayload() returns @tainted xml|error {
-        return self.getEntity()!getXml();
->>>>>>> a7e1fbc4
     }
 
     # Extracts `text` payload from the response.
     #
-<<<<<<< HEAD
     # + return - The string representation of the message payload or `http:ClientError` in case of errors
-    public function getTextPayload() returns @tainted (string|ClientError) {
+    public function getTextPayload() returns @tainted string|ClientError {
         var result = self.getEntity();
         if (result is error) {
             return result;
@@ -221,19 +208,13 @@
                 return payload;
             }
         }
-=======
-    # + return - The string representation of the message payload or `error` in case of errors
-    public function getTextPayload() returns @tainted string|error {
-        return self.getEntity()!getText();
->>>>>>> a7e1fbc4
     }
 
     # Gets the response payload as a `ByteChannel`, except in the case of multiparts. To retrieve multiparts, use
     # `getBodyParts()`.
     #
-<<<<<<< HEAD
     # + return - A byte channel from which the message payload can be read or `http:ClientError` in case of errors
-    public function getByteChannel() returns @tainted (io:ReadableByteChannel|ClientError) {
+    public function getByteChannel() returns @tainted io:ReadableByteChannel|ClientError {
         var result = self.getEntity();
         if (result is error) {
             return result;
@@ -246,18 +227,12 @@
                 return payload;
             }
         }
-=======
-    # + return - A byte channel from which the message payload can be read or `error` in case of errors
-    public function getByteChannel() returns @tainted io:ReadableByteChannel|error {
-        return self.getEntity()!getByteChannel();
->>>>>>> a7e1fbc4
     }
 
     # Gets the response payload as a `byte[]`.
     #
-<<<<<<< HEAD
     # + return - The byte[] representation of the message payload or `http:ClientError` in case of errors
-    public function getBinaryPayload() returns @tainted (byte[]|ClientError) {
+    public function getBinaryPayload() returns @tainted byte[]|ClientError {
         var result = self.getEntity();
         if (result is error) {
             return result;
@@ -270,11 +245,6 @@
                 return payload;
             }
         }
-=======
-    # + return - The byte[] representation of the message payload or `error` in case of errors
-    public function getBinaryPayload() returns @tainted byte[]|error {
-        return self.getEntity()!getByteArray();
->>>>>>> a7e1fbc4
     }
 
     # Extracts body parts from the response. If the content type is not a composite media type, an error is returned.
