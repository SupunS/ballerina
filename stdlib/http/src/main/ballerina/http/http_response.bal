// Copyright (c) 2018 WSO2 Inc. (http://www.wso2.org) All Rights Reserved.
//
// WSO2 Inc. licenses this file to you under the Apache License,
// Version 2.0 (the "License"); you may not use this file except
// in compliance with the License.
// You may obtain a copy of the License at
//
// http://www.apache.org/licenses/LICENSE-2.0
//
// Unless required by applicable law or agreed to in writing,
// software distributed under the License is distributed on an
// "AS IS" BASIS, WITHOUT WARRANTIES OR CONDITIONS OF ANY
// KIND, either express or implied.  See the License for the
// specific language governing permissions and limitations
// under the License.

import ballerina/io;
import ballerina/mime;
import ballerina/crypto;
import ballerina/encoding;
import ballerina/time;

# Represents an HTTP response.
#
# + statusCode - The response status code
# + reasonPhrase - The status code reason phrase
# + server - The server header
# + resolvedRequestedURI - The ultimate request URI that was made to receive the response when redirect is on
# + cacheControl - The cache-control directives for the response. This needs to be explicitly initialized if
#                  intending on utilizing HTTP caching. For incoming responses, this will already be populated
#                  if the response was sent with cache-control directives
public type Response object {

    public int statusCode = 200;
    public string reasonPhrase = "";
    public string server = "";
    public string resolvedRequestedURI = "";
    public ResponseCacheControl? cacheControl = ();

    int receivedTime = 0;
    int requestTime = 0;
    private mime:Entity entity;

    public function __init() {
        self.entity = self.createNewEntity();
    }

    # Create a new `Entity` and link it with the response.
    #
    # + return - Newly created `Entity` that has been set to the response
    extern function createNewEntity() returns mime:Entity;

    # Gets the `Entity` associated with the response.
    #
    # + return - The `Entity` of the response. An `error` is returned, if entity construction fails
    public extern function getEntity() returns mime:Entity|error;

    //Gets the `Entity` from the response without the entity body. This function is exposed only to be used internally.
    extern function getEntityWithoutBody() returns mime:Entity;

    # Sets the provided `Entity` to the response.
    #
    # + e - The `Entity` to be set to the response
    public extern function setEntity(mime:Entity e);

    # Checks whether the requested header key exists in the header map.
    #
    # + headerName - The header name
    # + return - Returns true if the specified header key exists
    public function hasHeader(string headerName) returns boolean;

    # Returns the value of the specified header. If the specified header key maps to multiple values, the first of
    # these values is returned.
    #
    # + headerName - The header name
    # + return - The first header value for the specified header name. An exception is thrown if no header is found. Use
    #            `hasHeader()` beforehand to check the existence of header.
    public function getHeader(string headerName) returns string;

    # Adds the specified header to the response. Existing header values are not replaced.
    #
    # + headerName - The header name
    # + headerValue - The header value
    public function addHeader(string headerName, string headerValue);

    # Gets all the header values to which the specified header key maps to.
    #
    # + headerName - The header name
    # + return - The header values the specified header key maps to. An exception is thrown if no header is found. Use
    #            `hasHeader()` beforehand to check the existence of header.
    public function getHeaders(string headerName) returns (string[]);

    # Sets the specified header to the response. If a mapping already exists for the specified header key, the
    # existing header value is replaced with the specfied header value.
    #
    # + headerName - The header name
    # + headerValue - The header value
    public function setHeader(string headerName, string headerValue);

    # Removes the specified header from the response.
    #
    # + key - The header name
    public function removeHeader(string key);

    # Removes all the headers from the response.
    public function removeAllHeaders();

    # Gets all the names of the headers of the response.
    #
    # + return - An array of all the header names
    public function getHeaderNames() returns string[];

    # Sets the `content-type` header to the response.
    #
    # + contentType - Content type value to be set as the `content-type` header
    public function setContentType(string contentType);

    # Gets the type of the payload of the response (i.e: the `content-type` header value).
    #
    # + return - Returns the `content-type` header value as a string
    public function getContentType() returns string;

    # Extract `json` payload from the response. If the content type is not JSON, an `error` is returned.
    #
    # + return - The `json` payload or `error` in case of errors
    public function getJsonPayload() returns json|error;

    # Extracts `xml` payload from the response. If the the content type is not XML, an `error` is returned.
    #
    # + return - The `xml` payload or `error` in case of errors
    public function getXmlPayload() returns xml|error;

    # Extracts `text` payload from the response. If the content type is not of type text, an `error` is returned.
    #
    # + return - The string representation of the message payload or `error` in case of errors
    public function getTextPayload() returns string|error;

    # Gets the response payload as a `string`. Content type is not checked during payload construction which
    # makes this different from `getTextPayload()` function.
    #
    # + return - The string representation of the message payload or `error` in case of errors
    public function getPayloadAsString() returns string|error;

    # Gets the response payload as a `ByteChannel`, except in the case of multiparts. To retrieve multiparts, use
    # `getBodyParts()`.
    #
    # + return - A byte channel from which the message payload can be read or `error` in case of errors
    public function getByteChannel() returns io:ReadableByteChannel|error;

    # Gets the response payload as a `byte[]`.
    #
    # + return - The byte[] representation of the message payload or `error` in case of errors
    public function getBinaryPayload() returns byte[]|error;

    # Extracts body parts from the response. If the content type is not a composite media type, an error is returned.
    #
    # + return - Returns the body parts as an array of entities or an `error` if there were any errors in
    #            constructing the body parts from the response
    public function getBodyParts() returns mime:Entity[]|error;

    # Sets the `etag` header for the given payload. The ETag is generated using a CRC32 hash function.
    #
    # + payload - The payload for which the ETag should be set
    public function setETag(json|xml|string|byte[] payload);

    # Sets the current time as the `last-modified` header.
    public function setLastModified();

    # Sets a `json` as the payload.
    #
    # + payload - The `json` payload
    # + contentType - The content type of the payload. Set this to override the default `content-type` header value
    #                 for `json`
    public function setJsonPayload(json payload, string contentType = "application/json");

    # Sets an `xml` as the payload
    #
    # + payload - The `xml` payload
    # + contentType - The content type of the payload. Set this to override the default `content-type` header value
    #                 for `xml`
    public function setXmlPayload(xml payload, string contentType = "application/xml");

    # Sets a `string` as the payload.
    #
    # + payload - The `string` payload
    # + contentType - The content type of the payload. Set this to override the default `content-type` header value
    #                 for `string`
    public function setTextPayload(string payload, string contentType = "text/plain");

    # Sets a `byte[]` as the payload.
    #
    # + payload - The `byte[]` payload
    # + contentType - The content type of the payload. Set this to override the default `content-type` header value
    #                 for `byte[]`
    public function setBinaryPayload(byte[] payload, string contentType = "application/octet-stream");

    # Set multiparts as the payload.
    #
    # + bodyParts - The entities which make up the message body
    # + contentType - The content type of the top level message. Set this to override the default
    #                 `content-type` header value
    public function setBodyParts(mime:Entity[] bodyParts, string contentType = "multipart/form-data");

    # Sets the content of the specified file as the entity body of the response.
    #
    # + filePath - Path to the file to be set as the payload
    # + contentType - The content type of the specified file. Set this to override the default `content-type`
    #                 header value
    public function setFileAsPayload(string filePath, string contentType = "application/octet-stream");

    # Sets a `ByteChannel` as the payload.
    #
    # + payload - A `ByteChannel` through which the message payload can be read
    # + contentType - The content type of the payload. Set this to override the default `content-type`
    #                 header value
    public function setByteChannel(io:ReadableByteChannel payload, string contentType = "application/octet-stream");

    # Sets the response payload.
    #
    # + payload - Payload can be of type `string`, `xml`, `json`, `byte[]`, `ByteChannel` or `Entity[]` (i.e: a set
    #             of body parts)
    public function setPayload(string|xml|json|byte[]|io:ReadableByteChannel|mime:Entity[] payload);
};

/////////////////////////////////
/// Ballerina Implementations ///
/////////////////////////////////

public function Response.hasHeader(string headerName) returns boolean {
    mime:Entity entity = self.getEntityWithoutBody();
    return entity.hasHeader(headerName);
}

public function Response.getHeader(string headerName) returns string {
    mime:Entity entity = self.getEntityWithoutBody();
    return entity.getHeader(headerName);
}

public function Response.addHeader(string headerName, string headerValue) {
    mime:Entity entity = self.getEntityWithoutBody();
    entity.addHeader(headerName, headerValue);
}

public function Response.getHeaders(string headerName) returns (string[]) {
    mime:Entity entity = self.getEntityWithoutBody();
    return entity.getHeaders(headerName);
}

public function Response.setHeader(string headerName, string headerValue) {
    mime:Entity entity = self.getEntityWithoutBody();
    entity.setHeader(headerName, headerValue);

    // TODO: see if this can be handled in a better manner
    if (SERVER.equalsIgnoreCase(headerName)) {
        self.server = headerValue;
    }
}

public function Response.removeHeader(string key) {
    mime:Entity entity = self.getEntityWithoutBody();
    entity.removeHeader(key);
}

public function Response.removeAllHeaders() {
    mime:Entity entity = self.getEntityWithoutBody();
    entity.removeAllHeaders();
}

public function Response.getHeaderNames() returns string[] {
    mime:Entity entity = self.getEntityWithoutBody();
    return entity.getHeaderNames();
}

public function Response.setContentType(string contentType) {
    mime:Entity entity = self.getEntityWithoutBody();
    entity.setHeader(mime:CONTENT_TYPE, contentType);
}

public function Response.getContentType() returns string {
    mime:Entity entity = self.getEntityWithoutBody();
    return entity.getContentType();
}

public function Response.getJsonPayload() returns json|error {
    return self.getEntity()!getJson();
}

public function Response.getXmlPayload() returns xml|error {
    return self.getEntity()!getXml();
}

public function Response.getTextPayload() returns string|error {
    return self.getEntity()!getText();
}

public function Response.getPayloadAsString() returns string|error {
    return self.getEntity()!getBodyAsString();
}

public function Response.getBinaryPayload() returns byte[]|error {
    return self.getEntity()!getByteArray();
}

public function Response.getByteChannel() returns io:ReadableByteChannel|error {
    return self.getEntity()!getByteChannel();
}

public function Response.getBodyParts() returns mime:Entity[]|error {
    return self.getEntity()!getBodyParts();
}

public function Response.setETag(json|xml|string|byte[] payload) {
<<<<<<< HEAD
    string etag = crypto:crc32(payload);
=======
    string etag = crypto:crc32b(payload);
>>>>>>> 249780c0
    self.setHeader(ETAG, etag);
}

public function Response.setLastModified() {
    time:Time currentT = time:currentTime();
    string lastModified = time:format(currentT, time:TIME_FORMAT_RFC_1123);
    self.setHeader(LAST_MODIFIED, lastModified);
}

public function Response.setJsonPayload(json payload, string contentType = "application/json") {
    mime:Entity entity = self.getEntityWithoutBody();
    entity.setJson(payload, contentType = contentType);
    self.setEntity(entity);
}

public function Response.setXmlPayload(xml payload, string contentType = "application/xml") {
    mime:Entity entity = self.getEntityWithoutBody();
    entity.setXml(payload, contentType = contentType);
    self.setEntity(entity);
}

public function Response.setTextPayload(string payload, string contentType = "text/plain") {
    mime:Entity entity = self.getEntityWithoutBody();
    entity.setText(payload, contentType = contentType);
    self.setEntity(entity);
}

public function Response.setBinaryPayload(byte[] payload, string contentType = "application/octet-stream") {
    mime:Entity entity = self.getEntityWithoutBody();
    entity.setByteArray(payload, contentType = contentType);
    self.setEntity(entity);
}

public function Response.setBodyParts(mime:Entity[] bodyParts, string contentType = "multipart/form-data") {
    mime:Entity entity = self.getEntityWithoutBody();
    entity.setBodyParts(bodyParts, contentType = contentType);
    self.setEntity(entity);
}

public function Response.setFileAsPayload(string filePath, string contentType = "application/octet-stream") {
    mime:Entity entity = self.getEntityWithoutBody();
    entity.setFileAsEntityBody(filePath, contentType = contentType);
    self.setEntity(entity);
}

public function Response.setByteChannel(io:ReadableByteChannel payload, string contentType = "application/octet-stream") {
    mime:Entity entity = self.getEntityWithoutBody();
    entity.setByteChannel(payload, contentType = contentType);
    self.setEntity(entity);
}

public function Response.setPayload(string|xml|json|byte[]|io:ReadableByteChannel|mime:Entity[] payload) {
    if (payload is string) {
        self.setTextPayload(payload);
    } else if (payload is xml) {
        self.setXmlPayload(payload);
    } else if (payload is json) {
        self.setJsonPayload(payload);
    } else if (payload is byte[]) {
        self.setBinaryPayload(payload);
    } else if (payload is io:ReadableByteChannel) {
        self.setByteChannel(payload);
    } else if (payload is mime:Entity[]) {
        self.setBodyParts(payload);
    }
}<|MERGE_RESOLUTION|>--- conflicted
+++ resolved
@@ -310,11 +310,7 @@
 }
 
 public function Response.setETag(json|xml|string|byte[] payload) {
-<<<<<<< HEAD
-    string etag = crypto:crc32(payload);
-=======
     string etag = crypto:crc32b(payload);
->>>>>>> 249780c0
     self.setHeader(ETAG, etag);
 }
 
