// Copyright (c) 2018 WSO2 Inc. (http://www.wso2.org) All Rights Reserved.
//
// WSO2 Inc. licenses this file to you under the Apache License,
// Version 2.0 (the "License"); you may not use this file except
// in compliance with the License.
// You may obtain a copy of the License at
//
// http://www.apache.org/licenses/LICENSE-2.0
//
// Unless required by applicable law or agreed to in writing,
// software distributed under the License is distributed on an
// "AS IS" BASIS, WITHOUT WARRANTIES OR CONDITIONS OF ANY
// KIND, either express or implied.  See the License for the
// specific language governing permissions and limitations
// under the License.

import ballerina/io;
import ballerina/mime;

# Represents an HTTP request.
#
# + rawPath - Resource path of the request URL
# + method - The HTTP request method
# + httpVersion - The HTTP version supported by the client
# + userAgent - The user-agent. This value is used when setting the `user-agent` header
# + extraPathInfo - Additional information associated with the URL provided by the client
# + cacheControl - The cache-control directives for the request. This needs to be explicitly initialized if intending
#                  on utilizing HTTP caching.
# + mutualSslHandshake - A record providing mutual ssl handshake results.
public type Request object {

    public string rawPath = "";
    public string method = "";
    public string httpVersion = "";
    public string userAgent = "";
    public string extraPathInfo = "";
    public RequestCacheControl? cacheControl = ();
    public MutualSslHandshake? mutualSslHandshake = ();

    private mime:Entity entity;
    private boolean dirtyRequest;
    boolean noEntityBody;

    public function __init() {
        self.dirtyRequest = false;
        self.noEntityBody = false;
        self.entity = self.createNewEntity();
    }

    # Create a new `Entity` and link it with the request.
    #
    # + return - Newly created `Entity` that has been set to the request
    function createNewEntity() returns mime:Entity = external;

    # Sets the provided `Entity` to the request.
    #
    # + e - The `Entity` to be set to the request
    public function setEntity(mime:Entity e) = external;

    # Gets the query parameters of the request, as a map.
    #
    # + return - String map of query params
    public function getQueryParams() returns map<string> = external;

    # Gets the matrix parameters of the request.
    #
    # + path - Path to the location of matrix parameters
    # + return - A map of matrix paramters which can be found for the given path
    public function getMatrixParams(string path) returns map<any> = external;

    # Gets the `Entity` associated with the request.
    #
    # + return - The `Entity` of the request. An `error` is returned, if entity construction fails
    public function getEntity() returns mime:Entity|error = external;

    //Gets the `Entity` from the request without the body. This function is exposed only to be used internally.
    function getEntityWithoutBody() returns mime:Entity = external;

    # Checks whether the requested header key exists in the header map.
    #
    # + headerName - The header name
    # + return - Returns true if the specified header key exists
    public function hasHeader(string headerName) returns boolean {
        mime:Entity entity = self.getEntityWithoutBody();
        return entity.hasHeader(headerName);
    }

    # Returns the value of the specified header. If the specified header key maps to multiple values, the first of
    # these values is returned.
    #
    # + headerName - The header name
    # + return - The first header value for the specified header name. An exception is thrown if no header is found. Use
    #            `hasHeader()` beforehand to check the existence of header.
    public function getHeader(string headerName) returns string {
        mime:Entity entity = self.getEntityWithoutBody();
        return entity.getHeader(headerName);
    }

    # Gets all the header values to which the specified header key maps to.
    #
    # + headerName - The header name
    # + return - The header values the specified header key maps to. An exception is thrown if no header is found. Use
    #            `hasHeader()` beforehand to check the existence of header.
    public function getHeaders(string headerName) returns string[] {
        mime:Entity entity = self.getEntityWithoutBody();
        return entity.getHeaders(headerName);
    }

    # Sets the specified header to the request. If a mapping already exists for the specified header key, the existing
    # header value is replaced with the specfied header value.
    #
    # + headerName - The header name
    # + headerValue - The header value
    public function setHeader(string headerName, string headerValue) {
        mime:Entity entity = self.getEntityWithoutBody();
        entity.setHeader(headerName, headerValue);
    }

    # Adds the specified header to the request. Existing header values are not replaced.
    #
    # + headerName - The header name
    # + headerValue - The header value
    public function addHeader(string headerName, string headerValue) {
        mime:Entity entity = self.getEntityWithoutBody();
        entity.addHeader(headerName, headerValue);
    }

    # Removes the specified header from the request.
    #
    # + key - The header name
    public function removeHeader(string key) {
        mime:Entity entity = self.getEntityWithoutBody();
        entity.removeHeader(key);
    }

    # Removes all the headers from the request.
    public function removeAllHeaders() {
        mime:Entity entity = self.getEntityWithoutBody();
        entity.removeAllHeaders();
    }

    # Gets all the names of the headers of the request.
    #
    # + return - An array of all the header names
    public function getHeaderNames() returns string[] {
        mime:Entity entity = self.getEntityWithoutBody();
        return entity.getHeaderNames();
    }

    # Checks whether the client expects a `100-continue` response.
    #
    # + return - Returns true if the client expects a `100-continue` response
    public function expects100Continue() returns boolean {
        return self.hasHeader(EXPECT) ? self.getHeader(EXPECT) == "100-continue" : false;
    }

    # Sets the `content-type` header to the request.
    #
    # + contentType - Content type value to be set as the `content-type` header
    # + return - Nil if successful, error in case of invalid content-type
    public function setContentType(string contentType) returns error? {
        mime:Entity entity = self.getEntityWithoutBody();
        check entity.setContentType(contentType);
        return;
    }

    # Gets the type of the payload of the request (i.e: the `content-type` header value).
    #
    # + return - Returns the `content-type` header value as a string
    public function getContentType() returns string {
        mime:Entity entity = self.getEntityWithoutBody();
        return entity.getContentType();
    }

    # Extracts `json` payload from the request. If the content type is not JSON, an `error` is returned.
    #
    # + return - The `json` payload or `error` in case of errors
    public function getJsonPayload() returns json|error {
        return self.getEntity()!getJson();
    }

    # Extracts `xml` payload from the request. If the content type is not XML, an `error` is returned.
    #
    # + return - The `xml` payload or `error` in case of errors
    public function getXmlPayload() returns xml|error {
        return self.getEntity()!getXml();
    }

    # Extracts `text` payload from the request. If the content type is not of type text, an `error` is returned.
    #
    # + return - The `text` payload or `error` in case of errors
    public function getTextPayload() returns string|error {
        return self.getEntity()!getText();
    }

    # Gets the request payload as a `ByteChannel` except in the case of multiparts. To retrieve multiparts, use
    # `getBodyParts()`.
    #
    # + return - A byte channel from which the message payload can be read or `error` in case of errors
    public function getByteChannel() returns io:ReadableByteChannel|error {
        return self.getEntity()!getByteChannel();
    }

    # Gets the request payload as a `byte[]`.
    #
    # + return - The byte[] representation of the message payload or `error` in case of errors
    public function getBinaryPayload() returns byte[]|error {
        return self.getEntity()!getByteArray();
    }

    # Gets the form parameters from the HTTP request as a `map` when content type is application/x-www-form-urlencoded.
    #
    # + return - The map of form params or `error` in case of errors
    public function getFormParams() returns map<string>|error {
        var mimeEntity = self.getEntity();
        if (mimeEntity is mime:Entity) {
            if (!mimeEntity.hasHeader(mime:CONTENT_TYPE)) {
                string errorMessage = "Content type header is not available";
                error typeError = error(mime:MIME_ERROR_CODE, { message : errorMessage });
                return typeError;
            }
            if (!mime:APPLICATION_FORM_URLENCODED.equalsIgnoreCase(mimeEntity.getHeader(mime:CONTENT_TYPE))) {
                string errorMessage = "Invalid content type : expected 'application/x-www-form-urlencoded'";
                error typeError = error(mime:MIME_ERROR_CODE, { message : errorMessage });
                return typeError;
            }
        } else {
            return mimeEntity;
        }
        var formData = self.getEntity()!getText();
        map<string> parameters = {};
        if (formData is string) {
            if (formData != "") {
                string[] entries = formData.split("&");
                int entryIndex = 0;
                while (entryIndex < entries.length()) {
                    int index = entries[entryIndex].indexOf("=");
                    if (index != -1) {
                        string name = entries[entryIndex].substring(0, index).trim();
                        int size = entries[entryIndex].length();
                        string value = entries[entryIndex].substring(index + 1, size).trim();
                        if (value != "") {
                            parameters[name] = value;
                        }
                    }
                    entryIndex = entryIndex + 1;
                }
            }
        } else {
            return formData;
        }
        return parameters;
    }

    # Extracts body parts from the request. If the content type is not a composite media type, an error
    # is returned.

    # + return - Returns the body parts as an array of entities or an `error` if there were any errors in
    #            constructing the body parts from the request
    public function getBodyParts() returns mime:Entity[]|error {
        return self.getEntity()!getBodyParts();
    }

    # Sets a `json` as the payload.
    #
    # + payload - The `json` payload
    # + contentType - The content type of the payload. Set this to override the default `content-type` header value
    #                 for `json`
    public function setJsonPayload(json payload, string contentType = "application/json") {
        mime:Entity entity = self.getEntityWithoutBody();
        entity.setJson(payload, contentType = contentType);
        self.setEntity(entity);
    }

    # Sets an `xml` as the payload.
    #
    # + payload - The `xml` payload
    # + contentType - The content type of the payload. Set this to override the default `content-type` header value
    #                 for `xml`
    public function setXmlPayload(xml payload, string contentType = "application/xml") {
        mime:Entity entity = self.getEntityWithoutBody();
        entity.setXml(payload, contentType = contentType);
        self.setEntity(entity);
    }

    # Sets a `string` as the payload.
    #
    # + payload - The `string` payload
    # + contentType - The content type of the payload. Set this to override the default `content-type` header value
    #                 for `string`
    public function setTextPayload(string payload, string contentType = "text/plain") {
        mime:Entity entity = self.getEntityWithoutBody();
        entity.setText(payload, contentType = contentType);
        self.setEntity(entity);
    }

    # Sets a `byte[]` as the payload.
    #
    # + payload - The `byte[]` payload
    # + contentType - The content type of the payload. Set this to override the default `content-type` header value
    #                 for `byte[]`
    public function setBinaryPayload(byte[] payload, string contentType = "application/octet-stream") {
        mime:Entity entity = self.getEntityWithoutBody();
        entity.setByteArray(payload, contentType = contentType);
        self.setEntity(entity);
    }

    # Set multiparts as the payload.
    #
    # + bodyParts - The entities which make up the message body
    # + contentType - The content type of the top level message. Set this to override the default
    #                 `content-type` header value
    public function setBodyParts(mime:Entity[] bodyParts, string contentType = "multipart/form-data") {
        mime:Entity entity = self.getEntityWithoutBody();
        entity.setBodyParts(bodyParts, contentType = contentType);
        self.setEntity(entity);
    }

    # Sets the content of the specified file as the entity body of the request.
    #
    # + filePath - Path to the file to be set as the payload
    # + contentType - The content type of the specified file. Set this to override the default `content-type`
    #                 header value
    public function setFileAsPayload(string filePath, string contentType = "application/octet-stream") {
        mime:Entity entity = self.getEntityWithoutBody();
        entity.setFileAsEntityBody(filePath, contentType = contentType);
        self.setEntity(entity);
    }

    # Sets a `ByteChannel` as the payload.
    #
    # + payload - A `ByteChannel` through which the message payload can be read
    # + contentType - The content type of the payload. Set this to override the default `content-type`
    #                 header value
    public function setByteChannel(io:ReadableByteChannel payload, string contentType = "application/octet-stream") {
        mime:Entity entity = self.getEntityWithoutBody();
        entity.setByteChannel(payload, contentType = contentType);
        self.setEntity(entity);
    }

    # Sets the request payload.
    #
    # + payload - Payload can be of type `string`, `xml`, `json`, `byte[]`, `ByteChannel` or `Entity[]` (i.e: a set
    #             of body parts)
    public function setPayload(string|xml|json|byte[]|io:ReadableByteChannel|mime:Entity[] payload) {
        if (payload is string) {
            self.setTextPayload(payload);
        } else if (payload is xml) {
            self.setXmlPayload(payload);
        } else if (payload is json) {
            self.setJsonPayload(payload);
        } else if (payload is byte[]) {
            self.setBinaryPayload(payload);
        } else if (payload is io:ReadableByteChannel) {
            self.setByteChannel(payload);
        } else {
            self.setBodyParts(payload);
        }
    }

    // For use within the module. Takes the Cache-Control header and parses it to a RequestCacheControl object.
    function parseCacheControlHeader() {
        // If the request doesn't contain a cache-control header, resort to default cache control settings
        if (!self.hasHeader(CACHE_CONTROL)) {
            return;
        }

        RequestCacheControl reqCC = new;
        string cacheControl = self.getHeader(CACHE_CONTROL);
        string[] directives = cacheControl.split(",");

        foreach var directive in directives {
            directive = directive.trim();
            if (directive == NO_CACHE) {
                reqCC.noCache = true;
            } else if (directive == NO_STORE) {
                reqCC.noStore = true;
            } else if (directive == NO_TRANSFORM) {
                reqCC.noTransform = true;
            } else if (directive == ONLY_IF_CACHED) {
                reqCC.onlyIfCached = true;
            } else if (directive.hasPrefix(MAX_AGE)) {
                reqCC.maxAge = getExpirationDirectiveValue(directive);
            } else if (directive == MAX_STALE) {
                reqCC.maxStale = MAX_STALE_ANY_AGE;
            } else if (directive.hasPrefix(MAX_STALE)) {
                reqCC.maxStale = getExpirationDirectiveValue(directive);
            } else if (directive.hasPrefix(MIN_FRESH)) {
                reqCC.minFresh = getExpirationDirectiveValue(directive);
            }
            // non-standard directives are ignored
        }

        self.cacheControl = reqCC;
    }

    # Check whether the entity body is present.
    #
    # + return - a boolean indicating entity body availability
    function checkEntityBodyAvailability() returns boolean = external;
};

<<<<<<< HEAD
/////////////////////////////////
/// Ballerina Implementations ///
/////////////////////////////////

public function Request.hasHeader(string headerName) returns boolean {
    mime:Entity entity = self.getEntityWithoutBody();
    return entity.hasHeader(headerName);
}

public function Request.getHeader(string headerName) returns string {
    mime:Entity entity = self.getEntityWithoutBody();
    return entity.getHeader(headerName);
}

public function Request.getHeaders(string headerName) returns string[] {
    mime:Entity entity = self.getEntityWithoutBody();
    return entity.getHeaders(headerName);
}

public function Request.setHeader(string headerName, string headerValue) {
    mime:Entity entity = self.getEntityWithoutBody();
    entity.setHeader(headerName, headerValue);
}

public function Request.addHeader(string headerName, string headerValue) {
    mime:Entity entity = self.getEntityWithoutBody();
    entity.addHeader(headerName, headerValue);
}

public function Request.removeHeader(string key) {
    mime:Entity entity = self.getEntityWithoutBody();
    entity.removeHeader(key);
}

public function Request.removeAllHeaders() {
    mime:Entity entity = self.getEntityWithoutBody();
    entity.removeAllHeaders();
}

public function Request.getHeaderNames() returns string[] {
    mime:Entity entity = self.getEntityWithoutBody();
    return entity.getHeaderNames();
}

public function Request.expects100Continue() returns boolean {
    return self.hasHeader(EXPECT) ? self.getHeader(EXPECT) == "100-continue" : false;
}

public function Request.setContentType(string contentType) returns error? {
    mime:Entity entity = self.getEntityWithoutBody();
    check entity.setContentType(contentType);
    return;
}

public function Request.getContentType() returns string {
    mime:Entity entity = self.getEntityWithoutBody();
    return entity.getContentType();
}

public function Request.getJsonPayload() returns json|error {
    return self.getEntity()!getJson();
}

public function Request.getXmlPayload() returns xml|error {
    return self.getEntity()!getXml();
}

public function Request.getTextPayload() returns string|error {
    return self.getEntity()!getText();
}

public function Request.getBinaryPayload() returns byte[]|error {
    return self.getEntity()!getByteArray();
}

public function Request.getByteChannel() returns io:ReadableByteChannel|error {
    return self.getEntity()!getByteChannel();
}

public function Request.getBodyParts() returns mime:Entity[]|error {
    return self.getEntity()!getBodyParts();
}

public function Request.getFormParams() returns map<string>|error {
    var mimeEntity = self.getEntity();
    if (mimeEntity is mime:Entity) {
        if (!mimeEntity.hasHeader(mime:CONTENT_TYPE)) {
            string errorMessage = "Content type header is not available";
            error typeError = error(mime:MIME_ERROR_CODE, message = errorMessage);
            return typeError;
        }
        if (!mime:APPLICATION_FORM_URLENCODED.equalsIgnoreCase(mimeEntity.getHeader(mime:CONTENT_TYPE))) {
            string errorMessage = "Invalid content type : expected 'application/x-www-form-urlencoded'";
            error typeError = error(mime:MIME_ERROR_CODE, message = errorMessage);
            return typeError;
        }
    } else {
        return mimeEntity;
    }
    var formData = self.getEntity()!getText();
    map<string> parameters = {};
    if (formData is string) {
        if (formData != "") {
            string[] entries = formData.split("&");
            int entryIndex = 0;
            while (entryIndex < entries.length()) {
                int index = entries[entryIndex].indexOf("=");
                if (index != -1) {
                    string name = entries[entryIndex].substring(0, index).trim();
                    int size = entries[entryIndex].length();
                    string value = entries[entryIndex].substring(index + 1, size).trim();
                    if (value != "") {
                        parameters[name] = value;
                    }
                }
                entryIndex = entryIndex + 1;
            }
        }
    } else {
        return formData;
    }
    return parameters;
}

public function Request.setJsonPayload(json payload, string contentType = "application/json") {
    mime:Entity entity = self.getEntityWithoutBody();
    entity.setJson(payload, contentType = contentType);
    self.setEntity(entity);
}

public function Request.setXmlPayload(xml payload, string contentType = "application/xml") {
    mime:Entity entity = self.getEntityWithoutBody();
    entity.setXml(payload, contentType = contentType);
    self.setEntity(entity);
}

public function Request.setTextPayload(string payload, string contentType = "text/plain") {
    mime:Entity entity = self.getEntityWithoutBody();
    entity.setText(payload, contentType = contentType);
    self.setEntity(entity);
}

public function Request.setBinaryPayload(byte[] payload, string contentType = "application/octet-stream") {
    mime:Entity entity = self.getEntityWithoutBody();
    entity.setByteArray(payload, contentType = contentType);
    self.setEntity(entity);
}

public function Request.setBodyParts(mime:Entity[] bodyParts, string contentType = "multipart/form-data") {
    mime:Entity entity = self.getEntityWithoutBody();
    entity.setBodyParts(bodyParts, contentType = contentType);
    self.setEntity(entity);
}

public function Request.setFileAsPayload(string filePath, @sensitive string contentType = "application/octet-stream") {
    mime:Entity entity = self.getEntityWithoutBody();
    entity.setFileAsEntityBody(filePath, contentType = contentType);
    self.setEntity(entity);
}

public function Request.setByteChannel(io:ReadableByteChannel payload, string contentType = "application/octet-stream") {
    mime:Entity entity = self.getEntityWithoutBody();
    entity.setByteChannel(payload, contentType = contentType);
    self.setEntity(entity);
}

public function Request.setPayload(string|xml|json|byte[]|io:ReadableByteChannel|mime:Entity[] payload) {
    if (payload is string) {
        self.setTextPayload(payload);
    } else if (payload is xml) {
        self.setXmlPayload(payload);
    } else if (payload is json) {
        self.setJsonPayload(payload);
    } else if (payload is byte[]) {
        self.setBinaryPayload(payload);
    } else if (payload is io:ReadableByteChannel) {
        self.setByteChannel(payload);
    } else {
        self.setBodyParts(payload);
    }
}

=======
>>>>>>> 061cfba7
# A record for providing mutual ssl handshake results.
#
# + status - Status of the handshake.
public type MutualSslHandshake record {|
    MutualSslStatus status = ();
|};

# Defines the possible values for the mutual ssl status.
#
# `passed`: Mutual SSL handshake is succesful.
# `failed`: Mutual SSL handshake has failed.
public type MutualSslStatus PASSED | FAILED | ();

# Mutual SSL handshake is succesful.
public const PASSED = "passed";

# Mutual SSL handshake has failed.
public const FAILED = "failed";

# Not a mutual ssl connection.
public const NONE = ();<|MERGE_RESOLUTION|>--- conflicted
+++ resolved
@@ -216,12 +216,12 @@
         if (mimeEntity is mime:Entity) {
             if (!mimeEntity.hasHeader(mime:CONTENT_TYPE)) {
                 string errorMessage = "Content type header is not available";
-                error typeError = error(mime:MIME_ERROR_CODE, { message : errorMessage });
+                error typeError = error(mime:MIME_ERROR_CODE, message = errorMessage);
                 return typeError;
             }
             if (!mime:APPLICATION_FORM_URLENCODED.equalsIgnoreCase(mimeEntity.getHeader(mime:CONTENT_TYPE))) {
                 string errorMessage = "Invalid content type : expected 'application/x-www-form-urlencoded'";
-                error typeError = error(mime:MIME_ERROR_CODE, { message : errorMessage });
+                error typeError = error(mime:MIME_ERROR_CODE, message = errorMessage);
                 return typeError;
             }
         } else {
@@ -400,191 +400,6 @@
     function checkEntityBodyAvailability() returns boolean = external;
 };
 
-<<<<<<< HEAD
-/////////////////////////////////
-/// Ballerina Implementations ///
-/////////////////////////////////
-
-public function Request.hasHeader(string headerName) returns boolean {
-    mime:Entity entity = self.getEntityWithoutBody();
-    return entity.hasHeader(headerName);
-}
-
-public function Request.getHeader(string headerName) returns string {
-    mime:Entity entity = self.getEntityWithoutBody();
-    return entity.getHeader(headerName);
-}
-
-public function Request.getHeaders(string headerName) returns string[] {
-    mime:Entity entity = self.getEntityWithoutBody();
-    return entity.getHeaders(headerName);
-}
-
-public function Request.setHeader(string headerName, string headerValue) {
-    mime:Entity entity = self.getEntityWithoutBody();
-    entity.setHeader(headerName, headerValue);
-}
-
-public function Request.addHeader(string headerName, string headerValue) {
-    mime:Entity entity = self.getEntityWithoutBody();
-    entity.addHeader(headerName, headerValue);
-}
-
-public function Request.removeHeader(string key) {
-    mime:Entity entity = self.getEntityWithoutBody();
-    entity.removeHeader(key);
-}
-
-public function Request.removeAllHeaders() {
-    mime:Entity entity = self.getEntityWithoutBody();
-    entity.removeAllHeaders();
-}
-
-public function Request.getHeaderNames() returns string[] {
-    mime:Entity entity = self.getEntityWithoutBody();
-    return entity.getHeaderNames();
-}
-
-public function Request.expects100Continue() returns boolean {
-    return self.hasHeader(EXPECT) ? self.getHeader(EXPECT) == "100-continue" : false;
-}
-
-public function Request.setContentType(string contentType) returns error? {
-    mime:Entity entity = self.getEntityWithoutBody();
-    check entity.setContentType(contentType);
-    return;
-}
-
-public function Request.getContentType() returns string {
-    mime:Entity entity = self.getEntityWithoutBody();
-    return entity.getContentType();
-}
-
-public function Request.getJsonPayload() returns json|error {
-    return self.getEntity()!getJson();
-}
-
-public function Request.getXmlPayload() returns xml|error {
-    return self.getEntity()!getXml();
-}
-
-public function Request.getTextPayload() returns string|error {
-    return self.getEntity()!getText();
-}
-
-public function Request.getBinaryPayload() returns byte[]|error {
-    return self.getEntity()!getByteArray();
-}
-
-public function Request.getByteChannel() returns io:ReadableByteChannel|error {
-    return self.getEntity()!getByteChannel();
-}
-
-public function Request.getBodyParts() returns mime:Entity[]|error {
-    return self.getEntity()!getBodyParts();
-}
-
-public function Request.getFormParams() returns map<string>|error {
-    var mimeEntity = self.getEntity();
-    if (mimeEntity is mime:Entity) {
-        if (!mimeEntity.hasHeader(mime:CONTENT_TYPE)) {
-            string errorMessage = "Content type header is not available";
-            error typeError = error(mime:MIME_ERROR_CODE, message = errorMessage);
-            return typeError;
-        }
-        if (!mime:APPLICATION_FORM_URLENCODED.equalsIgnoreCase(mimeEntity.getHeader(mime:CONTENT_TYPE))) {
-            string errorMessage = "Invalid content type : expected 'application/x-www-form-urlencoded'";
-            error typeError = error(mime:MIME_ERROR_CODE, message = errorMessage);
-            return typeError;
-        }
-    } else {
-        return mimeEntity;
-    }
-    var formData = self.getEntity()!getText();
-    map<string> parameters = {};
-    if (formData is string) {
-        if (formData != "") {
-            string[] entries = formData.split("&");
-            int entryIndex = 0;
-            while (entryIndex < entries.length()) {
-                int index = entries[entryIndex].indexOf("=");
-                if (index != -1) {
-                    string name = entries[entryIndex].substring(0, index).trim();
-                    int size = entries[entryIndex].length();
-                    string value = entries[entryIndex].substring(index + 1, size).trim();
-                    if (value != "") {
-                        parameters[name] = value;
-                    }
-                }
-                entryIndex = entryIndex + 1;
-            }
-        }
-    } else {
-        return formData;
-    }
-    return parameters;
-}
-
-public function Request.setJsonPayload(json payload, string contentType = "application/json") {
-    mime:Entity entity = self.getEntityWithoutBody();
-    entity.setJson(payload, contentType = contentType);
-    self.setEntity(entity);
-}
-
-public function Request.setXmlPayload(xml payload, string contentType = "application/xml") {
-    mime:Entity entity = self.getEntityWithoutBody();
-    entity.setXml(payload, contentType = contentType);
-    self.setEntity(entity);
-}
-
-public function Request.setTextPayload(string payload, string contentType = "text/plain") {
-    mime:Entity entity = self.getEntityWithoutBody();
-    entity.setText(payload, contentType = contentType);
-    self.setEntity(entity);
-}
-
-public function Request.setBinaryPayload(byte[] payload, string contentType = "application/octet-stream") {
-    mime:Entity entity = self.getEntityWithoutBody();
-    entity.setByteArray(payload, contentType = contentType);
-    self.setEntity(entity);
-}
-
-public function Request.setBodyParts(mime:Entity[] bodyParts, string contentType = "multipart/form-data") {
-    mime:Entity entity = self.getEntityWithoutBody();
-    entity.setBodyParts(bodyParts, contentType = contentType);
-    self.setEntity(entity);
-}
-
-public function Request.setFileAsPayload(string filePath, @sensitive string contentType = "application/octet-stream") {
-    mime:Entity entity = self.getEntityWithoutBody();
-    entity.setFileAsEntityBody(filePath, contentType = contentType);
-    self.setEntity(entity);
-}
-
-public function Request.setByteChannel(io:ReadableByteChannel payload, string contentType = "application/octet-stream") {
-    mime:Entity entity = self.getEntityWithoutBody();
-    entity.setByteChannel(payload, contentType = contentType);
-    self.setEntity(entity);
-}
-
-public function Request.setPayload(string|xml|json|byte[]|io:ReadableByteChannel|mime:Entity[] payload) {
-    if (payload is string) {
-        self.setTextPayload(payload);
-    } else if (payload is xml) {
-        self.setXmlPayload(payload);
-    } else if (payload is json) {
-        self.setJsonPayload(payload);
-    } else if (payload is byte[]) {
-        self.setBinaryPayload(payload);
-    } else if (payload is io:ReadableByteChannel) {
-        self.setByteChannel(payload);
-    } else {
-        self.setBodyParts(payload);
-    }
-}
-
-=======
->>>>>>> 061cfba7
 # A record for providing mutual ssl handshake results.
 #
 # + status - Status of the handshake.
