/*
 * Copyright (c) 2016, WSO2 Inc. (http://www.wso2.org) All Rights Reserved.
 *
 * WSO2 Inc. licenses this file to you under the Apache License,
 * Version 2.0 (the "License"); you may not use this file except
 * in compliance with the License.
 * You may obtain a copy of the License at
 *
 *    http://www.apache.org/licenses/LICENSE-2.0
 *
 * Unless required by applicable law or agreed to in writing,
 * software distributed under the License is distributed on an
 * "AS IS" BASIS, WITHOUT WARRANTIES OR CONDITIONS OF ANY
 * KIND, either express or implied.  See the License for the
 * specific language governing permissions and limitations
 * under the License.
 */

package org.ballerinalang.net.http;

import org.ballerinalang.jvm.StringUtils;
import org.ballerinalang.jvm.types.BPackage;
import org.ballerinalang.jvm.values.api.BString;

import static org.ballerinalang.jvm.util.BLangConstants.BALLERINA_BUILTIN_PKG;
import static org.ballerinalang.jvm.util.BLangConstants.BALLERINA_BUILTIN_PKG_PREFIX;
import static org.ballerinalang.jvm.util.BLangConstants.ORG_NAME_SEPARATOR;

/**
 * Constants for HTTP.
 *
 * @since 0.8.0
 */
public class HttpConstants {

    public static final String HTTPS_ENDPOINT_STARTED = "[ballerina/http] started HTTPS/WSS listener ";
    public static final String HTTP_ENDPOINT_STARTED = "[ballerina/http] started HTTP/WS listener ";
    public static final String HTTPS_ENDPOINT_STOPPED = "[ballerina/http] stopped HTTPS/WSS listener ";
    public static final String HTTP_ENDPOINT_STOPPED = "[ballerina/http] stopped HTTP/WS listener ";

    public static final String BASE_PATH = "BASE_PATH";
    public static final String SUB_PATH = "SUB_PATH";
    public static final String EXTRA_PATH_INFO = "EXTRA_PATH_INFO";
    public static final String RAW_URI = "RAW_URI";
    public static final String RESOURCE_ARGS = "RESOURCE_ARGS";
    public static final String MATRIX_PARAMS = "MATRIX_PARAMS";
    public static final String QUERY_STR = "QUERY_STR";
    public static final String RAW_QUERY_STR = "RAW_QUERY_STR";

    public static final String DEFAULT_INTERFACE = "0.0.0.0:8080";
    public static final String DEFAULT_BASE_PATH = "/";
    public static final String DEFAULT_SUB_PATH = "/*";

    public static final String PROTOCOL_HTTP = "http";
    public static final String HTTP_MOCK_SERVER_ENDPOINT_NAME = "Tballerina/http:MockListener;";
    public static final String PROTOCOL_HTTPS = "https";
    public static final String RESOLVED_REQUESTED_URI = "RESOLVED_REQUESTED_URI";
    public static final String HTTP_REASON_PHRASE = "HTTP_REASON_PHRASE";
    public static final String APPLICATION_OCTET_STREAM = "application/octet-stream";
    public static final String PROTOCOL = "PROTOCOL";
    public static final String TO = "TO";
    public static final String LOCAL_ADDRESS = "LOCAL_ADDRESS";
    public static final String HTTP_VERSION = "HTTP_VERSION";
    public static final String MUTUAL_SSL_RESULT = "MUTUAL_SSL_HANDSHAKE_RESULT";
    public static final String LISTENER_PORT = "LISTENER_PORT";
    public static final String HTTP_DEFAULT_HOST = "0.0.0.0";
    public static final String TLS_STORE_TYPE = "tlsStoreType";
    public static final String PKCS_STORE_TYPE = "PKCS12";
    public static final String AUTO = "AUTO";
    public static final String ALWAYS = "ALWAYS";
    public static final String NEVER = "NEVER";
    public static final String FORWARDED_ENABLE = "enable";
    public static final String FORWARDED_TRANSITION = "transition";
    public static final String FORWARDED_DISABLE = "disable";
    public static final String DISABLE = "disable";
    public static final String DEFAULT_HOST = "b7a.default";

<<<<<<< HEAD
    public static final String HTTP_REQUEST_METHOD = "method";
=======
    public static final String HTTP_PACKAGE_PATH = "ballerina" + ORG_NAME_SEPARATOR + "http";

    public static final BString HTTP_REQUEST_METHOD = StringUtils.fromString("method");
>>>>>>> 90ffa2c5
    public static final String HTTP_METHOD_GET = "GET";
    public static final String HTTP_METHOD_POST = "POST";
    public static final String HTTP_METHOD_PUT = "PUT";
    public static final String HTTP_METHOD_PATCH = "PATCH";
    public static final String HTTP_METHOD_DELETE = "DELETE";
    public static final String HTTP_METHOD_OPTIONS = "OPTIONS";
    public static final String HTTP_METHOD_HEAD = "HEAD";

    /* Annotations */
    public static final String ANN_NAME_RESOURCE_CONFIG = "ResourceConfig";
    public static final String ANN_NAME_INTERRUPTIBLE = "interruptible";
    public static final String ANN_RESOURCE_ATTR_METHODS = "methods";
    public static final String ANN_RESOURCE_ATTR_PATH = "path";
    public static final String ANN_RESOURCE_ATTR_BODY = "body";
    public static final String ANN_RESOURCE_ATTR_CONSUMES = "consumes";
    public static final String ANN_RESOURCE_ATTR_PRODUCES = "produces";
    public static final String ANN_NAME_CONFIG = "configuration";
    public static final String ANN_NAME_HTTP_SERVICE_CONFIG = "ServiceConfig";
    public static final String ANN_CONFIG_ATTR_HOST = "host";
    public static final String ANN_CONFIG_ATTR_PORT = "port";
    public static final String ANN_CONFIG_ATTR_HTTP_VERSION = "httpVersion";
    public static final String ANN_CONFIG_ATTR_HTTPS_PORT = "httpsPort";
    public static final String ANN_CONFIG_ATTR_KEEP_ALIVE = "keepAlive";
    public static final String ANN_CONFIG_ATTR_BASE_PATH = "basePath";
    public static final String ANN_CONFIG_ATTR_SCHEME = "scheme";
    public static final String ANN_CONFIG_ATTR_TLS_STORE_TYPE = "tlsStoreType";
    public static final String ANN_CONFIG_ATTR_KEY_STORE_FILE = "keyStoreFile";
    public static final String ANN_CONFIG_ATTR_KEY_STORE_PASS = "keyStorePassword";
    public static final String ANN_CONFIG_ATTR_TRUST_STORE_FILE = "trustStoreFile";
    public static final String ANN_CONFIG_ATTR_TRUST_STORE_PASS = "trustStorePassword";
    public static final String ANN_CONFIG_ATTR_CERT_PASS = "certPassword";
    public static final String ANN_CONFIG_ATTR_SSL_VERIFY_CLIENT = "sslVerifyClient";
    public static final String ANN_CONFIG_ATTR_SSL_ENABLED_PROTOCOLS = "sslEnabledProtocols";
    public static final String ANN_CONFIG_ATTR_CIPHERS = "ciphers";
    public static final String ANN_CONFIG_ATTR_SSL_PROTOCOL = "sslProtocol";
    public static final String ANN_CONFIG_ATTR_VALIDATE_CERT_ENABLED = "validateCertEnabled";
    public static final BString ANN_CONFIG_ATTR_COMPRESSION = StringUtils.fromString("compression");
    public static final BString ANN_CONFIG_ATTR_COMPRESSION_ENABLE = StringUtils.fromString("enable");
    public static final BString ANN_CONFIG_ATTR_COMPRESSION_CONTENT_TYPES = StringUtils.fromString("contentTypes");
    public static final String ANN_CONFIG_ATTR_CACHE_SIZE = "cacheSize";
    public static final String ANN_CONFIG_ATTR_CACHE_VALIDITY_PERIOD = "cacheValidityPeriod";
    public static final String ANN_CONFIG_ATTR_WEBSOCKET = "webSocket";
    public static final String ANN_CONFIG_ATTR_MAXIMUM_URL_LENGTH = "maxUriLength";
    public static final String ANN_CONFIG_ATTR_MAXIMUM_HEADER_SIZE = "maxHeaderSize";
    public static final String ANN_CONFIG_ATTR_MAXIMUM_ENTITY_BODY_SIZE = "maxEntityBodySize";
    public static final BString ANN_CONFIG_ATTR_CHUNKING = StringUtils.fromString("chunking");
    public static final BString ANN_CONFIG_ATTR_PATTERN = StringUtils.fromString("pattern");
    public static final BString ANN_CONFIG_ATTR_ALLOW_NO_VERSION = StringUtils.fromString("allowNoVersion");
    public static final BString ANN_CONFIG_ATTR_MATCH_MAJOR_VERSION = StringUtils.fromString("matchMajorVersion");
    public static final String CONFIG_ATTR_WEBSOCKET_UPGRADE = "webSocketUpgrade";
    public static final BString ANN_CONFIG_ATTR_WEBSOCKET_UPGRADE = StringUtils.fromString(
            CONFIG_ATTR_WEBSOCKET_UPGRADE);
    public static final BString ANN_WEBSOCKET_ATTR_UPGRADE_PATH = StringUtils.fromString("upgradePath");
    public static final String ANNOTATION_METHOD_GET = HTTP_METHOD_GET;
    public static final String ANNOTATION_METHOD_POST = HTTP_METHOD_POST;
    public static final String ANNOTATION_METHOD_PUT = HTTP_METHOD_PUT;
    public static final String ANNOTATION_METHOD_PATCH = HTTP_METHOD_PATCH;
    public static final String ANNOTATION_METHOD_DELETE = HTTP_METHOD_DELETE;
    public static final String ANNOTATION_METHOD_OPTIONS = HTTP_METHOD_OPTIONS;
    public static final String ANN_NAME_PARAM_ORDER_CONFIG = "ParamOrderConfig";
    public static final BString ANN_FIELD_PATH_PARAM_ORDER = StringUtils.fromString("pathParamOrder");
    public static final String DIRTY_RESPONSE = "dirtyResponse";

    public static final String VALUE_ATTRIBUTE = "value";

    public static final String COOKIE_HEADER = "Cookie";
    public static final String SESSION_ID = "BSESSIONID=";
    public static final String PATH = "Path=";
    public static final String RESPONSE_COOKIE_HEADER = "Set-Cookie";
    public static final String SESSION = "Session";
    public static final String HTTP_ONLY = "HttpOnly";
    public static final String SECURE = "Secure";

    public static final String ALLOW_ORIGIN = "allowOrigins";
    public static final String ALLOW_CREDENTIALS = "allowCredentials";
    public static final String ALLOW_METHODS = "allowMethods";
    public static final String MAX_AGE = "maxAge";
    public static final String ALLOW_HEADERS = "allowHeaders";
    public static final String EXPOSE_HEADERS = "exposeHeaders";
    public static final String PREFLIGHT_RESOURCES = "PREFLIGHT_RESOURCES";
    public static final String RESOURCES_CORS = "RESOURCES_CORS";
    public static final String LISTENER_INTERFACE_ID = "listener.interface.id";
    public static final String PACKAGE_BALLERINA_BUILTIN = BALLERINA_BUILTIN_PKG;

    public static final String CLIENT = "Client";
    public static final String HTTP_CLIENT = "HttpClient";

    public static final String SRC_HANDLER = "SRC_HANDLER";
    public static final String REMOTE_ADDRESS = "REMOTE_ADDRESS";
    public static final String ORIGIN_HOST = "ORIGIN_HOST";
    public static final String POOLED_BYTE_BUFFER_FACTORY = "POOLED_BYTE_BUFFER_FACTORY";
    public static final String HTTP_SERVICE = "HTTP_SERVICE";
    public static final String VERSION = "{version}";
    public static final String DEFAULT_VERSION = "v.{major}.{minor}";
    public static final String MAJOR_VERSION = "{major}";
    public static final String MINOR_VERSION = "{minor}";

    /* Annotations */
    public static final String ANNOTATION_NAME_SOURCE = "Source";
    public static final String ANNOTATION_NAME_BASE_PATH = "BasePath";
    public static final String ANNOTATION_NAME_PATH = "Path";
    public static final String HTTP_CLIENT_EXCEPTION_CATEGORY = "http-client";
    public static final String SERVICE_ENDPOINT = "Listener";
    public static final String CALLER = "Caller";
    public static final String REMOTE = "Remote";
    public static final String LOCAL = "Local";
    public static final String REQUEST = "Request";
    public static final String RESPONSE = "Response";
    public static final String HTTP_FUTURE = "HttpFuture";
    public static final String PUSH_PROMISE = "PushPromise";
    public static final String ENTITY = "Entity";
    public static final String RESPONSE_CACHE_CONTROL = "ResponseCacheControl";
    public static final String REQUEST_CACHE_CONTROL = "RequestCacheControl";
    public static final String STRUCT_GENERIC_ERROR = "error";
    public static final String HTTP_TIMEOUT_ERROR = "HttpTimeoutError";
    public static final String TYPE_STRING = "string";
    public static final String TRANSPORT_MESSAGE = "transport_message";
    public static final String QUERY_PARAM_MAP = "queryParamMap";
    public static final String TRANSPORT_HANDLE = "transport_handle";
    public static final String TRANSPORT_PUSH_PROMISE = "transport_push_promise";
    public static final String MESSAGE_OUTPUT_STREAM = "message_output_stream";
    public static final String HTTP_SESSION = "http_session";
    public static final String MUTUAL_SSL_HANDSHAKE_RECORD = "MutualSslHandshake";

    public static final String HTTP_TRANSPORT_CONF = "transports.netty.conf";
    public static final String CIPHERS = "ciphers";
    public static final String SSL_ENABLED_PROTOCOLS = "sslEnabledProtocols";
    public static final int OPTIONS_STRUCT_INDEX = 0;

    public static final int HTTP_MESSAGE_INDEX = 0;
    public static final int ENTITY_INDEX = 1;

    public static final String HTTP_ERROR_CODE = "{ballerina/http}HTTPError";
    public static final String HTTP_ERROR_RECORD = "HTTPError";
    public static final BString HTTP_ERROR_MESSAGE = StringUtils.fromString("message");

    // ServeConnector struct indices
    public static final BString HTTP_CONNECTOR_CONFIG_FIELD = StringUtils.fromString("config");
    public static final BString SERVICE_ENDPOINT_CONFIG_FIELD = StringUtils.fromString("config");
    public static final String SERVICE_ENDPOINT_CONNECTION_FIELD = "caller";

    //Connection struct indexes
    public static final int CONNECTION_HOST_INDEX = 0;
    public static final int CONNECTION_PORT_INDEX = 0;

    //Request struct field names
    public static final BString REQUEST_RAW_PATH_FIELD = StringUtils.fromString("rawPath");
    public static final BString REQUEST_METHOD_FIELD = StringUtils.fromString("method");
    public static final BString REQUEST_VERSION_FIELD = StringUtils.fromString("httpVersion");
    public static final BString REQUEST_USER_AGENT_FIELD = StringUtils.fromString("userAgent");
    public static final BString REQUEST_EXTRA_PATH_INFO_FIELD = StringUtils.fromString("extraPathInfo");
    public static final BString REQUEST_CACHE_CONTROL_FIELD = StringUtils.fromString("cacheControl");
    public static final BString REQUEST_REUSE_STATUS_FIELD = StringUtils.fromString("dirtyRequest");
    public static final BString REQUEST_NO_ENTITY_BODY_FIELD = StringUtils.fromString("noEntityBody");
    public static final BString REQUEST_MUTUAL_SSL_HANDSHAKE_FIELD = StringUtils.fromString("mutualSslHandshake");
    public static final BString REQUEST_MUTUAL_SSL_HANDSHAKE_STATUS = StringUtils.fromString("status");
    public static final BString MUTUAL_SSL_CERTIFICATE = StringUtils.fromString("base64EncodedCert");
    public static final String BASE_64_ENCODED_CERT = "BASE_64_ENCODED_CERT";

    //Response struct field names
    public static final BString RESPONSE_STATUS_CODE_FIELD = StringUtils.fromString("statusCode");
    public static final BString RESPONSE_REASON_PHRASE_FIELD = StringUtils.fromString("reasonPhrase");
    public static final BString RESPONSE_SERVER_FIELD = StringUtils.fromString("server");
    public static final BString RESOLVED_REQUESTED_URI_FIELD = StringUtils.fromString("resolvedRequestedURI");
    public static final BString RESPONSE_CACHE_CONTROL_FIELD = StringUtils.fromString("cacheControl");
    public static final String IN_RESPONSE_RECEIVED_TIME_FIELD = "receivedTime";

    //PushPromise struct field names
    public static final BString PUSH_PROMISE_PATH_FIELD = StringUtils.fromString("path");
    public static final BString PUSH_PROMISE_METHOD_FIELD = StringUtils.fromString("method");

    //Proxy server struct field names
    public static final int PROXY_STRUCT_INDEX = 3;
    public static final String PROXY_HOST_INDEX = "host";
    public static final String PROXY_PORT_INDEX = "port";
    public static final String PROXY_USER_NAME_INDEX = "userName";
    public static final String PROXY_PASSWORD_INDEX = "password";

    //Connection Throttling struct field names
    public static final int CONNECTION_THROTTLING_STRUCT_INDEX = 4;
    public static final String CONNECTION_THROTTLING_MAX_ACTIVE_CONNECTIONS_INDEX = "maxActiveConnections";
    public static final String CONNECTION_THROTTLING_WAIT_TIME_INDEX = "waitTime";

    //Retry Struct field names
    public static final int RETRY_STRUCT_FIELD = 4;
    public static final String RETRY_COUNT_FIELD = "count";
    public static final String RETRY_INTERVAL_FIELD = "intervalInMillis";

    // ResponseCacheControl struct field names
    public static final BString RES_CACHE_CONTROL_MUST_REVALIDATE_FIELD = StringUtils.fromString("mustRevalidate");
    public static final BString RES_CACHE_CONTROL_NO_CACHE_FIELD = StringUtils.fromString("noCache");
    public static final BString RES_CACHE_CONTROL_NO_STORE_FIELD = StringUtils.fromString("noStore");
    public static final BString RES_CACHE_CONTROL_NO_TRANSFORM_FIELD = StringUtils.fromString("noTransform");
    public static final BString RES_CACHE_CONTROL_IS_PRIVATE_FIELD = StringUtils.fromString("isPrivate");
    public static final BString RES_CACHE_CONTROL_PROXY_REVALIDATE_FIELD = StringUtils.fromString("proxyRevalidate");
    public static final BString RES_CACHE_CONTROL_MAX_AGE_FIELD = StringUtils.fromString("maxAge");
    public static final BString RES_CACHE_CONTROL_S_MAXAGE_FIELD = StringUtils.fromString("sMaxAge");
    public static final BString RES_CACHE_CONTROL_NO_CACHE_FIELDS_FIELD = StringUtils.fromString("noCacheFields");
    public static final BString RES_CACHE_CONTROL_PRIVATE_FIELDS_FIELD = StringUtils.fromString("privateFields");

    // RequestCacheControl struct field names
    public static final BString REQ_CACHE_CONTROL_NO_CACHE_FIELD = StringUtils.fromString("noCache");
    public static final BString REQ_CACHE_CONTROL_NO_STORE_FIELD = StringUtils.fromString("noStore");
    public static final BString REQ_CACHE_CONTROL_NO_TRANSFORM_FIELD = StringUtils.fromString("noTransform");
    public static final BString REQ_CACHE_CONTROL_ONLY_IF_CACHED_FIELD = StringUtils.fromString("onlyIfCached");
    public static final BString REQ_CACHE_CONTROL_MAX_AGE_FIELD = StringUtils.fromString("maxAge");
    public static final BString REQ_CACHE_CONTROL_MAX_STALE_FIELD = StringUtils.fromString("maxStale");
    public static final BString REQ_CACHE_CONTROL_MIN_FRESH_FIELD = StringUtils.fromString("minFresh");

    public static final String CONNECTION_HEADER = "Connection";
    public static final String HEADER_VAL_CONNECTION_CLOSE = "Close";
    public static final String HEADER_VAL_CONNECTION_KEEP_ALIVE = "Keep-Alive";
    public static final String HEADER_VAL_100_CONTINUE = "100-continue";

    //Response codes
    public static final String HTTP_BAD_REQUEST = "400";
    public static final String HEADER_X_XID = "x-b7a-xid";
    public static final String HEADER_X_REGISTER_AT_URL = "x-b7a-register-at";


    public static final String HTTP_SERVER_CONNECTOR = "HTTP_SERVER_CONNECTOR";
    public static final String HTTP_SERVICE_REGISTRY = "HTTP_SERVICE_REGISTRY";
    public static final String WS_SERVICE_REGISTRY = "WS_SERVICE_REGISTRY";
    public static final String CONNECTOR_STARTED = "CONNECTOR_STARTED";

    //Service Endpoint
    public static final int SERVICE_ENDPOINT_NAME_INDEX = 0;
    public static final BString SERVICE_ENDPOINT_CONFIG = StringUtils.fromString("config");
    public static final BString SERVER_NAME = StringUtils.fromString("server");
    public static final String LISTENER_CONFIGURATION = "ListenerConfiguration";

    //Service Endpoint Config
    public static final BString ENDPOINT_CONFIG_HOST = StringUtils.fromString("host");
    public static final BString ENDPOINT_CONFIG_PORT = StringUtils.fromString("port");
    public static final BString ENDPOINT_CONFIG_KEEP_ALIVE = StringUtils.fromString("keepAlive");
    public static final BString ENDPOINT_CONFIG_TIMEOUT = StringUtils.fromString("timeoutInMillis");
    public static final String ENDPOINT_CONFIG_CHUNKING = "chunking";
    public static final BString ENDPOINT_CONFIG_VERSION = StringUtils.fromString("httpVersion");
    public static final String ENDPOINT_REQUEST_LIMITS = "requestLimits";
    public static final BString REQUEST_LIMITS_MAXIMUM_URL_LENGTH = StringUtils.fromString("maxUriLength");
    public static final BString REQUEST_LIMITS_MAXIMUM_HEADER_SIZE = StringUtils.fromString("maxHeaderSize");
    public static final BString REQUEST_LIMITS_MAXIMUM_ENTITY_BODY_SIZE = StringUtils.fromString("maxEntityBodySize");
    public static final String ENDPOINT_CONFIG_PIPELINING = "pipelining";
    public static final String ENABLE_PIPELINING = "enable";
    public static final BString PIPELINING_REQUEST_LIMIT = StringUtils.fromString("maxPipelinedRequests");

    public static final BString ENDPOINT_CONFIG_SECURE_SOCKET = StringUtils.fromString("secureSocket");

    public static final BString ENDPOINT_CONFIG_TRUST_STORE = StringUtils.fromString("trustStore");
    public static final BString FILE_PATH = StringUtils.fromString("path");
    public static final BString PASSWORD = StringUtils.fromString("password");
    public static final BString SSL_PROTOCOL_VERSION = StringUtils.fromString("name");
    public static final BString ENABLED_PROTOCOLS = StringUtils.fromString("versions");
    public static final BString ENABLE = StringUtils.fromString("enable");
    public static final BString ENDPOINT_CONFIG_OCSP_STAPLING = StringUtils.fromString("ocspStapling");
    public static final BString ENDPOINT_CONFIG_KEY_STORE = StringUtils.fromString("keyStore");
    public static final BString ENDPOINT_CONFIG_PROTOCOLS = StringUtils.fromString("protocol");
    public static final BString ENDPOINT_CONFIG_VALIDATE_CERT = StringUtils.fromString("certValidation");
    public static final BString ENDPOINT_CONFIG_CERTIFICATE = StringUtils.fromString("certFile");
    public static final BString ENDPOINT_CONFIG_KEY = StringUtils.fromString("keyFile");
    public static final BString ENDPOINT_CONFIG_KEY_PASSWORD = StringUtils.fromString("keyPassword");
    public static final BString ENDPOINT_CONFIG_TRUST_CERTIFICATES = StringUtils.fromString("trustedCertFile");
    public static final BString ENDPOINT_CONFIG_HANDSHAKE_TIMEOUT = StringUtils.fromString("handshakeTimeoutInSeconds");
    public static final BString ENDPOINT_CONFIG_SESSION_TIMEOUT = StringUtils.fromString("sessionTimeoutInSeconds");
    public static final BString ENDPOINT_CONFIG_DISABLE_SSL = StringUtils.fromString("disable");

    //SslConfiguration indexes
    public static final BString SSL_CONFIG_SSL_VERIFY_CLIENT = StringUtils.fromString("sslVerifyClient");
    public static final BString SSL_CONFIG_CIPHERS = StringUtils.fromString("ciphers");
    public static final BString SSL_CONFIG_CACHE_SIZE = StringUtils.fromString("cacheSize");
    public static final BString SSL_CONFIG_CACHE_VALIDITY_PERIOD = StringUtils.fromString("cacheValidityPeriod");
    public static final BString SSL_CONFIG_HOST_NAME_VERIFICATION_ENABLED = StringUtils.fromString("verifyHostname");
    public static final BString SSL_CONFIG_ENABLE_SESSION_CREATION = StringUtils.fromString("shareSession");

    //Client Endpoint (CallerActions)
    public static final BString CLIENT_ENDPOINT_SERVICE_URI = StringUtils.fromString("url");
    public static final BString CLIENT_ENDPOINT_CONFIG = StringUtils.fromString("config");
    public static final int CLIENT_ENDPOINT_CONFIG_INDEX = 0;
    public static final int CLIENT_ENDPOINT_URL_INDEX = 0;
    public static final int CLIENT_GLOBAL_POOL_INDEX = 1;

    //Client Endpoint Config
    public static final BString CLIENT_EP_CHUNKING = StringUtils.fromString("chunking");
    public static final BString CLIENT_EP_ENDPOINT_TIMEOUT = StringUtils.fromString("timeoutInMillis");
    public static final BString CLIENT_EP_IS_KEEP_ALIVE = StringUtils.fromString("keepAlive");
    public static final BString CLIENT_EP_HTTP_VERSION = StringUtils.fromString("httpVersion");
    public static final BString CLIENT_EP_FORWARDED = StringUtils.fromString("forwarded");
    public static final String TARGET_SERVICES = "targets";
    public static final String CLIENT_EP_ACCEPT_ENCODING = "acceptEncoding";
    public static final BString HTTP2_PRIOR_KNOWLEDGE = StringUtils.fromString("http2PriorKnowledge");
    public static final BString HTTP1_SETTINGS = StringUtils.fromString("http1Settings");
    public static final BString HTTP2_SETTINGS = StringUtils.fromString("http2Settings");

    //Connection Throttling field names
    public static final String CONNECTION_THROTTLING_STRUCT_REFERENCE = "connectionThrottling";
    public static final String CONNECTION_THROTTLING_MAX_ACTIVE_CONNECTIONS = "maxActiveConnections";
    public static final String CONNECTION_THROTTLING_WAIT_TIME = "waitTime";
    public static final String CONNECTION_THROTTLING_MAX_ACTIVE_STREAMS_PER_CONNECTION =
            "maxActiveStreamsPerConnection";

    //Client connection pooling configs
    public static final BString CONNECTION_POOLING_MAX_ACTIVE_CONNECTIONS = StringUtils.fromString(
            "maxActiveConnections");
    public static final BString CONNECTION_POOLING_MAX_IDLE_CONNECTIONS = StringUtils.fromString("maxIdleConnections");
    public static final BString CONNECTION_POOLING_WAIT_TIME = StringUtils.fromString("waitTimeInMillis");
    public static final BString CONNECTION_POOLING_MAX_ACTIVE_STREAMS_PER_CONNECTION = StringUtils.fromString(
            "maxActiveStreamsPerConnection");
    public static final String HTTP_CLIENT_CONNECTION_POOL = "PoolConfiguration";
    public static final String CONNECTION_MANAGER = "ConnectionManager";
    public static final int POOL_CONFIG_INDEX = 1;
    public static final BString USER_DEFINED_POOL_CONFIG = StringUtils.fromString("poolConfig");

    //FollowRedirect field names
    public static final String FOLLOW_REDIRECT_STRUCT_REFERENCE = "followRedirects";
    public static final String FOLLOW_REDIRECT_ENABLED = "enabled";
    public static final String FOLLOW_REDIRECT_MAXCOUNT = "maxCount";

    //Proxy field names
    public static final BString PROXY_STRUCT_REFERENCE = StringUtils.fromString("proxy");
    public static final BString PROXY_HOST = StringUtils.fromString("host");
    public static final BString PROXY_PORT = StringUtils.fromString("port");
    public static final BString PROXY_USERNAME = StringUtils.fromString("userName");
    public static final BString PROXY_PASSWORD = StringUtils.fromString("password");

    public static final String HTTP_SERVICE_TYPE = "Service";
    // Filter related
    public static final String ENDPOINT_CONFIG_FILTERS = "filters";
    public static final String FILTERS = "FILTERS";
    public static final String HTTP_REQUEST_FILTER_FUNCTION_NAME = "filterRequest";

    // Retry Config
    public static final String CLIENT_EP_RETRY = "retry";
    public static final String RETRY_COUNT = "count";
    public static final String RETRY_INTERVAL = "intervalInMillis";

    public static final BString SERVICE_ENDPOINT_PROTOCOL_FIELD = StringUtils.fromString("protocol");

    //Remote struct field names
    public static final BString REMOTE_STRUCT_FIELD = StringUtils.fromString("remoteAddress");
    public static final BString REMOTE_HOST_FIELD = StringUtils.fromString("host");
    public static final BString REMOTE_PORT_FIELD = StringUtils.fromString("port");
    public static final String REMOTE_SOCKET_ADDRESS = "remoteSocketAddress";

    //Local struct field names
    public static final BString LOCAL_STRUCT_INDEX = StringUtils.fromString("localAddress");
    public static final BString LOCAL_HOST_FIELD = StringUtils.fromString("host");
    public static final BString LOCAL_PORT_FIELD = StringUtils.fromString("port");

    //WebSocket Related constants for WebSocket upgrade
    public static final String NATIVE_DATA_WEBSOCKET_CONNECTION_MANAGER = "NATIVE_DATA_WEBSOCKET_CONNECTION_MANAGER";

    public static final int REQUEST_STRUCT_INDEX = 1;
    public static final boolean DIRTY_REQUEST = true;
    public static final String NO_ENTITY_BODY = "NO_ENTITY_BODY";

    public static final String MOCK_LISTENER_ENDPOINT = "MockListener";
    public static final String HTTP_LISTENER_ENDPOINT = "Listener";

    public static final String COLON = ":";
    public static final String DOLLAR = "$";
    public static final String SINGLE_SLASH = "/";
    public static final String REGEX = "(?<!(http:|https:))//";

    public static final String HTTP_VERSION_1_1 = "1.1";

    public static final String HTTP_MODULE_VERSION = "1.0.0";
    public static final String REASON_RECORD = "Reason";
    public static final String PACKAGE = "ballerina";
    public static final String MODULE = "http";

    // Ballerina error types related constants
    public static final String HTTP_ERROR_DETAIL_RECORD = "Detail";

    public static final String PROTOCOL_PACKAGE_HTTP =
            PACKAGE + ORG_NAME_SEPARATOR + PROTOCOL_HTTP + COLON + HTTP_MODULE_VERSION;
    public static final BPackage PROTOCOL_HTTP_PKG_ID =
            new BPackage(BALLERINA_BUILTIN_PKG_PREFIX, PROTOCOL_HTTP, HTTP_MODULE_VERSION);
    public static final String HTTP_CALLER_NAME = PROTOCOL_PACKAGE_HTTP + COLON + CALLER;


    private HttpConstants() {
    }
}<|MERGE_RESOLUTION|>--- conflicted
+++ resolved
@@ -75,13 +75,9 @@
     public static final String DISABLE = "disable";
     public static final String DEFAULT_HOST = "b7a.default";
 
-<<<<<<< HEAD
-    public static final String HTTP_REQUEST_METHOD = "method";
-=======
     public static final String HTTP_PACKAGE_PATH = "ballerina" + ORG_NAME_SEPARATOR + "http";
 
     public static final BString HTTP_REQUEST_METHOD = StringUtils.fromString("method");
->>>>>>> 90ffa2c5
     public static final String HTTP_METHOD_GET = "GET";
     public static final String HTTP_METHOD_POST = "POST";
     public static final String HTTP_METHOD_PUT = "PUT";
