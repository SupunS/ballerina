--- conflicted
+++ resolved
@@ -323,12 +323,7 @@
         HttpUtil.enrichOutboundMessage(outboundResponseMsg, outboundResponseObj);
         HttpService httpService = (HttpService) connectionObj.getNativeData(HttpConstants.HTTP_SERVICE);
         HttpUtil.setCompressionHeaders(httpService.getCompressionConfig(), inboundRequestMsg, outboundResponseMsg);
-<<<<<<< HEAD
-        //TODO test with annotations - rajith
-//      HttpUtil.setChunkingHeader(httpService.getChunkingConfig(), outboundResponseMsg);
-=======
         HttpUtil.setChunkingHeader(httpService.getChunkingConfig(), outboundResponseMsg);
->>>>>>> 2bd60000
     }
 
     public static BMap<String, BValue> createSessionStruct(Context context, Session session) {
