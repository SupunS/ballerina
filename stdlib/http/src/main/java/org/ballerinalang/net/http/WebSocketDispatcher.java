/*
 * Copyright (c) 2017, WSO2 Inc. (http://www.wso2.org) All Rights Reserved.
 *
 * WSO2 Inc. licenses this file to you under the Apache License,
 * Version 2.0 (the "License"); you may not use this file except
 * in compliance with the License.
 * You may obtain a copy of the License at
 *
 *    http://www.apache.org/licenses/LICENSE-2.0
 *
 * Unless required by applicable law or agreed to in writing,
 * software distributed under the License is distributed on an
 * "AS IS" BASIS, WITHOUT WARRANTIES OR CONDITIONS OF ANY
 * KIND, either express or implied.  See the License for the
 * specific language governing permissions and limitations
 * under the License.
 */
package org.ballerinalang.net.http;

import io.netty.channel.ChannelFuture;
import io.netty.handler.codec.CorruptedFrameException;
import org.ballerinalang.jvm.JSONParser;
import org.ballerinalang.jvm.JSONUtils;
import org.ballerinalang.jvm.XMLFactory;
import org.ballerinalang.jvm.XMLNodeType;
import org.ballerinalang.jvm.types.AttachedFunction;
import org.ballerinalang.jvm.types.BArrayType;
import org.ballerinalang.jvm.types.BStructureType;
import org.ballerinalang.jvm.types.BType;
import org.ballerinalang.jvm.types.TypeTags;
import org.ballerinalang.jvm.util.exceptions.BallerinaConnectorException;
import org.ballerinalang.jvm.values.ArrayValue;
import org.ballerinalang.jvm.values.ErrorValue;
import org.ballerinalang.jvm.values.XMLValue;
import org.ballerinalang.jvm.values.connector.CallableUnitCallback;
import org.ballerinalang.jvm.values.connector.Executor;
import org.ballerinalang.mime.util.MimeConstants;
import org.ballerinalang.net.http.exception.WebSocketException;
import org.ballerinalang.net.uri.URITemplateException;
import org.ballerinalang.services.ErrorHandlerUtils;
import org.slf4j.Logger;
import org.slf4j.LoggerFactory;
import org.wso2.transport.http.netty.contract.websocket.WebSocketBinaryMessage;
import org.wso2.transport.http.netty.contract.websocket.WebSocketCloseMessage;
import org.wso2.transport.http.netty.contract.websocket.WebSocketConnection;
import org.wso2.transport.http.netty.contract.websocket.WebSocketControlMessage;
import org.wso2.transport.http.netty.contract.websocket.WebSocketControlSignal;
import org.wso2.transport.http.netty.contract.websocket.WebSocketHandshaker;
import org.wso2.transport.http.netty.contract.websocket.WebSocketTextMessage;
import org.wso2.transport.http.netty.message.HttpCarbonMessage;

import java.net.URI;
import java.nio.charset.Charset;

import static org.ballerinalang.net.http.WebSocketConstants.STATUS_CODE_ABNORMAL_CLOSURE;
import static org.ballerinalang.net.http.WebSocketConstants.STATUS_CODE_FOR_NO_STATUS_CODE_PRESENT;
import static org.ballerinalang.net.http.WebSocketUtil.getError;

/**
 * {@code WebSocketDispatcher} This is the web socket request dispatcher implementation which finds best matching
 * resource for incoming web socket request.
 *
 * @since 0.94
 */
public class WebSocketDispatcher {

    private static final Logger log = LoggerFactory.getLogger(WebSocketDispatcher.class);

    private WebSocketDispatcher() {
    }

    /**
     * This will find the best matching service for given web socket request.
     *
     * @param webSocketHandshaker incoming message.
     * @return matching service.
     */
    static WebSocketService findService(WebSocketServicesRegistry servicesRegistry,
                                        WebSocketHandshaker webSocketHandshaker) {
        try {
            HttpResourceArguments pathParams = new HttpResourceArguments();
            String serviceUri = webSocketHandshaker.getTarget();
            serviceUri = HttpUtil.sanitizeBasePath(serviceUri);
            URI requestUri = URI.create(serviceUri);
            WebSocketService service = servicesRegistry.getUriTemplate().matches(requestUri.getPath(), pathParams,
                    webSocketHandshaker);
            if (service == null) {
                throw new WebSocketException("no Service found to handle the service request: " + serviceUri);
            }
            HttpCarbonMessage msg = webSocketHandshaker.getHttpCarbonRequest();
            msg.setProperty(HttpConstants.QUERY_STR, requestUri.getRawQuery());
            msg.setProperty(HttpConstants.RAW_QUERY_STR, requestUri.getRawQuery());
            msg.setProperty(HttpConstants.RESOURCE_ARGS, pathParams);
            return service;
        } catch (BallerinaConnectorException | URITemplateException e) {
            String message = "No Service found to handle the service request";
            webSocketHandshaker.cancelHandshake(404, message);
            log.error(message, e);
            return null;
        }
    }

    static void dispatchTextMessage(WebSocketOpenConnectionInfo connectionInfo,
                                    WebSocketTextMessage textMessage) throws IllegalAccessException {
        WebSocketConnection webSocketConnection = connectionInfo.getWebSocketConnection();
        WebSocketService wsService = connectionInfo.getService();
        AttachedFunction onTextMessageResource = wsService.getResourceByName(WebSocketConstants.RESOURCE_NAME_ON_TEXT);
        if (onTextMessageResource == null) {
            webSocketConnection.readNextFrame();
            return;
        }
        BType[] parameterTypes = onTextMessageResource.getParameterType();
        Object[] bValues = new Object[parameterTypes.length * 2];
        bValues[0] = connectionInfo.getWebSocketEndpoint();
        bValues[1] = true;
        boolean finalFragment = textMessage.isFinalFragment();
        BType dataType = parameterTypes[1];
        int dataTypeTag = dataType.getTag();
        if (dataTypeTag == TypeTags.STRING_TAG) {
            bValues[2] = textMessage.getText();
            bValues[3] = true;
            if (parameterTypes.length == 3) {
                bValues[4] = textMessage.isFinalFragment();
                bValues[5] = true;
            }
            Executor.submit(wsService.getScheduler(), wsService.getBalService(), onTextMessageResource.getName(),
                    new WebSocketResourceCallableUnitCallback(webSocketConnection), null, bValues);
        } else if (dataTypeTag == TypeTags.JSON_TAG || dataTypeTag == TypeTags.RECORD_TYPE_TAG ||
                dataTypeTag == TypeTags.XML_TAG || dataTypeTag == TypeTags.ARRAY_TAG) {
            if (finalFragment) {
                connectionInfo.appendAggregateString(textMessage.getText());
                Object aggregate = getAggregatedObject(webSocketConnection, dataType,
                        connectionInfo.getAggregateString());
                if (aggregate != null) {
                    bValues[2] = aggregate;
                    bValues[3] = true;
                    Executor.submit(wsService.getScheduler(), wsService.getBalService(),
                            WebSocketConstants.RESOURCE_NAME_ON_TEXT,
                            new WebSocketResourceCallableUnitCallback(webSocketConnection), null, bValues);
                }
                connectionInfo.resetAggregateString();
            } else {
                connectionInfo.appendAggregateString(textMessage.getText());
                webSocketConnection.readNextFrame();
            }

        }
    }

    private static Object getAggregatedObject(WebSocketConnection webSocketConnection, BType dataType,
                                              String aggregateString) {
        try {
            switch (dataType.getTag()) {
                case TypeTags.JSON_TAG:
                    return JSONParser.parse(aggregateString);
                case TypeTags.XML_TAG:
                    XMLValue bxml = XMLFactory.parse(aggregateString);
                    if (bxml.getNodeType() != XMLNodeType.ELEMENT) {
                        throw new WebSocketException("Invalid XML data");
                    }
                    return bxml;
                case TypeTags.RECORD_TYPE_TAG:
                    return JSONUtils.convertJSONToRecord(JSONParser.parse(aggregateString),
                            (BStructureType) dataType);
                case TypeTags.ARRAY_TAG:
                    if (((BArrayType) dataType).getElementType().getTag() == TypeTags.BYTE_TAG) {
                        return new ArrayValue(
                                aggregateString.getBytes(Charset.forName(MimeConstants.UTF_8)));
                    }
                    break;
                default:
                    //Throw an exception because a different type is invalid.
                    //Cannot reach here because of compiler plugin validation.
                    throw new BallerinaConnectorException("Invalid resource signature.");
            }
<<<<<<< HEAD
        } catch (WebSocketException ex) {
=======
        } catch (Exception ex) {
>>>>>>> 762241eb
            webSocketConnection.terminateConnection(1003, ex.getMessage());
            log.error("Data binding failed. Hence connection terminated. ", ex);
        }
        return null;
    }

    static void dispatchBinaryMessage(WebSocketOpenConnectionInfo connectionInfo,
                                      WebSocketBinaryMessage binaryMessage) throws IllegalAccessException {
        WebSocketConnection webSocketConnection = connectionInfo.getWebSocketConnection();
        WebSocketService wsService = connectionInfo.getService();
        AttachedFunction onBinaryMessageResource = wsService.getResourceByName(
                WebSocketConstants.RESOURCE_NAME_ON_BINARY);
        if (onBinaryMessageResource == null) {
            webSocketConnection.readNextFrame();
            return;
        }
        BType[] paramDetails = onBinaryMessageResource.getParameterType();
        Object[] bValues = new Object[paramDetails.length * 2];
        bValues[0] = connectionInfo.getWebSocketEndpoint();
        bValues[1] = true;
        bValues[2] = new ArrayValue(binaryMessage.getByteArray());
        bValues[3] = true;
        if (paramDetails.length == 3) {
            bValues[4] = binaryMessage.isFinalFragment();
            bValues[5] = true;
        }
        Executor.submit(wsService.getScheduler(), wsService.getBalService(), WebSocketConstants.RESOURCE_NAME_ON_BINARY,
                new WebSocketResourceCallableUnitCallback(webSocketConnection), null, bValues);

    }

    static void dispatchControlMessage(WebSocketOpenConnectionInfo connectionInfo,
                                       WebSocketControlMessage controlMessage) throws IllegalAccessException {
        if (controlMessage.getControlSignal() == WebSocketControlSignal.PING) {
            WebSocketDispatcher.dispatchPingMessage(connectionInfo, controlMessage);
        } else if (controlMessage.getControlSignal() == WebSocketControlSignal.PONG) {
            WebSocketDispatcher.dispatchPongMessage(connectionInfo, controlMessage);
        }
    }

    private static void dispatchPingMessage(WebSocketOpenConnectionInfo connectionInfo,
                                            WebSocketControlMessage controlMessage) throws IllegalAccessException {
        WebSocketConnection webSocketConnection = connectionInfo.getWebSocketConnection();
        WebSocketService wsService = connectionInfo.getService();
        AttachedFunction onPingMessageResource = wsService.getResourceByName(WebSocketConstants.RESOURCE_NAME_ON_PING);
        if (onPingMessageResource == null) {
            pingAutomatically(controlMessage);
            return;
        }
        BType[] paramTypes = onPingMessageResource.getParameterType();
        Object[] bValues = new Object[paramTypes.length * 2];
        bValues[0] = connectionInfo.getWebSocketEndpoint();
        bValues[1] = true;
        bValues[2] = new ArrayValue(controlMessage.getByteArray());
        bValues[3] = true;
        Executor.submit(wsService.getScheduler(), wsService.getBalService(), WebSocketConstants.RESOURCE_NAME_ON_PING,
                new WebSocketResourceCallableUnitCallback(webSocketConnection), null, bValues);
    }

    private static void dispatchPongMessage(WebSocketOpenConnectionInfo connectionInfo,
                                            WebSocketControlMessage controlMessage) throws IllegalAccessException {
        WebSocketConnection webSocketConnection = connectionInfo.getWebSocketConnection();
        WebSocketService wsService = connectionInfo.getService();
        AttachedFunction onPongMessageResource = wsService.getResourceByName(WebSocketConstants.RESOURCE_NAME_ON_PONG);
        if (onPongMessageResource == null) {
            webSocketConnection.readNextFrame();
            return;
        }
        BType[] paramDetails = onPongMessageResource.getParameterType();
        Object[] bValues = new Object[paramDetails.length * 2];
        bValues[0] = connectionInfo.getWebSocketEndpoint();
        bValues[1] = true;
        bValues[2] = new ArrayValue(controlMessage.getByteArray());
        bValues[3] = true;
        Executor.submit(wsService.getScheduler(), wsService.getBalService(), WebSocketConstants.RESOURCE_NAME_ON_PONG,
                new WebSocketResourceCallableUnitCallback(webSocketConnection), null, bValues);
    }

    static void dispatchCloseMessage(WebSocketOpenConnectionInfo connectionInfo,
                                     WebSocketCloseMessage closeMessage) throws IllegalAccessException {
        WebSocketUtil.setListenerOpenField(connectionInfo);
        WebSocketConnection webSocketConnection = connectionInfo.getWebSocketConnection();
        WebSocketService wsService = connectionInfo.getService();
        AttachedFunction onCloseResource = wsService.getResourceByName(WebSocketConstants.RESOURCE_NAME_ON_CLOSE);
        int closeCode = closeMessage.getCloseCode();
        String closeReason = closeMessage.getCloseReason();
        if (onCloseResource == null) {
            if (webSocketConnection.isOpen()) {
                if (closeCode == STATUS_CODE_FOR_NO_STATUS_CODE_PRESENT) {
                    webSocketConnection.finishConnectionClosure();
                } else {
                    webSocketConnection.finishConnectionClosure(closeCode, null);
                }
            }
            return;
        }
        BType[] paramDetails = onCloseResource.getParameterType();
        Object[] bValues = new Object[paramDetails.length * 2];
        bValues[0] = connectionInfo.getWebSocketEndpoint();
        bValues[1] = true;
        bValues[2] = closeCode;
        bValues[3] = true;
        bValues[4] = closeReason == null ? "" : closeReason;
        bValues[5] = true;
        CallableUnitCallback onCloseCallback = new CallableUnitCallback() {
            @Override
            public void notifySuccess() {
                if (closeMessage.getCloseCode() != STATUS_CODE_ABNORMAL_CLOSURE
                        && webSocketConnection.isOpen()) {
                    ChannelFuture finishFuture;
                    if (closeCode == STATUS_CODE_FOR_NO_STATUS_CODE_PRESENT) {
                        finishFuture = webSocketConnection.finishConnectionClosure();
                    } else {
                        finishFuture = webSocketConnection.finishConnectionClosure(closeCode, null);
                    }
                    finishFuture.addListener(closeFuture -> connectionInfo.getWebSocketEndpoint()
                            .set(WebSocketConstants.LISTENER_IS_SECURE_FIELD, false));
                }
            }

            @Override
            public void notifyFailure(ErrorValue error) {
                ErrorHandlerUtils.printError(error.getPrintableStackTrace());
                WebSocketUtil.closeDuringUnexpectedCondition(webSocketConnection);
            }
        };
        //TODO this is temp fix till we get the service.start() API
        Executor.submit(wsService.getScheduler(), wsService.getBalService(), WebSocketConstants.RESOURCE_NAME_ON_CLOSE,
                onCloseCallback, null, bValues);
    }

    static void dispatchError(WebSocketOpenConnectionInfo connectionInfo, Throwable throwable) {
        try {
            WebSocketUtil.setListenerOpenField(connectionInfo);
        } catch (IllegalAccessException e) {
            connectionInfo.getWebSocketEndpoint().set(WebSocketConstants.LISTENER_IS_OPEN_FIELD, false);
        }
        WebSocketService webSocketService = connectionInfo.getService();
        AttachedFunction onErrorResource = webSocketService.getResourceByName(
                WebSocketConstants.RESOURCE_NAME_ON_ERROR);
        if (isUnexpectedError(throwable)) {
            log.error("Unexpected error", throwable);
        }
        if (onErrorResource == null) {
            ErrorHandlerUtils.printError(throwable);
            return;
        }
        Object[] bValues = new Object[onErrorResource.getParameterType().length * 2];
        bValues[0] = connectionInfo.getWebSocketEndpoint();
        bValues[1] = true;
        String errMsg = throwable.getMessage();
        if (errMsg == null) {
            errMsg = "Unexpected internal error";
        }
        bValues[2] = getError(null, errMsg);
        bValues[3] = true;
        //TODO Uncomment following once service.start() API is available
        CallableUnitCallback onErrorCallback = new CallableUnitCallback() {
            @Override
            public void notifySuccess() {
                // Do nothing.
            }

            @Override
            public void notifyFailure(ErrorValue error) {
                ErrorHandlerUtils.printError(error.getPrintableStackTrace());
            }
        };
        //TODO this is temp fix till we get the service.start() API
        Executor.submit(webSocketService.getScheduler(), webSocketService.getBalService(),
                WebSocketConstants.RESOURCE_NAME_ON_ERROR, onErrorCallback, null, bValues);
    }

    private static boolean isUnexpectedError(Throwable throwable) {
        return !(throwable instanceof CorruptedFrameException);
    }

    static void dispatchIdleTimeout(WebSocketOpenConnectionInfo connectionInfo) throws IllegalAccessException {
        WebSocketConnection webSocketConnection = connectionInfo.getWebSocketConnection();
        WebSocketService wsService = connectionInfo.getService();
        AttachedFunction onIdleTimeoutResource = wsService.getResourceByName(
                WebSocketConstants.RESOURCE_NAME_ON_IDLE_TIMEOUT);
        if (onIdleTimeoutResource == null) {
            webSocketConnection.readNextFrame();
            return;
        }
        BType[] paramDetails = onIdleTimeoutResource.getParameterType();
        Object[] bValues = new Object[paramDetails.length * 2];
        bValues[0] = connectionInfo.getWebSocketEndpoint();
        bValues[1] = true;
        //TODO Uncomment following once service.start() API is available
        CallableUnitCallback onIdleTimeoutCallback = new CallableUnitCallback() {
            @Override
            public void notifySuccess() {
                // Do nothing.
            }

            @Override
            public void notifyFailure(ErrorValue error) {
                ErrorHandlerUtils.printError(error.getPrintableStackTrace());
                WebSocketUtil.closeDuringUnexpectedCondition(webSocketConnection);
            }
        };
        //TODO this is temp fix till we get the service.start() API
        Executor.submit(wsService.getScheduler(), wsService.getBalService(),
                WebSocketConstants.RESOURCE_NAME_ON_IDLE_TIMEOUT, onIdleTimeoutCallback, null, bValues);
    }

    private static void pingAutomatically(WebSocketControlMessage controlMessage) {
        WebSocketConnection webSocketConnection = controlMessage.getWebSocketConnection();
        webSocketConnection.pong(controlMessage.getByteBuffer()).addListener(future -> {
            Throwable cause = future.cause();
            if (!future.isSuccess() && cause != null) {
                ErrorHandlerUtils.printError(cause);
            }
            webSocketConnection.readNextFrame();
        });
    }
}<|MERGE_RESOLUTION|>--- conflicted
+++ resolved
@@ -173,11 +173,7 @@
                     //Cannot reach here because of compiler plugin validation.
                     throw new BallerinaConnectorException("Invalid resource signature.");
             }
-<<<<<<< HEAD
         } catch (WebSocketException ex) {
-=======
-        } catch (Exception ex) {
->>>>>>> 762241eb
             webSocketConnection.terminateConnection(1003, ex.getMessage());
             log.error("Data binding failed. Hence connection terminated. ", ex);
         }
