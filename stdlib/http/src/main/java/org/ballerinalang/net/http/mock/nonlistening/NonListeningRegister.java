/*
 *  Copyright (c) 2018, WSO2 Inc. (http://www.wso2.org) All Rights Reserved.
 *
 *  WSO2 Inc. licenses this file to you under the Apache License,
 *  Version 2.0 (the "License"); you may not use this file except
 *  in compliance with the License.
 *  You may obtain a copy of the License at
 *
 *  http://www.apache.org/licenses/LICENSE-2.0
 *
 *  Unless required by applicable law or agreed to in writing,
 *  software distributed under the License is distributed on an
 *  "AS IS" BASIS, WITHOUT WARRANTIES OR CONDITIONS OF ANY
 *  KIND, either express or implied.  See the License for the
 *  specific language governing permissions and limitations
 *  under the License.
 */

package org.ballerinalang.net.http.mock.nonlistening;

import org.ballerinalang.bre.Context;
import org.ballerinalang.connector.api.BLangConnectorSPIUtil;
import org.ballerinalang.connector.api.Service;
import org.ballerinalang.connector.api.Struct;
import org.ballerinalang.model.types.TypeKind;
import org.ballerinalang.natives.annotations.Argument;
import org.ballerinalang.natives.annotations.BallerinaFunction;
import org.ballerinalang.natives.annotations.Receiver;
import org.ballerinalang.net.http.HTTPServicesRegistry;
import org.ballerinalang.net.http.HttpConstants;
import org.ballerinalang.net.http.WebSocketConstants;
import org.ballerinalang.net.http.WebSocketService;
import org.ballerinalang.net.http.WebSocketServicesRegistry;

import static org.ballerinalang.net.http.HttpConstants.COLON;
import static org.ballerinalang.net.http.HttpConstants.MOCK_SERVER;

/**
 * Get the ID of the connection.
 *
 * @since 0.966
 */

@BallerinaFunction(
        orgName = "ballerina", packageName = "http",
        functionName = "register",
        receiver = @Receiver(type = TypeKind.OBJECT, structType = MOCK_SERVER,
                structPackage = "ballerina.http"),
        args = {@Argument(name = "serviceType", type = TypeKind.TYPEDESC),
                @Argument(name = "annotationData", type = TypeKind.MAP)},
        isPublic = true
)
public class NonListeningRegister extends org.ballerinalang.net.http.serviceendpoint.Register {

    @Override
    public void execute(Context context) {
        Service service = BLangConnectorSPIUtil.getServiceRegistered(context);
        Struct serviceEndpoint = BLangConnectorSPIUtil.getConnectorEndpointStruct(context);

        HTTPServicesRegistry httpServicesRegistry = getHttpServicesRegistry(serviceEndpoint);
        WebSocketServicesRegistry webSocketServicesRegistry = getWebSocketServicesRegistry(serviceEndpoint);

<<<<<<< HEAD
        // TODO: Check if this is valid.
        // TODO: In HTTP to WebSocket upgrade register WebSocket service in WebSocketServiceRegistry
        String listenerType = serviceEndpoint.getPackage() + COLON + serviceEndpoint.getName();
        if (HttpConstants.HTTP_SERVICE_ENDPOINT_NAME.equals(listenerType)) {
=======
        //TODO:This needs to be fixed properly once there's a way to identify the listener type
        String listenerType = service.getServiceInfo().listenerType.getTypeSig();
        if (HttpConstants.HTTP_MOCK_SERVER_ENDPOINT_NAME.equals(listenerType)) {
>>>>>>> b1ed6e6a
            httpServicesRegistry.registerService(service);
        }
        if (WebSocketConstants.WEBSOCKET_ENDPOINT_NAME.equals(listenerType)) {
            WebSocketService webSocketService = new WebSocketService(service);
            webSocketServicesRegistry.registerService(webSocketService);
        }
        context.setReturnValues();
    }
}<|MERGE_RESOLUTION|>--- conflicted
+++ resolved
@@ -32,7 +32,6 @@
 import org.ballerinalang.net.http.WebSocketService;
 import org.ballerinalang.net.http.WebSocketServicesRegistry;
 
-import static org.ballerinalang.net.http.HttpConstants.COLON;
 import static org.ballerinalang.net.http.HttpConstants.MOCK_SERVER;
 
 /**
@@ -60,16 +59,9 @@
         HTTPServicesRegistry httpServicesRegistry = getHttpServicesRegistry(serviceEndpoint);
         WebSocketServicesRegistry webSocketServicesRegistry = getWebSocketServicesRegistry(serviceEndpoint);
 
-<<<<<<< HEAD
-        // TODO: Check if this is valid.
-        // TODO: In HTTP to WebSocket upgrade register WebSocket service in WebSocketServiceRegistry
-        String listenerType = serviceEndpoint.getPackage() + COLON + serviceEndpoint.getName();
-        if (HttpConstants.HTTP_SERVICE_ENDPOINT_NAME.equals(listenerType)) {
-=======
         //TODO:This needs to be fixed properly once there's a way to identify the listener type
         String listenerType = service.getServiceInfo().listenerType.getTypeSig();
         if (HttpConstants.HTTP_MOCK_SERVER_ENDPOINT_NAME.equals(listenerType)) {
->>>>>>> b1ed6e6a
             httpServicesRegistry.registerService(service);
         }
         if (WebSocketConstants.WEBSOCKET_ENDPOINT_NAME.equals(listenerType)) {
