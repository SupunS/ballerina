--- conflicted
+++ resolved
@@ -72,36 +72,11 @@
                 count++;
             }
         }
-<<<<<<< HEAD
 
         if (count != 1) {
             return;
         }
 
-        for (BLangRecordLiteral.BLangRecordKeyValue keyValue : annVals) {
-            if (((BLangSimpleVarRef) (keyValue.key).expr).variableName.getValue().equals("webSocketUpgrade")) {
-                if (annVals.size() > 1) {
-                    dlog.logDiagnostic(Diagnostic.Kind.ERROR, resourceNode.getPosition(),
-                                       "Invalid configurations for WebSocket upgrade resource");
-                } else if (((BLangRecordLiteral) keyValue.valueExpr).keyValuePairs.size() == 1) {
-                    if (!((BLangSimpleVarRef) (((BLangRecordLiteral) keyValue.valueExpr).keyValuePairs).get(
-                            0).key.expr).variableName.getValue().equals("upgradeService")) {
-                        dlog.logDiagnostic(Diagnostic.Kind.ERROR, resourceNode.getPosition(),
-                                           "An upgradeService need to be specified for the WebSocket upgrade " +
-                                                   "resource");
-                    }
-                } else if (((BLangRecordLiteral) keyValue.valueExpr).keyValuePairs.isEmpty()) {
-                    dlog.logDiagnostic(Diagnostic.Kind.ERROR, resourceNode.getPosition(),
-                                       "An upgradeService need to be specified for the WebSocket upgrade " +
-                                               "resource");
-                }
-=======
-        if (count > 1) {
-            dlog.logDiagnostic(Diagnostic.Kind.ERROR, resourceNode.getPosition(),
-                               "There cannot be more than one resource annotations");
-        } else if (count == 0) {
-            return;
-        }
         for (BLangRecordLiteral.BLangRecordKeyValue keyValue : annVals) {
             switch (getAnnotationFieldKey(keyValue)) {
                 case ANN_CONFIG_ATTR_WEBSOCKET_UPGRADE:
@@ -224,7 +199,6 @@
                                                "Illegal expression in resource path config");
                         }
                     }
->>>>>>> 35bf3db2
             }
             pointerIndex++;
         }
