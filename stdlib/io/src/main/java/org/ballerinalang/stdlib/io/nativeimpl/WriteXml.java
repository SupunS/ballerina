--- conflicted
+++ resolved
@@ -18,12 +18,7 @@
 
 package org.ballerinalang.stdlib.io.nativeimpl;
 
-<<<<<<< HEAD
-import org.ballerinalang.jvm.values.ObjectValue;
-=======
 import org.ballerinalang.jvm.api.values.BObject;
-import org.ballerinalang.jvm.scheduling.Strand;
->>>>>>> 232f870e
 import org.ballerinalang.jvm.values.XMLValue;
 import org.ballerinalang.stdlib.io.channels.base.CharacterChannel;
 import org.ballerinalang.stdlib.io.utils.BallerinaIOException;
@@ -37,11 +32,7 @@
  */
 public class WriteXml {
 
-<<<<<<< HEAD
     public static Object writeXml(ObjectValue characterChannelObj, XMLValue content) {
-=======
-    public static Object writeXml(Strand strand, BObject characterChannelObj, XMLValue content) {
->>>>>>> 232f870e
         try {
             CharacterChannel characterChannel = (CharacterChannel) characterChannelObj.getNativeData(
                     IOConstants.CHARACTER_CHANNEL_NAME);
