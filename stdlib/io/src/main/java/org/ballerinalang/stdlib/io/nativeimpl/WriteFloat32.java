--- conflicted
+++ resolved
@@ -85,13 +85,8 @@
         double value = context.getFloatArgument(VALUE_INDEX);
         EventContext eventContext = new EventContext(context, callback);
         WriteFloatEvent writeFloatEvent = new WriteFloatEvent(channel, value, Representation.BIT_32, eventContext);
-<<<<<<< HEAD
-        Register register = EventRegister.getFactory().register(channel.id(),
-                channel.isSelectable(), writeFloatEvent, WriteFloat32::writeFloatResponse);
-=======
         Register register = EventRegister.getFactory().register(writeFloatEvent, WriteFloat32::writeFloatResponse);
         eventContext.setRegister(register);
->>>>>>> 562d0bb3
         register.submit();
     }
 
