/*
 * Copyright (c) 2018, WSO2 Inc. (http://www.wso2.org) All Rights Reserved.
 *
 * WSO2 Inc. licenses this file to you under the Apache License,
 * Version 2.0 (the "License"); you may not use this file except
 * in compliance with the License.
 * You may obtain a copy of the License at
 *
 *    http://www.apache.org/licenses/LICENSE-2.0
 *
 * Unless required by applicable law or agreed to in writing,
 * software distributed under the License is distributed on an
 * "AS IS" BASIS, WITHOUT WARRANTIES OR CONDITIONS OF ANY
 * KIND, either express or implied. See the License for the
 * specific language governing permissions and limitations
 * under the License.
 */

package org.ballerinalang.stdlib.io.utils;

/**
 * I/O related constants.
 */
public class IOConstants {
    /**
     * Name of the ByteChannel which will be represented through the native struct.
     *
     * @see java.nio.channels.ByteChannel
     */
    public static final String BYTE_CHANNEL_NAME = "byteChannel";

    /**
     * Represents the name of the data channel.
     */
    public static final String DATA_CHANNEL_NAME = "data_channel";

    /**
     * The name of the character channel which will be represented through the native struct.
     */
    public static final String CHARACTER_CHANNEL_NAME = "char_channel";

    /**
     * The name of the text record channel which will be represented through the native struct.
     */
    public static final String TXT_RECORD_CHANNEL_NAME = "txt_record";

    /**
     * The size of the buffer allocated for reading bytes from the channel (15~ KB).
     */
    public static final int CHANNEL_BUFFER_SIZE = 16384;

    /**
     * Specifies the io package information.
     */
    public static final String IO_PACKAGE = "ballerina/io";

    /**
     * Error flag to indicate when file reaches it's end.
     */
    public static final String IO_EOF = "io.EOF";

    /**
     * Represents the base number of proto-buf.
     */
    public static final int PROTO_BUF_BASE = 7;

    /**
     * The maximum value which will represent var int.
     */
    public static final long VAR_INT_MAX = 0xFFFFFFFFFFFFFL;

    /**
     * Minimum value which will represent var int.
     */
    public static final long VAR_INT_MIN = (0xFFFFFFFFFFFFFL * -1);

<<<<<<< HEAD
    public static final String DETAIL_RECORD_TYPE_NAME = "Detail";

=======
    /**
     * Detail record name in the io:Error.
     */
    public static final String DETAIL_RECORD_TYPE_NAME = "Detail";
>>>>>>> 5be6e508

    /**
     * Specifies the error code for i/o.
     */
    public enum ErrorCode {

        GenericError("{ballerina/io}GenericError"), ConnectionTimedOut("{ballerina/io}ConnectionTimedOut");

        private String errorCode;

        ErrorCode(String errorCode) {
            this.errorCode = errorCode;
        }

        public String errorCode() {
            return errorCode;
        }
    }
}<|MERGE_RESOLUTION|>--- conflicted
+++ resolved
@@ -74,15 +74,10 @@
      */
     public static final long VAR_INT_MIN = (0xFFFFFFFFFFFFFL * -1);
 
-<<<<<<< HEAD
-    public static final String DETAIL_RECORD_TYPE_NAME = "Detail";
-
-=======
     /**
      * Detail record name in the io:Error.
      */
     public static final String DETAIL_RECORD_TYPE_NAME = "Detail";
->>>>>>> 5be6e508
 
     /**
      * Specifies the error code for i/o.
