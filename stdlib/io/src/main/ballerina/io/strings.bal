--- conflicted
+++ resolved
@@ -33,50 +33,35 @@
     # Reads string as json from reader.
     #
     # + return - json or an error
-<<<<<<< HEAD
-    public function readJson() returns json|error {
+    public function readJson() returns @tainted json|error {
         if(self.charChannel is ReadableCharacterChannel){
             var result = <ReadableCharacterChannel> self.charChannel;
             return result.readJson();
         }
         return ();
-=======
-    public function readJson() returns @tainted json|error {
-        return self.charChannel.readJson();
->>>>>>> a66656be
     }
 
     # Reads string as XML from reader
     #
     # + return -
-<<<<<<< HEAD
-    public function readXml() returns xml|error? {
+    public function readXml() returns @tainted xml|error? {
         if(self.charChannel is ReadableCharacterChannel){
             var result = <ReadableCharacterChannel> self.charChannel;
             return result.readXml();
         }
         return ();
-=======
-    public function readXml() returns @tainted xml|error? {
-        return self.charChannel.readXml();
->>>>>>> a66656be
     }
 
     # Reads characters from the given string.
     #
     # + nCharacters - read specific number of characters
     # + return - string or an error
-<<<<<<< HEAD
-    public function readChar(int nCharacters) returns string|error? {
+    public function readChar(int nCharacters) @tainted returns string|error? {
         if(self.charChannel is ReadableCharacterChannel){
             var result = <ReadableCharacterChannel> self.charChannel;
             return result.read(nCharacters);
         }
         return ();
-=======
-    public function readChar(int nCharacters) returns @tainted string|error? {
-        return self.charChannel.read(nCharacters);
->>>>>>> a66656be
     }
 
     # Closes reader.
