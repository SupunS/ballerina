// Copyright (c) 2018 WSO2 Inc. (http://www.wso2.org) All Rights Reserved.
//
// WSO2 Inc. licenses this file to you under the Apache License,
// Version 2.0 (the "License"); you may not use this file except
// in compliance with the License.
// You may obtain a copy of the License at
//
// http://www.apache.org/licenses/LICENSE-2.0
//
// Unless required by applicable law or agreed to in writing,
// software distributed under the License is distributed on an
// "AS IS" BASIS, WITHOUT WARRANTIES OR CONDITIONS OF ANY
// KIND, either express or implied.  See the License for the
// specific language governing permissions and limitations
// under the License.

# Prints `any` or `error` value(s) to the STDOUT.
# + values - The value(s) to be printed.
public function print((any|error)... values) = external;

# Prints `any` or `error` value(s) to the STDOUT followed by a new line.
# + values - The value(s) to be printed.
public function println((any|error)... values) = external;

# Returns a formatted string using the specified format string and arguments. Following format specifiers are allowed.
#    b              boolean
#    B              boolean (ALL_CAPS)
#    d              int
#    f              float
#    x              hex
#    X              HEX (ALL_CAPS)
#    s              string (This specifier is applicable for any of the supported types in Ballerina.
#                   These values will be converted to their string representation.)
#
# + format - A format string
# + args   - Arguments referenced by the format specifiers in the format string.
# + return - Formatted string
<<<<<<< HEAD
public function sprintf(string format, any... args) returns string = external;
=======
public extern function sprintf(string format, (any|error)... args) returns (string);
>>>>>>> 298df590
<|MERGE_RESOLUTION|>--- conflicted
+++ resolved
@@ -35,8 +35,4 @@
 # + format - A format string
 # + args   - Arguments referenced by the format specifiers in the format string.
 # + return - Formatted string
-<<<<<<< HEAD
-public function sprintf(string format, any... args) returns string = external;
-=======
-public extern function sprintf(string format, (any|error)... args) returns (string);
->>>>>>> 298df590
+public function sprintf(string format, (any|error)... args) returns string = external;