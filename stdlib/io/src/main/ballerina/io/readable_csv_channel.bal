--- conflicted
+++ resolved
@@ -60,46 +60,29 @@
 
     # Gets the next record from the CSV file.
     #
-<<<<<<< HEAD
-    # + return - List of fields in the CSV or error
-    public function getNext() returns @tainted string[]|error? {
+    # + return - List of fields in the CSV or `IOError` if any error occurred
+    public function getNext() returns @tainted string[]|IOError? {
         if(self.dc is ReadableTextRecordChannel){
             var result = <ReadableTextRecordChannel> self.dc;
             return result.getNext();
         }
         return ();
-=======
-    # + return - List of fields in the CSV or `IOError` if any error occurred
-    public function getNext() returns @tainted string[]|IOError? {
-        return self.dc.getNext();
->>>>>>> c46764eb
     }
 
     # Closes a given CSVChannel.
     #
-<<<<<<< HEAD
-    # + return - Returns if an error is encountered
-    public function close() returns error? {
+    # + return - Returns `IOError` if any error occurred
+    public function close() returns IOError? {
         if(self.dc is ReadableTextRecordChannel){
             var result = <ReadableTextRecordChannel> self.dc;
             return result.close();
         }
         return ();
-=======
-    # + return - Returns `IOError` if any error occurred
-    public function close() returns IOError? {
-        return self.dc.close();
->>>>>>> c46764eb
     }
 
     # Returns a table which corresponds to the CSV records.
     #
     # + structType - The object the CSV records should be deserialized
-<<<<<<< HEAD
-    # + return - Table which represents CSV records or error
-    public function getTable(typedesc<record {}> structType) returns @tainted table<record {}>|error = external;
-=======
     # + return - Table which represents CSV records or `IOError` if any error occurred
-    public function getTable(typedesc structType) returns @tainted table<record {}>|IOError = external;
->>>>>>> c46764eb
+    public function getTable(typedesc<record {}> structType) returns @tainted table<record {}>|IOError = external;
 };