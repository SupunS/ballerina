--- conflicted
+++ resolved
@@ -2,15 +2,6 @@
 
 @Description { value:"HTTP client connector for outbound HTTP requests"}
 public struct ClientConnector {
-<<<<<<< HEAD
-    string serviceUri;
-    ClientEndpointConfiguration connectorOptions;
-}
-
-public function <ClientConnector conn> ClientConnector(string serviceUri, ClientEndpointConfiguration connectorOptions) {
-    conn.serviceUri = serviceUri;
-    conn.connectorOptions = connectorOptions;
-=======
     //These properties are populated from the init call to the client connector as these were needed later stage
     //for retry and other few places.
     string serviceUri;
@@ -19,7 +10,6 @@
 
 public function <ClientConnector conn> ClientConnector() {
 
->>>>>>> affe2591
 }
 
 @Description {value:"The POST action implementation of the HTTP Connector."}
@@ -27,33 +17,21 @@
 @Param {value:"req: An HTTP outbound request message"}
 @Return {value:"The inbound response message"}
 @Return {value:"Error occured during HTTP client invocation"}
-<<<<<<< HEAD
-native function <ClientConnector client> post (string path, Request req) (Response, HttpConnectorError);
-=======
 public native function <ClientConnector client> post (string path, Request req) (Response, HttpConnectorError);
->>>>>>> affe2591
 
 @Description {value:"The HEAD action implementation of the HTTP Connector."}
 @Param {value:"path: Resource path "}
 @Param {value:"req: An HTTP outbound request message"}
 @Return {value:"The inbound response message"}
 @Return {value:"Error occured during HTTP client invocation"}
-<<<<<<< HEAD
-native function <ClientConnector client> head (string path, Request req) (Response, HttpConnectorError);
-=======
 public native function <ClientConnector client> head (string path, Request req) (Response, HttpConnectorError);
->>>>>>> affe2591
 
 @Description {value:"The PUT action implementation of the HTTP Connector."}
 @Param {value:"path: Resource path "}
 @Param {value:"req: An HTTP outbound request message"}
 @Return {value:"The inbound response message"}
 @Return {value:"Error occured during HTTP client invocation"}
-<<<<<<< HEAD
-native function <ClientConnector client> put (string path, Request req) (Response, HttpConnectorError);
-=======
 public native function <ClientConnector client> put (string path, Request req) (Response, HttpConnectorError);
->>>>>>> affe2591
 
 @Description {value:"Invokes an HTTP call with the specified HTTP verb."}
 @Param {value:"httpVerb: HTTP verb value"}
@@ -61,66 +39,42 @@
 @Param {value:"req: An HTTP outbound request message"}
 @Return {value:"The inbound response message"}
 @Return {value:"Error occured during HTTP client invocation"}
-<<<<<<< HEAD
-native function <ClientConnector client> execute (string httpVerb, string path, Request req) (Response, HttpConnectorError);
-=======
 public native function <ClientConnector client> execute (string httpVerb, string path, Request req) (Response, HttpConnectorError);
->>>>>>> affe2591
 
 @Description {value:"The PATCH action implementation of the HTTP Connector."}
 @Param {value:"path: Resource path "}
 @Param {value:"req: An HTTP outbound request message"}
 @Return {value:"The inbound response message"}
 @Return {value:"Error occured during HTTP client invocation"}
-<<<<<<< HEAD
-native function <ClientConnector client> patch (string path, Request req) (Response, HttpConnectorError);
-=======
 public native function <ClientConnector client> patch (string path, Request req) (Response, HttpConnectorError);
->>>>>>> affe2591
 
 @Description {value:"The DELETE action implementation of the HTTP connector"}
 @Param {value:"path: Resource path "}
 @Param {value:"req: An HTTP outbound request message"}
 @Return {value:"The inbound response message"}
 @Return {value:"Error occured during HTTP client invocation"}
-<<<<<<< HEAD
-native function <ClientConnector client> delete (string path, Request req) (Response, HttpConnectorError);
-=======
 public native function <ClientConnector client> delete (string path, Request req) (Response, HttpConnectorError);
->>>>>>> affe2591
 
 @Description {value:"GET action implementation of the HTTP Connector"}
 @Param {value:"path: Request path"}
 @Param {value:"req: An HTTP outbound request message"}
 @Return {value:"The inbound response message"}
 @Return {value:"Error occured during HTTP client invocation"}
-<<<<<<< HEAD
-native function <ClientConnector client> get (string path, Request req) (Response, HttpConnectorError);
-=======
 public native function <ClientConnector client> get (string path, Request req) (Response, HttpConnectorError);
->>>>>>> affe2591
 
 @Description {value:"OPTIONS action implementation of the HTTP Connector"}
 @Param {value:"path: Request path"}
 @Param {value:"req: An HTTP outbound request message"}
 @Return {value:"The inbound response message"}
 @Return {value:"Error occured during HTTP client invocation"}
-<<<<<<< HEAD
-native function <ClientConnector client> options (string path, Request req) (Response, HttpConnectorError);
-=======
 public native function <ClientConnector client> options (string path, Request req) (Response, HttpConnectorError);
->>>>>>> affe2591
 
 @Description {value:"Forward action can be used to invoke an HTTP call with inbound request's HTTP verb"}
 @Param {value:"path: Request path"}
 @Param {value:"req: An HTTP inbound request message"}
 @Return {value:"The inbound response message"}
 @Return {value:"Error occured during HTTP client invocation"}
-<<<<<<< HEAD
-native function <ClientConnector client> forward (string path, Request req) (Response, HttpConnectorError);
-=======
 public native function <ClientConnector client> forward (string path, Request req) (Response, HttpConnectorError);
->>>>>>> affe2591
 
 @Description { value:"Submits an HTTP request to a service with the specified HTTP verb."}
 @Param { value:"httpVerb: The HTTP verb value" }
@@ -128,59 +82,35 @@
 @Param { value:"req: An HTTP outbound request message" }
 @Return { value:"The Handle for further interactions" }
 @Return { value:"The Error occured during HTTP client invocation" }
-<<<<<<< HEAD
-native function <ClientConnector client> submit (string httpVerb, string path, Request req) (HttpHandle, HttpConnectorError);
-=======
 public native function <ClientConnector client> submit (string httpVerb, string path, Request req) (HttpHandle, HttpConnectorError);
->>>>>>> affe2591
 
 @Description { value:"Retrieves response for a previously submitted request."}
 @Param { value:"handle: The Handle which relates to previous async invocation" }
 @Return { value:"The HTTP response message" }
 @Return { value:"The Error occured during HTTP client invocation" }
-<<<<<<< HEAD
-native function <ClientConnector client> getResponse (HttpHandle handle) (Response, HttpConnectorError);
-=======
 public native function <ClientConnector client> getResponse (HttpHandle handle) (Response, HttpConnectorError);
->>>>>>> affe2591
 
 @Description { value:"Checks whether server push exists for a previously submitted request."}
 @Param { value:"handle: The Handle which relates to previous async invocation" }
 @Return { value:"Whether push promise exists" }
-<<<<<<< HEAD
-native function <ClientConnector client> hasPromise (HttpHandle handle) (boolean);
-=======
 public native function <ClientConnector client> hasPromise (HttpHandle handle) (boolean);
->>>>>>> affe2591
 
 @Description { value:"Retrieves the next available push promise for a previously submitted request."}
 @Param { value:"handle: The Handle which relates to previous async invocation" }
 @Return { value:"The HTTP Push Promise message" }
 @Return { value:"The Error occured during HTTP client invocation" }
-<<<<<<< HEAD
-native function <ClientConnector client> getNextPromise (HttpHandle handle) (PushPromise, HttpConnectorError);
-=======
 public native function <ClientConnector client> getNextPromise (HttpHandle handle) (PushPromise, HttpConnectorError);
->>>>>>> affe2591
 
 @Description { value:"Retrieves the promised server push response."}
 @Param { value:"promise: The related Push Promise message" }
 @Return { value:"HTTP The Push Response message" }
 @Return { value:"The Error occured during HTTP client invocation" }
-<<<<<<< HEAD
-native function <ClientConnector client> getPromisedResponse (PushPromise promise) (Response, HttpConnectorError);
-=======
 public native function <ClientConnector client> getPromisedResponse (PushPromise promise) (Response, HttpConnectorError);
->>>>>>> affe2591
 
 @Description { value:"Rejects a push promise."}
 @Param { value:"promise: The Push Promise need to be rejected" }
 @Return { value:"Whether operation is successful" }
-<<<<<<< HEAD
-native function <ClientConnector client> rejectPromise (PushPromise promise) (boolean);
-=======
 public native function <ClientConnector client> rejectPromise (PushPromise promise) (boolean);
->>>>>>> affe2591
 
 @Description { value:"HttpConnectorError struct represents an error occured during the HTTP client invocation" }
 @Field {value:"message:  An error message explaining about the error"}
