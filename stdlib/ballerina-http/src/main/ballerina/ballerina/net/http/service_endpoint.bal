package ballerina.net.http;

/////////////////////////////
/// HTTP Service Endpoint ///
/////////////////////////////
public struct Service {
    // TODO : Make all field Read-Only
    string epName;
    ServiceEndpointConfiguration config;
}

@Description {value:"Configuration for HTTP service endpoint"}
@Field {value:"host: Host of the service"}
@Field {value:"port: Port number of the service"}
<<<<<<< HEAD
@Field {value:"httpsPort: HTTPS port number of service"}
@Field {value:"keyStoreFile: File path to keystore file"}
@Field {value:"keyStorePassword: The keystore password"}
@Field {value:"trustStoreFile: File path to truststore file"}
@Field {value:"trustStorePassword: The truststore password"}
@Field {value:"sslVerifyClient: The type of client certificate verification"}
@Field {value:"certPassword: The certificate password"}
@Field {value:"sslEnabledProtocols: SSL/TLS protocols to be enabled"}
@Field {value:"ciphers: List of ciphers to be used"}
@Field {value:"sslProtocol: The SSL protocol version"}
@Field {value:"validateCertEnabled: The status of validateCertEnabled {default value : false (disable)}"}
@Field {value:"httpVersion: Highest HTTP version supported"}
@Field {value:"cacheSize: Maximum size of the cache"}
@Field {value:"cacheValidityPeriod: Time duration of cache validity period"}
=======
>>>>>>> 7b07227e
@Field {value:"exposeHeaders: The array of allowed headers which are exposed to the client"}
@Field {value:"keepAlive: The keepAlive behaviour of the connection for a particular port"}
@Field {value:"transferEncoding: The types of encoding applied to the response"}
@Field {value:"chunking: The chunking behaviour of the response"}
@Field {value:"ssl: The SSL configurations for the service endpoint"}
public struct ServiceEndpointConfiguration {
    string host;
    int port;
    KeepAlive keepAlive;
    TransferEncoding transferEncoding;
    Chunking chunking;
    SslConfiguration ssl;
    string httpVersion;
}

@Description {value:"Initializes a ServiceEndpointConfiguration struct"}
@Param {value:"config: The ServiceEndpointConfiguration struct to be initialized"}
public function <ServiceEndpointConfiguration config> ServiceEndpointConfiguration() {
    config.keepAlive = KeepAlive.AUTO;
    config.chunking = Chunking.AUTO;
    config.transferEncoding = TransferEncoding.CHUNKING;
}

@Field {value:"keyStoreFile: File path to keystore file"}
@Field {value:"keyStorePassword: The keystore password"}
@Field {value:"trustStoreFile: File path to truststore file"}
@Field {value:"trustStorePassword: The truststore password"}
@Field {value:"sslVerifyClient: The type of client certificate verification"}
@Field {value:"certPassword: The certificate password"}
@Field {value:"sslEnabledProtocols: SSL/TLS protocols to be enabled"}
@Field {value:"ciphers: List of ciphers to be used"}
@Field {value:"sslProtocol: The SSL protocol version"}
@Field {value:"validateCertEnabled: The status of validateCertEnabled {default value : false (disable)}"}
@Field {value:"cacheSize: Maximum size of the cache"}
@Field {value:"cacheValidityPeriod: Time duration of cache validity period"}
public struct SslConfiguration {
    string keyStoreFile;
    string keyStorePassword;
    string trustStoreFile;
    string trustStorePassword;
    string sslVerifyClient;
    string certPassword;
    string sslEnabledProtocols;
    string ciphers;
    string sslProtocol;
    boolean validateCertEnabled;
    int cacheSize;
    int cacheValidityPeriod;
}

public enum KeepAlive {
    AUTO, ALWAYS, NEVER
}

//
//public enum Chunking {
//    AUTO, ALWAYS, NEVER
//}
//
//public enum TransferEncoding {
//    CHUNKING
//}

@Description { value:"Gets called when the endpoint is being initialized during the package initialization."}
@Param { value:"epName: The endpoint name" }
@Param { value:"config: The ServiceEndpointConfiguration of the endpoint" }
@Return { value:"Error occured during initialization" }
public function <Service ep> init (string epName, ServiceEndpointConfiguration config) {
    ep.epName = epName;
    ep.config = config;
    var err = ep.initEndpoint();
    if (err != null) {
        throw err;
    }
}

public native function<Service ep> initEndpoint () returns (error);

@Description { value:"Gets called every time a service attaches itself to this endpoint. Also happens at package initialization."}
@Param { value:"ep: The endpoint to which the service should be registered to" }
@Param { value:"serviceType: The type of the service to be registered" }
public native function <Service ep> register (type serviceType);

@Description { value:"Starts the registered service"}
public native function <Service ep> start ();

@Description { value:"Returns the connector that client code uses"}
@Return { value:"The connector that client code uses" }
public native function <Service ep> getConnector () returns (ServerConnector repConn);

@Description { value:"Stops the registered service"}
public native function <Service ep> stop ();

//////////////////////////////////
/// WebSocket Service Endpoint ///
//////////////////////////////////
public struct WebSocketService{
    string epName;
    ServiceEndpointConfiguration config;
    Service serviceEndpoint;
}

public function <WebSocketService ep> WebSocketService() {
    ep.serviceEndpoint = {};
}

@Description { value:"Gets called when the endpoint is being initialize during package init time"}
@Param { value:"epName: The endpoint name" }
@Param { value:"config: The ServiceEndpointConfiguration of the endpoint" }
@Return { value:"Error occured during initialization" }
public function <WebSocketService ep> init (string epName, ServiceEndpointConfiguration config) {
    ep.serviceEndpoint.init(epName, config);
}

@Description { value:"gets called every time a service attaches itself to this endpoint - also happens at package init time"}
@Param { value:"conn: The server connector connection" }
@Param { value:"res: The outbound response message" }
@Return { value:"Error occured during registration" }
public function <WebSocketService ep> register (type serviceType) {
    ep.serviceEndpoint.register(serviceType);
}

@Description { value:"Starts the registered service"}
@Return { value:"Error occured during registration" }
public function <WebSocketService ep> start () {
    ep.serviceEndpoint.start();
}

@Description { value:"Returns the connector that client code uses"}
@Return { value:"The connector that client code uses" }
@Return { value:"Error occured during registration" }
public function <WebSocketService ep> getConnector () returns (ServerConnector repConn) {
    return ep.serviceEndpoint.getConnector();
}

@Description { value:"Stops the registered service"}
@Return { value:"Error occured during registration" }
public function <WebSocketService ep> stop () {
    ep.serviceEndpoint.stop();
}<|MERGE_RESOLUTION|>--- conflicted
+++ resolved
@@ -12,28 +12,12 @@
 @Description {value:"Configuration for HTTP service endpoint"}
 @Field {value:"host: Host of the service"}
 @Field {value:"port: Port number of the service"}
-<<<<<<< HEAD
-@Field {value:"httpsPort: HTTPS port number of service"}
-@Field {value:"keyStoreFile: File path to keystore file"}
-@Field {value:"keyStorePassword: The keystore password"}
-@Field {value:"trustStoreFile: File path to truststore file"}
-@Field {value:"trustStorePassword: The truststore password"}
-@Field {value:"sslVerifyClient: The type of client certificate verification"}
-@Field {value:"certPassword: The certificate password"}
-@Field {value:"sslEnabledProtocols: SSL/TLS protocols to be enabled"}
-@Field {value:"ciphers: List of ciphers to be used"}
-@Field {value:"sslProtocol: The SSL protocol version"}
-@Field {value:"validateCertEnabled: The status of validateCertEnabled {default value : false (disable)}"}
-@Field {value:"httpVersion: Highest HTTP version supported"}
-@Field {value:"cacheSize: Maximum size of the cache"}
-@Field {value:"cacheValidityPeriod: Time duration of cache validity period"}
-=======
->>>>>>> 7b07227e
 @Field {value:"exposeHeaders: The array of allowed headers which are exposed to the client"}
 @Field {value:"keepAlive: The keepAlive behaviour of the connection for a particular port"}
 @Field {value:"transferEncoding: The types of encoding applied to the response"}
 @Field {value:"chunking: The chunking behaviour of the response"}
 @Field {value:"ssl: The SSL configurations for the service endpoint"}
+@Field {value:"httpVersion: Highest HTTP version supported"}
 public struct ServiceEndpointConfiguration {
     string host;
     int port;
