--- conflicted
+++ resolved
@@ -239,27 +239,13 @@
     }
 
     if (httpClientRequired) {
-<<<<<<< HEAD
-        var redirectConfigVal = config.followRedirects;
+        var redirectConfigVal = c.followRedirects;
         match redirectConfigVal {
             FollowRedirects redirectConfig => {
-                self.httpClient = createRedirectClient(url, config);
+                self.httpClient = createRedirectClient(url, c);
             }
             () => {
-                self.httpClient = checkForRetry(url, config);
-=======
-        var retryConfigVal = c.retryConfig;
-        match retryConfigVal {
-            RetryConfig retryConfig => {
-                self.httpClient = createRetryClient(url, c);
-            }
-            () => {
-                if (c.cache.enabled) {
-                    self.httpClient = createHttpCachingClient(url, c, c.cache);
-                } else {
-                    self.httpClient = createHttpSecureClient(url, c);
-                }
->>>>>>> ed78e03b
+                self.httpClient = checkForRetry(url, c);
             }
         }
     } else {
