/*
 *  Copyright (c) 2017, WSO2 Inc. (http://www.wso2.org) All Rights Reserved.
 *
 *  WSO2 Inc. licenses this file to you under the Apache License,
 *  Version 2.0 (the "License"); you may not use this file except
 *  in compliance with the License.
 *  You may obtain a copy of the License at
 *
 *    http://www.apache.org/licenses/LICENSE-2.0
 *
 *  Unless required by applicable law or agreed to in writing,
 *  software distributed under the License is distributed on an
 *  "AS IS" BASIS, WITHOUT WARRANTIES OR CONDITIONS OF ANY
 *  KIND, either express or implied.  See the License for the
 *  specific language governing permissions and limitations
 *  under the License.
 */
package org.ballerinalang.net.http;

import org.ballerinalang.connector.api.BallerinaConnectorException;
import org.ballerinalang.connector.api.Executor;
import org.ballerinalang.connector.api.ParamDetail;
import org.ballerinalang.connector.api.Resource;
import org.ballerinalang.model.values.BConnector;
import org.ballerinalang.model.values.BMap;
import org.ballerinalang.model.values.BString;
import org.ballerinalang.model.values.BStruct;
import org.ballerinalang.model.values.BValue;
import org.ballerinalang.net.uri.URIUtil;
import org.ballerinalang.services.ErrorHandlerUtils;
import org.ballerinalang.util.tracer.TraceManagerWrapper;
import org.ballerinalang.util.tracer.Tracer;
import org.wso2.transport.http.netty.contract.websocket.WebSocketBinaryMessage;
import org.wso2.transport.http.netty.contract.websocket.WebSocketCloseMessage;
import org.wso2.transport.http.netty.contract.websocket.WebSocketControlMessage;
import org.wso2.transport.http.netty.contract.websocket.WebSocketControlSignal;
import org.wso2.transport.http.netty.contract.websocket.WebSocketMessage;
import org.wso2.transport.http.netty.contract.websocket.WebSocketTextMessage;

import java.io.IOException;
import java.net.URI;
import java.util.List;
import java.util.Map;
import javax.websocket.Session;

/**
 * {@code WebSocketDispatcher} This is the web socket request dispatcher implementation which finds best matching
 * resource for incoming web socket request.
 *
 * @since 0.94
 */
public class WebSocketDispatcher {

    /**
     * This will find the best matching service for given web socket request.
     *
     * @param webSocketMessage incoming message.
     * @return matching service.
     */
    public static WebSocketService findService(WebSocketServicesRegistry servicesRegistry,
                                               WebSocketMessage webSocketMessage, BMap<String, BString> queryParams) {
        try {
            String serviceUri = webSocketMessage.getTarget();
            serviceUri = servicesRegistry.refactorUri(serviceUri);
            URI requestUri;
            try {
                requestUri = URI.create(serviceUri);
            } catch (IllegalArgumentException e) {
                throw new BallerinaConnectorException(e.getMessage());
            }
            Map<String, WebSocketService> servicesOnInterface = servicesRegistry.getServicesInfoByInterface();
            WebSocketService service = servicesOnInterface.get(
                    servicesRegistry.findTheMostSpecificBasePath(requestUri.getPath(), servicesOnInterface));
            if (service == null) {
                throw new BallerinaConnectorException("no Service found to handle the service request: " + serviceUri);
            }
            if (requestUri.getQuery() != null) {
                URIUtil.populateQueryParamMap(requestUri.getQuery(), queryParams);
            }
            return service;
        } catch (Throwable throwable) {
            ErrorHandlerUtils.printError(throwable);
            throw new BallerinaConnectorException("no Service found to handle the service request");
        }
    }

    public static void dispatchTextMessage(WebSocketOpenConnectionInfo connectionInfo,
                                           WebSocketTextMessage textMessage) {
        WebSocketService wsService = connectionInfo.getService();
        Resource onTextMessageResource = wsService.getResourceByName(WebSocketConstants.RESOURCE_NAME_ON_TEXT_MESSAGE);
        if (onTextMessageResource == null) {
            return;
        }
        List<ParamDetail> paramDetails = onTextMessageResource.getParamDetails();
        BValue[] bValues = new BValue[paramDetails.size()];
        BConnector wsConnection = connectionInfo.getWsConnection();
        bValues[0] = wsConnection;
        BStruct wsTextFrame = wsService.createTextFrameStruct();
        wsTextFrame.setStringField(0, textMessage.getText());
        if (textMessage.isFinalFragment()) {
            wsTextFrame.setBooleanField(0, 1);
        } else {
            wsTextFrame.setBooleanField(0, 0);
        }
        bValues[1] = wsTextFrame;
<<<<<<< HEAD
        setPathParams(bValues, paramDetails, connectionInfo.getVarialbles(), 2);
        Tracer tracer = TraceManagerWrapper.newTracer(null, false);
=======
>>>>>>> 6681ca41
        //TODO handle BallerinaConnectorException
        Executor.submit(onTextMessageResource, new WebSocketEmptyCallableUnitCallback(), null,
                tracer, bValues);
    }

    public static void dispatchBinaryMessage(WebSocketOpenConnectionInfo connectionInfo,
                                             WebSocketBinaryMessage binaryMessage) {
        WebSocketService wsService = connectionInfo.getService();
        Resource onBinaryMessageResource = wsService.getResourceByName(
                WebSocketConstants.RESOURCE_NAME_ON_BINARY_MESSAGE);
        if (onBinaryMessageResource == null) {
            return;
        }
        List<ParamDetail> paramDetails = onBinaryMessageResource.getParamDetails();
        BValue[] bValues = new BValue[paramDetails.size()];
        BConnector wsConnection = connectionInfo.getWsConnection();
        bValues[0] = wsConnection;
        BStruct wsBinaryFrame = wsService.createBinaryFrameStruct();
        byte[] data = binaryMessage.getByteArray();
        wsBinaryFrame.setBlobField(0, data);
        if (binaryMessage.isFinalFragment()) {
            wsBinaryFrame.setBooleanField(0, 1);
        } else {
            wsBinaryFrame.setBooleanField(0, 0);
        }
        bValues[1] = wsBinaryFrame;
<<<<<<< HEAD
        setPathParams(bValues, paramDetails, connectionInfo.getVarialbles(), 2);
        Tracer tracer = TraceManagerWrapper.newTracer(null, false);
=======
>>>>>>> 6681ca41
        //TODO handle BallerinaConnectorException
        Executor.submit(onBinaryMessageResource, new WebSocketEmptyCallableUnitCallback(), null,
                tracer, bValues);
    }

    public static void dispatchControlMessage(WebSocketOpenConnectionInfo connectionInfo,
                                              WebSocketControlMessage controlMessage) {
        if (controlMessage.getControlSignal() == WebSocketControlSignal.PING) {
            WebSocketDispatcher.dispatchPingMessage(connectionInfo, controlMessage);
        } else if (controlMessage.getControlSignal() == WebSocketControlSignal.PONG) {
            WebSocketDispatcher.dispatchPongMessage(connectionInfo, controlMessage);
        } else {
            throw new BallerinaConnectorException("Received unknown control signal");
        }
    }

    private static void dispatchPingMessage(WebSocketOpenConnectionInfo connectionInfo,
                                            WebSocketControlMessage controlMessage) {
        WebSocketService wsService = connectionInfo.getService();
        Resource onPingMessageResource = wsService.getResourceByName(WebSocketConstants.RESOURCE_NAME_ON_PING);
        if (onPingMessageResource == null) {
            pingAutomatically(controlMessage);
            return;
        }
        List<ParamDetail> paramDetails = onPingMessageResource.getParamDetails();
        BValue[] bValues = new BValue[paramDetails.size()];
        BConnector wsConnection = connectionInfo.getWsConnection();
        bValues[0] = wsConnection;
        BStruct wsPingFrame = wsService.createPingFrameStruct();
        byte[] data = controlMessage.getByteArray();
        wsPingFrame.setBlobField(0, data);
        bValues[1] = wsPingFrame;
<<<<<<< HEAD
        setPathParams(bValues, paramDetails, connectionInfo.getVarialbles(), 2);
        Tracer tracer = TraceManagerWrapper.newTracer(null, false);
=======
>>>>>>> 6681ca41
        //TODO handle BallerinaConnectorException
        Executor.submit(onPingMessageResource, new WebSocketEmptyCallableUnitCallback(), null,
                tracer, bValues);
    }

    private static void dispatchPongMessage(WebSocketOpenConnectionInfo connectionInfo,
                                            WebSocketControlMessage controlMessage) {
        WebSocketService wsService = connectionInfo.getService();
        Resource onPongMessageResource = wsService.getResourceByName(WebSocketConstants.RESOURCE_NAME_ON_PONG);
        if (onPongMessageResource == null) {
            return;
        }
        List<ParamDetail> paramDetails = onPongMessageResource.getParamDetails();
        BValue[] bValues = new BValue[paramDetails.size()];
        BConnector wsConnection = connectionInfo.getWsConnection();
        bValues[0] = wsConnection;
        BStruct wsPongFrame = wsService.createPongFrameStruct();
        byte[] data = controlMessage.getByteArray();
        wsPongFrame.setBlobField(0, data);
        bValues[1] = wsPongFrame;
<<<<<<< HEAD
        setPathParams(bValues, paramDetails, connectionInfo.getVarialbles(), 2);
        Tracer tracer = TraceManagerWrapper.newTracer(null, false);
=======
>>>>>>> 6681ca41
        //TODO handle BallerinaConnectorException
        Executor.submit(onPongMessageResource, new WebSocketEmptyCallableUnitCallback(), null,
                tracer, bValues);
    }

    public static void dispatchCloseMessage(WebSocketOpenConnectionInfo connectionInfo,
                                            WebSocketCloseMessage closeMessage) {
        WebSocketService wsService = connectionInfo.getService();
        Resource onCloseResource = wsService.getResourceByName(WebSocketConstants.RESOURCE_NAME_ON_CLOSE);
        if (onCloseResource == null) {
            return;
        }
        List<ParamDetail> paramDetails = onCloseResource.getParamDetails();
        BValue[] bValues = new BValue[paramDetails.size()];
        BConnector wsConnection = connectionInfo.getWsConnection();
        bValues[0] = wsConnection;
        BStruct wsCloseFrame = wsService.createCloseFrameStruct();
        wsCloseFrame.setIntField(0, closeMessage.getCloseCode());
        wsCloseFrame.setStringField(0, closeMessage.getCloseReason());
        bValues[1] = wsCloseFrame;
<<<<<<< HEAD
        setPathParams(bValues, paramDetails, connectionInfo.getVarialbles(), 2);
        Tracer tracer = TraceManagerWrapper.newTracer(null, false);
=======
>>>>>>> 6681ca41
        //TODO handle BallerinaConnectorException
        Executor.submit(onCloseResource, new WebSocketEmptyCallableUnitCallback(), null,
                tracer, bValues);
    }

    public static void dispatchIdleTimeout(WebSocketOpenConnectionInfo connectionInfo,
                                           WebSocketControlMessage controlMessage) {
        WebSocketService wsService = connectionInfo.getService();
        Resource onIdleTimeoutResource = wsService.getResourceByName(WebSocketConstants.RESOURCE_NAME_ON_IDLE_TIMEOUT);
        if (onIdleTimeoutResource == null) {
            return;
        }
        List<ParamDetail> paramDetails = onIdleTimeoutResource.getParamDetails();
        BValue[] bValues = new BValue[paramDetails.size()];
        BConnector wsConnection = connectionInfo.getWsConnection();
        bValues[0] = wsConnection;
<<<<<<< HEAD
        setPathParams(bValues, paramDetails, connectionInfo.getVarialbles(), 1);
        Tracer tracer = TraceManagerWrapper.newTracer(null, false);
=======
>>>>>>> 6681ca41
        //TODO handle BallerinaConnectorException
        Executor.submit(onIdleTimeoutResource, new WebSocketEmptyCallableUnitCallback(), null,
                tracer, bValues);
    }

    private static void pingAutomatically(WebSocketControlMessage controlMessage) {
        Session session = controlMessage.getChannelSession();
        try {
            session.getBasicRemote().sendPong(controlMessage.getPayload());
        } catch (IOException ex) {
            ErrorHandlerUtils.printError(ex);
        }
    }

}<|MERGE_RESOLUTION|>--- conflicted
+++ resolved
@@ -1,20 +1,20 @@
 /*
- *  Copyright (c) 2017, WSO2 Inc. (http://www.wso2.org) All Rights Reserved.
- *
- *  WSO2 Inc. licenses this file to you under the Apache License,
- *  Version 2.0 (the "License"); you may not use this file except
- *  in compliance with the License.
- *  You may obtain a copy of the License at
- *
- *    http://www.apache.org/licenses/LICENSE-2.0
- *
- *  Unless required by applicable law or agreed to in writing,
- *  software distributed under the License is distributed on an
- *  "AS IS" BASIS, WITHOUT WARRANTIES OR CONDITIONS OF ANY
- *  KIND, either express or implied.  See the License for the
- *  specific language governing permissions and limitations
- *  under the License.
- */
+*  Copyright (c) 2017, WSO2 Inc. (http://www.wso2.org) All Rights Reserved.
+*
+*  WSO2 Inc. licenses this file to you under the Apache License,
+*  Version 2.0 (the "License"); you may not use this file except
+*  in compliance with the License.
+*  You may obtain a copy of the License at
+*
+*    http://www.apache.org/licenses/LICENSE-2.0
+*
+*  Unless required by applicable law or agreed to in writing,
+*  software distributed under the License is distributed on an
+*  "AS IS" BASIS, WITHOUT WARRANTIES OR CONDITIONS OF ANY
+*  KIND, either express or implied.  See the License for the
+*  specific language governing permissions and limitations
+*  under the License.
+*/
 package org.ballerinalang.net.http;
 
 import org.ballerinalang.connector.api.BallerinaConnectorException;
@@ -103,11 +103,7 @@
             wsTextFrame.setBooleanField(0, 0);
         }
         bValues[1] = wsTextFrame;
-<<<<<<< HEAD
-        setPathParams(bValues, paramDetails, connectionInfo.getVarialbles(), 2);
-        Tracer tracer = TraceManagerWrapper.newTracer(null, false);
-=======
->>>>>>> 6681ca41
+        Tracer tracer = TraceManagerWrapper.newTracer(null, false);
         //TODO handle BallerinaConnectorException
         Executor.submit(onTextMessageResource, new WebSocketEmptyCallableUnitCallback(), null,
                 tracer, bValues);
@@ -134,11 +130,7 @@
             wsBinaryFrame.setBooleanField(0, 0);
         }
         bValues[1] = wsBinaryFrame;
-<<<<<<< HEAD
-        setPathParams(bValues, paramDetails, connectionInfo.getVarialbles(), 2);
-        Tracer tracer = TraceManagerWrapper.newTracer(null, false);
-=======
->>>>>>> 6681ca41
+        Tracer tracer = TraceManagerWrapper.newTracer(null, false);
         //TODO handle BallerinaConnectorException
         Executor.submit(onBinaryMessageResource, new WebSocketEmptyCallableUnitCallback(), null,
                 tracer, bValues);
@@ -171,11 +163,7 @@
         byte[] data = controlMessage.getByteArray();
         wsPingFrame.setBlobField(0, data);
         bValues[1] = wsPingFrame;
-<<<<<<< HEAD
-        setPathParams(bValues, paramDetails, connectionInfo.getVarialbles(), 2);
-        Tracer tracer = TraceManagerWrapper.newTracer(null, false);
-=======
->>>>>>> 6681ca41
+        Tracer tracer = TraceManagerWrapper.newTracer(null, false);
         //TODO handle BallerinaConnectorException
         Executor.submit(onPingMessageResource, new WebSocketEmptyCallableUnitCallback(), null,
                 tracer, bValues);
@@ -196,11 +184,7 @@
         byte[] data = controlMessage.getByteArray();
         wsPongFrame.setBlobField(0, data);
         bValues[1] = wsPongFrame;
-<<<<<<< HEAD
-        setPathParams(bValues, paramDetails, connectionInfo.getVarialbles(), 2);
-        Tracer tracer = TraceManagerWrapper.newTracer(null, false);
-=======
->>>>>>> 6681ca41
+        Tracer tracer = TraceManagerWrapper.newTracer(null, false);
         //TODO handle BallerinaConnectorException
         Executor.submit(onPongMessageResource, new WebSocketEmptyCallableUnitCallback(), null,
                 tracer, bValues);
@@ -221,11 +205,7 @@
         wsCloseFrame.setIntField(0, closeMessage.getCloseCode());
         wsCloseFrame.setStringField(0, closeMessage.getCloseReason());
         bValues[1] = wsCloseFrame;
-<<<<<<< HEAD
-        setPathParams(bValues, paramDetails, connectionInfo.getVarialbles(), 2);
-        Tracer tracer = TraceManagerWrapper.newTracer(null, false);
-=======
->>>>>>> 6681ca41
+        Tracer tracer = TraceManagerWrapper.newTracer(null, false);
         //TODO handle BallerinaConnectorException
         Executor.submit(onCloseResource, new WebSocketEmptyCallableUnitCallback(), null,
                 tracer, bValues);
@@ -242,11 +222,7 @@
         BValue[] bValues = new BValue[paramDetails.size()];
         BConnector wsConnection = connectionInfo.getWsConnection();
         bValues[0] = wsConnection;
-<<<<<<< HEAD
-        setPathParams(bValues, paramDetails, connectionInfo.getVarialbles(), 1);
-        Tracer tracer = TraceManagerWrapper.newTracer(null, false);
-=======
->>>>>>> 6681ca41
+        Tracer tracer = TraceManagerWrapper.newTracer(null, false);
         //TODO handle BallerinaConnectorException
         Executor.submit(onIdleTimeoutResource, new WebSocketEmptyCallableUnitCallback(), null,
                 tracer, bValues);
