--- conflicted
+++ resolved
@@ -54,10 +54,6 @@
 import java.net.MalformedURLException;
 import java.net.URL;
 
-<<<<<<< HEAD
-=======
-import static org.ballerinalang.mime.util.Constants.BOUNDARY;
->>>>>>> b6e1ae57
 import static org.ballerinalang.mime.util.Constants.MEDIA_TYPE;
 import static org.ballerinalang.mime.util.Constants.MESSAGE_ENTITY;
 import static org.ballerinalang.mime.util.Constants.PROTOCOL_PACKAGE_MIME;
@@ -230,15 +226,8 @@
                 (HttpClientConnector) bConnector.getnativeData(HttpConstants.CONNECTOR_NAME);
         String contentType = HttpUtil.getContentTypeFromTransportMessage(outboundRequestMsg);
         String boundaryString = null;
-<<<<<<< HEAD
         if (HeaderUtil.isMultipart(contentType)) {
             boundaryString = HttpUtil.addBoundaryIfNotExist(outboundRequestMsg, contentType);
-=======
-        if (isMultipart(contentType)) {
-            boundaryString = MimeUtil.getNewMultipartDelimiter();
-            outboundRequestMsg.setHeader(HttpHeaderNames.CONTENT_TYPE.toString(),
-                                         contentType + "; " + BOUNDARY + "=" + boundaryString);
->>>>>>> b6e1ae57
         }
         HttpResponseFuture future = clientConnector.send(outboundRequestMsg);
         future.setHttpConnectorListener(httpClientConnectorLister);
@@ -296,14 +285,6 @@
         HttpUtil.closeMessageOutputStream(messageOutputStream);
     }
 
-<<<<<<< HEAD
-=======
-    private String getContentType(HTTPCarbonMessage outboundRequestMsg) throws MimeTypeParseException {
-        return outboundRequestMsg.getHeader(HttpHeaderNames.CONTENT_TYPE.toString()) != null ? new MimeType(
-                outboundRequestMsg.getHeader(HttpHeaderNames.CONTENT_TYPE.toString())).getBaseType() : null;
-    }
-
->>>>>>> b6e1ae57
     private void serializeDataSource(Context context, HTTPCarbonMessage outboundReqMsg,
                                      HTTPClientConnectorListener httpClientConnectorListener) {
         BStruct requestStruct = ((BStruct) getRefArgument(context, 1));
