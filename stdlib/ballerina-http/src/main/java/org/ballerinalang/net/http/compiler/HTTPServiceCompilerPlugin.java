/*
 *  Copyright (c) 2018, WSO2 Inc. (http://www.wso2.org) All Rights Reserved.
 *
 *  WSO2 Inc. licenses this file to you under the Apache License,
 *  Version 2.0 (the "License"); you may not use this file except
 *  in compliance with the License.
 *  You may obtain a copy of the License at
 *
 *  http://www.apache.org/licenses/LICENSE-2.0
 *
 *  Unless required by applicable law or agreed to in writing, software
 *  distributed under the License is distributed on an "AS IS" BASIS,
 *  WITHOUT WARRANTIES OR CONDITIONS OF ANY KIND, either express or implied.
 *  See the License for the specific language governing permissions and
 *  limitations under the License.
 */
package org.ballerinalang.net.http.compiler;

import org.ballerinalang.compiler.plugins.AbstractCompilerPlugin;
import org.ballerinalang.compiler.plugins.SupportEndpointTypes;
import org.ballerinalang.model.tree.AnnotationAttachmentNode;
import org.ballerinalang.model.tree.EndpointNode;
import org.ballerinalang.model.tree.ServiceNode;
import org.ballerinalang.net.http.HttpConstants;
import org.ballerinalang.net.http.WebSocketConstants;
import org.ballerinalang.net.http.WebSubSubscriberConstants;
import org.ballerinalang.util.diagnostic.DiagnosticLog;
import org.wso2.ballerinalang.compiler.tree.BLangAnnotationAttachment;
import org.wso2.ballerinalang.compiler.tree.BLangResource;

import java.util.List;

import static org.ballerinalang.net.http.HttpConstants.ANN_NAME_HTTP_SERVICE_CONFIG;
import static org.ballerinalang.net.http.HttpConstants.PROTOCOL_PACKAGE_HTTP;

/**
 * Compiler plugin for validating HTTP service.
 *
 * @since 0.965.0
 */
@SupportEndpointTypes(
<<<<<<< HEAD
        value = {@SupportEndpointTypes.EndpointType(packageName = "ballerina.net.http", name = "Service"),
                @SupportEndpointTypes.EndpointType(packageName = "ballerina.net.http", name = "WebSocketService"),
                @SupportEndpointTypes.EndpointType(packageName = "ballerina.net.http", name = "WebSubSubscriberService")
        }
=======
        value = {@SupportEndpointTypes.EndpointType(packageName = "ballerina.net.http", name = "ServiceEndpoint"),
                @SupportEndpointTypes.EndpointType(packageName = "ballerina.net.http", name = "WebSocketEndpoint")}
>>>>>>> 6681ca41
)
public class HTTPServiceCompilerPlugin extends AbstractCompilerPlugin {

    @Override
    public void init(DiagnosticLog diagnosticLog) {
    }

    @Override
    public void process(ServiceNode serviceNode, List<AnnotationAttachmentNode> annotations) {
        for (AnnotationAttachmentNode annotation : annotations) {
            if (!PROTOCOL_PACKAGE_HTTP.equals(
                    ((BLangAnnotationAttachment) annotation).annotationSymbol.pkgID.name.value)) {
                continue;
            }
            if (annotation.getAnnotationName().getValue().equals(ANN_NAME_HTTP_SERVICE_CONFIG)
                    || annotation.getAnnotationName().getValue().equals(
                            WebSocketConstants.WEBSOCKET_ANNOTATION_CONFIGURATION)
                    || annotation.getAnnotationName().getValue().equals(
                            WebSubSubscriberConstants.ANN_NAME_WEBSUB_SUBSCRIBER_SERVICE_CONFIG)) {
                handleServiceConfigAnnotation(serviceNode, (BLangAnnotationAttachment) annotation);
            }
        }
        if (HttpConstants.HTTP_SERVICE_TYPE.equals(serviceNode.getServiceTypeStruct().getTypeName().getValue())) {
            List<BLangResource> resources = (List<BLangResource>) serviceNode.getResources();
            resources.forEach(resource -> ResourceSignatureValidator.validate(resource.getParameters()));
        }
    }

    @Override
    public void process(EndpointNode endpointNode, List<AnnotationAttachmentNode> annotations) {
        // TODO: process endpoint configuration.
    }

    private void handleServiceConfigAnnotation(ServiceNode serviceNode, BLangAnnotationAttachment annotation) {
    }
}<|MERGE_RESOLUTION|>--- conflicted
+++ resolved
@@ -39,15 +39,10 @@
  * @since 0.965.0
  */
 @SupportEndpointTypes(
-<<<<<<< HEAD
-        value = {@SupportEndpointTypes.EndpointType(packageName = "ballerina.net.http", name = "Service"),
-                @SupportEndpointTypes.EndpointType(packageName = "ballerina.net.http", name = "WebSocketService"),
+        value = {@SupportEndpointTypes.EndpointType(packageName = "ballerina.net.http", name = "ServiceEndpoint"),
+                @SupportEndpointTypes.EndpointType(packageName = "ballerina.net.http", name = "WebSocketEndpoint"),
                 @SupportEndpointTypes.EndpointType(packageName = "ballerina.net.http", name = "WebSubSubscriberService")
         }
-=======
-        value = {@SupportEndpointTypes.EndpointType(packageName = "ballerina.net.http", name = "ServiceEndpoint"),
-                @SupportEndpointTypes.EndpointType(packageName = "ballerina.net.http", name = "WebSocketEndpoint")}
->>>>>>> 6681ca41
 )
 public class HTTPServiceCompilerPlugin extends AbstractCompilerPlugin {
 
@@ -62,11 +57,10 @@
                     ((BLangAnnotationAttachment) annotation).annotationSymbol.pkgID.name.value)) {
                 continue;
             }
-            if (annotation.getAnnotationName().getValue().equals(ANN_NAME_HTTP_SERVICE_CONFIG)
+            if (annotation.getAnnotationName().getValue().equals(ANN_NAME_HTTP_SERVICE_CONFIG) || annotation
+                    .getAnnotationName().getValue().equals(WebSocketConstants.WEBSOCKET_ANNOTATION_CONFIGURATION)
                     || annotation.getAnnotationName().getValue().equals(
-                            WebSocketConstants.WEBSOCKET_ANNOTATION_CONFIGURATION)
-                    || annotation.getAnnotationName().getValue().equals(
-                            WebSubSubscriberConstants.ANN_NAME_WEBSUB_SUBSCRIBER_SERVICE_CONFIG)) {
+                    WebSubSubscriberConstants.ANN_NAME_WEBSUB_SUBSCRIBER_SERVICE_CONFIG)) {
                 handleServiceConfigAnnotation(serviceNode, (BLangAnnotationAttachment) annotation);
             }
         }
