--- conflicted
+++ resolved
@@ -37,7 +37,6 @@
 import java.util.Locale;
 import java.util.Map;
 
-import static org.ballerinalang.util.observability.ObservabilityConstants.PROPERTY_TRACE_PROPERTIES;
 import static org.wso2.transport.http.netty.common.Constants.ENCODING_DEFLATE;
 import static org.wso2.transport.http.netty.common.Constants.ENCODING_GZIP;
 
@@ -100,13 +99,8 @@
 
         ObserverContext observerContext = ObservabilityUtils.getCurrentContext(context.
                 getParentWorkerExecutionContext());
-<<<<<<< HEAD
         Map<String, String> traceContext = ObservabilityUtils.getTraceContext();
         HttpUtil.injectHeaders(outboundRequestMsg, traceContext);
-=======
-        HttpUtil.injectHeaders(outboundRequestMsg, (Map<String, String>) observerContext.
-                getProperty(PROPERTY_TRACE_PROPERTIES));
->>>>>>> 64b480d4
         observerContext.addTags(HttpUtil.extractTags(outboundRequestMsg));
 
         return outboundRequestMsg;
