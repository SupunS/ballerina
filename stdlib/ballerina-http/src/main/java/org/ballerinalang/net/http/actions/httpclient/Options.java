--- conflicted
+++ resolved
@@ -36,10 +36,6 @@
 
 import java.util.Map;
 
-<<<<<<< HEAD
-=======
-import static org.ballerinalang.util.observability.ObservabilityConstants.PROPERTY_TRACE_PROPERTIES;
->>>>>>> 64b480d4
 
 /**
  * {@code Options} is the OPTIONS action implementation of the HTTP Connector.
@@ -81,13 +77,8 @@
 
         ObserverContext observerContext = ObservabilityUtils.getCurrentContext(context.
                 getParentWorkerExecutionContext());
-<<<<<<< HEAD
         Map<String, String> traceContext = ObservabilityUtils.getTraceContext();
         HttpUtil.injectHeaders(outboundRequestMsg, traceContext);
-=======
-        HttpUtil.injectHeaders(outboundRequestMsg, (Map<String, String>) observerContext.
-                getProperty(PROPERTY_TRACE_PROPERTIES));
->>>>>>> 64b480d4
         observerContext.addTags(HttpUtil.extractTags(outboundRequestMsg));
 
         return outboundRequestMsg;
