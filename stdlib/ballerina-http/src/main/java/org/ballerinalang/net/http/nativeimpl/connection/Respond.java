/*
 * Copyright (c) 2018, WSO2 Inc. (http://www.wso2.org) All Rights Reserved.
 *
 * WSO2 Inc. licenses this file to you under the Apache License,
 * Version 2.0 (the "License"); you may not use this file except
 * in compliance with the License.
 * You may obtain a copy of the License at
 *
 * http://www.apache.org/licenses/LICENSE-2.0
 *
 * Unless required by applicable law or agreed to in writing,
 * software distributed under the License is distributed on an
 * "AS IS" BASIS, WITHOUT WARRANTIES OR CONDITIONS OF ANY
 * KIND, either express or implied. See the License for the
 * specific language governing permissions and limitations
 * under the License.
 */

package org.ballerinalang.net.http.nativeimpl.connection;

import io.netty.handler.codec.http.HttpHeaderNames;
import io.netty.handler.codec.http.HttpResponseStatus;
import org.ballerinalang.bre.Context;
import org.ballerinalang.bre.bvm.CallableUnitCallback;
import org.ballerinalang.model.types.TypeKind;
import org.ballerinalang.model.values.BStruct;
import org.ballerinalang.natives.annotations.Argument;
import org.ballerinalang.natives.annotations.BallerinaFunction;
import org.ballerinalang.natives.annotations.Receiver;
import org.ballerinalang.natives.annotations.ReturnType;
import org.ballerinalang.net.http.DataContext;
import org.ballerinalang.net.http.HttpUtil;
import org.ballerinalang.net.http.caching.ResponseCacheControlStruct;
import org.ballerinalang.net.http.util.CacheUtils;
import org.ballerinalang.util.observability.ObservabilityUtils;
import org.ballerinalang.util.observability.ObserverContext;
import org.wso2.transport.http.netty.message.HTTPCarbonMessage;

import static org.ballerinalang.net.http.HttpConstants.HTTP_STATUS_CODE;
import static org.ballerinalang.net.http.HttpConstants.RESPONSE_CACHE_CONTROL_INDEX;
import static org.ballerinalang.net.http.HttpConstants.RESPONSE_STATUS_CODE_INDEX;
import static org.ballerinalang.util.observability.ObservabilityConstants.TAG_KEY_HTTP_STATUS_CODE;

/**
 * Native function to respond back the caller with outbound response.
 *
 * @since 0.96
 */
@BallerinaFunction(
        orgName = "ballerina", packageName = "http",
        functionName = "respond",
        receiver = @Receiver(type = TypeKind.STRUCT, structType = "Connection",
                             structPackage = "ballerina.http"),
        args = {@Argument(name = "res", type = TypeKind.STRUCT, structType = "Response",
                structPackage = "ballerina.http")},
        returnType = @ReturnType(type = TypeKind.STRUCT, structType = "HttpConnectorError",
                                 structPackage = "ballerina.http"),
        isPublic = true
)
public class Respond extends ConnectionAction {

    @Override
    public void execute(Context context, CallableUnitCallback callback) {
        DataContext dataContext = new DataContext(context, callback);
        BStruct connectionStruct = (BStruct) context.getRefArgument(0);
        HTTPCarbonMessage inboundRequestMsg = HttpUtil.getCarbonMsg(connectionStruct, null);
        HttpUtil.checkFunctionValidity(connectionStruct, inboundRequestMsg);

        BStruct outboundResponseStruct = (BStruct) context.getRefArgument(1);
        HTTPCarbonMessage outboundResponseMsg = HttpUtil
                .getCarbonMsg(outboundResponseStruct, HttpUtil.createHttpCarbonMessage(false));

        setCacheControlHeader(outboundResponseStruct, outboundResponseMsg);
        HttpUtil.prepareOutboundResponse(context, inboundRequestMsg, outboundResponseMsg, outboundResponseStruct);

        if (CacheUtils.isValidCachedResponse(outboundResponseMsg, inboundRequestMsg)) {
            outboundResponseMsg.setProperty(HTTP_STATUS_CODE, HttpResponseStatus.NOT_MODIFIED.code());
            outboundResponseMsg.waitAndReleaseAllEntities();
            outboundResponseMsg.completeMessage();
        }

        ObserverContext observerContext = ObservabilityUtils.getParentContext(context);
<<<<<<< HEAD
        if (observerContext != null) {
            observerContext.addTag(TAG_KEY_HTTP_STATUS_CODE, String.valueOf(outboundResponseStruct.
                    getIntField(RESPONSE_STATUS_CODE_INDEX)));
            context.setReturnValues(outboundResponseStatus);
        }
=======
        observerContext.addTag(TAG_KEY_HTTP_STATUS_CODE, String.valueOf(outboundResponseStruct.
                getIntField(RESPONSE_STATUS_CODE_INDEX)));
        sendOutboundResponseRobust(dataContext, inboundRequestMsg, outboundResponseStruct, outboundResponseMsg);
>>>>>>> cbaa1059
    }

    private void setCacheControlHeader(BStruct outboundRespStruct, HTTPCarbonMessage outboundResponse) {
        BStruct cacheControl = (BStruct) outboundRespStruct.getRefField(RESPONSE_CACHE_CONTROL_INDEX);
        if (cacheControl != null &&
                outboundResponse.getHeader(HttpHeaderNames.CACHE_CONTROL.toString()) == null) {
            ResponseCacheControlStruct respCC = new ResponseCacheControlStruct(cacheControl);
            outboundResponse.setHeader(HttpHeaderNames.CACHE_CONTROL.toString(), respCC.buildCacheControlDirectives());
        }
    }
}<|MERGE_RESOLUTION|>--- conflicted
+++ resolved
@@ -50,11 +50,11 @@
         orgName = "ballerina", packageName = "http",
         functionName = "respond",
         receiver = @Receiver(type = TypeKind.STRUCT, structType = "Connection",
-                             structPackage = "ballerina.http"),
+                structPackage = "ballerina.http"),
         args = {@Argument(name = "res", type = TypeKind.STRUCT, structType = "Response",
                 structPackage = "ballerina.http")},
         returnType = @ReturnType(type = TypeKind.STRUCT, structType = "HttpConnectorError",
-                                 structPackage = "ballerina.http"),
+                structPackage = "ballerina.http"),
         isPublic = true
 )
 public class Respond extends ConnectionAction {
@@ -80,17 +80,11 @@
         }
 
         ObserverContext observerContext = ObservabilityUtils.getParentContext(context);
-<<<<<<< HEAD
         if (observerContext != null) {
             observerContext.addTag(TAG_KEY_HTTP_STATUS_CODE, String.valueOf(outboundResponseStruct.
                     getIntField(RESPONSE_STATUS_CODE_INDEX)));
-            context.setReturnValues(outboundResponseStatus);
         }
-=======
-        observerContext.addTag(TAG_KEY_HTTP_STATUS_CODE, String.valueOf(outboundResponseStruct.
-                getIntField(RESPONSE_STATUS_CODE_INDEX)));
         sendOutboundResponseRobust(dataContext, inboundRequestMsg, outboundResponseStruct, outboundResponseMsg);
->>>>>>> cbaa1059
     }
 
     private void setCacheControlHeader(BStruct outboundRespStruct, HTTPCarbonMessage outboundResponse) {
