--- conflicted
+++ resolved
@@ -31,17 +31,9 @@
  */
 @BallerinaFunction(
         orgName = "ballerina", packageName = "http",
-<<<<<<< HEAD
-        functionName = "delete",
-        receiver = @Receiver(type = TypeKind.OBJECT, structType = HttpConstants.CALLER_ACTIONS,
-                structPackage = "ballerina.http"),
-        args = {
-                @Argument(name = "client", type = TypeKind.OBJECT),
-=======
         functionName = "nativeDelete",
         args = {
-                @Argument(name = "callerActions", type = TypeKind.STRUCT),
->>>>>>> 6e0f0e7f
+                @Argument(name = "callerActions", type = TypeKind.OBJECT),
                 @Argument(name = "path", type = TypeKind.STRING),
                 @Argument(name = "req", type = TypeKind.OBJECT, structType = "Request",
                         structPackage = "ballerina.http")
