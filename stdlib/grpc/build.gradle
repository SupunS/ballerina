--- conflicted
+++ resolved
@@ -51,12 +51,9 @@
     implementation 'io.netty:netty-codec-http'
     implementation 'org.wso2.transport.http:org.wso2.transport.http.netty'
 
-<<<<<<< HEAD
+    interopImports project(':ballerina-config-api')
     interopImports project(':ballerina-io')
     interopImports project(':ballerina-system')
-=======
-    interopImports project(':ballerina-config-api')
->>>>>>> 03ffe281
     interopImports project(':ballerina-time')
 
     //testCompile project(':ballerina-tool')
