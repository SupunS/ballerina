/*
 *  Copyright (c) 2018, WSO2 Inc. (http://www.wso2.org) All Rights Reserved.
 *
 *  Licensed under the Apache License, Version 2.0 (the "License");
 *  you may not use this file except in compliance with the License.
 *  You may obtain a copy of the License at
 *
 *  http://www.apache.org/licenses/LICENSE-2.0
 *
 *  Unless required by applicable law or agreed to in writing, software
 *  distributed under the License is distributed on an "AS IS" BASIS,
 *  WITHOUT WARRANTIES OR CONDITIONS OF ANY KIND, either express or implied.
 *  See the License for the specific language governing permissions and
 *  limitations under the License.
 */
package org.ballerinalang.net.grpc.nativeimpl.serviceendpoint;

import org.apache.commons.lang3.StringUtils;
import org.ballerinalang.bre.Context;
import org.ballerinalang.config.ConfigRegistry;
import org.ballerinalang.connector.api.BLangConnectorSPIUtil;
import org.ballerinalang.connector.api.BallerinaConnectorException;
import org.ballerinalang.connector.api.Struct;
import org.ballerinalang.connector.api.Value;
import org.ballerinalang.model.types.TypeKind;
import org.ballerinalang.model.values.BMap;
import org.ballerinalang.model.values.BValue;
import org.ballerinalang.natives.annotations.Argument;
import org.ballerinalang.natives.annotations.BallerinaFunction;
import org.ballerinalang.natives.annotations.Receiver;
import org.ballerinalang.net.grpc.GrpcConstants;
import org.ballerinalang.net.grpc.ServicesRegistry;
import org.ballerinalang.net.grpc.nativeimpl.AbstractGrpcNativeFunction;
import org.ballerinalang.net.http.HttpConnectionManager;
<<<<<<< HEAD
import org.ballerinalang.net.http.HttpConstants;
import org.ballerinalang.util.exceptions.BallerinaException;
=======
>>>>>>> 7e148f2c
import org.wso2.transport.http.netty.common.Constants;
import org.wso2.transport.http.netty.config.ListenerConfiguration;
import org.wso2.transport.http.netty.config.Parameter;
import org.wso2.transport.http.netty.contract.ServerConnector;

import java.util.ArrayList;
import java.util.Arrays;
import java.util.List;
import java.util.stream.Collectors;

import static org.ballerinalang.net.grpc.GrpcConstants.ORG_NAME;
import static org.ballerinalang.net.grpc.GrpcConstants.PROTOCOL_PACKAGE_GRPC;
import static org.ballerinalang.net.grpc.GrpcConstants.PROTOCOL_STRUCT_PACKAGE_GRPC;
import static org.ballerinalang.net.grpc.GrpcConstants.SERVER_CONNECTOR;
import static org.ballerinalang.net.grpc.GrpcConstants.SERVICE_ENDPOINT_TYPE;
import static org.ballerinalang.net.grpc.GrpcConstants.SERVICE_REGISTRY_BUILDER;
import static org.ballerinalang.net.http.HttpConstants.ENABLE;
import static org.ballerinalang.net.http.HttpConstants.ENABLED_PROTOCOLS;
import static org.ballerinalang.net.http.HttpConstants.ENDPOINT_CONFIG_KEY_STORE;
import static org.ballerinalang.net.http.HttpConstants.ENDPOINT_CONFIG_OCSP_STAPLING;
import static org.ballerinalang.net.http.HttpConstants.ENDPOINT_CONFIG_PROTOCOLS;
import static org.ballerinalang.net.http.HttpConstants.ENDPOINT_CONFIG_TRUST_STORE;
import static org.ballerinalang.net.http.HttpConstants.ENDPOINT_CONFIG_VALIDATE_CERT;
import static org.ballerinalang.net.http.HttpConstants.PROTOCOL_VERSION;
import static org.ballerinalang.net.http.HttpConstants.SSL_CONFIG_CACHE_SIZE;
import static org.ballerinalang.net.http.HttpConstants.SSL_CONFIG_CACHE_VALIDITY_PERIOD;
import static org.ballerinalang.net.http.HttpConstants.SSL_CONFIG_CIPHERS;
import static org.ballerinalang.net.http.HttpConstants.SSL_CONFIG_ENABLE_SESSION_CREATION;
import static org.ballerinalang.runtime.Constants.BALLERINA_VERSION;

/**
 * Extern function for initializing gRPC server endpoint.
 *
 * @since 1.0.0
 */
@BallerinaFunction(
        orgName = ORG_NAME,
        packageName = PROTOCOL_PACKAGE_GRPC,
        functionName = "init",
        receiver = @Receiver(type = TypeKind.OBJECT, structType = SERVICE_ENDPOINT_TYPE,
                structPackage = PROTOCOL_STRUCT_PACKAGE_GRPC),
        args = {@Argument(name = "config", type = TypeKind.RECORD, structType = "ServiceEndpointConfiguration",
                structPackage = PROTOCOL_STRUCT_PACKAGE_GRPC)},
        isPublic = true
)
public class Init extends AbstractGrpcNativeFunction {
    private static final ConfigRegistry configRegistry = ConfigRegistry.getInstance();
    
    @Override
    public void execute(Context context) {
        Struct serviceEndpoint = BLangConnectorSPIUtil.getConnectorEndpointStruct(context);
        BMap<String, BValue> endpointConfigStruct = (BMap<String, BValue>) context.getRefArgument(1);
        Struct serviceEndpointConfig = BLangConnectorSPIUtil.toStruct(endpointConfigStruct);
        ListenerConfiguration configuration = getListenerConfig(serviceEndpointConfig);
        ServerConnector httpServerConnector =
                HttpConnectionManager.getInstance().createHttpServerConnector(configuration);

        ServicesRegistry.Builder grpcServicesRegistryBuilder = new ServicesRegistry.Builder();
        serviceEndpoint.addNativeData(SERVER_CONNECTOR, httpServerConnector);
        serviceEndpoint.addNativeData(SERVICE_REGISTRY_BUILDER, grpcServicesRegistryBuilder);
        context.setReturnValues();
    }
    
    private ListenerConfiguration getListenerConfig(Struct endpointConfig) {
        String host = endpointConfig.getStringField(GrpcConstants.ENDPOINT_CONFIG_HOST);
        long port = endpointConfig.getIntField(GrpcConstants.ENDPOINT_CONFIG_PORT);
        Struct sslConfig = endpointConfig.getStructField(GrpcConstants.ENDPOINT_CONFIG_SECURE_SOCKET);
        
        ListenerConfiguration listenerConfiguration = new ListenerConfiguration();
        
        if (host == null || host.trim().isEmpty()) {
            listenerConfiguration.setHost(
                    configRegistry.getConfigOrDefault("b7a.http.host", GrpcConstants.HTTP_DEFAULT_HOST));
        } else {
            listenerConfiguration.setHost(host);
        }

        if (port == 0) {
            throw new BallerinaConnectorException("Listener port is not defined!");
        }
        listenerConfiguration.setPort(Math.toIntExact(port));
        
        if (sslConfig != null) {
            setSslConfig(sslConfig, listenerConfiguration);
        }
        
        listenerConfiguration.setServerHeader(getServerName());
        listenerConfiguration.setVersion(String.valueOf(Constants.HTTP_2_0));

        return listenerConfiguration;
    }
    
    private void setSslConfig(Struct sslConfig, ListenerConfiguration listenerConfiguration) {
        listenerConfiguration.setScheme(GrpcConstants.PROTOCOL_HTTPS);
        Struct trustStore = sslConfig.getStructField(ENDPOINT_CONFIG_TRUST_STORE);
        Struct keyStore = sslConfig.getStructField(ENDPOINT_CONFIG_KEY_STORE);
        Struct protocols = sslConfig.getStructField(ENDPOINT_CONFIG_PROTOCOLS);
        Struct validateCert = sslConfig.getStructField(ENDPOINT_CONFIG_VALIDATE_CERT);
        Struct ocspStapling = sslConfig.getStructField(ENDPOINT_CONFIG_OCSP_STAPLING);
        String keyFile = sslConfig.getStringField(HttpConstants.ENDPOINT_CONFIG_KEY);
        String certFile = sslConfig.getStringField(HttpConstants.ENDPOINT_CONFIG_CERTIFICATE);
        String trustCerts = sslConfig.getStringField(HttpConstants.ENDPOINT_CONFIG_TRUST_CERTIFICATES);
        String keyPassword = sslConfig.getStringField(HttpConstants.ENDPOINT_CONFIG_KEY_PASSWORD);


        if (keyStore != null && StringUtils.isNotBlank(keyFile)) {
            throw new BallerinaException("Cannot configure both keyStore and keyFile at the same time.");
        } else if (keyStore == null && (StringUtils.isBlank(keyFile) || StringUtils.isBlank(certFile))) {
            throw new BallerinaException("Either keystore or certificateKey and server certificates must be provided "
                    + "for secure connection");
        }
        if (keyStore != null) {
            String keyStoreFile = keyStore.getStringField(HttpConstants.FILE_PATH);
            String keyStorePassword = keyStore.getStringField(HttpConstants.PASSWORD);
            listenerConfiguration.setKeyStoreFile(keyStoreFile);
            listenerConfiguration.setKeyStorePass(keyStorePassword);
        } else {
            listenerConfiguration.setServerKeyFile(keyFile);
            listenerConfiguration.setServerCertificates(certFile);
            if (keyPassword != null) {
                listenerConfiguration.setServerKeyPassword(keyPassword);
            }
        }
        String sslVerifyClient = sslConfig.getStringField(HttpConstants.SSL_CONFIG_SSL_VERIFY_CLIENT);
        listenerConfiguration.setVerifyClient(sslVerifyClient);
        if (trustStore == null && StringUtils.isNotBlank(sslVerifyClient) && StringUtils.isBlank(trustCerts)) {
            throw new BallerinaException(
                    "Truststore location or trustCertificates must be provided to enable Mutual SSL");
        }
        if (trustStore != null) {
<<<<<<< HEAD
            String trustStoreFile = trustStore.getStringField(HttpConstants.FILE_PATH);
            String trustStorePassword = trustStore.getStringField(HttpConstants.PASSWORD);
            if (StringUtils.isBlank(trustStoreFile) && StringUtils.isNotBlank(sslVerifyClient)) {
                throw new BallerinaException(
                        "Truststore location must be provided to enable Mutual SSL");
=======
            String trustStoreFile = trustStore.getStringField(FILE_PATH);
            String trustStorePassword = trustStore.getStringField(PASSWORD);
            if (StringUtils.isNotBlank(trustStoreFile)) {
                listenerConfiguration.setTrustStoreFile(trustStoreFile);
>>>>>>> 7e148f2c
            }
            if (StringUtils.isNotBlank(trustStorePassword)) {
                listenerConfiguration.setTrustStorePass(trustStorePassword);
            }
<<<<<<< HEAD
            listenerConfiguration.setTrustStoreFile(trustStoreFile);
            listenerConfiguration.setTrustStorePass(trustStorePassword);
        } else if (StringUtils.isNotBlank(trustCerts)) {
            listenerConfiguration.setServerTrustCertificates(trustCerts);
=======
>>>>>>> 7e148f2c
        }
        List<Parameter> serverParamList = new ArrayList<>();
        Parameter serverParameters;
        if (protocols != null) {
            List<Value> sslEnabledProtocolsValueList = Arrays
                    .asList(protocols.getArrayField(ENABLED_PROTOCOLS));
            if (!sslEnabledProtocolsValueList.isEmpty()) {
                String sslEnabledProtocols = sslEnabledProtocolsValueList.stream().map(Value::getStringValue)
                        .collect(Collectors.joining(",", "", ""));
                serverParameters = new Parameter(GrpcConstants.ANN_CONFIG_ATTR_SSL_ENABLED_PROTOCOLS,
                        sslEnabledProtocols);
                serverParamList.add(serverParameters);
            }
            
            String sslProtocol = protocols.getStringField(PROTOCOL_VERSION);
            if (StringUtils.isNotBlank(sslProtocol)) {
                listenerConfiguration.setSSLProtocol(sslProtocol);
            }
        }
        
        List<Value> ciphersValueList = Arrays.asList(sslConfig.getArrayField(SSL_CONFIG_CIPHERS));
        if (!ciphersValueList.isEmpty()) {
            String ciphers = ciphersValueList.stream().map(Value::getStringValue)
                    .collect(Collectors.joining(",", "", ""));
            serverParameters = new Parameter(GrpcConstants.CIPHERS, ciphers);
            serverParamList.add(serverParameters);
        }
        if (validateCert != null) {
            boolean validateCertificateEnabled = validateCert.getBooleanField(ENABLE);
            long cacheSize = validateCert.getIntField(SSL_CONFIG_CACHE_SIZE);
            long cacheValidationPeriod = validateCert.getIntField(SSL_CONFIG_CACHE_VALIDITY_PERIOD);
            listenerConfiguration.setValidateCertEnabled(validateCertificateEnabled);
            if (validateCertificateEnabled) {
                if (cacheSize != 0) {
                    listenerConfiguration.setCacheSize(Math.toIntExact(cacheSize));
                }
                if (cacheValidationPeriod != 0) {
                    listenerConfiguration.setCacheValidityPeriod(Math.toIntExact(cacheValidationPeriod));
                }
            }
        }
        if (ocspStapling != null) {
            boolean ocspStaplingEnabled = ocspStapling.getBooleanField(ENABLE);
            listenerConfiguration.setOcspStaplingEnabled(ocspStaplingEnabled);
            long cacheSize = ocspStapling.getIntField(SSL_CONFIG_CACHE_SIZE);
            long cacheValidationPeriod = ocspStapling.getIntField(SSL_CONFIG_CACHE_VALIDITY_PERIOD);
            listenerConfiguration.setValidateCertEnabled(ocspStaplingEnabled);
            if (ocspStaplingEnabled) {
                if (cacheSize != 0) {
                    listenerConfiguration.setCacheSize(Math.toIntExact(cacheSize));
                }
                if (cacheValidationPeriod != 0) {
                    listenerConfiguration.setCacheValidityPeriod(Math.toIntExact(cacheValidationPeriod));
                }
            }
        }
        listenerConfiguration.setTLSStoreType(GrpcConstants.PKCS_STORE_TYPE);
        String serverEnableSessionCreation = String.valueOf(sslConfig
                .getBooleanField(SSL_CONFIG_ENABLE_SESSION_CREATION));
        Parameter enableSessionCreationParam = new Parameter(SSL_CONFIG_ENABLE_SESSION_CREATION,
                serverEnableSessionCreation);
        serverParamList.add(enableSessionCreationParam);
        if (!serverParamList.isEmpty()) {
            listenerConfiguration.setParameters(serverParamList);
        }
        
        listenerConfiguration
                .setId(getListenerInterface(listenerConfiguration.getHost(), listenerConfiguration.getPort()));
    }
    
    private static String getListenerInterface(String host, int port) {
        host = host != null ? host : "0.0.0.0";
        return host + ":" + port;
    }
    
    private String getServerName() {
        String userAgent;
        String version = System.getProperty(BALLERINA_VERSION);
        if (version != null) {
            userAgent = "ballerina/" + version;
        } else {
            userAgent = "ballerina";
        }
        return userAgent;
    }
}<|MERGE_RESOLUTION|>--- conflicted
+++ resolved
@@ -32,11 +32,8 @@
 import org.ballerinalang.net.grpc.ServicesRegistry;
 import org.ballerinalang.net.grpc.nativeimpl.AbstractGrpcNativeFunction;
 import org.ballerinalang.net.http.HttpConnectionManager;
-<<<<<<< HEAD
 import org.ballerinalang.net.http.HttpConstants;
 import org.ballerinalang.util.exceptions.BallerinaException;
-=======
->>>>>>> 7e148f2c
 import org.wso2.transport.http.netty.common.Constants;
 import org.wso2.transport.http.netty.config.ListenerConfiguration;
 import org.wso2.transport.http.netty.config.Parameter;
@@ -167,29 +164,19 @@
                     "Truststore location or trustCertificates must be provided to enable Mutual SSL");
         }
         if (trustStore != null) {
-<<<<<<< HEAD
             String trustStoreFile = trustStore.getStringField(HttpConstants.FILE_PATH);
             String trustStorePassword = trustStore.getStringField(HttpConstants.PASSWORD);
             if (StringUtils.isBlank(trustStoreFile) && StringUtils.isNotBlank(sslVerifyClient)) {
                 throw new BallerinaException(
                         "Truststore location must be provided to enable Mutual SSL");
-=======
-            String trustStoreFile = trustStore.getStringField(FILE_PATH);
-            String trustStorePassword = trustStore.getStringField(PASSWORD);
-            if (StringUtils.isNotBlank(trustStoreFile)) {
-                listenerConfiguration.setTrustStoreFile(trustStoreFile);
->>>>>>> 7e148f2c
-            }
-            if (StringUtils.isNotBlank(trustStorePassword)) {
-                listenerConfiguration.setTrustStorePass(trustStorePassword);
-            }
-<<<<<<< HEAD
+            }
+            if (StringUtils.isBlank(trustStorePassword) && StringUtils.isNotBlank(sslVerifyClient)) {
+                throw new BallerinaException("Truststore password value must be provided to enable Mutual SSL");
+            }
             listenerConfiguration.setTrustStoreFile(trustStoreFile);
             listenerConfiguration.setTrustStorePass(trustStorePassword);
         } else if (StringUtils.isNotBlank(trustCerts)) {
             listenerConfiguration.setServerTrustCertificates(trustCerts);
-=======
->>>>>>> 7e148f2c
         }
         List<Parameter> serverParamList = new ArrayList<>();
         Parameter serverParameters;
