// Copyright (c) 2018 WSO2 Inc. (http://www.wso2.org) All Rights Reserved.
//
// WSO2 Inc. licenses this file to you under the Apache License,
// Version 2.0 (the "License"); you may not use this file except
// in compliance with the License.
// You may obtain a copy of the License at
//
// http://www.apache.org/licenses/LICENSE-2.0
//
// Unless required by applicable law or agreed to in writing,
// software distributed under the License is distributed on an
// "AS IS" BASIS, WITHOUT WARRANTIES OR CONDITIONS OF ANY
// KIND, either express or implied.  See the License for the
// specific language governing permissions and limitations
// under the License.
import ballerina/system;
import ballerina/io;

# TODO: check
# Represents service endpoint where one or more services can be registered. so that ballerina program can offer
# service through this endpoint.
#
# + id - Caller endpoint id.
public type Server object {

    *AbstractListener;

    public function __start() returns error? {
<<<<<<< HEAD
        io:println("Calling start.....");
=======
>>>>>>> b1ed6e6a
        return self.start();
    }

    public function __stop() returns error? {
<<<<<<< HEAD
        io:println("Calling stop.....");
=======
>>>>>>> b1ed6e6a
        return self.stop();
    }

    public function __attach(service s, map annotationData) returns error? {
<<<<<<< HEAD
        io:println("Calling attach.....");
        return self.register(s, annotationData);
    }

    //@readonly public Remote remoteDetails = {};
    //@readonly public Local local = {};
    //@readonly public string protocol = "";

    //private string instanceId;

    public function __init(ServiceEndpointConfiguration config) {
        io:println("Calling init.....");
        //self.instanceId = system:uuid();
        //self.config = config;
=======
        return self.register(s, annotationData);
    }

    public function __init(ServiceEndpointConfiguration config) {
>>>>>>> b1ed6e6a
        self.init(config);
    }

    # Gets called when the endpoint is being initialize during module init time.
    #
    # + config - The ServiceEndpointConfiguration of the endpoint.
    public extern function init(ServiceEndpointConfiguration config);

    //public extern function initEndpoint() returns error?;

    # Gets called every time a service attaches itself to this endpoint - also happens at module init time.
    #
    # + serviceType - The type of the service to be registered.
    # + annotationData - Annotations attached to the service.
    public extern function register(service serviceType, map annotationData) returns error?;

    # Starts the registered service.
    public extern function start() returns error?;
<<<<<<< HEAD

    # Returns the connector that client code uses.
    #
    # + return - The connector that client code uses
    public extern function getCallerActions() returns Caller;

    # Stops the registered service.
    public extern function stop() returns error?;
};

# Presents a read-only view of the remote address.
#
# + host - The remote host name/IP
# + port - The remote port
public type Remote record {
    @readonly string host = "";
    @readonly int port = 0;
    !...
};

# Presents a read-only view of the local address.
#
# + host - The local host name/IP
# + port - The local port
public type Local record {
    @readonly string host = "";
    @readonly int port = 0;
    !...
=======

    # Stops the registered service.
    public extern function stop() returns error?;
>>>>>>> b1ed6e6a
};

# Represents the gRPC server endpoint configuration.
#
# + host - The server hostname.
# + port - The server port.
# + secureSocket - The SSL configurations for the client endpoint.
public type ServiceEndpointConfiguration record {
    string host = "0.0.0.0";
    int port = 0;
    ServiceSecureSocket? secureSocket = ();
    !...
};

# SecureSocket struct represents SSL/TLS options to be used for gRPC service.
#
# + trustStore - TrustStore related options.
# + keyStore - KeyStore related options.
# + certFile - A file containing the certificate of the server.
# + keyFile - A file containing the private key of the server.
# + keyPassword - Password of the private key if it is encrypted.
# + trustedCertFile - A file containing a list of certificates or a single certificate that the server trusts.
# + protocol - SSL/TLS protocol related options.
# + certValidation - Certificate validation against CRL or OCSP related options.
# + ciphers - List of ciphers to be used. eg: TLS_ECDHE_RSA_WITH_AES_128_GCM_SHA256,
#             TLS_ECDHE_RSA_WITH_AES_128_CBC_SHA.
# + sslVerifyClient - The type of client certificate verification.
# + shareSession - Enable/disable new ssl session creation.
# + ocspStapling - Enable/disable ocsp stapling.
public type ServiceSecureSocket record {
    TrustStore? trustStore = ();
    KeyStore? keyStore = ();
    string certFile = "";
    string keyFile = "";
    string keyPassword = "";
    string trustedCertFile = "";
    Protocols? protocol = ();
    ValidateCert? certValidation = ();
    string[] ciphers = [];
    string sslVerifyClient = "";
    boolean shareSession = true;
    ServiceOcspStapling? ocspStapling = ();
    !...
};<|MERGE_RESOLUTION|>--- conflicted
+++ resolved
@@ -13,8 +13,6 @@
 // KIND, either express or implied.  See the License for the
 // specific language governing permissions and limitations
 // under the License.
-import ballerina/system;
-import ballerina/io;
 
 # TODO: check
 # Represents service endpoint where one or more services can be registered. so that ballerina program can offer
@@ -26,43 +24,18 @@
     *AbstractListener;
 
     public function __start() returns error? {
-<<<<<<< HEAD
-        io:println("Calling start.....");
-=======
->>>>>>> b1ed6e6a
         return self.start();
     }
 
     public function __stop() returns error? {
-<<<<<<< HEAD
-        io:println("Calling stop.....");
-=======
->>>>>>> b1ed6e6a
         return self.stop();
     }
 
     public function __attach(service s, map annotationData) returns error? {
-<<<<<<< HEAD
-        io:println("Calling attach.....");
-        return self.register(s, annotationData);
-    }
-
-    //@readonly public Remote remoteDetails = {};
-    //@readonly public Local local = {};
-    //@readonly public string protocol = "";
-
-    //private string instanceId;
-
-    public function __init(ServiceEndpointConfiguration config) {
-        io:println("Calling init.....");
-        //self.instanceId = system:uuid();
-        //self.config = config;
-=======
         return self.register(s, annotationData);
     }
 
     public function __init(ServiceEndpointConfiguration config) {
->>>>>>> b1ed6e6a
         self.init(config);
     }
 
@@ -70,8 +43,6 @@
     #
     # + config - The ServiceEndpointConfiguration of the endpoint.
     public extern function init(ServiceEndpointConfiguration config);
-
-    //public extern function initEndpoint() returns error?;
 
     # Gets called every time a service attaches itself to this endpoint - also happens at module init time.
     #
@@ -81,40 +52,9 @@
 
     # Starts the registered service.
     public extern function start() returns error?;
-<<<<<<< HEAD
-
-    # Returns the connector that client code uses.
-    #
-    # + return - The connector that client code uses
-    public extern function getCallerActions() returns Caller;
 
     # Stops the registered service.
     public extern function stop() returns error?;
-};
-
-# Presents a read-only view of the remote address.
-#
-# + host - The remote host name/IP
-# + port - The remote port
-public type Remote record {
-    @readonly string host = "";
-    @readonly int port = 0;
-    !...
-};
-
-# Presents a read-only view of the local address.
-#
-# + host - The local host name/IP
-# + port - The local port
-public type Local record {
-    @readonly string host = "";
-    @readonly int port = 0;
-    !...
-=======
-
-    # Stops the registered service.
-    public extern function stop() returns error?;
->>>>>>> b1ed6e6a
 };
 
 # Represents the gRPC server endpoint configuration.
