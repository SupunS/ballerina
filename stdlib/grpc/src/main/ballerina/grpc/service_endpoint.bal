// Copyright (c) 2018 WSO2 Inc. (http://www.wso2.org) All Rights Reserved.
//
// WSO2 Inc. licenses this file to you under the Apache License,
// Version 2.0 (the "License"); you may not use this file except
// in compliance with the License.
// You may obtain a copy of the License at
//
// http://www.apache.org/licenses/LICENSE-2.0
//
// Unless required by applicable law or agreed to in writing,
// software distributed under the License is distributed on an
// "AS IS" BASIS, WITHOUT WARRANTIES OR CONDITIONS OF ANY
// KIND, either express or implied.  See the License for the
// specific language governing permissions and limitations
// under the License.

# Represents service endpoint where one or more services can be registered. so that ballerina program can offer
# service through this endpoint.
#
# + id - Caller endpoint id.
public type Listener object {
    public int id;

    private CallerAction conn;

<<<<<<< HEAD
    # Gets called when the endpoint is being initialize during package init time.
    #
    # + config - The ServiceEndpointConfiguration of the endpoint.
    public native function init(ServiceEndpointConfiguration config);

    # Gets called every time a service attaches itself to this endpoint - also happens at package init time.
    #
    # + serviceType - The type of the service to be registered.
    public native function register(typedesc serviceType);

    # Starts the registered service.
    public native function start();

    # Stops the registered service.
    public native function stop();

    # Returns the client connection that servicestub code uses.
    #
    # + return - Client connection.
    public native function getCallerActions() returns CallerAction;
=======
    documentation {
        Gets called when the endpoint is being initialize during package init time.

        P{{config}} - The ServiceEndpointConfiguration of the endpoint.
    }
    public extern function init(ServiceEndpointConfiguration config);

    documentation {
        Gets called every time a service attaches itself to this endpoint - also happens at package init time.

        P{{serviceType}} - The type of the service to be registered.
    }
    public extern function register(typedesc serviceType);

    documentation {
        Starts the registered service.
    }
    public extern function start();

    documentation {
        Stops the registered service.
    }
    public extern function stop();

    documentation {
        Returns the client connection that servicestub code uses.

        R{{}} - Client connection.
    }
    public extern function getCallerActions() returns CallerAction;
>>>>>>> fb229ec6
};

# Represents the gRPC server endpoint configuration.
#
# + host - The server hostname.
# + port - The server port.
# + secureSocket - The SSL configurations for the client endpoint.
public type ServiceEndpointConfiguration record {
    string host,
    int port,
    ServiceSecureSocket? secureSocket,
};

# SecureSocket struct represents SSL/TLS options to be used for gRPC service.
#
# + trustStore - TrustStore related options.
# + keyStore - KeyStore related options.
# + protocol - SSL/TLS protocol related options.
# + certValidation - Certificate validation against CRL or OCSP related options.
# + ciphers - List of ciphers to be used. eg: TLS_ECDHE_RSA_WITH_AES_128_GCM_SHA256,
#             TLS_ECDHE_RSA_WITH_AES_128_CBC_SHA.
# + sslVerifyClient - The type of client certificate verification.
# + shareSession - Enable/disable new ssl session creation.
# + ocspStapling - Enable/disable ocsp stapling.
public type ServiceSecureSocket record {
    TrustStore? trustStore,
    KeyStore? keyStore,
    Protocols? protocol,
    ValidateCert? certValidation,
    string[] ciphers,
    string sslVerifyClient,
    boolean shareSession = true,
    ServiceOcspStapling? ocspStapling,
};

public type Service object {
    function getEndpoint() returns Listener {
        return new;
    }
};<|MERGE_RESOLUTION|>--- conflicted
+++ resolved
@@ -23,59 +23,26 @@
 
     private CallerAction conn;
 
-<<<<<<< HEAD
     # Gets called when the endpoint is being initialize during package init time.
     #
     # + config - The ServiceEndpointConfiguration of the endpoint.
-    public native function init(ServiceEndpointConfiguration config);
+    public extern function init(ServiceEndpointConfiguration config);
 
     # Gets called every time a service attaches itself to this endpoint - also happens at package init time.
     #
     # + serviceType - The type of the service to be registered.
-    public native function register(typedesc serviceType);
+    public extern function register(typedesc serviceType);
 
     # Starts the registered service.
-    public native function start();
+    public extern function start();
 
     # Stops the registered service.
-    public native function stop();
+    public extern function stop();
 
     # Returns the client connection that servicestub code uses.
     #
     # + return - Client connection.
-    public native function getCallerActions() returns CallerAction;
-=======
-    documentation {
-        Gets called when the endpoint is being initialize during package init time.
-
-        P{{config}} - The ServiceEndpointConfiguration of the endpoint.
-    }
-    public extern function init(ServiceEndpointConfiguration config);
-
-    documentation {
-        Gets called every time a service attaches itself to this endpoint - also happens at package init time.
-
-        P{{serviceType}} - The type of the service to be registered.
-    }
-    public extern function register(typedesc serviceType);
-
-    documentation {
-        Starts the registered service.
-    }
-    public extern function start();
-
-    documentation {
-        Stops the registered service.
-    }
-    public extern function stop();
-
-    documentation {
-        Returns the client connection that servicestub code uses.
-
-        R{{}} - Client connection.
-    }
     public extern function getCallerActions() returns CallerAction;
->>>>>>> fb229ec6
 };
 
 # Represents the gRPC server endpoint configuration.
