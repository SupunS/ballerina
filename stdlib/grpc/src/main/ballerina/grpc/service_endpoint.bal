--- conflicted
+++ resolved
@@ -31,12 +31,7 @@
         return self.stop();
     }
 
-<<<<<<< HEAD
     public function __attach(service s, map<any> annotationData) returns error? {
-        io:println("Calling attach.....");
-=======
-    public function __attach(service s, map annotationData) returns error? {
->>>>>>> 135bb066
         return self.register(s, annotationData);
     }
 
