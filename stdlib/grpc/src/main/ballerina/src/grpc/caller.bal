--- conflicted
+++ resolved
@@ -28,15 +28,9 @@
 
     private int instanceId = -1;
 
-<<<<<<< HEAD
-    # Returns unique identification of the caller.
-    #
-    # + return - caller id
-=======
     # Returns the unique identification of the caller.
     #
     # + return - caller ID
->>>>>>> 41555531
     public function getId() returns int {
         return self.instanceId;
     }
