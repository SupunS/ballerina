/*
 * Copyright (c) 2019, WSO2 Inc. (http://www.wso2.org) All Rights Reserved.
 *
 * WSO2 Inc. licenses this file to you under the Apache License,
 * Version 2.0 (the "License"); you may not use this file except
 * in compliance with the License.
 * You may obtain a copy of the License at
 *
 *    http://www.apache.org/licenses/LICENSE-2.0
 *
 * Unless required by applicable law or agreed to in writing,
 * software distributed under the License is distributed on an
 * "AS IS" BASIS, WITHOUT WARRANTIES OR CONDITIONS OF ANY
 * KIND, either express or implied. See the License for the
 * specific language governing permissions and limitations
 * under the License.
 */

package org.ballerinalang.stdlib.crypto;

/**
 * Constants related to Ballerina crypto stdlib.
 *
 * @since 0.990.3
 */
public class Constants {

    // Name of the Ballerina crypto module, used to create struct instances.
    public static final String CRYPTO_PACKAGE = "ballerina/crypto";

    // Record used to reference to a key store.
    public static final String KEY_STORE_RECORD = "KeyStore";

    // Record used to reference to a trust store.
    public static final String TRUST_STORE_RECORD = "TrustStore";

    // Record used to reference to a private key.
    public static final String PRIVATE_KEY_RECORD = "PrivateKey";

    // Record used to reference to a public key.
    public static final String PUBLIC_KEY_RECORD = "PublicKey";

    // Record used to reference to a public key certificate.
    public static final String CERTIFICATE_RECORD = "Certificate";

    // Native data key for private key within the PrivateKey record.
    public static final String NATIVE_DATA_PRIVATE_KEY = "NATIVE_DATA_PRIVATE_KEY";

    // Native data key for private key within the PublicKey record.
    public static final String NATIVE_DATA_PUBLIC_KEY = "NATIVE_DATA_PUBLIC_KEY";

    // Native data key for private key within the PublicKey record.
    public static final String NATIVE_DATA_PUBLIC_KEY_CERTIFICATE = "NATIVE_DATA_PUBLIC_KEY_CERTIFICATE";

    // Path field in KEY_STORE_RECORD record.
    public static final String KEY_STORE_RECORD_PATH_FIELD = "path";

    // Password field in KEY_STORE_RECORD record.
    public static final String KEY_STORE_RECORD_PASSWORD_FIELD = "password";

    // Path field in TRUST_STORE_RECORD record.
    public static final String TRUST_STORE_RECORD_PATH_FIELD = "path";

    // Password field in TRUST_STORE_RECORD record.
    public static final String TRUST_STORE_RECORD_PASSWORD_FIELD = "password";

    // Algorithm field in PRIVATE_KEY_RECORD.
    public static final String PRIVATE_KEY_RECORD_ALGORITHM_FIELD = "algorithm";

    // Algorithm field in PUBLIC_KEY_RECORD.
    public static final String PUBLIC_KEY_RECORD_ALGORITHM_FIELD = "algorithm";

    // Algorithm field in PUBLIC_KEY_RECORD.
    public static final String PUBLIC_KEY_RECORD_CERTIFICATE_FIELD = "certificate";

    // Version field in CERTIFICATE_RECORD.
    public static final String CERTIFICATE_RECORD_VERSION_FIELD = "version0";

    // Serial field in CERTIFICATE_RECORD.
    public static final String CERTIFICATE_RECORD_SERIAL_FIELD = "serial";

    // Issuer field in CERTIFICATE_RECORD.
    public static final String CERTIFICATE_RECORD_ISSUER_FIELD = "issuer";

    // Subject field in CERTIFICATE_RECORD.
    public static final String CERTIFICATE_RECORD_SUBJECT_FIELD = "subject";

    // NotBefore field in CERTIFICATE_RECORD.
    public static final String CERTIFICATE_RECORD_NOT_BEFORE_FIELD = "notBefore";

    // NotAfter field in CERTIFICATE_RECORD.
    public static final String CERTIFICATE_RECORD_NOT_AFTER_FIELD = "notAfter";

    // Signature field in CERTIFICATE_RECORD.
    public static final String CERTIFICATE_RECORD_SIGNATURE_FIELD = "signature";

    // SigningAlgorithm field in CERTIFICATE_RECORD.
    public static final String CERTIFICATE_RECORD_SIGNATURE_ALG_FIELD = "signingAlgorithm";

    // Error record for crypto module.
    public static final String CRYPTO_ERROR = "CryptoError";

    // Message field within error record.
    public static final String MESSAGE = "message";

    // Error code for crypto error
    public static final String ENCODING_ERROR_CODE = "{ballerina/encoding}CryptoError";

    // PKCS12 keystore type
    public static final String KEYSTORE_TYPE_PKCS12 = "PKCS12";

<<<<<<< HEAD
    // GMT timezone name used for X509 validity times
    public static final String TIMEZONE_GMT = "GMT";
=======
    // CBC encryption mode
    public static final String CBC = "CBC";

    // ECB encryption mode
    public static final String ECB = "ECB";

    // GCM encryption mode
    public static final String GCM = "GCM";

    // AES encryption algorithm
    public static final String AES = "AES";

    // RSA encryption algorithm
    public static final String RSA = "RSA";
>>>>>>> 0351d3ca
}<|MERGE_RESOLUTION|>--- conflicted
+++ resolved
@@ -21,7 +21,7 @@
 /**
  * Constants related to Ballerina crypto stdlib.
  *
- * @since 0.990.3
+ * @since 0.991.0
  */
 public class Constants {
 
@@ -109,10 +109,9 @@
     // PKCS12 keystore type
     public static final String KEYSTORE_TYPE_PKCS12 = "PKCS12";
 
-<<<<<<< HEAD
     // GMT timezone name used for X509 validity times
     public static final String TIMEZONE_GMT = "GMT";
-=======
+
     // CBC encryption mode
     public static final String CBC = "CBC";
 
@@ -127,5 +126,4 @@
 
     // RSA encryption algorithm
     public static final String RSA = "RSA";
->>>>>>> 0351d3ca
 }