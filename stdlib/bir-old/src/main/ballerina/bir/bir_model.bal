--- conflicted
+++ resolved
@@ -498,11 +498,7 @@
     DiagnosticPos pos;
     InstructionKind kind;
     VarRef lhsOp;
-<<<<<<< HEAD
-    BType typeValue;
-=======
     BType streamType;
->>>>>>> cd7b5e68
 |};
 
 public type NewInstance record {|
