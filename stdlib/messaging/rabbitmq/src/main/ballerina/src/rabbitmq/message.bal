// Copyright (c) 2019 WSO2 Inc. (http://www.wso2.org) All Rights Reserved.
//
// WSO2 Inc. licenses this file to you under the Apache License,
// Version 2.0 (the "License"); you may not use this file except
// in compliance with the License.
// You may obtain a copy of the License at
//
// http://www.apache.org/licenses/LICENSE-2.0
//
// Unless required by applicable law or agreed to in writing,
// software distributed under the License is distributed on an
// "AS IS" BASIS, WITHOUT WARRANTIES OR CONDITIONS OF ANY
// KIND, either express or implied.  See the License for the
// specific language governing permissions and limitations
// under the License.

import ballerina/java;

# Provides the functionality to manipulate the messages received by the consumer services.
public type Message client object {
   handle amqpChannel = JAVA_NULL;
   private byte[] messageContent = [];
   private int deliveryTag = -1;
   private BasicProperties? properties = ();
   private boolean ackStatus = false;
   private boolean autoAck = true;

    # Acknowledges one or several received messages.
    # ```ballerina
    # rabbitmq:Error? ackResult = message->basicAck(true);
    # ```
    #
    # + multiple - `true` to acknowledge all messages up to and including the called on message and
    #              `false` to acknowledge just the called on message
    # + return - A `rabbitmq:Error` if an I/O error is encountered or else `()`
    public remote function basicAck(boolean multiple = false) returns Error? {
        var result = nativeBasicAck(self.amqpChannel, self.deliveryTag, multiple, self.autoAck, self.ackStatus);
        self.ackStatus = true;
        return result;
    }

    # Rejects one or several received messages.
    # ```ballerina
    # rabbitmq:Error? nackResult = message->basicNack(true, requeue = false);
    # ```
    #
    # + multiple - `true` to reject all messages up to and including the called on message and
    #              `false` to reject just the called on message
    # + requeue - `true` if the rejected message(s) should be re-queued rather than discarded/dead-lettered
    # + return - A `rabbitmq:Error` if an I/O error is encountered or else `()`
    public remote function basicNack(boolean multiple = false, public boolean requeue = true)
                            returns Error? {
        var result = nativeBasicNack(self.amqpChannel, self.deliveryTag, self.autoAck, self.ackStatus,
                                multiple, requeue);
        self.ackStatus = true;
        return result;
    }

    # Retrieves the delivery tag of the message.
    # ```ballerina
    # int deliveryTag = message.getDeliveryTag();
    # ```
    #
    # + return - The delivery tag of the message
    public function getDeliveryTag() returns @tainted int {
        if (self.deliveryTag > -1) {
            return self.deliveryTag;
        } else {
            RabbitMqError e = RabbitMqError("Delivery tag not properly initiliazed.");
            panic e;
        }
    }

    # Retrieves the properties of the message (i.e., routing headers etc.).
    # ```ballerina
    # rabbitmq:BasicProperties|rabbitmq:Error properties = message.getProperties();
    # ```
    #
    # + return - Properties of the message or else a `rabbitmq:Error` if an error is encountered
    public function getProperties() returns BasicProperties | Error {
        var basicProperties = self.properties;
        if (basicProperties is BasicProperties) {
            return basicProperties;
        }
        RabbitMqError e = RabbitMqError("Properties not properly initialized.");
        return e;
<<<<<<< HEAD
    }

    # Retrieves the text content of the RabbitMQ message.
    # ```ballerina
    # string|rabbitmq:Error msgContent = message.getTextContent();
    # ```
    #
    # + return - Message data as string value or else a `rabbitmq:Error` if an error is encountered
    public function getTextContent() returns @tainted string | Error {
        var result =  nativeGetTextContent(self.messageContent);
        if (result is handle) {
            var toStringResult = java:toString(result);
            if (toStringResult is string) {
                return toStringResult;
            } else {
                RabbitMqError e = RabbitMqError("Error occuurred while retrieving the text content of the message.");
                return e;
            }
        } else {
            return result;
        }
    }

    # Retrieves the float content of the RabbitMQ message.
    # ```ballerina
    # float|rabbitmq:Error msgContent = message.getFloatContent();
    # ```
    #
    # + return - Message data as a float value or else a `rabbitmq:Error` if an error is encountered
    public function getFloatContent() returns @tainted float | Error {
=======
   }

# Retrieves the text content of the RabbitMQ message.
# ```ballerina
# string|rabbitmq:Error msgContent = message.getTextContent();
# ```
#
# + return - Message data as string value or else a `rabbitmq:Error` if an error is encountered
   public function getTextContent() returns @tainted string | Error {
        return nativeGetTextContent(self.messageContent);
   }

# Retrieves the float content of the RabbitMQ message.
# ```ballerina
# float|rabbitmq:Error msgContent = message.getFloatContent();
# ```
#
# + return - Message data as a float value or else a `rabbitmq:Error` if an error is encountered
   public function getFloatContent() returns @tainted float | Error {
>>>>>>> 494f6ae7
        return  nativeGetFloatContent(self.messageContent);
    }

    # Retrieves the int content of the RabbitMQ message.
    # ```ballerina
    # int|rabbitmq:Error msgContent = message.getIntContent();
    # ```
    #
    # + return - Message data as an int value or else a `rabbitmq:Error` if an error is encountered
    public function getIntContent() returns @tainted int | Error {
       return nativeGetIntContent(self.messageContent);
    }

    # Retrieves the byte array content of the RabbitMQ message.
    # ```ballerina
    # byte[] msgContent = message.getIntContent();
    # ```
    #
    # + return - Message data as a byte array
    public function getByteArrayContent() returns @tainted byte[] {
        return self.messageContent;
    }

    # Retrieves the JSON content of the RabbitMQ message.
    # ```ballerina
    # json|rabbitmq:Error msgContent = message.getJSONContent();
    # ```
    #
    # + return - Message data as a JSON value or else a `rabbitmq:Error` if an error is encountered
    public function getJSONContent() returns @tainted json | Error {
        return nativeGetJSONContent(self.messageContent);
    }

    # Retrieves the XML content of the RabbitMQ message.
    # ```ballerina
    # xml|rabbitmq:Error msgContent = message.getXMLContent();
    # ```
    #
    # + return - Message data as an XML value or else a `rabbitmq:Error` if an error is encountered
    public function getXMLContent() returns @tainted xml | Error {
        return nativeGetXMLContent(self.messageContent);
    }
};

function nativeBasicAck(handle amqpChannel, int deliveryTag, boolean multiple, boolean ackMode, boolean ackStatus)
returns Error? =
@java:Method {
    name: "basicAck",
    class: "org.ballerinalang.messaging.rabbitmq.util.MessageUtils"
} external;

function nativeBasicNack(handle amqpChannel, int deliveryTag, boolean ackMode, boolean ackStatus, boolean multiple,
boolean requeue) returns Error? =
@java:Method {
    name: "basicNack",
    class: "org.ballerinalang.messaging.rabbitmq.util.MessageUtils"
} external;

function nativeGetTextContent(byte[] messageContent) returns string | Error =
@java:Method {
    name: "getTextContent",
    class: "org.ballerinalang.messaging.rabbitmq.util.MessageUtils"
} external;

function nativeGetFloatContent(byte[] messageContent) returns float | Error  =
@java:Method {
    name: "getFloatContent",
    class: "org.ballerinalang.messaging.rabbitmq.util.MessageUtils"
} external;

function nativeGetIntContent(byte[] messageContent) returns int | Error  =
@java:Method {
    name: "getIntContent",
    class: "org.ballerinalang.messaging.rabbitmq.util.MessageUtils"
} external;

function nativeGetXMLContent(byte[] messageContent) returns xml | Error  =
@java:Method {
    name: "getXMLContent",
    class: "org.ballerinalang.messaging.rabbitmq.util.MessageUtils"
} external;

function nativeGetJSONContent(byte[] messageContent) returns json | Error  =
@java:Method {
    name: "getJSONContent",
    class: "org.ballerinalang.messaging.rabbitmq.util.MessageUtils"
} external;<|MERGE_RESOLUTION|>--- conflicted
+++ resolved
@@ -84,39 +84,7 @@
         }
         RabbitMqError e = RabbitMqError("Properties not properly initialized.");
         return e;
-<<<<<<< HEAD
     }
-
-    # Retrieves the text content of the RabbitMQ message.
-    # ```ballerina
-    # string|rabbitmq:Error msgContent = message.getTextContent();
-    # ```
-    #
-    # + return - Message data as string value or else a `rabbitmq:Error` if an error is encountered
-    public function getTextContent() returns @tainted string | Error {
-        var result =  nativeGetTextContent(self.messageContent);
-        if (result is handle) {
-            var toStringResult = java:toString(result);
-            if (toStringResult is string) {
-                return toStringResult;
-            } else {
-                RabbitMqError e = RabbitMqError("Error occuurred while retrieving the text content of the message.");
-                return e;
-            }
-        } else {
-            return result;
-        }
-    }
-
-    # Retrieves the float content of the RabbitMQ message.
-    # ```ballerina
-    # float|rabbitmq:Error msgContent = message.getFloatContent();
-    # ```
-    #
-    # + return - Message data as a float value or else a `rabbitmq:Error` if an error is encountered
-    public function getFloatContent() returns @tainted float | Error {
-=======
-   }
 
 # Retrieves the text content of the RabbitMQ message.
 # ```ballerina
@@ -128,14 +96,13 @@
         return nativeGetTextContent(self.messageContent);
    }
 
-# Retrieves the float content of the RabbitMQ message.
-# ```ballerina
-# float|rabbitmq:Error msgContent = message.getFloatContent();
-# ```
-#
-# + return - Message data as a float value or else a `rabbitmq:Error` if an error is encountered
-   public function getFloatContent() returns @tainted float | Error {
->>>>>>> 494f6ae7
+    # Retrieves the float content of the RabbitMQ message.
+    # ```ballerina
+    # float|rabbitmq:Error msgContent = message.getFloatContent();
+    # ```
+    #
+    # + return - Message data as a float value or else a `rabbitmq:Error` if an error is encountered
+    public function getFloatContent() returns @tainted float | Error {
         return  nativeGetFloatContent(self.messageContent);
     }
 
