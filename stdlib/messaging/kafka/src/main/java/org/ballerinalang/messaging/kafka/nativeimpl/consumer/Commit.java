/*
 * Copyright (c) 2019, WSO2 Inc. (http://www.wso2.org) All Rights Reserved.
 *
 * WSO2 Inc. licenses this file to you under the Apache License,
 * Version 2.0 (the "License"); you may not use this file except
 * in compliance with the License.
 * You may obtain a copy of the License at
 *
 *    http://www.apache.org/licenses/LICENSE-2.0
 *
 * Unless required by applicable law or agreed to in writing,
 * software distributed under the License is distributed on an
 * "AS IS" BASIS, WITHOUT WARRANTIES OR CONDITIONS OF ANY
 * KIND, either express or implied. See the License for the
 * specific language governing permissions and limitations
 * under the License.
 */

package org.ballerinalang.messaging.kafka.nativeimpl.consumer;

import org.apache.kafka.clients.consumer.KafkaConsumer;
import org.apache.kafka.common.KafkaException;
import org.ballerinalang.jvm.scheduling.Scheduler;
import org.ballerinalang.jvm.values.ObjectValue;
import org.ballerinalang.messaging.kafka.observability.KafkaMetricsUtil;
import org.ballerinalang.messaging.kafka.observability.KafkaObservabilityConstants;
import org.ballerinalang.messaging.kafka.observability.KafkaTracingUtil;

import static org.ballerinalang.messaging.kafka.utils.KafkaConstants.CONSUMER_ERROR;
import static org.ballerinalang.messaging.kafka.utils.KafkaConstants.NATIVE_CONSUMER;
import static org.ballerinalang.messaging.kafka.utils.KafkaUtils.createKafkaError;

/**
 * Native function commits a given consumer offsets to offset topic.
 */
public class Commit {

    public static Object commit(ObjectValue consumerObject) {
<<<<<<< HEAD
        KafkaConsumer kafkaConsumer = (KafkaConsumer) consumerObject.getNativeData(NATIVE_CONSUMER);
=======
        KafkaTracingUtil.traceResourceInvocation(Scheduler.getStrand(), consumerObject);
        KafkaConsumer<byte[], byte[]> kafkaConsumer = (KafkaConsumer) consumerObject.getNativeData(NATIVE_CONSUMER);
>>>>>>> c3f98538
        try {
            kafkaConsumer.commitSync();
        } catch (KafkaException e) {
            KafkaMetricsUtil.reportConsumerError(consumerObject, KafkaObservabilityConstants.ERROR_TYPE_COMMIT);
            return createKafkaError("Failed to commit offsets: " + e.getMessage(), CONSUMER_ERROR);
        }
        return null;
    }
}<|MERGE_RESOLUTION|>--- conflicted
+++ resolved
@@ -36,12 +36,8 @@
 public class Commit {
 
     public static Object commit(ObjectValue consumerObject) {
-<<<<<<< HEAD
+        KafkaTracingUtil.traceResourceInvocation(Scheduler.getStrand(), consumerObject);
         KafkaConsumer kafkaConsumer = (KafkaConsumer) consumerObject.getNativeData(NATIVE_CONSUMER);
-=======
-        KafkaTracingUtil.traceResourceInvocation(Scheduler.getStrand(), consumerObject);
-        KafkaConsumer<byte[], byte[]> kafkaConsumer = (KafkaConsumer) consumerObject.getNativeData(NATIVE_CONSUMER);
->>>>>>> c3f98538
         try {
             kafkaConsumer.commitSync();
         } catch (KafkaException e) {
