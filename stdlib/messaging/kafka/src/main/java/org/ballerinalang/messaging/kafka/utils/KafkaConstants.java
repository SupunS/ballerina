--- conflicted
+++ resolved
@@ -86,11 +86,7 @@
 
     public static final String KAFKA_RESOURCE_ON_MESSAGE = "onMessage";
 
-<<<<<<< HEAD
-    public static final BString PROPERTIES_ARRAY = StringUtils.fromString("properties");
-=======
     public static final String ADDITIONAL_PROPERTIES_MAP_FIELD = "properties";
->>>>>>> 6a0f2d93
 
     public static final BString ALIAS_CONCURRENT_CONSUMERS = StringUtils.fromString("concurrentConsumers");
     public static final BString ALIAS_TOPICS = StringUtils.fromString("topics");
