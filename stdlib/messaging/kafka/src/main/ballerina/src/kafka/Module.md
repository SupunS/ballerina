## Module overview

This module is used to interact with Kafka Brokers via Kafka Consumer and Kafka Producer clients.
This module supports kafka 1.x.x and 2.0.0 versions.

## Samples
### Simple Kafka Consumer

Following is a simple service which is subscribed to a topic 'test-kafka-topic' on remote Kafka broker cluster.

```ballerina
import ballerina/io;
import ballerina/kafka;
import ballerina/lang. 'string;

kafka:ConsumerConfig consumerConfigs = {
    bootstrapServers:"localhost:9092",
    groupId:"group-id",
    topics:["test-kafka-topic"],
    pollingIntervalInMillis:1000
};

listener kafka:Consumer consumer = new(consumerConfigs);

service kafkaService on consumer {

    resource function onMessage(kafka:ConsumerAction consumerAction, kafka:ConsumerRecord[] records) {
        // Dispatched set of Kafka records to service, We process each one by one.
        foreach var kafkaRecord in records {
            processKafkaRecord(kafkaRecord);
        }
    }
}

function processKafkaRecord(kafka:ConsumerRecord kafkaRecord) {
    byte[] serializedMsg = kafkaRecord.value;
    string | error msg = 'string:fromBytes(serializedMsg);
    if (msg is string) {
        // Print the retrieved Kafka record.
        io:println("Topic: ", kafkaRecord.topic, " Received Message: ", msg);
    } else {
        log:printError("Error occurred while converting message data", msg);
    }
}
````

### Kafka Producer

Following is a simple program which publishes a message to 'test-kafka-topic' topic in a remote Kafka broker cluster.

```ballerina
import ballerina/kafka;

kafka:ProducerConfig producerConfigs = {
    // Here we create a producer configs with optional parameters client.id - used for broker side logging.
    // acks - number of acknowledgments for request complete,
    // noRetries - number of retries if record send fails.
    bootstrapServers: "localhost:9092",
    clientId:"basic-producer",
    acks:"all",
    retryCount:3
};

kafka:Producer kafkaProducer = new(producerConfigs);

function main () {
    string msg = "Hello World, Ballerina";
    byte[] serializedMsg = msg.toByteArray("UTF-8");
    var sendResult = kafkaProducer->send(serializedMsg, "test-kafka-topic");
    if (sendResult is error) {
        log:printError("Kafka producer failed to send data", err = sendResult);
    }
}
<<<<<<< HEAD
````

Please find the producer configuration parameters below:

| Parameter | Description  |
| :---   | :- |
| bootstrapServers | List of remote server endpoints of Kafka brokers. |
| acks | Number of acknowledgments. |
| compressionType | Compression type to be used for messages. |
| clientId | Identifier to be used for server side logging. |
| metricsRecordingLevel | Metrics recording level. |
| metricReporterClasses | Metrics reporter classes. |
| partitionerClass | Partitioner class to be used to select partition to which the message is sent. |
| interceptorClasses | Interceptor classes to be used before sending records. |
| transactionalId | Transactional ID to be used in transactional delivery. |
| bufferMemory | Total bytes of memory the producer can use to buffer records. |
| noRetries | Number of retries to resend a record. |
| batchSize | Number of records to be batched for a single request. Use 0 for no batching. |
| linger | Delay to allow other records to be batched. |
| sendBuffer | Size of the TCP send buffer (SO_SNDBUF). |
| receiveBuffer | Size of the TCP receive buffer (SO_RCVBUF). |
| maxRequestSize | The maximum size of a request in bytes. |
| reconnectBackoffTimeInMillis | Time to wait before attempting to reconnect. |
| reconnectBackoffMaxTimeInMillis | Maximum amount of time in milliseconds to wait when reconnecting. |
| retryBackoffTimeInMillis | Time to wait before attempting to retry a failed request. |
| maxBlock | Maximum block time which the send is blocked, when the buffer is full. |
| requestTimeoutInMillis | Wait time for response of a request. |
| metadataMaxAgeInMillis | Maximum time to force a refresh of metadata. |
| metricsSampleWindowInMillis | Time window for a metrics sample to computed over. |
| metricsNumSamples | Number of samples maintained to compute metrics. |
| maxInFlightRequestsPerConnection | Maximum number of unacknowledged requests on a single connection. |
| connectionsMaxIdleTimeInMillis | Close idle connections after the number of milliseconds. |
| transactionTimeoutInMillis | Timeout for transaction status update from the producer. |
| enableIdempotence | Exactly one copy of each message is written in the stream when enabled. |

>**Note:** The default thread pool size used in Ballerina is number of processers available * 2. You can configure the thread pool size by using the `BALLERINA_MAX_POOL_SIZE` environment variable.
=======
````
>>>>>>> 0e8f8634
<|MERGE_RESOLUTION|>--- conflicted
+++ resolved
@@ -71,8 +71,7 @@
         log:printError("Kafka producer failed to send data", err = sendResult);
     }
 }
-<<<<<<< HEAD
-````
+```
 
 Please find the producer configuration parameters below:
 
@@ -107,7 +106,4 @@
 | transactionTimeoutInMillis | Timeout for transaction status update from the producer. |
 | enableIdempotence | Exactly one copy of each message is written in the stream when enabled. |
 
->**Note:** The default thread pool size used in Ballerina is number of processers available * 2. You can configure the thread pool size by using the `BALLERINA_MAX_POOL_SIZE` environment variable.
-=======
-````
->>>>>>> 0e8f8634
+>**Note:** The default thread pool size used in Ballerina is number of processers available * 2. You can configure the thread pool size by using the `BALLERINA_MAX_POOL_SIZE` environment variable.