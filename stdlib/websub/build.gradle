--- conflicted
+++ resolved
@@ -18,18 +18,12 @@
 apply from: "$rootDir/gradle/balNativeLibProject.gradle"
 
 dependencies {
-<<<<<<< HEAD
-    implementation 'org.ballerinalang:ballerina-lang:0.992.0-m1'
-    implementation 'org.ballerinalang:ballerina-http:0.992.0-m1'
-    implementation 'org.ballerinalang:ballerina-builtin:0.992.0-m1'
-    baloCreat project(':lib-creator-milestone')
-=======
     baloCreat project(':lib-creator')
->>>>>>> ab9c1743
     implementation project(':ballerina-core')
     implementation project(':ballerina-lang')
     implementation project(":ballerina-http")
     implementation project(':ballerina-encoding')
+    implementation project(':ballerina-builtin')
     implementation project(':ballerina-mime')
     implementation project(':ballerina-crypto')
     implementation project(':ballerina-io')
@@ -42,8 +36,7 @@
     implementation 'io.ballerina.messaging:broker-core'
     implementation 'org.wso2.transport.http:org.wso2.transport.http.netty'
 
-    baloImplementation group: 'org.ballerinalang', name: 'ballerina-builtin', version: '0.992.0-m1', ext: 'zip',
-            classifier: 'ballerina-binary-repo'
+    baloImplementation project(path: ':ballerina-builtin', configuration: 'baloImplementation')
     baloImplementation project(path: ':ballerina-utils', configuration: 'baloImplementation')
     baloImplementation project(path: ':ballerina-config-api', configuration: 'baloImplementation')
     baloImplementation project(path: ':ballerina-crypto', configuration: 'baloImplementation')
@@ -73,12 +66,4 @@
     testCompile 'org.testng:testng'
 }
 
-task copyBuiltin(type: Copy) {
-    from zipTree("$buildDir/lib/ballerina-builtin-0.992.0-m1-ballerina-binary-repo.zip")
-    into "$buildDir/lib/"
-}
-
-copyBuiltin.dependsOn createBalHome
-createBalo.dependsOn copyBuiltin
-
 description = 'Ballerina - WebSub'