--- conflicted
+++ resolved
@@ -27,11 +27,7 @@
             <class name="org.ballerinalang.net.websub.WebSubDiscoveryResponseParserTest"/>
             <!--<class name="org.ballerinalang.net.websub.WebSubHubStartTest"/>-->
             <class name="org.ballerinalang.net.websub.WebSubSpecificSubscriberValidationTest"/>
-<<<<<<< HEAD
-<!--            <class name="org.ballerinalang.net.websub.WebSubSubscriberStartTest"/>-->
-=======
             <!--<class name="org.ballerinalang.net.websub.WebSubSubscriberStartTest"/>-->
->>>>>>> 2047bfc7
         </classes>
     </test>
 </suite>