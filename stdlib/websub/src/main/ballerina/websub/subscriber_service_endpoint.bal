// Copyright (c) 2018 WSO2 Inc. (http://www.wso2.org) All Rights Reserved.
//
// WSO2 Inc. licenses this file to you under the Apache License,
// Version 2.0 (the "License"); you may not use this file except
// in compliance with the License.
// You may obtain a copy of the License at
//
// http://www.apache.org/licenses/LICENSE-2.0
//
// Unless required by applicable law or agreed to in writing,
// software distributed under the License is distributed on an
// "AS IS" BASIS, WITHOUT WARRANTIES OR CONDITIONS OF ANY
// KIND, either express or implied.  See the License for the
// specific language governing permissions and limitations
// under the License.

import ballerina/http;
import ballerina/log;
import ballerina/'lang\.object as lang;

//////////////////////////////////////////
/// WebSub Subscriber Service Endpoint ///
//////////////////////////////////////////
# Object representing the WebSubSubscriber Service Endpoint.
#
# + config - The configuration for the endpoint
public type Listener object {

    *lang:AbstractListener;

    public SubscriberServiceEndpointConfiguration? config = ();

    private http:Listener? serviceEndpoint = ();

    public function __init(int port, SubscriberServiceEndpointConfiguration? config = ()) {
        self.init(port, sseEpConfig =  config);
    }

    public function __attach(service s, string? name = ()) returns error? {
        // TODO: handle data and return error on error
        self.registerWebSubSubscriberServiceEndpoint(s);
    }

    public function __start() returns error? {
        // TODO: handle data and return error on error
        self.startWebSubSubscriberServiceEndpoint();
        self.sendSubscriptionRequests();
    }

    public function __stop() returns error? {
        return self.serviceEndpoint.__stop();
    }

    # Gets called when the endpoint is being initialized during module initialization.
    #
    # + sseEpConfig - The Subscriber Service Endpoint Configuration of the endpoint
    function init(int port, SubscriberServiceEndpointConfiguration? sseEpConfig = ()) {
        self.config = sseEpConfig;
        http:ServiceEndpointConfiguration? serviceConfig = ();
        if (sseEpConfig is SubscriberServiceEndpointConfiguration) {
            http:ServiceEndpointConfiguration httpServiceConfig = {
                host: sseEpConfig.host,
                secureSocket: sseEpConfig.httpServiceSecureSocket
            };
            serviceConfig = httpServiceConfig;
        }
        http:Listener httpEndpoint = new(port, config = serviceConfig);
        self.serviceEndpoint = httpEndpoint;

        self.initWebSubSubscriberServiceEndpoint();
    }

    function initWebSubSubscriberServiceEndpoint() = external;

    function registerWebSubSubscriberServiceEndpoint(service serviceType) = external;

    # Sends subscription requests to the specified/discovered hubs if specified to subscribe on startup.
    function sendSubscriptionRequests() {
        map<any>[] subscriptionDetailsArray = self.retrieveSubscriptionParameters();

        foreach var subscriptionDetails in subscriptionDetailsArray {
            if (subscriptionDetails.keys().length() == 0) {
                continue;
            }

            // TODO: fix retrieveSubscriptionParameters to put values as relevant types.
            string strSubscribeOnStartUp = <string>subscriptionDetails.subscribeOnStartUp;
            boolean subscribeOnStartUp = boolean.convert(strSubscribeOnStartUp);

            if (subscribeOnStartUp) {
                string resourceUrl = <string>subscriptionDetails.resourceUrl;
                string hub = <string>subscriptionDetails.hub;
                string topic = <string>subscriptionDetails.topic;

                var clientConfig = trap <http:ClientEndpointConfig>subscriptionDetails.subscriptionClientConfig;
                http:ClientEndpointConfig? subscriptionClientConfig =
                                                    clientConfig is http:ClientEndpointConfig ? clientConfig : ();

                if (hub == "" || topic == "") {
                    if (resourceUrl == "") {
                        log:printError(
                            "Subscription Request not sent since hub and/or topic and resource URL are unavailable");
                        return;
                    }
                    var discoveredDetails = retrieveHubAndTopicUrl(resourceUrl, subscriptionClientConfig);
                    if (discoveredDetails is [string, string]) {
                        var [retHub, retTopic] = discoveredDetails;
                        var hubDecodeResponse = http:decode(retHub, "UTF-8");
                        if (hubDecodeResponse is string) {
                            retHub = hubDecodeResponse;
                        } else {
                            panic hubDecodeResponse;
                        }
                        var topicDecodeResponse = http:decode(retTopic, "UTF-8");
                        if (topicDecodeResponse is string) {
                            retTopic = topicDecodeResponse;
                        } else {
                            panic topicDecodeResponse;
                        }
                        subscriptionDetails["hub"] = retHub;
                        hub = retHub;
                        subscriptionDetails["topic"] = retTopic;
                        string webSubServiceName = <string>subscriptionDetails.webSubServiceName;
                        self.setTopic(webSubServiceName, retTopic);
                    } else {
                        string errCause = <string> discoveredDetails.detail().message;
                        log:printError("Error sending out subscription request on start up: " + errCause);
                        continue;
                    }
                }
                invokeClientConnectorForSubscription(hub, subscriptionClientConfig, <@untainted> subscriptionDetails);
            }
        }
    }

    # Start the registered WebSub Subscriber service.
    function startWebSubSubscriberServiceEndpoint() = external;

    # Sets the topic to which this service is subscribing, for auto intent verification.
    #
    # + webSubServiceName - The name of the service for which subscription happened for a topic
    # + topic - The topic the subscription happened for
    function setTopic(string webSubServiceName, string topic) = external;

    # Retrieves the parameters specified for subscription as annotations and the callback URL to which notification
    # should happen for the services bound to the endpoint.
    #
    # + return - `map[]` array of maps containing subscription details for each service
    function retrieveSubscriptionParameters() returns map<any>[] = external;
};

# Object representing the configuration for the WebSub Subscriber Service Endpoint.
#
# + host - The host name/IP of the endpoint
# + httpServiceSecureSocket - The SSL configurations for the service endpoint
# + extensionConfig - The extension configuration to introduce custom subscriber services (webhooks)
public type SubscriberServiceEndpointConfiguration record {|
    string host = "";
    http:ServiceSecureSocket? httpServiceSecureSocket = ();
    ExtensionConfig? extensionConfig = ();
|};

# The extension configuration to introduce custom subscriber services.
#
# + topicIdentifier - The identifier based on which dispatching should happen for custom subscriber
# + topicHeader - The header to consider if required with dispatching for custom services
# + headerResourceMap - The mapping between header value and resource details
# + payloadKeyResourceMap - The mapping between value for a particular JSON payload key and resource details
# + headerAndPayloadKeyResourceMap - The mapping between values for the header and a particular JSON payload key and resource details
public type ExtensionConfig record {|
    TopicIdentifier topicIdentifier = TOPIC_ID_HEADER;

    // TODO: make `Link` the default header and special case `Link` to extract the topic (rel="self").
    // <link href="<HUB_URL>"; rel="hub", href="<TOPIC_URL>"; rel="self"/>
    string? topicHeader = ();

    // e.g.,
    //  headerResourceMap = {
    //    "watch" : ("onWatch", WatchEvent),
    //    "create" : ("onCreate", CreateEvent)
    //  };
<<<<<<< HEAD
    map<(string, typedesc<any>)>? headerResourceMap = ();
=======
    map<[string, typedesc]>? headerResourceMap = ();
>>>>>>> caee7af1

    // e.g.,
    //  payloadKeyResourceMap = {
    //    "eventType" : {
    //        "branch.created":  ("onBranchCreate", BranchCreatedEvent),
    //        "branch.deleted":  ("onBranchDelete", BranchDeletedEvent)
    //    }
    //  };
<<<<<<< HEAD
    map<map<(string, typedesc<any>)>>? payloadKeyResourceMap = ();
=======
    map<map<[string, typedesc]>>? payloadKeyResourceMap = ();
>>>>>>> caee7af1

    // e.g.,
    //  headerAndPayloadKeyResourceMap = {
    //    "issue_comment" : { <--- value for header
    //        "action" : { <--- payload key
    //            "created" : ("onIssueCommentCreated", IssueCommentEvent), <--- "created" - value for key "action"
    //            "edited" : ("onIssueCommentEdited", IssueCommentEvent),
    //            "deleted" : ("onIssueCommentDeleted", IssueCommentEvent)
    //        }
    //    }
    //  };
<<<<<<< HEAD
    map<map<map<(string, typedesc<any>)>>>? headerAndPayloadKeyResourceMap = ();
=======
    map<map<map<[string, typedesc]>>>? headerAndPayloadKeyResourceMap = ();
>>>>>>> caee7af1
|};

# The function called to discover hub and topic URLs defined by a resource URL.
#
# + resourceUrl - The resource URL advertising hub and topic URLs
# + subscriptionClientConfig - The configuration for subscription client
# + return - `(string, string)` (hub, topic) URLs if successful, `error` if not
function retrieveHubAndTopicUrl(string resourceUrl, http:ClientEndpointConfig? subscriptionClientConfig)
                                            returns @tainted [string, string]|error {
    http:Client resourceEP = new http:Client(resourceUrl, config = subscriptionClientConfig);
    http:Request request = new;
    var discoveryResponse = resourceEP->get("", message = request);
    error websubError = error("Dummy");
    if (discoveryResponse is http:Response) {
        var topicAndHubs = extractTopicAndHubUrls(discoveryResponse);
        if (topicAndHubs is [string, string[]]) {
            string topic = "";
            string[] hubs = [];
            [topic, hubs] = topicAndHubs;
            return [hubs[0], topic]; // guaranteed by `extractTopicAndHubUrls` for hubs to have length > 0
        } else {
            return topicAndHubs;
        }
    } else {
        string errCause = <string> discoveryResponse.detail().message;
        websubError = error(WEBSUB_ERROR_CODE, message = "Error occurred with WebSub discovery for Resource URL [" +
                                resourceUrl + "]: " + errCause );
    }
    return websubError;
}

# Function to invoke the WebSubSubscriberConnector's remote functions for subscription.
#
# + hub - The hub to which the subscription request is to be sent
# + subscriptionClientConfig - The configuration for subscription client
# + subscriptionDetails - Map containing subscription details
function invokeClientConnectorForSubscription(string hub, http:ClientEndpointConfig? subscriptionClientConfig, map<any> subscriptionDetails) {
    Client websubHubClientEP = new Client(hub, config = subscriptionClientConfig);

    string topic = <string>subscriptionDetails.topic;
    string callback = <string>subscriptionDetails.callback;

    if (hub == "" || topic == "" || callback == "") {
        log:printError("Subscription Request not sent since hub, topic and/or callback not specified");
        return;
    }

    int leaseSeconds = 0;

    string strLeaseSeconds = <string>subscriptionDetails.leaseSeconds;
    var convIntLeaseSeconds = int.convert(strLeaseSeconds);
    if (convIntLeaseSeconds is int) {
        leaseSeconds = convIntLeaseSeconds;
    } else {
        string errCause = <string> convIntLeaseSeconds.detail().message;
        log:printError("Error retreiving specified lease seconds value: " + errCause);
        return;
    }

    string secret = <string>subscriptionDetails.secret;

    SubscriptionChangeRequest subscriptionChangeRequest = { topic:topic, callback:callback };

    if (leaseSeconds != 0) {
        subscriptionChangeRequest.leaseSeconds = leaseSeconds;
    }
    if (secret.trim() != "") {
        subscriptionChangeRequest.secret = secret;
    }

    var subscriptionResponse = websubHubClientEP->subscribe(subscriptionChangeRequest);
    if (subscriptionResponse is SubscriptionChangeResponse) {
        log:printInfo("Subscription Request successful at Hub[" + subscriptionResponse.hub +
                "], for Topic[" + subscriptionResponse.topic + "], with Callback [" + callback + "]");
    } else {
        string errCause = <string> subscriptionResponse.detail().message;
        log:printError("Subscription Request failed at Hub[" + hub + "], for Topic[" + topic + "]: " + errCause);
    }
}<|MERGE_RESOLUTION|>--- conflicted
+++ resolved
@@ -179,11 +179,7 @@
     //    "watch" : ("onWatch", WatchEvent),
     //    "create" : ("onCreate", CreateEvent)
     //  };
-<<<<<<< HEAD
-    map<(string, typedesc<any>)>? headerResourceMap = ();
-=======
-    map<[string, typedesc]>? headerResourceMap = ();
->>>>>>> caee7af1
+    map<[string, typedesc<any>]>? headerResourceMap = ();
 
     // e.g.,
     //  payloadKeyResourceMap = {
@@ -192,11 +188,7 @@
     //        "branch.deleted":  ("onBranchDelete", BranchDeletedEvent)
     //    }
     //  };
-<<<<<<< HEAD
-    map<map<(string, typedesc<any>)>>? payloadKeyResourceMap = ();
-=======
-    map<map<[string, typedesc]>>? payloadKeyResourceMap = ();
->>>>>>> caee7af1
+    map<map<[string, typedesc<any>]>>? payloadKeyResourceMap = ();
 
     // e.g.,
     //  headerAndPayloadKeyResourceMap = {
@@ -208,11 +200,7 @@
     //        }
     //    }
     //  };
-<<<<<<< HEAD
-    map<map<map<(string, typedesc<any>)>>>? headerAndPayloadKeyResourceMap = ();
-=======
-    map<map<map<[string, typedesc]>>>? headerAndPayloadKeyResourceMap = ();
->>>>>>> caee7af1
+    map<map<map<[string, typedesc<any>]>>>? headerAndPayloadKeyResourceMap = ();
 |};
 
 # The function called to discover hub and topic URLs defined by a resource URL.
