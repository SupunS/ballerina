// Copyright (c) 2018 WSO2 Inc. (http://www.wso2.org) All Rights Reserved.
//
// WSO2 Inc. licenses this file to you under the Apache License,
// Version 2.0 (the "License"); you may not use this file except
// in compliance with the License.
// You may obtain a copy of the License at
//
// http://www.apache.org/licenses/LICENSE-2.0
//
// Unless required by applicable law or agreed to in writing,
// software distributed under the License is distributed on an
// "AS IS" BASIS, WITHOUT WARRANTIES OR CONDITIONS OF ANY
// KIND, either express or implied.  See the License for the
// specific language governing permissions and limitations
// under the License.

import ballerina/http;
import ballerina/log;

//////////////////////////////////////////
/// WebSub Subscriber Service Endpoint ///
//////////////////////////////////////////
# Object representing the WebSubSubscriber Service Endpoint.
#
# + config - The configuration for the endpoint
public type Listener object {

    *AbstractListener;

    public SubscriberServiceEndpointConfiguration? config = ();

    private http:Listener? serviceEndpoint = ();

    public function __init(int port, SubscriberServiceEndpointConfiguration? config = ()) {
        self.init(port, sseEpConfig =  config);
    }

    public function __attach(service s, map<any> data) returns error? {
        // TODO: handle data and return error on error
        self.registerWebSubSubscriberServiceEndpoint(s);
        return;
    }

    # Gets called when the endpoint is being initialized during module initialization.
    #
    # + sseEpConfig - The Subscriber Service Endpoint Configuration of the endpoint
    function init(int port, SubscriberServiceEndpointConfiguration? sseEpConfig = ());

    extern function initWebSubSubscriberServiceEndpoint();

    extern function registerWebSubSubscriberServiceEndpoint(service serviceType);

    # Sends subscription requests to the specified/discovered hubs if specified to subscribe on startup.
    function sendSubscriptionRequests();

    # Start the registered WebSub Subscriber service.
    extern function startWebSubSubscriberServiceEndpoint();

    # Sets the topic to which this service is subscribing, for auto intent verification.
    #
    # + webSubServiceName - The name of the service for which subscription happened for a topic
    # + topic - The topic the subscription happened for
    extern function setTopic(string webSubServiceName, string topic);

    # Retrieves the parameters specified for subscription as annotations and the callback URL to which notification
    # should happen for the services bound to the endpoint.
    #
    # + return - `map[]` array of maps containing subscription details for each service
    extern function retrieveSubscriptionParameters() returns map<any>[];

};

function Listener.init(int port, SubscriberServiceEndpointConfiguration? sseEpConfig = ()) {
    self.config = sseEpConfig;
    http:ServiceEndpointConfiguration? serviceConfig = ();
    if (sseEpConfig is SubscriberServiceEndpointConfiguration) {
        http:ServiceEndpointConfiguration httpServiceConfig = {
            host: sseEpConfig.host,
            secureSocket: sseEpConfig.httpServiceSecureSocket
        };
        serviceConfig = httpServiceConfig;
    }
    http:Listener httpEndpoint = new(port, config = serviceConfig);
    self.serviceEndpoint = httpEndpoint;

    self.initWebSubSubscriberServiceEndpoint();
}

function Listener.__start() returns error? {
    // TODO: handle data and return error on error
    self.startWebSubSubscriberServiceEndpoint();
    self.sendSubscriptionRequests();
    return;
}

function Listener.__stop() returns error? {
    return self.serviceEndpoint.__stop();
}

<<<<<<< HEAD
function Server.sendSubscriptionRequests() {
    map<any>[] subscriptionDetailsArray = self.retrieveSubscriptionParameters();
=======
function Listener.sendSubscriptionRequests() {
    map[] subscriptionDetailsArray = self.retrieveSubscriptionParameters();
>>>>>>> 135bb066

    foreach subscriptionDetails in subscriptionDetailsArray {
        if (subscriptionDetails.keys().length() == 0) {
            continue;
        }

        // TODO: fix retrieveSubscriptionParameters to put values as relevant types.
        string strSubscribeOnStartUp = <string>subscriptionDetails.subscribeOnStartUp;
        boolean subscribeOnStartUp = boolean.create(strSubscribeOnStartUp);

        if (subscribeOnStartUp) {
            string resourceUrl = <string>subscriptionDetails.resourceUrl;
            string hub = <string>subscriptionDetails.hub;
            string topic = <string>subscriptionDetails.topic;

            http:SecureSocket? newSecureSocket;
            var secureSocket = trap <http:SecureSocket>subscriptionDetails.secureSocket;
            newSecureSocket = secureSocket is http:SecureSocket ? secureSocket : ();

            http:AuthConfig? auth;
            var httpAuth = trap <http:AuthConfig>subscriptionDetails.auth;
            auth = httpAuth is http:AuthConfig ? httpAuth : ();

            http:FollowRedirects? followRedirects;
            var httpFollowRedirects = trap <http:FollowRedirects>subscriptionDetails.followRedirects;
            followRedirects = httpFollowRedirects is http:FollowRedirects ? httpFollowRedirects : ();

            if (hub == "" || topic == "") {
                if (resourceUrl == "") {
                    log:printError(
                        "Subscription Request not sent since hub and/or topic and resource URL are unavailable");
                    return;
                }
                var discoveredDetails = retrieveHubAndTopicUrl(resourceUrl, auth, newSecureSocket, followRedirects);
                if (discoveredDetails is (string, string)) {
                    var (retHub, retTopic) = discoveredDetails;
                    var hubDecodeResponse = http:decode(retHub, "UTF-8");
                    if (hubDecodeResponse is string) {
                        retHub = hubDecodeResponse;
                    } else if (hubDecodeResponse is error) {
                        panic hubDecodeResponse;
                    }
                    var topicDecodeResponse = http:decode(retTopic, "UTF-8");
                    if (topicDecodeResponse is string) {
                        retTopic = topicDecodeResponse;
                    } else if (topicDecodeResponse is error) {
                        panic topicDecodeResponse;
                    }
                    subscriptionDetails["hub"] = retHub;
                    hub = retHub;
                    subscriptionDetails["topic"] = retTopic;
                    string webSubServiceName = <string>subscriptionDetails.webSubServiceName;
                    self.setTopic(webSubServiceName, retTopic);
                } else if (discoveredDetails is error) {
                    string errCause = <string> discoveredDetails.detail().message;
                    log:printError("Error sending out subscription request on start up: " + errCause);
                    continue;
                }
            }
            invokeClientConnectorForSubscription(hub, auth, newSecureSocket, followRedirects, subscriptionDetails);
        }
    }
}

# Object representing the configuration for the WebSub Subscriber Service Endpoint.
#
# + host - The host name/IP of the endpoint
# + httpServiceSecureSocket - The SSL configurations for the service endpoint
# + extensionConfig - The extension configuration to introduce custom subscriber services (webhooks)
public type SubscriberServiceEndpointConfiguration record {
    string host = "";
    http:ServiceSecureSocket? httpServiceSecureSocket = ();
    ExtensionConfig? extensionConfig = ();
    !...
};

# The extension configuration to introduce custom subscriber services.
#
# + topicIdentifier - The identifier based on which dispatching should happen for custom subscriber
# + topicHeader - The header to consider if required with dispatching for custom services
# + headerResourceMap - The mapping between header value and resource details
# + payloadKeyResourceMap - The mapping between value for a particular JSON payload key and resource details
# + headerAndPayloadKeyResourceMap - The mapping between values for the header and a particular JSON payload key and resource details
public type ExtensionConfig record {
    TopicIdentifier topicIdentifier = TOPIC_ID_HEADER;

    // TODO: make `Link` the default header and special case `Link` to extract the topic (rel="self").
    // <link href="<HUB_URL>"; rel="hub", href="<TOPIC_URL>"; rel="self"/>
    string? topicHeader = ();

    // e.g.,
    //  headerResourceMap = {
    //    "watch" : ("onWatch", WatchEvent),
    //    "create" : ("onCreate", CreateEvent)
    //  };
    map<(string, typedesc)>? headerResourceMap = ();

    // e.g.,
    //  payloadKeyResourceMap = {
    //    "eventType" : {
    //        "branch.created":  ("onBranchCreate", BranchCreatedEvent),
    //        "branch.deleted":  ("onBranchDelete", BranchDeletedEvent)
    //    }
    //  };
    map<map<(string, typedesc)>>? payloadKeyResourceMap = ();

    // e.g.,
    //  headerAndPayloadKeyResourceMap = {
    //    "issue_comment" : { <--- value for header
    //        "action" : { <--- payload key
    //            "created" : ("onIssueCommentCreated", IssueCommentEvent), <--- "created" - value for key "action"
    //            "edited" : ("onIssueCommentEdited", IssueCommentEvent),
    //            "deleted" : ("onIssueCommentDeleted", IssueCommentEvent)
    //        }
    //    }
    //  };
    map<map<map<(string, typedesc)>>>? headerAndPayloadKeyResourceMap = ();
    !...
};

# The function called to discover hub and topic URLs defined by a resource URL.
#
# + resourceUrl - The resource URL advertising hub and topic URLs
# + return - `(string, string)` (hub, topic) URLs if successful, `error` if not
function retrieveHubAndTopicUrl(string resourceUrl, http:AuthConfig? auth, http:SecureSocket? localSecureSocket,
                                http:FollowRedirects? followRedirects) returns @tainted (string, string)|error {
    http:Client resourceEP = new http:Client(resourceUrl, config = {
        auth: auth,
        secureSocket: localSecureSocket,
        followRedirects:followRedirects
    });
    http:Request request = new;
    var discoveryResponse = resourceEP->get("", message = request);
    error websubError = error("Dummy");
    if (discoveryResponse is http:Response) {
        var topicAndHubs = extractTopicAndHubUrls(discoveryResponse);
        if (topicAndHubs is (string, string[])) {
            string topic = "";
            string[] hubs = [];
            (topic, hubs) = topicAndHubs;
            return (hubs[0], topic); // guaranteed by `extractTopicAndHubUrls` for hubs to have length > 0
        } else if (topicAndHubs is error) {
            return topicAndHubs;
        }
    } else if (discoveryResponse is error) {
        string errCause = <string> discoveryResponse.detail().message;
        map<any> errorDetail = { message : "Error occurred with WebSub discovery for Resource URL [" +
                                resourceUrl + "]: " + errCause };
        websubError = error(WEBSUB_ERROR_CODE, errorDetail);
    }
    return websubError;
}

# Function to invoke the WebSubSubscriberConnector's actions for subscription.
#
# + hub - The hub to which the subscription request is to be sent
# + subscriptionDetails - Map containing subscription details
function invokeClientConnectorForSubscription(string hub, http:AuthConfig? auth, http:SecureSocket? localSecureSocket,
<<<<<<< HEAD
                                              http:FollowRedirects? followRedirects, map<any> subscriptionDetails) {
    Client websubHubClientEP = new Client({
        url:hub,
=======
                                              http:FollowRedirects? followRedirects, map subscriptionDetails) {
    Client websubHubClientEP = new Client(hub, config = {
>>>>>>> 135bb066
        clientSecureSocket: localSecureSocket,
        auth: auth,
        followRedirects: followRedirects
    });

    string topic = <string>subscriptionDetails.topic;
    string callback = <string>subscriptionDetails.callback;

    if (hub == "" || topic == "" || callback == "") {
        log:printError("Subscription Request not sent since hub, topic and/or callback not specified");
        return;
    }

    int leaseSeconds = 0;

    string strLeaseSeconds = <string>subscriptionDetails.leaseSeconds;
    var convIntLeaseSeconds = int.create(strLeaseSeconds);
    if (convIntLeaseSeconds is int) {
        leaseSeconds = convIntLeaseSeconds;
    } else if (convIntLeaseSeconds is error) {
        string errCause = <string> convIntLeaseSeconds.detail().message;
        log:printError("Error retreiving specified lease seconds value: " + errCause);
        return;
    }

    string secret = <string>subscriptionDetails.secret;

    SubscriptionChangeRequest subscriptionChangeRequest = { topic:topic, callback:callback };

    if (leaseSeconds != 0) {
        subscriptionChangeRequest.leaseSeconds = leaseSeconds;
    }
    if (secret.trim() != "") {
        subscriptionChangeRequest.secret = secret;
    }

    var subscriptionResponse = websubHubClientEP->subscribe(subscriptionChangeRequest);
    if (subscriptionResponse is SubscriptionChangeResponse) {
        log:printInfo("Subscription Request successful at Hub[" + subscriptionResponse.hub +
                "], for Topic[" + subscriptionResponse.topic + "], with Callback [" + callback + "]");
    } else if (subscriptionResponse is error) {
        string errCause = <string> subscriptionResponse.detail().message;
        log:printError("Subscription Request failed at Hub[" + hub + "], for Topic[" + topic + "]: " + errCause);
    }
}<|MERGE_RESOLUTION|>--- conflicted
+++ resolved
@@ -97,13 +97,8 @@
     return self.serviceEndpoint.__stop();
 }
 
-<<<<<<< HEAD
-function Server.sendSubscriptionRequests() {
+function Listener.sendSubscriptionRequests() {
     map<any>[] subscriptionDetailsArray = self.retrieveSubscriptionParameters();
-=======
-function Listener.sendSubscriptionRequests() {
-    map[] subscriptionDetailsArray = self.retrieveSubscriptionParameters();
->>>>>>> 135bb066
 
     foreach subscriptionDetails in subscriptionDetailsArray {
         if (subscriptionDetails.keys().length() == 0) {
@@ -262,14 +257,8 @@
 # + hub - The hub to which the subscription request is to be sent
 # + subscriptionDetails - Map containing subscription details
 function invokeClientConnectorForSubscription(string hub, http:AuthConfig? auth, http:SecureSocket? localSecureSocket,
-<<<<<<< HEAD
                                               http:FollowRedirects? followRedirects, map<any> subscriptionDetails) {
-    Client websubHubClientEP = new Client({
-        url:hub,
-=======
-                                              http:FollowRedirects? followRedirects, map subscriptionDetails) {
     Client websubHubClientEP = new Client(hub, config = {
->>>>>>> 135bb066
         clientSecureSocket: localSecureSocket,
         auth: auth,
         followRedirects: followRedirects
