--- conflicted
+++ resolved
@@ -275,13 +275,8 @@
     http:Client callbackEp = new http:Client(callback, config = { secureSocket: hubClientSecureSocket });
     string mode = params[HUB_MODE] ?: "";
     string strLeaseSeconds = params[HUB_LEASE_SECONDS] ?: "";
-<<<<<<< HEAD
-    var result = <int>strLeaseSeconds;
+    var result = int.create(strLeaseSeconds);
     int leaseSeconds = result is error ? 0 : result;
-
-=======
-    int leaseSeconds = int.create(strLeaseSeconds) but { error => 0 };
->>>>>>> aafcecd4
 
     //measured from the time the verification request was made from the hub to the subscriber from the recommendation
     int createdAt = time:currentTime().time;
