--- conflicted
+++ resolved
@@ -179,11 +179,7 @@
             return;
         }
         error httpConnectorError => {
-<<<<<<< HEAD
-            //map data = { cause: err }; TODO : Fix me.
-=======
             // map data = { cause: err }; TODO : Fix me.
->>>>>>> 87c9f5c8
             error webSubError = error("Publish failed for topic [" + topic + "]");
             return webSubError;
         }
@@ -292,15 +288,9 @@
                     return invokeClientConnectorOnRedirection(redirected_hub, mode, subscriptionChangeRequest,
                                                                 httpClientEndpoint.config.auth, remainingRedirects - 1);
                 }
-<<<<<<< HEAD
-                error subscriptionError = error( "Redirection response received for subscription change request"
-                                            + " made with followRedirects disabled or after maxCount exceeded: Hub ["
-                                            + hub + "], Topic [" + subscriptionChangeRequest.topic + "]" );
-=======
                 error subscriptionError = error("Redirection response received for subscription change request"
                                             + " made with followRedirects disabled or after maxCount exceeded: Hub ["
                                             + hub + "], Topic [" + subscriptionChangeRequest.topic + "]");
->>>>>>> 87c9f5c8
                 return subscriptionError;
             } else if (!isSuccessStatusCode(responseStatusCode)) {
                 var responsePayload = httpResponse.getTextPayload();
