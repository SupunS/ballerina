--- conflicted
+++ resolved
@@ -358,11 +358,7 @@
     }
 
     if (lengthof linkHeaders == 0) {
-<<<<<<< HEAD
-        error websubError = error( "Link header unavailable in discovery response" );
-=======
         error websubError = error("Link header unavailable in discovery response");
->>>>>>> 87c9f5c8
         return websubError;
     }
 
@@ -387,11 +383,7 @@
                 hubIndex += 1;
             } else if (linkConstituents[1].contains("rel=\"self\"")) {
                 if (topic != "") {
-<<<<<<< HEAD
-                    error websubError = error ("Link Header contains > 1 self URLs" );
-=======
                     error websubError = error("Link Header contains > 1 self URLs");
->>>>>>> 87c9f5c8
                     return websubError;
                 } else {
                     topic = url;
