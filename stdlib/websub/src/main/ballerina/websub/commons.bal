--- conflicted
+++ resolved
@@ -196,8 +196,7 @@
         return;
     }
 
-<<<<<<< HEAD
-    string stringPayload;
+    string stringPayload = "";
     var payload = request.getPayloadAsString();
     if (payload is string) {
         stringPayload = payload;
@@ -207,18 +206,6 @@
                                         "for signature validation: " + errCause };
         error webSubError = error(WEBSUB_ERROR_CODE, errorDetail);
         return webSubError;
-=======
-    string stringPayload = "";
-    match (request.getPayloadAsString()) {
-        string payloadAsString => { stringPayload = payloadAsString; }
-        error entityError => {
-            string errCause = <string> entityError.detail().message;
-            map errorDetail = { message : "Error extracting notification payload as string " +
-                                            "for signature validation: " + errCause };
-            error webSubError = error(WEBSUB_ERROR_CODE, errorDetail);
-            return webSubError;
-        }
->>>>>>> 49f6e921
     }
 
     return validateSignature(xHubSignature, stringPayload, secret);
