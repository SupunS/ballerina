// Copyright (c) 2018 WSO2 Inc. (http://www.wso2.org) All Rights Reserved.
//
// WSO2 Inc. licenses this file to you under the Apache License,
// Version 2.0 (the "License"); you may not use this file except
// in compliance with the License.
// You may obtain a copy of the License at
//
// http://www.apache.org/licenses/LICENSE-2.0
//
// Unless required by applicable law or agreed to in writing,
// software distributed under the License is distributed on an
// "AS IS" BASIS, WITHOUT WARRANTIES OR CONDITIONS OF ANY
// KIND, either express or implied.  See the License for the
// specific language governing permissions and limitations
// under the License.

import ballerina/crypto;
import ballerina/encoding;
import ballerina/http;
import ballerina/io;
import ballerina/log;
import ballerina/mime;
import ballerina/reflect;
import ballerina/internal;

# Intent verification request parameter `hub.challenge` representing the challenge that needs to be echoed by
# susbscribers to verify intent.
const string HUB_CHALLENGE = "hub.challenge";

# Parameter `hub.mode` representing the mode of the request from hub to subscriber or subscriber to hub.
const string HUB_MODE = "hub.mode";

# Subscription change or intent verification request parameter `hub.topic` representing the topic relevant to the for
# which the request is initiated.
const string HUB_TOPIC = "hub.topic";

# Subscription change request parameter `hub.callback` representing the callback to which notification should happen.
const string HUB_CALLBACK = "hub.callback";

# Subscription request parameter `hub.lease_seconds` representing the period for which the subscription is expected to
# be active.
const string HUB_LEASE_SECONDS = "hub.lease_seconds";

# Subscription parameter `hub.secret` representing the secret key to use for authenticated content distribution.
const string HUB_SECRET = "hub.secret";

# `hub.mode` value indicating "subscription" mode, to subscribe to updates for a topic.
const string MODE_SUBSCRIBE = "subscribe";

# `hub.mode` value indicating "unsubscription" mode, to unsubscribe to updates for a topic.
const string MODE_UNSUBSCRIBE = "unsubscribe";

const string X_HUB_SIGNATURE = "X-Hub-Signature";

///////////////////////////////// Ballerina WebSub specific constants /////////////////////////////////
# `hub.mode` value indicating "publish" mode, used by a publisher to notify an update to a topic.
const string MODE_PUBLISH = "publish";

# `hub.mode` value indicating "register" mode, used by a publisher to register a topic at a hub.
const string MODE_REGISTER = "register";

# `hub.mode` value indicating "unregister" mode, used by a publisher to unregister a topic at a hub.
const string MODE_UNREGISTER = "unregister";

const string REMOTE_PUBLISHING_MODE_DIRECT = "direct";
const string REMOTE_PUBLISHING_MODE_FETCH = "fetch";

const string X_HUB_UUID = "X-Hub-Uuid";
const string X_HUB_TOPIC = "X-Hub-Topic";

const string CONTENT_TYPE = "Content-Type";

const string ANN_NAME_WEBSUB_SUBSCRIBER_SERVICE_CONFIG = "SubscriberServiceConfig";
const string WEBSUB_MODULE_NAME = "ballerina/websub";

# The constant used to represent error code of WebSub module.
public const string WEBSUB_ERROR_CODE = "{ballerina/websub}WebSubError";

# The identifier to be used to identify the mode in which update content should be identified.
public type RemotePublishMode PUBLISH_MODE_DIRECT|PUBLISH_MODE_FETCH;

# `RemotePublishMode` indicating direct update content notification (fat-ping). The payload of the update
# notification request from the publisher to the hub would include be the update content.
public const PUBLISH_MODE_DIRECT = "PUBLISH_MODE_DIRECT";

# `RemotePublishMode` indicating that once the publisher notifies the hub that an update is available, the hub
# needs to fetch the topic URL to identify the update content.
public const PUBLISH_MODE_FETCH = "PUBLISH_MODE_FETCH";

# The identifier to be used to identify the cryptographic hash algorithm.
public type SignatureMethod SHA1|SHA256;

# The constant used to represent SHA-1 cryptographic hash algorithm
public const string SHA1 = "SHA1";

# The constant used to represent SHA-256 cryptographic hash algorithm
public const string SHA256 = "SHA256";

///////////////////////////////// Custom Webhook/Extension specific constants /////////////////////////////////
# The identifier to be used to identify the topic for dispatching with custom subscriber services.
public type TopicIdentifier TOPIC_ID_HEADER|TOPIC_ID_PAYLOAD_KEY|TOPIC_ID_HEADER_AND_PAYLOAD;

# `TopicIdentifier` indicating dispatching based solely on a header of the request.
public const TOPIC_ID_HEADER = "TOPIC_ID_HEADER";

# `TopicIdentifier` indicating dispatching based solely on a value for a key in the JSON payload of the request.
public const TOPIC_ID_PAYLOAD_KEY = "TOPIC_ID_PAYLOAD_KEY";

# `TopicIdentifier` indicating dispatching based on a combination of header and values specified for a key/key(s) in
# the JSON payload of the request.
public const TOPIC_ID_HEADER_AND_PAYLOAD = "TOPIC_ID_HEADER_AND_PAYLOAD";

///////////////////////////////////////////////////////////////////
//////////////////// WebSub Subscriber Commons ////////////////////
///////////////////////////////////////////////////////////////////
# Object representing an intent verification request received.
#
# + mode - The mode specified in the intent verification request, subscription or unsubscription
# + topic - The topic for which intent is verified to subscribe/unsubscribe
# + challenge - The challenge to be echoed to verify intent to subscribe/unsubscribe
# + leaseSeconds - The lease seconds period for which a subscription will be active if intent verification
#                  is being done for subscription
# + request - The HTTP request received for intent verification
public type IntentVerificationRequest object {

    public string mode = "";
    public string topic = "";
    public string challenge = "";
    public int leaseSeconds = 0;
    public http:Request request = new;

    # Builds the response for the request, verifying intention to subscribe, if the topic matches that expected.
    #
    # + expectedTopic - The topic for which subscription should be accepted
    # + return - `http:Response` The response to the hub verifying/denying intent to subscribe
    public function buildSubscriptionVerificationResponse(string expectedTopic) returns http:Response {
        return buildIntentVerificationResponse(self, MODE_SUBSCRIBE, expectedTopic);
    }

    # Builds the response for the request, verifying intention to unsubscribe, if the topic matches that expected.
    #
    # + expectedTopic - The topic for which unsubscription should be accepted
    # + return - `http:Response` The response to the hub verifying/denying intent to unsubscribe
    public function buildUnsubscriptionVerificationResponse(string expectedTopic) returns http:Response {
        return buildIntentVerificationResponse(self, MODE_UNSUBSCRIBE, expectedTopic);
    }
};

# Function to build intent verification response for subscription/unsubscription requests sent.
#
# + intentVerificationRequest - The intent verification request from the hub
# + mode - The mode (subscription/unsubscription) for which a request was sent
# + topic - The intended topic for which subscription change should be verified
# + return - `http:Response` The response to the hub verifying/denying intent to subscripe/unsubscribe
function buildIntentVerificationResponse(IntentVerificationRequest intentVerificationRequest, string mode,
                                         string topic)
    returns http:Response {

    http:Response response = new;
    var decodedTopic = http:decode(intentVerificationRequest.topic, "UTF-8");
    string reqTopic = decodedTopic is string ? decodedTopic : topic;

    string reqMode = intentVerificationRequest.mode;
    string challenge = intentVerificationRequest.challenge;

    if (reqMode == mode && reqTopic == topic) {
        response.statusCode = http:ACCEPTED_202;
        response.setTextPayload(challenge);
    } else {
        response.statusCode = http:NOT_FOUND_404;
    }
    return response;
}

# Function to build the data source and validate the signature for requests received at the callback.
#
# + request - The request received
# + serviceType - The service for which the request was rceived
# + return - `error`, if an error occurred in extraction or signature validation failed
function processWebSubNotification(http:Request request, service serviceType) returns @tainted error? {
    SubscriberServiceConfiguration? subscriberConfig = retrieveSubscriberServiceAnnotations(serviceType);
    string secret = subscriberConfig?.secret ?: "";
    // Build the data source before responding to the content delivery requests automatically
    var payload = request.getTextPayload();

    if (!request.hasHeader(X_HUB_SIGNATURE)) {
        if (secret != "") {
            error webSubError = error(WEBSUB_ERROR_CODE, message = X_HUB_SIGNATURE +
                                        " header not present for subscription added specifying " + HUB_SECRET);
            return webSubError;
        }
        return;
    }

    string xHubSignature = request.getHeader(X_HUB_SIGNATURE);
    if (secret == "" && xHubSignature != "") {
        log:printWarn("Ignoring " + X_HUB_SIGNATURE + " value since secret is not specified.");
        return;
    }

    if (payload is string) {
        return validateSignature(xHubSignature, payload, secret);
    } else {
<<<<<<< HEAD
        error err = payload;
        string errCause = <string> err.detail().message;
=======
        string errCause = <string> payload.detail()?.message;
>>>>>>> b5df24cc
        error webSubError = error(WEBSUB_ERROR_CODE, message = "Error extracting notification payload as string " +
                                            "for signature validation: " + errCause);
        return webSubError;
    }
}

# Function to validate the signature header included in the notification.
#
# + xHubSignature - The X-Hub-Signature header included in the notification request from the hub
# + stringPayload - The string representation of the notification payload received
# + secret - The secret used when subscribing
# + return - `error` if an error occurs validating the signature or the signature is invalid
function validateSignature(string xHubSignature, string stringPayload, string secret) returns error? {
    string[] splitSignature = internal:split(xHubSignature, "=");
    string method = splitSignature[0];
    string signature = internal:replace(xHubSignature, method + "=", "");
    string generatedSignature = "";

    if (internal:equalsIgnoreCase(method, SHA1)) {
        generatedSignature = encoding:encodeHex(crypto:hmacSha1(stringPayload.toBytes(),
            secret.toBytes()));
    } else if (internal:equalsIgnoreCase(method, SHA256)) {
        generatedSignature = encoding:encodeHex(crypto:hmacSha256(stringPayload.toBytes(),
            secret.toBytes()));
    } else {
        error webSubError = error(WEBSUB_ERROR_CODE, message = "Unsupported signature method: " + method);
        return webSubError;
    }

    if (!internal:equalsIgnoreCase(signature, generatedSignature)) {
        error webSubError = error(WEBSUB_ERROR_CODE, message = "Signature validation failed: Invalid Signature!");
        return webSubError;
    }
    return;
}

# Object representing the WebSub Content Delivery Request received.
#
# + request - The HTTP POST request received as the notification
public type Notification object {

    private http:Request request = new;

    # Retrieves the query parameters of the content delivery request as a map.
    #
    # + return - String-constrained array map of the query params
    public function getQueryParams() returns map<string[]> {
        return self.request.getQueryParams();
    }

    # Retrieves the `Entity` associated with the content delivery request.
    #
    # + return - The `Entity` of the request. An `error` is returned, if entity construction fails
    public function getEntity() returns mime:Entity|error {
        return self.request.getEntity();
    }

    # Returns whether the requested header key exists in the header map of the content delivery request.
    #
    # + headerName - The header name
    # + return - Returns true if the specified header key exists
    public function hasHeader(string headerName) returns boolean {
        return self.request.hasHeader(headerName);
    }

    # Returns the value of the specified header. If the specified header key maps to multiple values, the first of
    # these values is returned.
    #
    # + headerName - The header name
    # + return - The first header value for the specified header name. An exception is thrown if no header is found.
    #            Ideally `hasHeader()` needs to be used to check the existence of header initially.
    public function getHeader(string headerName) returns @tainted string {
        return self.request.getHeader(headerName);
    }

    # Retrieves all the header values to which the specified header key maps to.
    #
    # + headerName - The header name
    # + return - The header values the specified header key maps to. An exception is thrown if no header is found.
    #            Ideally `hasHeader()` needs to be used to check the existence of header initially.
    public function getHeaders(string headerName) returns @tainted string[] {
        return self.request.getHeaders(headerName);
    }

    # Retrieves all the names of the headers present in the content delivery request.
    #
    # + return - An array of all the header names
    public function getHeaderNames() returns @tainted string[] {
        return self.request.getHeaderNames();
    }

    # Retrieves the type of the payload of the content delivery request (i.e: the `content-type` header value).
    #
    # + return - Returns the `content-type` header value as a string
    public function getContentType() returns @tainted string {
        return self.request.getContentType();
    }

    # Extracts `json` payload from the content delivery request.
    #
    # + return - The `json` payload or `error` in case of errors. If the content type is not JSON, an `error` is returned.
    public function getJsonPayload() returns @tainted json|error {
        return self.request.getJsonPayload();
    }

    # Extracts `xml` payload from the content delivery request.
    #
    # + return - The `xml` payload or `error` in case of errors. If the content type is not XML, an `error` is returned.
    public function getXmlPayload() returns @tainted xml|error {
        return self.request.getXmlPayload();
    }

    # Extracts `text` payload from the content delivery request.
    #
    # + return - The `text` payload or `error` in case of errors.
    #            If the content type is not of type text, an `error` is returned.
    public function getTextPayload() returns @tainted string|error {
        return self.request.getTextPayload();
    }

    # Retrieves the request payload as a `ByteChannel` except in the case of multiparts.
    #
    # + return - A byte channel from which the message payload can be read or `error` in case of errors
    public function getByteChannel() returns @tainted io:ReadableByteChannel|error {
        return self.request.getByteChannel();
    }

    # Retrieves the request payload as a `byte[]`.
    #
    # + return - The byte[] representation of the message payload or `error` in case of errors
    public function getBinaryPayload() returns @tainted byte[]|error {
        return self.request.getBinaryPayload();
    }

    # Retrieves the form parameters from the content delivery request as a `map`.
    #
    # + return - The map of form params or `error` in case of errors
    public function getFormParams() returns @tainted map<string>|error {
        return self.request.getFormParams();
    }
};

# Function to retrieve hub and topic URLs from the `http:response` from a publisher to a discovery request.
#
# + response - The `http:Response` received
# + return - `(topic, hubs)` if parsing and extraction is successful, `error` if not
public function extractTopicAndHubUrls(http:Response response) returns @tainted [string, string[]]|error {
    string[] linkHeaders = [];
    if (response.hasHeader("Link")) {
        linkHeaders = response.getHeaders("Link");
    }

    if (linkHeaders.length() == 0) {
        error websubError = error(WEBSUB_ERROR_CODE, message = "Link header unavailable in discovery response");
        return websubError;
    }

    int hubIndex = 0;
    string[] hubs = [];
    string topic = "";
    string[] linkHeaderConstituents = [];
    if (linkHeaders.length() == 1) {
        linkHeaderConstituents = internal:split(linkHeaders[0], ",");
    } else {
        linkHeaderConstituents = linkHeaders;
    }

    foreach var link in linkHeaderConstituents {
        string[] linkConstituents = internal:split(link, ";");
        if (linkConstituents[1] != "") {
            string url = linkConstituents[0].trim();
            url = internal:replace(url, "<", "");
            url = internal:replace(url, ">", "");
            if (internal:contains(linkConstituents[1], "rel=\"hub\"")) {
                hubs[hubIndex] = url;
                hubIndex += 1;
            } else if (internal:contains(linkConstituents[1], "rel=\"self\"")) {
                if (topic != "") {
                    error websubError = error(WEBSUB_ERROR_CODE, message = "Link Header contains > 1 self URLs");
                    return websubError;
                } else {
                    topic = url;
                }
            }
        }
    }

    if (hubs.length() > 0 && topic != "") {
        return [topic, hubs];
    }
    error websubError = error(WEBSUB_ERROR_CODE,
                            message = "Hub and/or Topic URL(s) not identified in link header of discovery response");
    return websubError;
}

# Record representing a WebSub subscription change request.
#
# + topic - The topic for which the subscription/unsubscription request is sent
# + callback - The callback which should be registered/unregistered for the subscription/unsubscription request sent
# + leaseSeconds - The lease period for which the subscription is expected to be active
# + secret - The secret to be used for authenticated content distribution with this subscription
public type SubscriptionChangeRequest record {|
    string topic = "";
    string callback = "";
    int leaseSeconds = 0;
    string secret = "";
|};

# Record representing subscription/unsubscription details if a subscription/unsubscription request is successful.
#
# + hub - The hub at which the subscription/unsubscription was successful
# + topic - The topic for which the subscription/unsubscription was successful
# + response - The response from the hub to the subscription/unsubscription request
public type SubscriptionChangeResponse record {|
    string hub = "";
    string topic = "";
    http:Response response;
|};

/////////////////////////////////////////////////////////////
//////////////////// WebSub Hub Commons /////////////////////
/////////////////////////////////////////////////////////////
# Record representing hub specific configurations.
#
# + leaseSeconds - The default lease seconds value to honour if not specified in subscription requests
# + signatureMethod - The signature method to use for authenticated content delivery (`SHA1`|`SHA256`)
# + remotePublish - The record representing configuration related to remote publishing allowance
# + topicRegistrationRequired - Whether a topic needs to be registered at the hub prior to publishing/subscribing
#                               to the topic
# + publicUrl - The URL for the hub to be included in content delivery requests, defaults to
#               `http(s)://localhost:{port}/websub/hub` if unspecified
# + clientConfig - The configuration for the hub to communicate with remote HTTP endpoints
# + hubPersistenceStore - The `HubPersistenceStore` to use to persist hub data
public type HubConfiguration record {|
    int leaseSeconds = 86400;
    SignatureMethod signatureMethod = SHA256;
    RemotePublishConfig remotePublish?;
    boolean topicRegistrationRequired = true;
    string publicUrl?;
    http:ClientEndpointConfig clientConfig?;
    HubPersistenceStore hubPersistenceStore?;
|};

# Record representing remote publishing allowance.
#
# + enabled - Whether remote publishers should be allowed to publish to this hub (HTTP requests)
# + mode - If remote publishing is allowed, the mode to use, `direct` (default) - fat ping with
#                          the notification payload specified or `fetch` - the hub fetches the topic URL
#                          specified in the "publish" request to identify the payload
public type RemotePublishConfig record {|
    boolean enabled = false;
    RemotePublishMode mode = PUBLISH_MODE_DIRECT;
|};

# Starts up the Ballerina Hub.
#
# + hubServiceListener - The `http:Listener` to which the hub service is attached
# + hubConfiguration - The hub specific configuration
# + return - `WebSubHub` The WebSubHub object representing the newly started up hub, or `HubStartedUpError` indicating
#            that the hub is already started, and including the WebSubHub object representing the
#            already started up hub
public function startHub(http:Listener hubServiceListener, HubConfiguration? hubConfiguration = ())
                                                                    returns WebSubHub|HubStartedUpError {
    if(hubConfiguration is HubConfiguration) {
        hubLeaseSeconds = config:getAsInt("b7a.websub.hub.leasetime",
                                          hubConfiguration.leaseSeconds);
        hubSignatureMethod = getSignatureMethod(hubConfiguration.signatureMethod);
        remotePublishConfig = getRemotePublishConfig(hubConfiguration["remotePublish"]);
        hubTopicRegistrationRequired = config:getAsBoolean("b7a.websub.hub.topicregistration",
                                        hubConfiguration.topicRegistrationRequired);

        // reset the hubUrl once the other parameters are set. if url is an empty string, create hub url with listener
        // configs in the native code
        hubPublicUrl = config:getAsString("b7a.websub.hub.url", hubConfiguration["publicUrl"] ?: "");
        hubClientConfig = hubConfiguration["clientConfig"];
        hubPersistenceStoreImpl = hubConfiguration["hubPersistenceStore"];
    }
    if (hubPersistenceStoreImpl is HubPersistenceStore) {
        hubPersistenceEnabled = true;
    }

    startHubService(hubServiceListener);
    return startUpHubService(hubTopicRegistrationRequired, hubPublicUrl, hubServiceListener);
}

# Object representing a Ballerina WebSub Hub.
#
# + hubUrl - The URL of the started up Ballerina WebSub Hub
public type WebSubHub object {

    public string hubUrl;
    private http:Listener hubHttpListener;

    public function __init(string hubUrl, http:Listener hubHttpListener) {
         self.hubUrl = hubUrl;
         self.hubHttpListener = hubHttpListener;
    }

    # Stops the started up Ballerina WebSub Hub.
    #
    # + return - `boolean` indicating whether the internal Ballerina Hub was stopped
    public function stop() returns boolean {
        // TODO: return error
        var stopResult = self.hubHttpListener.__stop();
        return stopHubService(self.hubUrl) && !(stopResult is error);
    }

    # Publishes an update against the topic in the initialized Ballerina Hub.
    #
    # + topic - The topic for which the update should happen
    # + payload - The update payload
    # + contentType - The content type header to set for the request delivering the payload
    # + return - `error` if the hub is not initialized or does not represent the internal hub
    public function publishUpdate(string topic, string|xml|json|byte[]|io:ReadableByteChannel payload,
                                  string? contentType = ()) returns error? {
        if (self.hubUrl == "") {
            error webSubError = error(WEBSUB_ERROR_CODE,
                                    message = "Internal Ballerina Hub not initialized or incorrectly referenced");
            return webSubError;
        }

        WebSubContent content = {};

        if (payload is io:ReadableByteChannel) {
            content.payload = constructByteArray(payload);
        } else {
            content.payload = payload;
        }

        if (contentType is string) {
            content.contentType = contentType;
        } else {
            if (payload is string) {
                content.contentType = mime:TEXT_PLAIN;
            } else if (payload is xml) {
                content.contentType = mime:APPLICATION_XML;
            } else if (payload is json) {
                content.contentType = mime:APPLICATION_JSON;
            } else {
                content.contentType = mime:APPLICATION_OCTET_STREAM;
            }
        }

        return validateAndPublishToInternalHub(self.hubUrl, topic, content);
    }

    # Registers a topic in the Ballerina Hub.
    #
    # + topic - The topic to register
    # + return - `error` if an error occurred with registration
    public function registerTopic(string topic) returns error? {
        if (!hubTopicRegistrationRequired) {
            error e = error(WEBSUB_ERROR_CODE, message = "Internal Ballerina Hub not initialized or incorrectly referenced");
            return e;
        }
        return registerTopicAtHub(topic);
    }

    # Unregisters a topic in the Ballerina Hub.
    #
    # + topic - The topic to unregister
    # + return - `error` if an error occurred with unregistration
    public function unregisterTopic(string topic) returns error? {
        if (!hubTopicRegistrationRequired) {
            error e = error(WEBSUB_ERROR_CODE, message = "Remote topic unregistration not allowed/not required at the Hub");
            return e;
        }
        return unregisterTopicAtHub(topic);
    }

    # Retrieves topics currently recognized by the Hub.
    #
    # + return - An array of available topics
    public function getAvailableTopics() returns string[] = external;

    # Retrieves details of subscribers registered to receive updates for a particular topic.
    #
    # + topic - The topic for which details need to be retrieved
    # + return - An array of subscriber details
    public function getSubscribers(string topic) returns SubscriberDetails[] = external;
};

///////////////////////////////////////////////////////////////////
//////////////////// WebSub Publisher Commons /////////////////////
///////////////////////////////////////////////////////////////////
# Function to add link headers to a response to allow WebSub discovery.
#
# + response - The response being sent
# + hubs - The hubs the publisher advertises as the hubs that it publishes updates to
# + topic - The topic to which subscribers need to subscribe to, to receive updates for the resource
public function addWebSubLinkHeader(http:Response response, string[] hubs, string topic) {
    string hubLinkHeader = "";
    foreach var hub in hubs {
        hubLinkHeader = hubLinkHeader + "<" + hub + ">; rel=\"hub\", ";
    }
    response.setHeader("Link", hubLinkHeader + "<" + topic + ">; rel=\"self\"");
}

# Record to represent persisted Subscription Details retrieved.
#
# + topic - The topic for which the subscription is added
# + callback - The callback specified for the particular subscription
# + secret - The secret to be used for authenticated content distribution
# + leaseSeconds - The lease second period specified for the particular subscription
# + createdAt - The time at which the subscription was created
public type SubscriptionDetails record {|
    string topic = "";
    string callback = "";
    string secret = "";
    int leaseSeconds = 0;
    int createdAt = 0;
|};

function retrieveSubscriberServiceAnnotations(service serviceType) returns SubscriberServiceConfiguration? {
    any annotData = reflect:getServiceAnnotations(serviceType, WEBSUB_MODULE_NAME,
                                             ANN_NAME_WEBSUB_SUBSCRIBER_SERVICE_CONFIG);
    return <SubscriberServiceConfiguration?> annotData;
}

# Record to represent a WebSub content delivery.
#
# + payload - The payload to be sent
# + contentType - The content-type of the payload
type WebSubContent record {|
    string|xml|json|byte[]|io:ReadableByteChannel payload = "";
    string contentType = "";
|};

function isSuccessStatusCode(int statusCode) returns boolean {
    return (200 <= statusCode && statusCode < 300);
}

# Error to represent that a WebSubHub is already started up, encapsulating the started up Hub.
#
# + message - The error message
# + cause - The cause of the `HubStartedUpError`, if available
# + startedUpHub - The `WebSubHub` object representing the started up Hub
public type HubStartedUpError record {|
    string message = "";
    error? cause = ();
    WebSubHub startedUpHub;
|};

# Record to represent Subscriber Details.
#
# + callback - The callback specified for the particular subscription
# + leaseSeconds - The lease second period specified for the particular subscription
# + createdAt - The time at which the subscription was created
public type SubscriberDetails record {|
    string callback = "";
    int leaseSeconds = 0;
    int createdAt = 0;
|};

type WebSubError record {
    string message = "";
};<|MERGE_RESOLUTION|>--- conflicted
+++ resolved
@@ -201,12 +201,8 @@
     if (payload is string) {
         return validateSignature(xHubSignature, payload, secret);
     } else {
-<<<<<<< HEAD
         error err = payload;
-        string errCause = <string> err.detail().message;
-=======
-        string errCause = <string> payload.detail()?.message;
->>>>>>> b5df24cc
+        string errCause = <string> err.detail()?.message;
         error webSubError = error(WEBSUB_ERROR_CODE, message = "Error extracting notification payload as string " +
                                             "for signature validation: " + errCause);
         return webSubError;
