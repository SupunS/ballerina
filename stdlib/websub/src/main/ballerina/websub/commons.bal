// Copyright (c) 2018 WSO2 Inc. (http://www.wso2.org) All Rights Reserved.
//
// WSO2 Inc. licenses this file to you under the Apache License,
// Version 2.0 (the "License"); you may not use this file except
// in compliance with the License.
// You may obtain a copy of the License at
//
// http://www.apache.org/licenses/LICENSE-2.0
//
// Unless required by applicable law or agreed to in writing,
// software distributed under the License is distributed on an
// "AS IS" BASIS, WITHOUT WARRANTIES OR CONDITIONS OF ANY
// KIND, either express or implied.  See the License for the
// specific language governing permissions and limitations
// under the License.

import ballerina/crypto;
import ballerina/http;
import ballerina/io;
import ballerina/log;
import ballerina/mime;
import ballerina/reflect;

documentation {
    Intent verification request parameter `hub.challenge` representing the challenge that needs to be echoed by
    susbscribers to verify intent.
}
@final string HUB_CHALLENGE = "hub.challenge";

documentation {
    Parameter `hub.mode` representing the mode of the request from hub to subscriber or subscriber to hub.
}
@final string HUB_MODE = "hub.mode";

documentation {
    Subscription change or intent verification request parameter `hub.topic` representing the topic relevant to the for
    which the request is initiated.
}
@final string HUB_TOPIC = "hub.topic";

documentation {
    Subscription change request parameter `hub.callback` representing the callback to which notification should happen.
}
@final string HUB_CALLBACK = "hub.callback";

documentation {
    Subscription request parameter `hub.lease_seconds` representing the period for which the subscription is expected to
     be active.
}
@final string HUB_LEASE_SECONDS = "hub.lease_seconds";

documentation {
    Subscription parameter `hub.secret` representing the secret key to use for authenticated content distribution.
}
@final string HUB_SECRET = "hub.secret";

documentation {
    `hub.mode` value indicating "subscription" mode, to subscribe to updates for a topic.
}
@final string MODE_SUBSCRIBE = "subscribe";

documentation {
    `hub.mode` value indicating "unsubscription" mode, to unsubscribe to updates for a topic.
}
@final string MODE_UNSUBSCRIBE = "unsubscribe";

documentation {
    `hub.mode` value indicating "publish" mode, used by a publisher to notify an update to a topic.
}
@final string MODE_PUBLISH = "publish";

documentation {
    `hub.mode` value indicating "register" mode, used by a publisher to register a topic at a hub.
}
@final string MODE_REGISTER = "register";

documentation {
    `hub.mode` value indicating "unregister" mode, used by a publisher to unregister a topic at a hub.
}
@final string MODE_UNREGISTER = "unregister";

documentation {
    Topic registration parameter `publisher.secret` indicating a secret specified by a publisher when registering a
    topic at the hub, to use for authenticated content delivery between publisher and hub.
}
@final string PUBLISHER_SECRET = "publisher.secret";
@final string REMOTE_PUBLISHING_MODE_DIRECT = "direct";
@final string REMOTE_PUBLISHING_MODE_FETCH = "fetch";

@final string X_HUB_UUID = "X-Hub-Uuid";
@final string X_HUB_TOPIC = "X-Hub-Topic";
@final string X_HUB_SIGNATURE = "X-Hub-Signature";
@final string PUBLISHER_SIGNATURE = "Publisher-Signature";

@final string CONTENT_TYPE = "Content-Type";
@final string SHA1 = "SHA1";
@final string SHA256 = "SHA256";
@final string MD5 = "MD5";

@final string ANN_NAME_WEBSUB_SUBSCRIBER_SERVICE_CONFIG = "SubscriberServiceConfig";
@final string WEBSUB_PACKAGE_NAME = "ballerina/websub";

//TODO: Make public once extension story is finalized.
documentation {
    The identifier to be used to identify the topic for dispatching with custom subscriber services.
}
type TopicIdentifier "TOPIC_ID_HEADER"|"TOPIC_ID_PAYLOAD_KEY"|"TOPIC_ID_HEADER_AND_PAYLOAD";

documentation {
    `TopicIdentifier` indicating dispatching based solely on a header of the request.
}
@final TopicIdentifier TOPIC_ID_HEADER = "TOPIC_ID_HEADER";

documentation {
    `TopicIdentifier` indicating dispatching based solely on a value for a key in the JSON payload of the request.
}
@final TopicIdentifier TOPIC_ID_PAYLOAD_KEY = "TOPIC_ID_PAYLOAD_KEY";

documentation {
    `TopicIdentifier` indicating dispatching based on a combination of header and values specified for a key/key(s) in
    the JSON payload of the request.
}
@final TopicIdentifier TOPIC_ID_HEADER_AND_PAYLOAD = "TOPIC_ID_HEADER_AND_PAYLOAD";

///////////////////////////////////////////////////////////////////
//////////////////// WebSub Subscriber Commons ////////////////////
///////////////////////////////////////////////////////////////////
documentation {
    Object representing an intent verification request received.

    F{{mode}} The mode specified whether intent is being verified for subscription or unsubscription
    F{{topic}} The for which intent is being verified for subscription or unsubscription
    F{{challenge}} The challenge to be echoed to verify intent to subscribe/unsubscribe
    F{{leaseSeconds}} The lease seconds period for which a subscription will be active if intent verification
    is being done for subscription
    F{{request}} The HTTP request received for intent verification
}
public type IntentVerificationRequest object {

    public string mode;
    public string topic;
    public string challenge;
    public int leaseSeconds;
    public http:Request request;

    documentation {
        Builds the response for the request, verifying intention to subscribe, if the topic matches that expected.

        P{{t}} The topic for which subscription should be accepted
        R{{}} `http:Response` The response to the hub verifying/denying intent to subscribe
    }
    public function buildSubscriptionVerificationResponse(string t) returns http:Response;

    documentation {
        Builds the response for the request, verifying intention to unsubscribe, if the topic matches that expected.

        P{{t}} The topic for which unsubscription should be accepted
        R{{}} `http:Response` The response to the hub verifying/denying intent to unsubscribe
    }
    public function buildUnsubscriptionVerificationResponse(string t) returns http:Response;

};

function IntentVerificationRequest::buildSubscriptionVerificationResponse(string t)
    returns http:Response {

    return buildIntentVerificationResponse(self, MODE_SUBSCRIBE, t);
}

function IntentVerificationRequest::buildUnsubscriptionVerificationResponse(string t)
    returns http:Response {

    return buildIntentVerificationResponse(self, MODE_UNSUBSCRIBE, t);
}

documentation {
    Function to build intent verification response for subscription/unsubscription requests sent.

    P{{intentVerificationRequest}} The intent verification request from the hub
    P{{mode}} The mode (subscription/unsubscription) for which a request was sent
    P{{topic}} The intended topic for which subscription change should be verified
    R{{}} `http:Response` The response to the hub verifying/denying intent to subscripe/unsubscribe
}
function buildIntentVerificationResponse(IntentVerificationRequest intentVerificationRequest, string mode,
                                         string topic)
    returns http:Response {

    http:Response response = new;
    string reqTopic = check http:decode(intentVerificationRequest.topic, "UTF-8");
    if (topic == "") {
        response.statusCode = http:NOT_FOUND_404;
        log:printError("Intent Verification denied - Mode [" + mode + "], Topic [" + reqTopic +
                "], since topic unavailable as an annotation or unspecified as a parameter");
    } else {
        string reqMode = intentVerificationRequest.mode;
        string challenge = intentVerificationRequest.challenge;

        string reqLeaseSeconds = <string>intentVerificationRequest.leaseSeconds;

        if (reqMode == mode && reqTopic == topic) {
            response.statusCode = http:ACCEPTED_202;
            response.setTextPayload(challenge);
            log:printInfo("Intent Verification agreed - Mode [" + mode + "], Topic [" + topic + "], Lease Seconds ["
                    + reqLeaseSeconds + "]");
        } else {
            response.statusCode = http:NOT_FOUND_404;
            log:printWarn("Intent Verification denied - Mode [" + mode + "], Topic [" + reqTopic + "]");
        }
    }
    return response;
}

documentation {
    Function to validate signature for requests received at the callback.

    P{{request}} The request received
    P{{serviceType}} The type of the service for which the request was rceived
    R{{}} `error`, if an error occurred in extraction or signature validation failed
}
function processWebSubNotification(http:Request request, typedesc serviceType) returns error? {
    string secret;
    match (retrieveSubscriberServiceAnnotations(serviceType)) {
        SubscriberServiceConfiguration subscriberServiceAnnotation => { secret = subscriberServiceAnnotation.secret; }
        () => { log:printDebug("WebSub notification received for subscription with no secret specified"); }
    }

    string xHubSignature;

    if (request.hasHeader(X_HUB_SIGNATURE)) {
        xHubSignature = request.getHeader(X_HUB_SIGNATURE);
    } else {
        if (secret != "") {
            error webSubError = {message:X_HUB_SIGNATURE + " header not present for subscription added" +
                " specifying " + HUB_SECRET};
            return webSubError;
        }
        return;
    }

    if (secret == "" && xHubSignature != "") {
        log:printWarn("Ignoring " + X_HUB_SIGNATURE + " value since secret is not specified.");
        return;
    }

    string stringPayload;
    match (request.getPayloadAsString()) {
        string payloadAsString => { stringPayload = payloadAsString; }
        error entityError => {
            error webSubError = {message:"Error extracting notification payload as string for signature validation: "
                                            + entityError.message, cause: entityError};
            return webSubError;
        }
    }

    return validateSignature(xHubSignature, stringPayload, secret);
}

documentation {
    Function to validate the signature header included in the notification.

    P{{xHubSignature}} The X-Hub-Signature header included in the notification request from the hub
    P{{stringPayload}} The string representation of the notification payload received
    P{{secret}} The secret used when subscribing
    R{{}} `error` if an error occurs validating the signature or the signature is invalid
}
function validateSignature(string xHubSignature, string stringPayload, string secret) returns error? {

    string[] splitSignature = xHubSignature.split("=");
    string method = splitSignature[0];
    string signature = xHubSignature.replace(method + "=", "");
    string generatedSignature;

    if (SHA1.equalsIgnoreCase(method)) {
        generatedSignature = crypto:hmac(stringPayload, secret, crypto:SHA1);
    } else if (SHA256.equalsIgnoreCase(method)) {
        generatedSignature = crypto:hmac(stringPayload, secret, crypto:SHA256);
    } else if (MD5.equalsIgnoreCase(method)) {
        generatedSignature = crypto:hmac(stringPayload, secret, crypto:MD5);
    } else {
        error webSubError = {message:"Unsupported signature method: " + method};
        return webSubError;
    }

    if (!signature.equalsIgnoreCase(generatedSignature)) {
        error webSubError = {message:"Signature validation failed: Invalid Signature!"};
        return webSubError;
    }
    return;
}

documentation {
    Object representing the WebSub Content Delivery Request received.

    F{{request}} The HTTP POST request received as the notification
}
public type Notification object {

    private http:Request request;

    documentation {
        Retrieves the query parameters of the content delivery request, as a map.

        R{{}} String constrained map of query params
    }
    public function getQueryParams() returns map<string> {
        return request.getQueryParams();
    }

    documentation {
        Retrieves the `Entity` associated with the content delivery request.

        R{{}} The `Entity` of the request. An `error` is returned, if entity construction fails
    }
    public function getEntity() returns mime:Entity|error {
        return request.getEntity();
    }

    documentation {
        Returns whether the requested header key exists in the header map of the content delivery request.

        P{{headerName}} The header name
        R{{}} Returns true if the specified header key exists
    }
    public function hasHeader(string headerName) returns boolean {
        return request.hasHeader(headerName);
    }

    documentation {
        Returns the value of the specified header. If the specified header key maps to multiple values, the first of
        these values is returned.

        P{{headerName}} The header name
        R{{}} The first header value for the specified header name. An exception is thrown if no header is found.
                Ideally `hasHeader()` needs to be used to check the existence of header initially.
    }
    public function getHeader(string headerName) returns string {
        return request.getHeader(headerName);
    }

    documentation {
        Retrieves all the header values to which the specified header key maps to.

        P{{headerName}} The header name
        R{{}} The header values the specified header key maps to. An exception is thrown if no header is found.
                Ideally `hasHeader()` needs to be used to check the existence of header initially.
    }
    public function getHeaders(string headerName) returns string[] {
        return request.getHeaders(headerName);
    }

    documentation {
        Retrieves all the names of the headers present in the content delivery request.

        R{{}} An array of all the header names
    }
    public function getHeaderNames() returns string[] {
        return request.getHeaderNames();
    }

    documentation {
        Retrieves the type of the payload of the content delivery request (i.e: the `content-type` header value).

        R{{}} Returns the `content-type` header value as a string
    }
    public function getContentType() returns string {
        return request.getContentType();
    }

    documentation {
        Extracts `json` payload from the content delivery request.

        R{{}} The `json` payload or `error` in case of errors. If the content type is not JSON, an `error` is returned.
    }
    public function getJsonPayload() returns json|error {
        return request.getJsonPayload();
    }

    documentation {
        Extracts `xml` payload from the content delivery request.

        R{{}} The `xml` payload or `error` in case of errors. If the content type is not XML, an `error` is returned.
    }
    public function getXmlPayload() returns xml|error {
        return request.getXmlPayload();
    }

    documentation {
        Extracts `text` payload from the content delivery request.

        R{{}} The `text` payload or `error` in case of errors.
                If the content type is not of type text, an `error` is returned.
    }
    public function getTextPayload() returns string|error {
        return request.getTextPayload();
    }

    documentation {
        Retrieves the content delivery request payload as a `string`. Content type is not checked during payload
        construction which makes this different from `getTextPayload()` function.

        R{{}} The string representation of the message payload or `error` in case of errors
    }
    public function getPayloadAsString() returns string|error {
        return request.getPayloadAsString();
    }

    documentation {
        Retrieves the request payload as a `ByteChannel` except in the case of multiparts.

        R{{}} A byte channel from which the message payload can be read or `error` in case of errors
    }
    public function getByteChannel() returns io:ByteChannel|error {
        return request.getByteChannel();
    }

    documentation {
        Retrieves the request payload as a `byte[]`.

        R{{}} The byte[] representation of the message payload or `error` in case of errors
    }
    public function getBinaryPayload() returns byte[]|error {
        return request.getBinaryPayload();
    }

    documentation {
        Retrieves the form parameters from the content delivery request as a `map`.

        R{{}} The map of form params or `error` in case of errors
    }
    public function getFormParams() returns map<string>|error {
        return request.getFormParams();
    }

};

documentation {
    Record representing a WebSub subscription change request.

    F{{topic}} The topic for which the subscription/unsubscription request is sent
    F{{callback}} The callback which should be registered/unregistered for the subscription/unsubscription request is
                    sent
    F{{leaseSeconds}} The lease period for which the subscription is expected to be active
    F{{secret}} The secret to be used for authenticated content distribution with this subscription
}
public type SubscriptionChangeRequest record {
    string topic,
    string callback,
    int leaseSeconds,
    string secret,
};

documentation {
    Record representing subscription/unsubscription details if a subscription/unsubscription request is successful.

    F{{hub}} The hub at which the subscription/unsubscription was successful
    F{{topic}} The topic for which the subscription/unsubscription was successful
    F{{response}} The response from the hub to the subscription/unsubscription requests
}
public type SubscriptionChangeResponse record {
    string hub,
    string topic,
    http:Response response,
};

/////////////////////////////////////////////////////////////
//////////////////// WebSub Hub Commons /////////////////////
/////////////////////////////////////////////////////////////
documentation {
    Starts up the Ballerina Hub.

    P{{port}}                       The port to start up the hub on
    P{{leaseSeconds}}               The default lease seconds value to honour if not specified in subscription requests
    P{{signatureMethod}}            The signature method to use for authenticated content delivery (`SHA1`|`SHA256`)
    P{{remotePublishingEnabled}}    Whether remote publishers should be allowed to publish to this hub (HTTP requests)
    P{{remotePublishingMode}}       If remote publishing is allowed, the mode to use, `direct` (default) - fat ping with
                                        the notification payload specified or `fetch` - the hub fetches the topic URL
                                        specified in the "publish" request to identify the payload
    P{{topicRegistrationRequired}}  Whether a topic needs to be registered at the hub prior to publishing/subscribing
                                        to the topic
    P{{publicUrl}}                  The URL for the hub to be included in content delivery requests, defaults to
                                        `http(s)://localhost:{port}/websub/hub` if unspecified
    P{{sslEnabled}}                 Whether SSL needs to be enabled for the hub, enabled by default
    P{{serviceSecureSocket}}        The SSL configuration for the hub service endpoint
    P{{clientSecureSocket}}         The SSL configuration for the hub service for secure communication with remote HTTP
                                        endpoints
    R{{}} `WebSubHub` The WebSubHub object representing the newly started up hub, or `HubStartedUpError` indicating
                        that the hub is already started, and including the WebSubHub object representing the
                        already started up hub
}
public function startUpBallerinaHub(int? port = (), int? leaseSeconds = (), string? signatureMethod = (),
                                    boolean? remotePublishingEnabled = (), string? remotePublishingMode = (),
                                    boolean? topicRegistrationRequired = (), string? publicUrl = (),
                                    boolean? sslEnabled = (), http:ServiceSecureSocket? serviceSecureSocket = (),
                                    http:SecureSocket? clientSecureSocket = ())
    returns WebSubHub|HubStartedUpError {

    hubPort = config:getAsInt("b7a.websub.hub.port", default = port but { () => DEFAULT_PORT });
    hubLeaseSeconds = config:getAsInt("b7a.websub.hub.leasetime",
                                      default = leaseSeconds but { () => DEFAULT_LEASE_SECONDS_VALUE });
    hubSignatureMethod = config:getAsString("b7a.websub.hub.signaturemethod",
                                            default = signatureMethod but { () => DEFAULT_SIGNATURE_METHOD });
    hubRemotePublishingEnabled = config:getAsBoolean("b7a.websub.hub.remotepublish",
                                                     default = remotePublishingEnabled but { () => false });
    hubRemotePublishingMode = config:getAsString("b7a.websub.hub.remotepublish.mode",
                                            default = remotePublishingMode but { () => REMOTE_PUBLISHING_MODE_DIRECT });
    hubTopicRegistrationRequired = config:getAsBoolean("b7a.websub.hub.topicregistration",
                                                       default = topicRegistrationRequired but { () => true });
    hubSslEnabled = config:getAsBoolean("b7a.websub.hub.enablessl", default = sslEnabled but { () => true });
    //set serviceSecureSocket after hubSslEnabled is set
    if (hubSslEnabled) {
        hubServiceSecureSocket = getServiceSecureSocketConfig(serviceSecureSocket);
    }
    hubClientSecureSocket = getSecureSocketConfig(clientSecureSocket);
    //reset the hubUrl once the other parameters are set
    hubPublicUrl = config:getAsString("b7a.websub.hub.url", default = publicUrl but { () => getHubUrl() });
    return startUpHubService(hubTopicRegistrationRequired, hubPublicUrl);
}

documentation {
    Object representing a Ballerina WebSub Hub.

    F{{hubUrl}}             The URL of the started up Ballerina WebSub Hub
    F{{hubServiceEndpoint}} The HTTP endpoint to which the Ballerina WebSub Hub is bound
}
public type WebSubHub object {

    public string hubUrl;

    private {
        http:Listener hubServiceEndpoint;
    }

    new (hubUrl, hubServiceEndpoint) {}

    documentation {
        Stops the started up Ballerina WebSub Hub.
        
        R{{}} `boolean` indicating whether the internal Ballerina Hub was stopped
    }
    public function stop() returns boolean;

    documentation {
        Publishes an update against the topic in the initialized Ballerina Hub.
        
        P{{topic}} The topic for which the update should happen
        P{{payload}} The update payload
        P{{contentType}} The content type header to set for the request delivering the payload
        R{{}} `error` if the hub is not initialized or does not represent the internal hub
    }
    public function publishUpdate(string topic, string|xml|json|byte[]|io:ByteChannel payload,
                                  string? contentType = ()) returns error?;

    documentation {
        Registers a topic in the Ballerina Hub.

        P{{topic}} The topic to register
        R{{}} `error` if an error occurred with registration
    }
    public function registerTopic(string topic) returns error?;

    documentation {
        Unregisters a topic in the Ballerina Hub.

        P{{topic}} The topic to unregister
        R{{}} `error` if an error occurred with unregistration
    }
    public function unregisterTopic(string topic) returns error?;

};

<<<<<<< HEAD
public function WebSubHub::stop() returns boolean {
    self.hubServiceEndpoint.stop();
=======
function WebSubHub::stop() returns (boolean) {
>>>>>>> 151f3de9
    return stopHubService(self.hubUrl);
}

function WebSubHub::publishUpdate(string topic, string|xml|json|byte[]|io:ByteChannel payload,
                                         string? contentType = ()) returns error? {

    if (self.hubUrl == "") {
        error webSubError = {message: "Internal Ballerina Hub not initialized or incorrectly referenced"};
        return webSubError;
    }

    WebSubContent content = {};

    match(payload) {
        io:ByteChannel byteChannel => content.payload = constructBlob(byteChannel);
        string|xml|json|byte[] => content.payload = payload;
    }

    match(contentType) {
        string stringContentType => content.contentType = stringContentType;
        () => {
            match(payload) {
                string => content.contentType = mime:TEXT_PLAIN;
                xml => content.contentType = mime:APPLICATION_XML;
                json => content.contentType = mime:APPLICATION_JSON;
                byte[]|io:ByteChannel => content.contentType = mime:APPLICATION_OCTET_STREAM;
            }
        }
    }

    return validateAndPublishToInternalHub(self.hubUrl, topic, content);
}

function WebSubHub::registerTopic(string topic) returns error? {
    return registerTopicAtHub(topic, "");
}

function WebSubHub::unregisterTopic(string topic) returns error? {
    return unregisterTopicAtHub(topic, "");
}

///////////////////////////////////////////////////////////////////
//////////////////// WebSub Publisher Commons /////////////////////
///////////////////////////////////////////////////////////////////
documentation {
    Function to add link headers to a response to allow WebSub discovery.

    P{{response}} The response being sent
    P{{hubs}} The hubs the publisher advertises as the hubs that it publishes updates to
    P{{topic}} The topic to which subscribers need to subscribe to, to receive updates for the resource
    R{{}} `http:Response` Response with the link header added
}
public function addWebSubLinkHeader(http:Response response, string[] hubs, string topic) returns http:Response {
    string hubLinkHeader = "";
    foreach hub in hubs {
        hubLinkHeader = hubLinkHeader + "<" + hub + ">; rel=\"hub\", ";
    }
    response.setHeader("Link", hubLinkHeader + "<" + topic + ">; rel=\"self\"");
    return response;
}

documentation {
    Struct to represent Subscription Details retrieved from the database.

    F{{topic}} The topic for which the subscription is added
    F{{callback}} The callback specified for the particular subscription
    F{{secret}} The secret to be used for authenticated content distribution
    F{{leaseSeconds}} The lease second period specified for the particular subscription
    F{{createdAt}} The time at which the subscription was created
}
type SubscriptionDetails record {
    string topic,
    string callback,
    string secret,
    int leaseSeconds,
    int createdAt,
};

function retrieveSubscriberServiceAnnotations(typedesc serviceType) returns SubscriberServiceConfiguration? {
    reflect:annotationData[] annotationDataArray = reflect:getServiceAnnotations(serviceType);
    foreach annData in annotationDataArray {
        if (annData.name == ANN_NAME_WEBSUB_SUBSCRIBER_SERVICE_CONFIG && annData.pkgName == WEBSUB_PACKAGE_NAME) {
            SubscriberServiceConfiguration subscriberServiceAnnotation =
                                                            check <SubscriberServiceConfiguration> (annData.value);
            return subscriberServiceAnnotation;
        }
    }
    return;
}

documentation {
    Record to represent a WebSub content delivery.

    F{{payload}} The payload to be sent
    F{{contentType}} The content-type of the payload
}
type WebSubContent record {
    string|xml|json|byte[]|io:ByteChannel payload,
    string contentType,
};

function isSuccessStatusCode(int statusCode) returns boolean {
    return (200 <= statusCode && statusCode < 300);
}

documentation {
    Error to represent that a WebSubHub is already started up, encapsulating the started up Hub.

    F{{message}}        The error message
    F{{startedUpHub}}   The `WebSubHub` object representing the started up Hub
}
public type HubStartedUpError record {
    string message;
    error? cause;
    WebSubHub startedUpHub;
};<|MERGE_RESOLUTION|>--- conflicted
+++ resolved
@@ -525,10 +525,7 @@
 public type WebSubHub object {
 
     public string hubUrl;
-
-    private {
-        http:Listener hubServiceEndpoint;
-    }
+    private http:Listener hubServiceEndpoint;
 
     new (hubUrl, hubServiceEndpoint) {}
 
@@ -568,12 +565,8 @@
 
 };
 
-<<<<<<< HEAD
-public function WebSubHub::stop() returns boolean {
+function WebSubHub::stop() returns boolean {
     self.hubServiceEndpoint.stop();
-=======
-function WebSubHub::stop() returns (boolean) {
->>>>>>> 151f3de9
     return stopHubService(self.hubUrl);
 }
 
