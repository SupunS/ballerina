## Module overview

This module contains an implementation of the W3C [**WebSub**](https://www.w3.org/TR/websub/) recommendation, which facilitates a push-based content delivery/notification mechanism between publishers and subscribers.

This implementation supports introducing all WebSub components: subscribers, publishers, and hubs.
 
- Subscriber - A party interested in receiving update notifications for particular topics.
- Publisher - A party that advertises topics to which interested parties subscribe in order to receive notifications
 on occurrence of events.
- Hub - A party that accepts subscription requests from subscribers and delivers content to the subscribers when the topic 
is updated by the topic's publisher.
 
 
### Basic flow with WebSub
1. The subscriber discovers from the publisher, the topic it needs to subscribe to and the hub(s) that deliver notifications on updates of the topic.

2. The subscriber sends a subscription request to one or more discovered hub(s) specifying the discovered topic along 
 with other subscription parameters such as:
    - The callback URL to which content is expected to be delivered.
    - (Optional) The lease period (in seconds) the subscriber wants the subscription to stay active.
    - (Optional) A secret to use for [authenticated content distribution](https://www.w3.org/TR/websub/#signing-content).
  
3. The hub sends an intent verification request to the specified callback URL. If the response indicates 
verification
 (by echoing a challenge specified in the request) by the subscriber, the subscription is added for the topic at the 
 hub.
   
4. The publisher notifies the hub of updates to the topic and the content to deliver is identified.

5. The hub delivers the identified content to the subscribers of the topic.

### Features

#### Subscriber

This module allows introducing a WebSub Subscriber Service with `onIntentVerification`, which accepts HTTP GET requests for intent verification, and `onNotification`, which accepts HTTP POST requests for notifications. The WebSub Subscriber Service provides the following capabilities:
 - When the service is started a subscription request is sent for a hub/topic combination, either specified as annotations or discovered based on the resource URL specified as an annotation.
 - If `onIntentVerification` is not specified, intent verification will be done automatically against the topic specified as an annotation or discovered based on the resource URL specified as an annotation.
 - If a secret is specified for the subscription, signature validation will be done for authenticated content distribution.
  
#### Hub

A WebSub compliant hub based on the Ballerina Message Broker is also available. This can be used as a remote hub or to be used by publishers who want to have their own internal hub. Ballerina's WebSub hub honors specified lease periods and supports authenticated content distribution.

##### Enabling Basic Auth support for the hub

The Ballerina WebSub Hub can be secured by enforcing authentication (Basic Authentication) and (optionally) authorization. 
The `AuthProvider` and `authConfig` need to be specified for the hub listener and service respectively. If the 
`authStoreProvider` of the `AuthProvider` is set as "http:CONFIG_AUTH_STORE", usernames and passwords for authentication and scopes for authorization would be read from a config TOML file.
A user can specify `AuthProvider` as follows and set it to the `hubListenerConfig` record, which is passed when starting the hub.

``` ballerina
http:BasicAuthHandler basicAuthHandler = new(new auth:InboundBasicAuthProvider());

http:ServiceEndpointConfiguration hubListenerConfig = {
    auth: {
        authHandlers: [basicAuthHandler]
    },
    secureSocket: {
        keyStore: {
            path: "${ballerina.home}/bre/security/ballerinaKeystore.p12",
            password: "ballerina"
        }
    }
};

var val = websub:startHub(new http:Listener(9191, hubListenerConfig));
```
In addition to the `BasicAuthHandler` for the listener, a user also has to specify the `authConfig` properties at the service
config level. 

 
It can be populated by providing the `authConfig` via a TOML file under the `b7a.websub.hub.auth` alias.
Recognized users can also be mentioned in the same file, which permits the auth providers to read it. 

```
[b7a.websub.hub.auth]
enabled=true  # enables the authentication
scopes="scope1" # defines the scope of possible users

[b7a.users]

[b7a.users.tom]
password="1234"
scopes="scope1"
```

Once the hub is secured using basic auth, a subscriber should provide the relevant `auth` config in the 
`hubClientConfig` field of the subscriber service annotation.

```ballerina
auth:OutboundBasicAuthProvider basicAuthProvider = new({
    username: "tom",
    password: "1234"
});

http:BasicAuthHandler basicAuthHandler = new(basicAuthProvider);

@websub:SubscriberServiceConfig {
    path: "/ordereventsubscriber",
    hubClientConfig: {
        auth: {
            authHandler: basicAuthHandler
        }
    }
}
```

##### Enabling data persistence for the hub

The Ballerina WebSub Hub supports persistence of topic and subscription data that needs to be restored when the hub is 
restarted.
 
Users can introduce their own persistence implementation, by introducing an object type that is structurally 
equivalent to the `websub:HubPersistenceStore` abstract object.

Persistence can be enabled by setting a suitable `websub:HubPersistenceStore` value for the `hubPersistenceStore` field 
in the `HubConfiguration` record, which is passed to the `websub:startHub()` function.

Any subscriptions added at the hub will be available even after the hub is restarted.

#### Publisher

Ballerina WebSub publishers can use utility functions to add WebSub link headers indicating the hub and topic 
URLs, which facilitates WebSub discovery.

A hub client endpoint is also made available to publishers and subscribers to perform the following:
- Publishers
  - Register a topic at the Hub
  - Publish to the hub indicating an update of the topic
- Subscribers
  - Subscribe/Unsubscribe to/from topics at a hub

## Samples
This sample demonstrates a Subscriber Service with `subscribeOnStartUp` set to true. This will result in a
 subscription request being sent to the specified hub for the specified topic, with the specified lease seconds value 
 and the specified secret for authenticated content distribution.
Since an `onIntentVerification` resource function is not included, intent verification for subscription and unsubscription 
requests would happen automatically, if the topic specified in the request matches that specified as an annotation or 
that discovered for the annotated resource URL.
 
```ballerina
import ballerina/log;
import ballerina/websub;

listener websub:Listener websubEP = new(8181);

@websub:SubscriberServiceConfig {
    path: "/websub",
    subscribeOnStartUp: true,
    target: ["<HUB_URL>", "<TOPIC_URL>"],
    leaseSeconds: 3600,
    secret: "<SECRET>"
}
service websubSubscriber on websubEP {

    resource function onNotification(websub:Notification notification) {
        var payload = notification.getTextPayload();
        if (payload is string) {
            log:printInfo("WebSub Notification Received: " + payload);
        } else {
            log:printError("Error retrieving payload as string", payload);
        }
    }
}
```

Explicit intent verification can be done by introducing an `onIntentVerification` resource function.
```ballerina
import ballerina/http;
import ballerina/log;
import ballerina/websub;

listener websub:Listener websubEP = new(8181);

@websub:SubscriberServiceConfig {
    path: "/websub",
    subscribeOnStartUp: true,
    target: ["<HUB_URL>", "<TOPIC_URL>"],
    leaseSeconds: 3600,
    secret: "<SECRET>"
}
service websubSubscriber on websubEP {

    resource function onIntentVerification(websub:Caller caller, websub:IntentVerificationRequest request) {
        http:Response response = new;
        // Insert logic to build subscription/unsubscription intent verification response.
        var result = caller->respond(response);
        if (result is error) { 
            log:printError("Error responding to intent verification request", result);
        }
    }

    resource function onNotification(websub:Notification notification) {
        var payload = notification.getTextPayload();
        if (payload is string) {
            log:printInfo("WebSub Notification Received: " + payload);
        } else {
            log:printError("Error retrieving payload as string", payload);
        }
    }
}
```

Functions are made available on the `websub:IntentVerificationRequest` to build a subscription or unsubscription 
verification response, specifying the topic to verify intent against:
```ballerina
http:Response response = request.buildSubscriptionVerificationResponse("<TOPIC_TO_VERIFY_FOR>");
```
```ballerina
http:Response response = request.buildUnsubscriptionVerificationResponse("<TOPIC_TO_VERIFY_FOR>");
```
 
Ballerina publishers can start up and publish directly to the Ballerina WebSub hub.
```ballerina
import ballerina/log;
import ballerina/http;
import ballerina/runtime;
import ballerina/websub;

public function main() {

    log:printInfo("Starting up the Ballerina Hub Service");
    var result = websub:startHub(new http:Listener(9191));
    websub:WebSubHub webSubHub = result is websub:WebSubHub ? result : result.startedUpHub;

    var registrationResponse = webSubHub.registerTopic("<TOPIC_URL>");
    if (registrationResponse is error) {
        log:printError("Error occurred registering topic: " + <string>registrationResponse.detail()?.message);
    } else {
        log:printInfo("Topic registration successful!");
    }

    // Make the publisher wait until the subscriber subscribes at the hub.
    runtime:sleep(20000);

    log:printInfo("Publishing update to internal Hub");
    var publishResponse = webSubHub.publishUpdate("<TOPIC_URL>", {"action": "publish", "mode": "internal-hub"});
    if (publishResponse is error) {
        log:printError("Error notifying hub: " + <string>publishResponse.detail()?.message);
    } else {
        log:printInfo("Update notification successful!");
    }

    // Make sure the service is running until the subscriber receives the update notification.
    runtime:sleep(5000);
}
```

Ballerina publishers can also use the hub client endpoint to register topics at Ballerina WebSub hubs 
and publish/notify updates to the remote hubs.
```ballerina
import ballerina/log;
import ballerina/runtime;
import ballerina/websub;

websub:Client websubHubClientEP = new("https://localhost:9191/websub/hub");

public function main() {

    var registrationResponse = websubHubClientEP->registerTopic("<TOPIC_URL>");
    if (registrationResponse is error) {
        log:printError("Error occurred registering topic: " + <string>registrationResponse.detail()?.message);
    } else {
        log:printInfo("Topic registration successful!");
    }

    // Make the publisher wait until the subscriber subscribes at the hub.
    runtime:sleep(10000);

    log:printInfo("Publishing update to remote Hub");
    var publishResponse = websubHubClientEP->publishUpdate("<TOPIC_URL>", { "action": "publish", "mode": "remote-hub" });
    if (publishResponse is error) {
        log:printError("Error notifying hub: " + <string>publishResponse.detail()?.message);
    } else {
        log:printInfo("Update notification successful!");
    }

}
```

The hub client endpoint can also be used by subscribers to send subscription and unsubscription requests explicitly.
```ballerina
import ballerina/log;
import ballerina/websub;

websub:Client websubHubClientEP = new("<HUB_URL>");

public function main() {

    // Send subscription request for a subscriber service.
    websub:SubscriptionChangeRequest subscriptionRequest = {
        topic: "<TOPIC_URL>", 
        callback: "<CALLBACK_URL>",
        secret: "<SECRET>"
    };

    var subscriptionChangeResponse = websubHubClientEP->subscribe(subscriptionRequest);
    if (subscriptionChangeResponse is websub:SubscriptionChangeResponse) {
        log:printInfo("Subscription Request successful at Hub [" + subscriptionChangeResponse.hub 
                        + "] for Topic [" + subscriptionChangeResponse.topic + "]");
    } else {
        log:printError("Error occurred with Subscription Request", err = subscriptionChangeResponse);
    }

    // Send unsubscription request for the subscriber service.
    websub:SubscriptionChangeRequest unsubscriptionRequest = {
        topic: "<TOPIC_URL>",
        callback: "<CALLBACK_URL>"
    };

    subscriptionChangeResponse = websubHubClientEP->unsubscribe(unsubscriptionRequest);
    if (subscriptionChangeResponse is websub:SubscriptionChangeResponse) {
        log:printInfo("Unsubscription Request successful at Hub [" + subscriptionChangeResponse.hub
                + "] for Topic [" + subscriptionChangeResponse.topic + "]");
    } else {
        log:printError("Error occurred with Unsubscription Request", err = subscriptionChangeResponse);
    }
}
```

## Configuration Parameters
The Ballerina WebSub implementation allows specifying the following properties/parameters via the Ballerina Config API,
where the values specified via the Config API would override values specified as params on hub start up.


| Configuration Key              | Default Value | Description                                                        |
|--------------------------------| --------------|--------------------------------------------------------------------|
| b7a.websub.hub.leasetime       | 86400         | The default lease period, if not specified in a request            |
| b7a.websub.hub.signaturemethod | "SHA256"      | The signature method to use for authenticated content distribution |
| b7a.websub.hub.remotepublish   | false         | Whether publishing updates against the topics in the hub could be done by remote publishers via HTTP requests with `hub.mode` set to `publish`  |
| b7a.websub.hub.topicregistration | true      | Whether a topic needs to be registered at the hub for publishers to publish updates against the topic and for subscribers to send subscription requests for the topic |

## Introducing Specific Subscriber Services (Webhook Callback Services)

Ballerina's WebSub subscriber service listener can be extended to introduce specific Webhooks.
 
Instead of the single `onNotification` resource, you can introduce multiple resources to accept content delivery requests using specific subscriber services. These resources will correspond to the content delivery requests that will 
 be delivered with respect to a particular topic.
 
For example, assume a scenario in which you receive notifications either when an issue is opened or when an issue is closed by subscribing to a particular topic in an issue tracking system. With a custom subscriber service listener, which extends the 
generic WebSub subscriber service listener, you can allow two resources to accept content delivery requests (e.g., `onIssueOpened` and `onIssueClosed`) instead of the `onNotification` resource.

These resources will accept two parameters:
1. The generic `websub:Notification` record as the first parameter
2. A custom record corresponding to the expected (JSON) payload of the notification (e.g., `IssueCreatedEvent`,
`IssueClosedEvent`)

You can introduce a specific service as such by extending the generic subscriber service listener, specifying a 
mapping between the expected notifications and the resources that requests need to be dispatched to.

The mapping can be based on one of the following indicators of a notification request. 
(Requests will then be dispatched based on the value of the indicator in the request and a pre-defined mapping.)

- A request header 
- The payload: the value of a particular key in the JSON payload
- A request header and the payload (combination of the above two)

#### Samples for Resource Mapping

**Based on a request header**

Dispatching will be based on the value of the request header specified as `topicHeader`. 

```ballerina
websub:ExtensionConfig extensionConfig = {
    topicIdentifier: websub:TOPIC_ID_HEADER,
    topicHeader: "<HEADER_TO_CONSIDER>",
    headerResourceMap: {
        "issueOpened": ["onIssueOpened", IssueOpenedEvent],
        "issueClosed": ["onIssueClosed", IssueClosedEvent]
    }
};
```

The `"issueOpened": ["onIssueOpened", IssueOpenedEvent]` entry indicates that when the value of the
`<HEADER_TO_CONSIDER>` header is `issueOpened`, dispatching should happen to a resource named `onIssueOpened`. 

The first parameter of this resource will be the generic `websub:Notification` record, and the second parameter will 
be a custom `IssueOpenedEvent` record mapping the JSON payload received when an issue is created.  

**Based on the payload**

Dispatching will be based on the value in the request payload of one of the map keys specified in the 
`payloadKeyResourceMap` map.

```ballerina
websub:ExtensionConfig extensionConfig = {
    topicIdentifier: websub:TOPIC_ID_PAYLOAD_KEY,
    payloadKeyResourceMap: {
        "<PAYLOAD_KEY_TO_CONSIDER>": {
            "issueOpened": ["onIssueOpened", IssueOpenedEvent],
            "issueClosed": ["onIssueClosed", IssueClosedEvent]
        }
    }
};
```

The `"issueOpened": ["onIssueOpened", IssueOpenedEvent]` entry indicates that when the value for the JSON payload
 key `<PAYLOAD_KEY_TO_CONSIDER>` is `issueOpened`, dispatching should happen to a resource named `onIssueOpened`.

The first parameter of this resource will be the generic `websub:Notification` record, and the second parameter will 
be a custom `IssueOpenedEvent` record, mapping the JSON payload received when an issue is created.   

**Based on a request header and the payload**
 
Dispatching will be based on both a request header and the payload as specified in the `headerAndPayloadKeyResourceMap`. 
Also, you can introduce a `headerResourceMap` and/or a `payloadKeyResourceMap` as additional mappings.
 
```ballerina
websub:ExtensionConfig extensionConfig = {
    topicIdentifier: websub:TOPIC_ID_HEADER_AND_PAYLOAD,
    topicHeader: "<HEADER_TO_CONSIDER>",
    headerAndPayloadKeyResourceMap: {
        "issue" : {
            "<PAYLOAD_KEY_TO_CONSIDER>" : {
                "opened": ["onIssueOpened", IssueOpenedEvent],
                "closed": ["onIssueClosed", IssueClosedEvent]
            }
        }
    }
};
```
The `"opened": ["onIssueOpened", IssueOpenedEvent]` entry indicates that when the value of the
`<HEADER_TO_CONSIDER>` header is `issue` and the value of the `<PAYLOAD_KEY_TO_CONSIDER>` JSON payload key is `opened`, 
dispatching should happen to a resource named `onIssueOpened`.

The first parameter of this resource will be the generic `websub:Notification` record and the second parameter will 
be a custom `IssueOpenedEvent` record, mapping the JSON payload received when an issue is created.  
 
#### Sample Specific Subscriber Service

In order to introduce a specific subscriber service, a new Ballerina `listener` needs to be introduced. This `listener` should wrap the generic `ballerina/websub:Listener` and include the extension configuration described above.

The following example is for a service provider that
- allows registering webhooks to receive notifications when an issue is opened or assigned
- includes a header named "Event-Header" in each content delivery request indicating what event the notification is 
for (e.g., "onIssueOpened" when an issue is opened and "onIssueAssigned" when an issue is assigned)

```ballerina
import ballerina/lang.'object as objects;
import ballerina/websub;

// Introduce a record mapping the JSON payload received when an issue is opened.
public type IssueOpenedEvent record {
    int id;
    string title;
    string openedBy;
}; 

// Introduce a record mapping the JSON payload received when an issue is assigned.
public type IssueAssignedEvent record {
    int id;
    string assignedTo;
}; 

// Introduce a new `listener` wrapping the generic `ballerina/websub:Listener` 
public type WebhookListener object {

    *objects:Listener;

    private websub:Listener websubListener;

    public function __init(int port) {
        // Introduce the extension config, based on the mapping details.
        websub:ExtensionConfig extensionConfig = {
            topicIdentifier: websub:TOPIC_ID_HEADER,
            topicHeader: "Event-Header",
            headerResourceMap: {
                "issueOpened": ["onIssueOpened", IssueOpenedEvent],
                "issueAssigned": ["onIssueAssigned", IssueAssignedEvent]
            }
        };
        
        // Set the extension config in the generic `websub:Listener` config.
        websub:SubscriberListenerConfiguration sseConfig = {
            extensionConfig: extensionConfig
        };
            
        // Initialize the wrapped generic listener.
        self.websubListener = new(port, sseConfig);
    }

    public function __attach(service s, string? name = ()) returns error?  {
        return self.websubListener.__attach(s, name);
    }

    public function __start() returns error? {
        return self.websubListener.__start();
    }
    
<<<<<<< HEAD
    public function __detach(service s) returns error?  {
        return self.websubListener.__detach(s);
=======
    public function __gracefulStop() returns error? {
        return self.websubListener.__gracefulStop();
>>>>>>> 6cede4dd
    }
    
    public function __immediateStop() returns error? {
<<<<<<< HEAD
        return self.websubListener.__immediateStop();
    }

    public function __gracefulStop() returns error? {
        return self.websubListener.__gracefulStop();
    }
=======
        http:Listener? sListener = self.serviceEndpoint;
        if (sListener is http:Listener) {
            return sListener.__immediateStop();
        }
        return self.websubListener.__immediateStop();
>>>>>>> 6cede4dd
};
```

A service can now be introduced for the above service provider as follows.
```ballerina
import ballerina/io;
import ballerina/log;
import ballerina/websub;

@websub:SubscriberServiceConfig {
    path: "/subscriber",
    subscribeOnStartUp: false
}
service specificSubscriber on new WebhookListener(8080) {
    resource function onIssueOpened(websub:Notification notification, IssueOpenedEvent issueOpened) {
        log:printInfo(io:sprintf("Issue opened: ID: %s, Title: %s", issueOpened.id, issueOpened.title));
    }
    
    resource function onIssueAssigned(websub:Notification notification, IssueAssignedEvent issueAssigned) {
        log:printInfo(io:sprintf("Issue ID %s assigned to %s", issueAssigned.id, issueAssigned.assignedTo));
    }
}
```

For a step-by-step guide on introducing custom subscriber services, see the ["Create Webhook Callback Services"](https://ballerina.io/learn/how-to-extend-ballerina/#create-webhook-callback-services) section of "How to Extend Ballerina". <|MERGE_RESOLUTION|>--- conflicted
+++ resolved
@@ -489,30 +489,16 @@
         return self.websubListener.__start();
     }
     
-<<<<<<< HEAD
-    public function __detach(service s) returns error?  {
-        return self.websubListener.__detach(s);
-=======
     public function __gracefulStop() returns error? {
         return self.websubListener.__gracefulStop();
->>>>>>> 6cede4dd
     }
     
     public function __immediateStop() returns error? {
-<<<<<<< HEAD
-        return self.websubListener.__immediateStop();
-    }
-
-    public function __gracefulStop() returns error? {
-        return self.websubListener.__gracefulStop();
-    }
-=======
         http:Listener? sListener = self.serviceEndpoint;
         if (sListener is http:Listener) {
             return sListener.__immediateStop();
         }
         return self.websubListener.__immediateStop();
->>>>>>> 6cede4dd
 };
 ```
 
