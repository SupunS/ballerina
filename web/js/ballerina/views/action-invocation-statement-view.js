/**
 * Copyright (c) 2016, WSO2 Inc. (http://www.wso2.org) All Rights Reserved.
 *
 * WSO2 Inc. licenses this file to you under the Apache License,
 * Version 2.0 (the "License"); you may not use this file except
 * in compliance with the License.
 * You may obtain a copy of the License at
 *
 *     http://www.apache.org/licenses/LICENSE-2.0
 *
 * Unless required by applicable law or agreed to in writing,
 * software distributed under the License is distributed on an
 * "AS IS" BASIS, WITHOUT WARRANTIES OR CONDITIONS OF ANY
 * KIND, either express or implied. See the License for the
 * specific language governing permissions and limitations
 * under the License.
 */
define(['lodash', 'd3','log', './simple-statement-view', './../ast/action-invocation-expression', './point', 'd3utils', './../ast/ballerina-ast-factory'],
    function (_, d3, log, SimpleStatementView, ActionInvocationExpression, Point, D3Utils, BallerinaASTFactory) {

        var ActionInvocationStatementView = function (args) {
            SimpleStatementView.call(this, args);
            this._connectorView = {};

            if (_.isNil(this._container)) {
                log.error("Container for action statement is undefined." + this._container);
                throw "Container for action statement is undefined." + this._container;
            }

            this.getBoundingBox().fromTopCenter(this._topCenter, this._viewOptions.width, this._viewOptions.height);
            this._processorConnector = undefined;
            this._processorConnector2 = undefined;
            this._forwardArrowHead = undefined;
            this._backArrowHead = undefined;
            this._arrowGroup = undefined;
        };

        ActionInvocationStatementView.prototype = Object.create(SimpleStatementView.prototype);
        ActionInvocationStatementView.prototype.constructor = ActionInvocationStatementView;


        ActionInvocationStatementView.prototype.init = function(){
            this.getModel().on("drawConnectionForAction",this.drawActionConnections,this);
            Object.getPrototypeOf(this.constructor.prototype).init.call(this);
        };
        ActionInvocationStatementView.prototype.setDiagramRenderingContext = function(context){
            this._diagramRenderingContext = context;
        };
        ActionInvocationStatementView.prototype.getDiagramRenderingContext = function(){
            return this._diagramRenderingContext;
        };

        // TODO : Please revisit this method. Needs a refactor
        ActionInvocationStatementView.prototype.drawActionConnections = function(startPoint){
            // Action invocation model is the child of the right operand
            var actionInvocationModel = this._model.getChildren()[1].getChildren()[0];
            log.debug("Drawing connections for http connector actions");
            // TODO : Please alter this logic
            if(!_.isNil(this.getModel().getConnector())) {
                var connector = this.getDiagramRenderingContext().getViewModelMap()[this.messageManager.getActivatedDropTarget().id];
                actionInvocationModel.setConnector(this.messageManager.getActivatedDropTarget());
                this.renderArrows(this.getDiagramRenderingContext());
            }
        };

        ActionInvocationStatementView.prototype.setModel = function (model) {
            var actionInvocationModel = this._model.getChildren()[1].getChildren()[0];
            if (!_.isNil(model) && model instanceof ActionInvocationExpression) {
                actionInvocationModel = model;
            } else {
                log.error("Action statement definition is undefined or is of different type." + model);
                throw "Action statement definition is undefined or is of different type." + model;
            }
        };

<<<<<<< HEAD
        ActionInvocationStatementView.prototype.setContainer = function (container) {
            if (!_.isNil(container)) {
                this._container = container;
            } else {
                log.error("Container for action statement is undefined." + container);
                throw "Container for action statement is undefined." + container;
            }
        };

        ActionInvocationStatementView.prototype.setViewOptions = function (viewOptions) {
            this._viewOptions = viewOptions;
        };

        ActionInvocationStatementView.prototype.getModel = function () {
            return this._model.getChildren()[1].getChildren()[0];
        };

        ActionInvocationStatementView.prototype.getContainer = function () {
            return this._container;
        };

        ActionInvocationStatementView.prototype.getViewOptions = function () {
            return this._viewOptions;
        };

=======
>>>>>>> 4d4bdb8e
        ActionInvocationStatementView.prototype.setConnectorView = function(view){
            this._connectorView = view;
        };
        ActionInvocationStatementView.prototype.getConnectorView = function(){
            return this._connectorView;
        };


        /**
         * Rendering the view for get-Action statement.
         * @returns {group} The svg group which contains the elements of the action statement view.
         */
        ActionInvocationStatementView.prototype.render = function (renderingContext) {
<<<<<<< HEAD
            // TODO : Please revisit this method. Needs a refactor
            this.setDiagramRenderingContext(renderingContext);
            // Action invocation statement is generally an assignment statement. Where the action invocation model is the child of the right operand
            var actionInvocationModel = this._model.getChildren()[1].getChildren()[0];
            var leftOperandModel = this._model.getChildren()[0];
            var connectorModel =  actionInvocationModel.getConnector();
=======
>>>>>>> 4d4bdb8e
            var self = this;
            var model = this.getModel();
            // Calling super class's render function.
            (this.__proto__.__proto__).render.call(this, renderingContext);
            // Setting display text.
            this.renderDisplayText(model.getStatementString());

            /* Action invocation statement is generally an assignment statement, where the action invocation model is
             the child of the right operand. */
            var actionInvocationModel = model.getChildren()[1].getChildren()[0];
            var connectorModel = actionInvocationModel.getConnector();
            actionInvocationModel.accept(this);
            if (!_.isUndefined(connectorModel)) {
                this.connector = this.getDiagramRenderingContext().getViewOfModel(connectorModel);
            }
            else {
                var siblingConnectors = _.filter(this._parent._model.children, { 'type': 'ConnectorDeclaration' });

                _.some(siblingConnectors, function (key, i) {
<<<<<<< HEAD
                    var connectorReference = siblingConnectors[i];

                    actionInvocationModel._connector = connectorReference;
                    self.messageManager.setMessageSource(actionInvocationModel);
                    self.messageManager.updateActivatedTarget(connectorReference);

                    return true;
=======
                    if (BallerinaASTFactory.isConnectorDeclaration(siblingConnectors[i])) {
                        var connectorReference = siblingConnectors[i];
                        actionInvocationModel._connector = connectorReference;
                        self.messageManager.setMessageSource(actionInvocationModel);
                        self.messageManager.updateActivatedTarget(connectorReference);
                        return true;
                    }
>>>>>>> 4d4bdb8e
                });
            }

            this.renderProcessorConnectPoint(renderingContext);
            this.renderArrows(renderingContext);

            // Creating property pane
            var editableProperty = {
                    propertyType: "text",
                    key: "Action Invocation",
                    model: model,
                    getterMethod: model.getStatementString,
                    setterMethod: model.setStatementString
            };

            this._createPropertyPane({
                model: model,
                statementGroup: this.getStatementGroup(),
                editableProperties: editableProperty
            });
            this.listenTo(model, 'update-property-text', this.updateStatementText);

            // mouse events for 'processorConnectPoint'
            this.processorConnectPoint.on("mousedown", function () {
                d3.event.preventDefault();
                d3.event.stopPropagation();
                var x =  parseFloat(self.processorConnectPoint.attr('cx'));
                var y =  parseFloat(self.processorConnectPoint.attr('cy'));
                var sourcePoint = self.toGlobalCoordinates(new Point(x, y));

                self.messageManager.startDrawMessage(actionInvocationModel, sourcePoint);
                self.messageManager.setTypeBeingDragged(true);
            });
            this.processorConnectPoint.on("mouseover", function () {
                self.processorConnectorPoint
                    .style("fill", "#444")
                    .style("fill-opacity", 0.5)
                    .style("cursor", 'url(images/BlackHandwriting.cur), pointer');
            });
            this.processorConnectPoint.on("mouseout", function () {
                self.processorConnectorPoint.style("fill-opacity", 0.01);
            });

            this.getBoundingBox().on('top-edge-moved', function(dy){
                self.processorConnectorPoint.attr('cy',  parseFloat(self.processorConnectorPoint.attr('cy')) + dy);
            });
        };

        ActionInvocationStatementView.prototype.renderArrows = function (context) {
            this.setDiagramRenderingContext(context);
            var actionInvocationModel = this._model.getChildren()[1].getChildren()[0];
            var connectorModel = actionInvocationModel.getConnector();
            var actionInvocationModelMessageManager = Object.create(this.messageManager);

            if(!_.isUndefined(connectorModel)) {
                this.connector = this.getDiagramRenderingContext().getViewOfModel(connectorModel);
            }

            if(!_.isUndefined(this.connector)) {
                var parent = this.getStatementGroup();
                this._arrowGroup = D3Utils.group(parent).attr("transform", "translate(0,0)");
                var width = this.getBoundingBox().w();
                var height = this.getBoundingBox().h();
                var x = this.getBoundingBox().getLeft();
                var y = this.getBoundingBox().getTop();
                var sourcePointX = x + width;
                var sourcePointY = y + height / 2;

                var startPoint = new Point(sourcePointX, sourcePointY);
                var connectorCenterPointX = this.connector.getMiddleLineCenter().x();
                var connectorCenterPointY = this.connector.getMiddleLineCenter().y();
                var startX = Math.round(startPoint.x());
                this._processorConnector = D3Utils.line(Math.round(startPoint.x()), Math.round(startPoint.y()), Math.round(connectorCenterPointX),
                    Math.round(startPoint.y()), this._arrowGroup).classed("action-line", true);
                this._forwardArrowHead = D3Utils.inputTriangle(Math.round(connectorCenterPointX) - 5, Math.round(startPoint.y()), this._arrowGroup).classed("action-arrow", true);
                this._processorConnector2 = D3Utils.line(Math.round(startPoint.x()), Math.round(startPoint.y()) + 8, Math.round(connectorCenterPointX),
                    Math.round(startPoint.y()) + 8, this._arrowGroup).classed("action-dash-line", true);
                this._backArrowHead = D3Utils.outputTriangle(Math.round(startPoint.x()), Math.round(startPoint.y()) + 8, this._arrowGroup).classed("action-arrow", true);

                this.getBoundingBox().on('moved', function (offset) {
                    var transformX = this._arrowGroup.node().transform.baseVal.consolidate().matrix.e;
                    var transformY = this._arrowGroup.node().transform.baseVal.consolidate().matrix.f;
                    this._arrowGroup.node().transform.baseVal.getItem(0).setTranslate(transformX + offset.dx, transformY + offset.dy);
                }, this);

                this.processorConnectPoint.style("display", "none");

                var arrowHeadEnd = D3Utils.circle(Math.round(connectorCenterPointX) - 5, Math.round(startPoint.y()), 10, parent);
                arrowHeadEnd
                    .attr("fill-opacity", 0.01)
                    .style("fill", "#444");

                this.arrowHeadEndPoint = arrowHeadEnd;

                var self = this;

                connectorModel.addConnectorActionReference(this);

                this.arrowHeadEndPoint.on("mousedown", function () {
                    d3.event.preventDefault();
                    d3.event.stopPropagation();

                    var x =  parseFloat(self.arrowHeadEndPoint.attr('cx'));
                    var y =  parseFloat(self.arrowHeadEndPoint.attr('cy'));
                    var x1 =  parseFloat(self._processorConnector.attr('x1'));
                    var y1 =  parseFloat(self._processorConnector.attr('y1'));

                    var sourcePoint = self.toGlobalCoordinates(new Point(x, y));
                    var connectorPoint = self.toGlobalCoordinates(new Point(x1, y1));

                    connectorModel.removeConnectorActionReference(self.getModel().id);

                    self.messageManager.startDrawMessage(actionInvocationModel, sourcePoint, connectorPoint);
                    self.messageManager.setTypeBeingDragged(true);

                    self._forwardArrowHead.remove();
                    self._processorConnector.remove();
                    self._processorConnector2.remove();
                    self._backArrowHead.remove();
                    self.arrowHeadEndPoint.remove();
                });

                this.arrowHeadEndPoint.on("mouseover", function () {
                    arrowHeadEnd
                        .style("fill-opacity", 0.5)
                        .style("cursor", 'url(images/BlackHandwriting.cur), pointer');
                });

                this.arrowHeadEndPoint.on("mouseout", function () {
                    arrowHeadEnd.style("fill-opacity", 0.01);
                });
            }
        };

        ActionInvocationStatementView.prototype.renderProcessorConnectPoint = function (renderingContext) {
            var boundingBox = this.getBoundingBox();
            var width = boundingBox.w();
            var height = boundingBox.h();
            var x = boundingBox.getLeft();
            var y = boundingBox.getTop();

            var processorConnectPoint = D3Utils.circle((x + width), ((y + height / 2)), 10, this.getStatementGroup());
            processorConnectPoint.attr("fill-opacity", 0.01);
            this.processorConnectPoint = processorConnectPoint;
        };

        /**
         * Remove the forward and the backward arrow heads
         */
        ActionInvocationStatementView.prototype.removeArrows = function () {
            if (!_.isNil(this._arrowGroup) && !_.isNil(this._arrowGroup.node())) {
                d3.select(this._arrowGroup).node().remove();
            }
        };

        /**
         * Covert a point in user space Coordinates to client viewport Coordinates.
         * @param {Point} point a point in current user coordinate system
         */
        ActionInvocationStatementView.prototype.toGlobalCoordinates = function (point) {
            var pt = this.processorConnectPoint.node().ownerSVGElement.createSVGPoint();
            pt.x = point.x();
            pt.y = point.y();
            pt = pt.matrixTransform(this.processorConnectPoint.node().getCTM());
            return new Point(pt.x, pt.y);
        };

        /**
         * Remove statement view callback
         */
        ActionInvocationStatementView.prototype.onBeforeModelRemove = function () {
            this.stopListening(this.getBoundingBox());
            d3.select("#_" +this._model.id).remove();
            this.getDiagramRenderingContext().getViewOfModel(this._model.getParent()).getStatementContainer()
                .removeInnerDropZone(this._model);
            this.removeArrows();
            // resize the bounding box in order to the other objects to resize
            var moveOffset = -this.getBoundingBox().h() - 30;
            this.getBoundingBox().move(0, moveOffset);

        };

        ActionInvocationStatementView.prototype.updateStatementText = function (newStatementText, propertyKey) {
            this._model.setStatementString(newStatementText);
            var displayText = this._model.getStatementString();
            this.renderDisplayText(displayText);
        };

        return ActionInvocationStatementView;

    });<|MERGE_RESOLUTION|>--- conflicted
+++ resolved
@@ -33,6 +33,7 @@
             this._forwardArrowHead = undefined;
             this._backArrowHead = undefined;
             this._arrowGroup = undefined;
+
         };
 
         ActionInvocationStatementView.prototype = Object.create(SimpleStatementView.prototype);
@@ -73,34 +74,6 @@
             }
         };
 
-<<<<<<< HEAD
-        ActionInvocationStatementView.prototype.setContainer = function (container) {
-            if (!_.isNil(container)) {
-                this._container = container;
-            } else {
-                log.error("Container for action statement is undefined." + container);
-                throw "Container for action statement is undefined." + container;
-            }
-        };
-
-        ActionInvocationStatementView.prototype.setViewOptions = function (viewOptions) {
-            this._viewOptions = viewOptions;
-        };
-
-        ActionInvocationStatementView.prototype.getModel = function () {
-            return this._model.getChildren()[1].getChildren()[0];
-        };
-
-        ActionInvocationStatementView.prototype.getContainer = function () {
-            return this._container;
-        };
-
-        ActionInvocationStatementView.prototype.getViewOptions = function () {
-            return this._viewOptions;
-        };
-
-=======
->>>>>>> 4d4bdb8e
         ActionInvocationStatementView.prototype.setConnectorView = function(view){
             this._connectorView = view;
         };
@@ -114,15 +87,6 @@
          * @returns {group} The svg group which contains the elements of the action statement view.
          */
         ActionInvocationStatementView.prototype.render = function (renderingContext) {
-<<<<<<< HEAD
-            // TODO : Please revisit this method. Needs a refactor
-            this.setDiagramRenderingContext(renderingContext);
-            // Action invocation statement is generally an assignment statement. Where the action invocation model is the child of the right operand
-            var actionInvocationModel = this._model.getChildren()[1].getChildren()[0];
-            var leftOperandModel = this._model.getChildren()[0];
-            var connectorModel =  actionInvocationModel.getConnector();
-=======
->>>>>>> 4d4bdb8e
             var self = this;
             var model = this.getModel();
             // Calling super class's render function.
@@ -139,18 +103,8 @@
                 this.connector = this.getDiagramRenderingContext().getViewOfModel(connectorModel);
             }
             else {
-                var siblingConnectors = _.filter(this._parent._model.children, { 'type': 'ConnectorDeclaration' });
-
+                var siblingConnectors = this._parent._model.children;
                 _.some(siblingConnectors, function (key, i) {
-<<<<<<< HEAD
-                    var connectorReference = siblingConnectors[i];
-
-                    actionInvocationModel._connector = connectorReference;
-                    self.messageManager.setMessageSource(actionInvocationModel);
-                    self.messageManager.updateActivatedTarget(connectorReference);
-
-                    return true;
-=======
                     if (BallerinaASTFactory.isConnectorDeclaration(siblingConnectors[i])) {
                         var connectorReference = siblingConnectors[i];
                         actionInvocationModel._connector = connectorReference;
@@ -158,7 +112,6 @@
                         self.messageManager.updateActivatedTarget(connectorReference);
                         return true;
                     }
->>>>>>> 4d4bdb8e
                 });
             }
 
@@ -254,7 +207,7 @@
                 this.arrowHeadEndPoint = arrowHeadEnd;
 
                 var self = this;
-
+                
                 connectorModel.addConnectorActionReference(this);
 
                 this.arrowHeadEndPoint.on("mousedown", function () {
@@ -268,7 +221,7 @@
 
                     var sourcePoint = self.toGlobalCoordinates(new Point(x, y));
                     var connectorPoint = self.toGlobalCoordinates(new Point(x1, y1));
-
+                    
                     connectorModel.removeConnectorActionReference(self.getModel().id);
 
                     self.messageManager.startDrawMessage(actionInvocationModel, sourcePoint, connectorPoint);
