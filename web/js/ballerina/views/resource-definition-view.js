--- conflicted
+++ resolved
@@ -840,29 +840,14 @@
             });
             connectorDeclarationView.setParent(this);
             this.diagramRenderingContext.getViewModelMap()[connectorDeclaration.id] = connectorDeclarationView;
-<<<<<<< HEAD
             connectorDeclarationView._rootGroup.attr('id', '_' +connectorDeclarationView._model.id);
 
-            if (this._connectorWorkerViewList.length > 0) {
-                // There are already added resource level connectors
-                // New resource level connector listens to the current last resource level connector
-                var lastConnector = _.last(this._connectorWorkerViewList);
-                connectorDeclarationView.listenTo(lastConnector.getBoundingBox(), 'right-edge-moved', function (offset) {
-                    self.moveResourceLevelConnector(this, offset);
-                });
-            }
-
-            // If the New Connector or the worker goes out of the resource bounding box we expand the resource BBox
-            if (connectorDeclarationView.getBoundingBox().getRight() > this.getBoundingBox().getRight()) {
-                this._parentView.getLifeLineMargin().setPosition(this._parentView.getLifeLineMargin().getPosition() + this._viewOptions.LifeLineCenterGap);
-                this.setContentMinWidth(connectorDeclarationView.getBoundingBox().getRight());
-                this.setHeadingMinWidth(connectorDeclarationView.getBoundingBox().getRight());
-            }
-
+            connectorDeclarationView.render();
+            // Creating Expression Editor
             var editableProperty = {
-                propertyType: "text",
+                    propertyType: "text",
                 key: "ConnectorDeclaration",
-                model: connectorDeclarationView._model,
+                    model: connectorDeclarationView._model,
                 getterMethod: connectorDeclarationView._model.getConnectorExpression,
                 setterMethod: connectorDeclarationView._model.setConnectorExpression
             };
@@ -871,39 +856,6 @@
                 lifeLineGroup:connectorDeclarationView._rootGroup,
                 editableProperties: editableProperty
             });
-
-            connectorDeclarationView.setParent(this);
-
-            var siblingConnectors = _.filter(connectorDeclarationView._parent._model.children, { 'type': 'ConnectorDeclaration' });
-            var endpointIndex = 1;
-=======
-            connectorDeclarationView._rootGroup.attr('id', '_' + connectorDeclarationView._model.id);
-            connectorDeclarationView.render();
-            // Creating property pane
-            var editableProperties = [
-                {
-                    propertyType: "text",
-                    key: "Name",
-                    model: connectorDeclarationView._model,
-                    getterMethod: connectorDeclarationView._model.getConnectorVariable,
-                    setterMethod: connectorDeclarationView._model.setConnectorVariable
-                },
-                {
-                    propertyType: "text",
-                    key: "Uri",
-                    model: connectorDeclarationView._model,
-                    getterMethod: connectorDeclarationView._model.getUri,
-                    setterMethod: connectorDeclarationView._model.setUri
-                }
-            ];
-            connectorDeclarationView.createPropertyPane(
-                {
-                    model: connectorDeclarationView._model,
-                    lifeLineGroup: connectorDeclarationView._rootGroup,
-                    editableProperties: editableProperties
-                }
-            );
->>>>>>> 258104d9
 
             /* If the adding connector (connectorDeclarationView) goes out of this resource definition's view,
              then we need to expand this resource definition's view. */
