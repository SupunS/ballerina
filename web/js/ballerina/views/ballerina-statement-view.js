--- conflicted
+++ resolved
@@ -15,108 +15,8 @@
  * specific language governing permissions and limitations
  * under the License.
  */
-<<<<<<< HEAD
 define(['require', 'lodash', 'log', './../visitors/statement-visitor', 'd3', 'd3utils', 'property_pane_utils', './point', './bounding-box', 'expression_editor_utils'],
     function (require, _, log, StatementVisitor, d3, D3Utils, PropertyPaneUtils, Point, BBox, expressionEditor) {
-
-        /**
-         * A common class which consists functions of moving or resizing views.
-         * @constructor
-         */
-        var BallerinaStatementView = function (args) {
-            StatementVisitor.call(this, args);
-            this._parent = _.get(args, "parent");
-            this._model = _.get(args, "model");
-            this._container = _.get(args, "container");
-            this._viewOptions = _.get(args, "viewOptions");
-            this.toolPalette = _.get(args, "toolPalette");
-            this.messageManager = _.get(args, "messageManager");
-            this._statementGroup = undefined;
-            this._childrenViewsList = [];
-            if (!_.has(args, 'topCenter')) {
-                log.warn('topCenter has not defined. Default top center will be created');
-            }
-            this._topCenter = _.has(args, "topCenter") ? _.get(args, 'topCenter').clone() : new Point(0, 0);
-            this._boundingBox = new BBox();
-            var self = this;
-            this._topCenter.on("moved", function (offset) {
-                self._bottomCenter(offset.dx, offset.dy);
-            });
-            this.init();
-        };
-
-        BallerinaStatementView.prototype = Object.create(StatementVisitor.prototype);
-        BallerinaStatementView.prototype.constructor = BallerinaStatementView;
-
-        BallerinaStatementView.prototype.init = function () {
-            //Registering event listeners
-            this._parent.on('changeStatementMetricsEvent', this.changeMetricsCallback, this);
-            this._model.on('child-removed', this.childRemovedCallback, this);
-            this.on('remove-view', this.removeViewCallback, this);
-        };
-
-        /**
-         * Remove statement view callback
-         * @param {ASTNode} parent - Parent model
-         * @param {ASTNode} child - child model
-         */
-        BallerinaStatementView.prototype.removeViewCallback = function (parent, child) {
-            d3.select("#_" + this._model.id).remove();
-            this.getDiagramRenderingContext().getViewOfModel(parent).getStatementContainer().removeInnerDropZone(child);
-            this.unplugView(
-                {
-                    w: 0,
-                    h: 0
-                }, parent, child);
-        };
-
-        /**
-         * Child remove callback
-         * @param {ASTNode} child - removed child
-         */
-        BallerinaStatementView.prototype.childRemovedCallback = function (child) {
-        };
-
-        BallerinaStatementView.prototype.setParent = function (parent) {
-            this._parent = parent;
-        };
-        BallerinaStatementView.prototype.getParent = function () {
-            return this._parent;
-        };
-
-        BallerinaStatementView.prototype.getStatementGroup = function () {
-            return this._statementGroup;
-        };
-        BallerinaStatementView.prototype.setStatementGroup = function (getStatementGroup) {
-            this._statementGroup = getStatementGroup;
-        };
-        BallerinaStatementView.prototype.getChildrenViewsList = function () {
-            return this._childrenViewsList;
-        };
-        BallerinaStatementView.prototype.changeWidth = function (dw) {
-        };
-        BallerinaStatementView.prototype.changeHeight = function (dh) {
-        };
-        BallerinaStatementView.prototype.changeMetricsCallback = function (baseMetrics) {
-        };
-        BallerinaStatementView.prototype.getDiagramRenderingContext = function () {
-            return this._diagramRenderingContext;
-        };
-
-        BallerinaStatementView.prototype.visitExpression = function (statement) {
-            var ExpressionViewFactory = require('./expression-view-factory');
-            var expressionViewFactory = new ExpressionViewFactory();
-            var args = {model: statement, container: this._statementGroup.node(), viewOptions: {}, parent: this};
-            var expressionView = expressionViewFactory.getExpressionView(args);
-            this._diagramRenderingContext.getViewModelMap()[statement.id] = expressionView;
-            this._childrenViewsList.push(expressionView);
-            expressionView.setXPosition(this.getXPosition());
-            expressionView.setYPosition(this.getYPosition() + 30);
-            expressionView.render(this._diagramRenderingContext);
-        };
-=======
-define(['require', 'lodash', 'log', './../visitors/statement-visitor', 'd3', 'd3utils', 'property_pane_utils', './point', './bounding-box'],
-    function (require, _, log, StatementVisitor, d3, D3Utils, PropertyPaneUtils, Point, BBox) {
 
     /**
      * A common class which consists functions of moving or resizing views.
@@ -201,10 +101,7 @@
     BallerinaStatementView.prototype.getDiagramRenderingContext = function () {
         return this._diagramRenderingContext;
     };
->>>>>>> 49c84ec6
-
         BallerinaStatementView.prototype._createPropertyPane = function (args) {
-            debugger;
             var model = _.get(args, "model", {});
             var viewOptions = _.get(args, "viewOptions", {});
             var statementGroup = _.get(args, "statementGroup", null);
@@ -259,6 +156,7 @@
 
                 // Adding svg definitions needed for styling delete button.
                 var svgDefinitions = deleteButtonPaneGroup.append("defs");
+
                 var deleteButtonPattern = svgDefinitions.append("pattern")
                     .attr("id", "editIcon")
                     .attr("width", "100%")
@@ -272,15 +170,16 @@
                     .attr("height", "14");
 
                 // Bottom center point.
-                var centerPointX = statementBoundingBox.x() + (statementBoundingBox.w() / 2);
-                var centerPointY = statementBoundingBox.y() + statementBoundingBox.h();
+
+                var centerPointX = statementBoundingBox.x()+ (statementBoundingBox.w() / 2);
+                var centerPointY = statementBoundingBox.y()+ statementBoundingBox.h();
 
                 var smallArrowPoints =
                     // Bottom point of the polygon.
                     " " + centerPointX + "," + centerPointY +
-                        // Left point of the polygon
+                    // Left point of the polygon
                     " " + (centerPointX - 3) + "," + (centerPointY + 3) +
-                        // Right point of the polygon.
+                    // Right point of the polygon.
                     " " + (centerPointX + 3) + "," + (centerPointY + 3);
 
                 var smallArrow = D3Utils.polygon(smallArrowPoints, statementGroup);
@@ -291,7 +190,7 @@
                     .classed(viewOptions.actionButton.wrapper.class, true);
 
                 // Not allowing to click background elements.
-                $(propertyButtonPaneRect.node()).click(function (event) {
+                $(propertyButtonPaneRect.node()).click(function(event){
                     event.stopPropagation();
                 });
 
@@ -306,6 +205,7 @@
                     $(propertyButtonPaneGroup.node()).remove();
                     $(deleteButtonPaneGroup.node()).remove();
                     $(smallArrow.node()).remove();
+
                     // Remove this handler.
                     $(this).unbind("click");
                 });
@@ -313,54 +213,54 @@
                 // Adding edit view on click of statement box.
                 log.debug("Clicked on statement");
 
-                var parentSVG = propertyButtonPaneGroup.node().ownerSVGElement;
-
-                event.stopPropagation();
-
-                // Hiding property button pane.
-                $(propertyButtonPaneGroup.node()).remove();
-
-                // 175 is the width set in css
-                var propertyPaneWrapper = $("<div/>", {
+                    var parentSVG = propertyButtonPaneGroup.node().ownerSVGElement;
+
+                    event.stopPropagation();
+
+                    // Hiding property button pane.
+                    $(propertyButtonPaneGroup.node()).remove();
+
+                    // 175 is the width set in css
+                    var propertyPaneWrapper = $("<div/>", {
                     class: viewOptions.propertyForm.wrapper.class,
-                    css: {
+                        css : {
                         "width": statementBoundingBox.w(),
                         "height": 30/*statementBoundingBox.h()*/
-                    },
-                    click: function (event) {
-                        event.stopPropagation();
-                    }
+                        },
+                        click : function(event){
+                            event.stopPropagation();
+                        }
                 }).offset({
                     top: statementBoundingBox.y(),
                     left: statementBoundingBox.x()
                 }).appendTo(parentSVG.parentElement);
 
-                // When the outside of the propertyPaneWrapper is clicked.
-                $(window).click(function (event) {
-                    log.debug("window click");
-                    closeAllPopUps();
-                });
-
-                // Div which contains the form for the properties.
-                var propertyPaneBody = $("<div/>", {
-                    "class": viewOptions.propertyForm.body.class /*+ " nano-content"*/
-                }).appendTo(propertyPaneWrapper);
+                    // When the outside of the propertyPaneWrapper is clicked.
+                    $(window).click(function (event) {
+                        log.debug("window click");
+                        closeAllPopUps();
+                    });
+
+                    // Div which contains the form for the properties.
+                    var propertyPaneBody = $("<div/>", {
+                        "class": viewOptions.propertyForm.body.class /*+ " nano-content"*/
+                    }).appendTo(propertyPaneWrapper);
 
                 expressionEditor.createEditor(propertyPaneBody,
-                    viewOptions.propertyForm.body.property.wrapper, editableProperties);
-
-                // Close the popups of property pane body.
-                function closeAllPopUps() {
-                    $(propertyPaneWrapper).remove();
+                        viewOptions.propertyForm.body.property.wrapper, editableProperties);
+
+                    // Close the popups of property pane body.
+                    function closeAllPopUps() {
+                        $(propertyPaneWrapper).remove();
                     $(deleteButtonPaneGroup.node()).remove();
 
-                    // Remove the small arrow.
-                    $(smallArrow.node()).remove();
-
-                    $(this).unbind('click');
-                }
-
-                $(deleteButtonRect.node()).click(statementInstance, function (event) {
+                        // Remove the small arrow.
+                        $(smallArrow.node()).remove();
+
+                        $(this).unbind('click');
+                    }
+
+                $(deleteButtonRect.node()).click(statementInstance, function(event){
                     var statementViewInstance = event.data;
                     var parentView = statementViewInstance.getParent();
                     log.debug("Clicked delete button");
@@ -383,58 +283,58 @@
 
 
         BallerinaStatementView.prototype.getTopCenter = function () {
-            return this._topCenter;
-        };
-
-        BallerinaStatementView.prototype.getViewOptions = function () {
-            return this._viewOptions;
-        };
-
-        BallerinaStatementView.prototype.getBoundingBox = function () {
-            return this._boundingBox;
-        };
-
-        BallerinaStatementView.prototype.repositionStatement = function (options) {
-            this.getBoundingBox().y(this.getBoundingBox().y() + options.dy);
-            this.getStatementGroup().attr('transform', ('translate(0,' + options.dy + ')'));
-        };
-
-        BallerinaStatementView.prototype.childViewRemovedCallback = function (child) {
-            log.debug("[Eventing] Child element view removed. ");
-            //TODO: remove canvas container for each delete click
-
-            var ballerinaFileEditor = this.getDiagramRenderingContext().ballerinaFileEditor;
-
-            $(ballerinaFileEditor._$canvasContainer)[0].remove();
-
-            var self = ballerinaFileEditor;
-            self.reDraw({
-                model: self._model,
-                container: self._container,
-                viewOptions: self._viewOptions
-            });
-        };
-
-        /**
-         * Set the diagram rendering context
-         * @param {object} diagramRenderingContext
-         */
-        BallerinaStatementView.prototype.setDiagramRenderingContext = function (diagramRenderingContext) {
-            this._diagramRenderingContext = diagramRenderingContext;
-        };
-
-        /**
-         * Unplug the view from the current context
-         * @param {object} options
-         * @param {ASTNode} parent - parent node
-         * @param {ASTNode} child - child node
-         */
-        BallerinaStatementView.prototype.unplugView = function (options, parent, child) {
-            // resize the bounding box in order to the other objects to resize
-            var moveOffset = -this.getBoundingBox().h() - 30;
-            this.getBoundingBox().move(0, moveOffset);
-            parent.removeChild(child);
-        };
-
-        return BallerinaStatementView;
-    });+        return this._topCenter;
+    };
+
+    BallerinaStatementView.prototype.getViewOptions = function () {
+        return this._viewOptions;
+    };
+
+    BallerinaStatementView.prototype.getBoundingBox = function () {
+        return this._boundingBox;
+    };
+
+    BallerinaStatementView.prototype.repositionStatement = function (options) {
+        this.getBoundingBox().y(this.getBoundingBox().y() + options.dy);
+        this.getStatementGroup().attr('transform', ('translate(0,' + options.dy + ')'));
+    };
+
+    BallerinaStatementView.prototype.childViewRemovedCallback = function (child) {
+        log.debug("[Eventing] Child element view removed. ");
+        //TODO: remove canvas container for each delete click
+
+        var ballerinaFileEditor = this.getDiagramRenderingContext().ballerinaFileEditor;
+
+        $(ballerinaFileEditor._$canvasContainer)[0].remove();
+
+        var self = ballerinaFileEditor;
+        self.reDraw({
+            model: self._model,
+            container: self._container,
+            viewOptions: self._viewOptions
+        });
+    };
+
+    /**
+     * Set the diagram rendering context
+     * @param {object} diagramRenderingContext
+     */
+    BallerinaStatementView.prototype.setDiagramRenderingContext = function (diagramRenderingContext) {
+        this._diagramRenderingContext = diagramRenderingContext;
+    };
+
+    /**
+     * Unplug the view from the current context
+     * @param {object} options
+     * @param {ASTNode} parent - parent node
+     * @param {ASTNode} child - child node
+     */
+    BallerinaStatementView.prototype.unplugView = function (options, parent, child) {
+        // resize the bounding box in order to the other objects to resize
+        var moveOffset = -this.getBoundingBox().h() - 30;
+        this.getBoundingBox().move(0, moveOffset);
+        parent.removeChild(child);
+    };
+
+    return BallerinaStatementView;
+});