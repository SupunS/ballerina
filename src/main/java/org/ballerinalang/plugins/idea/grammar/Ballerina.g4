grammar Ballerina;

//todo comment statment
//todo revisit blockStatement

// starting point for parsing a bal file
compilationUnit
    :   packageDeclaration?
        importDeclaration*
        (annotationAttachment* definition)*
        EOF
    ;

packageDeclaration
    :   'package' packagePath ';'
    ;

importDeclaration
    :   'import' packagePath ('as' alias)? ';'
    ;

packagePath
    :   (packageName '.')* packageName
    ;

packageName
    :   Identifier
    ;

alias
    :   packageName
    ;

definition
    :   serviceDefinition
    |   functionDefinition
    |   connectorDefinition
    |   structDefinition
    |   typeMapperDefinition
    |   constantDefinition
    |   annotationDefinition
    |   globalVariableDefinition
    ;

serviceDefinition
    :   'service' Identifier '{' serviceBody '}'
    ;

serviceBody
    :   variableDefinitionStatement* resourceDefinition*
    ;

resourceDefinition
    :   annotationAttachment* 'resource' Identifier '(' parameterList ')' '{' callableUnitBody '}'
    ;

callableUnitBody
    :    statement* workerDeclaration*
    ;

functionDefinition
    :   'native' 'function' Identifier '(' parameterList? ')' returnParameters? ';'
    |   'function' Identifier '(' parameterList? ')' returnParameters? '{' callableUnitBody '}'
    ;

connectorDefinition
    :   'connector' Identifier '(' parameterList? ')' '{' connectorBody '}'
    ;

connectorBody
    :   variableDefinitionStatement* (annotationAttachment* actionDefinition)*
    ;

actionDefinition
    :   'native' 'action' Identifier '(' parameterList? ')' returnParameters? ';'
    |   'action' Identifier '(' parameterList? ')' returnParameters? '{' callableUnitBody '}'
    ;

structDefinition
    :   'struct' Identifier '{' structBody '}'
    ;

structBody
    :   fieldDefinition*
    ;

annotationDefinition
    : 'annotation' Identifier ('attach' attachmentPoint (',' attachmentPoint)*)? '{' annotationBody '}'
    ;

globalVariableDefinition
    :   typeName Identifier ('=' expression )? ';'
    ;

attachmentPoint
     : 'service'
     | 'resource'
     | 'connector'
     | 'action'
     | 'function'
     | 'typemapper'
     | 'struct'
     | 'const'
     | 'parameter'
     | 'annotation'
     ;

annotationBody
    :   fieldDefinition*
    ;

typeMapperDefinition
    :   'native' 'typemapper' Identifier '(' parameter ')' '('typeName')' ';'
    |   'typemapper' Identifier '(' parameter ')' '('typeName')' '{' typeMapperBody '}'
    ;

typeMapperBody
    :   statement*
    ;

constantDefinition
    :   'const' valueTypeName Identifier '=' simpleLiteral ';'
    ;

workerDeclaration
    :   'worker' Identifier '{' workerBody '}'
    ;

workerBody
    :   statement* workerDeclaration*
    ;

typeName
    :   'any'
    |   valueTypeName
    |   referenceTypeName
    |   typeName ('[' ']')+
    ;

referenceTypeName
    :   builtInReferenceTypeName
    |   nameReference
    ;

valueTypeName
    :   'boolean'
    |   'int'
    |   'float'
    |   'string'
    |   'blob'
    ;

builtInReferenceTypeName
    :   'message'
    |   'map' ('<' typeName '>')?
    |   'xml' ('<' ('{' xmlNamespaceName '}')? xmlLocalName '>')?
    |   'xmlDocument' ('<' ('{' xmlNamespaceName '}')? xmlLocalName '>')?
    |   'json' ('<' '{' QuotedStringLiteral '}' '>')?
    |   'datatable'
    ;

xmlNamespaceName
    :   QuotedStringLiteral
    ;

xmlLocalName
    :   Identifier
    ;

 annotationAttachment
     :   '@' nameReference '{' annotationAttributeList? '}'
     ;

 annotationAttributeList
     :   annotationAttribute (',' annotationAttribute)*
     ;

 annotationAttribute
     :    Identifier ':' annotationAttributeValue
     ;

 annotationAttributeValue
     :   simpleLiteral
     |   annotationAttachment
     |   annotationAttributeArray
     ;

 annotationAttributeArray
     :   '[' (annotationAttributeValue (',' annotationAttributeValue)*)? ']'
     ;

 //============================================================================================================
// STATEMENTS / BLOCKS

statement
    :   variableDefinitionStatement
    |   assignmentStatement
    |   ifElseStatement
    |   iterateStatement
    |   whileStatement
    |   continueStatement
    |   breakStatement
    |   forkJoinStatement
    |   tryCatchStatement
    |   throwStatement
    |   returnStatement
    |   replyStatement
    |   workerInteractionStatement
    |   commentStatement
    |   actionInvocationStatement
    |   functionInvocationStatement
    |   transformStatement
    |   transactionStatement
    |   abortStatement
    ;

transformStatement
    :   'transform' '{' transformStatementBody '}'
    ;

transformStatementBody
<<<<<<< HEAD
    :   expressionAssignmentStatement
    |   expressionVariableDefinitionStatement
    |   transformStatement
    |   commentStatement
=======
    :   (expressionAssignmentStatement | expressionVariableDefinitionStatement | transformStatement)*
>>>>>>> f57d259d
    ;

expressionAssignmentStatement
    :   variableReferenceList '=' expression ';'
    ;

expressionVariableDefinitionStatement
    :   typeName Identifier '=' expression ';'
    ;

variableDefinitionStatement
    :   typeName Identifier ('=' (connectorInitExpression | actionInvocation | expression) )? ';'
    ;

mapStructLiteral
    :   '{' (mapStructKeyValue (',' mapStructKeyValue)*)? '}'
    ;

mapStructKeyValue
    :   expression ':' expression
    ;

arrayLiteral
    :   '[' expressionList? ']'
    ;

connectorInitExpression
    :   'create' nameReference '(' expressionList? ')'
    ;

assignmentStatement
    :   variableReferenceList '=' (connectorInitExpression | actionInvocation | expression) ';'
    ;

variableReferenceList
    :   variableReference (',' variableReference)*
    ;

ifElseStatement
    :   'if' '(' expression ')' '{' statement* '}' ('else' 'if' '(' expression ')' '{' statement* '}')* ('else' '{' statement* '}')?
    ;

//todo replace with 'foreach'
iterateStatement
    :   'iterate' '(' typeName Identifier ':' expression ')' '{' statement* '}'
    ;

whileStatement
    :   'while' '(' expression ')' '{' statement* '}'
    ;

continueStatement
    :   'continue' ';'
    ;

breakStatement
    :   'break' ';'
    ;

// typeName is only message
forkJoinStatement
    :   'fork' '{' workerDeclaration* '}'
        ('join' ('(' joinConditions ')')? '(' typeName Identifier ')' '{' statement* '}')?
        ('timeout' '(' expression ')' '(' typeName Identifier ')'  '{' statement* '}')?
    ;

joinConditions
    :   'some' IntegerLiteral (Identifier (',' Identifier)*)? 	# anyJoinCondition
    |   'all' (Identifier (',' Identifier)*)? 		            # allJoinCondition
    ;

tryCatchStatement
    :   'try' '{' statement* '}' (( 'catch' '(' typeName Identifier ')' '{' statement* '}' )+ ( 'finally' '{' statement* '}' )?) | ( 'finally' '{' statement* '}' )
    ;

throwStatement
    :   'throw' expression ';'
    ;

returnStatement
    :   'return' expressionList? ';'
    ;

// below Identifier is only a type of 'message'
replyStatement
    :   'reply' expression ';'
    ;

workerInteractionStatement
    :   triggerWorker
    |   workerReply
    ;

// below left Identifier is of type 'message' and the right Identifier is of type 'worker'
triggerWorker
    :   variableReference (',' variableReference)* '->' Identifier ';' #invokeWorker
    |   variableReference (',' variableReference)* '->' 'fork' ';'     #invokeFork
    ;

// below left Identifier is of type 'worker' and the right Identifier is of type 'message'
workerReply
    :   variableReference (',' variableReference)* '<-' Identifier ';'
    ;

commentStatement
    :   LINE_COMMENT
    ;

variableReference
    :   nameReference                               # simpleVariableIdentifier// simple identifier
    |   mapArrayVariableReference                   # mapArrayVariableIdentifier// arrays and map reference
    |   variableReference ('.' variableReference)+  # structFieldIdentifier// struct field reference
    ;

mapArrayVariableReference
    :   nameReference ('['expression']')+
    ;

expressionList
    :   expression (',' expression)*
    ;

functionInvocationStatement
    :   nameReference '(' expressionList? ')' ';'
    ;

actionInvocationStatement
    :   actionInvocation ';'
    |   variableReferenceList '=' actionInvocation ';'
    ;

transactionStatement
    :   'transaction' '{' statement* '}' (('aborted' '{' statement* '}')? ('committed' '{' statement* '}')?
                                          | ('committed' '{' statement* '}')? ('aborted' '{' statement* '}')?)
    ;

abortStatement
    :   'abort' ';'
    ;

actionInvocation
    :   nameReference '.' Identifier '(' expressionList? ')'
    ;

backtickString
    :   BacktickStringLiteral
    ;

expression
    :   simpleLiteral                                   # simpleLiteralExpression
    |   arrayLiteral                                    # arrayLiteralExpression
    |   mapStructLiteral                                # mapStructLiteralExpression
    |   valueTypeName '.' Identifier                    # valueTypeTypeExpression
    |   builtInReferenceTypeName '.' Identifier         # builtInReferenceTypeTypeExpression
    |   variableReference                               # variableReferenceExpression
    |   backtickString                                  # templateExpression
    |   functionInvocation                              # functionInvocationExpression
<<<<<<< HEAD
    |   '(' typeName ')' expression                     # typeCastingExpression
    |   '<' typeName '>' expression                     # typeConversionExpression
=======
    |   '<' typeName '>' simpleExpression               # typeConversionExpression
    |   '(' typeName ')' simpleExpression               # typeCastingExpression
>>>>>>> f57d259d
    |   ('+' | '-' | '!') simpleExpression              # unaryExpression
    |   '(' expression ')'                              # bracedExpression
    |   expression '^' expression                       # binaryPowExpression
    |   expression ('/' | '*' | '%') expression         # binaryDivMulModExpression
    |   expression ('+' | '-') expression               # binaryAddSubExpression
    |   expression ('<=' | '>=' | '>' | '<') expression # binaryCompareExpression
    |   expression ('==' | '!=') expression             # binaryEqualExpression
    |   expression '&&' expression                      # binaryAndExpression
    |   expression '||' expression                      # binaryOrExpression
    ;

simpleExpression
    :   expression
    ;

functionInvocation
    :   nameReference '(' expressionList? ')'
    ;

//reusable productions

nameReference
    :   (packageName ':')? Identifier
    ;

returnParameters
    : '(' (parameterList | returnTypeList) ')'
    ;

returnTypeList
    :   typeName (',' typeName)*
    ;

parameterList
    :   parameter (',' parameter)*
    ;

parameter
    :   annotationAttachment* typeName Identifier
    ;

fieldDefinition
    :   typeName Identifier ('=' simpleLiteral)? ';'
    ;

simpleLiteral
    :   IntegerLiteral
    |   FloatingPointLiteral
    |   QuotedStringLiteral
    |   BooleanLiteral
    |   NullLiteral
    ;

// LEXER

// §3.9 Ballerina keywords
ABORT           : 'abort';
ABORTED         : 'aborted';
ACTION          : 'action';
ALL             : 'all';
ANNOTATION      : 'annotation';
ANY             : 'any';
AS              : 'as';
ATTACH          : 'attach';
BREAK           : 'break';
CATCH           : 'catch';
COMMITTED       : 'committed';
CONNECTOR       : 'connector';
CONST           : 'const';
CONTINUE        : 'continue';
CREATE          : 'create';
ELSE            : 'else';
FINALLY         : 'finally';
FORK            : 'fork';
FUNCTION        : 'function';
IF              : 'if';
IMPORT          : 'import';
ITERATE         : 'iterate';
JOIN            : 'join';
NATIVE          : 'native';
PACKAGE         : 'package';
PARAMETER       : 'parameter';
REPLY           : 'reply';
RESOURCE        : 'resource';
RETURN          : 'return';
SERVICE         : 'service';
SOME            : 'some';
STRUCT          : 'struct';
THROW           : 'throw';
TIMEOUT         : 'timeout';
TRANSACTION     : 'transaction';
TRANSFORM       : 'transform';
TRY             : 'try';
TYPEMAPPER      : 'typemapper';
WHILE           : 'while';
WORKER          : 'worker';

BOOLEAN         : 'boolean';
INT             : 'int';
FLOAT           : 'float';
STRING          : 'string';
BLOB            : 'blob';

MESSAGE         : 'message';
MAP             : 'map';
XML             : 'xml';
XML_DOCUMENT    : 'xmlDocument';
JSON            : 'json';
DATATABLE       : 'datatable';

// Other tokens
SENDARROW       : '->';
RECEIVEARROW    : '<-';

LPAREN          : '(';
RPAREN          : ')';
LBRACE          : '{';
RBRACE          : '}';
LBRACK          : '[';
RBRACK          : ']';
SEMI            : ';';
COMMA           : ',';
DOT             : '.';

ASSIGN          : '=';
GT              : '>';
LT              : '<';
BANG            : '!';
TILDE           : '~';
COLON           : ':';
EQUAL           : '==';
LE              : '<=';
GE              : '>=';
NOTEQUAL        : '!=';
AND             : '&&';
OR              : '||';
ADD             : '+';
SUB             : '-';
MUL             : '*';
DIV             : '/';
BITAND          : '&';
BITOR           : '|';
CARET           : '^';
MOD             : '%';
AT              : '@';
SINGLEQUOTE     : '\'';
DOUBLEQUOTE     : '"';
BACKTICK        : '`';

// §3.10.1 Integer Literals
IntegerLiteral
    :   DecimalIntegerLiteral
    |   HexIntegerLiteral
    |   OctalIntegerLiteral
    |   BinaryIntegerLiteral
    ;

fragment
DecimalIntegerLiteral
    :   DecimalNumeral IntegerTypeSuffix?
    ;

fragment
HexIntegerLiteral
    :   HexNumeral IntegerTypeSuffix?
    ;

fragment
OctalIntegerLiteral
    :   OctalNumeral IntegerTypeSuffix?
    ;

fragment
BinaryIntegerLiteral
    :   BinaryNumeral IntegerTypeSuffix?
    ;

fragment
IntegerTypeSuffix
    :   [lL]
    ;

fragment
DecimalNumeral
    :   '0'
    |   NonZeroDigit (Digits? | Underscores Digits)
    ;

fragment
Digits
    :   Digit (DigitOrUnderscore* Digit)?
    ;

fragment
Digit
    :   '0'
    |   NonZeroDigit
    ;

fragment
NonZeroDigit
    :   [1-9]
    ;

fragment
DigitOrUnderscore
    :   Digit
    |   '_'
    ;

fragment
Underscores
    :   '_'+
    ;

fragment
HexNumeral
    :   '0' [xX] HexDigits
    ;

fragment
HexDigits
    :   HexDigit (HexDigitOrUnderscore* HexDigit)?
    ;

fragment
HexDigit
    :   [0-9a-fA-F]
    ;

fragment
HexDigitOrUnderscore
    :   HexDigit
    |   '_'
    ;

fragment
OctalNumeral
    :   '0' Underscores? OctalDigits
    ;

fragment
OctalDigits
    :   OctalDigit (OctalDigitOrUnderscore* OctalDigit)?
    ;

fragment
OctalDigit
    :   [0-7]
    ;

fragment
OctalDigitOrUnderscore
    :   OctalDigit
    |   '_'
    ;

fragment
BinaryNumeral
    :   '0' [bB] BinaryDigits
    ;

fragment
BinaryDigits
    :   BinaryDigit (BinaryDigitOrUnderscore* BinaryDigit)?
    ;

fragment
BinaryDigit
    :   [01]
    ;

fragment
BinaryDigitOrUnderscore
    :   BinaryDigit
    |   '_'
    ;

// §3.10.2 Floating-Point Literals

FloatingPointLiteral
    :   DecimalFloatingPointLiteral
    |   HexadecimalFloatingPointLiteral
    ;

fragment
DecimalFloatingPointLiteral
    :   Digits '.' Digits? ExponentPart? FloatTypeSuffix?
    |   '.' Digits ExponentPart? FloatTypeSuffix?
    |   Digits ExponentPart FloatTypeSuffix?
    |   Digits FloatTypeSuffix
    ;

fragment
ExponentPart
    :   ExponentIndicator SignedInteger
    ;

fragment
ExponentIndicator
    :   [eE]
    ;

fragment
SignedInteger
    :   Sign? Digits
    ;

fragment
Sign
    :   [+-]
    ;

fragment
FloatTypeSuffix
    :   [fFdD]
    ;

fragment
HexadecimalFloatingPointLiteral
    :   HexSignificand BinaryExponent FloatTypeSuffix?
    ;

fragment
HexSignificand
    :   HexNumeral '.'?
    |   '0' [xX] HexDigits? '.' HexDigits
    ;

fragment
BinaryExponent
    :   BinaryExponentIndicator SignedInteger
    ;

fragment
BinaryExponentIndicator
    :   [pP]
    ;

// §3.10.3 Boolean Literals

BooleanLiteral
    :   'true'
    |   'false'
    ;

// §3.10.5 String Literals

QuotedStringLiteral
    :   '"' StringCharacters? ('"')?
    ;

BacktickStringLiteral
   :   '`' ValidBackTickStringCharacters '`'
   ;
fragment
ValidBackTickStringCharacters
   :     ValidBackTickStringCharacter+
   ;

fragment
ValidBackTickStringCharacter
   :   ~[`]
   |   '\\' [btnfr\\]
   |   OctalEscape
   |   UnicodeEscape
   ;

fragment
StringCharacters
    :   StringCharacter+
    ;

fragment
StringCharacter
    :   ~["]
    |   EscapeSequence
    ;

// §3.10.6 Escape Sequences for Character and String Literals

fragment
EscapeSequence
    :   '\\' ["'\\]
    |   OctalEscape
    |   UnicodeEscape
    ;

fragment
OctalEscape
    :   '\\' OctalDigit
    |   '\\' OctalDigit OctalDigit
    |   '\\' ZeroToThree OctalDigit OctalDigit
    ;

fragment
UnicodeEscape
    :   '\\' 'u' HexDigit HexDigit HexDigit HexDigit
    ;

fragment
ZeroToThree
    :   [0-3]
    ;

// §3.10.7 The Null Literal

NullLiteral
    :   'null'
    ;

Identifier
    :   ( Letter LetterOrDigit* )
    |   IdentifierLiteral
    ;

fragment
Letter
    :   [a-zA-Z_] // these are the "letters" below 0x7F
    |   // covers all characters above 0x7F which are not a surrogate
        ~[\u0000-\u007F\uD800-\uDBFF]
    |   // covers UTF-16 surrogate pairs encodings for U+10000 to U+10FFFF
        [\uD800-\uDBFF] [\uDC00-\uDFFF]
    ;

fragment
LetterOrDigit
    :   [a-zA-Z0-9_] // these are the "letters or digits" below 0x7F
    |   // covers all characters above 0x7F which are not a surrogate
        ~[\u0000-\u007F\uD800-\uDBFF]
    |   // covers UTF-16 surrogate pairs encodings for U+10000 to U+10FFFF
        [\uD800-\uDBFF] [\uDC00-\uDFFF]
    ;

//
// Whitespace and comments
//

WS  :  [ \t\r\n\u000C]+ -> channel(HIDDEN)
    ;

LINE_COMMENT
    :   '//' ~[\r\n]* -> channel(HIDDEN)
    ;

fragment
IdentifierLiteral
    : '|' IdentifierLiteralChar+ '|' ;

fragment
IdentifierLiteralChar
    : ~[|\\\b\f\n\r\t]
    | IdentifierLiteralEscapeSequence
    ;

fragment
IdentifierLiteralEscapeSequence
    : '\\' [|"\\/]
    | '\\\\' [btnfr]
    | UnicodeEscape
    ;

ERRCHAR
	:	.	-> channel(HIDDEN)
	;<|MERGE_RESOLUTION|>--- conflicted
+++ resolved
@@ -219,14 +219,7 @@
     ;
 
 transformStatementBody
-<<<<<<< HEAD
-    :   expressionAssignmentStatement
-    |   expressionVariableDefinitionStatement
-    |   transformStatement
-    |   commentStatement
-=======
-    :   (expressionAssignmentStatement | expressionVariableDefinitionStatement | transformStatement)*
->>>>>>> f57d259d
+    :   (expressionAssignmentStatement | expressionVariableDefinitionStatement | transformStatement | commentStatement)*
     ;
 
 expressionAssignmentStatement
@@ -384,13 +377,8 @@
     |   variableReference                               # variableReferenceExpression
     |   backtickString                                  # templateExpression
     |   functionInvocation                              # functionInvocationExpression
-<<<<<<< HEAD
-    |   '(' typeName ')' expression                     # typeCastingExpression
-    |   '<' typeName '>' expression                     # typeConversionExpression
-=======
+    |   '(' typeName ')' simpleExpression               # typeCastingExpression
     |   '<' typeName '>' simpleExpression               # typeConversionExpression
-    |   '(' typeName ')' simpleExpression               # typeCastingExpression
->>>>>>> f57d259d
     |   ('+' | '-' | '!') simpleExpression              # unaryExpression
     |   '(' expression ')'                              # bracedExpression
     |   expression '^' expression                       # binaryPowExpression
