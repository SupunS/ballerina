--- conflicted
+++ resolved
@@ -97,7 +97,10 @@
                                    implementationClass="org.ballerinalang.plugins.idea.editor.BallerinaParameterInfoHandler"/>
 
         <completion.confidence language="Ballerina"
-<<<<<<< HEAD
+                               implementationClass="org.ballerinalang.plugins.idea.codeInsight.completion.SkipAutoPopupInFloatingPointLiterals"
+                               id="ballerinaSkipAutoPopupInFloats"/>
+
+        <completion.confidence language="Ballerina"
                                implementationClass="org.ballerinalang.plugins.idea.codeinsight.completion.SkipAutoPopupInStrings"
                                id="ballerinaSkipAutoPopupInStrings"/>
 
@@ -105,11 +108,6 @@
                                implementationClass="org.ballerinalang.plugins.idea.codeinsight.completion.SkipAutoPopupInComments"
                                id="ballerinaSkipAutoPopupInComments"/>
 
-=======
-                               implementationClass="org.ballerinalang.plugins.idea.codeInsight.completion.SkipAutoPopupInFloatingPointLiterals"
-                               id="ballerinaSkipAutoPopupInStrings"/>
-
->>>>>>> 6e1f4870
         <!--line marker-->
         <codeInsight.lineMarkerProvider language="Ballerina"
                                         implementationClass="org.ballerinalang.plugins.idea.marker.BallerinaRecursiveCallMarkerProvider"/>
