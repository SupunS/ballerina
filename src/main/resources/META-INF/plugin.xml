--- conflicted
+++ resolved
@@ -160,15 +160,13 @@
         <!--documentation-->
         <lang.documentationProvider language="Ballerina" implementationClass="org.ballerinalang.plugins.idea.documentation.BallerinaDocumentationProvider"/>
 
-<<<<<<< HEAD
-        <highlightUsagesHandlerFactory implementation="org.ballerinalang.plugins.idea.codeinsight.highlighting.HighlightExitPointsHandlerFactory"/>
-
-=======
         <!--inspections-->
         <localInspection groupPath="Ballerina" language="Ballerina" shortName="WrongPackageStatement" bundle="messages.InspectionsBundle" key="wrong.package.statement" groupKey="group.names.probable.bugs"
                          enabledByDefault="true" level="ERROR"
                          implementationClass="org.ballerinalang.plugins.idea.codeInspection.WrongPackageStatementInspection" />
->>>>>>> d96ff391
+
+        <highlightUsagesHandlerFactory implementation="org.ballerinalang.plugins.idea.codeinsight.highlighting.HighlightExitPointsHandlerFactory"/>
+
    </extensions>
 
     <actions>
