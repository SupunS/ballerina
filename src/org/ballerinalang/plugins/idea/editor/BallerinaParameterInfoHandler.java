--- conflicted
+++ resolved
@@ -36,14 +36,12 @@
 import org.ballerinalang.plugins.idea.psi.CallableUnitNameNode;
 import org.ballerinalang.plugins.idea.psi.ExpressionListNode;
 import org.ballerinalang.plugins.idea.psi.FunctionInvocationStatementNode;
-<<<<<<< HEAD
 import org.ballerinalang.plugins.idea.psi.IdentifierPSINode;
 import org.ballerinalang.plugins.idea.psi.references.FunctionReference;
-=======
-import org.ballerinalang.plugins.idea.psi.FunctionReference;
->>>>>>> d718196e
+import org.ballerinalang.plugins.idea.psi.IdentifierPSINode;
 import org.ballerinalang.plugins.idea.psi.ParameterListNode;
 import org.ballerinalang.plugins.idea.psi.ParameterNode;
+import org.ballerinalang.plugins.idea.psi.references.FunctionReference;
 import org.jetbrains.annotations.NotNull;
 import org.jetbrains.annotations.Nullable;
 
@@ -120,13 +118,10 @@
         if (element instanceof ArgumentListNode) {
             PsiElement psiElement = (ArgumentListNode) element;
 
-            PsiElement functionNameNode = ((ArgumentListNode) element).getPrevSibling();
-            if (functionNameNode == null) {
-                functionNameNode = PsiTreeUtil.getParentOfType(psiElement, FunctionInvocationStatementNode.class);
-            }
+            FunctionInvocationStatementNode parent = PsiTreeUtil.getParentOfType(psiElement,
+                    FunctionInvocationStatementNode.class);
 
             // Todo - Check support for connectors and actions after finalizing the Ballerina SDK
-<<<<<<< HEAD
             if (parent != null) {
                 List<ParameterListNode> list = new ArrayList<>();
 
@@ -134,15 +129,6 @@
                 IdentifierPSINode identifier = PsiTreeUtil.findChildOfType(function, IdentifierPSINode.class);
                 if (identifier != null) {
                     PsiReference reference = identifier.getReference();
-=======
-            if (functionNameNode != null) {
-
-                //Todo - Add support to typeName (Constructors)
-                CallableUnitNameNode function =
-                        PsiTreeUtil.findChildOfType(functionNameNode, CallableUnitNameNode.class);
-                if (function != null) {
-                    PsiReference reference = function.getNameIdentifier().getReference();
->>>>>>> d718196e
                     if (reference != null) {
                         PsiElement resolvedElement = reference.resolve();
                         if (resolvedElement != null) {
@@ -159,21 +145,12 @@
                         }
                     }
 
-<<<<<<< HEAD
                     PsiReference[] references = identifier.getReferences();
-=======
-                    PsiReference[] references = function.getNameIdentifier().getReferences();
-                    List<ParameterListNode> list = new ArrayList<>();
->>>>>>> d718196e
                     for (PsiReference psiReference : references) {
                         ResolveResult[] resolveResults = ((FunctionReference) psiReference).multiResolve(false);
                         if (resolveResults.length == 0) {
                             continue;
                         }
-<<<<<<< HEAD
-=======
-
->>>>>>> d718196e
                         for (ResolveResult resolveResult : resolveResults) {
                             PsiElement parentElement = resolveResult.getElement().getParent();
                             ParameterListNode parameterListNode = PsiTreeUtil.findChildOfType(parentElement,
@@ -183,24 +160,15 @@
                             }
                         }
                     }
-<<<<<<< HEAD
                 }
 
                 if (list.isEmpty()) {
                     // Todo - change how to identify no parameter situation
                     context.setItemsToShow(new Object[]{"Empty"});
-=======
-                    if (list.isEmpty()) {
-                        // Todo - change how to identify no parameter situation
-                        context.setItemsToShow(new Object[]{"Empty"});
-                    } else {
-                        context.setItemsToShow(list.toArray(new ParameterListNode[list.size()]));
-                    }
-                    context.showHint(psiElement, (psiElement).getTextRange().getStartOffset(), this);
->>>>>>> d718196e
                 } else {
-                    // Todo - Handle situation
-                }
+                    context.setItemsToShow(list.toArray(new ParameterListNode[list.size()]));
+                }
+                context.showHint(psiElement, (psiElement).getTextRange().getStartOffset(), this);
             }
         }
     }
