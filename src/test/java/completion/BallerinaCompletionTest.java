/*
 *  Copyright (c) 2017, WSO2 Inc. (http://www.wso2.org) All Rights Reserved.
 *
 *  Licensed under the Apache License, Version 2.0 (the "License");
 *  you may not use this file except in compliance with the License.
 *  You may obtain a copy of the License at
 *
 *  http://www.apache.org/licenses/LICENSE-2.0
 *
 *  Unless required by applicable law or agreed to in writing, software
 *  distributed under the License is distributed on an "AS IS" BASIS,
 *  WITHOUT WARRANTIES OR CONDITIONS OF ANY KIND, either express or implied.
 *  See the License for the specific language governing permissions and
 *  limitations under the License.
 */

package completion;

import com.intellij.psi.PsiFile;

import java.util.Arrays;
import java.util.Collections;
import java.util.LinkedList;
import java.util.List;

public class BallerinaCompletionTest extends BallerinaCompletionTestBase {

    private static final List<String> FILE_LEVEL_KEYWORDS = Arrays.asList("package", "import", "const", "service",
            "function", "connector", "struct", "typemapper", "annotation");
    private static final List<String> ANY_TYPE = Collections.singletonList("any");
    private static final List<String> DATA_TYPES = Arrays.asList("boolean", "int", "float", "string", "blob");
    private static final List<String> REFERENCE_TYPES = Arrays.asList("message", "map", "xml", "xmlDocument", "json",
            "datatable");
    private static final List<String> COMMON_KEYWORDS = Arrays.asList("if", "else", "fork", "join", "timeout",
            "worker", "transform", "transaction", "abort", "aborted", "committed", "try", "catch", "finally", "iterate",
            "while", "continue", "break", "throw");
    private static final List<String> VALUE_KEYWORDS = Arrays.asList("true", "false", "null");
    private static final List<String> FUNCTION_LEVEL_KEYWORDS = Collections.singletonList("return");

    private static final String UTILS_PACKAGE_NAME = "org/test/utils.bal";
    private static final String SAMPLE_UTIL_FUNCTIONS = "package org.test; function getA(){} function getB(){}";

    @Override
    protected String getTestDataPath() {
        return "src/test/resources/testData/completion";
    }

    /**
     * Test file level lookups.
     */
    public void testEmptyFile() {
        List<String> expectedLookups = new LinkedList<>();
        expectedLookups.addAll(FILE_LEVEL_KEYWORDS);
        expectedLookups.addAll(ANY_TYPE);
        expectedLookups.addAll(DATA_TYPES);
        expectedLookups.addAll(REFERENCE_TYPES);
        doTest("<caret>", expectedLookups.toArray(new String[expectedLookups.size()]));
    }

    public void testEmptyFilePackageKeyword() {
        doTest("p<caret>", "import", "package", "typemapper", "map");
    }

    public void testEmptyFileImportKeyword() {
        doTest("i<caret>", "annotation", "function", "import", "service", "int", "string");
    }

    public void testEmptyFileWithSpaceBeforeCaret() {
        List<String> expectedLookups = new LinkedList<>();
        expectedLookups.addAll(FILE_LEVEL_KEYWORDS);
        expectedLookups.addAll(ANY_TYPE);
        expectedLookups.addAll(DATA_TYPES);
        expectedLookups.addAll(REFERENCE_TYPES);
        doTest("\n<caret>", expectedLookups.toArray(new String[expectedLookups.size()]));
    }

    public void testEmptyFileWithSpaceBeforeCaretPackageKeyword() {
        doTest("\np<caret>", "import", "package", "typemapper", "map");
    }

    public void testEmptyFileWithSpaceBeforeCaretImportKeyword() {
        doTest("\ni<caret>", "annotation", "function", "import", "service", "int", "string");
    }

    public void testEmptyFileWithSpaceAfterCaret() {
        List<String> expectedLookups = new LinkedList<>();
        expectedLookups.addAll(FILE_LEVEL_KEYWORDS);
        expectedLookups.addAll(ANY_TYPE);
        expectedLookups.addAll(DATA_TYPES);
        expectedLookups.addAll(REFERENCE_TYPES);
        doTest("<caret>\n", expectedLookups.toArray(new String[expectedLookups.size()]));
    }

    public void testEmptyFileWithSpaceAfterCaretPackageKeyword() {
        doTest("p<caret>\n", "import", "package", "typemapper", "map");
    }

    public void testEmptyFileWithSpaceAfterCaretImportKeyword() {
        doTest("i<caret>\n", "annotation", "function", "import", "service", "int", "string");
    }

    public void testEmptyFileWithSpaces() {
        List<String> expectedLookups = new LinkedList<>();
        expectedLookups.addAll(FILE_LEVEL_KEYWORDS);
        expectedLookups.addAll(ANY_TYPE);
        expectedLookups.addAll(DATA_TYPES);
        expectedLookups.addAll(REFERENCE_TYPES);
        doTest("\n<caret>\n", expectedLookups.toArray(new String[expectedLookups.size()]));
    }

    public void testEmptyFileWithSpacesPackageKeyword() {
        doTest("\np<caret>\n", "import", "package", "typemapper", "map");
    }

    public void testEmptyFileWithSpacesImportKeyword() {
        doTest("\ni<caret>\n", "annotation", "function", "import", "service", "int", "string");
    }

    public void testImportAfterPackage() {
        List<String> expectedLookups = new LinkedList<>();
        expectedLookups.addAll(ANY_TYPE);
        expectedLookups.addAll(DATA_TYPES);
        expectedLookups.addAll(REFERENCE_TYPES);
        expectedLookups.add("import");
        expectedLookups.add("const");
        expectedLookups.add("service");
        expectedLookups.add("function");
        expectedLookups.add("connector");
        expectedLookups.add("struct");
        expectedLookups.add("typemapper");
        expectedLookups.add("annotation");
        doTest("package test; \n<caret>\n", expectedLookups.toArray(new String[expectedLookups.size()]));
    }

    public void testImportAfterPackagePartialIdentifier() {
        doTest("package test; \ni<caret>\n", "annotation", "function", "import", "service", "int", "string");
    }

    public void testImportAfterPackageBeforeFunction() {
        List<String> expectedLookups = new LinkedList<>();
        expectedLookups.addAll(ANY_TYPE);
        expectedLookups.addAll(DATA_TYPES);
        expectedLookups.addAll(REFERENCE_TYPES);
        expectedLookups.add("import");
        expectedLookups.add("const");
        expectedLookups.add("service");
        expectedLookups.add("function");
        expectedLookups.add("connector");
        expectedLookups.add("struct");
        expectedLookups.add("typemapper");
        expectedLookups.add("annotation");
        doTest("package test; \n<caret>\nfunction A(){}", expectedLookups.toArray(new String[expectedLookups.size()]));
    }

    public void testImportAfterPackageBeforeFunctionPartialIdentifier() {
        doTest("package test; \ni<caret>\nfunction A(){}", "annotation", "function", "import", "service", "int",
                "string");
    }

    public void testPackageBeforeImport() {
        List<String> expectedLookups = new LinkedList<>();
        expectedLookups.addAll(FILE_LEVEL_KEYWORDS);
        expectedLookups.addAll(ANY_TYPE);
        expectedLookups.addAll(DATA_TYPES);
        expectedLookups.addAll(REFERENCE_TYPES);
        doTest("<caret>\nimport test; \nfunction A(){}", expectedLookups.toArray(new String[expectedLookups.size()]));
    }

    public void testPackageBeforeImportPartialIdentifier() {
        doTest("p<caret>\nimport test; \nfunction A(){}", "import", "package", "typemapper", "map");
    }

    public void testImportBeforeImport() {
        List<String> expectedLookups = new LinkedList<>();
        expectedLookups.addAll(FILE_LEVEL_KEYWORDS);
        expectedLookups.addAll(ANY_TYPE);
        expectedLookups.addAll(DATA_TYPES);
        expectedLookups.addAll(REFERENCE_TYPES);
        doTest("<caret>\nimport test; \nfunction A(){}", expectedLookups.toArray(new String[expectedLookups.size()]));
    }

    public void testImportBeforeImportPartialIdentifier() {
        doTest("i<caret>\nimport test; \nfunction A(){}", "annotation", "function", "import", "service", "int",
                "string");
    }

    public void testImportAfterImport() {
        List<String> expectedLookups = new LinkedList<>();
        expectedLookups.addAll(ANY_TYPE);
        expectedLookups.addAll(DATA_TYPES);
        expectedLookups.addAll(REFERENCE_TYPES);
        expectedLookups.add("import");
        expectedLookups.add("const");
        expectedLookups.add("service");
        expectedLookups.add("function");
        expectedLookups.add("connector");
        expectedLookups.add("struct");
        expectedLookups.add("typemapper");
        expectedLookups.add("annotation");
        expectedLookups.add("test");
        doTest("import test; \n<caret> \nfunction A(){}", expectedLookups.toArray(new String[expectedLookups.size()]));
    }

    public void testImportAfterImportPartialIdentifier() {
        doTest("import test; \ni<caret> \nfunction A(){}", "annotation", "function", "import", "service", "int",
                "string");
    }

    /**
     * Test package declaration level lookups.
     */
    public void testFirstLevelPackageLookups() {
        PsiFile testFile = myFixture.addFileToProject("org/test/file.bal", "package <caret>");
        myFixture.configureFromExistingVirtualFile(testFile.getVirtualFile());
        doTest(null, "org");
    }

    public void testFirstLevelPackageAutoCompletion() {
        doCheckResult("org/test/test.bal", "package o<caret>", "package org.", null);
    }

    public void testFirstLevelPackageInsertHandler() {
        PsiFile testFile = myFixture.addFileToProject("org/test/file.bal", "package org.<caret>");
        myFixture.configureFromExistingVirtualFile(testFile.getVirtualFile());
        doTest(null, "test");
    }

    public void testLastLevelPackageInsertHandler() {
        doCheckResult("org/test/test.bal", "package org.t<caret>", "package org.test;", null);
    }

    /**
     * Test import declaration level lookups.
     */
    public void testFirstLevelImportLookups() {
        myFixture.addFileToProject("org/test/file.bal", "package org.test; function A(){}");
        doTest("import <caret>", "org");
    }

    public void testLastLevelImportLookups() {
        myFixture.addFileToProject("org/test/file.bal", "package org.test; function A(){}");
        doTest("import org.<caret>", "test");
    }

    public void testFirstLevelImportAutoCompletion() {
        myFixture.addFileToProject("org/test/file.bal", "package org.test; function A(){}");
        doCheckResult("test.bal", "import o<caret>", "import org.", null);
    }

    public void testLastLevelImportAutoCompletion() {
        myFixture.addFileToProject("org/test/file.bal", "package org.test; function A(){}");
        doCheckResult("test.bal", "import org.t<caret>", "import org.test;", null);
    }

    /**
     * Test constant declaration level lookups.
     */
    public void testConstTypes() {
        doTest("const <caret>", DATA_TYPES.toArray(new String[DATA_TYPES.size()]));
    }

    public void testConstIdentifier() {
        doTest("const boolean <caret>");
    }

    public void testConstValues() {
        doTest("const string NAME = <caret>");
    }

    public void testConstantAnnotation() {
        doCheckResult("test.bal", "@<caret> const string S=\"\";", null, '@');
    }

    public void testConstantAnnotationWithImports() {
        doCheckResult("test.bal", "import org.test; <caret> const string S=\"\";", null, '@', "test");
    }

    public void testConstantAnnotationWithImportsNoAnnotationDefinitions() {
        myFixture.addFileToProject("org/test/file.bal", "function test(){}");
        doCheckResult("test.bal", "import org.test; @test<caret> const string S=\"\";", null, ':');
    }

    public void testConstantAnnotationWithImportsWithNoMatchingAnnotationDefinitions() {
        myFixture.addFileToProject("org/test/file.bal", "annotation TEST attach test {}");
        doCheckResult("test.bal", "import org.test; @test:<caret> const string S=\"\";", null, null);
    }

    public void testConstantAnnotationWithImportsWithMatchingAnnotationDefinitions() {
        myFixture.addFileToProject("org/test/file.bal", "package org.test; annotation TEST attach const {} " +
                "annotation TEST2 attach resource {}");
        doCheckResult("test.bal", "import org.test; @test:<caret> const string S=\"\";", null, null, "TEST");
    }

    public void testConstantAnnotationWithImportsWithMatchingAnnotationDefinitionsAutoCompletion() {
        myFixture.addFileToProject("org/test/file.bal", "package org.test; annotation TEST attach const {}");
        doCheckResult("test.bal", "import org.test; @test:T<caret> const string S=\"\";",
                "import org.test; @test:TEST {} const string S=\"\";", null);
    }

    public void testConstantAnnotationInCurrentPackageSameFile() {
        doCheckResult("test.bal", "annotation TEST attach const {} <caret> const string S=\"\";", null, '@',
                "TEST");
    }

    public void testConstantAnnotationInCurrentPackageSameFileAutoComplete() {
        doCheckResult("test.bal", "annotation TEST attach const {} @T<caret> const string S=\"\";",
                "annotation TEST attach const {} @TEST {} const string S=\"\";", null);
    }

    public void testConstantAnnotationInCurrentPackageDifferentFile() {
        myFixture.addFileToProject("file.bal", "annotation TEST attach const {}");
        doCheckResult("test.bal", "<caret> const string S=\"\";", null, '@', "TEST");
    }

    public void testConstantAnnotationInCurrentPackageDifferentFileAutoComplete() {
        myFixture.addFileToProject("file.bal", "annotation TEST attach function {}");
        doCheckResult("test.bal", "@T<caret> function A(){}", "@TEST {} function A(){}", null);
    }

    public void testConstantAnnotationInCurrentPackageDifferentFileHasMoreDefinitionsAfter() {
        myFixture.addFileToProject("file.bal", "annotation TEST attach const {}");
        doCheckResult("test.bal", "<caret> const string S=\"\"; service R{}", null, '@', "TEST");
    }

    public void testConstantAnnotationInCurrentPackageSameFileHasMoreDefinitionsAfter() {
        doCheckResult("test.bal", "annotation TEST attach const {} <caret> const string S=\"\"; service R{}", null, '@',
                "TEST");
    }

    public void testConstantTypesBeforeGlobalVarDef() {
        doTest("const <caret>\n string test =\"\";", DATA_TYPES.toArray(new String[DATA_TYPES.size()]));
    }

    /**
     * Test annotation level lookups.
     */
    public void testAnnotationIdentifier() {
        doTest("annotation <caret>");
    }

    public void testAnnotationAttachKeyword() {
        doTest("annotation A <caret>", "attach");
    }

    public void testAnnotationAttachmentPoints() {
        doTest("annotation A attach <caret>", "service", "connector", "action", "function", "typemapper", "struct",
                "const", "parameter", "annotation", "resource");
    }

    public void testMultipleAnnotationAttachmentPoints() {
        doTest("annotation A attach service, <caret>", "service", "connector", "action", "function", "typemapper",
                "struct", "const", "parameter", "annotation", "resource");
    }

    /**
     * Test annotation field lookups.
     */
    public void testAnnotationFields() {
        doCheckResult("test.bal", "annotation TEST attach function { string key; string value;} " +
                "@TEST{<caret>} function A(){}", null, null, "key", "value");
    }

    public void testAnnotationFieldsAutoCompletion() {
        doCheckResult("test.bal", "annotation TEST attach function { string key; string value;} " +
                "@TEST{k<caret>} function A(){}", "annotation TEST attach function { string key; string value;} " +
                "@TEST{key:} function A(){}", null);
    }

    public void testAnnotationFieldValues() {
        doCheckResult("test.bal", "annotation TEST attach function { string key; string value;} " +
                "@TEST{key:<caret>} function A(){}", null, null, "true", "false", "null");
    }

    public void testAnnotationFieldsFromDifferentPackage() {
        myFixture.addFileToProject("org/test/file.bal", "annotation TEST attach function { string key; string value;}");
        doTest("import org.test; @test:TEST{<caret>} function A(){}", "key", "value");
    }

    public void testAnnotationFieldsAutoCompletionFromDifferentPackage() {
        myFixture.addFileToProject("org/test/file.bal", "annotation TEST attach function { string key; string value;}");
        doCheckResult("main.bal", "import org.test; @test:TEST{k<caret>} function A(){}",
                "import org.test; @test:TEST{key:<caret>} function A(){}", null);
    }

    public void testAnnotationFieldValuesFromDifferentPackage() {
        myFixture.addFileToProject("org/test/file.bal", "annotation TEST attach function { string key; string value;}");
        doTest("import org.test; @test:TEST{key:<caret>} function A(){}", "true", "false", "null");
    }

    /**
     * Test global variables.
     */
    public void testGlobalVariableIdentifier() {
        doTest("string <caret>");
    }

    public void testGlobalVariableFunctionValue() {
        doCheckResult("test.bal", "string test = g<caret> function getValue()(string){return \"\";}",
                "string test = getValue() function getValue()(string){return \"\";}", null);
    }

    public void testGlobalVariablePackageValue() {
        myFixture.addFileToProject("org/test/file.bal", "function getValue()(string){return \"\";}");
        doTest("import org.test; string s = <caret> ", "test");
    }

    public void testGlobalVariablePackageValueCompletion() {
        myFixture.addFileToProject("org/test/file.bal", "function getValue()(string){return \"\";}");
        doCheckResult("test.bal", "import org.test; string s = t<caret> ", "import org.test; string s = test: ", null);
    }

    public void testGlobalVariablePackageValueDifferentPackage() {
        myFixture.addFileToProject("org/test/file.bal", "function getValue()(string){return \"\";}");
        doTest("import org.test; string s = test:<caret> ", "getValue");
    }

    public void testGlobalVariablePackageValueCompletionDifferentPackage() {
        myFixture.addFileToProject("org/test/file.bal", "function getValue()(string){return \"\";}");
        doCheckResult("test.bal", "import org.test; string s = test:g<caret> ",
                "import org.test; string s = test:getValue() ", null);
    }

    public void testGlobalVariablePackageValueDifferentFile() {
        myFixture.addFileToProject("file.bal", "function getValue()(string){return \"\";}");
        doTest("string s = <caret> ", "getValue");
    }

    public void testGlobalVariablePackageValueDifferentFileCompletion() {
        myFixture.addFileToProject("file.bal", "function getValue()(string){return \"\";}");
        doCheckResult("test.bal", "string s = g<caret>", "string s = getValue()", null);
    }

    public void testGlobalVariableInSamePackageSameFile() {
        List<String> expectedLookups = new LinkedList<>();
        expectedLookups.addAll(DATA_TYPES);
        expectedLookups.addAll(REFERENCE_TYPES);
        expectedLookups.addAll(COMMON_KEYWORDS);
        expectedLookups.addAll(VALUE_KEYWORDS);
        expectedLookups.addAll(FUNCTION_LEVEL_KEYWORDS);
        expectedLookups.add("any");
        expectedLookups.add("S");
        expectedLookups.add("F");
        doTest("string S=\"\"; function F(){ <caret> }", expectedLookups.toArray(new String[expectedLookups.size()]));
    }

    public void testGlobalVariableInSamePackageDifferentFile() {
        myFixture.addFileToProject("file.bal", "string S=\"\";");
        List<String> expectedLookups = new LinkedList<>();
        expectedLookups.addAll(DATA_TYPES);
        expectedLookups.addAll(REFERENCE_TYPES);
        expectedLookups.addAll(COMMON_KEYWORDS);
        expectedLookups.addAll(VALUE_KEYWORDS);
        expectedLookups.addAll(FUNCTION_LEVEL_KEYWORDS);
        expectedLookups.add("any");
        expectedLookups.add("S");
        expectedLookups.add("F");
        doTest("function F(){ <caret> }", expectedLookups.toArray(new String[expectedLookups.size()]));
    }

    public void testGlobalVariableInDifferentPackage() {
        myFixture.addFileToProject("org/test/file.bal", "string S=\"\";");
        doTest("import org.test; function F(){ test:<caret> }", "S");
    }


    /**
     * Test function level lookups.
     */
    public void testFunctionIdentifier() {
        doTest("function <caret>");
    }

    public void testFunctionAnnotation() {
        doCheckResult("test.bal", "@<caret> function A(){}", null, '@');
    }

    public void testFunctionAnnotationWithImports() {
        doCheckResult("test.bal", "import org.test; <caret>function A(){}", null, '@', "test");
    }

    public void testFunctionAnnotationWithImportsNoAnnotationDefinitions() {
        myFixture.addFileToProject("org/test/file.bal", "function test(){}");
        doCheckResult("test.bal", "import org.test; @test<caret> function A(){}", null, ':');
    }

    public void testFunctionAnnotationWithImportsWithNoMatchingAnnotationDefinitions() {
        myFixture.addFileToProject("org/test/file.bal", "annotation TEST attach test {}");
        doCheckResult("test.bal", "import org.test; @test:<caret> function A(){}", null, null);
    }

    public void testFunctionAnnotationWithImportsWithMatchingAnnotationDefinitions() {
        myFixture.addFileToProject("org/test/file.bal", "package org.test; annotation TEST attach function {} " +
                "annotation TEST2 attach resource {}");
        doCheckResult("test.bal", "import org.test; @test:<caret> function A(){}", null, null, "TEST");
    }

    public void testFunctionAnnotationWithImportsWithMatchingAnnotationDefinitionsAutoCompletion() {
        myFixture.addFileToProject("org/test/file.bal", "package org.test; annotation TEST attach function {}");
        doCheckResult("test.bal", "import org.test; @test:T<caret> function A(){}",
                "import org.test; @test:TEST {} function A(){}", null);
    }

    public void testFunctionAnnotationInCurrentPackageSameFile() {
        doCheckResult("test.bal", "annotation TEST attach function {} <caret> function A(){}", null, '@', "TEST");
    }

    public void testFunctionAnnotationInCurrentPackageSameFileAutoComplete() {
        doCheckResult("test.bal", "annotation TEST attach function {} @T<caret> function A(){}",
                "annotation TEST attach function {} @TEST {} function A(){}", null);
    }

    public void testFunctionAnnotationInCurrentPackageDifferentFile() {
        myFixture.addFileToProject("file.bal", "annotation TEST attach function {}");
        doCheckResult("test.bal", "<caret> function A(){}", null, '@', "TEST");
    }

    public void testFunctionAnnotationInCurrentPackageDifferentFileAutoComplete() {
        myFixture.addFileToProject("file.bal", "annotation TEST attach function {}");
        doCheckResult("test.bal", "@T<caret> function A(){}", "@TEST {} function A(){}", null);
    }

    public void testFunctionAnnotationInCurrentPackageDifferentFileHasMoreDefinitionsAfter() {
        myFixture.addFileToProject("file.bal", "annotation TEST attach function {}");
        doCheckResult("test.bal", "<caret> function A(){} service R{}", null, '@', "TEST");
    }

    public void testFunctionAnnotationInCurrentPackageSameFileHasMoreDefinitionsAfter() {
        doCheckResult("test.bal", "annotation TEST attach function {} <caret> function A(){} service R{}", null, '@',
                "TEST");
    }

    public void testFunctionBodyWithoutParamsAndImports() {
        List<String> FUNCTION_LEVEL_SUGGESTIONS = Collections.singletonList("test");
        List<String> expectedLookups = new LinkedList<>();
        expectedLookups.addAll(DATA_TYPES);
        expectedLookups.addAll(REFERENCE_TYPES);
        expectedLookups.addAll(COMMON_KEYWORDS);
        expectedLookups.addAll(VALUE_KEYWORDS);
        expectedLookups.addAll(FUNCTION_LEVEL_KEYWORDS);
        expectedLookups.addAll(FUNCTION_LEVEL_SUGGESTIONS);
        expectedLookups.add("any");
        doTest("function test () { <caret> }", expectedLookups.toArray(new String[expectedLookups.size()]));
    }

    public void testFunctionBodyWithParams() {
        List<String> FUNCTION_LEVEL_SUGGESTIONS = Arrays.asList("test", "arg");
        List<String> expectedLookups = new LinkedList<>();
        expectedLookups.addAll(DATA_TYPES);
        expectedLookups.addAll(REFERENCE_TYPES);
        expectedLookups.addAll(COMMON_KEYWORDS);
        expectedLookups.addAll(VALUE_KEYWORDS);
        expectedLookups.addAll(FUNCTION_LEVEL_KEYWORDS);
        expectedLookups.addAll(FUNCTION_LEVEL_SUGGESTIONS);
        expectedLookups.add("any");
        doTest("function test (int arg) { <caret> }", expectedLookups.toArray(new String[expectedLookups.size()]));
    }

    public void testFunctionBodyWithConst() {
        List<String> FUNCTION_LEVEL_SUGGESTIONS = Arrays.asList("test", "arg", "GREETING", "any");
        List<String> expectedLookups = new LinkedList<>();
        expectedLookups.addAll(DATA_TYPES);
        expectedLookups.addAll(REFERENCE_TYPES);
        expectedLookups.addAll(COMMON_KEYWORDS);
        expectedLookups.addAll(VALUE_KEYWORDS);
        expectedLookups.addAll(FUNCTION_LEVEL_KEYWORDS);
        expectedLookups.addAll(FUNCTION_LEVEL_SUGGESTIONS);
        doTest("const string GREETING = \"Hello\"; function test (int arg) { <caret> }",
                expectedLookups.toArray(new String[expectedLookups.size()]));
    }

    public void testFunctionBodyWithImports() {
        List<String> expectedLookups = new LinkedList<>();
        expectedLookups.addAll(DATA_TYPES);
        expectedLookups.addAll(REFERENCE_TYPES);
        expectedLookups.addAll(COMMON_KEYWORDS);
        expectedLookups.addAll(VALUE_KEYWORDS);
        expectedLookups.addAll(FUNCTION_LEVEL_KEYWORDS);
        expectedLookups.add("pack");
        expectedLookups.add("test");
        expectedLookups.add("any");
        doTest("import org.pack; function test () { <caret> }",
                expectedLookups.toArray(new String[expectedLookups.size()]));
    }

    public void testFunctionBodyWithCommonKeywords() {
        List<String> expectedLookups = new LinkedList<>();
        expectedLookups.add("int");
        expectedLookups.add("if");
        expectedLookups.add("string");
        expectedLookups.add("join");
        expectedLookups.add("timeout");
        expectedLookups.add("transaction");
        expectedLookups.add("finally");
        expectedLookups.add("continue");
        expectedLookups.add("iterate");
        expectedLookups.add("while");
        expectedLookups.add("committed");
        doTest("function test () { i<caret> }", expectedLookups.toArray(new String[expectedLookups.size()]));
    }

    public void testFunctionBodyWithFunctionLevelKeywords() {
        doTest("function test () { r<caret> }", "return", "string", "fork", "worker", "transform", "transaction",
                "abort", "aborted", "try", "true", "break", "iterate", "throw");
    }

    public void testInvokingFunctionInDifferentFile1() {
        myFixture.addFileToProject("file.bal", "function test(){}");
        doCheckResult("test.bal", "function main(string[] args){ tes<caret> }",
                "function main(string[] args){ test() }", null);
    }

    public void testInvokingFunctionInDifferentFile2() {
        myFixture.addFileToProject("file.bal", "function test1(){} function test2(){}");
        doTest("function main(string[] args){ tes<caret> }", "test1", "test2");
    }

    public void testVariable1() {
        doTest("function main(string[] args){ int <caret> }");
    }

    public void testVariable2() {
        doTest("function main(string[] args){ int a = <caret> }", "args", "main", "create", "false", "null", "true");
    }

    public void testCreateKeywordAutoCompletion() {
        doCheckResult("test.bal", "function main(string[] args){ http:ClientConnector con = cr<caret> }",
                "function main(string[] args){ http:ClientConnector con = create }", null);
    }

    public void testInvocationInFunctionWithTraileringCode() {
        List<String> expectedLookups = new LinkedList<>();
        expectedLookups.addAll(DATA_TYPES);
        expectedLookups.addAll(REFERENCE_TYPES);
        expectedLookups.addAll(COMMON_KEYWORDS);
        expectedLookups.addAll(VALUE_KEYWORDS);
        expectedLookups.addAll(FUNCTION_LEVEL_KEYWORDS);
        expectedLookups.add("args");
        expectedLookups.add("test");
        expectedLookups.add("main");
        expectedLookups.add("any");
        myFixture.addFileToProject(UTILS_PACKAGE_NAME, SAMPLE_UTIL_FUNCTIONS);
        doTest("import org.test; function main(string[] args){ <caret> \ntest:getA(); }",
                expectedLookups.toArray(new String[expectedLookups.size()]));
    }

    public void testPackageInvocationInFunction() {
        myFixture.addFileToProject(UTILS_PACKAGE_NAME, SAMPLE_UTIL_FUNCTIONS);
        doTest("import org.test; function main(string[] args){ test:<caret> }", "getA", "getB");
    }

    public void testPackageInvocationInFunctionHasTraileringCode() {
        myFixture.addFileToProject(UTILS_PACKAGE_NAME, SAMPLE_UTIL_FUNCTIONS);
        doTest("import org.test; function main(string[] args){ test:<caret> \ntest:getA();}", "getA", "getB");
    }

    public void testPackageInvocationInFunctionWithPartialIdentifier() {
        myFixture.addFileToProject(UTILS_PACKAGE_NAME, SAMPLE_UTIL_FUNCTIONS);
        doTest("import org.test; function main(string[] args){ test:g<caret> }", "getA", "getB");
    }

    public void testPackageInvocationInFunctionWithPartialIdentifierHasTraileringCode() {
        myFixture.addFileToProject(UTILS_PACKAGE_NAME, SAMPLE_UTIL_FUNCTIONS);
        doTest("import org.test; function main(string[] args){ test:g<caret> \ntest:getA(); }", "getA", "getB");
    }

    public void testPackageInvocationAsParamInFunction() {
        myFixture.addFileToProject(UTILS_PACKAGE_NAME, SAMPLE_UTIL_FUNCTIONS);
        doTest("import org.test; function main(string[] args){ test(test:<caret>) } function test(string s){}",
                "getA", "getB");
    }

    public void testPackageInvocationAsParamInFunctionWithTraileringCode() {
        myFixture.addFileToProject(UTILS_PACKAGE_NAME, SAMPLE_UTIL_FUNCTIONS);
        doTest("import org.test; function main(string[] args){ test(test:<caret>) \ntest:getA(); }" +
                " function test(string s){}", "getA", "getB");
    }

    public void testPackageInvocationAsParamWithTraileringCodeInFunction() {
        myFixture.addFileToProject(UTILS_PACKAGE_NAME, SAMPLE_UTIL_FUNCTIONS);
        doTest("import org.test; function main(string[] args){ test(test:<caret> test:getA()) }" +
                " function test(string s){}", "getA", "getB");
    }

    public void testPackageInvocationAsParamWithTraileringCodeInFunctionWithTraileringCode() {
        myFixture.addFileToProject(UTILS_PACKAGE_NAME, SAMPLE_UTIL_FUNCTIONS);
        doTest("import org.test; function main(string[] args){ test(test:<caret> test:getA()) \ntest:getA(); }" +
                " function test(string s){}", "getA", "getB");
    }

    public void testPackageInvocationAsParamInFunctionWithPartialIdentifier() {
        myFixture.addFileToProject(UTILS_PACKAGE_NAME, SAMPLE_UTIL_FUNCTIONS);
        doTest("import org.test; function main(string[] args){ test(test:g<caret>) } function test(string s){}",
                "getA", "getB");
    }

    public void testPackageInvocationAsParamInFunctionWithPartialIdentifierWithTraileringCode() {
        myFixture.addFileToProject(UTILS_PACKAGE_NAME, SAMPLE_UTIL_FUNCTIONS);
        doTest("import org.test; function main(string[] args){ test(test:g<caret>) \ntest:getA();} " +
                "function test(string s){}", "getA", "getB");
    }

    public void testPackageInvocationAsParamWithTraileringCodeInFunctionWithPartialIdentifier() {
        myFixture.addFileToProject(UTILS_PACKAGE_NAME, SAMPLE_UTIL_FUNCTIONS);
        doTest("import org.test; function main(string[] args){ test(test:g<caret> test:getA()) } " +
                "function test(string s){}", "getA", "getB");
    }

    public void testPackageInvocationAsParamWithTraileringCodeInFunctionWithPartialIdentifierWithTraileringCode() {
        myFixture.addFileToProject(UTILS_PACKAGE_NAME, SAMPLE_UTIL_FUNCTIONS);
        doTest("import org.test; function main(string[] args){ test(test:g<caret> test:getA()) \ntest:getA(); } " +
                "function test(string s){}", "getA", "getB");
    }

    public void testFunctionFromPackageInvocation5() {
        myFixture.addFileToProject(UTILS_PACKAGE_NAME, SAMPLE_UTIL_FUNCTIONS);
        doTest("import org.test; function main(string[] args){ test(\"TEST\"+test:<caret>) } " +
                "function test(string s){}", "getA", "getB");
    }

    public void testFunctionFromPackageInvocation6() {
        myFixture.addFileToProject(UTILS_PACKAGE_NAME, SAMPLE_UTIL_FUNCTIONS);
        doTest("import org.test; function main(string[] args){ test(\"TEST\"+test:g<caret>) } " +
                "function test(string s){}", "getA", "getB");
    }

    public void testFunctionFromPackageInvocation7() {
        myFixture.addFileToProject(UTILS_PACKAGE_NAME, SAMPLE_UTIL_FUNCTIONS);
        doTest("import org.test; function main(string[] args){ test(\"TEST\" + test:<caret>) } " +
                "function test(string s){}", "getA", "getB");
    }

    public void testFunctionFromPackageInvocation8() {
        myFixture.addFileToProject(UTILS_PACKAGE_NAME, SAMPLE_UTIL_FUNCTIONS);
        doTest("import org.test; function main(string[] args){ test(\"TEST\" + test:g<caret>) } " +
                "function test(string s){}", "getA", "getB");
    }

    public void testFunctionFromPackageInvocation9() {
        myFixture.addFileToProject(UTILS_PACKAGE_NAME, SAMPLE_UTIL_FUNCTIONS);
        doTest("import org.test; function main(string[] args){ test(\"TEST\"+test:<caret>+\"TEST\") } " +
                "function test(string s){}", "getA", "getB");
    }

    public void testFunctionFromPackageInvocation10() {
        myFixture.addFileToProject(UTILS_PACKAGE_NAME, SAMPLE_UTIL_FUNCTIONS);
        doTest("import org.test; function main(string[] args){ test(\"TEST\"+test:g<caret>+\"TEST\") } " +
                "function test(string s){}", "getA", "getB");
    }

    public void testFunctionFromPackageInvocation11() {
        myFixture.addFileToProject(UTILS_PACKAGE_NAME, SAMPLE_UTIL_FUNCTIONS);
        doTest("import org.test; function main(string[] args){ test(\"TEST\"+test:<caret> +\"TEST\") } " +
                "function test(string s){}", "getA", "getB");
    }

    public void testFunctionFromPackageInvocation12() {
        myFixture.addFileToProject(UTILS_PACKAGE_NAME, SAMPLE_UTIL_FUNCTIONS);
        doTest("import org.test; function main(string[] args){ test(\"TEST\"+test:g<caret> +\"TEST\") }",
                "getA", "getB");
    }

    public void testFunctionFromPackageInvocation13() {
        myFixture.addFileToProject(UTILS_PACKAGE_NAME, SAMPLE_UTIL_FUNCTIONS);
        doTest("import org.test; function main(string[] args){ string s =test:<caret> }",
                "getA", "getB");
    }

    public void testFunctionFromPackageInvocation14() {
        myFixture.addFileToProject(UTILS_PACKAGE_NAME, SAMPLE_UTIL_FUNCTIONS);
        doTest("import org.test; function main(string[] args){ string s =test:g<caret> }",
                "getA", "getB");
    }

    public void testFunctionFromPackageInvocation15() {
        myFixture.addFileToProject(UTILS_PACKAGE_NAME, SAMPLE_UTIL_FUNCTIONS);
        doTest("import org.test; function main(string[] args){ string s = test:<caret> }",
                "getA", "getB");
    }

    public void testFunctionFromPackageInvocation16() {
        myFixture.addFileToProject(UTILS_PACKAGE_NAME, SAMPLE_UTIL_FUNCTIONS);
        doTest("import org.test; function main(string[] args){ string s = test:g<caret> }",
                "getA", "getB");
    }

    public void testFunctionFromPackageInvocation17() {
        myFixture.addFileToProject(UTILS_PACKAGE_NAME, SAMPLE_UTIL_FUNCTIONS);
        doTest("import org.test; function main(string[] args){ string s = test:<caret>+\"TEST\"; }",
                "getA", "getB");
    }

    public void testFunctionFromPackageInvocation18() {
        myFixture.addFileToProject(UTILS_PACKAGE_NAME, SAMPLE_UTIL_FUNCTIONS);
        doTest("import org.test; function main(string[] args){ string s = test:g<caret>+\"TEST\"; }",
                "getA", "getB");
    }

    public void testFunctionFromPackageInvocation19() {
        myFixture.addFileToProject(UTILS_PACKAGE_NAME, SAMPLE_UTIL_FUNCTIONS);
        doTest("import org.test; function main(string[] args){ string s = \"TEST\"+test:<caret>; }",
                "getA", "getB");
    }

    public void testFunctionFromPackageInvocation20() {
        myFixture.addFileToProject(UTILS_PACKAGE_NAME, SAMPLE_UTIL_FUNCTIONS);
        doTest("import org.test; function main(string[] args){ string s = \"TEST\"+test:g<caret>; }",
                "getA", "getB");
    }

    public void testFunctionFromPackageInvocation21() {
        myFixture.addFileToProject(UTILS_PACKAGE_NAME, SAMPLE_UTIL_FUNCTIONS);
        doTest("import org.test; function main(string[] args){ string s = test:getA()+test:<caret> \"TEST\"; }",
                "getA", "getB");
    }

    public void testFunctionFromPackageInvocation22() {
        myFixture.addFileToProject(UTILS_PACKAGE_NAME, SAMPLE_UTIL_FUNCTIONS);
        doTest("import org.test; function main(string[] args){ string s = test:getA()+test:g<caret> \"TEST\"; }",
                "getA", "getB");
    }

    public void testFunctionFromPackageInvocation23() {
        myFixture.addFileToProject(UTILS_PACKAGE_NAME, SAMPLE_UTIL_FUNCTIONS);
        doTest("import org.test; function main(string[] args){ string s = test:getA()+<caret> \"TEST\"; }",
                "args", "main", "test", "false", "null", "true");
    }

    public void testFunctionFromPackageInvocation24() {
        myFixture.addFileToProject(UTILS_PACKAGE_NAME, SAMPLE_UTIL_FUNCTIONS);
        doTest("import org.test; function main(string[] args){ string s = test:getA()+g<caret> \"TEST\"; }",
                "args");
    }

    public void testFunctionFromPackageInvocation25() {
        myFixture.addFileToProject(UTILS_PACKAGE_NAME, SAMPLE_UTIL_FUNCTIONS);
        doTest("import org.test; function main(string[] args){ test:<caret> \ntest:geA();}", "getA", "getB");
    }

    public void testFunctionFromPackageInvocation26() {
        myFixture.addFileToProject(UTILS_PACKAGE_NAME, SAMPLE_UTIL_FUNCTIONS);
        doTest("import org.test; function main(string[] args){ test:g<caret> \ntest:getA();}", "getA", "getB");
    }

    public void testVarDefinition() {
        myFixture.addFileToProject(UTILS_PACKAGE_NAME, SAMPLE_UTIL_FUNCTIONS);
        doTest("import org.test; function main(string[] args){ string s = <caret> }",
                "args", "main", "test", "create", "false", "null", "true");
    }

    public void testVarDefinitionWithTraileringCode() {
        myFixture.addFileToProject(UTILS_PACKAGE_NAME, SAMPLE_UTIL_FUNCTIONS);
        doTest("import org.test; function main(string[] args){ string s = \"TEST\" + <caret> }",
                "args", "main", "test", "false", "null", "true");
    }

    public void testVarDefinitionWithLeadingCode() {
        myFixture.addFileToProject(UTILS_PACKAGE_NAME, SAMPLE_UTIL_FUNCTIONS);
        doTest("import org.test; function main(string[] args){ string s = <caret> + \"TEST\" }",
                "args", "main", "test", "create", "false", "null", "true");
    }

    public void testConnectorInit() {
        myFixture.addFileToProject("org/test/con.bal", "connector TestConnector{}");
        doTest("import org.test; function A(){ test:<caret> }", "TestConnector");
    }

    public void testConnectorAutoCompletion() {
        myFixture.addFileToProject("org/test/con.bal", "connector TestConnector{}");
        doCheckResult("file.bal", "import org.test; function A(){ test:T<caret> }",
                "import org.test; function A(){ test:TestConnector }", null);
    }

    public void testConnectorInitCreateKeyword() {
        myFixture.addFileToProject("org/test/con.bal", "connector TestConnector{}");
        doTest("import org.test; function A(){ test:TestConnector c = <caret> }", "create", "test", "A", "false",
                "null", "true");
    }

    public void testConnectorInitCreateKeywordAutoCompletion() {
        myFixture.addFileToProject("org/test/con.bal", "connector TestConnector{}");
        doCheckResult("test.bal", "import org.test; function A(){ test:TestConnector c = c<caret> }",
                "import org.test; function A(){ test:TestConnector c = create }", null);
    }

    public void testConnectorCreation() {
        myFixture.addFileToProject("org/test/con.bal", "connector TestConnector{}");
        doTest("import org.test; function A(){ test:TestConnector c = create <caret> }", "A", "test", "false",
                "null", "true");
    }

    public void testConnectorCreationPackageAutoCompletion() {
        myFixture.addFileToProject("org/test/con.bal", "connector TestConnector{}");
        doCheckResult("test.bal", "import org.test; function A(){ test:TestConnector con = create " +
                "tes<caret> }", "import org.test; function A(){ test:TestConnector con = create test: }", null);
    }

    public void testConnectorCreationCreateKeyword() {
        myFixture.addFileToProject("org/test/con.bal", "connector TestConnector{}");
        // todo - remove c
        doTest("import org.test; function A(){ test:TestConnector c = <caret> test:TestConnector() }",
                "create", "A", "c", "test", "false", "null", "true");
    }

    public void testVariablesInitializationAfterDeclaration() {
        List<String> expectedLookups = new LinkedList<>();
        expectedLookups.addAll(DATA_TYPES);
        expectedLookups.addAll(REFERENCE_TYPES);
        expectedLookups.addAll(COMMON_KEYWORDS);
        expectedLookups.addAll(VALUE_KEYWORDS);
        expectedLookups.addAll(FUNCTION_LEVEL_KEYWORDS);
        expectedLookups.add("s");
        expectedLookups.add("A");
        expectedLookups.add("any");
        doTest("function A(){ string s; <caret> }", expectedLookups.toArray(new String[expectedLookups.size()]));
    }

    public void testVariablesLaterInitialization() {
        List<String> expectedLookups = new LinkedList<>();
        expectedLookups.addAll(DATA_TYPES);
        expectedLookups.addAll(REFERENCE_TYPES);
        expectedLookups.addAll(COMMON_KEYWORDS);
        expectedLookups.addAll(VALUE_KEYWORDS);
        expectedLookups.addAll(FUNCTION_LEVEL_KEYWORDS);
        expectedLookups.add("s");
        expectedLookups.add("s1");
        expectedLookups.add("A");
        expectedLookups.add("any");
        doTest("function A(){ string s; string s1; <caret> }",
                expectedLookups.toArray(new String[expectedLookups.size()]));
    }

    public void testVariablesNoVarsAvailable() {
        doTest("function A(){ string s1 = <caret> }", "A", "create", "false", "null", "true");
    }

    public void testVariablesWhenSingleVariableAvailable() {
        doTest("function A(){ string s1 = \"Test\"; string s2 = <caret> }", "s1", "A", "create", "false", "null",
                "true");
    }

    public void testVariablesWhenSingleVariableAvailableWithPartialIdentifier() {
        doCheckResult("test.bal", "function A(){ string abc = \"Test\"; string def = ab<caret> }",
                "function A(){ string abc = \"Test\"; string def = abc }", null);
    }

    public void testVariablesWhenMultipleVariablesAvailable() {
        doTest("function A(){ string s1 = \"Test\"; string s2 = \"Test\"; string s3 = <caret> }",
                "s1", "s2", "A", "create", "false", "null", "true");
    }

    public void testVariablesWhenMultipleVariablesAvailableAfterLeafElement() {
        doTest("function A(){ string s1 = \"Test\"; string s2 = \"Test\"; string s3 = s1 + <caret> }",
                "s1", "s2", "A", "false", "null", "true");
    }

    public void testVariablesWhenMultipleVariablesAvailableBeforeLeafElement() {
        doTest("function A(){ string s1 = \"Test\"; string s2 = \"Test\"; string s3 = <caret> + s2; }",
                "s1", "s2", "A", "create", "false", "null", "true");
    }

    public void testVariablesInNewLineWhenMultipleVariablesAvailable() {
        List<String> expectedLookups = new LinkedList<>();
        expectedLookups.addAll(DATA_TYPES);
        expectedLookups.addAll(REFERENCE_TYPES);
        expectedLookups.addAll(COMMON_KEYWORDS);
        expectedLookups.addAll(VALUE_KEYWORDS);
        expectedLookups.addAll(FUNCTION_LEVEL_KEYWORDS);
        expectedLookups.add("s1");
        expectedLookups.add("s2");
        expectedLookups.add("A");
        expectedLookups.add("any");
        doTest("function A(){ string s1 = \"Test\"; string s2 = \"Test\";\n <caret> }",
                expectedLookups.toArray(new String[expectedLookups.size()]));
    }

    public void testVariablesInNewLineWhenMultipleVariablesAvailableWithVariablesAfter() {
        List<String> expectedLookups = new LinkedList<>();
        expectedLookups.addAll(DATA_TYPES);
        expectedLookups.addAll(REFERENCE_TYPES);
        expectedLookups.addAll(COMMON_KEYWORDS);
        expectedLookups.addAll(VALUE_KEYWORDS);
        expectedLookups.addAll(FUNCTION_LEVEL_KEYWORDS);
        expectedLookups.add("s1");
        expectedLookups.add("s2");
        expectedLookups.add("A");
        expectedLookups.add("any");
        doTest("function A(){ string s1 = \"Test\"; string s2 = \"Test\";\n <caret> \nstring s4 = \"\";}",
                expectedLookups.toArray(new String[expectedLookups.size()]));
    }

    public void testConnectorInvocationInDifferentPackage() {
        myFixture.addFileToProject("org/test/con.bal", "connector TestConnector(){ action get(){} action post(){}}");
        doTest("import org.test; function A(){ test:TestConnector.<caret> }", "get", "post");
    }

    public void testConnectorInvocationInSamePackage() {
        doTest("function A(){ TestConnector.<caret> } connector TestConnector(){ action get(){} action post(){}}",
                "get", "post");
    }

    public void testTypesAfterRBRACE() {
        List<String> expectedLookups = new LinkedList<>();
        expectedLookups.add("else");
        expectedLookups.add("json");
        expectedLookups.add("message");
        expectedLookups.add("string");
        expectedLookups.add("test");
        expectedLookups.add("transaction");
        expectedLookups.add("transform");
        expectedLookups.add("false");
        doTest("function test(){ if(a==a){}\n s<caret> \nint a; }",
                expectedLookups.toArray(new String[expectedLookups.size()]));
    }

    /**
     * Test statement level lookups
     */
    public void testStrings() {
        doTest("function test() { int a; system:println(\"<caret>\") }");
    }

    /**
     * Test function parameter level lookups.
     */
    public void testFunctionParamIdentifier() {
        doTest("function test(string <caret>)");
    }

    public void testFunctionParamWithoutImports() {
        List<String> expectedLookups = new LinkedList<>();
        expectedLookups.addAll(DATA_TYPES);
        expectedLookups.addAll(REFERENCE_TYPES);
        expectedLookups.add("any");
        doTest("function test(<caret>)", expectedLookups.toArray(new String[expectedLookups.size()]));
    }

    public void testFunctionParamWithImports() {
        List<String> expectedLookups = new LinkedList<>();
        expectedLookups.addAll(DATA_TYPES);
        expectedLookups.addAll(REFERENCE_TYPES);
        expectedLookups.add("test");
        expectedLookups.add("any");
        doTest("import org.test; function B(<caret>)", expectedLookups.toArray(new String[expectedLookups.size()]));
    }

    public void testFunctionParamWithoutImportsAutoCompletion() {
        doCheckResult("test.bal", "function test(st<caret>)", "function test(string )", null);
    }

    public void testFunctionParamWithImportsAutoCompletion() {
        doCheckResult("test.bal", "import org.test; function B(te<caret>)",
                "import org.test; function B(test:)", null);
    }

    public void testCaretAfterFunctionParamWithoutImports() {
        List<String> expectedLookups = new LinkedList<>();
        expectedLookups.addAll(DATA_TYPES);
        expectedLookups.addAll(REFERENCE_TYPES);
        expectedLookups.add("any");
        doTest("function test(string s,<caret>)", expectedLookups.toArray(new String[expectedLookups.size()]));
    }

    public void testCaretBeforeFunctionParamWithoutImports() {
        List<String> expectedLookups = new LinkedList<>();
        expectedLookups.addAll(DATA_TYPES);
        expectedLookups.addAll(REFERENCE_TYPES);
        expectedLookups.add("any");
        doTest("function test(<caret>string s)", expectedLookups.toArray(new String[expectedLookups.size()]));
    }

    public void testCaretAfterFunctionParamWithImports() {
        List<String> expectedLookups = new LinkedList<>();
        expectedLookups.addAll(DATA_TYPES);
        expectedLookups.addAll(REFERENCE_TYPES);
        expectedLookups.add("test");
        expectedLookups.add("any");
        doTest("import org.test; function test(string s,<caret>)",
                expectedLookups.toArray(new String[expectedLookups.size()]));
    }

    public void testCaretBeforeFunctionParamWithImports() {
        List<String> expectedLookups = new LinkedList<>();
        expectedLookups.addAll(DATA_TYPES);
        expectedLookups.addAll(REFERENCE_TYPES);
        expectedLookups.add("test");
        expectedLookups.add("any");
        doTest("import org.test; function test(<caret>string s)",
                expectedLookups.toArray(new String[expectedLookups.size()]));
    }

    public void testParamAnnotationsPackage() {
        myFixture.addFileToProject("org/test/file.bal", "annotation TEST attach parameter {}");
        doTest("import org.test; function A(@<caret>)", "test");
    }

    public void testParamAnnotationsPackageAutoCompletion() {
        myFixture.addFileToProject("org/test/file.bal", "annotation TEST attach parameter {}");
        doCheckResult("test.bal", "import org.test; function A(@te<caret>)",
                "import org.test; function A(@test:)", null);
    }

    public void testParamAnnotationsFromAPackage() {
        myFixture.addFileToProject("org/test/file.bal", "annotation TEST attach parameter {}");
        doTest("import org.test; function A(@test:<caret>)", "TEST");
    }

    public void testParamAnnotationsFromAPackageAutoCompletion() {
        myFixture.addFileToProject("org/test/file.bal", "annotation TEST attach parameter {}");
        doCheckResult("test.bal", "import org.test; function A(@test:T<caret>)",
                "import org.test; function A(@test:TEST {})", null);
    }

    public void testPackageInvocationInParameter() {
        myFixture.addFileToProject("org/test/file.bal", "struct test {}");
        doTest("import org.test; function A(test:<caret>)", "test");
    }

    public void testPackageInvocationInParameterAutoCompletion() {
        myFixture.addFileToProject("org/test/file.bal", "struct test {}");
        doCheckResult("test.bal", "import org.test; function A(test:t<caret>)",
                "import org.test; function A(test:test)", null);
    }

    // todo - query param annotations

    /**
     * Test service level lookups.
     */
    public void testServiceIdentifier() {
        doTest("service <caret>");
    }

    public void testServiceBody() {
        List<String> expectedLookups = new LinkedList<>();
        expectedLookups.addAll(DATA_TYPES);
        expectedLookups.addAll(REFERENCE_TYPES);
        expectedLookups.add("any");
        expectedLookups.add("resource");
        doTest("service S{<caret>}", expectedLookups.toArray(new String[expectedLookups.size()]));
    }

    public void testServiceBodyAfterAnnotation() {
        doTest("service S{ @http:GET {} <caret>}", "resource");
    }

    public void testServiceAnnotation() {
        doCheckResult("test.bal", "@<caret> service S{}", null, '@');
    }

    public void testServiceAnnotationWithImports() {
        doCheckResult("test.bal", "import org.test; <caret>service S{}", null, '@', "test");
    }

    public void testServiceAnnotationWithImportsNoAnnotationDefinitions() {
        myFixture.addFileToProject("org/test/file.bal", "function test(){}");
        doCheckResult("test.bal", "import org.test; @test<caret> service S{}", null, ':');
    }

    public void testServiceAnnotationWithImportsWithNoMatchingAnnotationDefinitions() {
        myFixture.addFileToProject("org/test/file.bal", "annotation TEST attach test {}");
        doCheckResult("test.bal", "import org.test; @test:<caret> service S{}", null, null);
    }

    public void testServiceAnnotationWithImportsWithMatchingAnnotationDefinitions() {
        myFixture.addFileToProject("org/test/file.bal", "package org.test; annotation TEST attach service {} " +
                "annotation TEST2 attach resource {}");
        doCheckResult("test.bal", "import org.test; @test:<caret> service S{}", null, null, "TEST");
    }

    public void testServiceAnnotationWithImportsWithMatchingAnnotationDefinitionsAutoCompletion() {
        myFixture.addFileToProject("org/test/file.bal", "package org.test; annotation TEST attach service {}");
        doCheckResult("test.bal", "import org.test; @test:T<caret> service S{}",
                "import org.test; @test:TEST {} service S{}", null);
    }

    public void testServiceAnnotationInCurrentPackageSameFile() {
        doCheckResult("test.bal", "annotation TEST attach service {} <caret> service S{}", null, '@', "TEST");
    }

    public void testServiceAnnotationInCurrentPackageSameFileAutoComplete() {
        doCheckResult("test.bal", "annotation TEST attach service {} @T<caret> service S{}",
                "annotation TEST attach service {} @TEST {} service S{}", null);
    }

    public void testServiceAnnotationInCurrentPackageDifferentFile() {
        myFixture.addFileToProject("file.bal", "annotation TEST attach service {}");
        doCheckResult("test.bal", "<caret> service S{}", null, '@', "TEST");
    }

    public void testServiceAnnotationInCurrentPackageDifferentFileAutoComplete() {
        myFixture.addFileToProject("file.bal", "annotation TEST attach service {}");
        doCheckResult("test.bal", "@T<caret> service S{}", "@TEST {} service S{}", null);
    }

    public void testServiceAnnotationInCurrentPackageDifferentFileHasMoreDefinitionsAfter() {
        myFixture.addFileToProject("file.bal", "annotation TEST attach service {}");
        doCheckResult("test.bal", "<caret> service S{} service R{}", null, '@', "TEST");
    }

    public void testServiceAnnotationInCurrentPackageSameFileHasMoreDefinitionsAfter() {
        doCheckResult("test.bal", "annotation TEST attach service {} <caret> service S{} service R{}", null, '@',
                "TEST");
    }

    /**
     * Test resource level lookups.
     */
    public void testResourceIdentifier() {
        doTest("service S { resource <caret> ");
    }

    public void testResourceAnnotation() {
        doCheckResult("test.bal", "service S{<caret>}", null, '@');
    }

    public void testResourceAnnotationWithImports() {
        doCheckResult("test.bal", "import org.test; service S{<caret>}", null, '@', "test");
    }

    public void testResourceAnnotationWithImportsNoAnnotationDefinitions() {
        myFixture.addFileToProject("org/test/file.bal", "function test(){}");
        doCheckResult("test.bal", "import org.test; service S{@test<caret>}", null, ':');
    }

    public void testResourceAnnotationWithImportsWithNoMatchingAnnotationDefinitions() {
        myFixture.addFileToProject("org/test/file.bal", "annotation TEST attach test {}");
        doCheckResult("test.bal", "import org.test; service S{@test:<caret>}", null, null);
    }

    public void testResourceAnnotationWithImportsWithMatchingAnnotationDefinitions() {
        myFixture.addFileToProject("org/test/file.bal", "package org.test; annotation TEST attach resource {} " +
                "annotation TEST2 attach service {}");
        doCheckResult("test.bal", "import org.test; service S{@test:<caret>}", null, null, "TEST");
    }

    public void testResourceAnnotationWithImportsWithMatchingAnnotationDefinitionsAutoCompletion() {
        myFixture.addFileToProject("org/test/file.bal", "package org.test; annotation TEST attach resource {}");
        doCheckResult("test.bal", "import org.test; service S{@test:T<caret>}",
                "import org.test; service S{@test:TEST {}}", null);
    }

    public void testResourceAnnotationInCurrentPackageSameFile() {
        doCheckResult("test.bal", "annotation TEST attach resource {} service S{<caret>}", null, '@', "TEST");
    }

    public void testResourceAnnotationInCurrentPackageSameFileAutoComplete() {
        doCheckResult("test.bal", "annotation TEST attach resource {} service S{@T<caret>}",
                "annotation TEST attach resource {} service S{@TEST {}}", null);
    }

    public void testResourceAnnotationInCurrentPackageDifferentFile() {
        myFixture.addFileToProject("file.bal", "annotation TEST attach resource {}");
        doCheckResult("test.bal", "service S{<caret>}", null, '@', "TEST");
    }

    public void testResourceAnnotationInCurrentPackageDifferentFileAutoComplete() {
        myFixture.addFileToProject("file.bal", "annotation TEST attach resource {}");
        doCheckResult("test.bal", "service S{@T<caret>}", "service S{@TEST {}}", null);
    }

    public void testResourceAnnotationInCurrentPackageDifferentFileHasMoreDefinitionsAfter() {
        myFixture.addFileToProject("file.bal", "annotation TEST attach resource {}");
        doCheckResult("test.bal", "service S{<caret>} service R{}", null, '@', "TEST");
    }

    public void testResourceAnnotationInCurrentPackageSameFileHasMoreDefinitionsAfter() {
        doCheckResult("test.bal", "annotation TEST attach resource {} service S{<caret>} service R{}", null, '@',
                "TEST");
    }

    /**
     * Test resource parameter level lookups.
     */
    public void testResourceParamIdentifier() {
        doTest("service S { resource R(string <caret>)");
    }

    public void testResourceParamWithoutImports() {
        List<String> expectedLookups = new LinkedList<>();
        expectedLookups.addAll(DATA_TYPES);
        expectedLookups.addAll(REFERENCE_TYPES);
        expectedLookups.add("any");
        doTest("service S { resource R(<caret>)", expectedLookups.toArray(new String[expectedLookups.size()]));
    }

    public void testResourceParamWithImports() {
        List<String> expectedLookups = new LinkedList<>();
        expectedLookups.addAll(DATA_TYPES);
        expectedLookups.addAll(REFERENCE_TYPES);
        expectedLookups.add("test");
        expectedLookups.add("any");
        doTest("import org.test; service S { resource R(<caret>)",
                expectedLookups.toArray(new String[expectedLookups.size()]));
    }

    public void testResourceParamWithoutImportsAutoCompletion() {
        doCheckResult("test.bal", "service S { resource R(st<caret>)", "service S { resource R(string )", null);
    }

    public void testResourceParamWithImportsAutoCompletion() {
        doCheckResult("test.bal", "import org.test; service S { resource R(te<caret>)",
                "import org.test; service S { resource R(test:)", null);
    }

    public void testCaretAfterResourceParamWithoutImports() {
        List<String> expectedLookups = new LinkedList<>();
        expectedLookups.addAll(DATA_TYPES);
        expectedLookups.addAll(REFERENCE_TYPES);
        expectedLookups.add("any");
        doTest("service S { resource R(string s,<caret>)", expectedLookups.toArray(new String[expectedLookups.size()]));
    }

    public void testCaretBeforeResourceParamWithoutImports() {
        List<String> expectedLookups = new LinkedList<>();
        expectedLookups.addAll(DATA_TYPES);
        expectedLookups.addAll(REFERENCE_TYPES);
        expectedLookups.add("any");
        doTest("service S { resource R(<caret>string s)", expectedLookups.toArray(new String[expectedLookups.size()]));
    }

    public void testCaretAfterResourceParamWithImports() {
        List<String> expectedLookups = new LinkedList<>();
        expectedLookups.addAll(DATA_TYPES);
        expectedLookups.addAll(REFERENCE_TYPES);
        expectedLookups.add("test");
        expectedLookups.add("any");
        doTest("import org.test; service S { resource R(string s,<caret>)",
                expectedLookups.toArray(new String[expectedLookups.size()]));
    }

    public void testCaretBeforeResourceParamWithImports() {
        List<String> expectedLookups = new LinkedList<>();
        expectedLookups.addAll(DATA_TYPES);
        expectedLookups.addAll(REFERENCE_TYPES);
        expectedLookups.add("test");
        expectedLookups.add("any");
        doTest("import org.test; service S { resource R(<caret>string s)",
                expectedLookups.toArray(new String[expectedLookups.size()]));
    }

    /**
     * Test connector level lookups.
     */
    public void testConnectorIdentifier() {
        doTest("connector <caret>");
    }

    public void testConnectorAnnotation() {
        doCheckResult("test.bal", "@<caret> connector A(){}", null, '@');
    }

    public void testConnectorAnnotationWithImports() {
        doCheckResult("test.bal", "import org.test; <caret>connector A(){}", null, '@', "test");
    }

    public void testConnectorAnnotationWithImportsNoAnnotationDefinitions() {
        myFixture.addFileToProject("org/test/file.bal", "function test(){}");
        doCheckResult("test.bal", "import org.test; @test<caret> connector A(){}", null, ':');
    }

    public void testConnectorAnnotationWithImportsWithNoMatchingAnnotationDefinitions() {
        myFixture.addFileToProject("org/test/file.bal", "annotation TEST attach test {}");
        doCheckResult("test.bal", "import org.test; @test:<caret> connector A(){}", null, null);
    }

    public void testConnectorAnnotationWithImportsWithMatchingAnnotationDefinitions() {
        myFixture.addFileToProject("org/test/file.bal", "package org.test; annotation TEST attach connector {} " +
                "annotation TEST2 attach resource {}");
        doCheckResult("test.bal", "import org.test; @test:<caret> connector A(){}", null, null, "TEST");
    }

    public void testConnectorAnnotationWithImportsWithMatchingAnnotationDefinitionsAutoCompletion() {
        myFixture.addFileToProject("org/test/file.bal", "package org.test; annotation TEST attach connector {}");
        doCheckResult("test.bal", "import org.test; @test:T<caret> connector A(){}",
                "import org.test; @test:TEST {} connector A(){}", null);
    }

    public void testConnectorAnnotationInCurrentPackageSameFile() {
        doCheckResult("test.bal", "annotation TEST attach connector {} <caret> connector A(){}", null, '@', "TEST");
    }

    public void testConnectorAnnotationInCurrentPackageSameFileAutoComplete() {
        doCheckResult("test.bal", "annotation TEST attach connector {} @T<caret> connector A(){}",
                "annotation TEST attach connector {} @TEST {} connector A(){}", null);
    }

    public void testConnectorAnnotationInCurrentPackageDifferentFile() {
        myFixture.addFileToProject("file.bal", "annotation TEST attach connector {}");
        doCheckResult("test.bal", "<caret> connector A(){}", null, '@', "TEST");
    }

    public void testConnectorAnnotationInCurrentPackageDifferentFileAutoComplete() {
        myFixture.addFileToProject("file.bal", "annotation TEST attach connector {}");
        doCheckResult("test.bal", "@T<caret> connector A(){}", "@TEST {} connector A(){}", null);
    }

    public void testConnectorAnnotationInCurrentPackageDifferentFileHasMoreDefinitionsAfter() {
        myFixture.addFileToProject("file.bal", "annotation TEST attach connector {}");
        doCheckResult("test.bal", "<caret> connector A(){} service R{}", null, '@', "TEST");
    }

    public void testConnectorAnnotationInCurrentPackageSameFileHasMoreDefinitionsAfter() {
        doCheckResult("test.bal", "annotation TEST attach connector {} <caret> connector A(){} service R{}", null,
                '@', "TEST");
    }

    public void testConnectorBody() {
        List<String> expectedLookups = new LinkedList<>();
        expectedLookups.addAll(DATA_TYPES);
        expectedLookups.addAll(REFERENCE_TYPES);
        expectedLookups.add("C");
        expectedLookups.add("any");
        expectedLookups.add("action");
        doTest("connector C(){ <caret> }", expectedLookups.toArray(new String[expectedLookups.size()]));
    }

    public void testConnectorBodyAfterAnnotation() {
        doTest("connector C(){ @test:test{} <caret> }", "action");
    }

    public void testConnectorBodyVariableDeclarationPackage() {
<<<<<<< HEAD
        myFixture.addFileToProject("org/test/file.bal", "package org.test; connector TEST () {}");
        doTest("import org.test; connector C(){ te<caret> }", "test", "aborted", "committed", "iterate");
=======
        myFixture.addFileToProject("org/test/file.bal", "package org.test; struct TEST {}");
        doCheckResult("test.bal", "import org.test; connector C(){ te<caret> }",
                "import org.test; connector C(){ test: }", null);
>>>>>>> f57d259d
    }

    public void testConnectorBodyVariableDeclarationPackageInvocation() {
        myFixture.addFileToProject("org/test/file.bal", "package org.test; connector TEST () {}");
        doTest("import org.test; connector C(){ test:<caret> }", "TEST");
    }

    public void testConnectorBodyVariableDeclarationPackageInvocationAutoCompletion() {
        myFixture.addFileToProject("org/test/file.bal", "package org.test; connector TEST () {}");
        doCheckResult("test.bal", "import org.test; connector C(){ test:T<caret> }",
                "import org.test; connector C(){ test:TEST }", null);
    }

    public void testConnectorBodyVariableDeclarationIdentifier() {
        myFixture.addFileToProject("org/test/file.bal", "package org.test; connector TEST () {}");
        doTest("import org.test; connector C(){ test:TEST <caret> }");
    }

    public void testConnectorBodyVariableInitialization() {
        myFixture.addFileToProject("org/test/file.bal", "package org.test; connector TEST () {}");
        doTest("import org.test; connector C(){ test:TEST t = <caret> }", "create", "C", "test");
    }

    public void testConnectorBodyVariableInitializationCreateKeyword() {
        myFixture.addFileToProject("org/test/file.bal", "package org.test; connector TEST () {}");
        doTest("import org.test; connector C(){ test:TEST t = create <caret> }", "C", "test");
    }

    public void testConnectorBodyVariableInitializationPackageInvocation() {
        myFixture.addFileToProject("org/test/file.bal", "package org.test; connector TEST () {}");
        doCheckResult("test.bal", "import org.test; connector C(){ test:TEST t = create t<caret> }",
                "import org.test; connector C(){ test:TEST t = create test: }", null);
    }

    public void testConnectorBodyVariableInitializationPackageAutoCompletion() {
        myFixture.addFileToProject("org/test/file.bal", "package org.test; connector TEST () {}");
        doTest("import org.test; connector C(){ test:TEST t = create test:<caret> }", "TEST");
    }

    public void testConnectorBodyVariableInitializationPackageInvocationAutoCompletion() {
        myFixture.addFileToProject("org/test/file.bal", "package org.test; connector TEST () {}");
        doCheckResult("test.bal", "import org.test; connector C(){ test:TEST t = create test:T<caret> }",
                "import org.test; connector C(){ test:TEST t = create test:TEST }", null);
    }

    /**
     * Test action level lookups.
     */
    public void testActionIdentifier() {
        doTest("connector C(){ action <caret>}");
    }

    public void testActionAnnotation() {
        doCheckResult("test.bal", "connector C(){ @<caret> action A()(message) {} }", null, '@');
    }

    public void testActionAnnotationWithImports() {
        doCheckResult("test.bal", "import org.test; connector C(){ <caret> action A()(message) {} }", null, '@',
                "test");
    }

    public void testActionAnnotationWithImportsNoAnnotationDefinitions() {
        myFixture.addFileToProject("org/test/file.bal", "function test(){}");
        doCheckResult("test.bal", "import org.test; connector C(){ @tes<caret> action A()(message) {} }",
                "import org.test; connector C(){ @test: action A()(message) {} }", null);
    }

    public void testActionAnnotationWithImportsWithNoMatchingAnnotationDefinitions() {
        myFixture.addFileToProject("org/test/file.bal", "annotation TEST attach test {}");
        doCheckResult("test.bal", "import org.test; connector C(){ @test:<caret> action A()(message) {} }", null,
                null);
    }

    public void testActionAnnotationWithImportsWithMatchingAnnotationDefinitions() {
        myFixture.addFileToProject("org/test/file.bal", "package org.test; annotation TEST attach action {} " +
                "annotation TEST2 attach resource {}");
        doCheckResult("test.bal", "import org.test; connector C(){ @test:<caret> action A()(message) {} }", null,
                null, "TEST");
    }

    public void testActionAnnotationWithImportsWithMatchingAnnotationDefinitionsAutoCompletion() {
        myFixture.addFileToProject("org/test/file.bal", "package org.test; annotation TEST attach action {}");
        doCheckResult("test.bal", "import org.test; connector C(){ @test:T<caret> action A()(message) {} }",
                "import org.test; connector C(){ @test:TEST {} action A()(message) {} }", null);
    }

    public void testActionAnnotationInCurrentPackageSameFile() {
        doCheckResult("test.bal", "annotation TEST attach action {} connector C(){ <caret> action A()(message) " +
                "{} }", null, '@', "TEST");
    }

    public void testActionAnnotationInCurrentPackageSameFileAutoComplete() {
        doCheckResult("test.bal", "annotation TEST attach action {} connector C(){ @T<caret> action A()(message) {}" +
                " }", "annotation TEST attach action {} connector C(){ @TEST {} action A()(message) {} }", null);
    }

    public void testActionAnnotationInCurrentPackageDifferentFile() {
        myFixture.addFileToProject("file.bal", "annotation TEST attach action {}");
        doCheckResult("test.bal", "connector C(){ <caret> action A()(message) {} }", null, '@', "TEST");
    }

    public void testActionAnnotationInCurrentPackageDifferentFileAutoComplete() {
        myFixture.addFileToProject("file.bal", "annotation TEST attach action {}");
        doCheckResult("test.bal", "connector C(){ @T<caret> action A()(message) {} }",
                "connector C(){ @TEST {} action A()(message) {} }", null);
    }

    public void testActionAnnotationInCurrentPackageDifferentFileHasMoreDefinitionsAfter() {
        myFixture.addFileToProject("file.bal", "annotation TEST attach action {}");
        doCheckResult("test.bal", "connector C(){ @<caret> action A()(message) {} } service R{}", null, null,
                "TEST");
    }

    public void testActionAnnotationInCurrentPackageSameFileHasMoreDefinitionsAfter() {
        doCheckResult("test.bal", "annotation TEST attach action {} connector C(){ @<caret> action A()(message) {} " +
                "}" + " service R{}", null, null, "TEST");
    }

    /**
     * Test struct level lookups.
     */
    public void testStructIdentifier() {
        doTest("struct <caret>");
    }

    public void testStructAnnotation() {
        doCheckResult("test.bal", "@<caret> struct S{}", null, '@');
    }

    public void testStructAnnotationWithImports() {
        doCheckResult("test.bal", "import org.test; <caret>struct S{}", null, '@', "test");
    }

    public void testStructAnnotationWithImportsNoAnnotationDefinitions() {
        myFixture.addFileToProject("org/test/file.bal", "function test(){}");
        doCheckResult("test.bal", "import org.test; @test<caret> struct S{}", null, ':');
    }

    public void testStructAnnotationWithImportsWithNoMatchingAnnotationDefinitions() {
        myFixture.addFileToProject("org/test/file.bal", "annotation TEST attach test {}");
        doCheckResult("test.bal", "import org.test; @test:<caret> struct S{}", null, null);
    }

    public void testStructAnnotationWithImportsWithMatchingAnnotationDefinitions() {
        myFixture.addFileToProject("org/test/file.bal", "package org.test; annotation TEST attach struct {} " +
                "annotation TEST2 attach resource {}");
        doCheckResult("test.bal", "import org.test; @test:<caret> struct S{}", null, null, "TEST");
    }

    public void testStructAnnotationWithImportsWithMatchingAnnotationDefinitionsAutoCompletion() {
        myFixture.addFileToProject("org/test/file.bal", "package org.test; annotation TEST attach struct {}");
        doCheckResult("test.bal", "import org.test; @test:T<caret> struct S{}",
                "import org.test; @test:TEST {} struct S{}", null);
    }

    public void testStructAnnotationInCurrentPackageSameFile() {
        doCheckResult("test.bal", "annotation TEST attach struct {} <caret> struct S{}", null, '@', "TEST");
    }

    public void testStructAnnotationInCurrentPackageSameFileAutoComplete() {
        doCheckResult("test.bal", "annotation TEST attach struct {} @T<caret> struct S{}",
                "annotation TEST attach struct {} @TEST {} struct S{}", null);
    }

    public void testStructAnnotationInCurrentPackageDifferentFile() {
        myFixture.addFileToProject("file.bal", "annotation TEST attach struct {}");
        doCheckResult("test.bal", "<caret> struct S{}", null, '@', "TEST");
    }

    public void testStructAnnotationInCurrentPackageDifferentFileAutoComplete() {
        myFixture.addFileToProject("file.bal", "annotation TEST attach struct {}");
        doCheckResult("test.bal", "@T<caret> struct S{}", "@TEST {} struct S{}", null);
    }

    public void testStructAnnotationInCurrentPackageDifferentFileHasMoreDefinitionsAfter() {
        myFixture.addFileToProject("file.bal", "annotation TEST attach struct {}");
        doCheckResult("test.bal", "<caret> struct S{} service R{}", null, '@', "TEST");
    }

    public void testStructAnnotationInCurrentPackageSameFileHasMoreDefinitionsAfter() {
        doCheckResult("test.bal", "annotation TEST attach struct {} <caret> struct S{} service R{}", null,
                '@', "TEST");
    }

    public void testSingleLevelStructInSameFile() {
        doCheckResult("test.bal", "struct Name { string firstName; } function test(){ Name name = { f<caret> }; }",
                "struct Name { string firstName; } function test(){ Name name = { firstName: }; }", null);
    }

    public void testSingleLevelStructInSameFileValue() {
        doTest("struct Name { string firstName; } function test(){ string name=\"\"; Name name = { " +
                "firstName:<caret> }; }", "name", "test", "false", "null", "true");
    }

    public void testMultiLevelStructInSameFile() {
        doCheckResult("test.bal", "struct Name { string firstName; } struct User { Name name; }" +
                " function test(){ User user = { n<caret> }; }", "struct Name { string firstName; } struct User { " +
                "Name name; } function test(){ User user = { name: }; }", null);
    }

    public void testMultiLevelStructInSameFileLevel1() {
        doTest("struct Name { string firstName; } struct User { Name name; }" +
                " function test(){ User user = { }; user.<caret> }", "name");
    }

    public void testMultiLevelStructInSameFileLevel2() {
        doTest("struct Name { string firstName; } struct User { Name name; } function test(){ User user = { }; user" +
                ".name.<caret> }", "firstName");
    }

    /**
     * Test typemapper level lookups.
     */
    public void testTypeMapperIdentifier() {
        doTest("typemapper <caret>");
    }

    public void testTypeMapperAnnotation() {
        doCheckResult("test.bal", "@<caret> typemapper T(int)(string) {}", null, '@');
    }

    public void testTypeMapperAnnotationWithImports() {
        doCheckResult("test.bal", "import org.test; <caret>typemapper T(int)(string) {}", null, '@', "test");
    }

    public void testTypeMapperAnnotationWithImportsNoAnnotationDefinitions() {
        myFixture.addFileToProject("org/test/file.bal", "function test(){}");
        doCheckResult("test.bal", "import org.test; @test<caret> typemapper T(int)(string) {}", null, ':');
    }

    public void testTypeMapperAnnotationWithImportsWithNoMatchingAnnotationDefinitions() {
        myFixture.addFileToProject("org/test/file.bal", "annotation TEST attach test {}");
        doCheckResult("test.bal", "import org.test; @test:<caret> typemapper T(int)(string) {}", null, null);
    }

    public void testTypeMapperAnnotationWithImportsWithMatchingAnnotationDefinitions() {
        myFixture.addFileToProject("org/test/file.bal", "package org.test; annotation TEST attach typemapper {} " +
                "annotation TEST2 attach resource {}");
        doCheckResult("test.bal", "import org.test; @test:<caret> typemapper T(int)(string) {}", null, null, "TEST");
    }

    public void testTypeMapperAnnotationWithImportsWithMatchingAnnotationDefinitionsAutoCompletion() {
        myFixture.addFileToProject("org/test/file.bal", "package org.test; annotation TEST attach typemapper {}");
        doCheckResult("test.bal", "import org.test; @test:T<caret> typemapper T(int)(string) {}",
                "import org.test; @test:TEST {} typemapper T(int)(string) {}", null);
    }

    public void testTypeMapperAnnotationInCurrentPackageSameFile() {
        doCheckResult("test.bal", "annotation TEST attach typemapper {} <caret> typemapper T(int)(string) {}", null,
                '@', "TEST");
    }

    public void testTypeMapperAnnotationInCurrentPackageSameFileAutoComplete() {
        doCheckResult("test.bal", "annotation TEST attach typemapper {} @T<caret> typemapper T(int)(string) {}",
                "annotation TEST attach typemapper {} @TEST {} typemapper T(int)(string) {}", null);
    }

    public void testTypeMapperAnnotationInCurrentPackageDifferentFile() {
        myFixture.addFileToProject("file.bal", "annotation TEST attach typemapper {}");
        doCheckResult("test.bal", "<caret> typemapper T(int)(string) {}", null, '@', "TEST");
    }

    public void testTypeMapperAnnotationInCurrentPackageDifferentFileAutoComplete() {
        myFixture.addFileToProject("file.bal", "annotation TEST attach typemapper {}");
        doCheckResult("test.bal", "@T<caret> typemapper T(int)(string) {}", "@TEST {} typemapper T(int)(string) {}",
                null);
    }

    public void testTypeMapperAnnotationInCurrentPackageDifferentFileHasMoreDefinitionsAfter() {
        myFixture.addFileToProject("file.bal", "annotation TEST attach typemapper {}");
        doCheckResult("test.bal", "<caret> typemapper T(int)(string) {} service R{}", null, '@', "TEST");
    }

    public void testTypeMapperAnnotationInCurrentPackageSameFileHasMoreDefinitionsAfter() {
        doCheckResult("test.bal", "annotation TEST attach typemapper {} <caret> typemapper T(int)(string) {} " +
                "service R{}", null, '@', "TEST");
    }

    /**
     * Hidden templates.
     */
    public void testPackageKeyword() {
        doCheckResult("test.bal", "package<caret>", "package ", null);
    }

    public void testImportKeyword() {
        doCheckResult("test.bal", "import<caret>", "import ", null);
    }

    public void testIfKeyword() {
        doCheckResult("test.bal", "function test(){ if<caret> }", "function test(){ if () {\n    \n} }", null);
    }

    public void testElseKeyword() {
        doCheckResult("test.bal", "function test(){ else<caret> }", "function test(){ else {\n    \n} }", null);
    }

    public void testForkKeyword() {
        doCheckResult("test.bal", "function test(){ fork<caret> }", "function test(){ fork {\n    \n} }", null);
    }

    public void testJoinKeyword() {
        doCheckResult("test.bal", "function test(){ join<caret> }", "function test(){ join () (message[] ) {\n    \n}" +
                " }", null);
    }

    public void testTimeoutKeyword() {
        doCheckResult("test.bal", "function test(){ timeout<caret> }", "function test(){ timeout () (message[] ) " +
                "{\n    \n} }", null);
    }

    public void testWorkerKeyword() {
        doCheckResult("test.bal", "function test(){ worker<caret> }", "function test(){ worker {\n    \n} }", null);
    }

    public void testTransformKeyword() {
        doCheckResult("test.bal", "function test(){ transform<caret> }", "function test(){ transform {\n    \n} }",
                null);
    }

    public void testTransactionKeyword() {
        doCheckResult("test.bal", "function test(){ transaction<caret> }", "function test(){ transaction {\n    \n} " +
                "}", null);
    }

    public void testAbortedKeyword() {
        doCheckResult("test.bal", "function test(){ aborted<caret> }", "function test(){ aborted {\n    \n} }", null);
    }

    public void testCommittedKeyword() {
        doCheckResult("test.bal", "function test(){ committed<caret> }", "function test(){ committed {\n    \n} }",
                null);
    }

    public void testTryKeyword() {
        doCheckResult("test.bal", "function test(){ try<caret> }", "function test(){ try {\n    \n} }", null);
    }

    public void testCatchKeyword() {
        doCheckResult("test.bal", "function test(){ catch<caret> }", "function test(){ catch () {\n    \n} }",
                null);
    }

    public void testFinallyKeyword() {
        doCheckResult("test.bal", "function test(){ finally<caret> }", "function test(){ finally {\n    \n} }", null);
    }

    public void testIterateKeyword() {
        doCheckResult("test.bal", "function test(){ iterate<caret> }", "function test(){ iterate ( : ) {\n    \n} }",
                null);
    }

    public void testWhileKeyword() {
        doCheckResult("test.bal", "function test(){ while<caret> }", "function test(){ while () {\n    \n} }",
                null);
    }

    public void testContinueKeyword() {
        doCheckResult("test.bal", "function test(){ continue<caret> }", "function test(){ continue; }", null);
    }

    public void testBreakKeyword() {
        doCheckResult("test.bal", "function test(){ break<caret> }", "function test(){ break; }", null);
    }

    public void testThrowKeyword() {
        doCheckResult("test.bal", "function test(){ throw<caret> }", "function test(){ throw ; }", null);
    }

    /**
     * Keywords in statements.
     */
    public void testKeywordAfterStatement() {
        doCheckResult("test.bal", "function test(){ int a; if<caret> }", "function test(){ int a; if () {\n    " +
                "\n} }", null);
    }

    public void testKeywordBeforeStatement() {
        doCheckResult("test.bal", "function test(){ if<caret> int a; }", "function test(){ if () {\n    \n} int a; }",
                null);
    }

    public void testKeywordBetweenStatements() {
        doCheckResult("test.bal", "function test(){ int a; if<caret> int b; }", "function test(){ int a; if () {\n" +
                "    \n} int b; }", null);
    }

    public void testCommonKeywordsAfterStatement() {
        List<String> expectedLookups = new LinkedList<>();
        expectedLookups.addAll(DATA_TYPES);
        expectedLookups.addAll(REFERENCE_TYPES);
        expectedLookups.addAll(COMMON_KEYWORDS);
        expectedLookups.addAll(VALUE_KEYWORDS);
        expectedLookups.addAll(FUNCTION_LEVEL_KEYWORDS);
        expectedLookups.add("a");
        expectedLookups.add("any");
        expectedLookups.add("test");
        doTest("function test(){ int a; <caret> }", expectedLookups.toArray(new String[expectedLookups.size()]));
    }

    public void testCommonKeywordsBeforeStatement() {
        List<String> expectedLookups = new LinkedList<>();
        expectedLookups.addAll(DATA_TYPES);
        expectedLookups.addAll(REFERENCE_TYPES);
        expectedLookups.addAll(COMMON_KEYWORDS);
        expectedLookups.addAll(VALUE_KEYWORDS);
        expectedLookups.addAll(FUNCTION_LEVEL_KEYWORDS);
        expectedLookups.add("any");
        expectedLookups.add("test");
        doTest("function test(){ <caret> int a; }", expectedLookups.toArray(new String[expectedLookups.size()]));
    }

    public void testCommonKeywordsBetweenStatements() {
        List<String> expectedLookups = new LinkedList<>();
        expectedLookups.addAll(DATA_TYPES);
        expectedLookups.addAll(REFERENCE_TYPES);
        expectedLookups.addAll(COMMON_KEYWORDS);
        expectedLookups.addAll(VALUE_KEYWORDS);
        expectedLookups.addAll(FUNCTION_LEVEL_KEYWORDS);
        expectedLookups.add("a");
        expectedLookups.add("any");
        expectedLookups.add("test");
        doTest("function test(){ int a; <caret> int b; }", expectedLookups.toArray(new String[expectedLookups.size()]));
    }

    public void testSuggestionsInTransformStatement() {
        List<String> expectedLookups = new LinkedList<>();
        expectedLookups.addAll(DATA_TYPES);
        expectedLookups.addAll(REFERENCE_TYPES);
        expectedLookups.addAll(COMMON_KEYWORDS);
        expectedLookups.addAll(VALUE_KEYWORDS);
        expectedLookups.addAll(FUNCTION_LEVEL_KEYWORDS);
        expectedLookups.add("a");
        expectedLookups.add("b");
        expectedLookups.add("g");
        expectedLookups.add("any");
        expectedLookups.add("test");
        doTest("int g = 1; function test(){ int a = 10; transform { int b = 5; <caret> } }",
                expectedLookups.toArray(new String[expectedLookups.size()]));
    }

    // todo -  test resource level specific keywords

}<|MERGE_RESOLUTION|>--- conflicted
+++ resolved
@@ -1419,14 +1419,9 @@
     }
 
     public void testConnectorBodyVariableDeclarationPackage() {
-<<<<<<< HEAD
-        myFixture.addFileToProject("org/test/file.bal", "package org.test; connector TEST () {}");
-        doTest("import org.test; connector C(){ te<caret> }", "test", "aborted", "committed", "iterate");
-=======
         myFixture.addFileToProject("org/test/file.bal", "package org.test; struct TEST {}");
         doCheckResult("test.bal", "import org.test; connector C(){ te<caret> }",
                 "import org.test; connector C(){ test: }", null);
->>>>>>> f57d259d
     }
 
     public void testConnectorBodyVariableDeclarationPackageInvocation() {
