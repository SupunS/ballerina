'use strict';
/**
 * Copyright (c) 2018, WSO2 Inc. (http://www.wso2.org) All Rights Reserved.
 *
 * WSO2 Inc. licenses this file to you under the Apache License,
 * Version 2.0 (the "License"); you may not use this file except
 * in compliance with the License.
 * You may obtain a copy of the License at
 *
 *     http://www.apache.org/licenses/LICENSE-2.0
 *
 * Unless required by applicable law or agreed to in writing,
 * software distributed under the License is distributed on an
 * "AS IS" BASIS, WITHOUT WARRANTIES OR CONDITIONS OF ANY
 * KIND, either express or implied. See the License for the
 * specific language governing permissions and limitations
 * under the License.
 *
 */
import { ExtensionContext } from 'vscode';
import { ballerinaExtInstance } from './core';
import { activate as activateDiagram } from './diagram'; 
import { activate as activateBBE } from './bbe';
import { activate as activateDocs } from './docs';
import { activateDebugConfigProvider } from './debugger';
import { activateTestRunner } from './test-runner';

export function activate(context: ExtensionContext): void {
	ballerinaExtInstance.setContext(context);
	ballerinaExtInstance.init();
	// start the features.
	// Enable Ballerina diagram
	activateDiagram(ballerinaExtInstance);
	// Enable Ballerina by examples
	activateBBE(ballerinaExtInstance);
	// Enable Ballerina Debug Config Provider
	activateDebugConfigProvider(ballerinaExtInstance);
<<<<<<< HEAD
	// Enable Test Runner
	activateTestRunner(ballerinaExtInstance);
=======
	activateDocs(ballerinaExtInstance);
>>>>>>> 030345ee
}<|MERGE_RESOLUTION|>--- conflicted
+++ resolved
@@ -35,10 +35,8 @@
 	activateBBE(ballerinaExtInstance);
 	// Enable Ballerina Debug Config Provider
 	activateDebugConfigProvider(ballerinaExtInstance);
-<<<<<<< HEAD
 	// Enable Test Runner
 	activateTestRunner(ballerinaExtInstance);
-=======
+  // Enable API Docs Live Preview
 	activateDocs(ballerinaExtInstance);
->>>>>>> 030345ee
 }