--- conflicted
+++ resolved
@@ -15,11 +15,7 @@
 #
 
 ballerinaPluginName = ballerina-intellij-idea-plugin
-<<<<<<< HEAD
-ballerinaPluginVersion = 0.980.1
-=======
 ballerinaPluginVersion = 0.981.0
->>>>>>> b8ca0e80
 
 ideaVersion = 2016.3
 ideaType = IC