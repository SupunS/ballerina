<!--
  ~ Copyright (c) 2016, WSO2 Inc. (http://www.wso2.org) All Rights Reserved.
  ~
  ~ WSO2 Inc. licenses this file to you under the Apache License,
  ~ Version 2.0 (the "License"); you may not use this file except
  ~ in compliance with the License.
  ~ You may obtain a copy of the License at
  ~
  ~    http://www.apache.org/licenses/LICENSE-2.0
  ~
  ~ Unless required by applicable law or agreed to in writing,
  ~ software distributed under the License is distributed on an
  ~ "AS IS" BASIS, WITHOUT WARRANTIES OR CONDITIONS OF ANY
  ~ KIND, either express or implied.  See the License for the
  ~ specific language governing permissions and limitations
  ~ under the License.
  -->

<project xmlns="http://maven.apache.org/POM/4.0.0" xmlns:xsi="http://www.w3.org/2001/XMLSchema-instance"
         xsi:schemaLocation="http://maven.apache.org/POM/4.0.0 http://maven.apache.org/maven-v4_0_0.xsd">

    <parent>
        <groupId>org.wso2</groupId>
        <artifactId>wso2</artifactId>
        <version>5</version>
    </parent>

    <modelVersion>4.0.0</modelVersion>
    <groupId>org.wso2.ballerina</groupId>
    <artifactId>ballerina</artifactId>
    <packaging>pom</packaging>
    <version>0.8.0-SNAPSHOT</version>
    <name>WSO2 Ballerina - Parent</name>

    <url>http://wso2.org</url>

    <scm>
        <url>https://github.com/wso2/ballerina.git</url>
        <developerConnection>scm:git:https://github.com/wso2/ballerina.git</developerConnection>
        <connection>scm:git:https://github.com/wso2/ballerina.git</connection>
        <tag>HEAD</tag>
    </scm>

    <dependencyManagement>
        <dependencies>
            <dependency>
                <groupId>org.wso2.carbon</groupId>
                <artifactId>org.wso2.carbon.core</artifactId>
                <version>${carbon.kernel.version}</version>
            </dependency>
            <!--<dependency>-->
                <!--<groupId>org.wso2.carbon</groupId>-->
                <!--<artifactId>org.wso2.carbon.kernel.feature</artifactId>-->
                <!--<version>${carbon.kernel.version}</version>-->
                <!--<type>zip</type>-->
            <!--</dependency>-->
            <!--<dependency>-->
                <!--<groupId>org.wso2.carbon</groupId>-->
                <!--<artifactId>org.wso2.carbon.runtime.feature</artifactId>-->
                <!--<version>${carbon.kernel.version}</version>-->
                <!--<type>zip</type>-->
            <!--</dependency>-->
            <dependency>
                <groupId>org.wso2.ballerina</groupId>
                <artifactId>ballerina-core</artifactId>
                <version>${ballerina.version}</version>
            </dependency>
            <dependency>
                <groupId>org.wso2.ballerina</groupId>
                <artifactId>ballerina-launcher</artifactId>
                <version>${ballerina.version}</version>
            </dependency>
            <dependency>
                <groupId>org.wso2.ballerina</groupId>
                <artifactId>ballerina-native</artifactId>
                <version>${ballerina.version}</version>
            </dependency>
            <dependency>
                <groupId>org.wso2.ballerina</groupId>
                <artifactId>annotation-processor</artifactId>
                <version>${ballerina.version}</version>
            </dependency>
            <dependency>
                <groupId>org.wso2.ballerina</groupId>
                <artifactId>ballerina-core-feature</artifactId>
                <version>${ballerina.version}</version>
                <type>zip</type>
            </dependency>
            <dependency>
                <groupId>org.testng</groupId>
                <artifactId>testng</artifactId>
                <version>${testng.version}</version>
                <scope>test</scope>
            </dependency>
            <dependency>
                <groupId>org.wso2.carbon.transport</groupId>
                <artifactId>org.wso2.carbon.transport.http.netty</artifactId>
                <version>${carbon.transport.version}</version>
            </dependency>
            <dependency>
                <groupId>org.wso2.carbon.transport</groupId>
                <artifactId>org.wso2.carbon.transport.http.netty.feature</artifactId>
                <version>${carbon.transport.version}</version>
                <type>zip</type>
            </dependency>
            <dependency>
                <groupId>org.wso2.carbon.transport</groupId>
                <artifactId>org.wso2.carbon.connector.framework</artifactId>
                <version>${carbon.transport.version}</version>
            </dependency>
            <dependency>
                <groupId>org.wso2.carbon.messaging</groupId>
                <artifactId>org.wso2.carbon.messaging</artifactId>
                <version>${carbon.messaging.version}</version>
            </dependency>
            <dependency>
                <groupId>org.wso2.carbon.messaging</groupId>
                <artifactId>org.wso2.carbon.messaging.feature</artifactId>
                <version>${carbon.messaging.version}</version>
                <type>zip</type>
            </dependency>
            <dependency>
                <groupId>org.wso2.carbon.deployment</groupId>
                <artifactId>org.wso2.carbon.deployment.engine</artifactId>
                <version>${carbon.deployment.version}</version>
            </dependency>
            <dependency>
                <groupId>org.wso2.orbit.org.antlr</groupId>
                <artifactId>antlr4-runtime</artifactId>
                <version>${antlr4.runtime.version}</version>
            </dependency>
            <dependency>
                <groupId>org.apache.ws.commons.axiom</groupId>
                <artifactId>axiom-api</artifactId>
                <version>${orbit.version.axiom}</version>
            </dependency>
            <dependency>
                <groupId>org.apache.ws.commons.axiom</groupId>
                <artifactId>axiom-impl</artifactId>
                <version>${orbit.version.axiom}</version>
            </dependency>
            <dependency>
                <groupId>jaxen</groupId>
                <artifactId>jaxen</artifactId>
                <version>${jaxen.version}</version>
            </dependency>
            <dependency>
                <groupId>commons-logging</groupId>
                <artifactId>commons-logging</artifactId>
                <version>${commons.logging.version}</version>
            </dependency>
            <dependency>
                <groupId>org.apache.geronimo.specs</groupId>
                <artifactId>geronimo-activation_1.1_spec</artifactId>
                <version>${geronimo.activation}</version>
            </dependency>
            <dependency>
                <groupId>org.apache.geronimo.specs</groupId>
                <artifactId>geronimo-stax-api_1.0_spec</artifactId>
                <version>${geronimo.stax}</version>
            </dependency>
            <dependency>
                <groupId>org.wso2.staxon</groupId>
                <artifactId>staxon-core</artifactId>
                <version>${staxon.version}</version>
            </dependency>
            <dependency>
                <groupId>org.apache.james</groupId>
                <artifactId>apache-mime4j-core</artifactId>
                <version>${mime4j.version}</version>
            </dependency>

            <dependency>
                <groupId>org.wso2.orbit.net.sf.saxon</groupId>
                <artifactId>Saxon-HE</artifactId>
                <version>${saxon.wso2.version}</version>
            </dependency>
             <dependency>
                <groupId>org.osgi</groupId>
                <artifactId>org.osgi.core</artifactId>
                <version>${osgi.api.version}</version>
            </dependency>
            <dependency>
                <groupId>org.wso2.eclipse.osgi</groupId>
                <artifactId>org.eclipse.osgi</artifactId>
                <version>${equinox.osgi.version}</version>
            </dependency>
            <dependency>
                <groupId>org.wso2.eclipse.osgi</groupId>
                <artifactId>org.eclipse.osgi.services</artifactId>
                <version>${equinox.osgi.services.version}</version>
            </dependency>
            <dependency>
                <groupId>org.slf4j</groupId>
                <artifactId>slf4j-api</artifactId>
                <version>${slf4j.version}</version>
            </dependency>
            <dependency>
                <groupId>org.slf4j</groupId>
                <artifactId>slf4j-log4j12</artifactId>
                <version>${slf4j.version}</version>
            </dependency>
            <dependency>
                <groupId>org.slf4j</groupId>
                <artifactId>slf4j-nop</artifactId>
                <version>${slf4j.version}</version>
            </dependency>
            <dependency>
                <groupId>org.apache.commons</groupId>
                <artifactId>commons-lang3</artifactId>
                <version>${commons.lang3.version}</version>
            </dependency>

            <!-- JSON dependencies -->
            <dependency>
                <groupId>com.google.code.gson</groupId>
                <artifactId>gson</artifactId>
                <version>${gson.version}</version>
            </dependency>
            <dependency>
                <groupId>com.jayway.jsonpath</groupId>
                <artifactId>json-path</artifactId>
                <version>${jayway.jsonpath.version}</version>
            </dependency>
            <dependency>
                <groupId>org.wso2.orbit.org.apache.tapestry</groupId>
                <artifactId>tapestry-json</artifactId>
                <version>${tapestry.json.orbit.version}</version>
            </dependency>

            <dependency>
                <groupId>org.mockito</groupId>
                <artifactId>mockito-all</artifactId>
                <version>${mockito.version}</version>
            </dependency>
            <dependency>
                <groupId>org.wso2.ballerina</groupId>
                <artifactId>gson-fragment</artifactId>
                <version>${ballerina.version}</version>
            </dependency>
            <dependency>
                <groupId>com.beust</groupId>
                <artifactId>jcommander</artifactId>
                <version>${jcommander.version}</version>
            </dependency>

            <dependency>
                <groupId>io.netty</groupId>
                <artifactId>netty-common</artifactId>
                <version>${netty.version}</version>
            </dependency>
            <dependency>
                <groupId>io.netty</groupId>
                <artifactId>netty-buffer</artifactId>
                <version>${netty.version}</version>
            </dependency>
            <dependency>
                <groupId>io.netty</groupId>
                <artifactId>netty-transport</artifactId>
                <version>${netty.version}</version>
            </dependency>
            <dependency>
                <groupId>io.netty</groupId>
                <artifactId>netty-handler</artifactId>
                <version>${netty.version}</version>
            </dependency>
            <dependency>
                <groupId>io.netty</groupId>
                <artifactId>netty-codec</artifactId>
                <version>${netty.version}</version>
            </dependency>
            <dependency>
                <groupId>io.netty</groupId>
                <artifactId>netty-codec-http</artifactId>
                <version>${netty.version}</version>
            </dependency>
            <dependency>
                <groupId>io.netty</groupId>
                <artifactId>netty-codec-http2</artifactId>
                <version>${netty.version}</version>
            </dependency>
            <dependency>
                <groupId>io.netty</groupId>
                <artifactId>netty-resolver</artifactId>
                <version>${netty.version}</version>
            </dependency>
            <dependency>
                <groupId>commons-pool.wso2</groupId>
                <artifactId>commons-pool</artifactId>
                <version>${commons.pool.version}</version>
            </dependency>
            <dependency>
                <groupId>org.wso2.orbit.org.yaml</groupId>
                <artifactId>snakeyaml</artifactId>
                <version>${org.snakeyaml.version}</version>
            </dependency>

            <!-- Data Services dependencies -->
            <dependency>
                <groupId>com.zaxxer</groupId>
                <artifactId>HikariCP</artifactId>
                <version>${com.zaxxer.hikaricp.version}</version>
            </dependency>
            <dependency>
                <groupId>org.hsqldb</groupId>
                <artifactId>hsqldb</artifactId>
                <version>${hyperSQL.version}</version>
                <scope>test</scope>
            </dependency>
        </dependencies>
    </dependencyManagement>

    <build>
        <plugins>
            <plugin>
                <groupId>org.apache.maven.plugins</groupId>
                <artifactId>maven-surefire-plugin</artifactId>
                <!-- <inherited>false</inherited> -->
                <configuration>
                    <argLine>-Dfile.encoding=UTF-8</argLine>
                    <environmentVariables>
                        <testEnvironmentVariable>EnvironmentVariable</testEnvironmentVariable>
                    </environmentVariables>
                    <suiteXmlFiles>
                        <suiteXmlFile>src/test/resources/testng.xml</suiteXmlFile>
                    </suiteXmlFiles>
                </configuration>
            </plugin>
        </plugins>

        <pluginManagement>
            <plugins>
                <plugin><!-- Overridden from parent pom to exclude generated sources -->
                    <groupId>org.codehaus.mojo</groupId>
                    <artifactId>findbugs-maven-plugin</artifactId>
                    <configuration>
                        <effort>Max</effort>
                        <threshold>Low</threshold>
                        <xmlOutput>true</xmlOutput>
                        <findbugsXmlOutputDirectory>${project.build.directory}/findbugs
                        </findbugsXmlOutputDirectory>
                        <excludeFilterFile>${maven.findbugsplugin.version.exclude}</excludeFilterFile>
                        <!--Exclude generated sources-->
                    </configuration>
                    <version>${maven.findbugsplugin.version}</version>
                    <executions>
                        <execution>
                            <id>analyze-compile</id>
                            <phase>compile</phase>
                            <goals>
                                <goal>check</goal>
                            </goals>
                        </execution>
                    </executions>
                </plugin>
                <plugin><!-- Overridden from parent pom to exclude generated sources -->
                    <groupId>org.apache.maven.plugins</groupId>
                    <artifactId>maven-checkstyle-plugin</artifactId>
                    <executions>
                        <execution>
                            <id>validate</id>
                            <phase>validate</phase>
                            <configuration>
                                <configLocation>
                                    https://raw.githubusercontent.com/wso2/code-quality-tools/master/checkstyle/checkstyle.xml
                                </configLocation>
                                <suppressionsLocation>
                                    https://raw.githubusercontent.com/wso2/code-quality-tools/master/checkstyle/suppressions.xml
                                </suppressionsLocation>
                                <encoding>UTF-8</encoding>
                                <consoleOutput>true</consoleOutput>
                                <failsOnError>true</failsOnError>
                                <includeTestSourceDirectory>true</includeTestSourceDirectory>
                                <!--Exclude generated sources-->
                                <excludes>**/parser/*,**/${native.constructs.provider.class}.java</excludes>
                            </configuration>
                            <goals>
                                <goal>check</goal>
                            </goals>
                        </execution>
                    </executions>
                </plugin>
                <!-- ANTLR Plugin -->
                <plugin>
                    <groupId>org.antlr</groupId>
                    <artifactId>antlr4-maven-plugin</artifactId>
                    <version>4.5.1</version>
                    <executions>
                        <execution>
                            <goals>
                                <goal>antlr4</goal>
                            </goals>
                            <configuration>
                                <listener>true</listener>
                                <visitor>false</visitor>
                                <encoding>${file.encoding}</encoding>
                            </configuration>
                        </execution>
                    </executions>
                </plugin>
            </plugins>
        </pluginManagement>
    </build>

    <properties>
        <ballerina.version>0.8.0-SNAPSHOT</ballerina.version>
        <ballerina.package.export.version>0.8.0</ballerina.package.export.version>

        <!-- Maven plugins -->
        <!--Bundle Plugin - Overridden from parent due to a bug in latest version related to capability providers-->
        <maven.bundle.plugin.version>2.5.4</maven.bundle.plugin.version>
        <maven.findbugsplugin.version.exclude>findbugs-exclude.xml</maven.findbugsplugin.version.exclude>

        <carbon.p2.plugin.version>1.5.4</carbon.p2.plugin.version>
        <carbon.feature.plugin.version>2.0.0</carbon.feature.plugin.version>

        <testng.version>6.9.4</testng.version>
        <plugin.version.antlr>4.5.1</plugin.version.antlr>

        <!-- OSGI -->
        <osgi.api.version>6.0.0</osgi.api.version>
        <equinox.osgi.version>3.10.2.v20150203-1939</equinox.osgi.version>
        <equinox.osgi.services.version>3.4.0.v20140312-2051</equinox.osgi.services.version>

        <osgi.framework.import.version.range>[1.8.0, 2.0.0)</osgi.framework.import.version.range>
        <osgi.service.tracker.import.version.range>[1.5.1, 2.0.0)</osgi.service.tracker.import.version.range>

        <!-- Dependencies -->
        <carbon.kernel.version>5.1.0</carbon.kernel.version>
        <carbon.kernel.package.import.version.range>[5.0.0, 6.0.0)</carbon.kernel.package.import.version.range>
        <carbon.kernel.pax.version>5.2.0-m2</carbon.kernel.pax.version>

        <carbon.transport.version>4.2.2</carbon.transport.version>
        <carbon.transport.package.import.version.range>[4.0.0, 5.0.0)</carbon.transport.package.import.version.range>

        <carbon.messaging.version>2.2.1</carbon.messaging.version>
        <carbon.messaging.package.import.version.range>[2.0.0, 3.0.0)</carbon.messaging.package.import.version.range>

        <carbon.deployment.version>5.0.0</carbon.deployment.version>
        <carbon.deployment.export.version>5.0.0</carbon.deployment.export.version>

        <slf4j.version>1.7.22</slf4j.version>
        <slf4j.logging.package.import.version.range>[1.7.1, 2.0.0)
        </slf4j.logging.package.import.version.range>

        <antlr4.runtime.version>4.5.1.wso2v1</antlr4.runtime.version>
        <commons.lang3.version>3.5</commons.lang3.version>
        
        <!-- json dependencies -->
        <gson.version>2.7</gson.version>
        <gson.import.version.range>[2.7, 2.8.0)</gson.import.version.range>
        <jayway.jsonpath.version>2.2.0</jayway.jsonpath.version>
        <jayway.jsonpath.import.version.range>[2.2.0,2.3.0)</jayway.jsonpath.import.version.range>
        <tapestry.json.orbit.version>5.4.1.wso2v1</tapestry.json.orbit.version>
        
        <!-- xml depependencies -->
        <orbit.version.axiom>1.2.20</orbit.version.axiom>
        <saxon.wso2.version>9.7.0.wso2v1</saxon.wso2.version>
        <saxon.import.version.range>[9.7.0.wso2v1,9.8.0)</saxon.import.version.range>
        <javax.mail.version>1.4</javax.mail.version>
        <jaxen.version>1.1.6</jaxen.version>
        <jaxen.import.version.range>[1.1.6,1.2.0)</jaxen.import.version.range>
        <commons.logging.version>1.2</commons.logging.version>
        <geronimo.activation>1.1</geronimo.activation>
        <geronimo.stax>1.0.1</geronimo.stax>
        <mime4j.version>0.7.2</mime4j.version>
        <staxon.version>1.2.0.wso2v2</staxon.version>

        <!--pax-exam dependencies-->
        <javax.inject.version>1</javax.inject.version>
        <pax.exam.version>4.6.0</pax.exam.version>
        <pax.exam.testng.version>4.6.0</pax.exam.testng.version>
        <pax.exam.link.mvn.version>4.6.0</pax.exam.link.mvn.version>
        <ow2.jta.spec.version>1.0.12</ow2.jta.spec.version>
        <jacoco.version>0.7.5.201505241946</jacoco.version>
        <cobertura.version>2.7</cobertura.version>
        <maven.paxexam.plugin.version>1.2.4</maven.paxexam.plugin.version>
        <mockito.version>1.9.0</mockito.version>

        <!-- netty version -->
        <netty.version>4.1.7.Final</netty.version>

        <commons.pool.version>1.5.6.wso2v1</commons.pool.version>
        <org.snakeyaml.version>1.16.0.wso2v1</org.snakeyaml.version>
        <jcommander.version>1.60</jcommander.version>
        
        <native.constructs.provider.package>org.wso2.ballerina.nativeimpl</native.constructs.provider.package>
        <native.constructs.provider.class>BallerinaNativeConstructsProvider</native.constructs.provider.class>
        <mvn.processor.plugin.version>2.2.4</mvn.processor.plugin.version>
<<<<<<< HEAD

        <!--data services dependencies -->
        <com.zaxxer.hikaricp.version>2.5.1</com.zaxxer.hikaricp.version>
        <hyperSQL.version>2.3.4</hyperSQL.version>
=======
        <mvn.exec.plugin.version>1.1.1</mvn.exec.plugin.version>
>>>>>>> 8aa269b0
    </properties>

    <modules>
        <module>modules/ballerina-core</module>
        <module>modules/launcher</module>
        <module>modules/ballerina-native</module>
        <module>modules/annotation-processor</module>
        <!--<module>modules/gson-fragment</module>-->
        <!--<module>modules/features</module>-->
        <module>modules/distribution</module>
        <!--<module>modules/tests</module>-->
        <module>modules/tests/test-integration</module>
    </modules>

</project><|MERGE_RESOLUTION|>--- conflicted
+++ resolved
@@ -487,14 +487,11 @@
         <native.constructs.provider.package>org.wso2.ballerina.nativeimpl</native.constructs.provider.package>
         <native.constructs.provider.class>BallerinaNativeConstructsProvider</native.constructs.provider.class>
         <mvn.processor.plugin.version>2.2.4</mvn.processor.plugin.version>
-<<<<<<< HEAD
+        <mvn.exec.plugin.version>1.1.1</mvn.exec.plugin.version>
 
         <!--data services dependencies -->
         <com.zaxxer.hikaricp.version>2.5.1</com.zaxxer.hikaricp.version>
         <hyperSQL.version>2.3.4</hyperSQL.version>
-=======
-        <mvn.exec.plugin.version>1.1.1</mvn.exec.plugin.version>
->>>>>>> 8aa269b0
     </properties>
 
     <modules>
