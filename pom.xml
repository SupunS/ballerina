<!--
  ~ Copyright (c) 2016, WSO2 Inc. (http://www.wso2.org) All Rights Reserved.
  ~
  ~ WSO2 Inc. licenses this file to you under the Apache License,
  ~ Version 2.0 (the "License"); you may not use this file except
  ~ in compliance with the License.
  ~ You may obtain a copy of the License at
  ~
  ~    http://www.apache.org/licenses/LICENSE-2.0
  ~
  ~ Unless required by applicable law or agreed to in writing,
  ~ software distributed under the License is distributed on an
  ~ "AS IS" BASIS, WITHOUT WARRANTIES OR CONDITIONS OF ANY
  ~ KIND, either express or implied.  See the License for the
  ~ specific language governing permissions and limitations
  ~ under the License.
  -->

<project xmlns="http://maven.apache.org/POM/4.0.0" xmlns:xsi="http://www.w3.org/2001/XMLSchema-instance"
         xsi:schemaLocation="http://maven.apache.org/POM/4.0.0 http://maven.apache.org/maven-v4_0_0.xsd">

    <parent>
        <groupId>org.wso2</groupId>
        <artifactId>wso2</artifactId>
        <version>5</version>
    </parent>

    <modelVersion>4.0.0</modelVersion>
    <groupId>org.wso2.ballerina</groupId>
    <artifactId>ballerina</artifactId>
    <packaging>pom</packaging>
    <version>1.0.0-SNAPSHOT</version>
    <name>WSO2 Ballerina - Parent</name>

    <url>http://wso2.org</url>

    <scm>
        <url>https://github.com/wso2/ballerina.git</url>
        <developerConnection>scm:git:https://github.com/wso2/ballerina.git</developerConnection>
        <connection>scm:git:https://github.com/wso2/ballerina.git</connection>
        <tag>HEAD</tag>
    </scm>

    <dependencyManagement>
        <dependencies>
            <dependency>
                <groupId>org.wso2.carbon</groupId>
                <artifactId>org.wso2.carbon.launcher</artifactId>
                <version>${carbon.kernel.version}</version>
            </dependency>
            <dependency>
                <groupId>org.wso2.carbon</groupId>
                <artifactId>org.wso2.carbon.kernel.feature</artifactId>
                <version>${carbon.kernel.version}</version>
                <type>zip</type>
            </dependency>
            <dependency>
                <groupId>org.wso2.carbon</groupId>
                <artifactId>org.wso2.carbon.runtime.feature</artifactId>
                <version>${carbon.kernel.version}</version>
                <type>zip</type>
            </dependency>
            <dependency>
                <groupId>org.wso2.ballerina</groupId>
                <artifactId>ballerina-core</artifactId>
                <version>${ballerina.version}</version>
            </dependency>
            <dependency>
                <groupId>org.wso2.ballerina</groupId>
                <artifactId>ballerina-core-feature</artifactId>
                <version>${ballerina.version}</version>
                <type>zip</type>
            </dependency>
            <dependency>
                <groupId>org.testng</groupId>
                <artifactId>testng</artifactId>
                <version>${testng.version}</version>
                <scope>test</scope>
            </dependency>
            <dependency>
                <groupId>org.wso2.carbon.transport</groupId>
                <artifactId>org.wso2.carbon.transport.http.netty</artifactId>
                <version>${carbon.transport.version}</version>
            </dependency>
            <dependency>
                <groupId>org.wso2.carbon.transport</groupId>
                <artifactId>org.wso2.carbon.transport.http.netty.feature</artifactId>
                <version>${carbon.transport.version}</version>
                <type>zip</type>
            </dependency>
            <dependency>
                <groupId>org.wso2.carbon.messaging</groupId>
                <artifactId>org.wso2.carbon.messaging</artifactId>
                <version>${carbon.messaging.version}</version>
            </dependency>
            <dependency>
                <groupId>org.wso2.carbon.messaging</groupId>
                <artifactId>org.wso2.carbon.messaging.feature</artifactId>
                <version>${carbon.messaging.version}</version>
                <type>zip</type>
            </dependency>
            <dependency>
                <groupId>org.wso2.carbon.deployment</groupId>
                <artifactId>org.wso2.carbon.deployment.engine</artifactId>
                <version>${carbon.deployment.version}</version>
            </dependency>
            <dependency>
                <groupId>org.wso2.orbit.org.antlr</groupId>
                <artifactId>antlr4-runtime</artifactId>
                <version>${antlr4.runtime.version}</version>
            </dependency>
            <dependency>
<<<<<<< HEAD
                <groupId>org.apache.ws.commons.axiom</groupId>
                <artifactId>axiom-api</artifactId>
                <version>${axiom.version}</version>
            </dependency>
            <dependency>
                <groupId>org.apache.ws.commons.axiom</groupId>
                <artifactId>axiom-impl</artifactId>
                <version>${axiom.version}</version>
            </dependency>
            <dependency>
                <groupId>org.apache.ws.commons.axiom</groupId>
                <artifactId>axiom-dom</artifactId>
                <version>${axiom.version}</version>
            </dependency>
            <dependency>
                <groupId>org.wso2.orbit.net.sf.saxon</groupId>
                <artifactId>Saxon-HE</artifactId>
                <version>${saxon.wso2.version}</version>
=======
                <groupId>org.osgi</groupId>
                <artifactId>org.osgi.core</artifactId>
                <version>${osgi.api.version}</version>
            </dependency>
            <dependency>
                <groupId>org.wso2.eclipse.osgi</groupId>
                <artifactId>org.eclipse.osgi</artifactId>
                <version>${equinox.osgi.version}</version>
            </dependency>
            <dependency>
                <groupId>org.wso2.eclipse.osgi</groupId>
                <artifactId>org.eclipse.osgi.services</artifactId>
                <version>${equinox.osgi.services.version}</version>
            </dependency>
            <dependency>
                <groupId>org.slf4j</groupId>
                <artifactId>slf4j-api</artifactId>
                <version>${slf4j.version}</version>
            </dependency>
            <dependency>
                <groupId>org.slf4j</groupId>
                <artifactId>slf4j-log4j12</artifactId>
                <version>${slf4j.version}</version>
            </dependency>
            
            <!-- JSON dependencies -->
            <dependency>
                <groupId>com.google.code.gson</groupId>
                <artifactId>gson</artifactId>
                <version>${gson.version}</version>
            </dependency>
            <dependency>
                <groupId>com.jayway.jsonpath</groupId>
                <artifactId>json-path</artifactId>
                <version>${jayway.jsonpath.version}</version>
>>>>>>> 3e7b3e2a
            </dependency>
        </dependencies>
    </dependencyManagement>

    <build>
        <plugins>
            <plugin>
                <groupId>org.apache.maven.plugins</groupId>
                <artifactId>maven-surefire-plugin</artifactId>
                <version>${maven.surefire.plugin.version}</version>
                <inherited>false</inherited>
                <configuration>
                    <environmentVariables>
                        <testEnvironmentVariable>EnvironmentVariable</testEnvironmentVariable>
                    </environmentVariables>
                    <suiteXmlFiles>
                        <suiteXmlFile>src/test/resources/testng.xml</suiteXmlFile>
                    </suiteXmlFiles>
                </configuration>
            </plugin>
        </plugins>

        <pluginManagement>
            <plugins>
                <plugin><!-- Overridden from parent pom to exclude generated sources -->
                    <groupId>org.codehaus.mojo</groupId>
                    <artifactId>findbugs-maven-plugin</artifactId>
                    <configuration>
                        <effort>Max</effort>
                        <threshold>Low</threshold>
                        <xmlOutput>true</xmlOutput>
                        <findbugsXmlOutputDirectory>${project.build.directory}/findbugs
                        </findbugsXmlOutputDirectory>
                        <excludeFilterFile>${maven.findbugsplugin.version.exclude}</excludeFilterFile>
                        <!--Exclude generated sources-->
                    </configuration>
                    <version>${maven.findbugsplugin.version}</version>
                    <executions>
                        <execution>
                            <id>analyze-compile</id>
                            <phase>compile</phase>
                            <goals>
                                <goal>check</goal>
                            </goals>
                        </execution>
                    </executions>
                </plugin>
                <plugin><!-- Overridden from parent pom to exclude generated sources -->
                    <groupId>org.apache.maven.plugins</groupId>
                    <artifactId>maven-checkstyle-plugin</artifactId>
                    <executions>
                        <execution>
                            <id>validate</id>
                            <phase>validate</phase>
                            <configuration>
                                <configLocation>
                                    https://raw.githubusercontent.com/wso2/code-quality-tools/master/checkstyle/checkstyle.xml
                                </configLocation>
                                <suppressionsLocation>
                                    https://raw.githubusercontent.com/wso2/code-quality-tools/master/checkstyle/suppressions.xml
                                </suppressionsLocation>
                                <encoding>UTF-8</encoding>
                                <consoleOutput>true</consoleOutput>
                                <failsOnError>true</failsOnError>
                                <includeTestSourceDirectory>true</includeTestSourceDirectory>
                                <!--Exclude generated sources-->
                                <excludes>**/parser/*</excludes>
                            </configuration>
                            <goals>
                                <goal>check</goal>
                            </goals>
                        </execution>
                    </executions>
                </plugin>
                <!-- ANTLR Plugin -->
                <plugin>
                    <groupId>org.antlr</groupId>
                    <artifactId>antlr4-maven-plugin</artifactId>
                    <version>4.5.1</version>
                    <executions>
                        <execution>
                            <goals>
                                <goal>antlr4</goal>
                            </goals>
                            <configuration>
                                <listener>true</listener>
                                <visitor>false</visitor>
                                <encoding>${file.encoding}</encoding>
                            </configuration>
                        </execution>
                    </executions>
                </plugin>
            </plugins>
        </pluginManagement>
    </build>

    <properties>
        <ballerina.version>1.0.0-SNAPSHOT</ballerina.version>
        <ballerina.package.export.version>1.0.0</ballerina.package.export.version>

        <!-- Maven plugins -->
        <!--Bundle Plugin - Overridden from parent due to a bug in latest version related to capability providers-->
        <maven.bundle.plugin.version>2.5.4</maven.bundle.plugin.version>
        <maven.findbugsplugin.version.exclude>findbugs-exclude.xml</maven.findbugsplugin.version.exclude>

        <carbon.p2.plugin.version>1.5.4</carbon.p2.plugin.version>
        <carbon.feature.plugin.version>2.0.0</carbon.feature.plugin.version>

        <testng.version>6.9.4</testng.version>
        <plugin.version.antlr>4.5.1</plugin.version.antlr>

        <!-- OSGI -->
        <osgi.api.version>6.0.0</osgi.api.version>
        <equinox.osgi.version>3.10.2.v20150203-1939</equinox.osgi.version>
        <equinox.osgi.services.version>3.4.0.v20140312-2051</equinox.osgi.services.version>

        <osgi.framework.import.version.range>[1.8.0, 2.0.0)</osgi.framework.import.version.range>
        <osgi.service.tracker.import.version.range>[1.5.1, 2.0.0)</osgi.service.tracker.import.version.range>

        <!-- Dependencies -->
        <carbon.kernel.version>5.1.0</carbon.kernel.version>
        <carbon.kernel.package.import.version.range>[5.0.0, 6.0.0)</carbon.kernel.package.import.version.range>

        <carbon.transport.version>2.1.17</carbon.transport.version>
        <carbon.transport.package.import.version.range>[2.0.0, 2.2.0)</carbon.transport.package.import.version.range>

        <carbon.messaging.version>1.0.11</carbon.messaging.version>
        <carbon.messaging.package.import.version.range>[0.0.0, 2.0.0)</carbon.messaging.package.import.version.range>

        <carbon.deployment.version>5.0.0</carbon.deployment.version>
        <carbon.deployment.export.version>5.0.0</carbon.deployment.export.version>

        <slf4j.version>1.7.5</slf4j.version>
        <slf4j.logging.package.import.version.range>[1.7.1, 2.0.0)
        </slf4j.logging.package.import.version.range>

        <antlr4.runtime.version>4.5.1.wso2v1</antlr4.runtime.version>
<<<<<<< HEAD
        <axiom.version>1.2.11-wso2v11</axiom.version>

        <saxon.wso2.version>9.7.0.wso2v1</saxon.wso2.version>

=======
        <gson.version>2.8.0</gson.version>
        <jayway.jsonpath.version>2.2.0</jayway.jsonpath.version>
>>>>>>> 3e7b3e2a
    </properties>

    <modules>
        <module>modules/ballerina-core</module>
        <module>modules/features</module>
        <module>modules/distribution</module>
    </modules>

</project><|MERGE_RESOLUTION|>--- conflicted
+++ resolved
@@ -110,26 +110,47 @@
                 <version>${antlr4.runtime.version}</version>
             </dependency>
             <dependency>
-<<<<<<< HEAD
                 <groupId>org.apache.ws.commons.axiom</groupId>
                 <artifactId>axiom-api</artifactId>
-                <version>${axiom.version}</version>
+                <version>${orbit.version.axiom}</version>
             </dependency>
             <dependency>
                 <groupId>org.apache.ws.commons.axiom</groupId>
                 <artifactId>axiom-impl</artifactId>
-                <version>${axiom.version}</version>
-            </dependency>
-            <dependency>
-                <groupId>org.apache.ws.commons.axiom</groupId>
-                <artifactId>axiom-dom</artifactId>
-                <version>${axiom.version}</version>
-            </dependency>
+                <version>${orbit.version.axiom}</version>
+            </dependency>
+            <dependency>
+                <groupId>jaxen</groupId>
+                <artifactId>jaxen</artifactId>
+                <version>${jaxen.version}</version>
+            </dependency>
+            <dependency>
+                <groupId>commons-logging</groupId>
+                <artifactId>commons-logging</artifactId>
+                <version>${commons.logging.version}</version>
+            </dependency>
+            <dependency>
+                <groupId>org.apache.geronimo.specs</groupId>
+                <artifactId>geronimo-activation_1.1_spec</artifactId>
+                <version>${geronimo.activation}</version>
+            </dependency>
+            <dependency>
+                <groupId>org.apache.geronimo.specs</groupId>
+                <artifactId>geronimo-stax-api_1.0_spec</artifactId>
+                <version>${geronimo.stax}</version>
+            </dependency>
+            <dependency>
+                <groupId>org.apache.james</groupId>
+                <artifactId>apache-mime4j-core</artifactId>
+                <version>${mime4j.version}</version>
+            </dependency>
+
             <dependency>
                 <groupId>org.wso2.orbit.net.sf.saxon</groupId>
                 <artifactId>Saxon-HE</artifactId>
                 <version>${saxon.wso2.version}</version>
-=======
+            </dependency>
+             <dependency>
                 <groupId>org.osgi</groupId>
                 <artifactId>org.osgi.core</artifactId>
                 <version>${osgi.api.version}</version>
@@ -154,7 +175,7 @@
                 <artifactId>slf4j-log4j12</artifactId>
                 <version>${slf4j.version}</version>
             </dependency>
-            
+
             <!-- JSON dependencies -->
             <dependency>
                 <groupId>com.google.code.gson</groupId>
@@ -165,8 +186,13 @@
                 <groupId>com.jayway.jsonpath</groupId>
                 <artifactId>json-path</artifactId>
                 <version>${jayway.jsonpath.version}</version>
->>>>>>> 3e7b3e2a
-            </dependency>
+
+            </dependency>
+            <!--<dependency>-->
+                <!--<groupId>org.apache.servicemix.bundles</groupId>-->
+                <!--<artifactId>org.apache.servicemix.bundles.javax.mail</artifactId>-->
+                <!--<version>${javax.mail}</version>-->
+            <!--</dependency>-->
         </dependencies>
     </dependencyManagement>
 
@@ -303,15 +329,21 @@
         </slf4j.logging.package.import.version.range>
 
         <antlr4.runtime.version>4.5.1.wso2v1</antlr4.runtime.version>
-<<<<<<< HEAD
-        <axiom.version>1.2.11-wso2v11</axiom.version>
+
+        <orbit.version.axiom>1.2.20</orbit.version.axiom>
 
         <saxon.wso2.version>9.7.0.wso2v1</saxon.wso2.version>
 
-=======
+
         <gson.version>2.8.0</gson.version>
         <jayway.jsonpath.version>2.2.0</jayway.jsonpath.version>
->>>>>>> 3e7b3e2a
+        <javax.mail.version>1.4</javax.mail.version>
+        <jaxen.version>1.1.6</jaxen.version>
+        <commons.logging.version>1.2</commons.logging.version>
+        <geronimo.activation>1.1</geronimo.activation>
+        <geronimo.stax>1.0.1</geronimo.stax>
+        <mime4j.version>0.7.2</mime4j.version>
+
     </properties>
 
     <modules>
