/*
 * Copyright (c) 2019, WSO2 Inc. (http://www.wso2.org) All Rights Reserved.
 *
 * Licensed under the Apache License, Version 2.0 (the "License");
 * you may not use this file except in compliance with the License.
 * You may obtain a copy of the License at
 *
 * http://www.apache.org/licenses/LICENSE-2.0
 *
 * Unless required by applicable law or agreed to in writing, software
 * distributed under the License is distributed on an "AS IS" BASIS,
 * WITHOUT WARRANTIES OR CONDITIONS OF ANY KIND, either express or implied.
 * See the License for the specific language governing permissions and
 * limitations under the License.
 *
 */

apply from: "$rootDir/gradle/javaProjectWithExtBalo.gradle"

configurations {
    balSource {
        transitive false
    }

    balDoc {
        transitive false
    }

    interopImports {
        transitive(true)
    }
}
project.ext.orgName = file('src/main/ballerina/Ballerina.toml').text.split("\n")[1].split("=")[1].split("\"")[1]

project.ext.moduleName = files(file('src/main/ballerina/src').listFiles()).filter { File f ->
    f.isDirectory() && f.name != 'target' && f.name != '.ballerina'
}.singleFile.name

project.ext.version = file('src/main/ballerina/Ballerina.toml').text.split("\n")[2].split("=")[1].split("\"")[1]


dependencies {
    interopImports project(':ballerina-runtime')
}

class CreateBaloTask extends JavaExec {
    def isBuiltin = 'false'
    def skipWarnings = 'false'
    def jvmTarget = 'false'

    CreateBaloTask() {
        setMain('org.ballerinalang.stdlib.utils.GenerateBalo')
        setEnableAssertions(true)
    }


    @Override
    void exec() {
        def args = []
        args << isBuiltin
        args << "src/main/ballerina/"
        args << "${project.buildDir}/generated-balo/repo/" + project.ext.orgName
        args << "${project.buildDir}/ballerina-home/main"
        args << skipWarnings
        args << jvmTarget
        args << "lang.__internal,lang.annotations,bir,jvm,utils"

        super.setArgs(args)
        super.exec()
    }

    @Override
    JavaExec args(Object... args) {
        throw new UnsupportedOperationException()
    }

    @Override
    JavaExecSpec args(Iterable<?> args) {
        throw new UnsupportedOperationException()
    }

}

task copyExternalMappingNextToBir(type: Copy) {
    dependsOn compileJava
    from "$buildDir/classes/java/main/META-INF/this.map.json"
    into "$buildDir/generated-bir-jar"
    rename { project.ext.moduleName + ".map.json" }
    inputs.file "$buildDir/classes/java/main/META-INF/this.map.json"
    outputs.files("$buildDir/generated-bir-jar" + project.ext.moduleName + ".map.json")
}

jar {
    outputs.files("$buildDir/build/classes/java/main/META-INF/this.map.json")
}

task createBalo(type: CreateBaloTask) {
    dependsOn createBalHome
    dependsOn jar
    dependsOn configurations.baloImplementation
    dependsOn copyExternalMappingNextToBir
    dependsOn configurations.interopImports
    File interopJars = new File("$buildDir/interopJars.txt")

    doFirst {
        interopJars.write ""

        project.configurations.interopImports.each { interopJars << it << '\n' }

        interopJars << jar.archivePath
    }

    classpath = project.configurations.baloCreat
//    classpath += files(jar.archivePath)

    environment 'BALLERINA_NATIVE_MAP', "./build/classes/java/main/META-INF/this.map.json"
    def balFiles = file("src/main/ballerina/")
    inputs.dir(balFiles)
    inputs.files(configurations.baloImplementation)
    inputs.files("$buildDir/build/classes/java/main/META-INF/this.map.json")
    outputs.dir("$buildDir/generated-balo")
    outputs.files("$buildDir/generated-bir-jar/" + project.ext.orgName + "-" +  project.ext.moduleName + "-" +
            project.ext.version + ".jar")
    outputs.files(interopJars)
    outputs.cacheIf { true }
}

<<<<<<< HEAD
task createBStringBalo(type: CreateBaloTask) {
    dependsOn createBalHome
    dependsOn jar
    dependsOn configurations.baloImplementation
    dependsOn copyExternalMappingNextToBir
    dependsOn configurations.interopImports
    File interopJars = new File("$buildDir/interopJars.txt")

    systemProperty "ballerina.bstring", true
    doFirst {
        interopJars.write ""

        project.configurations.interopImports.each { interopJars << it << '\n' }

        interopJars << jar.archivePath
    }

    classpath = project.configurations.baloCreat
    classpath += files(jar.archivePath)

    environment 'BALLERINA_NATIVE_MAP', "./build/classes/java/main/META-INF/this.map.json"
    def balFiles = file("src/main/ballerina/")
    inputs.dir(balFiles)
    inputs.files(configurations.baloImplementation)
    inputs.files("$buildDir/build/classes/java/main/META-INF/this.map.json")
    outputs.dir("$buildDir/generated-balo")
    outputs.files("$buildDir/generated-bir-jar/" + project.ext.orgName + "-" + project.ext.moduleName + "-" + project
            .ext.version + "-bstring.jar")
    outputs.files(interopJars)
    outputs.cacheIf { true }
    
}

=======
>>>>>>> 90ffa2c5
artifacts {
    baloImplementation file("$buildDir/generated-balo/"), { builtBy(createBalo) }
    balDoc file("$buildDir/generated-apidocs/"), { builtBy(createBalo) }
    balSource file("src/main/ballerina/")
}

task copySelfToTestBalHome(type: Copy) {
    dependsOn createBalo
    from "$buildDir/generated-balo"
    into "$buildDir/ballerina-home/test/lib"
}

task assembleArtifact(type: Zip) {
    dependsOn createBalo
    archiveName "$project.name-ballerina-binary-repo.zip"
    destinationDir file("$buildDir/bal-repos/")
    from "build/generated-balo/"
    description "Assemble archive $archiveName into ${relativePath(destinationDir)}"
    outputs.dir("$buildDir/bal-repos/")
}

test {
    dependsOn copySelfToTestBalHome
}

publishing {
    publications {
        mavenJava {
            artifact source: assembleArtifact, classifier: "ballerina-binary-repo", extension: 'zip'
        }
    }
}

configurations {
    testCompile.exclude group: 'org.slf4j', module: 'slf4j-log4j12'
    testCompile.exclude group: 'org.slf4j', module: 'slf4j-simple'
    testCompile.exclude group: 'org.ops4j.pax.logging', module: 'pax-logging-api'
}

jar {
    archiveName project.ext.orgName + "-" + project.ext.moduleName + "-" + project.ext.version + "-java.jar"
}

apply from: "$rootDir/gradle/birProject.gradle"<|MERGE_RESOLUTION|>--- conflicted
+++ resolved
@@ -125,42 +125,6 @@
     outputs.cacheIf { true }
 }
 
-<<<<<<< HEAD
-task createBStringBalo(type: CreateBaloTask) {
-    dependsOn createBalHome
-    dependsOn jar
-    dependsOn configurations.baloImplementation
-    dependsOn copyExternalMappingNextToBir
-    dependsOn configurations.interopImports
-    File interopJars = new File("$buildDir/interopJars.txt")
-
-    systemProperty "ballerina.bstring", true
-    doFirst {
-        interopJars.write ""
-
-        project.configurations.interopImports.each { interopJars << it << '\n' }
-
-        interopJars << jar.archivePath
-    }
-
-    classpath = project.configurations.baloCreat
-    classpath += files(jar.archivePath)
-
-    environment 'BALLERINA_NATIVE_MAP', "./build/classes/java/main/META-INF/this.map.json"
-    def balFiles = file("src/main/ballerina/")
-    inputs.dir(balFiles)
-    inputs.files(configurations.baloImplementation)
-    inputs.files("$buildDir/build/classes/java/main/META-INF/this.map.json")
-    outputs.dir("$buildDir/generated-balo")
-    outputs.files("$buildDir/generated-bir-jar/" + project.ext.orgName + "-" + project.ext.moduleName + "-" + project
-            .ext.version + "-bstring.jar")
-    outputs.files(interopJars)
-    outputs.cacheIf { true }
-    
-}
-
-=======
->>>>>>> 90ffa2c5
 artifacts {
     baloImplementation file("$buildDir/generated-balo/"), { builtBy(createBalo) }
     balDoc file("$buildDir/generated-apidocs/"), { builtBy(createBalo) }
