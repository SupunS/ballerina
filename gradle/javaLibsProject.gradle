/*
 * Copyright (c) 2019, WSO2 Inc. (http://www.wso2.org) All Rights Reserved.
 *
 * Licensed under the Apache License, Version 2.0 (the "License");
 * you may not use this file except in compliance with the License.
 * You may obtain a copy of the License at
 *
 * http://www.apache.org/licenses/LICENSE-2.0
 *
 * Unless required by applicable law or agreed to in writing, software
 * distributed under the License is distributed on an "AS IS" BASIS,
 * WITHOUT WARRANTIES OR CONDITIONS OF ANY KIND, either express or implied.
 * See the License for the specific language governing permissions and
 * limitations under the License.
 *
 */

apply from: "$rootDir/gradle/repositories.gradle"

configurations {
    dist {
        transitive false
    }
}

dependencies {
    dist 'com.squareup.okhttp3:okhttp:3.9.1'
    dist 'com.squareup.okio:okio:1.13.0'
    dist 'io.jaegertracing:jaeger-core:0.31.0'
    dist 'io.jaegertracing:jaeger-thrift:0.31.0'
    dist 'com.zaxxer:HikariCP:3.3.1'
    dist 'io.dropwizard.metrics:metrics-core:3.1.0'
    dist 'javax.transaction:javax.transaction-api:1.2'
    dist 'org.apache.thrift:libthrift:0.10.0'
    dist 'org.jvnet.mimepull:mimepull:1.9.7'
    dist 'org.quartz-scheduler:quartz-jobs:2.3.0'
    dist 'org.quartz-scheduler:quartz:2.3.0'
    dist 'org.wso2.carbon:org.wso2.carbon.core:5.1.0'
    dist 'org.wso2.securevault:org.wso2.securevault:1.0.0-wso2v2'
    dist 'org.wso2.transport.file:org.wso2.transport.local-file-system:6.0.55'
    dist 'org.wso2.transport.http:org.wso2.transport.http.netty:6.3.11'
    dist 'org.bouncycastle:bcprov-jdk15on:1.61'
    dist 'org.bouncycastle:bcpkix-jdk15on:1.61'

    dist 'info.picocli:picocli:4.0.1'
    dist 'io.ballerina.messaging:broker-auth:0.970.0'
    dist 'io.ballerina.messaging:broker-common:0.970.0'
    dist 'io.ballerina.messaging:broker-coordination:0.970.0'
    dist 'io.ballerina.messaging:broker-core:0.970.5'
    dist 'io.ballerina.messaging:broker-rest-runner:0.970.0'
    dist 'org.apache.geronimo.specs:geronimo-activation_1.1_spec:1.1'
    dist 'org.apache.geronimo.specs:geronimo-stax-api_1.0_spec:1.0.1'
    dist 'com.google.code.gson:gson:2.7'
    dist 'com.google.guava:guava:19.0'
    dist 'com.github.jknack:handlebars:4.0.6'
    dist 'com.sun.mail:javax.mail:1.6.2'
    dist 'jaxen:jaxen:1.1.6'
    dist 'io.netty:netty-buffer:4.1.39.Final'
    dist 'io.netty:netty-codec-http2:4.1.39.Final'
    dist 'io.netty:netty-codec-http:4.1.39.Final'
    dist 'io.netty:netty-codec:4.1.39.Final'
    dist 'io.netty:netty-common:4.1.39.Final'
    dist 'io.netty:netty-handler-proxy:4.1.39.Final'
    dist 'io.netty:netty-handler:4.1.39.Final'
    dist 'io.netty:netty-resolver:4.1.39.Final'
    dist 'io.netty:netty-tcnative-boringssl-static:2.0.25.Final'
    dist 'io.netty:netty-transport:4.1.39.Final'
    dist 'commons-pool.wso2:commons-pool:1.5.6.wso2v1'
    dist 'org.wso2.carbon.messaging:org.wso2.carbon.messaging:2.3.7'
    dist 'org.wso2.carbon.metrics:org.wso2.carbon.metrics.core:2.3.7'
    dist 'com.google.protobuf:protobuf-java:3.9.1'
    dist 'com.sun.mail:javax.mail:1.6.2'
    dist 'org.wso2.orbit.org.yaml:snakeyaml:1.16.0.wso2v1'
    dist 'org.wso2.staxon:staxon-core:1.2.0.wso2v2'
    dist 'com.jcraft:jzlib:1.1.3'
    dist 'commons-beanutils:commons-beanutils:1.9.3'
    dist 'org.jboss.logging:jboss-logging:3.3.1.Final'
    dist 'commons-collections:commons-collections:3.2.2'
    dist 'org.apache.geronimo.specs:geronimo-json_1.0_spec:1.0-alpha-1'
    dist 'io.netty:netty-transport-native-epoll:4.1.39.Final'
    dist 'io.netty:netty-transport-native-kqueue:4.1.39.Final'
    dist 'org.apache.ws.commons.axiom:axiom-api:1.2.22'
    dist 'org.apache.ws.commons.axiom:axiom-impl:1.2.22'
    dist 'commons-codec:commons-codec:1.9'
//    dist 'org.codehaus.woodstox:woodstox-core-asl:4.2.0'
//    dist 'org.codehaus.woodstox:stax2-api:3.1.1'

    dist project(':ballerina-cli-utils')
    dist project(':ballerina-core')
    dist project(':ballerina-crypto')
    dist project(':ballerina-email')
    dist project(':ballerina-file')
<<<<<<< HEAD
    dist project(':ballerina-http')
=======
    dist project(':ballerina-filepath')
>>>>>>> 100b9a14
    dist project(':ballerina-openapi')
    dist project(':ballerina-lang')
    dist project(':ballerina-log-api')
    dist project(':ballerina-logging')
    dist project(':ballerina-observability')
    dist project(':ballerina-time')
    dist project(':ballerina-tool')
    dist project(':ballerina-transactions')
    dist project(':ballerina-java')
    dist project(':ballerina-java-arrays')
    dist project(':metrics-extensions:ballerina-metrics-extension')
    dist project(':metrics-extensions:ballerina-prometheus-extension')
    dist project(':tracing-extensions:ballerina-jaeger-extension')
    dist project(':ballerina-stringutils')
    dist project(':ballerina-jsonutils')

    // Lang libs
    dist project(':ballerina-lang:internal')
    dist project(':ballerina-lang:annotations')
    dist project(':ballerina-lang:array')
    dist project(':ballerina-lang:decimal')
    dist project(':ballerina-lang:error')
    dist project(':ballerina-lang:floatingpoint')
    dist project(':ballerina-lang:future')
    dist project(':ballerina-lang:integer')
    dist project(':ballerina-lang:map')
    dist project(':ballerina-lang:object')
    dist project(':ballerina-lang:stream')
    dist project(':ballerina-lang:table')
    dist project(':ballerina-lang:string')
    dist project(':ballerina-lang:typedesc')
    dist project(':ballerina-lang:value')
    dist project(':ballerina-lang:xml')
    dist project(':ballerina-lang:bool')
    dist project(':ballerina-lang:query')
    dist project(':ballerina-lang:transaction')

}<|MERGE_RESOLUTION|>--- conflicted
+++ resolved
@@ -90,11 +90,6 @@
     dist project(':ballerina-crypto')
     dist project(':ballerina-email')
     dist project(':ballerina-file')
-<<<<<<< HEAD
-    dist project(':ballerina-http')
-=======
-    dist project(':ballerina-filepath')
->>>>>>> 100b9a14
     dist project(':ballerina-openapi')
     dist project(':ballerina-lang')
     dist project(':ballerina-log-api')
