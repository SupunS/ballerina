--- conflicted
+++ resolved
@@ -102,12 +102,6 @@
     dist project(':ballerina-math')
     dist project(':ballerina-mime')
     dist project(':ballerina-observability')
-<<<<<<< HEAD
-    dist project(':ballerina-reflect')
-=======
-    dist project(':ballerina-runtime-api')
-    dist project(':ballerina-system')
->>>>>>> c1b020fd
     dist project(':ballerina-task')
     dist project(':ballerina-time')
     dist project(':ballerina-tool')
