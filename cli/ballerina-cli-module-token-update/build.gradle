/*
 * Copyright (c) 2019, WSO2 Inc. (http://www.wso2.org) All Rights Reserved.
 *
 * Licensed under the Apache License, Version 2.0 (the "License");
 * you may not use this file except in compliance with the License.
 * You may obtain a copy of the License at
 *
 * http://www.apache.org/licenses/LICENSE-2.0
 *
 * Unless required by applicable law or agreed to in writing, software
 * distributed under the License is distributed on an "AS IS" BASIS,
 * WITHOUT WARRANTIES OR CONDITIONS OF ANY KIND, either express or implied.
 * See the License for the specific language governing permissions and
 * limitations under the License.
 *
 */
 
apply from: "$rootDir/gradle/balNativeLibProject.gradle"
apply from: "$rootDir/gradle/baseNativeStdLibProject.gradle"


configurations {
    cliModuleTokenUpdateJar
    balx
    generatedBalx
}

configurations.testCompileClasspath {
    resolutionStrategy {
        preferProjectModules()
    }
}

createBalo {
    jvmTarget = 'true'
}

createBir {
}

createBirJar {
}

dependencies {
    baloCreat project(':lib-creator')

    baloImplementation project(path: ':ballerina-auth', configuration: 'baloImplementation')
    baloImplementation project(path: ":ballerina-cache", configuration: 'baloImplementation')
    baloImplementation project(path: ":ballerina-config-api", configuration: 'baloImplementation')
    baloImplementation project(path: ":ballerina-crypto", configuration: 'baloImplementation')
    baloImplementation project(path: ":ballerina-encoding", configuration: 'baloImplementation')
    baloImplementation project(path: ':ballerina-http', configuration: 'baloImplementation')
    baloImplementation project(path: ':ballerina-io', configuration: 'baloImplementation')
    baloImplementation project(path: ':ballerina-log-api', configuration: 'baloImplementation')
    baloImplementation project(path: ':ballerina-math', configuration: 'baloImplementation')
    baloImplementation project(path: ':ballerina-mime', configuration: 'baloImplementation')
    baloImplementation project(path: ':ballerina-reflect', configuration: 'baloImplementation')
    baloImplementation project(path: ':ballerina-runtime-api', configuration: 'baloImplementation')
    baloImplementation project(path: ":ballerina-system", configuration: 'baloImplementation')
    baloImplementation project(path: ":ballerina-task", configuration: 'baloImplementation')
    baloImplementation project(path: ":ballerina-time", configuration: 'baloImplementation')
    baloImplementation project(path: ':ballerina-utils', configuration: 'baloImplementation')

    interopImports project(':ballerina-config-api')
    interopImports project(':ballerina-crypto')
    interopImports project(':ballerina-io')
    interopImports project(':ballerina-log-api')
    interopImports project(':ballerina-math')
    interopImports project(':ballerina-system')
    interopImports project(':ballerina-task')
    interopImports project(':ballerina-time')
<<<<<<< HEAD
    interopImports project(':ballerina-mime')
=======
    interopImports project(':ballerina-reflect')
>>>>>>> 16930f5a

    implementation project(':ballerina-lang')
    implementation project(':ballerina-runtime')
    implementation project(':ballerina-runtime-api')
    implementation project(':ballerina-utils')
}

artifacts {
    cliModuleTokenUpdateJar file: file("$buildDir/generated-bir-jar/" + moduleName + ".jar"), builtBy: createBirJar
}

description = 'Ballerina - CLI Module Token Update'

configurations.all {
    resolutionStrategy.preferProjectModules()
}<|MERGE_RESOLUTION|>--- conflicted
+++ resolved
@@ -69,11 +69,8 @@
     interopImports project(':ballerina-system')
     interopImports project(':ballerina-task')
     interopImports project(':ballerina-time')
-<<<<<<< HEAD
+    interopImports project(':ballerina-reflect')
     interopImports project(':ballerina-mime')
-=======
-    interopImports project(':ballerina-reflect')
->>>>>>> 16930f5a
 
     implementation project(':ballerina-lang')
     implementation project(':ballerina-runtime')
