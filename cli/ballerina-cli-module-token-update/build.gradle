--- conflicted
+++ resolved
@@ -61,13 +61,10 @@
     baloImplementation project(path: ":ballerina-time", configuration: 'baloImplementation')
     baloImplementation project(path: ':ballerina-utils', configuration: 'baloImplementation')
 
+    interopImports project(':ballerina-task')
     interopImports project(':ballerina-math')
-<<<<<<< HEAD
     interopImports project(':ballerina-system')
-=======
-    interopImports project(':ballerina-task')
     interopImports project(':ballerina-time')
->>>>>>> 8da15111
 
     implementation project(':ballerina-lang')
     implementation project(':ballerina-runtime')
