/*
 *  Copyright (c) 2019, WSO2 Inc. (http://www.wso2.org) All Rights Reserved.
 *
 *  WSO2 Inc. licenses this file to you under the Apache License,
 *  Version 2.0 (the "License"); you may not use this file except
 *  in compliance with the License.
 *  You may obtain a copy of the License at
 *
 *    http://www.apache.org/licenses/LICENSE-2.0
 *
 *  Unless required by applicable law or agreed to in writing,
 *  software distributed under the License is distributed on an
 *  "AS IS" BASIS, WITHOUT WARRANTIES OR CONDITIONS OF ANY
 *  KIND, either express or implied.  See the License for the
 *  specific language governing permissions and limitations
 *  under the License.
 */
package org.ballerinalang.packerina.cmd;

import org.ballerinalang.compiler.CompilerPhase;
import org.ballerinalang.compiler.JarResolver;
import org.ballerinalang.jvm.util.BLangConstants;
import org.ballerinalang.packerina.JarResolverImpl;
import org.ballerinalang.packerina.TaskExecutor;
import org.ballerinalang.packerina.buildcontext.BuildContext;
import org.ballerinalang.packerina.buildcontext.BuildContextField;
import org.ballerinalang.packerina.task.CompileTask;
import org.ballerinalang.packerina.task.CreateDocsTask;
import org.ballerinalang.packerina.task.CreateTargetDirTask;
import org.ballerinalang.packerina.task.ResolveMavenDependenciesTask;
import org.ballerinalang.tool.BLauncherCmd;
import org.wso2.ballerinalang.compiler.util.CompilerContext;
import org.wso2.ballerinalang.compiler.util.CompilerOptions;
import org.wso2.ballerinalang.compiler.util.ProjectDirConstants;
import org.wso2.ballerinalang.compiler.util.ProjectDirs;
import org.wso2.ballerinalang.util.RepoUtils;

import java.io.PrintStream;
import java.nio.file.Files;
import java.nio.file.Path;
import java.nio.file.Paths;
import java.util.List;

import static org.ballerinalang.compiler.CompilerOptionName.COMPILER_PHASE;
import static org.ballerinalang.compiler.CompilerOptionName.EXPERIMENTAL_FEATURES_ENABLED;
import static org.ballerinalang.compiler.CompilerOptionName.OFFLINE;
import static org.ballerinalang.compiler.CompilerOptionName.PROJECT_DIR;
import static org.ballerinalang.compiler.CompilerOptionName.SKIP_TESTS;
import static org.ballerinalang.compiler.CompilerOptionName.TEST_ENABLED;
import static org.ballerinalang.packerina.cmd.Constants.DOC_COMMAND;

import picocli.CommandLine;

/**
 * This class represents the "ballerina doc" command.
 *
 * @since 0.90
 */
@CommandLine.Command(name = DOC_COMMAND, description = "Ballerina doc - Generates API Documentation")
public class DocCommand implements BLauncherCmd {

    private final PrintStream outStream;
    private final PrintStream errStream;
    private Path sourceRootPath;
    private Path jsonPath;

    public DocCommand() {
        this.sourceRootPath = Paths.get(System.getProperty("user.dir"));
        this.outStream = System.out;
        this.errStream = System.err;
    }

    @CommandLine.Option(names = {"--sourceroot"},
                        description = "Path to the directory containing source files and modules.")
    private String sourceRoot;

    @CommandLine.Option(names = {"--all", "-a"}, description = "Generate docs for all the modules of the project.")
    private boolean buildAll;

    @CommandLine.Option(names = {"--toJSON", "-toJSON"}, description = "Generate JSON containing doc data.")
    private boolean toJson;

    @CommandLine.Option(names = {"--fromJSON", "-fromJSON"}, description = "Generate API Docs from a JSON.")
    private String jsonLoc;

    @CommandLine.Option(names = {"--templatePath", "-templatePath"}, description = "Location of the custom templates.")
    private String templateLoc;

    @CommandLine.Option(names = {"--o", "-o"}, description = "Location to save API Docs.")
    private String outputLoc;

    @CommandLine.Option(names = {"--excludeIndex", "-excludeIndex"}, description = "Prevents project index from " +
            "being generated.")
    private boolean excludeIndex;

    @CommandLine.Option(names = {"--combine", "-combine"}, description = "Creates index using modules.")
    private boolean combine;

    @CommandLine.Option(names = {"--offline"}, description = "Compiles offline without downloading " +
                                                              "dependencies.")
    private boolean offline;

    @CommandLine.Option(names = "--old-parser", description = "Enable old parser.", hidden = true)
    private boolean useOldParser;

    @CommandLine.Parameters
    private List<String> argList;

    @CommandLine.Option(names = {"--exclude", "-e"}, description = "List of modules to be excluded.")
    private String[] excludes;

    @CommandLine.Option(names = {"--help", "-h"}, hidden = true)
    private boolean helpFlag;

    @CommandLine.Option(names = "--experimental", description = "Enable experimental language features.")
    private boolean experimentalFlag;

    public void execute() {
        if (this.helpFlag) {
            String commandUsageInfo = BLauncherCmd.getCommandUsageInfo(DOC_COMMAND);
            this.errStream.println(commandUsageInfo);
            return;
        }
        
        // check if there are too many arguments.
        if (this.argList != null && this.argList.size() > 1) {
            CommandUtil.printError(this.errStream,
                    "too many arguments.",
                    "ballerina doc [--sourceroot] [--offline]\n" +
                           "                     {<module-name> | -a | --all}",
                    false);
            CommandUtil.exitError(true);
            return;
        }
        Path sourcePath = null;
        Path targetPath;
        // validation and decide source root and source full path
        this.sourceRootPath = null != this.sourceRoot ?
                Paths.get(this.sourceRoot).toAbsolutePath() : this.sourceRootPath;
        // set custom template path
        if (this.templateLoc != null) {
            Path templatePath = Paths.get(this.templateLoc).toAbsolutePath();
            if (Files.notExists(templatePath)) {
                CommandUtil.printError(this.errStream,
                        "cannot find template folder " + templatePath.toString(),
                        null,
                        false);
                CommandUtil.exitError(true);
                return;
            }
            System.setProperty("CUSTOM_TEMPLATE_PATH", templatePath.toString());
        }
        // combine docs
        if (this.combine) {
            BuildContext buildContext = new BuildContext(this.sourceRootPath);
            buildContext.setOut(outStream);
            buildContext.setErr(errStream);
            TaskExecutor taskExecutor = new TaskExecutor.TaskBuilder()
                    .addTask(new CreateDocsTask(toJson, jsonPath, excludeIndex, combine)) // creates API documentation
                    .build();

            taskExecutor.executeTasks(buildContext);
            Runtime.getRuntime().exit(0);
        }
        // Generating API Docs through a JSON file
        if (this.jsonLoc != null) {
            this.jsonPath = Paths.get(this.jsonLoc).toAbsolutePath();
            if (Files.notExists(jsonPath)) {
                CommandUtil.printError(this.errStream,
                        "cannot find json file",
                        null,
                        false);
                CommandUtil.exitError(true);
                return;
            }
            targetPath = null != this.outputLoc ?
                    Paths.get(this.outputLoc).toAbsolutePath() : this.sourceRootPath.
                    resolve(ProjectDirConstants.TARGET_DIR_NAME);
            BuildContext buildContext = new BuildContext(this.sourceRootPath, targetPath, null);
            buildContext.setOut(outStream);
            buildContext.setErr(errStream);
            TaskExecutor taskExecutor = new TaskExecutor.TaskBuilder()
                    .addTask(new CreateTargetDirTask()) // create target directory.
                    .addTask(new CreateDocsTask(toJson, jsonPath, excludeIndex, combine)) // creates API documentation
                    .build();

            taskExecutor.executeTasks(buildContext);
            Runtime.getRuntime().exit(0);
        } else {
            this.jsonPath = null;
        }
    
        // if -a or --all flag is not given, then it is mandatory to give a module name.
        if (!this.buildAll && (this.argList == null || this.argList.size() == 0)) {
            CommandUtil.printError(this.errStream,
                    "'doc' command requires a module name. use '-a' or " +
                    "'--all' flag to generate api documentation for all the modules of the project.",
                    "ballerina doc {<module-name> | -a | --all}",
                    false);
            CommandUtil.exitError(true);
            return;
        }
        // when -a or --all flag is provided. check if the command is executed within a ballerina project. update source
        // root path if command executed inside a project.
        if (this.buildAll) {
            //// validate and set source root path
            if (!ProjectDirs.isProject(this.sourceRootPath)) {
                Path findRoot = ProjectDirs.findProjectRoot(this.sourceRootPath);
                if (null == findRoot) {
                    CommandUtil.printError(this.errStream,
                            "you are not in a Ballerina project.",
                            null,
                            false);
                    CommandUtil.exitError(true);
                    return;
                }
                
                this.sourceRootPath = findRoot;
            }
        
            targetPath = this.sourceRootPath.resolve(ProjectDirConstants.TARGET_DIR_NAME);
        } else if (this.argList.get(0).endsWith(BLangConstants.BLANG_SRC_FILE_SUFFIX)) {
            CommandUtil.printError(this.errStream,
                    "generating API Documentation is not supported for a single Ballerina file.",
                    null,
                    false);
            CommandUtil.exitError(true);
            return;
        } else if (Files.exists(
                this.sourceRootPath.resolve(ProjectDirConstants.SOURCE_DIR_NAME).resolve(this.argList.get(0))) &&
                   Files.isDirectory(
               this.sourceRootPath.resolve(ProjectDirConstants.SOURCE_DIR_NAME).resolve(this.argList.get(0)))) {

            //// check if command executed from project root.
            if (!RepoUtils.isBallerinaProject(this.sourceRootPath)) {
                CommandUtil.printError(this.errStream,
                        "you are trying to generate docs for a module that is not inside a project.",
                        null,
                        false);
                CommandUtil.exitError(true);
                return;
            }
            
            //// check if module name given is not absolute.
            if (Paths.get(argList.get(0)).isAbsolute()) {
                CommandUtil.printError(this.errStream,
                        "you are trying to generate docs for a module by giving the absolute path. " +
                                "you only need give the name of the module.",
                        "ballerina doc <module-name>",
                        true);
                CommandUtil.exitError(true);
                return;
            }
    
            String moduleName = argList.get(0);
    
            //// remove end forward slash
            if (moduleName.endsWith("/")) {
                moduleName = moduleName.substring(0, moduleName.length() - 1);
            }
            
            sourcePath = Paths.get(moduleName);
            
            //// check if module exists.
            if (Files.notExists(this.sourceRootPath.resolve(ProjectDirConstants.SOURCE_DIR_NAME).resolve(sourcePath))) {
                CommandUtil.printError(this.errStream,
                        "'" + sourcePath + "' module does not exist.",
                        "ballerina doc <module-name>",
                        true);
                CommandUtil.exitError(true);
                return;
            }
    
            targetPath = this.sourceRootPath.resolve(ProjectDirConstants.TARGET_DIR_NAME);
        } else {
            CommandUtil.printError(this.errStream,
                    "invalid Ballerina source path. It should be a name of a module in a Ballerina project." +
                    " Use the -a or --all " +
                    "flag to generate docs for all modules.",
                    "ballerina doc {<module-name> | -a | --all}",
                    true);
            CommandUtil.exitError(true);
            return;
        }
        
        // normalize paths
        this.sourceRootPath = this.sourceRootPath.normalize();
        sourcePath = sourcePath == null ? null : sourcePath.normalize();
        targetPath = targetPath.normalize();

        // create compiler context
        CompilerContext compilerContext = new CompilerContext();
        CompilerOptions options = CompilerOptions.getInstance(compilerContext);
        options.put(PROJECT_DIR, this.sourceRootPath.toString());
        options.put(OFFLINE, Boolean.toString(this.offline));
        options.put(COMPILER_PHASE, CompilerPhase.CODE_ANALYZE.toString());
        options.put(SKIP_TESTS, Boolean.toString(true));
        options.put(TEST_ENABLED, "false");
        options.put(EXPERIMENTAL_FEATURES_ENABLED, Boolean.toString(this.experimentalFlag));
<<<<<<< HEAD
=======
        options.put(NEW_PARSER_ENABLED, Boolean.toString(!this.useOldParser));
>>>>>>> 4d21aa60

        // create builder context
        BuildContext buildContext = new BuildContext(this.sourceRootPath, targetPath, sourcePath, compilerContext);
        JarResolver jarResolver = JarResolverImpl.getInstance(buildContext, true,
                true);
        buildContext.put(BuildContextField.JAR_RESOLVER, jarResolver);
        buildContext.setOut(outStream);
        buildContext.setErr(errStream);
        
        TaskExecutor taskExecutor = new TaskExecutor.TaskBuilder()
                .addTask(new CreateTargetDirTask()) // create target directory.
                .addTask(new ResolveMavenDependenciesTask()) // resolve maven dependencies in Ballerina.toml
                .addTask(new CompileTask()) // compile the modules
                .addTask(new CreateDocsTask(toJson, jsonPath, excludeIndex, combine)) // creates API documentation
                .build();
        
        taskExecutor.executeTasks(buildContext);

        Runtime.getRuntime().exit(0);
    }

    @Override
    public String getName() {
        return DOC_COMMAND;
    }

    @Override
    public void printLongDesc(StringBuilder out) {
        out.append("Generates API Documentation for Ballerina module(s)/file. \n");
        out.append("\n");
    }

    @Override
    public void printUsage(StringBuilder out) {
        out.append("  ballerina doc {<ballerina-file | module-name> | -a | --all} \n");
    }

    @Override
    public void setParentCmdParser(CommandLine parentCmdParser) {
    }
}<|MERGE_RESOLUTION|>--- conflicted
+++ resolved
@@ -297,10 +297,6 @@
         options.put(SKIP_TESTS, Boolean.toString(true));
         options.put(TEST_ENABLED, "false");
         options.put(EXPERIMENTAL_FEATURES_ENABLED, Boolean.toString(this.experimentalFlag));
-<<<<<<< HEAD
-=======
-        options.put(NEW_PARSER_ENABLED, Boolean.toString(!this.useOldParser));
->>>>>>> 4d21aa60
 
         // create builder context
         BuildContext buildContext = new BuildContext(this.sourceRootPath, targetPath, sourcePath, compilerContext);
