/*
 * Copyright (c) 2019, WSO2 Inc. (http://www.wso2.org) All Rights Reserved.
 *
 * WSO2 Inc. licenses this file to you under the Apache License,
 * Version 2.0 (the "License"); you may not use this file except
 * in compliance with the License.
 * You may obtain a copy of the License at
 *
 *   http://www.apache.org/licenses/LICENSE-2.0
 *
 * Unless required by applicable law or agreed to in writing,
 * software distributed under the License is distributed on an
 * "AS IS" BASIS, WITHOUT WARRANTIES OR CONDITIONS OF ANY
 * KIND, either express or implied.  See the License for the
 * specific language governing permissions and limitations
 * under the License.
 */

package org.ballerinalang.packerina.task;

import org.apache.commons.compress.archivers.jar.JarArchiveEntry;
import org.apache.commons.compress.archivers.zip.ZipArchiveEntryPredicate;
import org.apache.commons.compress.archivers.zip.ZipArchiveOutputStream;
import org.apache.commons.compress.archivers.zip.ZipFile;
import org.ballerinalang.packerina.buildcontext.BuildContext;
import org.ballerinalang.packerina.buildcontext.BuildContextField;
import org.ballerinalang.packerina.buildcontext.sourcecontext.SingleFileContext;
import org.ballerinalang.packerina.buildcontext.sourcecontext.SingleModuleContext;
import org.wso2.ballerinalang.compiler.tree.BLangPackage;
import org.wso2.ballerinalang.util.Lists;

import java.io.BufferedInputStream;
import java.io.BufferedOutputStream;
import java.io.FileOutputStream;
import java.io.IOException;
import java.nio.charset.StandardCharsets;
import java.nio.file.Path;
import java.util.HashMap;
import java.util.HashSet;
import java.util.Map;
import java.util.Optional;

import static org.ballerinalang.tool.LauncherUtils.createLauncherException;

/**
 * Task for creating the executable jar file.
 */
public class CreateExecutableTask implements Task {

    private static HashSet<String> excludeExtensions = new HashSet<>(Lists.of("DSA", "SF"));

    @Override
    public void execute(BuildContext buildContext) {
        Optional<BLangPackage> modulesWithEntryPoints = buildContext.getModules().stream()
                .filter(m -> m.symbol.entryPointExists)
                .findAny();

        if (modulesWithEntryPoints.isPresent()) {
            buildContext.out().println();
            buildContext.out().println("Generating executables");
            for (BLangPackage module : buildContext.getModules()) {
                if (module.symbol.entryPointExists) {
                    Path executablePath = buildContext.getExecutablePathFromTarget(module.packageID);
                    Path jarFromCachePath = buildContext.getJarPathFromTargetCache(module.packageID);
                    try (ZipArchiveOutputStream outStream = new ZipArchiveOutputStream(new BufferedOutputStream(
                            new FileOutputStream(String.valueOf(executablePath))))) {
                        assembleExecutable(jarFromCachePath,
<<<<<<< HEAD
                                           buildContext.moduleDependencyPathMap.get(module.packageID).moduleLibs,
                                           outStream);
=======
                                buildContext.moduleDependencyPathMap.get(module.packageID).platformLibs, outStream);
>>>>>>> 25c49d20
                    } catch (IOException e) {
                        throw createLauncherException("unable to extract the uber jar :" + e.getMessage());
                    }
                }
            }
        } else {
            switch (buildContext.getSourceType()) {
                case SINGLE_BAL_FILE:
                    SingleFileContext singleFileContext = buildContext.get(BuildContextField.SOURCE_CONTEXT);
                    throw createLauncherException("no entry points found in '" + singleFileContext.getBalFile() + "'.");
                case SINGLE_MODULE:
                    SingleModuleContext singleModuleContext = buildContext.get(BuildContextField.SOURCE_CONTEXT);
                    throw createLauncherException("no entry points found in '" + singleModuleContext.getModuleName() +
                            "'.\n" +
                            "Use `ballerina build -c` to compile the module without building executables.");
                case ALL_MODULES:
                    throw createLauncherException("no entry points found in any of the modules.\n" +
                            "Use `ballerina build -c` to compile the modules without building executables.");
                default:
                    throw createLauncherException("unknown source type found when creating executable.");
            }
        }
    }

    private void assembleExecutable(Path jarFromCachePath, HashSet<Path> dependencySet,
                                    ZipArchiveOutputStream outStream) {
        try {
            // Used to prevent adding duplicated entries during the final jar creation.
            HashSet<String> entries = new HashSet<>();
            // Used to process SPI related metadata entries separately. The reason is unlike the other entry types,
            // service loader related information should be merged together in the final executable jar creation.
            HashMap<String, StringBuilder> serviceEntries = new HashMap<>();
            // Copy executable thin jar and the dependency jars.
            // Executable is created at given location.
            // If no entry point is found, we do nothing.
            copyJarToJar(outStream, jarFromCachePath.toString(), entries, serviceEntries);
            for (Path path : dependencySet) {
                copyJarToJar(outStream, path.toString(), entries, serviceEntries);
            }
            // Copy merged spi services.
            for (Map.Entry<String, StringBuilder> entry : serviceEntries.entrySet()) {
                String s = entry.getKey();
                StringBuilder service = entry.getValue();
                JarArchiveEntry e = new JarArchiveEntry(s);
                outStream.putArchiveEntry(e);
                outStream.write(service.toString().getBytes(StandardCharsets.UTF_8));
                outStream.closeArchiveEntry();
            }
        } catch (IOException | NullPointerException e) {
            throw createLauncherException("unable to create the executable: " + e.getMessage());
        }
    }

    /**
     * Copies a given jar file into the executable fat jar.
     *
     * @param outStream     Output stream of the final uber jar.
     * @param sourceJarFile Path of the source jar file.
     * @param entries       Entries set will be used to ignore duplicate files.
     * @param services      Services will be used to temporary hold merged spi files.
     * @throws IOException If jar file copying is failed.
     */
    private void copyJarToJar(ZipArchiveOutputStream outStream, String sourceJarFile, HashSet<String> entries,
                              HashMap<String, StringBuilder> services) throws IOException {

        ZipFile zipFile = new ZipFile(sourceJarFile);
        ZipArchiveEntryPredicate predicate = entry -> {

            String entryName = entry.getName();
            if (entryName.startsWith("META-INF/services")) {
                StringBuilder s = services.get(entryName);
                if (s == null) {
                    s = new StringBuilder();
                    services.put(entryName, s);
                }
                char c = '\n';
                BufferedInputStream inStream = null;
                try {
                    int len;
                    inStream = new BufferedInputStream(zipFile.getInputStream(entry));
                    while ((len = inStream.read()) != -1) {
                        c = (char) len;
                        s.append(c);
                    }
                    if (c != '\n') {
                        s.append('\n');
                    }
                } catch (IOException e) {
                    throw createLauncherException(
                            "Error occurred while creating final executable jar due to: " + e.getMessage());
                } finally {
                    if (inStream != null) {
                        closeStream(inStream);
                    }
                }
                // Its not required to copy SPI entries in here as we'll be adding merged SPI related entries
                // separately. Therefore the predicate should be set as false.
                return false;
            }
            // Skip already copied files or excluded extensions.
            if (entries.contains(entryName) ||
                    excludeExtensions.contains(entryName.substring(entryName.lastIndexOf(".") + 1))) {
                return false;
            }
            // SPIs will be merged first and then put into jar separately.
            entries.add(entryName);
            return true;
        };

        // Transfers selected entries from this zip file to the output stream, while preserving its compression and
        // all the other original attributes.
        zipFile.copyRawEntries(outStream, predicate);
        zipFile.close();
    }

    private void closeStream(BufferedInputStream stream) {
        try {
            stream.close();
        } catch (IOException e) {
            throw createLauncherException("error: Failed to close input stream while creating the final " +
                    "executable jar.\n" + e.getMessage());
        }
    }
}<|MERGE_RESOLUTION|>--- conflicted
+++ resolved
@@ -65,12 +65,7 @@
                     try (ZipArchiveOutputStream outStream = new ZipArchiveOutputStream(new BufferedOutputStream(
                             new FileOutputStream(String.valueOf(executablePath))))) {
                         assembleExecutable(jarFromCachePath,
-<<<<<<< HEAD
-                                           buildContext.moduleDependencyPathMap.get(module.packageID).moduleLibs,
-                                           outStream);
-=======
-                                buildContext.moduleDependencyPathMap.get(module.packageID).platformLibs, outStream);
->>>>>>> 25c49d20
+                                buildContext.moduleDependencyPathMap.get(module.packageID).moduleLibs, outStream);
                     } catch (IOException e) {
                         throw createLauncherException("unable to extract the uber jar :" + e.getMessage());
                     }
