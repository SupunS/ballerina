/*
 * Copyright (c) 2019, WSO2 Inc. (http://www.wso2.org) All Rights Reserved.
 *
 * Licensed under the Apache License, Version 2.0 (the "License");
 * you may not use this file except in compliance with the License.
 * You may obtain a copy of the License at
 *
 * http://www.apache.org/licenses/LICENSE-2.0
 *
 * Unless required by applicable law or agreed to in writing, software
 * distributed under the License is distributed on an "AS IS" BASIS,
 * WITHOUT WARRANTIES OR CONDITIONS OF ANY KIND, either express or implied.
 * See the License for the specific language governing permissions and
 * limitations under the License.
 *
 */

apply from: "$rootDir/gradle/balNativeLibProject.gradle"
apply from: "$rootDir/gradle/baseNativeStdLibProject.gradle"


configurations {
    cliModulePullJar
    balx
    generatedBalx
}

configurations.testCompileClasspath {
    resolutionStrategy {
        preferProjectModules()
    }
}

createBalo {
    jvmTarget = 'true'
}

createBir {
}

createBirJar {
}

dependencies {
    baloCreat project(':lib-creator')

    baloImplementation project(path: ':ballerina-auth', configuration: 'baloImplementation')
    baloImplementation project(path: ":ballerina-cache", configuration: 'baloImplementation')
    baloImplementation project(path: ":ballerina-config-api", configuration: 'baloImplementation')
    baloImplementation project(path: ":ballerina-crypto", configuration: 'baloImplementation')
    baloImplementation project(path: ":ballerina-encoding", configuration: 'baloImplementation')
    baloImplementation project(path: ':ballerina-filepath', configuration: 'baloImplementation')
    baloImplementation project(path: ':ballerina-http', configuration: 'baloImplementation')
    baloImplementation project(path: ':ballerina-io', configuration: 'baloImplementation')
    baloImplementation project(path: ':ballerina-log-api', configuration: 'baloImplementation')
    baloImplementation project(path: ':ballerina-math', configuration: 'baloImplementation')
    baloImplementation project(path: ':ballerina-mime', configuration: 'baloImplementation')
    baloImplementation project(path: ':ballerina-reflect', configuration: 'baloImplementation')
    baloImplementation project(path: ':ballerina-runtime-api', configuration: 'baloImplementation')
    baloImplementation project(path: ":ballerina-file", configuration: 'baloImplementation')
    baloImplementation project(path: ":ballerina-task", configuration: 'baloImplementation')
    baloImplementation project(path: ":ballerina-time", configuration: 'baloImplementation')
    baloImplementation project(path: ':ballerina-utils', configuration: 'baloImplementation')
    baloImplementation project(path: ':ballerina-stringutils', configuration: 'baloImplementation')
    baloImplementation project(path: ':ballerina-java', configuration: 'baloImplementation')

    interopImports project(':ballerina-config-api')
    interopImports project(':ballerina-filepath')
    interopImports project(':ballerina-io')
    interopImports project(':ballerina-log-api')
    interopImports project(':ballerina-math')
    interopImports project(':ballerina-system')
    interopImports project(':ballerina-task')
    interopImports project(':ballerina-time')
    interopImports project(':ballerina-reflect')
    interopImports project(':ballerina-crypto')
    interopImports project(':ballerina-file')
<<<<<<< HEAD
    interopImports project(':ballerina-http')
=======
    interopImports project(':ballerina-runtime-api')
>>>>>>> 7dc0fb9b

    implementation project(':ballerina-lang')
    implementation project(':ballerina-runtime')
    implementation project(':ballerina-runtime-api')
    implementation project(':ballerina-utils')
    implementation project(':ballerina-stringutils')
}

artifacts {
    cliModulePullJar file: file("$buildDir/generated-bir-jar/" + moduleName + ".jar"), builtBy: createBirJar
}

description = 'Ballerina - CLI Module Pull'

configurations.all {
    resolutionStrategy.preferProjectModules()
}<|MERGE_RESOLUTION|>--- conflicted
+++ resolved
@@ -65,6 +65,7 @@
     baloImplementation project(path: ':ballerina-java', configuration: 'baloImplementation')
 
     interopImports project(':ballerina-config-api')
+    interopImports project(':ballerina-http')
     interopImports project(':ballerina-filepath')
     interopImports project(':ballerina-io')
     interopImports project(':ballerina-log-api')
@@ -75,11 +76,7 @@
     interopImports project(':ballerina-reflect')
     interopImports project(':ballerina-crypto')
     interopImports project(':ballerina-file')
-<<<<<<< HEAD
-    interopImports project(':ballerina-http')
-=======
     interopImports project(':ballerina-runtime-api')
->>>>>>> 7dc0fb9b
 
     implementation project(':ballerina-lang')
     implementation project(':ballerina-runtime')
