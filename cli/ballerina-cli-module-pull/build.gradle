/*
 * Copyright (c) 2019, WSO2 Inc. (http://www.wso2.org) All Rights Reserved.
 *
 * Licensed under the Apache License, Version 2.0 (the "License");
 * you may not use this file except in compliance with the License.
 * You may obtain a copy of the License at
 *
 * http://www.apache.org/licenses/LICENSE-2.0
 *
 * Unless required by applicable law or agreed to in writing, software
 * distributed under the License is distributed on an "AS IS" BASIS,
 * WITHOUT WARRANTIES OR CONDITIONS OF ANY KIND, either express or implied.
 * See the License for the specific language governing permissions and
 * limitations under the License.
 *
 */

apply from: "$rootDir/gradle/balNativeLibProject.gradle"
apply from: "$rootDir/gradle/baseNativeStdLibProject.gradle"


configurations {
    cliModulePullJar
    balx
    generatedBalx
}

configurations.testCompileClasspath {
    resolutionStrategy {
        preferProjectModules()
    }
}

createBalo {
    jvmTarget = 'true'
}

createBir {
}

createBirJar {
}

dependencies {
    baloCreat project(':lib-creator')

    baloImplementation project(path: ':ballerina-auth', configuration: 'baloImplementation')
    baloImplementation project(path: ":ballerina-cache", configuration: 'baloImplementation')
    baloImplementation project(path: ":ballerina-config-api", configuration: 'baloImplementation')
    baloImplementation project(path: ":ballerina-crypto", configuration: 'baloImplementation')
    baloImplementation project(path: ":ballerina-encoding", configuration: 'baloImplementation')
    baloImplementation project(path: ':ballerina-filepath', configuration: 'baloImplementation')
    baloImplementation project(path: ':ballerina-http', configuration: 'baloImplementation')
    baloImplementation project(path: ':ballerina-io', configuration: 'baloImplementation')
    baloImplementation project(path: ':ballerina-log-api', configuration: 'baloImplementation')
    baloImplementation project(path: ':ballerina-math', configuration: 'baloImplementation')
    baloImplementation project(path: ':ballerina-mime', configuration: 'baloImplementation')
    baloImplementation project(path: ':ballerina-reflect', configuration: 'baloImplementation')
    baloImplementation project(path: ':ballerina-runtime-api', configuration: 'baloImplementation')
    baloImplementation project(path: ":ballerina-file", configuration: 'baloImplementation')
    baloImplementation project(path: ":ballerina-task", configuration: 'baloImplementation')
    baloImplementation project(path: ":ballerina-time", configuration: 'baloImplementation')
    baloImplementation project(path: ':ballerina-utils', configuration: 'baloImplementation')
    baloImplementation project(path: ':ballerina-stringutils', configuration: 'baloImplementation')
    baloImplementation project(path: ':ballerina-java', configuration: 'baloImplementation')

    interopImports project(':ballerina-config-api')
    interopImports project(':ballerina-filepath')
    interopImports project(':ballerina-io')
    interopImports project(':ballerina-log-api')
    interopImports project(':ballerina-math')
    interopImports project(':ballerina-system')
    interopImports project(':ballerina-task')
    interopImports project(':ballerina-time')
    interopImports project(':ballerina-reflect')
    interopImports project(':ballerina-crypto')
<<<<<<< HEAD
    interopImports project(':ballerina-http')
=======
    interopImports project(':ballerina-file')
>>>>>>> 37b6c221

    implementation project(':ballerina-lang')
    implementation project(':ballerina-runtime')
    implementation project(':ballerina-runtime-api')
    implementation project(':ballerina-utils')
    implementation project(':ballerina-stringutils')
}

artifacts {
    cliModulePullJar file: file("$buildDir/generated-bir-jar/" + moduleName + ".jar"), builtBy: createBirJar
}

description = 'Ballerina - CLI Module Pull'

configurations.all {
    resolutionStrategy.preferProjectModules()
}<|MERGE_RESOLUTION|>--- conflicted
+++ resolved
@@ -74,11 +74,8 @@
     interopImports project(':ballerina-time')
     interopImports project(':ballerina-reflect')
     interopImports project(':ballerina-crypto')
-<<<<<<< HEAD
+    interopImports project(':ballerina-file')
     interopImports project(':ballerina-http')
-=======
-    interopImports project(':ballerina-file')
->>>>>>> 37b6c221
 
     implementation project(':ballerina-lang')
     implementation project(':ballerina-runtime')
