/*
 * Copyright (c) 2019, WSO2 Inc. (http://www.wso2.org) All Rights Reserved.
 *
 * Licensed under the Apache License, Version 2.0 (the "License");
 * you may not use this file except in compliance with the License.
 * You may obtain a copy of the License at
 *
 * http://www.apache.org/licenses/LICENSE-2.0
 *
 * Unless required by applicable law or agreed to in writing, software
 * distributed under the License is distributed on an "AS IS" BASIS,
 * WITHOUT WARRANTIES OR CONDITIONS OF ANY KIND, either express or implied.
 * See the License for the specific language governing permissions and
 * limitations under the License.
 *
 */
 
apply from: "$rootDir/gradle/balNativeLibProject.gradle"
apply from: "$rootDir/gradle/baseNativeStdLibProject.gradle"


configurations {
    cliModulePushJar
    balx
    generatedBalx
}

configurations.testCompileClasspath {
    resolutionStrategy {
        preferProjectModules()
    }
}

createBalo {
    jvmTarget = 'true'
}

createBir {
}

createBirJar {
}

dependencies {
    baloCreat project(':lib-creator')

    baloImplementation project(path: ':ballerina-auth', configuration: 'baloImplementation')
    baloImplementation project(path: ":ballerina-cache", configuration: 'baloImplementation')
    baloImplementation project(path: ":ballerina-config-api", configuration: 'baloImplementation')
    baloImplementation project(path: ":ballerina-crypto", configuration: 'baloImplementation')
    baloImplementation project(path: ":ballerina-encoding", configuration: 'baloImplementation')
    baloImplementation project(path: ':ballerina-http', configuration: 'baloImplementation')
    baloImplementation project(path: ':ballerina-io', configuration: 'baloImplementation')
    baloImplementation project(path: ':ballerina-log-api', configuration: 'baloImplementation')
    baloImplementation project(path: ':ballerina-math', configuration: 'baloImplementation')
    baloImplementation project(path: ':ballerina-mime', configuration: 'baloImplementation')
    baloImplementation project(path: ':ballerina-reflect', configuration: 'baloImplementation')
    baloImplementation project(path: ':ballerina-runtime-api', configuration: 'baloImplementation')
    baloImplementation project(path: ":ballerina-system", configuration: 'baloImplementation')
    baloImplementation project(path: ":ballerina-task", configuration: 'baloImplementation')
    baloImplementation project(path: ":ballerina-time", configuration: 'baloImplementation')
    baloImplementation project(path: ':ballerina-utils', configuration: 'baloImplementation')

    interopImports project(':ballerina-config-api')
    interopImports project(':ballerina-io')
    interopImports project(':ballerina-log-api')
    interopImports project(':ballerina-math')
    interopImports project(':ballerina-system')
    interopImports project(':ballerina-task')
    interopImports project(':ballerina-time')
    interopImports project(':ballerina-reflect')
<<<<<<< HEAD
    interopImports project(':ballerina-mime')
=======
    interopImports project(':ballerina-file')
>>>>>>> 37b6c221

    implementation project(':ballerina-lang')
    implementation project(':ballerina-runtime')
    implementation project(':ballerina-runtime-api')
    implementation project(':ballerina-utils')

    interopImports project(':ballerina-crypto')
}

artifacts {
    cliModulePushJar file: file("$buildDir/generated-bir-jar/" + moduleName + ".jar"), builtBy: createBirJar
}

description = 'Ballerina - CLI Module Push'

configurations.all {
    resolutionStrategy.preferProjectModules()
}<|MERGE_RESOLUTION|>--- conflicted
+++ resolved
@@ -69,11 +69,8 @@
     interopImports project(':ballerina-task')
     interopImports project(':ballerina-time')
     interopImports project(':ballerina-reflect')
-<<<<<<< HEAD
+    interopImports project(':ballerina-file')
     interopImports project(':ballerina-mime')
-=======
-    interopImports project(':ballerina-file')
->>>>>>> 37b6c221
 
     implementation project(':ballerina-lang')
     implementation project(':ballerina-runtime')
