/*
 * Copyright (c) 2019, WSO2 Inc. (http://www.wso2.org) All Rights Reserved.
 *
 * Licensed under the Apache License, Version 2.0 (the "License");
 * you may not use this file except in compliance with the License.
 * You may obtain a copy of the License at
 *
 * http://www.apache.org/licenses/LICENSE-2.0
 *
 * Unless required by applicable law or agreed to in writing, software
 * distributed under the License is distributed on an "AS IS" BASIS,
 * WITHOUT WARRANTIES OR CONDITIONS OF ANY KIND, either express or implied.
 * See the License for the specific language governing permissions and
 * limitations under the License.
 *
 */
 
apply from: "$rootDir/gradle/balNativeLibProject.gradle"
apply from: "$rootDir/gradle/baseNativeStdLibProject.gradle"


configurations {
    cliModulePushJar
    balx
    generatedBalx
}

configurations.testCompileClasspath {
    resolutionStrategy {
        preferProjectModules()
    }
}

createBalo {
    jvmTarget = 'true'
}

createBir {
}

createBirJar {
}

dependencies {
    baloCreat project(':lib-creator')

    baloImplementation project(path: ':ballerina-auth', configuration: 'baloImplementation')
    baloImplementation project(path: ":ballerina-cache", configuration: 'baloImplementation')
    baloImplementation project(path: ":ballerina-config-api", configuration: 'baloImplementation')
    baloImplementation project(path: ":ballerina-crypto", configuration: 'baloImplementation')
    baloImplementation project(path: ":ballerina-encoding", configuration: 'baloImplementation')
    baloImplementation project(path: ':ballerina-http', configuration: 'baloImplementation')
    baloImplementation project(path: ':ballerina-io', configuration: 'baloImplementation')
    baloImplementation project(path: ':ballerina-log-api', configuration: 'baloImplementation')
    baloImplementation project(path: ':ballerina-math', configuration: 'baloImplementation')
    baloImplementation project(path: ':ballerina-mime', configuration: 'baloImplementation')
    baloImplementation project(path: ':ballerina-reflect', configuration: 'baloImplementation')
    baloImplementation project(path: ':ballerina-runtime-api', configuration: 'baloImplementation')
    baloImplementation project(path: ":ballerina-system", configuration: 'baloImplementation')
    baloImplementation project(path: ":ballerina-task", configuration: 'baloImplementation')
    baloImplementation project(path: ":ballerina-time", configuration: 'baloImplementation')
    baloImplementation project(path: ':ballerina-utils', configuration: 'baloImplementation')

    interopImports project(':ballerina-task')
<<<<<<< HEAD
    interopImports project(':ballerina-config-api')
=======
    interopImports project(':ballerina-math')
>>>>>>> cc5d6547

    implementation project(':ballerina-lang')
    implementation project(':ballerina-runtime')
    implementation project(':ballerina-runtime-api')
    implementation project(':ballerina-utils')
}

artifacts {
    cliModulePushJar file: file("$buildDir/generated-bir-jar/" + moduleName + ".jar"), builtBy: createBirJar
}

description = 'Ballerina - CLI Module Push'

configurations.all {
    resolutionStrategy.preferProjectModules()
}<|MERGE_RESOLUTION|>--- conflicted
+++ resolved
@@ -62,11 +62,8 @@
     baloImplementation project(path: ':ballerina-utils', configuration: 'baloImplementation')
 
     interopImports project(':ballerina-task')
-<<<<<<< HEAD
+    interopImports project(':ballerina-math')
     interopImports project(':ballerina-config-api')
-=======
-    interopImports project(':ballerina-math')
->>>>>>> cc5d6547
 
     implementation project(':ballerina-lang')
     implementation project(':ballerina-runtime')
