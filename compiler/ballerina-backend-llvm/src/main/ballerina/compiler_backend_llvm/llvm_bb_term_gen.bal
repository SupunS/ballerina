import ballerina/llvm;
import ballerina/bir;

type BbTermGenrator object {

    llvm:LLVMBuilderRef builder;
    FuncGenrator parent;
    bir:BasicBlock bb;
    llvm:LLVMBasicBlockRef bbRef;

    new(builder, bb, bbRef, parent) {
    }

    function genBasicBlockTerminator(map<FuncGenrator> funcGenrators, map<BbTermGenrator> bbGenrators) {
        llvm:LLVMPositionBuilderAtEnd(self.builder,  self.bbRef);

        match self.bb.terminator {
            bir:GOTO gotoIns => self.genGoToTerm(gotoIns, bbGenrators);
            bir:Branch brIns => self.genBranchTerm(brIns, bbGenrators);
            bir:Call callIns => self.genCallTerm(callIns, funcGenrators, bbGenrators);
            bir:Return => self.genReturnTerm();
        }
    }

    function genGoToTerm(bir:GOTO gotoIns, map<BbTermGenrator> bbGenrators) {
        var brInsRef = llvm:LLVMBuildBr(self.builder, findBbRefById(bbGenrators, gotoIns.targetBB.id.value));
    }

    function genBranchTerm(bir:Branch brIns, map<BbTermGenrator> bbGenrators) {
        var ifTrue = findBbRefById(bbGenrators, brIns.trueBB.id.value);
        var ifFalse = findBbRefById(bbGenrators, brIns.falseBB.id.value);
        var vrInsRef = llvm:LLVMBuildCondBr(self.builder, self.parent.genLoadLocalToTempVar(brIns.op), ifTrue, ifFalse);
    }

    function genCallTerm(bir:Call callIns, map<FuncGenrator> funcGenrators, map<BbTermGenrator> bbGenrators) {
        llvm:LLVMValueRef[] args = self.mapOverGenVarLoad(callIns.args);

        if (callIns.name.value == "print"){
            self.genCallToPrintf(args, "");
        } else if (callIns.name.value == "println"){
            self.genCallToPrintf(args, "\n");
        } else {
            self.genCallToSamePkgFunc(funcGenrators, callIns, args);
        }

        var thenBB = findBbRefById(bbGenrators, callIns.thenBB.id.value);
        var brInsRef = llvm:LLVMBuildBr(self.builder, thenBB);
    }

    function mapOverGenVarLoad(bir:Operand[] ops) returns llvm:LLVMValueRef[] {
        llvm:LLVMValueRef[] loaddedVars = [];
        var argsCount = ops.length();
        int i = 0;
        while (i < argsCount) {
            loaddedVars[i] = self.parent.genLoadLocalToTempVar(ops[i]);
            i += 1;
        }
        return loaddedVars;
    }

    function genCallToPrintf(llvm:LLVMValueRef[] args, string suffix) {
        var argsCount = args.length();
        var printfPatten = stringMul("%ld", argsCount) + suffix;
        var printLnIntPatten = llvm:LLVMBuildGlobalStringPtr(self.builder, printfPatten, "");
        llvm:LLVMValueRef[] printArgs = [printLnIntPatten];
        appendAllTo(printArgs, args);
<<<<<<< HEAD
        llvm:LLVMValueRef callReturn = llvm:LLVMBuildCall(self.builder, printfRef, printArgs, lengthof printArgs, "");
=======
        llvm:LLVMValueRef callReturn = llvm:LLVMBuildCall(builder, printfRef, printArgs, printArgs.length(), "");
>>>>>>> 5d53e8ed
    }

    function genCallToSamePkgFunc(map<FuncGenrator> funcGenrators, bir:Call callIns, llvm:LLVMValueRef[] args) {
        llvm:LLVMValueRef calleFuncRef = findFuncRefByName(funcGenrators, callIns.name);
<<<<<<< HEAD
        llvm:LLVMValueRef callReturn = llvm:LLVMBuildCall(self.builder, calleFuncRef, args, lengthof args, "");
=======
        llvm:LLVMValueRef callReturn = llvm:LLVMBuildCall(builder, calleFuncRef, args, args.length(), "");
>>>>>>> 5d53e8ed
        match callIns.lhsOp {
            bir:VarRef lhsOp => {
                llvm:LLVMValueRef lhsRef = self.parent.getLocalVarRefById(lhsOp.variableDcl.name.value);
                var loaded = llvm:LLVMBuildStore(self.builder, callReturn, lhsRef);
            }
            () => {
                // void function call, no need to store
            }
        }

    }

    function genReturnTerm() {
        if (self.parent.isVoidFunc()){
            var retValueRef = llvm:LLVMBuildLoad(self.builder, self.parent.getLocalVarRefById("%0"), "retrun_temp");
            var ret = llvm:LLVMBuildRet(self.builder, retValueRef);
        } else {
            var ret = llvm:LLVMBuildRetVoid(self.builder);
        }

    }
};

function stringMul(string str, int factor) returns string {
    int i;
    string result;
    while i < factor {
        result = result + str;
        i += 1;
    }
    return result;
}

<|MERGE_RESOLUTION|>--- conflicted
+++ resolved
@@ -64,20 +64,12 @@
         var printLnIntPatten = llvm:LLVMBuildGlobalStringPtr(self.builder, printfPatten, "");
         llvm:LLVMValueRef[] printArgs = [printLnIntPatten];
         appendAllTo(printArgs, args);
-<<<<<<< HEAD
-        llvm:LLVMValueRef callReturn = llvm:LLVMBuildCall(self.builder, printfRef, printArgs, lengthof printArgs, "");
-=======
-        llvm:LLVMValueRef callReturn = llvm:LLVMBuildCall(builder, printfRef, printArgs, printArgs.length(), "");
->>>>>>> 5d53e8ed
+        llvm:LLVMValueRef callReturn = llvm:LLVMBuildCall(self.builder, printfRef, printArgs, printArgs.length(), "");
     }
 
     function genCallToSamePkgFunc(map<FuncGenrator> funcGenrators, bir:Call callIns, llvm:LLVMValueRef[] args) {
         llvm:LLVMValueRef calleFuncRef = findFuncRefByName(funcGenrators, callIns.name);
-<<<<<<< HEAD
-        llvm:LLVMValueRef callReturn = llvm:LLVMBuildCall(self.builder, calleFuncRef, args, lengthof args, "");
-=======
-        llvm:LLVMValueRef callReturn = llvm:LLVMBuildCall(builder, calleFuncRef, args, args.length(), "");
->>>>>>> 5d53e8ed
+        llvm:LLVMValueRef callReturn = llvm:LLVMBuildCall(self.builder, calleFuncRef, args, args.length(), "");
         match callIns.lhsOp {
             bir:VarRef lhsOp => {
                 llvm:LLVMValueRef lhsRef = self.parent.getLocalVarRefById(lhsOp.variableDcl.name.value);
