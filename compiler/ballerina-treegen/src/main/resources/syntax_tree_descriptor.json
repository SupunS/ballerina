--- conflicted
+++ resolved
@@ -2998,7 +2998,6 @@
             ]
         },
         {
-<<<<<<< HEAD
             "name": "RestDescriptorNode",
             "base": "Node",
             "kind": "REST_TYPE",
@@ -3009,7 +3008,11 @@
                 },
                 {
                     "name": "ellipsisToken",
-=======
+                    "type": "Token"
+                }
+            ]
+        },
+        {
             "name": "DoubleGTTokenNode",
             "base": "Node",
             "kind": "DOUBLE_GT_TOKEN",
@@ -3039,7 +3042,6 @@
                 },
                 {
                     "name": "endGTToken",
->>>>>>> a2be127a
                     "type": "Token"
                 }
             ]
