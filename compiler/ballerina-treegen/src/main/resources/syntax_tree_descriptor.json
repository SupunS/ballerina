{
    "root": "Node",
    "type": "abstract",
    "attributes": [
        {
            "name": "kind",
            "type": "SyntaxKind"
        },
        {
            "name": "width",
            "type": "int"
        }
    ],
    "nodes": [
        {
            "name": "ModulePartNode",
            "base": "Node",
            "kind": "MODULE_PART",
            "attributes": [
                {
                    "name": "imports",
                    "type": "ImportDeclarationNode",
                    "occurrences": "MULTIPLE"
                },
                {
                    "name": "members",
                    "type": "ModuleMemberDeclarationNode",
                    "occurrences": "MULTIPLE"
                },
                {
                    "name": "eofToken",
                    "type": "Token"
                }
            ]
        },
        {
            "name": "ModuleMemberDeclarationNode",
            "base": "Node",
            "isAbstract": true
        },
        {
            "name": "FunctionDefinitionNode",
            "base": "ModuleMemberDeclarationNode",
            "kind": "FUNCTION_DEFINITION",
            "attributes": [
                {
                    "name": "metadata",
                    "type": "MetadataNode"
                },
                {
                    "name": "visibilityQualifier",
                    "type": "Token"
                },
                {
                    "name": "functionKeyword",
                    "type": "Token"
                },
                {
                    "name": "functionName",
                    "type": "IdentifierToken"
                },
                {
                    "name": "openParenToken",
                    "type": "Token"
                },
                {
                    "name": "parameters",
                    "type": "ParameterNode",
                    "occurrences": "MULTIPLE"
                },
                {
                    "name": "closeParenToken",
                    "type": "Token"
                },
                {
                    "name": "returnTypeDesc",
                    "type": "Node"
                },
                {
                    "name": "functionBody",
                    "type": "BlockStatementNode"
                }
            ]
        },
        {
            "name": "ImportDeclarationNode",
            "base": "Node",
            "kind": "IMPORT_DECLARATION",
            "attributes": [
                {
                    "name": "importKeyword",
                    "type": "Token"
                },
                {
                    "name": "orgName",
                    "type": "Token"
                },
                {
                    "name": "moduleName",
                    "type": "Node"
                },
                {
                    "name": "version",
                    "type": "Node"
                },
                {
                    "name": "prefix",
                    "type": "Node"
                },
                {
                    "name": "semicolon",
                    "type": "Token"
                }
            ]
        },
        {
            "name": "ListenerDeclarationNode",
            "base": "ModuleMemberDeclarationNode",
            "kind": "LISTENER_DECLARATION",
            "attributes": [
                {
                    "name": "metadata",
                    "type": "MetadataNode"
                },
                {
                    "name": "visibilityQualifier",
                    "type": "Token"
                },
                {
                    "name": "listenerKeyword",
                    "type": "Token"
                },
                {
                    "name": "typeDescriptor",
                    "type": "Node"
                },
                {
                    "name": "variableName",
                    "type": "Token"
                },
                {
                    "name": "equalsToken",
                    "type": "Token"
                },
                {
                    "name": "initializer",
                    "type": "Node"
                },
                {
                    "name": "semicolonToken",
                    "type": "Token"
                }
            ]
        },
        {
            "name": "TypeDefinitionNode",
            "base": "ModuleMemberDeclarationNode",
            "kind": "TYPE_DEFINITION",
            "attributes": [
                {
                    "name": "metadata",
                    "type": "MetadataNode"
                },
                {
                    "name": "visibilityQualifier",
                    "type": "Token"
                },
                {
                    "name": "typeKeyword",
                    "type": "Token"
                },
                {
                    "name": "typeName",
                    "type": "Token"
                },
                {
                    "name": "typeDescriptor",
                    "type": "Node"
                },
                {
                    "name": "semicolonToken",
                    "type": "Token"
                }
            ]
        },
        {
            "name": "ServiceDeclarationNode",
            "base": "ModuleMemberDeclarationNode",
            "kind": "SERVICE_DECLARATION",
            "attributes": [
                {
                    "name": "metadata",
                    "type": "MetadataNode"
                },
                {
                    "name": "serviceKeyword",
                    "type": "Token"
                },
                {
                    "name": "serviceName",
                    "type": "IdentifierToken"
                },
                {
                    "name": "onKeyword",
                    "type": "Token"
                },
                {
                    "name": "expressions",
                    "type": "ExpressionNode",
                    "occurrences": "MULTIPLE"
                },
                {
                    "name": "serviceBody",
                    "type": "Node"
                }
            ]
        },
        {
            "name": "StatementNode",
            "base": "Node",
            "isAbstract": true
        },
        {
            "name": "AssignmentStatementNode",
            "base": "StatementNode",
            "kind": "ASSIGNMENT_STATEMENT",
            "attributes": [
                {
                    "name": "varRef",
                    "type": "Node"
                },
                {
                    "name": "equalsToken",
                    "type": "Token"
                },
                {
                    "name": "expression",
                    "type": "ExpressionNode"
                },
                {
                    "name": "semicolonToken",
                    "type": "Token"
                }
            ]
        },
        {
            "name": "CompoundAssignmentStatementNode",
            "base": "StatementNode",
            "kind": "COMPOUND_ASSIGNMENT_STATEMENT",
            "attributes": [
                {
                    "name": "lhsExpression",
                    "type": "ExpressionNode"
                },
                {
                    "name": "binaryOperator",
                    "type": "Token"
                },
                {
                    "name": "equalsToken",
                    "type": "Token"
                },
                {
                    "name": "rhsExpression",
                    "type": "ExpressionNode"
                },
                {
                    "name": "semicolonToken",
                    "type": "Token"
                }
            ]
        },
        {
            "name": "VariableDeclarationNode",
            "base": "StatementNode",
            "kind": "LOCAL_VAR_DECL",
            "attributes": [
                {
                    "name": "annotations",
                    "type": "AnnotationNode",
                    "occurrences": "MULTIPLE"
                },
                {
                    "name": "finalKeyword",
                    "type": "Token"
                },
                {
                    "name": "typeName",
                    "type": "Node"
                },
                {
                    "name": "variableName",
                    "type": "Token"
                },
                {
                    "name": "equalsToken",
                    "type": "Token"
                },
                {
                    "name": "initializer",
                    "type": "ExpressionNode"
                },
                {
                    "name": "semicolonToken",
                    "type": "Token"
                }
            ]
        },
        {
            "name": "BlockStatementNode",
            "base": "StatementNode",
            "kind": "BLOCK_STATEMENT",
            "attributes": [
                {
                    "name": "openBraceToken",
                    "type": "Token"
                },
                {
                    "name": "statements",
                    "type": "StatementNode",
                    "occurrences": "MULTIPLE"
                },
                {
                    "name": "closeBraceToken",
                    "type": "Token"
                }
            ]
        },
        {
            "name": "BreakStatementNode",
            "base": "StatementNode",
            "kind": "BREAK_STATEMENT",
            "attributes": [
                {
                    "name": "breakToken",
                    "type": "Token"
                },
                {
                    "name": "semicolonToken",
                    "type": "Token"
                }
            ]
        },
        {
            "name": "CallStatementNode",
            "base": "StatementNode",
            "kind": "CALL_STATEMENT",
            "attributes": [
                {
                    "name": "expression",
                    "type": "ExpressionNode"
                },
                {
                    "name": "semicolonToken",
                    "type": "Token"
                }
            ]
        },
        {
            "name": "ContinueStatementNode",
            "base": "StatementNode",
            "kind": "CONTINUE_STATEMENT",
            "attributes": [
                {
                    "name": "continueToken",
                    "type": "Token"
                },
                {
                    "name": "semicolonToken",
                    "type": "Token"
                }
            ]
        },
        {
            "name": "ExternalFunctionBodyNode",
            "base": "StatementNode",
            "kind": "EXTERNAL_FUNCTION_BODY",
            "attributes": [
                {
                    "name": "equalsToken",
                    "type": "Token"
                },
                {
                    "name": "annotations",
                    "type": "AnnotationNode",
                    "occurrences": "MULTIPLE"
                },
                {
                    "name": "externalKeyword",
                    "type": "Token"
                },
                {
                    "name": "semicolonToken",
                    "type": "Token"
                }
            ]
        },
        {
            "name": "IfElseStatementNode",
            "base": "StatementNode",
            "kind": "IF_ELSE_STATEMENT",
            "attributes": [
                {
                    "name": "ifKeyword",
                    "type": "Token"
                },
                {
                    "name": "condition",
                    "type": "ExpressionNode"
                },
                {
                    "name": "ifBody",
                    "type": "Node"
                },
                {
                    "name": "elseBody",
                    "type": "Node"
                }
            ]
        },
        {
            "name": "ElseBlockNode",
            "base": "StatementNode",
            "kind": "ELSE_BLOCK",
            "attributes": [
                {
                    "name": "elseKeyword",
                    "type": "Token"
                },
                {
                    "name": "elseBody",
                    "type": "Node"
                }
            ]
        },
        {
            "name": "WhileStatementNode",
            "base": "StatementNode",
            "kind": "WHILE_STATEMENT",
            "attributes": [
                {
                    "name": "whileKeyword",
                    "type": "Token"
                },
                {
                    "name": "condition",
                    "type": "ExpressionNode"
                },
                {
                    "name": "whileBody",
                    "type": "Node"
                }
            ]
        },
        {
            "name": "PanicStatementNode",
            "base": "StatementNode",
            "kind": "PANIC_STATEMENT",
            "attributes": [
                {
                    "name": "panicKeyword",
                    "type": "Token"
                },
                {
                    "name": "expression",
                    "type": "ExpressionNode"
                },
                {
                    "name": "semicolonToken",
                    "type": "Token"
                }
            ]
        },
        {
            "name": "ReturnStatementNode",
            "base": "StatementNode",
            "kind": "RETURN_STATEMENT",
            "attributes": [
                {
                    "name": "returnKeyword",
                    "type": "Token"
                },
                {
                    "name": "expression",
                    "type": "ExpressionNode"
                },
                {
                    "name": "semicolonToken",
                    "type": "Token"
                }
            ]
        },
        {
            "name": "LocalTypeDefinitionStatementNode",
            "base": "StatementNode",
            "kind": "LOCAL_TYPE_DEFINITION_STATEMENT",
            "attributes": [
                {
                    "name": "annotations",
                    "type": "AnnotationNode",
                    "occurrences": "MULTIPLE"
                },
                {
                    "name": "typeKeyword",
                    "type": "Token"
                },
                {
                    "name": "typeName",
                    "type": "Node"
                },
                {
                    "name": "typeDescriptor",
                    "type": "Node"
                },
                {
                    "name": "semicolonToken",
                    "type": "Token"
                }
            ]
        },
        {
            "name": "ExpressionNode",
            "base": "Node",
            "isAbstract": true
        },
        {
            "name": "BinaryExpressionNode",
            "base": "ExpressionNode",
            "attributes": [
                {
                    "name": "lhsExpr",
                    "type": "Node"
                },
                {
                    "name": "operator",
                    "type": "Token"
                },
                {
                    "name": "rhsExpr",
                    "type": "Node"
                }
            ]
        },
        {
            "name": "BracedExpressionNode",
            "base": "ExpressionNode",
            "attributes": [
                {
                    "name": "openParen",
                    "type": "Token"
                },
                {
                    "name": "expression",
                    "type": "ExpressionNode"
                },
                {
                    "name": "closeParen",
                    "type": "Token"
                }
            ]
        },
        {
            "name": "CheckExpressionNode",
            "base": "ExpressionNode",
            "kind": "CHECK_EXPRESSION",
            "attributes": [
                {
                    "name": "checkKeyword",
                    "type": "Token"
                },
                {
                    "name": "expression",
                    "type": "ExpressionNode"
                }
            ]
        },
        {
            "name": "FieldAccessExpressionNode",
            "base": "ExpressionNode",
            "kind": "FIELD_ACCESS",
            "attributes": [
                {
                    "name": "expression",
                    "type": "ExpressionNode"
                },
                {
                    "name": "dotToken",
                    "type": "Token"
                },
                {
                    "name": "fieldName",
                    "type": "Token"
                }
            ]
        },
        {
            "name": "FunctionCallExpressionNode",
            "base": "ExpressionNode",
            "kind": "FUNCTION_CALL",
            "attributes": [
                {
                    "name": "functionName",
                    "type": "Node"
                },
                {
                    "name": "openParenToken",
                    "type": "Token"
                },
                {
                    "name": "arguments",
                    "type": "FunctionArgumentNode",
                    "occurrences": "MULTIPLE"
                },
                {
                    "name": "closeParenToken",
                    "type": "Token"
                }
            ]
        },
        {
            "name": "MethodCallExpressionNode",
            "base": "ExpressionNode",
            "kind": "METHOD_CALL",
            "attributes": [
                {
                    "name": "expression",
                    "type": "ExpressionNode"
                },
                {
                    "name": "dotToken",
                    "type": "Token"
                },
                {
                    "name": "methodName",
                    "type": "Token"
                },
                {
                    "name": "openParenToken",
                    "type": "Token"
                },
                {
                    "name": "arguments",
                    "type": "FunctionArgumentNode",
                    "occurrences": "MULTIPLE"
                },
                {
                    "name": "closeParenToken",
                    "type": "Token"
                }
            ]
        },
        {
            "name": "MappingConstructorExpressionNode",
            "base": "ExpressionNode",
            "kind": "MAPPING_CONSTRUCTOR",
            "attributes": [
                {
                    "name": "openBrace",
                    "type": "Token"
                },
                {
                    "name": "fields",
                    "type": "MappingFieldNode",
                    "occurrences": "MULTIPLE"
                },
                {
                    "name": "closeBrace",
                    "type": "Token"
                }
            ]
        },
        {
            "name": "MemberAccessExpressionNode",
            "base": "ExpressionNode",
            "kind": "MEMBER_ACCESS",
            "attributes": [
                {
                    "name": "containerExpression",
                    "type": "ExpressionNode"
                },
                {
                    "name": "openBracket",
                    "type": "Token"
                },
                {
                    "name": "keyExpression",
                    "type": "ExpressionNode"
                },
                {
                    "name": "closeBracket",
                    "type": "Token"
                }
            ]
        },
        {
            "name": "TypeofExpressionNode",
            "base": "ExpressionNode",
            "kind": "TYPEOF_EXPRESSION",
            "attributes": [
                {
                    "name": "typeofKeyword",
                    "type": "Token"
                },
                {
                    "name": "expression",
                    "type": "ExpressionNode"
                }
            ]
        },
        {
            "name": "UnaryExpressionNode",
            "base": "ExpressionNode",
            "kind": "UNARY_EXPRESSION",
            "attributes": [
                {
                    "name": "unaryOperator",
                    "type": "Token"
                },
                {
                    "name": "expression",
                    "type": "ExpressionNode"
                }
            ]
        },
        {
            "name": "ComputedNameFieldNode",
            "base": "Node",
            "kind": "COMPUTED_NAME_FIELD",
            "attributes": [
                {
                    "name": "leadingComma",
                    "type": "Token"
                },
                {
                    "name": "openBracket",
                    "type": "Token"
                },
                {
                    "name": "fieldNameExpr",
                    "type": "ExpressionNode"
                },
                {
                    "name": "closeBracket",
                    "type": "Token"
                },
                {
                    "name": "colonToken",
                    "type": "Token"
                },
                {
                    "name": "valueExpr",
                    "type": "ExpressionNode"
                }
            ]
        },
        {
            "name": "ConstantDeclarationNode",
            "base": "ModuleMemberDeclarationNode",
            "kind": "CONST_DECLARATION",
            "attributes": [
                {
                    "name": "metadata",
                    "type": "MetadataNode"
                },
                {
                    "name": "visibilityQualifier",
                    "type": "Token"
                },
                {
                    "name": "constKeyword",
                    "type": "Token"
                },
                {
                    "name": "typeDescriptor",
                    "type": "Node"
                },
                {
                    "name": "variableName",
                    "type": "Token"
                },
                {
                    "name": "equalsToken",
                    "type": "Token"
                },
                {
                    "name": "initializer",
                    "type": "Node"
                },
                {
                    "name": "semicolonToken",
                    "type": "Token"
                }
            ]
        },
        {
            "name": "ParameterNode",
            "base": "Node",
            "isAbstract": true
        },
        {
            "name": "DefaultableParameterNode",
            "base": "ParameterNode",
            "kind": "DEFAULTABLE_PARAM",
            "attributes": [
                {
                    "name": "leadingComma",
                    "type": "Token"
                },
                {
                    "name": "annotations",
                    "type": "AnnotationNode",
                    "occurrences": "MULTIPLE"
                },
                {
                    "name": "visibilityQualifier",
                    "type": "Token"
                },
                {
                    "name": "type",
                    "type": "Node"
                },
                {
                    "name": "paramName",
                    "type": "Token"
                },
                {
                    "name": "equalsToken",
                    "type": "Token"
                },
                {
                    "name": "expression",
                    "type": "Node"
                }
            ]
        },
        {
            "name": "RequiredParameterNode",
            "base": "ParameterNode",
            "kind": "REQUIRED_PARAM",
            "attributes": [
                {
                    "name": "leadingComma",
                    "type": "Token"
                },
                {
                    "name": "annotations",
                    "type": "AnnotationNode",
                    "occurrences": "MULTIPLE"
                },
                {
                    "name": "visibilityQualifier",
                    "type": "Token"
                },
                {
                    "name": "type",
                    "type": "Node"
                },
                {
                    "name": "paramName",
                    "type": "Token"
                }
            ]
        },
        {
            "name": "RestParameterNode",
            "base": "ParameterNode",
            "kind": "REST_PARAM",
            "attributes": [
                {
                    "name": "leadingComma",
                    "type": "Token"
                },
                {
                    "name": "annotations",
                    "type": "AnnotationNode",
                    "occurrences": "MULTIPLE"
                },
                {
                    "name": "type",
                    "type": "Node"
                },
                {
                    "name": "ellipsisToken",
                    "type": "Token"
                },
                {
                    "name": "paramName",
                    "type": "Token"
                }
            ]
        },
        {
            "name": "ExpressionListItemNode",
            "base": "Node",
            "kind": "EXPRESSION_LIST_ITEM",
            "attributes": [
                {
                    "name": "leadingComma",
                    "type": "Token"
                },
                {
                    "name": "expression",
                    "type": "ExpressionNode"
                }
            ]
        },
        {
            "name": "ImportOrgNameNode",
            "base": "Node",
            "kind": "IMPORT_ORG_NAME",
            "attributes": [
                {
                    "name": "orgName",
                    "type": "Token"
                },
                {
                    "name": "slashToken",
                    "type": "Token"
                }
            ]
        },
        {
            "name": "ImportPrefixNode",
            "base": "Node",
            "kind": "IMPORT_PREFIX",
            "attributes": [
                {
                    "name": "asKeyword",
                    "type": "Token"
                },
                {
                    "name": "prefix",
                    "type": "Token"
                }
            ]
        },
        {
            "name": "ImportSubVersionNode",
            "base": "Node",
            "kind": "IMPORT_SUB_VERSION",
            "attributes": [
                {
                    "name": "leadingDot",
                    "type": "Token"
                },
                {
                    "name": "versionNumber",
                    "type": "Token"
                }
            ]
        },
        {
            "name": "ImportVersionNode",
            "base": "Node",
            "kind": "IMPORT_VERSION",
            "attributes": [
                {
                    "name": "versionKeyword",
                    "type": "Token"
                },
                {
                    "name": "versionNumber",
                    "type": "Node"
                }
            ]
        },
        {
            "name": "SubModuleNameNode",
            "base": "Node",
            "kind": "SUB_MODULE_NAME",
            "attributes": [
                {
                    "name": "leadingDot",
                    "type": "Token"
                },
                {
                    "name": "moduleName",
                    "type": "IdentifierToken"
                }
            ]
        },
        {
            "name": "MappingFieldNode",
            "base": "Node",
            "isAbstract": true
        },
        {
            "name": "SpecificFieldNode",
            "base": "MappingFieldNode",
            "kind": "SPECIFIC_FIELD",
            "attributes": [
                {
                    "name": "leadingComma",
                    "type": "Token"
                },
                {
                    "name": "fieldName",
                    "type": "IdentifierToken"
                },
                {
                    "name": "colon",
                    "type": "Token"
                },
                {
                    "name": "valueExpr",
                    "type": "ExpressionNode"
                }
            ]
        },
        {
            "name": "SpreadFieldNode",
            "base": "MappingFieldNode",
            "kind": "SPREAD_FIELD",
            "attributes": [
                {
                    "name": "leadingComma",
                    "type": "Token"
                },
                {
                    "name": "ellipsis",
                    "type": "Token"
                },
                {
                    "name": "valueExpr",
                    "type": "ExpressionNode"
                }
            ]
        },
        {
            "name": "FunctionArgumentNode",
            "base": "Node",
            "isAbstract": true
        },
        {
            "name": "NamedArgumentNode",
            "base": "FunctionArgumentNode",
            "kind": "NAMED_ARG",
            "attributes": [
                {
                    "name": "leadingComma",
                    "type": "Token"
                },
                {
                    "name": "argumentName",
                    "type": "Token"
                },
                {
                    "name": "equalsToken",
                    "type": "Token"
                },
                {
                    "name": "expression",
                    "type": "ExpressionNode"
                }
            ]
        },
        {
            "name": "PositionalArgumentNode",
            "base": "FunctionArgumentNode",
            "kind": "POSITIONAL_ARG",
            "attributes": [
                {
                    "name": "leadingComma",
                    "type": "Token"
                },
                {
                    "name": "expression",
                    "type": "ExpressionNode"
                }
            ]
        },
        {
            "name": "RestArgumentNode",
            "base": "FunctionArgumentNode",
            "kind": "REST_ARG",
            "attributes": [
                {
                    "name": "leadingComma",
                    "type": "Token"
                },
                {
                    "name": "ellipsis",
                    "type": "Token"
                },
                {
                    "name": "expression",
                    "type": "ExpressionNode"
                }
            ]
        },
        {
            "name": "ObjectTypeDescriptorNode",
            "base": "Node",
            "kind": "OBJECT_TYPE_DESCRIPTOR",
            "attributes": [
                {
                    "name": "objectTypeQualifiers",
                    "type": "Token",
                    "occurrences": "MULTIPLE"
                },
                {
                    "name": "objectKeyword",
                    "type": "Token"
                },
                {
                    "name": "openBrace",
                    "type": "Token"
                },
                {
                    "name": "members",
                    "type": "Node",
                    "occurrences": "MULTIPLE"
                },
                {
                    "name": "closeBrace",
                    "type": "Token"
                }
            ]
        },
        {
            "name": "RecordTypeDescriptorNode",
            "base": "Node",
            "kind": "RECORD_TYPE_DESCRIPTOR",
            "attributes": [
                {
                    "name": "objectKeyword",
                    "type": "Token"
                },
                {
                    "name": "bodyStartDelimiter",
                    "type": "Token"
                },
                {
                    "name": "fields",
                    "type": "Node",
                    "occurrences": "MULTIPLE"
                },
                {
                    "name": "bodyEndDelimiter",
                    "type": "Token"
                }
            ]
        },
        {
            "name": "ReturnTypeDescriptorNode",
            "base": "Node",
            "kind": "RETURN_TYPE_DESCRIPTOR",
            "attributes": [
                {
                    "name": "returnsKeyword",
                    "type": "Token"
                },
                {
                    "name": "annotations",
                    "type": "AnnotationNode",
                    "occurrences": "MULTIPLE"
                },
                {
                    "name": "type",
                    "type": "Node"
                }
            ]
        },
        {
            "name": "NilTypeDescriptorNode",
            "base": "Node",
            "kind": "NIL_TYPE",
            "attributes": [
                {
                    "name": "openParenToken",
                    "type": "Token"
                },
                {
                    "name": "closeParenToken",
                    "type": "Token"
                }
            ]
        },
        {
            "name": "OptionalTypeDescriptorNode",
            "base": "Node",
            "kind": "OPTIONAL_TYPE",
            "attributes": [
                {
                    "name": "typeDescriptor",
                    "type": "Node"
                },
                {
                    "name": "questionMarkToken",
                    "type": "Token"
                }
            ]
        },
        {
            "name": "ObjectFieldNode",
            "base": "Node",
            "kind": "OBJECT_FIELD",
            "attributes": [
                {
                    "name": "metadata",
                    "type": "MetadataNode"
                },
                {
                    "name": "visibilityQualifier",
                    "type": "Token"
                },
                {
                    "name": "type",
                    "type": "Node"
                },
                {
                    "name": "fieldName",
                    "type": "Token"
                },
                {
                    "name": "equalsToken",
                    "type": "Token"
                },
                {
                    "name": "expression",
                    "type": "ExpressionNode"
                },
                {
                    "name": "semicolonToken",
                    "type": "Token"
                }
            ]
        },
        {
            "name": "RecordFieldNode",
            "base": "Node",
            "kind": "RECORD_FIELD",
            "attributes": [
                {
                    "name": "metadata",
                    "type": "MetadataNode"
                },
                {
                    "name": "type",
                    "type": "Node"
                },
                {
                    "name": "fieldName",
                    "type": "Token"
                },
                {
                    "name": "questionMarkToken",
                    "type": "Token"
                },
                {
                    "name": "semicolonToken",
                    "type": "Token"
                }
            ]
        },
        {
            "name": "RecordFieldWithDefaultValueNode",
            "base": "Node",
            "kind": "RECORD_FIELD_WITH_DEFAULT_VALUE",
            "attributes": [
                {
                    "name": "metadata",
                    "type": "MetadataNode"
                },
                {
                    "name": "type",
                    "type": "Node"
                },
                {
                    "name": "fieldName",
                    "type": "Token"
                },
                {
                    "name": "equalsToken",
                    "type": "Token"
                },
                {
                    "name": "expression",
                    "type": "ExpressionNode"
                },
                {
                    "name": "semicolonToken",
                    "type": "Token"
                }
            ]
        },
        {
            "name": "RecordRestDescriptorNode",
            "base": "Node",
            "kind": "RECORD_REST_TYPE",
            "attributes": [
                {
                    "name": "type",
                    "type": "Node"
                },
                {
                    "name": "ellipsisToken",
                    "type": "Token"
                },
                {
                    "name": "semicolonToken",
                    "type": "Token"
                }
            ]
        },
        {
            "name": "TypeReferenceNode",
            "base": "Node",
            "kind": "TYPE_REFERENCE",
            "attributes": [
                {
                    "name": "asteriskToken",
                    "type": "Token"
                },
                {
                    "name": "type",
                    "type": "Node"
                },
                {
                    "name": "semicolonToken",
                    "type": "Token"
                }
            ]
        },
        {
            "name": "QualifiedIdentifierNode",
            "base": "Node",
            "kind": "QUALIFIED_IDENTIFIER",
            "attributes": [
                {
                    "name": "modulePrefix",
                    "type": "Token"
                },
                {
                    "name": "colon",
                    "type": "Node"
                },
                {
                    "name": "identifier",
                    "type": "IdentifierToken"
                }
            ]
        },
        {
            "name": "ServiceBodyNode",
            "base": "Node",
            "kind": "SERVICE_BODY",
            "attributes": [
                {
                    "name": "openBraceToken",
                    "type": "Token"
                },
                {
                    "name": "resources",
                    "type": "Node",
                    "occurrences": "MULTIPLE"
                },
                {
                    "name": "closeBraceToken",
                    "type": "Token"
                }
            ]
        },
        {
            "name": "AnnotationNode",
            "base": "Node",
            "kind": "ANNOTATION",
            "attributes": [
                {
                    "name": "atToken",
                    "type": "Token"
                },
                {
                    "name": "annotReference",
                    "type": "Node"
                },
                {
                    "name": "annotValue",
                    "type": "MappingConstructorExpressionNode"
                }
            ]
        },
        {
            "name": "MetadataNode",
            "base": "Node",
            "kind": "METADATA",
            "attributes": [
                {
                    "name": "documentationString",
                    "type": "Node"
                },
                {
                    "name": "annotations",
                    "type": "AnnotationNode",
                    "occurrences": "MULTIPLE"
                }
            ]
        },
        {
            "name": "ModuleVariableDeclarationNode",
            "base": "ModuleMemberDeclarationNode",
            "kind": "MODULE_VAR_DECL",
            "attributes": [
                {
                    "name": "metadata",
                    "type": "MetadataNode"
                },
                {
                    "name": "finalKeyword",
                    "type": "Token"
                },
                {
                    "name": "typeName",
                    "type": "Node"
                },
                {
                    "name": "variableName",
                    "type": "Token"
                },
                {
                    "name": "equalsToken",
                    "type": "Token"
                },
                {
                    "name": "initializer",
                    "type": "ExpressionNode"
                },
                {
                    "name": "semicolonToken",
                    "type": "Token"
                }
            ]
        },
        {
            "name": "IsExpressionNode",
            "base": "ExpressionNode",
            "kind": "IS_EXPRESSION",
            "attributes": [
                {
                    "name": "expression",
                    "type": "ExpressionNode"
                },
                {
                    "name": "isKeyword",
                    "type": "Token"
                },
                {
                    "name": "typeDescriptor",
                    "type": "Node"
                }
            ]
        }
<<<<<<< HEAD
      ]
    },
    {
      "name": "NilLiteral",
      "base": "Node",
      "kind": "NIL_LITERAL",
      "attributes": [
        {
          "name": "firstToken",
          "type": "Token"
        },
        {
          "name": "secondToken",
          "type": "Token"
        }
      ]
    }
  ]
=======
    ]
>>>>>>> 33720f98
}<|MERGE_RESOLUTION|>--- conflicted
+++ resolved
@@ -1450,26 +1450,5 @@
                 }
             ]
         }
-<<<<<<< HEAD
-      ]
-    },
-    {
-      "name": "NilLiteral",
-      "base": "Node",
-      "kind": "NIL_LITERAL",
-      "attributes": [
-        {
-          "name": "firstToken",
-          "type": "Token"
-        },
-        {
-          "name": "secondToken",
-          "type": "Token"
-        }
-      ]
-    }
-  ]
-=======
     ]
->>>>>>> 33720f98
 }