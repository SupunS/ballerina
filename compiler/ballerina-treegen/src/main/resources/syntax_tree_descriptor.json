--- conflicted
+++ resolved
@@ -1407,7 +1407,25 @@
       ]
     },
     {
-<<<<<<< HEAD
+      "name": "IsExpression",
+      "base": "Expression",
+      "kind": "IS_EXPRESSION",
+      "attributes": [
+        {
+          "name": "expression",
+          "type": "Node"
+        },
+        {
+          "name": "isKeyword",
+          "type": "Token"
+        },
+        {
+          "name": "typeDescriptor",
+          "type": "Node"
+        }
+      ]
+    },
+    {
       "name": "Action",
       "base": "Expression",
       "isAbstract": true
@@ -1441,23 +1459,6 @@
         {
           "name": "closeParenToken",
           "type": "Token"
-=======
-      "name": "IsExpression",
-      "base": "Expression",
-      "kind": "IS_EXPRESSION",
-      "attributes": [
-        {
-          "name": "expression",
-          "type": "Node"
-        },
-        {
-          "name": "isKeyword",
-          "type": "Token"
-        },
-        {
-          "name": "typeDescriptor",
-          "type": "Node"
->>>>>>> 0ee3f311
         }
       ]
     }
