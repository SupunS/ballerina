--- conflicted
+++ resolved
@@ -1408,7 +1408,6 @@
       ]
     },
     {
-<<<<<<< HEAD
       "name": "ArrayTypeDescriptor",
       "base": "Node",
       "kind": "ARRAY_TYPE",
@@ -1430,7 +1429,7 @@
       "attributes": [
         {
           "name": "openBracket",
-          "type": "Node"
+          "type": "Token"
         },
         {
           "name": "arrayLength",
@@ -1438,7 +1437,11 @@
         },
         {
           "name": "closeBracket",
-=======
+          "type": "Token"
+        }
+      ]
+    },
+    {
       "name": "IsExpression",
       "base": "Expression",
       "kind": "IS_EXPRESSION",
@@ -1453,7 +1456,6 @@
         },
         {
           "name": "typeDescriptor",
->>>>>>> 91c5b018
           "type": "Node"
         }
       ]
