--- conflicted
+++ resolved
@@ -2071,41 +2071,6 @@
             ]
         },
         {
-<<<<<<< HEAD
-            "name": "QueryConstructTypeNode",
-            "base": "Node",
-            "kind": "QUERY_CONSTRUCT_TYPE",
-            "attributes": [
-                {
-                    "name": "tableKeyword",
-                    "type": "Token"
-                },
-                {
-                    "name": "KeySpecifier",
-                    "type": "KeySpecifierNode"
-                }
-            ]
-        },
-        {
-            "name": "FromClauseNode",
-            "base": "Node",
-            "kind": "FROM_CLAUSE",
-            "attributes": [
-                {
-                    "name": "fromKeyword",
-                    "type": "Token"
-                },
-                {
-                    "name": "typeName",
-                    "type": "Node"
-                },
-                {
-                    "name": "variableName",
-                    "type": "Token"
-                },
-                {
-                    "name": "inKeyword",
-=======
             "name": "TemplateExpressionNode",
             "base": "ExpressionNode",
             "attributes": [
@@ -2280,13 +2245,215 @@
             "attributes": [
                 {
                     "name": "interpolationStartToken",
->>>>>>> 4de4c5bd
-                    "type": "Token"
-                },
-                {
-                    "name": "expression",
-                    "type": "ExpressionNode"
-<<<<<<< HEAD
+                    "type": "Token"
+                },
+                {
+                    "name": "expression",
+                    "type": "ExpressionNode"
+                },
+                {
+                    "name": "interpolationEndToken",
+                    "type": "Token"
+                }
+            ]
+        },
+        {
+            "name": "XMLTextNode",
+            "base": "XMLItemNode",
+            "kind": "XML_TEXT",
+            "attributes": [
+                {
+                    "name": "content",
+                    "type": "Token"
+                }
+            ]
+        },
+        {
+            "name": "XMLAttributeNode",
+            "base": "Node",
+            "kind": "XML_ATTRIBUTE",
+            "attributes": [
+                {
+                    "name": "attributeName",
+                    "type": "XMLNameNode"
+                },
+                {
+                    "name": "equalToken",
+                    "type": "Token"
+                },
+                {
+                    "name": "value",
+                    "type": "XMLAttributeValue"
+                }
+            ]
+        },
+        {
+            "name": "XMLAttributeValue",
+            "base": "Node",
+            "kind": "XML_ATTRIBUTE_VALUE",
+            "attributes": [
+                {
+                    "name": "startQuote",
+                    "type": "Token"
+                },
+                {
+                    "name": "value",
+                    "type": "Node",
+                    "occurrences": "MULTIPLE"
+                },
+                {
+                    "name": "endQuote",
+                    "type": "Token"
+                }
+            ]
+        },
+        {
+            "name": "XMLComment",
+            "base": "XMLItemNode",
+            "kind": "XML_COMMENT",
+            "attributes": [
+                {
+                    "name": "commentStart",
+                    "type": "Token"
+                },
+                {
+                    "name": "content",
+                    "type": "Node",
+                    "occurrences": "MULTIPLE"
+                },
+                {
+                    "name": "commentEnd",
+                    "type": "Token"
+                }
+            ]
+        },
+        {
+            "name": "XMLProcessingInstruction",
+            "base": "XMLItemNode",
+            "kind": "XML_PI",
+            "attributes": [
+                {
+                    "name": "piStart",
+                    "type": "Token"
+                },
+                {
+                    "name": "target",
+                    "type": "XMLNameNode"
+                },
+                {
+                    "name": "data",
+                    "type": "Node",
+                    "occurrences": "MULTIPLE"
+                },
+                {
+                    "name": "piEnd",
+                    "type": "Token"
+                }
+            ]
+        },
+        {
+            "name": "FunctionTypeDescriptorNode",
+            "base": "TypeDescriptorNode",
+            "kind": "FUNCTION_TYPE_DESC",
+            "attributes": [
+                {
+                    "name": "functionKeyword",
+                    "type": "Token"
+                },
+                {
+                    "name": "functionSignature",
+                    "type": "FunctionSignatureNode"
+                }
+            ]
+        },
+        {
+            "name": "AnonymousFunctionExpressionNode",
+            "base": "ExpressionNode",
+            "kind": "ANONYMOUS_FUNCTION_EXPRESSION",
+            "attributes": [
+                {
+                    "name": "annotations",
+                    "type": "AnnotationNode",
+                    "occurrences": "MULTIPLE"
+                },
+                {
+                    "name": "functionKeyword",
+                    "type": "Token"
+                },
+                {
+                    "name": "functionSignature",
+                    "type": "FunctionSignatureNode"
+                },
+                {
+                    "name": "functionBody",
+                    "type": "Node"
+                }
+            ]
+        },
+        {
+            "name": "FunctionSignatureNode",
+            "base": "Node",
+            "kind": "FUNCTION_SIGNATURE",
+            "attributes": [
+                {
+                    "name": "openParenToken",
+                    "type": "Token"
+                },
+                {
+                    "name": "parameters",
+                    "type": "ParameterNode",
+                    "occurrences": "MULTIPLE"
+                },
+                {
+                    "name": "closeParenToken",
+                    "type": "Token"
+                },
+                {
+                    "name": "returnTypeDesc",
+                    "type": "ReturnTypeDescriptorNode",
+                    "isOptional": true
+                }
+            ]
+        },
+        {
+            "name": "QueryConstructTypeNode",
+            "base": "Node",
+            "kind": "QUERY_CONSTRUCT_TYPE",
+            "attributes": [
+                {
+                    "name": "tableKeyword",
+                    "type": "Token"
+                },
+                {
+                    "name": "KeySpecifier",
+                    "type": "KeySpecifierNode"
+                }
+            ]
+        },
+        {
+            "name": "FromClauseNode",
+            "base": "Node",
+            "kind": "FROM_CLAUSE",
+            "attributes": [
+                {
+                    "name": "fromKeyword",
+                    "type": "Token"
+                },
+                {
+                    "name": "typeName",
+                    "type": "Node"
+                },
+                {
+                    "name": "variableName",
+                    "type": "Token"
+                },
+                {
+                    "name": "inKeyword",
+                    "type": "Token"
+                },
+                {
+                    "name": "expression",
+                    "type": "ExpressionNode"
                 }
             ]
         },
@@ -2368,170 +2535,6 @@
                 {
                     "name": "selectClause",
                     "type": "SelectClauseNode"
-=======
-                },
-                {
-                    "name": "interpolationEndToken",
-                    "type": "Token"
-                }
-            ]
-        },
-        {
-            "name": "XMLTextNode",
-            "base": "XMLItemNode",
-            "kind": "XML_TEXT",
-            "attributes": [
-                {
-                    "name": "content",
-                    "type": "Token"
-                }
-            ]
-        },
-        {
-            "name": "XMLAttributeNode",
-            "base": "Node",
-            "kind": "XML_ATTRIBUTE",
-            "attributes": [
-                {
-                    "name": "attributeName",
-                    "type": "XMLNameNode"
-                },
-                {
-                    "name": "equalToken",
-                    "type": "Token"
-                },
-                {
-                    "name": "value",
-                    "type": "XMLAttributeValue"
-                }
-            ]
-        },
-        {
-            "name": "XMLAttributeValue",
-            "base": "Node",
-            "kind": "XML_ATTRIBUTE_VALUE",
-            "attributes": [
-                {
-                    "name": "startQuote",
-                    "type": "Token"
-                },
-                {
-                    "name": "value",
-                    "type": "Node",
-                    "occurrences": "MULTIPLE"
-                },
-                {
-                    "name": "endQuote",
-                    "type": "Token"
-                }
-            ]
-        },
-        {
-            "name": "XMLComment",
-            "base": "XMLItemNode",
-            "kind": "XML_COMMENT",
-            "attributes": [
-                {
-                    "name": "commentStart",
-                    "type": "Token"
-                },
-                {
-                    "name": "content",
-                    "type": "Node",
-                    "occurrences": "MULTIPLE"
-                },
-                {
-                    "name": "commentEnd",
-                    "type": "Token"
-                }
-            ]
-        },
-        {
-            "name": "XMLProcessingInstruction",
-            "base": "XMLItemNode",
-            "kind": "XML_PI",
-            "attributes": [
-                {
-                    "name": "piStart",
-                    "type": "Token"
-                },
-                {
-                    "name": "target",
-                    "type": "XMLNameNode"
-                },
-                {
-                    "name": "data",
-                    "type": "Node",
-                    "occurrences": "MULTIPLE"
-                },
-                {
-                    "name": "piEnd",
-                    "type": "Token"
-                }
-            ]
-        },
-        {
-            "name": "FunctionTypeDescriptorNode",
-            "base": "TypeDescriptorNode",
-            "kind": "FUNCTION_TYPE_DESC",
-            "attributes": [
-                {
-                    "name": "functionKeyword",
-                    "type": "Token"
-                },
-                {
-                    "name": "functionSignature",
-                    "type": "FunctionSignatureNode"
-                }
-            ]
-        },
-        {
-            "name": "AnonymousFunctionExpressionNode",
-            "base": "ExpressionNode",
-            "kind": "ANONYMOUS_FUNCTION_EXPRESSION",
-            "attributes": [
-                {
-                    "name": "annotations",
-                    "type": "AnnotationNode",
-                    "occurrences": "MULTIPLE"
-                },
-                {
-                    "name": "functionKeyword",
-                    "type": "Token"
-                },
-                {
-                    "name": "functionSignature",
-                    "type": "FunctionSignatureNode"
-                },
-                {
-                    "name": "functionBody",
-                    "type": "Node"
-                }
-            ]
-        },
-        {
-            "name": "FunctionSignatureNode",
-            "base": "Node",
-            "kind": "FUNCTION_SIGNATURE",
-            "attributes": [
-                {
-                    "name": "openParenToken",
-                    "type": "Token"
-                },
-                {
-                    "name": "parameters",
-                    "type": "ParameterNode",
-                    "occurrences": "MULTIPLE"
-                },
-                {
-                    "name": "closeParenToken",
-                    "type": "Token"
-                },
-                {
-                    "name": "returnTypeDesc",
-                    "type": "ReturnTypeDescriptorNode",
-                    "isOptional": true
->>>>>>> 4de4c5bd
                 }
             ]
         }
