--- conflicted
+++ resolved
@@ -50,11 +50,7 @@
             self.mv.visitLdcInsn(val);
         } else if (bType is bir:BTypeString) {
             string val = <string> loadIns.value;
-<<<<<<< HEAD
             if (useBString) {
-=======
-            if (IS_BSTRING) {
->>>>>>> fc16acfc
                 int[] highSurrogates = listHighSurrogates(val);
 
                 self.mv.visitTypeInsn(NEW, NON_BMP_STRING_VALUE);
