/*
*  Copyright (c) 2017, WSO2 Inc. (http://www.wso2.org) All Rights Reserved.
*
*  WSO2 Inc. licenses this file to you under the Apache License,
*  Version 2.0 (the "License"); you may not use this file except
*  in compliance with the License.
*  You may obtain a copy of the License at
*
*    http://www.apache.org/licenses/LICENSE-2.0
*
*  Unless required by applicable law or agreed to in writing,
*  software distributed under the License is distributed on an
*  "AS IS" BASIS, WITHOUT WARRANTIES OR CONDITIONS OF ANY
*  KIND, either express or implied.  See the License for the
*  specific language governing permissions and limitations
*  under the License.
*/
package org.ballerinalang.model.tree;

/**
 * @since 0.94
 */
public enum NodeKind {

    ACTION,
    ANNOTATION,
    ANNOTATION_ATTACHMENT,
    ANNOTATION_ATTRIBUTE,
    CATCH,
    COMPILATION_UNIT,
    CONNECTOR,
    ENUM,
    ENUMERATOR,
    FUNCTION,
    IDENTIFIER,
    IMPORT,
    PACKAGE,
    PACKAGE_DECLARATION,
    RECORD_LITERAL_KEY_VALUE,
    RESOURCE,
    SERVICE,
    STRUCT,
    VARIABLE,
    WORKER,
    XMLNS,
    TRANSFORMER,

    /* Expressions */
    ANNOTATION_ATTACHMENT_ATTRIBUTE,
    ANNOTATION_ATTACHMENT_ATTRIBUTE_VALUE,
    ARRAY_LITERAL_EXPR,
    BINARY_EXPR,
    CONNECTOR_INIT_EXPR,
    FIELD_BASED_ACCESS_EXPR,
    INDEX_BASED_ACCESS_EXPR,
    INT_RANGE_EXPR,
    INVOCATION,
    LAMBDA,
    LITERAL,
    RECORD_LITERAL_EXPR,
    SIMPLE_VARIABLE_REF,
    STRING_TEMPLATE_LITERAL,
    TERNARY_EXPR,
    TYPEOF_EXPRESSION,
    TYPE_CAST_EXPR,
    TYPE_CONVERSION_EXPR,
    UNARY_EXPR,
    XML_QNAME,
    XML_ATTRIBUTE,
    XML_ATTRIBUTE_ACCESS_EXPR,
    XML_QUOTED_STRING,
    XML_ELEMENT_LITERAL,
    XML_TEXT_LITERAL,
    XML_COMMENT_LITERAL,
    XML_PI_LITERAL,

    /* streams/tables expressions */
    SELECT_EXPRESSION,
    TABLE_QUERY_EXPRESSION,

    /* Statements */
    ABORT,
    ASSIGNMENT,
    BIND,
    BLOCK,
    BREAK,
    NEXT,
    EXPRESSION_STATEMENT,
    FOREACH,
    FORK_JOIN,
    IF,
    REPLY,
    RETURN,
    THROW,
    TRANSACTION,
    TRANSFORM,
    TRY,
    VARIABLE_DEF,
    WHILE,
    LOCK,
    WORKER_RECEIVE,
    WORKER_SEND,

    /* Types */
    ARRAY_TYPE,
    BUILT_IN_REF_TYPE,
    CONSTRAINED_TYPE,
    FUNCTION_TYPE,
    USER_DEFINED_TYPE,
    ENDPOINT_TYPE,
    VALUE_TYPE,

    /* Clauses */
    ORDER_BY,
    GROUP_BY,
    HAVING,
    SELECT_CLAUSE,
    WHERE,
    FUNCTION_CLAUSE,
    WINDOW_CLAUSE,
    STREAMING_INPUT,
<<<<<<< HEAD
    SET_ASSIGNMENT_CLAUSE,
    SET,
    STREAM_ACTION,
    PATTERN_STREAMING_EDGE_INPUT,
    PATTERN_STREAMING_INPUT,
=======
    JOIN_STREAMING_INPUT,
    TABLE_QUERY,
>>>>>>> 28d3c915
}<|MERGE_RESOLUTION|>--- conflicted
+++ resolved
@@ -119,14 +119,11 @@
     FUNCTION_CLAUSE,
     WINDOW_CLAUSE,
     STREAMING_INPUT,
-<<<<<<< HEAD
+    JOIN_STREAMING_INPUT,
+    TABLE_QUERY,
     SET_ASSIGNMENT_CLAUSE,
     SET,
     STREAM_ACTION,
     PATTERN_STREAMING_EDGE_INPUT,
     PATTERN_STREAMING_INPUT,
-=======
-    JOIN_STREAMING_INPUT,
-    TABLE_QUERY,
->>>>>>> 28d3c915
 }