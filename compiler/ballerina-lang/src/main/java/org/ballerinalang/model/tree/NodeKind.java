--- conflicted
+++ resolved
@@ -55,12 +55,8 @@
     ANNOTATION_ATTACHMENT_ATTRIBUTE_VALUE,
     ARRAY_LITERAL_EXPR,
     BINARY_EXPR,
-<<<<<<< HEAD
-    CONNECTOR_INIT_EXPR,
+    Type_INIT_EXPR,
     STREAMLET_INIT_EXPR,
-=======
-    Type_INIT_EXPR,
->>>>>>> 5c64be19
     FIELD_BASED_ACCESS_EXPR,
     INDEX_BASED_ACCESS_EXPR,
     INT_RANGE_EXPR,
