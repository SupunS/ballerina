--- conflicted
+++ resolved
@@ -26,12 +26,6 @@
 import org.wso2.ballerinalang.compiler.util.TypeTags;
 
 import java.util.ArrayList;
-<<<<<<< HEAD
-import java.util.HashMap;
-import java.util.Map;
-import java.util.Optional;
-=======
->>>>>>> 753937d0
 
 /**
  * {@code BRecordType} represents record type in Ballerina.
@@ -51,8 +45,6 @@
     public static final String EMPTY = "";
     public boolean sealed;
     public BType restFieldType;
-    private Optional<Boolean> isAnyData = Optional.empty();
-    private boolean resolving = false;
 
     public BRecordType(BTypeSymbol tSymbol) {
         super(TypeTags.RECORD, tSymbol);
@@ -98,28 +90,4 @@
         }
         return this.tsymbol.toString();
     }
-
-    @Override
-    public final boolean isAnydata() {
-        if (!this.isAnyData.isPresent()) {
-            if (this.resolving) {
-                return true;
-            }
-            this.resolving = true;
-            this.isAnyData = Optional.of(this.findIsAnyData());
-            this.resolving = false;
-        }
-
-        return this.isAnyData.get();
-    }
-
-    private boolean findIsAnyData() {
-        for (BField field : this.fields) {
-            if (!field.type.isPureType()) {
-                return false;
-            }
-        }
-
-        return (this.sealed || this.restFieldType.isPureType());
-    }
 }