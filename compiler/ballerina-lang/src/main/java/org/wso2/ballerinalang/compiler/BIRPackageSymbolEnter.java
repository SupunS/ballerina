--- conflicted
+++ resolved
@@ -907,17 +907,12 @@
                             names.fromString(recordName), env.pkgSymbol.pkgID, null, env.pkgSymbol);
                     recordSymbol.flags |= flags;
                     recordSymbol.scope = new Scope(recordSymbol);
-<<<<<<< HEAD
-                    BRecordType recordType = new BRecordType(recordSymbol);
-                    recordType.flags |= flags;
-=======
                     BRecordType recordType = new BRecordType(recordSymbol, flags);
 
                     if (isImmutable(flags)) {
                         recordSymbol.flags |= Flags.READONLY;
                     }
 
->>>>>>> 8997e08a
                     recordSymbol.type = recordType;
 
                     compositeStack.push(recordType);
