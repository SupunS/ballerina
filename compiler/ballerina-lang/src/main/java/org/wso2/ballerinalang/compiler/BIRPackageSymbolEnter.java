--- conflicted
+++ resolved
@@ -581,7 +581,6 @@
         enclScope.define(varSymbol.name, varSymbol);
     }
 
-<<<<<<< HEAD
 //    private Map<Kind, byte[]> readAttributes(DataInputStream dataInStream) throws IOException {
 //        int attributesCount = dataInStream.readShort();
 //        if (attributesCount == 0) {
@@ -609,15 +608,6 @@
 //        return attrDataMap;
 //    }
 
-=======
-    /**
-     * Set parameter symbols to the invokable symbol.
-     *
-     * @param invokableSymbol Invokable symbol
-     * @param attrDataMap     Attribute data map
-     * @throws IOException
-     */
->>>>>>> bb02cc2c
     private void setParamSymbols(BInvokableSymbol invokableSymbol, DataInputStream dataInStream)
             throws IOException {
 
