--- conflicted
+++ resolved
@@ -31,11 +31,6 @@
 import org.ballerinalang.spi.UserRepositoryProvider;
 import org.wso2.ballerinalang.compiler.parser.Parser;
 import org.wso2.ballerinalang.compiler.semantics.analyzer.SymbolEnter;
-<<<<<<< HEAD
-=======
-import org.wso2.ballerinalang.compiler.semantics.model.SymbolTable;
-import org.wso2.ballerinalang.compiler.semantics.model.symbols.BPackageSymbol;
->>>>>>> 1a63e5b8
 import org.wso2.ballerinalang.compiler.tree.BLangIdentifier;
 import org.wso2.ballerinalang.compiler.tree.BLangImportPackage;
 import org.wso2.ballerinalang.compiler.tree.BLangPackage;
@@ -51,7 +46,7 @@
 import java.util.Set;
 import java.util.stream.Collectors;
 
-import static org.ballerinalang.compiler.CompilerOptionName.SOURCE_ROOT;
+import static org.ballerinalang.compiler.CompilerOptionName.PROJECT_DIR;
 
 /**
  * This class contains methods to load a given package symbol.
@@ -68,7 +63,6 @@
     private Parser parser;
     private PackageCache packageCache;
     private SymbolEnter symbolEnter;
-    private SymbolTable symTable;
     private Names names;
 
     private PackageRepository packageRepo;
@@ -89,12 +83,7 @@
         this.parser = Parser.getInstance(context);
         this.packageCache = PackageCache.getInstance(context);
         this.symbolEnter = SymbolEnter.getInstance(context);
-        this.symTable = SymbolTable.getInstance(context);
         this.names = Names.getInstance(context);
-<<<<<<< HEAD
-=======
-
->>>>>>> 1a63e5b8
         loadPackageRepository(context);
     }
 
@@ -200,13 +189,8 @@
             return null;
         }
 
-<<<<<<< HEAD
         this.symbolEnter.definePackage(bLangPackage, pkgId);
         return bLangPackage;
-=======
-    public BPackageSymbol getPackageSymbol(PackageID pkgId) {
-        return this.symTable.pkgSymbolMap.get(pkgId);
->>>>>>> 1a63e5b8
     }
 
     /**
@@ -267,16 +251,7 @@
                 .collect(Collectors.toList());
     }
 
-<<<<<<< HEAD
     private BLangPackage loadPackage(PackageID pkgId, PackageEntity pkgEntity) {
-=======
-    private void definePackage(PackageID pkgId, BLangPackage bLangPackage) {
-        BPackageSymbol pSymbol = symbolEnter.definePackage(bLangPackage, pkgId);
-        bLangPackage.symbol = pSymbol;
-    }
-
-    private BLangPackage loadPackage(PackageEntity pkgEntity) {
->>>>>>> 1a63e5b8
         if (pkgEntity == null) {
             return null;
         }
@@ -291,7 +266,7 @@
         PackageRepository programRepo = context.get(PackageRepository.class);
         if (programRepo == null) {
             // create the default program repo
-            String sourceRoot = options.get(SOURCE_ROOT);
+            String sourceRoot = options.get(PROJECT_DIR);
             // TODO: replace by the org read form TOML.
             programRepo = new LocalFSPackageRepository(sourceRoot, Names.ANON_ORG.getValue());
         }
