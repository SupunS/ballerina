--- conflicted
+++ resolved
@@ -137,12 +137,7 @@
         initFunction.receiver = ASTBuilderUtil.createReceiver(pos, type);
         BVarSymbol receiverSymbol = new BVarSymbol(Flags.asMask(EnumSet.noneOf(Flag.class)),
                                                    names.fromIdNode(initFunction.receiver.name),
-<<<<<<< HEAD
-                                                   env.enclPkg.symbol.pkgID, type, null, pos);
-=======
-                                                   env.enclPkg.symbol.pkgID, structureTypeNode.type, null,
-                                                   structureTypeNode.pos, VIRTUAL);
->>>>>>> 8206a8cf
+                                                   env.enclPkg.symbol.pkgID, type, null, pos, VIRTUAL);
         initFunction.receiver.symbol = receiverSymbol;
         initFunction.attachedFunction = true;
         initFunction.flagSet.add(Flag.ATTACHED);
@@ -154,13 +149,8 @@
         Name funcSymbolName = names.fromString(Symbols.getAttachedFuncSymbolName(structTypeName, suffix.value));
         initFunction.symbol = Symbols
                 .createFunctionSymbol(Flags.asMask(initFunction.flagSet), funcSymbolName, env.enclPkg.symbol.pkgID,
-<<<<<<< HEAD
                                       initFunction.type, symbol, initFunction.body != null,
-                                      initFunction.pos);
-=======
-                                      initFunction.type, structureTypeNode.symbol, initFunction.body != null,
                                       initFunction.pos, VIRTUAL);
->>>>>>> 8206a8cf
         initFunction.symbol.scope = new Scope(initFunction.symbol);
         initFunction.symbol.scope.define(receiverSymbol.name, receiverSymbol);
         initFunction.symbol.receiverSymbol = receiverSymbol;
