/*
 *  Copyright (c) 2017, WSO2 Inc. (http://www.wso2.org) All Rights Reserved.
 *
 *  WSO2 Inc. licenses this file to you under the Apache License,
 *  Version 2.0 (the "License"); you may not use this file except
 *  in compliance with the License.
 *  You may obtain a copy of the License at
 *
 *    http://www.apache.org/licenses/LICENSE-2.0
 *
 *  Unless required by applicable law or agreed to in writing,
 *  software distributed under the License is distributed on an
 *  "AS IS" BASIS, WITHOUT WARRANTIES OR CONDITIONS OF ANY
 *  KIND, either express or implied.  See the License for the
 *  specific language governing permissions and limitations
 *  under the License.
 */
package org.wso2.ballerinalang.compiler.codegen;

import org.ballerinalang.compiler.BLangCompilerException;
import org.ballerinalang.compiler.CompilerPhase;
import org.ballerinalang.model.Name;
import org.ballerinalang.model.TreeBuilder;
import org.ballerinalang.model.elements.MarkdownDocAttachment;
import org.ballerinalang.model.elements.PackageID;
import org.ballerinalang.model.symbols.SymbolKind;
import org.ballerinalang.model.tree.NodeKind;
import org.ballerinalang.model.tree.OperatorKind;
import org.ballerinalang.model.types.TypeKind;
import org.ballerinalang.util.FunctionFlags;
import org.ballerinalang.util.TransactionStatus;
import org.wso2.ballerinalang.compiler.PackageCache;
import org.wso2.ballerinalang.compiler.semantics.model.SymbolEnv;
import org.wso2.ballerinalang.compiler.semantics.model.SymbolTable;
import org.wso2.ballerinalang.compiler.semantics.model.symbols.BAnnotationSymbol;
import org.wso2.ballerinalang.compiler.semantics.model.symbols.BAttachedFunction;
import org.wso2.ballerinalang.compiler.semantics.model.symbols.BInvokableSymbol;
import org.wso2.ballerinalang.compiler.semantics.model.symbols.BObjectTypeSymbol;
import org.wso2.ballerinalang.compiler.semantics.model.symbols.BPackageSymbol;
import org.wso2.ballerinalang.compiler.semantics.model.symbols.BRecordTypeSymbol;
import org.wso2.ballerinalang.compiler.semantics.model.symbols.BSymbol;
import org.wso2.ballerinalang.compiler.semantics.model.symbols.BTypeSymbol;
import org.wso2.ballerinalang.compiler.semantics.model.symbols.BVarSymbol;
import org.wso2.ballerinalang.compiler.semantics.model.symbols.BXMLNSSymbol;
import org.wso2.ballerinalang.compiler.semantics.model.symbols.SymTag;
import org.wso2.ballerinalang.compiler.semantics.model.symbols.Symbols;
import org.wso2.ballerinalang.compiler.semantics.model.symbols.TaintRecord;
import org.wso2.ballerinalang.compiler.semantics.model.types.BArrayType;
import org.wso2.ballerinalang.compiler.semantics.model.types.BInvokableType;
import org.wso2.ballerinalang.compiler.semantics.model.types.BMapType;
import org.wso2.ballerinalang.compiler.semantics.model.types.BObjectType;
import org.wso2.ballerinalang.compiler.semantics.model.types.BRecordType;
import org.wso2.ballerinalang.compiler.semantics.model.types.BType;
import org.wso2.ballerinalang.compiler.tree.BLangAction;
import org.wso2.ballerinalang.compiler.tree.BLangAnnotation;
import org.wso2.ballerinalang.compiler.tree.BLangAnnotationAttachment;
import org.wso2.ballerinalang.compiler.tree.BLangEndpoint;
import org.wso2.ballerinalang.compiler.tree.BLangFunction;
import org.wso2.ballerinalang.compiler.tree.BLangIdentifier;
import org.wso2.ballerinalang.compiler.tree.BLangInvokableNode;
import org.wso2.ballerinalang.compiler.tree.BLangNode;
import org.wso2.ballerinalang.compiler.tree.BLangNodeVisitor;
import org.wso2.ballerinalang.compiler.tree.BLangPackage;
import org.wso2.ballerinalang.compiler.tree.BLangResource;
import org.wso2.ballerinalang.compiler.tree.BLangService;
import org.wso2.ballerinalang.compiler.tree.BLangTypeDefinition;
import org.wso2.ballerinalang.compiler.tree.BLangVariable;
import org.wso2.ballerinalang.compiler.tree.BLangWorker;
import org.wso2.ballerinalang.compiler.tree.BLangXMLNS;
import org.wso2.ballerinalang.compiler.tree.BLangXMLNS.BLangLocalXMLNS;
import org.wso2.ballerinalang.compiler.tree.BLangXMLNS.BLangPackageXMLNS;
import org.wso2.ballerinalang.compiler.tree.expressions.BLangArrayLiteral;
import org.wso2.ballerinalang.compiler.tree.expressions.BLangArrayLiteral.BLangJSONArrayLiteral;
import org.wso2.ballerinalang.compiler.tree.expressions.BLangAwaitExpr;
import org.wso2.ballerinalang.compiler.tree.expressions.BLangBinaryExpr;
import org.wso2.ballerinalang.compiler.tree.expressions.BLangBracedOrTupleExpr;
import org.wso2.ballerinalang.compiler.tree.expressions.BLangExpression;
import org.wso2.ballerinalang.compiler.tree.expressions.BLangFieldBasedAccess.BLangStructFunctionVarRef;
import org.wso2.ballerinalang.compiler.tree.expressions.BLangIndexBasedAccess.BLangArrayAccessExpr;
import org.wso2.ballerinalang.compiler.tree.expressions.BLangIndexBasedAccess.BLangJSONAccessExpr;
import org.wso2.ballerinalang.compiler.tree.expressions.BLangIndexBasedAccess.BLangMapAccessExpr;
import org.wso2.ballerinalang.compiler.tree.expressions.BLangIndexBasedAccess.BLangStructFieldAccessExpr;
import org.wso2.ballerinalang.compiler.tree.expressions.BLangIndexBasedAccess.BLangTupleAccessExpr;
import org.wso2.ballerinalang.compiler.tree.expressions.BLangIndexBasedAccess.BLangXMLAccessExpr;
import org.wso2.ballerinalang.compiler.tree.expressions.BLangIntRangeExpression;
import org.wso2.ballerinalang.compiler.tree.expressions.BLangInvocation;
import org.wso2.ballerinalang.compiler.tree.expressions.BLangInvocation.BFunctionPointerInvocation;
import org.wso2.ballerinalang.compiler.tree.expressions.BLangInvocation.BLangActionInvocation;
import org.wso2.ballerinalang.compiler.tree.expressions.BLangInvocation.BLangAttachedFunctionInvocation;
import org.wso2.ballerinalang.compiler.tree.expressions.BLangIsAssignableExpr;
import org.wso2.ballerinalang.compiler.tree.expressions.BLangLambdaFunction;
import org.wso2.ballerinalang.compiler.tree.expressions.BLangLiteral;
import org.wso2.ballerinalang.compiler.tree.expressions.BLangRecordLiteral;
import org.wso2.ballerinalang.compiler.tree.expressions.BLangRecordLiteral.BLangJSONLiteral;
import org.wso2.ballerinalang.compiler.tree.expressions.BLangRecordLiteral.BLangMapLiteral;
import org.wso2.ballerinalang.compiler.tree.expressions.BLangRecordLiteral.BLangRecordKey;
import org.wso2.ballerinalang.compiler.tree.expressions.BLangRecordLiteral.BLangRecordKeyValue;
import org.wso2.ballerinalang.compiler.tree.expressions.BLangRecordLiteral.BLangStreamLiteral;
import org.wso2.ballerinalang.compiler.tree.expressions.BLangRecordLiteral.BLangStructLiteral;
import org.wso2.ballerinalang.compiler.tree.expressions.BLangSimpleVarRef;
import org.wso2.ballerinalang.compiler.tree.expressions.BLangSimpleVarRef.BLangFieldVarRef;
import org.wso2.ballerinalang.compiler.tree.expressions.BLangSimpleVarRef.BLangFunctionVarRef;
import org.wso2.ballerinalang.compiler.tree.expressions.BLangSimpleVarRef.BLangLocalVarRef;
import org.wso2.ballerinalang.compiler.tree.expressions.BLangSimpleVarRef.BLangPackageVarRef;
import org.wso2.ballerinalang.compiler.tree.expressions.BLangSimpleVarRef.BLangTypeLoad;
import org.wso2.ballerinalang.compiler.tree.expressions.BLangStatementExpression;
import org.wso2.ballerinalang.compiler.tree.expressions.BLangStringTemplateLiteral;
import org.wso2.ballerinalang.compiler.tree.expressions.BLangTableLiteral;
import org.wso2.ballerinalang.compiler.tree.expressions.BLangTernaryExpr;
import org.wso2.ballerinalang.compiler.tree.expressions.BLangTypeCheckExpr;
import org.wso2.ballerinalang.compiler.tree.expressions.BLangTypeConversionExpr;
import org.wso2.ballerinalang.compiler.tree.expressions.BLangTypeInit;
import org.wso2.ballerinalang.compiler.tree.expressions.BLangTypeTestExpr;
import org.wso2.ballerinalang.compiler.tree.expressions.BLangTypedescExpr;
import org.wso2.ballerinalang.compiler.tree.expressions.BLangUnaryExpr;
import org.wso2.ballerinalang.compiler.tree.expressions.BLangVariableReference;
import org.wso2.ballerinalang.compiler.tree.expressions.BLangXMLAttribute;
import org.wso2.ballerinalang.compiler.tree.expressions.BLangXMLAttributeAccess;
import org.wso2.ballerinalang.compiler.tree.expressions.BLangXMLCommentLiteral;
import org.wso2.ballerinalang.compiler.tree.expressions.BLangXMLElementLiteral;
import org.wso2.ballerinalang.compiler.tree.expressions.BLangXMLProcInsLiteral;
import org.wso2.ballerinalang.compiler.tree.expressions.BLangXMLQName;
import org.wso2.ballerinalang.compiler.tree.expressions.BLangXMLQuotedString;
import org.wso2.ballerinalang.compiler.tree.expressions.BLangXMLSequenceLiteral;
import org.wso2.ballerinalang.compiler.tree.expressions.BLangXMLTextLiteral;
import org.wso2.ballerinalang.compiler.tree.statements.BLangAbort;
import org.wso2.ballerinalang.compiler.tree.statements.BLangAssignment;
import org.wso2.ballerinalang.compiler.tree.statements.BLangBlockStmt;
import org.wso2.ballerinalang.compiler.tree.statements.BLangBreak;
import org.wso2.ballerinalang.compiler.tree.statements.BLangCatch;
import org.wso2.ballerinalang.compiler.tree.statements.BLangCompensate;
import org.wso2.ballerinalang.compiler.tree.statements.BLangContinue;
import org.wso2.ballerinalang.compiler.tree.statements.BLangDone;
import org.wso2.ballerinalang.compiler.tree.statements.BLangExpressionStmt;
import org.wso2.ballerinalang.compiler.tree.statements.BLangForeach;
import org.wso2.ballerinalang.compiler.tree.statements.BLangForever;
import org.wso2.ballerinalang.compiler.tree.statements.BLangForkJoin;
import org.wso2.ballerinalang.compiler.tree.statements.BLangIf;
import org.wso2.ballerinalang.compiler.tree.statements.BLangLock;
import org.wso2.ballerinalang.compiler.tree.statements.BLangMatch;
import org.wso2.ballerinalang.compiler.tree.statements.BLangRetry;
import org.wso2.ballerinalang.compiler.tree.statements.BLangReturn;
import org.wso2.ballerinalang.compiler.tree.statements.BLangScope;
import org.wso2.ballerinalang.compiler.tree.statements.BLangStatement;
import org.wso2.ballerinalang.compiler.tree.statements.BLangThrow;
import org.wso2.ballerinalang.compiler.tree.statements.BLangTransaction;
import org.wso2.ballerinalang.compiler.tree.statements.BLangTryCatchFinally;
import org.wso2.ballerinalang.compiler.tree.statements.BLangVariableDef;
import org.wso2.ballerinalang.compiler.tree.statements.BLangWhile;
import org.wso2.ballerinalang.compiler.tree.statements.BLangWorkerReceive;
import org.wso2.ballerinalang.compiler.tree.statements.BLangWorkerSend;
import org.wso2.ballerinalang.compiler.tree.statements.BLangXMLNSStatement;
import org.wso2.ballerinalang.compiler.tree.types.BLangFiniteTypeNode;
import org.wso2.ballerinalang.compiler.tree.types.BLangObjectTypeNode;
import org.wso2.ballerinalang.compiler.tree.types.BLangRecordTypeNode;
import org.wso2.ballerinalang.compiler.util.BArrayState;
import org.wso2.ballerinalang.compiler.util.CompilerContext;
import org.wso2.ballerinalang.compiler.util.CompilerUtils;
import org.wso2.ballerinalang.compiler.util.FieldKind;
import org.wso2.ballerinalang.compiler.util.Names;
import org.wso2.ballerinalang.compiler.util.TypeTags;
import org.wso2.ballerinalang.compiler.util.diagnotic.DiagnosticPos;
import org.wso2.ballerinalang.programfile.AnnotationInfo;
import org.wso2.ballerinalang.programfile.CallableUnitInfo;
import org.wso2.ballerinalang.programfile.CompiledBinaryFile;
import org.wso2.ballerinalang.programfile.CompiledBinaryFile.PackageFile;
import org.wso2.ballerinalang.programfile.CompiledBinaryFile.ProgramFile;
import org.wso2.ballerinalang.programfile.DefaultValue;
import org.wso2.ballerinalang.programfile.ErrorTableEntry;
import org.wso2.ballerinalang.programfile.FiniteTypeInfo;
import org.wso2.ballerinalang.programfile.ForkjoinInfo;
import org.wso2.ballerinalang.programfile.FunctionInfo;
import org.wso2.ballerinalang.programfile.ImportPackageInfo;
import org.wso2.ballerinalang.programfile.Instruction;
import org.wso2.ballerinalang.programfile.Instruction.Operand;
import org.wso2.ballerinalang.programfile.Instruction.RegIndex;
import org.wso2.ballerinalang.programfile.InstructionCodes;
import org.wso2.ballerinalang.programfile.InstructionFactory;
import org.wso2.ballerinalang.programfile.LabelTypeInfo;
import org.wso2.ballerinalang.programfile.LineNumberInfo;
import org.wso2.ballerinalang.programfile.LocalVariableInfo;
import org.wso2.ballerinalang.programfile.ObjectTypeInfo;
import org.wso2.ballerinalang.programfile.PackageInfo;
import org.wso2.ballerinalang.programfile.PackageInfoWriter;
import org.wso2.ballerinalang.programfile.PackageVarInfo;
import org.wso2.ballerinalang.programfile.RecordTypeInfo;
import org.wso2.ballerinalang.programfile.ResourceInfo;
import org.wso2.ballerinalang.programfile.ServiceInfo;
import org.wso2.ballerinalang.programfile.StructFieldInfo;
import org.wso2.ballerinalang.programfile.TypeDefInfo;
import org.wso2.ballerinalang.programfile.ValueSpaceItemInfo;
import org.wso2.ballerinalang.programfile.WorkerDataChannelInfo;
import org.wso2.ballerinalang.programfile.WorkerInfo;
import org.wso2.ballerinalang.programfile.attributes.AttributeInfo;
import org.wso2.ballerinalang.programfile.attributes.AttributeInfoPool;
import org.wso2.ballerinalang.programfile.attributes.CodeAttributeInfo;
import org.wso2.ballerinalang.programfile.attributes.DefaultValueAttributeInfo;
import org.wso2.ballerinalang.programfile.attributes.DocumentationAttributeInfo;
import org.wso2.ballerinalang.programfile.attributes.DocumentationAttributeInfo.ParameterDocumentInfo;
import org.wso2.ballerinalang.programfile.attributes.ErrorTableAttributeInfo;
import org.wso2.ballerinalang.programfile.attributes.LineNumberTableAttributeInfo;
import org.wso2.ballerinalang.programfile.attributes.LocalVariableAttributeInfo;
import org.wso2.ballerinalang.programfile.attributes.ParamDefaultValueAttributeInfo;
import org.wso2.ballerinalang.programfile.attributes.ParameterAttributeInfo;
import org.wso2.ballerinalang.programfile.attributes.TaintTableAttributeInfo;
import org.wso2.ballerinalang.programfile.attributes.VarTypeCountAttributeInfo;
import org.wso2.ballerinalang.programfile.cpentries.BlobCPEntry;
import org.wso2.ballerinalang.programfile.cpentries.ByteCPEntry;
import org.wso2.ballerinalang.programfile.cpentries.ConstantPool;
import org.wso2.ballerinalang.programfile.cpentries.FloatCPEntry;
import org.wso2.ballerinalang.programfile.cpentries.ForkJoinCPEntry;
import org.wso2.ballerinalang.programfile.cpentries.FunctionRefCPEntry;
import org.wso2.ballerinalang.programfile.cpentries.IntegerCPEntry;
import org.wso2.ballerinalang.programfile.cpentries.PackageRefCPEntry;
import org.wso2.ballerinalang.programfile.cpentries.StringCPEntry;
import org.wso2.ballerinalang.programfile.cpentries.StructureRefCPEntry;
import org.wso2.ballerinalang.programfile.cpentries.TypeRefCPEntry;
import org.wso2.ballerinalang.programfile.cpentries.UTF8CPEntry;
import org.wso2.ballerinalang.programfile.cpentries.WorkerDataChannelRefCPEntry;
import org.wso2.ballerinalang.util.Flags;

import java.io.IOException;
import java.util.ArrayList;
import java.util.Arrays;
import java.util.HashMap;
import java.util.List;
import java.util.Map;
import java.util.Map.Entry;
import java.util.Optional;
import java.util.Stack;
import java.util.stream.Collectors;

import javax.xml.XMLConstants;

import static org.wso2.ballerinalang.compiler.codegen.CodeGenerator.VariableIndex.Kind.FIELD;
import static org.wso2.ballerinalang.compiler.codegen.CodeGenerator.VariableIndex.Kind.LOCAL;
import static org.wso2.ballerinalang.compiler.codegen.CodeGenerator.VariableIndex.Kind.PACKAGE;
import static org.wso2.ballerinalang.compiler.codegen.CodeGenerator.VariableIndex.Kind.REG;
import static org.wso2.ballerinalang.programfile.ProgramFileConstants.BOOL_OFFSET;
import static org.wso2.ballerinalang.programfile.ProgramFileConstants.BYTE_NEGATIVE_OFFSET;
import static org.wso2.ballerinalang.programfile.ProgramFileConstants.FLOAT_OFFSET;
import static org.wso2.ballerinalang.programfile.ProgramFileConstants.INT_OFFSET;
import static org.wso2.ballerinalang.programfile.ProgramFileConstants.REF_OFFSET;
import static org.wso2.ballerinalang.programfile.ProgramFileConstants.STRING_OFFSET;

/**
 * Generates Ballerina bytecode by visiting the AST.
 *
 * @since 0.94
 */
public class CodeGenerator extends BLangNodeVisitor {

    private static final CompilerContext.Key<CodeGenerator> CODE_GENERATOR_KEY =
            new CompilerContext.Key<>();
    /**
     * This structure holds current package-level variable indexes.
     */
    private VariableIndex pvIndexes = new VariableIndex(PACKAGE);

    /**
     * This structure holds current local variable indexes.
     */
    private VariableIndex lvIndexes = new VariableIndex(LOCAL);

    /**
     * This structure holds current field indexes.
     */
    private VariableIndex fieldIndexes = new VariableIndex(FIELD);

    /**
     * This structure holds current register indexes.
     */
    private VariableIndex regIndexes = new VariableIndex(REG);

    /**
     * This structure holds the maximum register count per type.
     * This structure is updated for every statement.
     */
    private VariableIndex maxRegIndexes = new VariableIndex(REG);

    private List<RegIndex> regIndexList = new ArrayList<>();

    /**
     * This structure holds child scopes of a given scope.
     */
    private Map<String, Stack<String>> childScopesMap = new HashMap<>();

    private SymbolEnv env;
    // TODO Remove this dependency from the code generator
    private final SymbolTable symTable;
    private final PackageCache packageCache;

    private PackageInfo currentPkgInfo;
    private PackageID currentPkgID;
    private int currentPackageRefCPIndex;

    private LineNumberTableAttributeInfo lineNoAttrInfo;
    private CallableUnitInfo currentCallableUnitInfo;
    private LocalVariableAttributeInfo localVarAttrInfo;
    private WorkerInfo currentWorkerInfo;
    private ServiceInfo currentServiceInfo;

    // Required variables to generate code for assignment statements
    private boolean varAssignment = false;

    // Disable register index reset behaviour.
    // By default register indexes get reset for every statement.
    // We need to disable this behaviour for desugared expressions.
    private boolean regIndexResetDisabled = false;

    private int transactionIndex = 0;

    private Stack<Instruction> loopResetInstructionStack = new Stack<>();
    private Stack<Instruction> loopExitInstructionStack = new Stack<>();
    private Stack<Instruction> abortInstructions = new Stack<>();
    private Stack<Instruction> failInstructions = new Stack<>();
    private Stack<Integer> tryCatchErrorRangeFromIPStack = new Stack<>();
    private Stack<Integer> tryCatchErrorRangeToIPStack = new Stack<>();

    private int workerChannelCount = 0;
    private int forkJoinCount = 0;

    public static CodeGenerator getInstance(CompilerContext context) {
        CodeGenerator codeGenerator = context.get(CODE_GENERATOR_KEY);
        if (codeGenerator == null) {
            codeGenerator = new CodeGenerator(context);
        }

        return codeGenerator;
    }

    public CodeGenerator(CompilerContext context) {
        context.put(CODE_GENERATOR_KEY, this);
        this.symTable = SymbolTable.getInstance(context);
        this.packageCache = PackageCache.getInstance(context);
    }

    public ProgramFile generateBALX(BLangPackage pkgNode) {
        ProgramFile programFile = new ProgramFile();

        // Add all the packages to the program file structure.
        addPackageInfo(pkgNode.symbol, programFile);
        programFile.entryPkgCPIndex = addPackageRefCPEntry(programFile, pkgNode.symbol.pkgID);
        // TODO Remove the following line..
        setEntryPoints(programFile, pkgNode);
        return programFile;
    }

    public BLangPackage generateBALO(BLangPackage pkgNode) {
        // Reset package level variable indexes.
        this.pvIndexes = new VariableIndex(VariableIndex.Kind.PACKAGE);
        // Generate code for the given package.
        this.currentPkgInfo = new PackageInfo();
        // Add current package info to currentPackageInfo object
        addPkgDetailsToPkgInfoObj(pkgNode);
        generatePkgNode(pkgNode);

        // Generate program file for the Testable package
        pkgNode.getTestablePkgs().forEach(testablePkgNode -> {
            // Generate code for the given package.
            generatePkgNode(testablePkgNode);
            this.currentPkgInfo = null;
        });
        this.currentPkgInfo = null;
        return pkgNode;
    }

    private void generatePkgNode(BLangPackage pkgNode) {
        genNode(pkgNode, this.symTable.pkgEnvMap.get(pkgNode.symbol));
        // Add global variable indexes to the ProgramFile
        prepareIndexes(this.pvIndexes);
        // Create Global variable attribute info
        addVarCountAttrInfo(this.currentPkgInfo, this.currentPkgInfo, pvIndexes);
        pkgNode.symbol.packageFile = new PackageFile(getPackageBinaryContent(pkgNode));
        setEntryPoints(pkgNode.symbol.packageFile, pkgNode);
    }

    private void setEntryPoints(CompiledBinaryFile compiledBinaryFile, BLangPackage pkgNode) {
        BLangFunction mainFunc = getMainFunction(pkgNode);
        if (mainFunc != null) {
            compiledBinaryFile.setMainEPAvailable(true);
            pkgNode.symbol.entryPointExists = true;
        }

        if (pkgNode.services.size() != 0) {
            compiledBinaryFile.setServiceEPAvailable(true);
            pkgNode.symbol.entryPointExists = true;
        }
    }

    private BLangFunction getMainFunction(BLangPackage pkgNode) {
        for (BLangFunction funcNode : pkgNode.functions) {
            if (CompilerUtils.isMainFunction(funcNode)) {
                return funcNode;
            }
        }
        return null;
    }

    public void visit(BLangPackage pkgNode) {
        if (pkgNode.completedPhases.contains(CompilerPhase.CODE_GEN)) {
            return;
        }
        // Visit imports
        visitImports(pkgNode);
        // Visit top level constructs
        visitTopLevelNodes(pkgNode);
        // Visit the builtin functions
        visitBuiltinFunctions(pkgNode, pkgNode.initFunction);
        visitBuiltinFunctions(pkgNode, pkgNode.startFunction);
        visitBuiltinFunctions(pkgNode, pkgNode.stopFunction);

        pkgNode.topLevelNodes.stream()
                             .filter(pkgLevelNode -> pkgLevelNode.getKind() != NodeKind.VARIABLE &&
                                     pkgLevelNode.getKind() != NodeKind.XMLNS)
                             .forEach(pkgLevelNode -> genNode((BLangNode) pkgLevelNode, this.env));
        // Add function symbol for all functions
        pkgNode.functions.forEach(funcNode -> {
            funcNode.symbol = funcNode.originalFuncSymbol;
        });
        currentPkgInfo.addAttributeInfo(AttributeInfo.Kind.LINE_NUMBER_TABLE_ATTRIBUTE, lineNoAttrInfo);
        currentPackageRefCPIndex = -1;
        currentPkgID = null;
        pkgNode.completedPhases.add(CompilerPhase.CODE_GEN);
    }

    /**
     * Add current package info.
     *
     * @param pkgNode package node
     */
    private void addPkgDetailsToPkgInfoObj(BLangPackage pkgNode) {
        // Add the current package to the program file
        BPackageSymbol pkgSymbol = pkgNode.symbol;
        currentPkgID = pkgSymbol.pkgID;
        currentPkgInfo.orgNameCPIndex = addUTF8CPEntry(currentPkgInfo, currentPkgID.orgName.value);
        currentPkgInfo.nameCPIndex = addUTF8CPEntry(currentPkgInfo, currentPkgID.name.value);
        currentPkgInfo.versionCPIndex = addUTF8CPEntry(currentPkgInfo, currentPkgID.version.value);

        // Insert the package reference to the constant pool of the current package
        currentPackageRefCPIndex = addPackageRefCPEntry(currentPkgInfo, currentPkgID);

        // This attribute keep track of line numbers
        int lineNoAttrNameIndex = addUTF8CPEntry(currentPkgInfo,
                                                 AttributeInfo.Kind.LINE_NUMBER_TABLE_ATTRIBUTE.value());
        lineNoAttrInfo = new LineNumberTableAttributeInfo(lineNoAttrNameIndex);

        // This attribute keep package-level variable information
        int pkgVarAttrNameIndex = addUTF8CPEntry(currentPkgInfo, AttributeInfo.Kind.LOCAL_VARIABLES_ATTRIBUTE
                .value());
        currentPkgInfo.addAttributeInfo(AttributeInfo.Kind.LOCAL_VARIABLES_ATTRIBUTE,
                                        new LocalVariableAttributeInfo(pkgVarAttrNameIndex));
    }

    /**
     * Visit imports.
     *
     * @param pkgNode package node
     */
    private void visitImports(BLangPackage pkgNode) {
        pkgNode.imports.forEach(impPkgNode -> {
            int impPkgOrgNameCPIndex = addUTF8CPEntry(this.currentPkgInfo, impPkgNode.symbol.pkgID.orgName.value);
            int impPkgNameCPIndex = addUTF8CPEntry(this.currentPkgInfo, impPkgNode.symbol.pkgID.name.value);
            int impPkgVersionCPIndex = addUTF8CPEntry(this.currentPkgInfo, impPkgNode.symbol.pkgID.version.value);
            ImportPackageInfo importPkgInfo =
                    new ImportPackageInfo(impPkgOrgNameCPIndex, impPkgNameCPIndex, impPkgVersionCPIndex);
            this.currentPkgInfo.importPkgInfoSet.add(importPkgInfo);
        });
    }

    /**
     * Visit top level constructs.
     *
     * @param pkgNode package node
     */
    private void visitTopLevelNodes(BLangPackage pkgNode) {
        pkgNode.globalVars.forEach(this::createPackageVarInfo);
        pkgNode.typeDefinitions.forEach(this::createTypeDefinitionInfoEntry);
        pkgNode.annotations.forEach(this::createAnnotationInfoEntry);
        pkgNode.functions.forEach(this::createFunctionInfoEntry);
        pkgNode.services.forEach(this::createServiceInfoEntry);
        pkgNode.functions.forEach(this::createFunctionInfoEntry);
    }

    private void visitBuiltinFunctions(BLangPackage pkgNode, BLangFunction function) {
        if (Symbols.isFlagOn(pkgNode.symbol.flags, Flags.TESTABLE)) {
            String funcName = function.getName().value;
            String builtinFuncName = funcName.substring(funcName.indexOf("<") + 1, funcName.indexOf(">"));
            String modifiedFuncName = funcName.replace(builtinFuncName, "test" + builtinFuncName);
            function.name.setValue(modifiedFuncName);
            function.originalFuncSymbol.name.value = modifiedFuncName;
            function.symbol.name.value = modifiedFuncName;
        }
        createFunctionInfoEntry(function);
        genNode(function, this.env);
    }

    public void visit(BLangService serviceNode) {
        BLangFunction initFunction = (BLangFunction) serviceNode.getInitFunction();
        visit(initFunction);

        currentServiceInfo = currentPkgInfo.getServiceInfo(serviceNode.getName().getValue());

        SymbolEnv serviceEnv = SymbolEnv.createServiceEnv(serviceNode, serviceNode.symbol.scope, this.env);
        serviceNode.resources.forEach(resource -> genNode(resource, serviceEnv));
    }

    public void visit(BLangResource resourceNode) {
        ResourceInfo resourceInfo = currentServiceInfo.resourceInfoMap.get(resourceNode.name.getValue());
        currentCallableUnitInfo = resourceInfo;

        SymbolEnv resourceEnv = SymbolEnv
                .createResourceActionSymbolEnv(resourceNode, resourceNode.symbol.scope, this.env);
        visitInvokableNode(resourceNode, currentCallableUnitInfo, resourceEnv);
    }

    public void visit(BLangFunction funcNode) {
        SymbolEnv funcEnv = SymbolEnv.createFunctionEnv(funcNode, funcNode.symbol.scope, this.env);
        currentCallableUnitInfo = currentPkgInfo.functionInfoMap.get(funcNode.symbol.name.value);
        visitInvokableNode(funcNode, currentCallableUnitInfo, funcEnv);
    }

    public void visit(BLangBlockStmt blockNode) {
        SymbolEnv blockEnv = SymbolEnv.createBlockEnv(blockNode, this.env);

        for (BLangStatement stmt : blockNode.stmts) {
            if (stmt.getKind() != NodeKind.TRY && stmt.getKind() != NodeKind.CATCH
                    && stmt.getKind() != NodeKind.IF) {
                addLineNumberInfo(stmt.pos);
            }

            genNode(stmt, blockEnv);
            if (regIndexResetDisabled) {
                // This block node is possibly be part of a desugered expression
                continue;
            }

            // Update the maxRegIndexes structure
            setMaxRegIndexes(regIndexes, maxRegIndexes);

            // Reset the regIndexes structure for every statement
            regIndexes = new VariableIndex(REG);
        }
    }

    public void visit(BLangVariable varNode) {
        BVarSymbol varSymbol = varNode.symbol;
        int ownerSymTag = env.scope.owner.tag;
        if ((ownerSymTag & SymTag.INVOKABLE) == SymTag.INVOKABLE) {
            varSymbol.varIndex = getLVIndex(varSymbol.type.tag);
            LocalVariableInfo localVarInfo = getLocalVarAttributeInfo(varSymbol);
            setVariableScopeStart(localVarInfo, varNode);
            setVariableScopeEnd(localVarInfo, varNode);
            localVarAttrInfo.localVars.add(localVarInfo);
        } else {
            // TODO Support other variable nodes
            throw new IllegalStateException("");
        }

        BLangExpression rhsExpr = varNode.expr;
        if (rhsExpr != null) {
            rhsExpr.regIndex = varSymbol.varIndex;
            genNode(rhsExpr, this.env);
        }
    }

    // Statements

    public void visit(BLangVariableDef varDefNode) {
        genNode(varDefNode.var, this.env);
    }

    @Override
    public void visit(BLangMatch matchStmt) {
        // TODO
    }

    public void visit(BLangReturn returnNode) {
        if (returnNode.expr.type != symTable.nilType) {
            BLangExpression expr = returnNode.expr;
            this.genNode(expr, this.env);
            emit(this.typeTagToInstr(expr.type.tag), getOperand(0), expr.regIndex);
        }
        generateFinallyInstructions(returnNode);
        emit(InstructionCodes.RET);
    }

    private int typeTagToInstr(int typeTag) {
        switch (typeTag) {
            case TypeTags.INT:
                return InstructionCodes.IRET;
            case TypeTags.BYTE:
                return InstructionCodes.BRET;
            case TypeTags.FLOAT:
                return InstructionCodes.FRET;
            case TypeTags.STRING:
                return InstructionCodes.SRET;
            case TypeTags.BOOLEAN:
                return InstructionCodes.BRET;
            default:
                return InstructionCodes.RRET;
        }
    }


    // Expressions

    @Override
    public void visit(BLangLiteral literalExpr) {
        int opcode;
        Operand regIndex = calcAndGetExprRegIndex(literalExpr);
        int typeTag = literalExpr.type.tag;

        switch (typeTag) {
            case TypeTags.INT:
                long longVal = (Long) literalExpr.value;
                if (longVal >= 0 && longVal <= 5) {
                    opcode = InstructionCodes.ICONST_0 + (int) longVal;
                    emit(opcode, regIndex);
                } else {
                    int intCPEntryIndex = currentPkgInfo.addCPEntry(new IntegerCPEntry(longVal));
                    emit(InstructionCodes.ICONST, getOperand(intCPEntryIndex), regIndex);
                }
                break;

            case TypeTags.BYTE:
                byte byteVal = (Byte) literalExpr.value;
                int byteCPEntryIndex = currentPkgInfo.addCPEntry(new ByteCPEntry(byteVal));
                emit(InstructionCodes.BICONST, getOperand(byteCPEntryIndex), regIndex);
                break;

            case TypeTags.FLOAT:
                double doubleVal = (Double) literalExpr.value;
                if (doubleVal == 0 || doubleVal == 1 || doubleVal == 2 ||
                        doubleVal == 3 || doubleVal == 4 || doubleVal == 5) {
                    opcode = InstructionCodes.FCONST_0 + (int) doubleVal;
                    emit(opcode, regIndex);
                } else {
                    int floatCPEntryIndex = currentPkgInfo.addCPEntry(new FloatCPEntry(doubleVal));
                    emit(InstructionCodes.FCONST, getOperand(floatCPEntryIndex), regIndex);
                }
                break;

            case TypeTags.STRING:
                String strValue = (String) literalExpr.value;
                StringCPEntry stringCPEntry = new StringCPEntry(addUTF8CPEntry(currentPkgInfo, strValue), strValue);
                int strCPIndex = currentPkgInfo.addCPEntry(stringCPEntry);
                emit(InstructionCodes.SCONST, getOperand(strCPIndex), regIndex);
                break;

            case TypeTags.BOOLEAN:
                boolean booleanVal = (Boolean) literalExpr.value;
                if (!booleanVal) {
                    opcode = InstructionCodes.BCONST_0;
                } else {
                    opcode = InstructionCodes.BCONST_1;
                }
                emit(opcode, regIndex);
                break;

            case TypeTags.ARRAY:
                if (TypeTags.BYTE == ((BArrayType) literalExpr.type).eType.tag) {
                    BlobCPEntry blobCPEntry = new BlobCPEntry((byte[]) literalExpr.value);
                    int blobCPIndex = currentPkgInfo.addCPEntry(blobCPEntry);
                    emit(InstructionCodes.BACONST, getOperand(blobCPIndex), regIndex);
                }
                break;

            case TypeTags.NIL:
                emit(InstructionCodes.RCONST_NULL, regIndex);
        }
    }

    @Override
    public void visit(BLangArrayLiteral arrayLiteral) {
        BType etype;
        if (arrayLiteral.type.tag == TypeTags.ANY) {
            etype = arrayLiteral.type;
        } else {
            etype = ((BArrayType) arrayLiteral.type).eType;
        }

        // Emit create array instruction
        int opcode = getOpcodeForArrayOperations(etype.tag, InstructionCodes.INEWARRAY);
        Operand arrayVarRegIndex = calcAndGetExprRegIndex(arrayLiteral);
        Operand typeCPIndex = getTypeCPIndex(arrayLiteral.type);

        long size = arrayLiteral.type.tag == TypeTags.ARRAY &&
                ((BArrayType) arrayLiteral.type).state != BArrayState.UNSEALED ?
                (long) ((BArrayType) arrayLiteral.type).size : -1L;
        BLangLiteral arraySizeLiteral = generateIntegerLiteralNode(arrayLiteral, size);

        emit(opcode, arrayVarRegIndex, typeCPIndex, arraySizeLiteral.regIndex);

        // Emit instructions populate initial array values;
        for (int i = 0; i < arrayLiteral.exprs.size(); i++) {
            BLangExpression argExpr = arrayLiteral.exprs.get(i);
            genNode(argExpr, this.env);

            BLangLiteral indexLiteral = new BLangLiteral();
            indexLiteral.pos = arrayLiteral.pos;
            indexLiteral.value = (long) i;
            indexLiteral.type = symTable.intType;
            genNode(indexLiteral, this.env);

            opcode = getOpcodeForArrayOperations(argExpr.type.tag, InstructionCodes.IASTORE);
            emit(opcode, arrayVarRegIndex, indexLiteral.regIndex, argExpr.regIndex);
        }
    }

    @Override
    public void visit(BLangJSONArrayLiteral arrayLiteral) {
        // Emit create array instruction
        int opcode = getOpcodeForArrayOperations(arrayLiteral.type.tag, InstructionCodes.INEWARRAY);
        Operand arrayVarRegIndex = calcAndGetExprRegIndex(arrayLiteral);
        Operand typeCPIndex = getTypeCPIndex(arrayLiteral.type);

        long size = arrayLiteral.type.tag == TypeTags.ARRAY &&
                ((BArrayType) arrayLiteral.type).state != BArrayState.UNSEALED ?
                (long) ((BArrayType) arrayLiteral.type).size : -1L;
        BLangLiteral arraySizeLiteral = generateIntegerLiteralNode(arrayLiteral, size);

        emit(opcode, arrayVarRegIndex, typeCPIndex, arraySizeLiteral.regIndex);

        for (int i = 0; i < arrayLiteral.exprs.size(); i++) {
            BLangExpression argExpr = arrayLiteral.exprs.get(i);
            genNode(argExpr, this.env);

            BLangLiteral indexLiteral = new BLangLiteral();
            indexLiteral.pos = arrayLiteral.pos;
            indexLiteral.value = (long) i;
            indexLiteral.type = symTable.intType;
            genNode(indexLiteral, this.env);
            emit(InstructionCodes.JSONASTORE, arrayLiteral.regIndex, indexLiteral.regIndex, argExpr.regIndex);
        }
    }

    @Override
    public void visit(BLangJSONLiteral jsonLiteral) {
        jsonLiteral.regIndex = calcAndGetExprRegIndex(jsonLiteral);
        Operand typeCPIndex = getTypeCPIndex(jsonLiteral.type);
        emit(InstructionCodes.NEWMAP, jsonLiteral.regIndex, typeCPIndex);

        for (BLangRecordKeyValue keyValue : jsonLiteral.keyValuePairs) {
            BLangExpression keyExpr = keyValue.key.expr;
            genNode(keyExpr, this.env);

            BLangExpression valueExpr = keyValue.valueExpr;
            genNode(valueExpr, this.env);

            emit(InstructionCodes.JSONSTORE, jsonLiteral.regIndex, keyExpr.regIndex, valueExpr.regIndex);
        }
    }

    @Override
    public void visit(BLangMapLiteral mapLiteral) {
        Operand mapVarRegIndex = calcAndGetExprRegIndex(mapLiteral);
        Operand typeCPIndex = getTypeCPIndex(mapLiteral.type);
        emit(InstructionCodes.NEWMAP, mapVarRegIndex, typeCPIndex);

        // Handle Map init stuff
        for (BLangRecordKeyValue keyValue : mapLiteral.keyValuePairs) {
            BLangExpression keyExpr = keyValue.key.expr;
            genNode(keyExpr, this.env);

            BLangExpression valueExpr = keyValue.valueExpr;
            genNode(valueExpr, this.env);

            BMapType mapType = (BMapType) mapLiteral.type;

            int opcode = getValueToRefTypeCastOpcode(mapType.constraint.tag);
            if (opcode == InstructionCodes.NOP) {
                emit(InstructionCodes.MAPSTORE, mapVarRegIndex, keyExpr.regIndex, valueExpr.regIndex);
            } else {
                RegIndex refRegMapValue = getRegIndex(TypeTags.ANY);
                emit(opcode, valueExpr.regIndex, refRegMapValue);
                emit(InstructionCodes.MAPSTORE, mapVarRegIndex, keyExpr.regIndex, refRegMapValue);
            }
        }
    }

    @Override
    public void visit(BLangStructLiteral structLiteral) {
        BRecordTypeSymbol structSymbol = (BRecordTypeSymbol) structLiteral.type.tsymbol;
        int pkgCPIndex = addPackageRefCPEntry(currentPkgInfo, structSymbol.pkgID);
        int structNameCPIndex = addUTF8CPEntry(currentPkgInfo, structSymbol.name.value);
        StructureRefCPEntry structureRefCPEntry = new StructureRefCPEntry(pkgCPIndex, structNameCPIndex);
        Operand structCPIndex = getOperand(currentPkgInfo.addCPEntry(structureRefCPEntry));

        // Emit an instruction to create a new record.
        RegIndex structRegIndex = calcAndGetExprRegIndex(structLiteral);
        emit(InstructionCodes.NEWSTRUCT, structCPIndex, structRegIndex);

        // Invoke the struct default values init function here.
        if (structSymbol.defaultsValuesInitFunc != null) {
            int funcRefCPIndex = getFuncRefCPIndex(structSymbol.defaultsValuesInitFunc.symbol);
            // call funcRefCPIndex 1 structRegIndex 0
            Operand[] operands = new Operand[6];
            operands[0] = getOperand(funcRefCPIndex);
            operands[1] = getOperand(false);
            operands[2] = getOperand(1);
            operands[3] = structRegIndex;
            // Earlier, init function did not return any value. But now all functions should return a value. So we add
            // new two operands to indicate the return value of the init function. The first one is the number of
            // return values and the second one is the type of the return value.
            operands[4] = getOperand(1);
            operands[5] = getRegIndex(TypeTags.NIL);
            emit(InstructionCodes.CALL, operands);
        }

        // Invoke the struct initializer here.
        if (structLiteral.initializer != null) {
            int funcRefCPIndex = getFuncRefCPIndex(structLiteral.initializer.symbol);
            // call funcRefCPIndex 1 structRegIndex 0
            Operand[] operands = new Operand[6];
            operands[0] = getOperand(funcRefCPIndex);
            operands[1] = getOperand(false);
            operands[2] = getOperand(1);
            operands[3] = structRegIndex;
            operands[4] = getOperand(1);
            operands[5] = getRegIndex(TypeTags.NIL);
            emit(InstructionCodes.CALL, operands);
        }

        // Generate code the struct literal.
        for (BLangRecordKeyValue keyValue : structLiteral.keyValuePairs) {
            BLangRecordKey key = keyValue.key;
            genNode(key.expr, this.env);

            genNode(keyValue.valueExpr, this.env);
            storeStructField(keyValue.valueExpr, structRegIndex, key.expr.regIndex);
        }
    }

    @Override
    public void visit(BLangTableLiteral tableLiteral) {
        tableLiteral.regIndex = calcAndGetExprRegIndex(tableLiteral);
        Operand typeCPIndex = getTypeCPIndex(tableLiteral.type);
        ArrayList<BLangExpression> dataRows = new ArrayList<>();
        for (int i = 0; i < tableLiteral.tableDataRows.size(); i++) {
            BLangExpression dataRowExpr = tableLiteral.tableDataRows.get(i);
            genNode(dataRowExpr, this.env);
            dataRows.add(dataRowExpr);
        }
        BLangArrayLiteral arrayLiteral = (BLangArrayLiteral) TreeBuilder.createArrayLiteralNode();
        arrayLiteral.exprs = dataRows;
        arrayLiteral.type = new BArrayType(symTable.anyType);
        genNode(arrayLiteral, this.env);
        genNode(tableLiteral.indexColumnsArrayLiteral, this.env);
        genNode(tableLiteral.keyColumnsArrayLiteral, this.env);
        emit(InstructionCodes.NEWTABLE, tableLiteral.regIndex, typeCPIndex,
                tableLiteral.indexColumnsArrayLiteral.regIndex, tableLiteral.keyColumnsArrayLiteral.regIndex,
                arrayLiteral.regIndex);
    }

    @Override
    public void visit(BLangStreamLiteral streamLiteral) {
        streamLiteral.regIndex = calcAndGetExprRegIndex(streamLiteral);
        Operand typeCPIndex = getTypeCPIndex(streamLiteral.type);
        StringCPEntry nameCPEntry = new StringCPEntry(addUTF8CPEntry(currentPkgInfo, streamLiteral.name.value),
                streamLiteral.name.value);
        Operand nameCPIndex = getOperand(currentPkgInfo.addCPEntry(nameCPEntry));
        emit(InstructionCodes.NEWSTREAM, streamLiteral.regIndex, typeCPIndex, nameCPIndex);
    }

    @Override
    public void visit(BLangLocalVarRef localVarRef) {
        if (localVarRef.regIndex != null && (localVarRef.regIndex.isLHSIndex || localVarRef.regIndex.isVarIndex)) {
            emit(getOpcode(localVarRef.type.tag, InstructionCodes.IMOVE),
                    localVarRef.varSymbol.varIndex, localVarRef.regIndex);
            return;
        }

        localVarRef.regIndex = localVarRef.varSymbol.varIndex;
    }

    @Override
    public void visit(BLangFieldVarRef fieldVarRef) {
        final int except = 0; // signals not to throw an exception in case the field could not be found
        String fieldName = fieldVarRef.varSymbol.name.value;
        RegIndex fieldNameRegIndex = createStringLiteral(fieldName, null, env);

        // This is a connector field.
        // the connector reference must be stored in the current reference register index.
        Operand varRegIndex = getOperand(0);
        if (varAssignment) {
            storeStructField(fieldVarRef, varRegIndex, fieldNameRegIndex);
            return;
        }

        loadStructField(fieldVarRef, varRegIndex, fieldNameRegIndex, except);
    }

    @Override
    public void visit(BLangPackageVarRef packageVarRef) {
        BPackageSymbol pkgSymbol;
        BSymbol ownerSymbol = packageVarRef.symbol.owner;
        if (ownerSymbol.tag == SymTag.SERVICE) {
            pkgSymbol = (BPackageSymbol) ownerSymbol.owner;
        } else {
            pkgSymbol = (BPackageSymbol) ownerSymbol;
        }

        Operand gvIndex = packageVarRef.varSymbol.varIndex;
        int pkgRefCPIndex = addPackageRefCPEntry(currentPkgInfo, pkgSymbol.pkgID);
        if (varAssignment) {
            int opcode = getOpcode(packageVarRef.type.tag, InstructionCodes.IGSTORE);
            emit(opcode, getOperand(pkgRefCPIndex), packageVarRef.regIndex, gvIndex);
        } else {
            int opcode = getOpcode(packageVarRef.type.tag, InstructionCodes.IGLOAD);
            packageVarRef.regIndex = calcAndGetExprRegIndex(packageVarRef);
            emit(opcode, getOperand(pkgRefCPIndex), gvIndex, packageVarRef.regIndex);
        }
    }

    @Override
    public void visit(BLangFunctionVarRef functionVarRef) {
        visitFunctionPointerLoad(functionVarRef, (BInvokableSymbol) functionVarRef.symbol);
    }

    @Override
    public void visit(BLangTypeLoad typeLoad) {
        Operand typeCPIndex = getTypeCPIndex(typeLoad.symbol.type);
        emit(InstructionCodes.TYPELOAD, typeCPIndex, calcAndGetExprRegIndex(typeLoad));
    }

    @Override
    public void visit(BLangStructFieldAccessExpr fieldAccessExpr) {
        boolean variableStore = this.varAssignment;
        this.varAssignment = false;

        genNode(fieldAccessExpr.expr, this.env);
        Operand varRefRegIndex = fieldAccessExpr.expr.regIndex;

        genNode(fieldAccessExpr.indexExpr, this.env);
        Operand keyRegIndex = fieldAccessExpr.indexExpr.regIndex;

        if (variableStore) {
            storeStructField(fieldAccessExpr, varRefRegIndex, keyRegIndex);
        } else {
            loadStructField(fieldAccessExpr, varRefRegIndex, keyRegIndex, fieldAccessExpr.except ? 1 : 0);
        }

        this.varAssignment = variableStore;
    }

    @Override
    public void visit(BLangStructFunctionVarRef functionVarRef) {
        visitFunctionPointerLoad(functionVarRef, (BInvokableSymbol) functionVarRef.symbol);
    }

    @Override
    public void visit(BLangMapAccessExpr mapKeyAccessExpr) {
        boolean variableStore = this.varAssignment;
        this.varAssignment = false;

        genNode(mapKeyAccessExpr.expr, this.env);
        Operand varRefRegIndex = mapKeyAccessExpr.expr.regIndex;

        genNode(mapKeyAccessExpr.indexExpr, this.env);
        Operand keyRegIndex = mapKeyAccessExpr.indexExpr.regIndex;

        BMapType mapType = (BMapType) mapKeyAccessExpr.expr.type;
        if (variableStore) {
            int opcode = getValueToRefTypeCastOpcode(mapType.constraint.tag);
            if (opcode == InstructionCodes.NOP || !mapKeyAccessExpr.except) {
                emit(InstructionCodes.MAPSTORE, varRefRegIndex, keyRegIndex, mapKeyAccessExpr.regIndex);
            } else {
                RegIndex refRegMapValue = getRegIndex(TypeTags.ANY);
                emit(opcode, mapKeyAccessExpr.regIndex, refRegMapValue);
                emit(InstructionCodes.MAPSTORE, varRefRegIndex, keyRegIndex, refRegMapValue);
            }
        } else {
            IntegerCPEntry exceptCPEntry = new IntegerCPEntry(mapKeyAccessExpr.except ? 1 : 0);
            Operand except = getOperand(currentPkgInfo.addCPEntry(exceptCPEntry));
            int opcode = getRefToValueTypeCastOpcode(mapType.constraint.tag);
            if (opcode == InstructionCodes.NOP || !mapKeyAccessExpr.except) {
                emit(InstructionCodes.MAPLOAD, varRefRegIndex, keyRegIndex, calcAndGetExprRegIndex(mapKeyAccessExpr),
                        except);
            } else {
                RegIndex refRegMapValue = getRegIndex(TypeTags.ANY);
                emit(InstructionCodes.MAPLOAD, varRefRegIndex, keyRegIndex, refRegMapValue, except);
                emit(opcode, refRegMapValue, calcAndGetExprRegIndex(mapKeyAccessExpr));
            }
        }

        this.varAssignment = variableStore;
    }

    @Override
    public void visit(BLangTupleAccessExpr tupleIndexAccessExpr) {
        boolean variableStore = this.varAssignment;
        this.varAssignment = false;

        genNode(tupleIndexAccessExpr.expr, this.env);
        Operand varRefRegIndex = tupleIndexAccessExpr.expr.regIndex;

        genNode(tupleIndexAccessExpr.indexExpr, this.env);
        Operand indexRegIndex = tupleIndexAccessExpr.indexExpr.regIndex;

        if (variableStore) {
            int opcode = getValueToRefTypeCastOpcode(tupleIndexAccessExpr.type.tag);
            if (opcode == InstructionCodes.NOP) {
                emit(InstructionCodes.RASTORE, varRefRegIndex, indexRegIndex, tupleIndexAccessExpr.regIndex);
            } else {
                RegIndex refRegTupleValue = getRegIndex(TypeTags.ANY);
                emit(opcode, tupleIndexAccessExpr.regIndex, refRegTupleValue);
                emit(InstructionCodes.RASTORE, varRefRegIndex, indexRegIndex, refRegTupleValue);
            }
        } else {
            int opcode = getRefToValueTypeCastOpcode(tupleIndexAccessExpr.type.tag);
            if (opcode == InstructionCodes.NOP) {
                emit(InstructionCodes.RALOAD,
                        varRefRegIndex, indexRegIndex, calcAndGetExprRegIndex(tupleIndexAccessExpr));
            } else {
                RegIndex refRegTupleValue = getRegIndex(TypeTags.ANY);
                emit(InstructionCodes.RALOAD, varRefRegIndex, indexRegIndex, refRegTupleValue);
                emit(opcode, refRegTupleValue, calcAndGetExprRegIndex(tupleIndexAccessExpr));
            }
        }

        this.varAssignment = variableStore;
    }

    @Override
    public void visit(BLangJSONAccessExpr jsonAccessExpr) {
        boolean variableStore = this.varAssignment;
        this.varAssignment = false;

        genNode(jsonAccessExpr.expr, this.env);
        Operand varRefRegIndex = jsonAccessExpr.expr.regIndex;

        genNode(jsonAccessExpr.indexExpr, this.env);
        Operand keyRegIndex = jsonAccessExpr.indexExpr.regIndex;

        if (jsonAccessExpr.indexExpr.type.tag == TypeTags.INT) {
            if (variableStore) {
                emit(InstructionCodes.JSONASTORE, varRefRegIndex, keyRegIndex, jsonAccessExpr.regIndex);
            } else {
                emit(InstructionCodes.JSONALOAD, varRefRegIndex, keyRegIndex, calcAndGetExprRegIndex(jsonAccessExpr));
            }
        } else {
            if (variableStore) {
                emit(InstructionCodes.JSONSTORE, varRefRegIndex, keyRegIndex, jsonAccessExpr.regIndex);
            } else {
                emit(InstructionCodes.JSONLOAD, varRefRegIndex, keyRegIndex, calcAndGetExprRegIndex(jsonAccessExpr));
            }
        }

        this.varAssignment = variableStore;
    }

    @Override
    public void visit(BLangXMLAccessExpr xmlIndexAccessExpr) {
        boolean variableStore = this.varAssignment;
        this.varAssignment = false;

        genNode(xmlIndexAccessExpr.expr, this.env);
        RegIndex varRefRegIndex = xmlIndexAccessExpr.expr.regIndex;

        genNode(xmlIndexAccessExpr.indexExpr, this.env);
        RegIndex indexRegIndex = xmlIndexAccessExpr.indexExpr.regIndex;

        RegIndex elementRegIndex = calcAndGetExprRegIndex(xmlIndexAccessExpr);
        if (xmlIndexAccessExpr.fieldType == FieldKind.ALL) {
            emit(InstructionCodes.XMLLOADALL, varRefRegIndex, elementRegIndex);
        } else if (xmlIndexAccessExpr.indexExpr.type.tag == TypeTags.STRING) {
            emit(InstructionCodes.XMLLOAD, varRefRegIndex, indexRegIndex, elementRegIndex);
        } else {
            emit(InstructionCodes.XMLSEQLOAD, varRefRegIndex, indexRegIndex, elementRegIndex);
        }

        this.varAssignment = variableStore;
    }

    @Override
    public void visit(BLangArrayAccessExpr arrayIndexAccessExpr) {
        boolean variableStore = this.varAssignment;
        this.varAssignment = false;

        genNode(arrayIndexAccessExpr.expr, this.env);
        Operand varRefRegIndex = arrayIndexAccessExpr.expr.regIndex;

        genNode(arrayIndexAccessExpr.indexExpr, this.env);
        Operand indexRegIndex = arrayIndexAccessExpr.indexExpr.regIndex;

        BArrayType arrayType = (BArrayType) arrayIndexAccessExpr.expr.type;
        if (variableStore) {
            int opcode = getOpcodeForArrayOperations(arrayType.eType.tag, InstructionCodes.IASTORE);
            emit(opcode, varRefRegIndex, indexRegIndex, arrayIndexAccessExpr.regIndex);
        } else {
            int opcode = getOpcodeForArrayOperations(arrayType.eType.tag, InstructionCodes.IALOAD);
            emit(opcode, varRefRegIndex, indexRegIndex, calcAndGetExprRegIndex(arrayIndexAccessExpr));
        }

        this.varAssignment = variableStore;
    }

    @Override
    public void visit(BLangBinaryExpr binaryExpr) {
        if (OperatorKind.AND.equals(binaryExpr.opKind)) {
            visitAndExpression(binaryExpr);
        } else if (OperatorKind.OR.equals(binaryExpr.opKind)) {
            visitOrExpression(binaryExpr);
        } else if (binaryExpr.opSymbol.opcode == InstructionCodes.REQ_NULL ||
                binaryExpr.opSymbol.opcode == InstructionCodes.RNE_NULL ||
                binaryExpr.opSymbol.opcode == InstructionCodes.SEQ_NULL ||
                binaryExpr.opSymbol.opcode == InstructionCodes.SNE_NULL) {
            BLangExpression expr = (binaryExpr.lhsExpr.type.tag == TypeTags.NIL) ?
                    binaryExpr.rhsExpr : binaryExpr.lhsExpr;
            genNode(expr, this.env);
            emit(binaryExpr.opSymbol.opcode, expr.regIndex, calcAndGetExprRegIndex(binaryExpr));
        } else {
            genNode(binaryExpr.lhsExpr, this.env);
            genNode(binaryExpr.rhsExpr, this.env);
            RegIndex regIndex = calcAndGetExprRegIndex(binaryExpr);
            int opCode = binaryExpr.opSymbol.opcode;
            if (opCode == InstructionCodes.INT_RANGE) {
                if (binaryExpr.parent instanceof BLangForeach) {
                    // Avoid creating an array if the range is only used in a foreach statement
                    emit(InstructionCodes.NEW_INT_RANGE, binaryExpr.lhsExpr.regIndex, binaryExpr.rhsExpr.regIndex,
                            regIndex);
                } else {
                    emit(opCode, binaryExpr.lhsExpr.regIndex, binaryExpr.rhsExpr.regIndex, regIndex);
                }
            } else {
                emit(opCode, binaryExpr.lhsExpr.regIndex, binaryExpr.rhsExpr.regIndex, regIndex);
            }
        }
    }

    @Override
    public void visit(BLangIsAssignableExpr assignableExpr) {
        genNode(assignableExpr.lhsExpr, this.env);
        RegIndex regIndex = calcAndGetExprRegIndex(assignableExpr);
        Operand typeCPIndex = getTypeCPIndex(assignableExpr.targetType);
        emit(assignableExpr.opSymbol.opcode, assignableExpr.lhsExpr.regIndex, typeCPIndex, regIndex);
    }

    @Override
    public void visit(BLangBracedOrTupleExpr bracedOrTupleExpr) {
        // Emit create array instruction
        RegIndex exprRegIndex = calcAndGetExprRegIndex(bracedOrTupleExpr);
        Operand typeCPIndex = getTypeCPIndex(bracedOrTupleExpr.type);
        BLangLiteral sizeLiteral = generateIntegerLiteralNode(bracedOrTupleExpr, bracedOrTupleExpr.expressions.size());

        emit(InstructionCodes.RNEWARRAY, exprRegIndex, typeCPIndex, sizeLiteral.regIndex);

        // Emit instructions populate initial array values;
        for (int i = 0; i < bracedOrTupleExpr.expressions.size(); i++) {
            BLangExpression argExpr = bracedOrTupleExpr.expressions.get(i);
            genNode(argExpr, this.env);

            BLangLiteral indexLiteral = new BLangLiteral();
            indexLiteral.pos = argExpr.pos;
            indexLiteral.value = (long) i;
            indexLiteral.type = symTable.intType;
            genNode(indexLiteral, this.env);
            emit(InstructionCodes.RASTORE, exprRegIndex, indexLiteral.regIndex, argExpr.regIndex);
        }
    }

    private void visitAndExpression(BLangBinaryExpr binaryExpr) {
        // Code address to jump if at least one of the expressions get evaluated to false.
        // short-circuit evaluation
        Operand falseJumpAddr = getOperand(-1);

        // Generate code for the left hand side
        genNode(binaryExpr.lhsExpr, this.env);
        emit(InstructionCodes.BR_FALSE, binaryExpr.lhsExpr.regIndex, falseJumpAddr);

        // Generate code for the right hand side
        genNode(binaryExpr.rhsExpr, this.env);
        emit(InstructionCodes.BR_FALSE, binaryExpr.rhsExpr.regIndex, falseJumpAddr);

        // If both l and r conditions are true, then load 'true'
        calcAndGetExprRegIndex(binaryExpr);
        emit(InstructionCodes.BCONST_1, binaryExpr.regIndex);

        Operand gotoAddr = getOperand(-1);
        emit(InstructionCodes.GOTO, gotoAddr);

        falseJumpAddr.value = nextIP();

        // Load 'false' if the both conditions are false;
        emit(InstructionCodes.BCONST_0, binaryExpr.regIndex);
        gotoAddr.value = nextIP();
    }

    private void visitOrExpression(BLangBinaryExpr binaryExpr) {
        // short-circuit evaluation
        // Code address to jump if the lhs expression gets evaluated to 'true'.
        Operand lExprTrueJumpAddr = getOperand(-1);

        // Code address to jump if the rhs expression gets evaluated to 'false'.
        Operand rExprFalseJumpAddr = getOperand(-1);

        // Generate code for the left hand side
        genNode(binaryExpr.lhsExpr, this.env);
        emit(InstructionCodes.BR_TRUE, binaryExpr.lhsExpr.regIndex, lExprTrueJumpAddr);

        // Generate code for the right hand side
        genNode(binaryExpr.rhsExpr, this.env);
        emit(InstructionCodes.BR_FALSE, binaryExpr.rhsExpr.regIndex, rExprFalseJumpAddr);

        lExprTrueJumpAddr.value = nextIP();
        RegIndex exprRegIndex = calcAndGetExprRegIndex(binaryExpr);
        emit(InstructionCodes.BCONST_1, exprRegIndex);

        Operand gotoAddr = getOperand(-1);
        emit(InstructionCodes.GOTO, gotoAddr);
        rExprFalseJumpAddr.value = nextIP();

        // Load 'false' if the both conditions are false;
        emit(InstructionCodes.BCONST_0, exprRegIndex);
        gotoAddr.value = nextIP();
    }

    public void visit(BLangInvocation iExpr) {
        if (iExpr.expr != null) {
            return;
        }

        Operand[] operands = getFuncOperands(iExpr);
        emit(InstructionCodes.CALL, operands);
    }

    public void visit(BLangActionInvocation aIExpr) {
    }

    public void visit(BLangTypeInit cIExpr) {
        BSymbol structSymbol = cIExpr.type.tsymbol;
        int pkgCPIndex = addPackageRefCPEntry(currentPkgInfo, structSymbol.pkgID);
        int structNameCPIndex = addUTF8CPEntry(currentPkgInfo, structSymbol.name.value);
        StructureRefCPEntry structureRefCPEntry = new StructureRefCPEntry(pkgCPIndex, structNameCPIndex);
        Operand structCPIndex = getOperand(currentPkgInfo.addCPEntry(structureRefCPEntry));

        //Emit an instruction to create a new struct.
        RegIndex structRegIndex = calcAndGetExprRegIndex(cIExpr);
        emit(InstructionCodes.NEWSTRUCT, structCPIndex, structRegIndex);

        // Invoke the struct initializer here.
        Operand[] operands = getFuncOperands(cIExpr.objectInitInvocation);

        Operand[] callOperands = new Operand[operands.length + 1];
        callOperands[0] = operands[0];
        callOperands[1] = operands[1];
        callOperands[2] = getOperand(operands[2].value + 1);
        callOperands[3] = structRegIndex;

        System.arraycopy(operands, 3, callOperands, 4, operands.length - 3);
        emit(InstructionCodes.CALL, callOperands);
    }

    public void visit(BLangAttachedFunctionInvocation iExpr) {
        Operand[] operands = getFuncOperands(iExpr);
        if (iExpr.expr.type.tag == TypeTags.OBJECT) {
            Operand[] vCallOperands = new Operand[operands.length + 1];
            vCallOperands[0] = iExpr.expr.regIndex;
            System.arraycopy(operands, 0, vCallOperands, 1, operands.length);
            emit(InstructionCodes.VCALL, vCallOperands);
        } else {
            emit(InstructionCodes.CALL, operands);
        }
    }

    public void visit(BFunctionPointerInvocation iExpr) {
        Operand[] operands = getFuncOperands(iExpr, -1);
        genNode(iExpr.expr, env);
        operands[0] = iExpr.expr.regIndex;
        emit(InstructionCodes.FPCALL, operands);
    }

    public void visit(BLangTypeConversionExpr convExpr) {
        int opcode = convExpr.conversionSymbol.opcode;

        // Figure out the reg index of the result value
        BType castExprType = convExpr.type;
        RegIndex convExprRegIndex = calcAndGetExprRegIndex(convExpr.regIndex, castExprType.tag);
        convExpr.regIndex = convExprRegIndex;
        if (opcode == InstructionCodes.NOP) {
            convExpr.expr.regIndex = createLHSRegIndex(convExprRegIndex);
            genNode(convExpr.expr, this.env);
            return;
        }

        genNode(convExpr.expr, this.env);
        if (opcode == InstructionCodes.MAP2T ||
                opcode == InstructionCodes.JSON2T ||
                opcode == InstructionCodes.ANY2T ||
                opcode == InstructionCodes.ANY2C ||
                opcode == InstructionCodes.ANY2E ||
                opcode == InstructionCodes.T2JSON ||
                opcode == InstructionCodes.MAP2JSON ||
                opcode == InstructionCodes.JSON2MAP ||
                opcode == InstructionCodes.JSON2ARRAY ||
                opcode == InstructionCodes.O2JSON ||
                opcode == InstructionCodes.CHECKCAST) {
            Operand typeCPIndex = getTypeCPIndex(convExpr.targetType);
            emit(opcode, convExpr.expr.regIndex, typeCPIndex, convExprRegIndex);
        } else {
            emit(opcode, convExpr.expr.regIndex, convExprRegIndex);
        }
    }

    public void visit(BLangRecordLiteral recordLiteral) {
        /* ignore */
    }

    public void visit(BLangTernaryExpr ternaryExpr) {
        // Determine the reg index of the ternary expression and this reg index will be used by both then and else
        // expressions to store their result
        RegIndex ternaryExprRegIndex = calcAndGetExprRegIndex(ternaryExpr);

        // Generate code for the condition
        this.genNode(ternaryExpr.expr, this.env);
        Operand ifFalseJumpAddr = getOperand(-1);
        this.emit(InstructionCodes.BR_FALSE, ternaryExpr.expr.regIndex, ifFalseJumpAddr);

        // Generate code for the then expression
        ternaryExpr.thenExpr.regIndex = createLHSRegIndex(ternaryExprRegIndex);
        this.genNode(ternaryExpr.thenExpr, this.env);
        Operand endJumpAddr = getOperand(-1);
        this.emit(InstructionCodes.GOTO, endJumpAddr);
        ifFalseJumpAddr.value = nextIP();

        // Generate code for the then expression
        ternaryExpr.elseExpr.regIndex = createLHSRegIndex(ternaryExprRegIndex);
        this.genNode(ternaryExpr.elseExpr, this.env);
        endJumpAddr.value = nextIP();
    }

    public void visit(BLangAwaitExpr awaitExpr) {
        Operand valueRegIndex;
        if (awaitExpr.type != null) {
            valueRegIndex = calcAndGetExprRegIndex(awaitExpr);
        } else {
            valueRegIndex = this.getOperand(-1);
        }
        genNode(awaitExpr.expr, this.env);
        Operand futureRegIndex = awaitExpr.expr.regIndex;
        this.emit(InstructionCodes.AWAIT, futureRegIndex, valueRegIndex);
    }

    public void visit(BLangTypedescExpr accessExpr) {
        Operand typeCPIndex = getTypeCPIndex(accessExpr.resolvedType);
        emit(InstructionCodes.TYPELOAD, typeCPIndex, calcAndGetExprRegIndex(accessExpr));
    }

    public void visit(BLangUnaryExpr unaryExpr) {
        RegIndex exprIndex = calcAndGetExprRegIndex(unaryExpr);

        if (OperatorKind.ADD.equals(unaryExpr.operator) || OperatorKind.UNTAINT.equals(unaryExpr.operator)) {
            unaryExpr.expr.regIndex = createLHSRegIndex(unaryExpr.regIndex);
            genNode(unaryExpr.expr, this.env);
            return;
        }

        int opcode;
        genNode(unaryExpr.expr, this.env);
        if (OperatorKind.LENGTHOF.equals(unaryExpr.operator)) {
            Operand typeCPIndex = getTypeCPIndex(unaryExpr.expr.type);
            opcode = unaryExpr.opSymbol.opcode;
            emit(opcode, unaryExpr.expr.regIndex, typeCPIndex, exprIndex);
        } else {
            opcode = unaryExpr.opSymbol.opcode;
            emit(opcode, unaryExpr.expr.regIndex, exprIndex);
        }
    }

    public void visit(BLangLambdaFunction bLangLambdaFunction) {
        visitFunctionPointerLoad(bLangLambdaFunction, ((BLangFunction) bLangLambdaFunction.getFunctionNode()).symbol);
    }

    public void visit(BLangStatementExpression bLangStatementExpression) {
        bLangStatementExpression.regIndex = calcAndGetExprRegIndex(bLangStatementExpression);

        boolean prevRegIndexResetDisabledState = this.regIndexResetDisabled;
        this.regIndexResetDisabled = true;
        genNode(bLangStatementExpression.stmt, this.env);
        this.regIndexResetDisabled = prevRegIndexResetDisabledState;

        genNode(bLangStatementExpression.expr, this.env);
        emit(getOpcode(bLangStatementExpression.expr.type.tag, InstructionCodes.IMOVE),
                bLangStatementExpression.expr.regIndex, bLangStatementExpression.regIndex);
    }

    public void visit(BLangScope scopeNode) {
        // add the child nodes to the map
        childScopesMap.put(scopeNode.name.getValue(), scopeNode.childScopes);
        visit(scopeNode.scopeBody);

        // generating scope end instruction
        int pkgRefCPIndex = addPackageRefCPEntry(currentPkgInfo, currentPkgID);
        int funcNameCPIndex = addUTF8CPEntry(currentPkgInfo, Names.GEN_VAR_PREFIX + scopeNode.name.getValue());
        FunctionRefCPEntry funcRefCPEntry = new FunctionRefCPEntry(pkgRefCPIndex, funcNameCPIndex);
        int funcRefCPIndex = currentPkgInfo.addCPEntry(funcRefCPEntry);
        int i = 0;
        //functionRefCP, scopenameUTF8CP, nChild, children
        Operand[] operands = new Operand[3 + scopeNode.childScopes.size()];
        operands[i++] = getOperand(funcRefCPIndex);
        int scopeNameCPIndex = addUTF8CPEntry(currentPkgInfo, scopeNode.getScopeName().getValue());
        operands[i++] = getOperand(scopeNameCPIndex);

        operands[i++] = getOperand(scopeNode.childScopes.size());

        for (String child : scopeNode.childScopes) {
            int childScopeNameIndex = addUTF8CPEntry(currentPkgInfo, child);
            operands[i++] = getOperand(childScopeNameIndex);
        }

        Operand typeCPIndex = getTypeCPIndex(scopeNode.compensationFunction.function.symbol.type);
        RegIndex nextIndex = calcAndGetExprRegIndex(scopeNode.compensationFunction);
        Operand[] closureOperands = calcClosureOperands(scopeNode.compensationFunction.function, funcRefCPIndex,
                nextIndex, typeCPIndex);

        Operand[] finalOperands = new Operand[operands.length + closureOperands.length];
        System.arraycopy(operands, 0, finalOperands, 0, operands.length);
        System.arraycopy(closureOperands, 0, finalOperands, operands.length, closureOperands.length);

        emit(InstructionCodes.SCOPE_END, finalOperands);
    }

    public void visit(BLangCompensate compensate) {
        Operand jumpAddr = getOperand(nextIP());
        //Add child function refs
        Stack<String> children = childScopesMap.get(compensate.scopeName.getValue());

        int i = 0;
        // Operands: scopeName, child count, children, NIL return.
        Operand[] operands = new Operand[3 + children.size()];

        int scopeNameCPIndex = addUTF8CPEntry(currentPkgInfo, compensate.invocation.name.value);
        operands[i++] = getOperand(scopeNameCPIndex);

        operands[i++] = getOperand(children.size());
        while (children != null && !children.isEmpty()) {
            String childName = children.pop();
            int childNameCP = currentPkgInfo.addCPEntry(new UTF8CPEntry(childName));
            operands[i++] = getOperand(childNameCP);
        }
        // Compensation block is modeled as an anonymous function, which require a return reg.
        operands[i++] = getRegIndex(TypeTags.NIL);

        emit(InstructionCodes.COMPENSATE, operands);
        emit(InstructionCodes.LOOP_COMPENSATE, jumpAddr);
    }

    // private methods

    private <T extends BLangNode, U extends SymbolEnv> T genNode(T t, U u) {
        SymbolEnv prevEnv = this.env;
        this.env = u;
        t.accept(this);
        this.env = prevEnv;
        return t;
    }

    private String generateSig(BType[] types) {
        StringBuilder builder = new StringBuilder();
        Arrays.stream(types).forEach(e -> builder.append(e.getDesc()));
        return builder.toString();
    }

    private String generateFunctionSig(BType[] paramTypes, BType retType) {
        return "(" + generateSig(paramTypes) + ")(" + retType.getDesc() + ")";
    }

    private String generateFunctionSig(BType[] paramTypes) {
        return "(" + generateSig(paramTypes) + ")()";
    }

    private BLangLiteral generateIntegerLiteralNode(BLangNode node, long integer) {
        BLangLiteral literal = new BLangLiteral();
        literal.pos = node.pos;
        literal.value = integer;
        literal.type = symTable.intType;
        genNode(literal, this.env);
        return literal;
    }

    private int getNextIndex(int typeTag, VariableIndex indexes) {
        int index;
        switch (typeTag) {
            case TypeTags.INT:
                index = ++indexes.tInt;
                break;
            case TypeTags.BYTE:
                index = ++indexes.tBoolean;
                break;
            case TypeTags.FLOAT:
                index = ++indexes.tFloat;
                break;
            case TypeTags.STRING:
                index = ++indexes.tString;
                break;
            case TypeTags.BOOLEAN:
                index = ++indexes.tBoolean;
                break;
            default:
                index = ++indexes.tRef;
                break;
        }

        return index;
    }

    private int getOpcode(int typeTag, int baseOpcode) {
        int opcode;
        switch (typeTag) {
            case TypeTags.INT:
                opcode = baseOpcode;
                break;
            case TypeTags.FLOAT:
                opcode = baseOpcode + FLOAT_OFFSET;
                break;
            case TypeTags.STRING:
                opcode = baseOpcode + STRING_OFFSET;
                break;
            case TypeTags.BYTE:
            case TypeTags.BOOLEAN:
                opcode = baseOpcode + BOOL_OFFSET;
                break;
            default:
                opcode = baseOpcode + REF_OFFSET;
                break;
        }

        return opcode;
    }

    /**
     * This is a separate method that calculates opcode values for array related operations such as INEWARRAY, IALOAD,
     * IALOAD. A separate methods is added to adhere to the same pattern of using INT as a base opcode and to support
     * byte array related operations.
     */
    private int getOpcodeForArrayOperations(int typeTag, int baseOpcode) {
        int opcode;
        switch (typeTag) {
            case TypeTags.BYTE:
                opcode = baseOpcode - BYTE_NEGATIVE_OFFSET;
                break;
            case TypeTags.INT:
                opcode = baseOpcode;
                break;
            case TypeTags.FLOAT:
                opcode = baseOpcode + FLOAT_OFFSET;
                break;
            case TypeTags.STRING:
                opcode = baseOpcode + STRING_OFFSET;
                break;
            case TypeTags.BOOLEAN:
                opcode = baseOpcode + BOOL_OFFSET;
                break;
            default:
                opcode = baseOpcode + REF_OFFSET;
                break;
        }

        return opcode;
    }

    private Operand getOperand(int value) {
        return new Operand(value);
    }

    private Operand getOperand(boolean value) {
        return new Operand(value ? 1 : 0);
    }

    private RegIndex getLVIndex(int typeTag) {
        return getRegIndexInternal(typeTag, LOCAL);
    }

    private RegIndex getPVIndex(int typeTag) {
        return getRegIndexInternal(typeTag, PACKAGE);
    }

    private RegIndex getFieldIndex(int typeTag) {
        return getRegIndexInternal(typeTag, FIELD);
    }

    private RegIndex getRegIndex(int typeTag) {
        RegIndex regIndex = getRegIndexInternal(typeTag, REG);
        addToRegIndexList(regIndex);
        return regIndex;
    }

    private RegIndex getRegIndexInternal(int typeTag, VariableIndex.Kind varIndexKind) {
        int index;
        switch (varIndexKind) {
            case REG:
                return new RegIndex(getNextIndex(typeTag, regIndexes), typeTag);
            case PACKAGE:
                index = getNextIndex(typeTag, pvIndexes);
                break;
            case FIELD:
                index = getNextIndex(typeTag, fieldIndexes);
                break;
            default:
                index = getNextIndex(typeTag, lvIndexes);
                break;
        }

        RegIndex regIndex = new RegIndex(index, typeTag);
        regIndex.isVarIndex = true;
        return regIndex;
    }

    private RegIndex calcAndGetExprRegIndex(BLangExpression expr) {
        expr.regIndex = calcAndGetExprRegIndex(expr.regIndex, expr.type.tag);
        return expr.regIndex;
    }

    private RegIndex calcAndGetExprRegIndex(RegIndex regIndex, int typeTag) {
        if (regIndex != null && (regIndex.isVarIndex || regIndex.isLHSIndex)) {
            return regIndex;
        }

        return getRegIndex(typeTag);
    }

    private RegIndex createLHSRegIndex(RegIndex regIndex) {
        if (regIndex.isVarIndex || regIndex.isLHSIndex) {
            return regIndex;
        }

        RegIndex lhsRegIndex = new RegIndex(regIndex.value, regIndex.typeTag, true);
        addToRegIndexList(lhsRegIndex);
        return lhsRegIndex;
    }

    private void addToRegIndexList(RegIndex regIndex) {
        if (regIndex.isVarIndex) {
            throw new IllegalStateException("");
        }
        regIndexList.add(regIndex);
    }

    private LocalVariableInfo getLocalVarAttributeInfo(BVarSymbol varSymbol) {
        int varNameCPIndex = addUTF8CPEntry(currentPkgInfo, varSymbol.name.value);
        int varIndex = varSymbol.varIndex.value;
        int sigCPIndex = addUTF8CPEntry(currentPkgInfo, varSymbol.type.getDesc());
        return new LocalVariableInfo(varNameCPIndex, sigCPIndex, varIndex);
    }

    private void visitInvokableNode(BLangInvokableNode invokableNode,
                                    CallableUnitInfo callableUnitInfo,
                                    SymbolEnv invokableSymbolEnv) {
        int localVarAttrNameIndex = addUTF8CPEntry(currentPkgInfo,
                AttributeInfo.Kind.LOCAL_VARIABLES_ATTRIBUTE.value());
        LocalVariableAttributeInfo localVarAttributeInfo = new LocalVariableAttributeInfo(localVarAttrNameIndex);

        // TODO Read annotations attached to this callableUnit

        // Add local variable indexes to the parameters and return parameters
        visitInvokableNodeParams(invokableNode.symbol, callableUnitInfo, localVarAttributeInfo);

        if (invokableNode.pos != null) {
            localVarAttributeInfo.localVars.forEach(param -> {
                param.scopeStartLineNumber = invokableNode.pos.sLine;
                param.scopeEndLineNumber = invokableNode.pos.eLine;
            });
        }

        if (Symbols.isNative(invokableNode.symbol)) {
            this.processWorker(callableUnitInfo.defaultWorkerInfo, null,
                    localVarAttributeInfo, invokableSymbolEnv, null);
        } else {
            // Clone lvIndex structure here. This structure contain local variable indexes of the input and
            // out parameters and they are common for all the workers.
            VariableIndex lvIndexCopy = this.copyVarIndex(lvIndexes);
            this.processWorker(callableUnitInfo.defaultWorkerInfo, invokableNode.body,
                    localVarAttributeInfo, invokableSymbolEnv, lvIndexCopy);
            for (BLangWorker worker : invokableNode.getWorkers()) {
                this.processWorker(callableUnitInfo.getWorkerInfo(worker.name.value),
                        worker.body, localVarAttributeInfo, invokableSymbolEnv, this.copyVarIndex(lvIndexCopy));
            }
        }

        if (invokableNode.symbol.taintTable != null) {
            int taintTableAttributeNameIndex = addUTF8CPEntry(currentPkgInfo, AttributeInfo.Kind.TAINT_TABLE.value());
            TaintTableAttributeInfo taintTableAttributeInfo = new TaintTableAttributeInfo(taintTableAttributeNameIndex);
            visitTaintTable(invokableNode.symbol.taintTable, taintTableAttributeInfo);
            callableUnitInfo.addAttributeInfo(AttributeInfo.Kind.TAINT_TABLE, taintTableAttributeInfo);
        }
    }

    private void visitTaintTable(Map<Integer, TaintRecord> taintTable,
                                 TaintTableAttributeInfo taintTableAttributeInfo) {
        int rowCount = 0;
        for (Integer paramIndex : taintTable.keySet()) {
            TaintRecord taintRecord = taintTable.get(paramIndex);
            boolean added = addTaintTableEntry(taintTableAttributeInfo, paramIndex, taintRecord);
            if (added) {
                // Number of columns required is: One column per parameter and one column for return tainted status.
                taintTableAttributeInfo.columnCount = taintRecord.parameterTaintedStatusList.size() + 1;
                rowCount++;
            }
        }
        taintTableAttributeInfo.rowCount = rowCount;
    }

    private boolean addTaintTableEntry(TaintTableAttributeInfo taintTableAttributeInfo, int index,
                                       TaintRecord taintRecord) {
        // Add to attribute info only if the current record has tainted status of return, but not taint errors.
        // It is not useful to preserve the propagated taint errors, since user will not be able to correct the compiled
        // code and will not need to know internals of the already compiled code.
        if (taintRecord.taintError == null || taintRecord.taintError.isEmpty()) {
            List<Boolean> storedTaintTableValue = new ArrayList<>();
            storedTaintTableValue.add(taintRecord.returnTaintedStatus);
            storedTaintTableValue.addAll(taintRecord.parameterTaintedStatusList);
            taintTableAttributeInfo.taintTable.put(index, storedTaintTableValue);
            return true;
        }
        return false;
    }

    private void processWorker(WorkerInfo workerInfo, BLangBlockStmt body,
                               LocalVariableAttributeInfo localVarAttributeInfo, SymbolEnv invokableSymbolEnv,
                               VariableIndex lvIndexCopy) {
        workerInfo.codeAttributeInfo.attributeNameIndex = this.addUTF8CPEntry(
                this.currentPkgInfo, AttributeInfo.Kind.CODE_ATTRIBUTE.value());
        workerInfo.addAttributeInfo(AttributeInfo.Kind.LOCAL_VARIABLES_ATTRIBUTE, localVarAttributeInfo);
        if (body != null) {
            localVarAttrInfo = new LocalVariableAttributeInfo(localVarAttributeInfo.attributeNameIndex);
            localVarAttrInfo.localVars = new ArrayList<>(localVarAttributeInfo.localVars);
            workerInfo.addAttributeInfo(AttributeInfo.Kind.LOCAL_VARIABLES_ATTRIBUTE, localVarAttrInfo);
            workerInfo.codeAttributeInfo.codeAddrs = nextIP();
            this.lvIndexes = lvIndexCopy;
            this.currentWorkerInfo = workerInfo;
            this.genNode(body, invokableSymbolEnv);
        }
        this.endWorkerInfoUnit(workerInfo.codeAttributeInfo);
        this.emit(InstructionCodes.HALT);
    }

    private void visitInvokableNodeParams(BInvokableSymbol invokableSymbol, CallableUnitInfo callableUnitInfo,
                                          LocalVariableAttributeInfo localVarAttrInfo) {

        // Visit the the receiver if this is an attached function
        if (invokableSymbol.receiverSymbol != null) {
            visitVarSymbol(invokableSymbol.receiverSymbol, lvIndexes, localVarAttrInfo);
        }

        // TODO Read param and return param annotations
        invokableSymbol.params.forEach(param -> visitVarSymbol(param, lvIndexes, localVarAttrInfo));
        invokableSymbol.defaultableParams.forEach(param -> visitVarSymbol(param, lvIndexes, localVarAttrInfo));
        if (invokableSymbol.restParam != null) {
            visitVarSymbol(invokableSymbol.restParam, lvIndexes, localVarAttrInfo);
        }

        callableUnitInfo.addAttributeInfo(AttributeInfo.Kind.LOCAL_VARIABLES_ATTRIBUTE, localVarAttrInfo);
    }

    private void visitVarSymbol(BVarSymbol varSymbol, VariableIndex variableIndex,
                                LocalVariableAttributeInfo localVarAttrInfo) {
        varSymbol.varIndex = getRegIndexInternal(varSymbol.type.tag, variableIndex.kind);
        LocalVariableInfo localVarInfo = getLocalVarAttributeInfo(varSymbol);
        localVarAttrInfo.localVars.add(localVarInfo);
    }

    private VariableIndex copyVarIndex(VariableIndex that) {
        VariableIndex vIndexes = new VariableIndex(that.kind);
        vIndexes.tInt = that.tInt;
        vIndexes.tFloat = that.tFloat;
        vIndexes.tString = that.tString;
        vIndexes.tBoolean = that.tBoolean;
        vIndexes.tRef = that.tRef;
        return vIndexes;
    }

    private int nextIP() {
        return currentPkgInfo.instructionList.size();
    }

    private void endWorkerInfoUnit(CodeAttributeInfo codeAttributeInfo) {
        codeAttributeInfo.maxLongLocalVars = lvIndexes.tInt + 1;
        codeAttributeInfo.maxDoubleLocalVars = lvIndexes.tFloat + 1;
        codeAttributeInfo.maxStringLocalVars = lvIndexes.tString + 1;
        codeAttributeInfo.maxIntLocalVars = lvIndexes.tBoolean + 1;
        codeAttributeInfo.maxRefLocalVars = lvIndexes.tRef + 1;

        codeAttributeInfo.maxLongRegs = codeAttributeInfo.maxLongLocalVars + maxRegIndexes.tInt + 1;
        codeAttributeInfo.maxDoubleRegs = codeAttributeInfo.maxDoubleLocalVars + maxRegIndexes.tFloat + 1;
        codeAttributeInfo.maxStringRegs = codeAttributeInfo.maxStringLocalVars + maxRegIndexes.tString + 1;
        codeAttributeInfo.maxIntRegs = codeAttributeInfo.maxIntLocalVars + maxRegIndexes.tBoolean + 1;
        codeAttributeInfo.maxRefRegs = codeAttributeInfo.maxRefLocalVars + maxRegIndexes.tRef + 1;

        // Update register indexes.
        for (RegIndex regIndex : regIndexList) {
            switch (regIndex.typeTag) {
                case TypeTags.INT:
                    regIndex.value = regIndex.value + codeAttributeInfo.maxLongLocalVars;
                    break;
                case TypeTags.BYTE:
                    regIndex.value = regIndex.value + codeAttributeInfo.maxIntLocalVars;
                    break;
                case TypeTags.FLOAT:
                    regIndex.value = regIndex.value + codeAttributeInfo.maxDoubleLocalVars;
                    break;
                case TypeTags.STRING:
                    regIndex.value = regIndex.value + codeAttributeInfo.maxStringLocalVars;
                    break;
                case TypeTags.BOOLEAN:
                    regIndex.value = regIndex.value + codeAttributeInfo.maxIntLocalVars;
                    break;
                default:
                    regIndex.value = regIndex.value + codeAttributeInfo.maxRefLocalVars;
                    break;
            }
        }

        regIndexList = new ArrayList<>();
        lvIndexes = new VariableIndex(LOCAL);
        regIndexes = new VariableIndex(REG);
        maxRegIndexes = new VariableIndex(REG);
    }

    private void setMaxRegIndexes(VariableIndex current, VariableIndex max) {
        max.tInt = (max.tInt > current.tInt) ? max.tInt : current.tInt;
        max.tFloat = (max.tFloat > current.tFloat) ? max.tFloat : current.tFloat;
        max.tString = (max.tString > current.tString) ? max.tString : current.tString;
        max.tBoolean = (max.tBoolean > current.tBoolean) ? max.tBoolean : current.tBoolean;
        max.tRef = (max.tRef > current.tRef) ? max.tRef : current.tRef;
    }

    private void prepareIndexes(VariableIndex indexes) {
        indexes.tInt++;
        indexes.tFloat++;
        indexes.tString++;
        indexes.tBoolean++;
        indexes.tRef++;
    }

    private int emit(int opcode) {
        currentPkgInfo.instructionList.add(InstructionFactory.get(opcode));
        return currentPkgInfo.instructionList.size();
    }

    private int emit(int opcode, Operand... operands) {
        currentPkgInfo.instructionList.add(InstructionFactory.get(opcode, operands));
        return currentPkgInfo.instructionList.size();
    }

    private int emit(Instruction instr) {
        currentPkgInfo.instructionList.add(instr);
        return currentPkgInfo.instructionList.size();
    }

    private void addVarCountAttrInfo(ConstantPool constantPool,
                                     AttributeInfoPool attributeInfoPool,
                                     VariableIndex fieldCount) {
        int attrNameCPIndex = addUTF8CPEntry(constantPool,
                AttributeInfo.Kind.VARIABLE_TYPE_COUNT_ATTRIBUTE.value());
        VarTypeCountAttributeInfo varCountAttribInfo = new VarTypeCountAttributeInfo(attrNameCPIndex);
        varCountAttribInfo.setMaxLongVars(fieldCount.tInt);
        varCountAttribInfo.setMaxDoubleVars(fieldCount.tFloat);
        varCountAttribInfo.setMaxStringVars(fieldCount.tString);
        varCountAttribInfo.setMaxIntVars(fieldCount.tBoolean);
        varCountAttribInfo.setMaxRefVars(fieldCount.tRef);
        attributeInfoPool.addAttributeInfo(AttributeInfo.Kind.VARIABLE_TYPE_COUNT_ATTRIBUTE, varCountAttribInfo);
    }

    private Operand[] getFuncOperands(BLangInvocation iExpr) {
        int funcRefCPIndex = getFuncRefCPIndex((BInvokableSymbol) iExpr.symbol);
        return getFuncOperands(iExpr, funcRefCPIndex);
    }

    private int getFuncRefCPIndex(BInvokableSymbol invokableSymbol) {
        int pkgRefCPIndex = addPackageRefCPEntry(currentPkgInfo, invokableSymbol.pkgID);
        int funcNameCPIndex = addUTF8CPEntry(currentPkgInfo, invokableSymbol.name.value);
        FunctionRefCPEntry funcRefCPEntry = new FunctionRefCPEntry(pkgRefCPIndex, funcNameCPIndex);
        return currentPkgInfo.addCPEntry(funcRefCPEntry);
    }

    private Operand[] getFuncOperands(BLangInvocation iExpr, int funcRefCPIndex) {
        // call funcRefCPIndex, nArgRegs, argRegs[nArgRegs], nRetRegs, retRegs[nRetRegs]
        int i = 0;
        int nArgRegs = iExpr.requiredArgs.size() + iExpr.namedArgs.size() + iExpr.restArgs.size();
        int nRetRegs = 1; // TODO Improve balx format and VM side
        int flags = FunctionFlags.NOTHING;
        Operand[] operands = new Operand[nArgRegs + nRetRegs + 4];
        operands[i++] = getOperand(funcRefCPIndex);
        if (iExpr.async) {
            flags = FunctionFlags.markAsync(flags);
        }
        if (iExpr.actionInvocation) {
            flags = FunctionFlags.markObserved(flags);
        }
        operands[i++] = getOperand(flags);
        operands[i++] = getOperand(nArgRegs);

        // Write required arguments
        for (BLangExpression argExpr : iExpr.requiredArgs) {
            operands[i++] = genNode(argExpr, this.env).regIndex;
        }

        // Write named arguments
        i = generateNamedArgs(iExpr, operands, i);

        // Write rest arguments
        for (BLangExpression argExpr : iExpr.restArgs) {
            operands[i++] = genNode(argExpr, this.env).regIndex;
        }

        // Calculate registers to store return values
        operands[i++] = getOperand(nRetRegs);

        iExpr.regIndex = calcAndGetExprRegIndex(iExpr.regIndex, iExpr.type.tag);
        operands[i] = iExpr.regIndex;
        return operands;
    }

    private int generateNamedArgs(BLangInvocation iExpr, Operand[] operands, int currentIndex) {
        if (iExpr.namedArgs.isEmpty()) {
            return currentIndex;
        }

        if (iExpr.symbol.kind != SymbolKind.FUNCTION) {
            throw new IllegalStateException("Unsupported callable unit");
        }

        for (BLangExpression argExpr : iExpr.namedArgs) {
            operands[currentIndex++] = genNode(argExpr, this.env).regIndex;
        }

        return currentIndex;
    }

    private void addVariableCountAttributeInfo(ConstantPool constantPool,
                                               AttributeInfoPool attributeInfoPool,
                                               int[] fieldCount) {
        UTF8CPEntry attribNameCPEntry = new UTF8CPEntry(AttributeInfo.Kind.VARIABLE_TYPE_COUNT_ATTRIBUTE.toString());
        int attribNameCPIndex = constantPool.addCPEntry(attribNameCPEntry);
        VarTypeCountAttributeInfo varCountAttribInfo = new VarTypeCountAttributeInfo(attribNameCPIndex);
        varCountAttribInfo.setMaxLongVars(fieldCount[INT_OFFSET]);
        varCountAttribInfo.setMaxDoubleVars(fieldCount[FLOAT_OFFSET]);
        varCountAttribInfo.setMaxStringVars(fieldCount[STRING_OFFSET]);
        varCountAttribInfo.setMaxIntVars(fieldCount[BOOL_OFFSET]);
        varCountAttribInfo.setMaxRefVars(fieldCount[REF_OFFSET]);
        attributeInfoPool.addAttributeInfo(AttributeInfo.Kind.VARIABLE_TYPE_COUNT_ATTRIBUTE, varCountAttribInfo);
    }

    private DefaultValue getDefaultValue(Object value) {
        BType type;
        if (value == null) {
            type = symTable.nilType;
        } else if (value instanceof Long) {
            type = symTable.intType;
        } else if (value instanceof Double) {
            type = symTable.floatType;
        } else if (value instanceof String) {
            type = symTable.stringType;
        } else if (value instanceof Boolean) {
            type = symTable.booleanType;
        } else {
            throw new IllegalStateException();
        }

        return getDefaultValue(value, type);
    }

    private DefaultValue getDefaultValue(Object value, BType typeOfValue) {
        int typeDescCPIndex = addUTF8CPEntry(currentPkgInfo, typeOfValue.getDesc());
        DefaultValue defaultValue = new DefaultValue(typeDescCPIndex, typeOfValue.getDesc());
        switch (typeOfValue.tag) {
            case TypeTags.INT:
                defaultValue.intValue = (Long) value;
                defaultValue.valueCPIndex = currentPkgInfo.addCPEntry(new IntegerCPEntry(defaultValue.intValue));
                break;
            case TypeTags.BYTE:
                defaultValue.byteValue = (Byte) value;
                defaultValue.valueCPIndex = currentPkgInfo.addCPEntry(new ByteCPEntry(defaultValue.byteValue));
                break;
            case TypeTags.FLOAT:
                defaultValue.floatValue = (Double) value;
                defaultValue.valueCPIndex = currentPkgInfo.addCPEntry(new FloatCPEntry(defaultValue.floatValue));
                break;
            case TypeTags.STRING:
                defaultValue.stringValue = (String) value;
                defaultValue.valueCPIndex = currentPkgInfo.addCPEntry(new UTF8CPEntry(defaultValue.stringValue));
                break;
            case TypeTags.BOOLEAN:
                defaultValue.booleanValue = (Boolean) value;
                break;
            case TypeTags.NIL:
                break;
            default:
                defaultValue = null;
        }

        return defaultValue;
    }

    private DefaultValue getDefaultValue(BLangLiteral literalExpr) {
        return getDefaultValue(literalExpr.value, literalExpr.type);
    }

    private DefaultValueAttributeInfo getDefaultValueAttributeInfo(BLangLiteral literalExpr) {
        DefaultValue defaultValue = getDefaultValue(literalExpr);
        UTF8CPEntry defaultValueAttribUTF8CPEntry =
                new UTF8CPEntry(AttributeInfo.Kind.DEFAULT_VALUE_ATTRIBUTE.toString());
        int defaultValueAttribNameIndex = currentPkgInfo.addCPEntry(defaultValueAttribUTF8CPEntry);

        return new DefaultValueAttributeInfo(defaultValueAttribNameIndex, defaultValue);
    }


    // Create info entries

    private void createPackageVarInfo(BLangVariable varNode) {
        BVarSymbol varSymbol = varNode.symbol;
        varSymbol.varIndex = getPVIndex(varSymbol.type.tag);

        int varNameCPIndex = addUTF8CPEntry(currentPkgInfo, varSymbol.name.value);
        int typeSigCPIndex = addUTF8CPEntry(currentPkgInfo, varSymbol.type.getDesc());
        PackageVarInfo pkgVarInfo = new PackageVarInfo(varNameCPIndex, typeSigCPIndex, varSymbol.flags,
                varSymbol.varIndex.value);
        currentPkgInfo.pkgVarInfoMap.put(varSymbol.name.value, pkgVarInfo);

        LocalVariableInfo localVarInfo = getLocalVarAttributeInfo(varSymbol);
        LocalVariableAttributeInfo pkgVarAttrInfo = (LocalVariableAttributeInfo)
                currentPkgInfo.getAttributeInfo(AttributeInfo.Kind.LOCAL_VARIABLES_ATTRIBUTE);
        pkgVarAttrInfo.localVars.add(localVarInfo);

        // TODO Populate annotation attribute

        // Add documentation attributes
        addDocAttachmentAttrInfo(varNode.symbol.markdownDocumentation, pkgVarInfo);
    }

    public void visit(BLangTypeDefinition typeDefinition) {
        //TODO
    }

    private void createAnnotationInfoEntry(BLangAnnotation annotation) {
        int nameCPIndex = addUTF8CPEntry(currentPkgInfo, annotation.name.value);
        int typeSigCPIndex = -1;
        if (annotation.typeNode != null) {
            typeSigCPIndex = addUTF8CPEntry(currentPkgInfo, annotation.typeNode.type.getDesc());
        }

        AnnotationInfo annotationInfo = new AnnotationInfo(nameCPIndex, typeSigCPIndex,
                annotation.symbol.flags, ((BAnnotationSymbol) annotation.symbol).attachPoints);
        currentPkgInfo.annotationInfoMap.put(annotation.name.value, annotationInfo);
    }

    private void createTypeDefinitionInfoEntry(BLangTypeDefinition typeDefinition) {
        BTypeSymbol typeDefSymbol = typeDefinition.symbol;
        int typeDefNameCPIndex = addUTF8CPEntry(currentPkgInfo, typeDefSymbol.name.value);
        TypeDefInfo typeDefInfo = new TypeDefInfo(currentPackageRefCPIndex,
                typeDefNameCPIndex, typeDefSymbol.flags);
        typeDefInfo.isLabel = typeDefinition.symbol.isLabel;

        typeDefInfo.typeTag = typeDefSymbol.type.tag;

        if (typeDefinition.symbol.isLabel) {
            createLabelTypeTypeDef(typeDefinition, typeDefInfo);
            // Add documentation attributes
            addDocAttachmentAttrInfo(typeDefinition.symbol.markdownDocumentation, typeDefInfo);

            currentPkgInfo.addTypeDefInfo(typeDefSymbol.name.value, typeDefInfo);
            return;
        }

        switch (typeDefinition.symbol.tag) {
            case SymTag.OBJECT:
                createObjectTypeTypeDef(typeDefinition, typeDefInfo, typeDefSymbol);
                break;
            case SymTag.RECORD:
                createRecordTypeTypeDef(typeDefinition, typeDefInfo, typeDefSymbol);
                break;
            case SymTag.FINITE_TYPE:
                createFiniteTypeTypeDef(typeDefinition, typeDefInfo);
                break;
            default:
                createLabelTypeTypeDef(typeDefinition, typeDefInfo);
                break;
        }
        // Add documentation attributes
        addDocAttachmentAttrInfo(typeDefinition.symbol.markdownDocumentation, typeDefInfo);

        currentPkgInfo.addTypeDefInfo(typeDefSymbol.name.value, typeDefInfo);
    }

    private void createObjectTypeTypeDef(BLangTypeDefinition typeDefinition,
                                         TypeDefInfo typeDefInfo, BTypeSymbol typeDefSymbol) {
        ObjectTypeInfo objInfo = new ObjectTypeInfo();
        BObjectTypeSymbol objectSymbol = (BObjectTypeSymbol) typeDefSymbol;
        // Add Struct name as an UTFCPEntry to the constant pool
        objInfo.objectType = (BObjectType) objectSymbol.type;

        BLangObjectTypeNode objectTypeNode = (BLangObjectTypeNode) typeDefinition.typeNode;

        List<BLangVariable> objFields = objectTypeNode.fields;
        for (BLangVariable objField : objFields) {
            // Create StructFieldInfo Entry
            int fieldNameCPIndex = addUTF8CPEntry(currentPkgInfo, objField.name.value);
            int sigCPIndex = addUTF8CPEntry(currentPkgInfo, objField.type.getDesc());

            objField.symbol.varIndex = getFieldIndex(objField.symbol.type.tag);
            StructFieldInfo objFieldInfo = new StructFieldInfo(fieldNameCPIndex,
                    sigCPIndex, objField.symbol.flags, objField.symbol.varIndex.value);
            objFieldInfo.fieldType = objField.type;

            // Populate default values
            if (objField.expr != null && (objField.expr.getKind() == NodeKind.LITERAL &&
                    objField.expr.type.getKind() != TypeKind.ARRAY)) {
                DefaultValueAttributeInfo defaultVal = getDefaultValueAttributeInfo((BLangLiteral) objField.expr);
                objFieldInfo.addAttributeInfo(AttributeInfo.Kind.DEFAULT_VALUE_ATTRIBUTE, defaultVal);
            }

            objInfo.fieldInfoEntries.add(objFieldInfo);

            // Add documentation attributes
            addDocAttachmentAttrInfo(objField.symbol.markdownDocumentation, objFieldInfo);
        }

        // Create variable count attribute info
        prepareIndexes(fieldIndexes);
        int[] fieldCount = new int[]{fieldIndexes.tInt, fieldIndexes.tFloat,
                fieldIndexes.tString, fieldIndexes.tBoolean, fieldIndexes.tRef};
        addVariableCountAttributeInfo(currentPkgInfo, objInfo, fieldCount);
        fieldIndexes = new VariableIndex(FIELD);

        for (BAttachedFunction attachedFunc : objectSymbol.referencedFunctions) {
            createAttachedFunctionInfo(attachedFunc.funcName, attachedFunc.symbol, objectSymbol);
        }

        //TODO decide what happens to documentations for interface functions and their implementations.

        typeDefInfo.typeInfo = objInfo;
    }

    private void createAttachedFunctionInfo(Name funcName, BInvokableSymbol funcSymbol,
                                            BObjectTypeSymbol objectSymbol) {
        // Add function name as an UTFCPEntry to the constant pool
        int funcNameCPIndex = this.addUTF8CPEntry(currentPkgInfo, funcName.getValue());

        FunctionInfo funcInfo = new FunctionInfo(currentPackageRefCPIndex, funcNameCPIndex);
        BInvokableType funcType = (BInvokableType) funcSymbol.type;
        funcInfo.paramTypes = funcType.paramTypes.toArray(new BType[0]);
        populateInvokableSignature(funcType, funcInfo);

        funcInfo.flags = funcSymbol.flags;
        funcInfo.attachedToTypeCPIndex = getTypeCPIndex(objectSymbol.type).value;

        // Add local var attributes. This will not be added automatically since this attached
        // function doesn't have a body, and wont get visited in the normal flow.
        int localVarAttNameIndex = addUTF8CPEntry(currentPkgInfo, AttributeInfo.Kind.LOCAL_VARIABLES_ATTRIBUTE.value());
        LocalVariableAttributeInfo localVarAttributeInfo = new LocalVariableAttributeInfo(localVarAttNameIndex);
        visitInvokableNodeParams(funcSymbol, funcInfo, localVarAttributeInfo);

        // Add parameter default value info
        addParameterAttributeInfo(funcSymbol, funcInfo);

        // Add documentation attributes
        addDocAttachmentAttrInfo(funcSymbol.markdownDocumentation, funcInfo);

        this.currentPkgInfo.functionInfoMap.put(funcSymbol.name.value, funcInfo);
    }

    private void createRecordTypeTypeDef(BLangTypeDefinition typeDefinition,
                                         TypeDefInfo typeDefInfo, BTypeSymbol typeDefSymbol) {
        RecordTypeInfo recordInfo = new RecordTypeInfo();
        BRecordTypeSymbol recordSymbol = (BRecordTypeSymbol) typeDefSymbol;
        // Add Struct name as an UTFCPEntry to the constant pool
        recordInfo.recordType = (BRecordType) recordSymbol.type;

        if (!recordInfo.recordType.sealed) {
            recordInfo.restFieldTypeSigCPIndex = addUTF8CPEntry(currentPkgInfo,
                    recordInfo.recordType.restFieldType.getDesc());
        }

        BLangRecordTypeNode recordTypeNode = (BLangRecordTypeNode) typeDefinition.typeNode;

        List<BLangVariable> recordFields = recordTypeNode.fields;
        for (BLangVariable recordField : recordFields) {
            // Create StructFieldInfo Entry
            int fieldNameCPIndex = addUTF8CPEntry(currentPkgInfo, recordField.name.value);
            int sigCPIndex = addUTF8CPEntry(currentPkgInfo, recordField.type.getDesc());

            recordField.symbol.varIndex = getFieldIndex(recordField.symbol.type.tag);
            StructFieldInfo recordFieldInfo = new StructFieldInfo(fieldNameCPIndex,
                    sigCPIndex, recordField.symbol.flags, recordField.symbol.varIndex.value);
            recordFieldInfo.fieldType = recordField.type;

            // Populate default values
            if (recordField.expr != null && (recordField.expr.getKind() == NodeKind.LITERAL &&
                    recordField.expr.type.getKind() != TypeKind.ARRAY)) {
                DefaultValueAttributeInfo defaultVal
                        = getDefaultValueAttributeInfo((BLangLiteral) recordField.expr);
                recordFieldInfo.addAttributeInfo(AttributeInfo.Kind.DEFAULT_VALUE_ATTRIBUTE, defaultVal);
            }

            recordInfo.fieldInfoEntries.add(recordFieldInfo);

            // Add documentation attributes
            addDocAttachmentAttrInfo(recordField.symbol.markdownDocumentation, recordFieldInfo);
        }

        // Create variable count attribute info
        prepareIndexes(fieldIndexes);
        int[] fieldCount = new int[]{fieldIndexes.tInt, fieldIndexes.tFloat,
                fieldIndexes.tString, fieldIndexes.tBoolean, fieldIndexes.tRef};
        addVariableCountAttributeInfo(currentPkgInfo, recordInfo, fieldCount);
        fieldIndexes = new VariableIndex(FIELD);
        typeDefInfo.typeInfo = recordInfo;
    }

    private void createFiniteTypeTypeDef(BLangTypeDefinition typeDefinition,
                                         TypeDefInfo typeDefInfo) {
        BLangFiniteTypeNode typeNode = (BLangFiniteTypeNode) typeDefinition.typeNode;
        FiniteTypeInfo typeInfo = new FiniteTypeInfo();

        for (BLangExpression literal : typeNode.valueSpace) {
            typeInfo.valueSpaceItemInfos.add(new ValueSpaceItemInfo(getDefaultValue((BLangLiteral) literal)));
        }

        typeDefInfo.typeInfo = typeInfo;
    }

    private void createLabelTypeTypeDef(BLangTypeDefinition typeDefinition,
                                        TypeDefInfo typeDefInfo) {
        int sigCPIndex = addUTF8CPEntry(currentPkgInfo, typeDefinition.typeNode.type.getDesc());
        typeDefInfo.typeInfo = new LabelTypeInfo(sigCPIndex);
    }

    /**
     * Creates a {@code FunctionInfo} from the given function node in AST.
     *
     * @param funcNode function node in AST
     */
    private void createFunctionInfoEntry(BLangFunction funcNode) {
        BInvokableSymbol funcSymbol = funcNode.symbol;
        BInvokableType funcType = (BInvokableType) funcSymbol.type;

        // Add function name as an UTFCPEntry to the constant pool
        int funcNameCPIndex = this.addUTF8CPEntry(currentPkgInfo, funcNode.name.value);

        FunctionInfo funcInfo = new FunctionInfo(currentPackageRefCPIndex, funcNameCPIndex);
        funcInfo.paramTypes = funcType.paramTypes.toArray(new BType[0]);
        populateInvokableSignature(funcType, funcInfo);

        funcInfo.flags = funcSymbol.flags;
        if (funcNode.receiver != null) {
            funcInfo.attachedToTypeCPIndex = getTypeCPIndex(funcNode.receiver.type).value;
        }

        this.addWorkerInfoEntries(funcInfo, funcNode.getWorkers());

        // Add parameter default value info
        addParameterAttributeInfo(funcSymbol, funcInfo);

        // Add documentation attributes
        addDocAttachmentAttrInfo(funcNode.symbol.markdownDocumentation, funcInfo);

        this.currentPkgInfo.functionInfoMap.put(funcSymbol.name.value, funcInfo);
    }

    private void populateInvokableSignature(BInvokableType bInvokableType, CallableUnitInfo callableUnitInfo) {
        callableUnitInfo.retParamTypes = new BType[1];
        callableUnitInfo.retParamTypes[0] = bInvokableType.retType;
        callableUnitInfo.signatureCPIndex = addUTF8CPEntry(this.currentPkgInfo,
                generateFunctionSig(callableUnitInfo.paramTypes, bInvokableType.retType));
    }

    private void addWorkerInfoEntries(CallableUnitInfo callableUnitInfo, List<BLangWorker> workers) {
        UTF8CPEntry workerNameCPEntry = new UTF8CPEntry("default");
        int workerNameCPIndex = this.currentPkgInfo.addCPEntry(workerNameCPEntry);
        WorkerInfo defaultWorkerInfo = new WorkerInfo(workerNameCPIndex, "default");
        callableUnitInfo.defaultWorkerInfo = defaultWorkerInfo;
        for (BLangWorker worker : workers) {
            workerNameCPEntry = new UTF8CPEntry(worker.name.value);
            workerNameCPIndex = currentPkgInfo.addCPEntry(workerNameCPEntry);
            WorkerInfo workerInfo = new WorkerInfo(workerNameCPIndex, worker.getName().value);
            callableUnitInfo.addWorkerInfo(worker.getName().value, workerInfo);
        }
    }

    @Override
    public void visit(BLangEndpoint endpointNode) {
    }

    private void createServiceInfoEntry(BLangService serviceNode) {
        // Add service name as an UTFCPEntry to the constant pool
        int serviceNameCPIndex = addUTF8CPEntry(currentPkgInfo, serviceNode.name.value);
        //Create service info
        if (serviceNode.endpointType != null) {
            String endPointQName = serviceNode.endpointType.tsymbol.toString();
            //TODO: bvmAlias needed?
            int epNameCPIndex = addUTF8CPEntry(currentPkgInfo, endPointQName);
            ServiceInfo serviceInfo = new ServiceInfo(currentPackageRefCPIndex, serviceNameCPIndex,
                    serviceNode.symbol.flags, epNameCPIndex);
            // Add service level variables
            int localVarAttNameIndex = addUTF8CPEntry(currentPkgInfo,
                    AttributeInfo.Kind.LOCAL_VARIABLES_ATTRIBUTE.value());
            LocalVariableAttributeInfo localVarAttributeInfo = new LocalVariableAttributeInfo(localVarAttNameIndex);
            serviceNode.vars.forEach(var -> visitVarSymbol(var.var.symbol, pvIndexes, localVarAttributeInfo));
            serviceInfo.addAttributeInfo(AttributeInfo.Kind.LOCAL_VARIABLES_ATTRIBUTE, localVarAttributeInfo);
            // Create the init function info
            BLangFunction serviceInitFunction = (BLangFunction) serviceNode.getInitFunction();
            createFunctionInfoEntry(serviceInitFunction);
            serviceInfo.initFuncInfo = currentPkgInfo.functionInfoMap.get(serviceInitFunction.name.toString());
            currentPkgInfo.addServiceInfo(serviceNode.name.value, serviceInfo);
            // Create resource info entries for all resources
            serviceNode.resources.forEach(res -> createResourceInfoEntry(res, serviceInfo));

            // Add documentation attributes
            addDocAttachmentAttrInfo(serviceNode.symbol.markdownDocumentation, serviceInfo);
        }
    }

    private void createResourceInfoEntry(BLangResource resourceNode, ServiceInfo serviceInfo) {
        BInvokableType resourceType = (BInvokableType) resourceNode.symbol.type;
        // Add resource name as an UTFCPEntry to the constant pool
        int serviceNameCPIndex = addUTF8CPEntry(currentPkgInfo, resourceNode.name.value);
        ResourceInfo resourceInfo = new ResourceInfo(currentPackageRefCPIndex, serviceNameCPIndex);
        resourceInfo.paramTypes = resourceType.paramTypes.toArray(new BType[0]);
        setParameterNames(resourceNode, resourceInfo);
        resourceInfo.retParamTypes = new BType[0];
        resourceInfo.signatureCPIndex = addUTF8CPEntry(currentPkgInfo,
                generateFunctionSig(resourceInfo.paramTypes));
        // Add worker info
        int workerNameCPIndex = addUTF8CPEntry(currentPkgInfo, "default");
        resourceInfo.defaultWorkerInfo = new WorkerInfo(workerNameCPIndex, "default");
        resourceNode.workers.forEach(worker -> addWorkerInfoEntry(worker, resourceInfo));
        // Add resource info to the service info
        serviceInfo.resourceInfoMap.put(resourceNode.name.getValue(), resourceInfo);

        // Add documentation attributes
        addDocAttachmentAttrInfo(resourceNode.symbol.markdownDocumentation, resourceInfo);
    }

    private void addWorkerInfoEntry(BLangWorker worker, CallableUnitInfo callableUnitInfo) {
        int workerNameCPIndex = addUTF8CPEntry(currentPkgInfo, worker.name.value);
        WorkerInfo workerInfo = new WorkerInfo(workerNameCPIndex, worker.name.value);
        callableUnitInfo.addWorkerInfo(worker.name.value, workerInfo);
    }

    private ErrorTableAttributeInfo createErrorTableIfAbsent(PackageInfo packageInfo) {
        ErrorTableAttributeInfo errorTable =
                (ErrorTableAttributeInfo) packageInfo.getAttributeInfo(AttributeInfo.Kind.ERROR_TABLE);
        if (errorTable == null) {
            UTF8CPEntry attribNameCPEntry = new UTF8CPEntry(AttributeInfo.Kind.ERROR_TABLE.toString());
            int attribNameCPIndex = packageInfo.addCPEntry(attribNameCPEntry);
            errorTable = new ErrorTableAttributeInfo(attribNameCPIndex);
            packageInfo.addAttributeInfo(AttributeInfo.Kind.ERROR_TABLE, errorTable);
        }
        return errorTable;
    }

    private void addLineNumberInfo(DiagnosticPos pos) {
        LineNumberInfo lineNumInfo = createLineNumberInfo(pos, currentPkgInfo, currentPkgInfo.instructionList.size());
        lineNoAttrInfo.addLineNumberInfo(lineNumInfo);
    }

    private LineNumberInfo createLineNumberInfo(DiagnosticPos pos, PackageInfo packageInfo, int ip) {
        UTF8CPEntry fileNameUTF8CPEntry = new UTF8CPEntry(pos.src.cUnitName);
        int fileNameCPEntryIndex = packageInfo.addCPEntry(fileNameUTF8CPEntry);
        LineNumberInfo lineNumberInfo = new LineNumberInfo(pos.sLine, fileNameCPEntryIndex, pos.src.cUnitName, ip);
        lineNumberInfo.setPackageInfo(packageInfo);
        lineNumberInfo.setIp(ip);
        return lineNumberInfo;
    }

    private void setParameterNames(BLangResource resourceNode, ResourceInfo resourceInfo) {
        int paramCount = resourceNode.requiredParams.size();
        resourceInfo.paramNameCPIndexes = new int[paramCount];
        for (int i = 0; i < paramCount; i++) {
            BLangVariable paramVar = resourceNode.requiredParams.get(i);
            String paramName = null;
            boolean isAnnotated = false;
            for (BLangAnnotationAttachment annotationAttachment : paramVar.annAttachments) {
                String attachmentName = annotationAttachment.getAnnotationName().getValue();
                if ("PathParam".equalsIgnoreCase(attachmentName) || "QueryParam".equalsIgnoreCase(attachmentName)) {
                    //TODO:
                    //paramName = annotationAttachment.getAttributeNameValuePairs().get("value")
                    // .getLiteralValue().stringValue();
                    isAnnotated = true;
                    break;
                }
            }
            if (!isAnnotated) {
                paramName = paramVar.name.getValue();
            }
            int paramNameCPIndex = addUTF8CPEntry(currentPkgInfo, paramName);
            resourceInfo.paramNameCPIndexes[i] = paramNameCPIndex;
        }
    }

    private WorkerDataChannelInfo getWorkerDataChannelInfo(CallableUnitInfo callableUnit,
                                                           String source, String target) {
        WorkerDataChannelInfo workerDataChannelInfo = callableUnit.getWorkerDataChannelInfo(
                WorkerDataChannelInfo.generateChannelName(source, target));
        if (workerDataChannelInfo == null) {
            UTF8CPEntry sourceCPEntry = new UTF8CPEntry(source);
            int sourceCPIndex = this.currentPkgInfo.addCPEntry(sourceCPEntry);
            UTF8CPEntry targetCPEntry = new UTF8CPEntry(target);
            int targetCPIndex = this.currentPkgInfo.addCPEntry(targetCPEntry);
            workerDataChannelInfo = new WorkerDataChannelInfo(sourceCPIndex, source, targetCPIndex, target);
            workerDataChannelInfo.setUniqueName(workerDataChannelInfo.getChannelName() + this.workerChannelCount);
            String uniqueName = workerDataChannelInfo.getUniqueName();
            UTF8CPEntry uniqueNameCPEntry = new UTF8CPEntry(uniqueName);
            int uniqueNameCPIndex = this.currentPkgInfo.addCPEntry(uniqueNameCPEntry);
            workerDataChannelInfo.setUniqueNameCPIndex(uniqueNameCPIndex);
            callableUnit.addWorkerDataChannelInfo(workerDataChannelInfo);
            this.workerChannelCount++;
        }
        return workerDataChannelInfo;
    }

    // Constant pool related utility classes

    private int addUTF8CPEntry(ConstantPool pool, String value) {
        UTF8CPEntry pkgPathCPEntry = new UTF8CPEntry(value);
        return pool.addCPEntry(pkgPathCPEntry);
    }

    private int addPackageRefCPEntry(ConstantPool pool, PackageID pkgID) {
        int nameCPIndex = addUTF8CPEntry(pool, pkgID.toString());
        int versionCPIndex = addUTF8CPEntry(pool, pkgID.version.value);
        PackageRefCPEntry packageRefCPEntry = new PackageRefCPEntry(nameCPIndex, versionCPIndex);
        return pool.addCPEntry(packageRefCPEntry);
    }

    /**
     * Holds the variable index per type.
     *
     * @since 0.94
     */
    static class VariableIndex {
        public enum Kind {
            LOCAL,
            FIELD,
            PACKAGE,
            REG
        }

        int tInt = -1;
        int tFloat = -1;
        int tString = -1;
        int tBoolean = -1;
        int tRef = -1;
        Kind kind;

        VariableIndex(Kind kind) {
            this.kind = kind;
        }

        public int[] toArray() {
            int[] result = new int[6];
            result[0] = this.tInt;
            result[1] = this.tFloat;
            result[2] = this.tString;
            result[3] = this.tBoolean;
            result[4] = this.tRef;
            return result;
        }

    }

    public void visit(BLangWorker workerNode) {
        this.genNode(workerNode.body, this.env);
    }

    /* visit the workers within fork-join block */
    private void processJoinWorkers(BLangForkJoin forkJoin, ForkjoinInfo forkjoinInfo,
                                    SymbolEnv forkJoinEnv) {
        UTF8CPEntry codeUTF8CPEntry = new UTF8CPEntry(AttributeInfo.Kind.CODE_ATTRIBUTE.toString());
        int codeAttribNameIndex = this.currentPkgInfo.addCPEntry(codeUTF8CPEntry);
        for (BLangWorker worker : forkJoin.workers) {
            VariableIndex lvIndexesCopy = copyVarIndex(this.lvIndexes);
            this.regIndexes = new VariableIndex(REG);
            VariableIndex regIndexesCopy = this.regIndexes;
            this.regIndexes = new VariableIndex(REG);
            VariableIndex maxRegIndexesCopy = this.maxRegIndexes;
            this.maxRegIndexes = new VariableIndex(REG);
            List<RegIndex> regIndexListCopy = this.regIndexList;
            this.regIndexList = new ArrayList<>();

            WorkerInfo workerInfo = forkjoinInfo.getWorkerInfo(worker.name.value);
            workerInfo.codeAttributeInfo.attributeNameIndex = codeAttribNameIndex;
            workerInfo.codeAttributeInfo.codeAddrs = this.nextIP();
            this.currentWorkerInfo = workerInfo;
            this.genNode(worker.body, forkJoinEnv);
            this.endWorkerInfoUnit(workerInfo.codeAttributeInfo);
            this.emit(InstructionCodes.HALT);

            this.lvIndexes = lvIndexesCopy;
            this.regIndexes = regIndexesCopy;
            this.maxRegIndexes = maxRegIndexesCopy;
            this.regIndexList = regIndexListCopy;
        }
    }

    private void populateForkJoinWorkerInfo(BLangForkJoin forkJoin, ForkjoinInfo forkjoinInfo) {
        for (BLangWorker worker : forkJoin.workers) {
            UTF8CPEntry workerNameCPEntry = new UTF8CPEntry(worker.name.value);
            int workerNameCPIndex = this.currentPkgInfo.addCPEntry(workerNameCPEntry);
            WorkerInfo workerInfo = new WorkerInfo(workerNameCPIndex, worker.name.value);
            forkjoinInfo.addWorkerInfo(worker.name.value, workerInfo);
        }
    }

    /* generate code for Join block */
    private void processJoinBlock(BLangForkJoin forkJoin, ForkjoinInfo forkjoinInfo, SymbolEnv forkJoinEnv,
                                  RegIndex joinVarRegIndex, Operand joinBlockAddr) {
        UTF8CPEntry joinType = new UTF8CPEntry(forkJoin.joinType.name());
        int joinTypeCPIndex = this.currentPkgInfo.addCPEntry(joinType);
        forkjoinInfo.setJoinType(forkJoin.joinType.name());
        forkjoinInfo.setJoinTypeCPIndex(joinTypeCPIndex);
        joinBlockAddr.value = nextIP();

        if (forkJoin.joinResultVar != null) {
            visitForkJoinParameterDefs(forkJoin.joinResultVar, forkJoinEnv);
            joinVarRegIndex.value = forkJoin.joinResultVar.symbol.varIndex.value;
        }

        if (forkJoin.joinedBody != null) {
            this.genNode(forkJoin.joinedBody, forkJoinEnv);
        }
    }

    /* generate code for timeout block */
    private void processTimeoutBlock(BLangForkJoin forkJoin, SymbolEnv forkJoinEnv,
                                     RegIndex timeoutVarRegIndex, Operand timeoutBlockAddr) {
        /* emit a GOTO instruction to jump out of the timeout block */
        Operand gotoAddr = getOperand(-1);
        this.emit(InstructionCodes.GOTO, gotoAddr);
        timeoutBlockAddr.value = nextIP();

        if (forkJoin.timeoutVariable != null) {
            visitForkJoinParameterDefs(forkJoin.timeoutVariable, forkJoinEnv);
            timeoutVarRegIndex.value = forkJoin.timeoutVariable.symbol.varIndex.value;
        }

        if (forkJoin.timeoutBody != null) {
            this.genNode(forkJoin.timeoutBody, forkJoinEnv);
        }
        gotoAddr.value = nextIP();
    }

    public void visit(BLangForkJoin forkJoin) {
        SymbolEnv forkJoinEnv = SymbolEnv.createForkJoinSymbolEnv(forkJoin, this.env);
        ForkjoinInfo forkjoinInfo = new ForkjoinInfo(this.lvIndexes.toArray());
        this.populateForkJoinWorkerInfo(forkJoin, forkjoinInfo);
        int forkJoinInfoIndex = this.forkJoinCount++;
        /* was I already inside a fork/join */
        if (this.env.forkJoin != null) {
            this.currentWorkerInfo.addForkJoinInfo(forkjoinInfo);
        } else {
            this.currentCallableUnitInfo.defaultWorkerInfo.addForkJoinInfo(forkjoinInfo);
        }
        ForkJoinCPEntry forkJoinCPEntry = new ForkJoinCPEntry(forkJoinInfoIndex);
        Operand forkJoinCPIndex = getOperand(this.currentPkgInfo.addCPEntry(forkJoinCPEntry));
        forkjoinInfo.setIndexCPIndex(forkJoinCPIndex.value);

        RegIndex timeoutRegIndex = new RegIndex(-1, TypeTags.INT);
        addToRegIndexList(timeoutRegIndex);

        if (forkJoin.timeoutExpression != null) {
            forkjoinInfo.setTimeoutAvailable(true);
            this.genNode(forkJoin.timeoutExpression, forkJoinEnv);
            timeoutRegIndex.value = forkJoin.timeoutExpression.regIndex.value;
        }

        // FORKJOIN forkJoinCPIndex timeoutRegIndex joinVarRegIndex joinBlockAddr timeoutVarRegIndex timeoutBlockAddr
        RegIndex joinVarRegIndex = new RegIndex(-1, TypeTags.MAP);
        Operand joinBlockAddr = getOperand(-1);
        RegIndex timeoutVarRegIndex = new RegIndex(-1, TypeTags.MAP);
        Operand timeoutBlockAddr = getOperand(-1);
        this.emit(InstructionCodes.FORKJOIN, forkJoinCPIndex, timeoutRegIndex,
                joinVarRegIndex, joinBlockAddr, timeoutVarRegIndex, timeoutBlockAddr);

        VariableIndex lvIndexesCopy = copyVarIndex(this.lvIndexes);
        VariableIndex regIndexesCopy = this.regIndexes;
        VariableIndex maxRegIndexesCopy = this.maxRegIndexes;
        List<RegIndex> regIndexListCopy = this.regIndexList;

        this.processJoinWorkers(forkJoin, forkjoinInfo, forkJoinEnv);

        this.lvIndexes = lvIndexesCopy;
        this.regIndexes = regIndexesCopy;
        this.maxRegIndexes = maxRegIndexesCopy;
        this.regIndexList = regIndexListCopy;

        int i = 0;
        int[] joinWrkrNameCPIndexes = new int[forkJoin.joinedWorkers.size()];
        String[] joinWrkrNames = new String[joinWrkrNameCPIndexes.length];
        for (BLangIdentifier workerName : forkJoin.joinedWorkers) {
            UTF8CPEntry workerNameCPEntry = new UTF8CPEntry(workerName.value);
            int workerNameCPIndex = this.currentPkgInfo.addCPEntry(workerNameCPEntry);
            joinWrkrNameCPIndexes[i] = workerNameCPIndex;
            joinWrkrNames[i] = workerName.value;
            i++;
        }
        forkjoinInfo.setJoinWrkrNameIndexes(joinWrkrNameCPIndexes);
        forkjoinInfo.setJoinWorkerNames(joinWrkrNames);
        forkjoinInfo.setWorkerCount(forkJoin.joinedWorkerCount);
        this.processJoinBlock(forkJoin, forkjoinInfo, forkJoinEnv, joinVarRegIndex, joinBlockAddr);
        this.processTimeoutBlock(forkJoin, forkJoinEnv, timeoutVarRegIndex, timeoutBlockAddr);
    }

    private void visitForkJoinParameterDefs(BLangVariable parameterDef, SymbolEnv forkJoinEnv) {
        LocalVariableAttributeInfo localVariableAttributeInfo = new LocalVariableAttributeInfo(1);
        parameterDef.symbol.varIndex = getLVIndex(parameterDef.type.tag);
        this.genNode(parameterDef, forkJoinEnv);
        LocalVariableInfo localVariableDetails = this.getLocalVarAttributeInfo(parameterDef.symbol);
        localVariableAttributeInfo.localVars.add(localVariableDetails);
    }

    public void visit(BLangWorkerSend workerSendStmt) {
        if (workerSendStmt.isChannel) {
            visitChannelSend(workerSendStmt);
            return;
        }
        WorkerDataChannelInfo workerDataChannelInfo = this.getWorkerDataChannelInfo(this.currentCallableUnitInfo,
                this.currentWorkerInfo.getWorkerName(), workerSendStmt.workerIdentifier.value);
        WorkerDataChannelRefCPEntry wrkrInvRefCPEntry = new WorkerDataChannelRefCPEntry(workerDataChannelInfo
                .getUniqueNameCPIndex(), workerDataChannelInfo.getUniqueName());
        wrkrInvRefCPEntry.setWorkerDataChannelInfo(workerDataChannelInfo);
        Operand wrkrInvRefCPIndex = getOperand(currentPkgInfo.addCPEntry(wrkrInvRefCPEntry));
        if (workerSendStmt.isForkJoinSend) {
            this.currentWorkerInfo.setWrkrDtChnlRefCPIndex(wrkrInvRefCPIndex.value);
            this.currentWorkerInfo.setWorkerDataChannelInfoForForkJoin(workerDataChannelInfo);
        }
        workerDataChannelInfo.setDataChannelRefIndex(wrkrInvRefCPIndex.value);

        genNode(workerSendStmt.expr, this.env);
        RegIndex argReg = workerSendStmt.expr.regIndex;
        BType bType = workerSendStmt.expr.type;
        UTF8CPEntry sigCPEntry = new UTF8CPEntry(this.generateSig(new BType[]{bType}));
        Operand sigCPIndex = getOperand(this.currentPkgInfo.addCPEntry(sigCPEntry));

        // WRKSEND wrkrInvRefCPIndex typesCPIndex regIndex
        Operand[] wrkSendArgRegs = new Operand[3];
        wrkSendArgRegs[0] = wrkrInvRefCPIndex;
        wrkSendArgRegs[1] = sigCPIndex;
        wrkSendArgRegs[2] = argReg;
        this.emit(InstructionCodes.WRKSEND, wrkSendArgRegs);
    }

    public void visit(BLangWorkerReceive workerReceiveStmt) {
        if (workerReceiveStmt.isChannel) {
            visitChannelReceive(workerReceiveStmt);
            return;
        }
        WorkerDataChannelInfo workerDataChannelInfo = this.getWorkerDataChannelInfo(this.currentCallableUnitInfo,
                workerReceiveStmt.workerIdentifier.value, this.currentWorkerInfo.getWorkerName());
        WorkerDataChannelRefCPEntry wrkrChnlRefCPEntry = new WorkerDataChannelRefCPEntry(workerDataChannelInfo
                .getUniqueNameCPIndex(), workerDataChannelInfo.getUniqueName());
        wrkrChnlRefCPEntry.setWorkerDataChannelInfo(workerDataChannelInfo);
        Operand wrkrRplyRefCPIndex = getOperand(currentPkgInfo.addCPEntry(wrkrChnlRefCPEntry));
        workerDataChannelInfo.setDataChannelRefIndex(wrkrRplyRefCPIndex.value);

        BLangExpression lExpr = workerReceiveStmt.expr;
        RegIndex regIndex;
        BType bType;
        if (lExpr.getKind() == NodeKind.SIMPLE_VARIABLE_REF && lExpr instanceof BLangLocalVarRef) {
            lExpr.regIndex = ((BLangLocalVarRef) lExpr).varSymbol.varIndex;
            regIndex = lExpr.regIndex;
        } else {
            lExpr.regIndex = getRegIndex(lExpr.type.tag);
            lExpr.regIndex.isLHSIndex = true;
            regIndex = lExpr.regIndex;
        }
        bType = lExpr.type;

        UTF8CPEntry sigCPEntry = new UTF8CPEntry(this.generateSig(new BType[]{bType}));
        Operand sigCPIndex = getOperand(currentPkgInfo.addCPEntry(sigCPEntry));

        // WRKRECEIVE wrkrRplyRefCPIndex typesCPIndex regIndex
        Operand[] wrkReceiveArgRegs = new Operand[3];
        wrkReceiveArgRegs[0] = wrkrRplyRefCPIndex;
        wrkReceiveArgRegs[1] = sigCPIndex;
        wrkReceiveArgRegs[2] = regIndex;
        emit(InstructionCodes.WRKRECEIVE, wrkReceiveArgRegs);

        if (!(lExpr.getKind() == NodeKind.SIMPLE_VARIABLE_REF &&
                lExpr instanceof BLangLocalVarRef)) {
            this.varAssignment = true;
            this.genNode(lExpr, this.env);
            this.varAssignment = false;
        }
    }

    public void visit(BLangAction actionNode) {
    }

    public void visit(BLangForever foreverStatement) {
        /* ignore */
    }

    public void visit(BLangSimpleVarRef varRefExpr) {
        /* ignore */
    }

    public void visit(BLangIdentifier identifierNode) {
        /* ignore */
    }

    public void visit(BLangAnnotation annotationNode) {
        /* ignore */
    }

    public void visit(BLangAnnotationAttachment annAttachmentNode) {
        /* ignore */
    }

    public void visit(BLangAssignment assignNode) {
        BLangExpression lhrExpr = assignNode.varRef;
        if (assignNode.declaredWithVar) {
            BLangVariableReference varRef = (BLangVariableReference) lhrExpr;
            visitVarSymbol((BVarSymbol) varRef.symbol, lvIndexes, localVarAttrInfo);
        }

        BLangExpression rhsExpr = assignNode.expr;
        if (lhrExpr.type.tag != TypeTags.NONE && lhrExpr.getKind() == NodeKind.SIMPLE_VARIABLE_REF &&
                lhrExpr instanceof BLangLocalVarRef) {
            lhrExpr.regIndex = ((BVarSymbol) ((BLangVariableReference) lhrExpr).symbol).varIndex;
            rhsExpr.regIndex = lhrExpr.regIndex;
        }

        genNode(rhsExpr, this.env);
        if (lhrExpr.type.tag == TypeTags.NONE ||
                (lhrExpr.getKind() == NodeKind.SIMPLE_VARIABLE_REF &&
                        lhrExpr instanceof BLangLocalVarRef)) {
            return;
        }

        varAssignment = true;
        lhrExpr.regIndex = rhsExpr.regIndex;
        genNode(lhrExpr, this.env);
        varAssignment = false;
    }

    public void visit(BLangContinue continueNode) {
        generateFinallyInstructions(continueNode, NodeKind.WHILE, NodeKind.FOREACH);
        this.emit(this.loopResetInstructionStack.peek());
    }

    public void visit(BLangBreak breakNode) {
        generateFinallyInstructions(breakNode, NodeKind.WHILE, NodeKind.FOREACH);
        this.emit(this.loopExitInstructionStack.peek());
    }

    public void visit(BLangThrow throwNode) {
        genNode(throwNode.expr, env);
        emit(InstructionFactory.get(InstructionCodes.THROW, throwNode.expr.regIndex));
    }

    public void visit(BLangIf ifNode) {
        addLineNumberInfo(ifNode.pos);

        // Generate code for the if condition evaluation
        genNode(ifNode.expr, this.env);
        Operand ifCondJumpAddr = getOperand(-1);
        emit(InstructionCodes.BR_FALSE, ifNode.expr.regIndex, ifCondJumpAddr);

        // Generate code for the then body
        genNode(ifNode.body, this.env);
        Operand endJumpAddr = getOperand(-1);
        emit(InstructionCodes.GOTO, endJumpAddr);
        ifCondJumpAddr.value = nextIP();

        // Visit else statement if any
        if (ifNode.elseStmt != null) {
            genNode(ifNode.elseStmt, this.env);
        }
        endJumpAddr.value = nextIP();
    }

    public void visit(BLangForeach foreach) {
        // Calculate temporary scope variables for iteration.
        Operand iteratorVar = getLVIndex(TypeTags.ITERATOR);
        Operand conditionVar = getLVIndex(TypeTags.BOOLEAN);

        // Create new Iterator for given collection.
        this.genNode(foreach.collection, env);
        this.emit(InstructionCodes.ITR_NEW, foreach.collection.regIndex, iteratorVar);

        Operand foreachStartAddress = new Operand(nextIP());
        Operand foreachEndAddress = new Operand(-1);
        Instruction gotoStartInstruction = InstructionFactory.get(InstructionCodes.GOTO, foreachStartAddress);
        Instruction gotoEndInstruction = InstructionFactory.get(InstructionCodes.GOTO, foreachEndAddress);

        // Checks given iterator has a next value.
        this.emit(InstructionCodes.ITR_HAS_NEXT, iteratorVar, conditionVar);
        this.emit(InstructionCodes.BR_FALSE, conditionVar, foreachEndAddress);

        // assign variables.
        generateForeachVarAssignment(foreach, iteratorVar);

        this.loopResetInstructionStack.push(gotoStartInstruction);
        this.loopExitInstructionStack.push(gotoEndInstruction);
        this.genNode(foreach.body, env);                        // generate foreach body.
        this.loopResetInstructionStack.pop();
        this.loopExitInstructionStack.pop();

        this.emit(gotoStartInstruction);  // move to next iteration.
        foreachEndAddress.value = this.nextIP();
    }

    public void visit(BLangWhile whileNode) {
        Instruction gotoTopJumpInstr = InstructionFactory.get(InstructionCodes.GOTO, getOperand(this.nextIP()));
        this.genNode(whileNode.expr, this.env);

        Operand exitLoopJumpAddr = getOperand(-1);
        Instruction exitLoopJumpInstr = InstructionFactory.get(InstructionCodes.GOTO, exitLoopJumpAddr);
        emit(InstructionCodes.BR_FALSE, whileNode.expr.regIndex, exitLoopJumpAddr);

        this.loopResetInstructionStack.push(gotoTopJumpInstr);
        this.loopExitInstructionStack.push(exitLoopJumpInstr);
        this.genNode(whileNode.body, this.env);
        this.loopResetInstructionStack.pop();
        this.loopExitInstructionStack.pop();
        this.emit(gotoTopJumpInstr);

        exitLoopJumpAddr.value = nextIP();
    }

    public void visit(BLangLock lockNode) {
        if (lockNode.lockVariables.isEmpty()) {
            this.genNode(lockNode.body, this.env);
            return;
        }
        Operand gotoLockEndAddr = getOperand(-1);
        Instruction instructGotoLockEnd = InstructionFactory.get(InstructionCodes.GOTO, gotoLockEndAddr);
        Operand[] operands = getOperands(lockNode);
        ErrorTableAttributeInfo errorTable = createErrorTableIfAbsent(currentPkgInfo);

        int fromIP = nextIP();
        emit((InstructionCodes.LOCK), operands);

        this.genNode(lockNode.body, this.env);
        int toIP = nextIP() - 1;

        emit((InstructionCodes.UNLOCK), operands);
        emit(instructGotoLockEnd);

        ErrorTableEntry errorTableEntry = new ErrorTableEntry(fromIP, toIP, nextIP(), 0, -1);
        errorTable.addErrorTableEntry(errorTableEntry);

        emit((InstructionCodes.UNLOCK), operands);
        emit(InstructionFactory.get(InstructionCodes.THROW, getOperand(-1)));
        gotoLockEndAddr.value = nextIP();
    }

    private Operand[] getOperands(BLangLock lockNode) {
        Operand[] operands = new Operand[(lockNode.lockVariables.size() * 3) + 1];
        int i = 0;
        operands[i++] = new Operand(lockNode.lockVariables.size());
        for (BVarSymbol varSymbol : lockNode.lockVariables) {
            BPackageSymbol pkgSymbol;
            BSymbol ownerSymbol = varSymbol.owner;
            if (ownerSymbol.tag == SymTag.SERVICE) {
                pkgSymbol = (BPackageSymbol) ownerSymbol.owner;
            } else {
                pkgSymbol = (BPackageSymbol) ownerSymbol;
            }
            int pkgRefCPIndex = addPackageRefCPEntry(currentPkgInfo, pkgSymbol.pkgID);

            int typeSigCPIndex = addUTF8CPEntry(currentPkgInfo, varSymbol.getType().getDesc());
            TypeRefCPEntry typeRefCPEntry = new TypeRefCPEntry(typeSigCPIndex);
            operands[i++] = getOperand(currentPkgInfo.addCPEntry(typeRefCPEntry));
            operands[i++] = getOperand(pkgRefCPIndex);
            operands[i++] = varSymbol.varIndex;
        }
        return operands;
    }

    public void visit(BLangTransaction transactionNode) {
        ++transactionIndex;
        Operand transactionIndexOperand = getOperand(transactionIndex);
        Operand retryCountRegIndex = new RegIndex(-1, TypeTags.INT);
        if (transactionNode.retryCount != null) {
            this.genNode(transactionNode.retryCount, this.env);
            retryCountRegIndex = transactionNode.retryCount.regIndex;
        }

        Operand committedFuncRegIndex = new RegIndex(-1, TypeTags.INVOKABLE);
        if (transactionNode.onCommitFunction != null) {
            committedFuncRegIndex.value = getFuncRefCPIndex(
                    (BInvokableSymbol) ((BLangFunctionVarRef) transactionNode.onCommitFunction).symbol);
        }

        Operand abortedFuncRegIndex = new RegIndex(-1, TypeTags.INVOKABLE);
        if (transactionNode.onAbortFunction != null) {
            abortedFuncRegIndex.value = getFuncRefCPIndex(
                    (BInvokableSymbol) ((BLangFunctionVarRef) transactionNode.onAbortFunction).symbol);
        }

        ErrorTableAttributeInfo errorTable = createErrorTableIfAbsent(currentPkgInfo);
        Operand transStmtEndAddr = getOperand(-1);
        Operand transStmtAbortEndAddr = getOperand(-1);
        Operand transStmtFailEndAddr = getOperand(-1);
        Instruction gotoAbortTransBlockEnd = InstructionFactory.get(InstructionCodes.GOTO, transStmtAbortEndAddr);
        Instruction gotoFailTransBlockEnd = InstructionFactory.get(InstructionCodes.GOTO, transStmtFailEndAddr);

        abortInstructions.push(gotoAbortTransBlockEnd);
        failInstructions.push(gotoFailTransBlockEnd);

        //start transaction
        this.emit(InstructionCodes.TR_BEGIN, transactionIndexOperand, retryCountRegIndex, committedFuncRegIndex,
                abortedFuncRegIndex);
        Operand transBlockStartAddr = getOperand(nextIP());

        //retry transaction;
        Operand retryEndWithThrowAddr = getOperand(-1);
        Operand retryEndWithNoThrowAddr = getOperand(-1);
        this.emit(InstructionCodes.TR_RETRY, transactionIndexOperand, retryEndWithThrowAddr, retryEndWithNoThrowAddr);

        //process transaction statements
        this.genNode(transactionNode.transactionBody, this.env);

        //end the transaction
        int transBlockEndAddr = nextIP();
        this.emit(InstructionCodes.TR_END, transactionIndexOperand, getOperand(TransactionStatus.SUCCESS.value()));

        abortInstructions.pop();
        failInstructions.pop();

        emit(InstructionCodes.GOTO, transStmtEndAddr);

        // CodeGen for error handling.
        int errorTargetIP = nextIP();
        transStmtFailEndAddr.value = errorTargetIP;
        emit(InstructionCodes.TR_END, transactionIndexOperand, getOperand(TransactionStatus.FAILED.value()));
        if (transactionNode.onRetryBody != null) {
            this.genNode(transactionNode.onRetryBody, this.env);

        }
        emit(InstructionCodes.GOTO, transBlockStartAddr);
        retryEndWithThrowAddr.value = nextIP();
        emit(InstructionCodes.TR_END, transactionIndexOperand, getOperand(TransactionStatus.END.value()));

        emit(InstructionCodes.THROW, getOperand(-1));
        ErrorTableEntry errorTableEntry = new ErrorTableEntry(transBlockStartAddr.value,
                transBlockEndAddr, errorTargetIP, 0, -1);
        errorTable.addErrorTableEntry(errorTableEntry);

        transStmtAbortEndAddr.value = nextIP();
        emit(InstructionCodes.TR_END, transactionIndexOperand, getOperand(TransactionStatus.ABORTED.value()));

        int transactionEndIp = nextIP();
        transStmtEndAddr.value = transactionEndIp;
        retryEndWithNoThrowAddr.value = transactionEndIp;
        emit(InstructionCodes.TR_END, transactionIndexOperand, getOperand(TransactionStatus.END.value()));
    }

    public void visit(BLangAbort abortNode) {
        generateFinallyInstructions(abortNode, NodeKind.TRANSACTION);
        this.emit(abortInstructions.peek());
    }

    public void visit(BLangDone doneNode) {
        generateFinallyInstructions(doneNode, NodeKind.DONE);
        this.emit(InstructionCodes.HALT);
    }

    public void visit(BLangRetry retryNode) {
        generateFinallyInstructions(retryNode, NodeKind.TRANSACTION);
        this.emit(failInstructions.peek());
    }

    @Override
    public void visit(BLangXMLNSStatement xmlnsStmtNode) {
        xmlnsStmtNode.xmlnsDecl.accept(this);
    }

    @Override
    public void visit(BLangXMLNS xmlnsNode) {
    }

    @Override
    public void visit(BLangLocalXMLNS xmlnsNode) {
        RegIndex lvIndex = getLVIndex(TypeTags.STRING);
        BLangExpression nsURIExpr = xmlnsNode.namespaceURI;
        nsURIExpr.regIndex = createLHSRegIndex(lvIndex);
        genNode(nsURIExpr, env);

        BXMLNSSymbol nsSymbol = (BXMLNSSymbol) xmlnsNode.symbol;
        nsSymbol.nsURIIndex = lvIndex;
    }

    @Override
    public void visit(BLangPackageXMLNS xmlnsNode) {
        BLangExpression nsURIExpr = xmlnsNode.namespaceURI;
        Operand pvIndex = getPVIndex(TypeTags.STRING);
        BXMLNSSymbol nsSymbol = (BXMLNSSymbol) xmlnsNode.symbol;
        genNode(nsURIExpr, env);
        nsSymbol.nsURIIndex = pvIndex;

        int pkgIndex = addPackageRefCPEntry(this.currentPkgInfo, this.currentPkgID);
        emit(InstructionCodes.SGSTORE, getOperand(pkgIndex), nsURIExpr.regIndex, pvIndex);
    }

    @Override
    public void visit(BLangXMLQName xmlQName) {
        // If the QName is use outside of XML, treat it as string.
        if (!xmlQName.isUsedInXML) {
            xmlQName.regIndex = calcAndGetExprRegIndex(xmlQName);
            String qName = xmlQName.namespaceURI == null ? xmlQName.localname.value
                    : ("{" + xmlQName.namespaceURI + "}" + xmlQName.localname);
            xmlQName.regIndex = createStringLiteral(qName, xmlQName.regIndex, env);
            return;
        }

        // Else, treat it as QName
        RegIndex nsURIIndex = getNamespaceURIIndex(xmlQName.nsSymbol, env);
        RegIndex localnameIndex = createStringLiteral(xmlQName.localname.value, null, env);
        RegIndex prefixIndex = createStringLiteral(xmlQName.prefix.value, null, env);
        xmlQName.regIndex = calcAndGetExprRegIndex(xmlQName.regIndex, TypeTags.XML);
        emit(InstructionCodes.NEWQNAME, localnameIndex, nsURIIndex, prefixIndex, xmlQName.regIndex);
    }

    @Override
    public void visit(BLangXMLAttribute xmlAttribute) {
        SymbolEnv xmlAttributeEnv = SymbolEnv.getXMLAttributeEnv(xmlAttribute, env);
        BLangExpression attrNameExpr = xmlAttribute.name;
        attrNameExpr.regIndex = calcAndGetExprRegIndex(attrNameExpr);
        genNode(attrNameExpr, xmlAttributeEnv);
        RegIndex attrQNameRegIndex = attrNameExpr.regIndex;

        // If the attribute name is a string representation of qname
        if (attrNameExpr.getKind() != NodeKind.XML_QNAME) {
            RegIndex localNameRegIndex = getRegIndex(TypeTags.STRING);
            RegIndex uriRegIndex = getRegIndex(TypeTags.STRING);
            emit(InstructionCodes.S2QNAME, attrQNameRegIndex, localNameRegIndex, uriRegIndex);

            attrQNameRegIndex = getRegIndex(TypeTags.XML);
            generateURILookupInstructions(((BLangXMLElementLiteral) env.node).namespacesInScope, localNameRegIndex,
                    uriRegIndex, attrQNameRegIndex, xmlAttribute.pos, xmlAttributeEnv);
            attrNameExpr.regIndex = attrQNameRegIndex;
        }

        BLangExpression attrValueExpr = xmlAttribute.value;
        genNode(attrValueExpr, env);

        if (xmlAttribute.isNamespaceDeclr) {
            ((BXMLNSSymbol) xmlAttribute.symbol).nsURIIndex = attrValueExpr.regIndex;
        }
    }

    @Override
    public void visit(BLangXMLElementLiteral xmlElementLiteral) {
        SymbolEnv xmlElementEnv = SymbolEnv.getXMLElementEnv(xmlElementLiteral, env);
        xmlElementLiteral.regIndex = calcAndGetExprRegIndex(xmlElementLiteral);

        // Visit in-line namespace declarations. These needs to be visited first before visiting the 
        // attributes, start and end tag names of the element.
        xmlElementLiteral.inlineNamespaces.forEach(xmlns -> {
            genNode(xmlns, xmlElementEnv);
        });

        // Create start tag name
        BLangExpression startTagName = (BLangExpression) xmlElementLiteral.getStartTagName();
        RegIndex startTagNameRegIndex = visitXMLTagName(startTagName, xmlElementEnv, xmlElementLiteral);

        // Create end tag name. If there is no endtag name (empty XML tag), 
        // then consider start tag name as the end tag name too.
        BLangExpression endTagName = (BLangExpression) xmlElementLiteral.getEndTagName();
        RegIndex endTagNameRegIndex = endTagName == null ? startTagNameRegIndex
                : visitXMLTagName(endTagName, xmlElementEnv, xmlElementLiteral);

        // Create an XML with the given QName
        RegIndex defaultNsURIIndex = getNamespaceURIIndex(xmlElementLiteral.defaultNsSymbol, xmlElementEnv);
        emit(InstructionCodes.NEWXMLELEMENT, xmlElementLiteral.regIndex, startTagNameRegIndex, endTagNameRegIndex,
                defaultNsURIIndex);

        // Add namespaces decelerations visible to this element.
        xmlElementLiteral.namespacesInScope.forEach((name, symbol) -> {
            BLangXMLQName nsQName = new BLangXMLQName(name.getValue(), XMLConstants.XMLNS_ATTRIBUTE);
            genNode(nsQName, xmlElementEnv);
            RegIndex uriIndex = getNamespaceURIIndex(symbol, xmlElementEnv);
            emit(InstructionCodes.XMLATTRSTORE, xmlElementLiteral.regIndex, nsQName.regIndex, uriIndex);
        });

        // Add attributes
        xmlElementLiteral.attributes.forEach(attribute -> {
            genNode(attribute, xmlElementEnv);
            emit(InstructionCodes.XMLATTRSTORE, xmlElementLiteral.regIndex, attribute.name.regIndex,
                    attribute.value.regIndex);
        });

        // Add children
        xmlElementLiteral.modifiedChildren.forEach(child -> {
            genNode(child, xmlElementEnv);
            emit(InstructionCodes.XMLSEQSTORE, xmlElementLiteral.regIndex, child.regIndex);
        });
    }

    @Override
    public void visit(BLangXMLTextLiteral xmlTextLiteral) {
        if (xmlTextLiteral.type == null) {
            xmlTextLiteral.regIndex = calcAndGetExprRegIndex(xmlTextLiteral.regIndex, TypeTags.XML);
        } else {
            xmlTextLiteral.regIndex = calcAndGetExprRegIndex(xmlTextLiteral);
        }
        genNode(xmlTextLiteral.concatExpr, env);
        emit(InstructionCodes.NEWXMLTEXT, xmlTextLiteral.regIndex, xmlTextLiteral.concatExpr.regIndex);
    }

    @Override
    public void visit(BLangXMLCommentLiteral xmlCommentLiteral) {
        xmlCommentLiteral.regIndex = calcAndGetExprRegIndex(xmlCommentLiteral);
        genNode(xmlCommentLiteral.concatExpr, env);
        emit(InstructionCodes.NEWXMLCOMMENT, xmlCommentLiteral.regIndex, xmlCommentLiteral.concatExpr.regIndex);
    }

    @Override
    public void visit(BLangXMLProcInsLiteral xmlProcInsLiteral) {
        xmlProcInsLiteral.regIndex = calcAndGetExprRegIndex(xmlProcInsLiteral);
        genNode(xmlProcInsLiteral.dataConcatExpr, env);
        genNode(xmlProcInsLiteral.target, env);
        emit(InstructionCodes.NEWXMLPI, xmlProcInsLiteral.regIndex, xmlProcInsLiteral.target.regIndex,
                xmlProcInsLiteral.dataConcatExpr.regIndex);
    }

    @Override
    public void visit(BLangXMLQuotedString xmlQuotedString) {
        xmlQuotedString.concatExpr.regIndex = calcAndGetExprRegIndex(xmlQuotedString);
        genNode(xmlQuotedString.concatExpr, env);
        xmlQuotedString.regIndex = xmlQuotedString.concatExpr.regIndex;
    }

    @Override
    public void visit(BLangXMLSequenceLiteral xmlSeqLiteral) {
        xmlSeqLiteral.regIndex = calcAndGetExprRegIndex(xmlSeqLiteral);
        // It is assumed that the sequence is always empty.
        emit(InstructionCodes.NEWXMLSEQ, xmlSeqLiteral.regIndex);
    }

    @Override
    public void visit(BLangStringTemplateLiteral stringTemplateLiteral) {
        stringTemplateLiteral.concatExpr.regIndex = calcAndGetExprRegIndex(stringTemplateLiteral);
        genNode(stringTemplateLiteral.concatExpr, env);
        stringTemplateLiteral.regIndex = stringTemplateLiteral.concatExpr.regIndex;
    }

    @Override
    public void visit(BLangXMLAttributeAccess xmlAttributeAccessExpr) {
        boolean variableStore = this.varAssignment;
        this.varAssignment = false;

        genNode(xmlAttributeAccessExpr.expr, this.env);
        RegIndex varRefRegIndex = xmlAttributeAccessExpr.expr.regIndex;

        if (xmlAttributeAccessExpr.indexExpr == null) {
            RegIndex xmlValueRegIndex = calcAndGetExprRegIndex(xmlAttributeAccessExpr);
            emit(InstructionCodes.XML2XMLATTRS, varRefRegIndex, xmlValueRegIndex);
            return;
        }

        BLangExpression indexExpr = xmlAttributeAccessExpr.indexExpr;
        genNode(xmlAttributeAccessExpr.indexExpr, this.env);
        RegIndex qnameRegIndex = xmlAttributeAccessExpr.indexExpr.regIndex;

        // If this is a string representation of qname
        if (indexExpr.getKind() != NodeKind.XML_QNAME) {
            RegIndex localNameRegIndex = getRegIndex(TypeTags.STRING);
            RegIndex uriRegIndex = getRegIndex(TypeTags.STRING);
            emit(InstructionCodes.S2QNAME, qnameRegIndex, localNameRegIndex, uriRegIndex);

            qnameRegIndex = getRegIndex(TypeTags.XML);
            generateURILookupInstructions(xmlAttributeAccessExpr.namespaces, localNameRegIndex,
                    uriRegIndex, qnameRegIndex, indexExpr.pos, env);
        }

        if (variableStore) {
            emit(InstructionCodes.XMLATTRSTORE, varRefRegIndex, qnameRegIndex, xmlAttributeAccessExpr.regIndex);
        } else {
            RegIndex xmlValueRegIndex = calcAndGetExprRegIndex(xmlAttributeAccessExpr);
            emit(InstructionCodes.XMLATTRLOAD, varRefRegIndex, qnameRegIndex, xmlValueRegIndex);
        }
    }

    public void visit(BLangTryCatchFinally tryNode) {
        int toIPPlaceHolder = -1;
        Operand gotoTryCatchEndAddr = getOperand(-1);
        Instruction instructGotoTryCatchEnd = InstructionFactory.get(InstructionCodes.GOTO, gotoTryCatchEndAddr);
        List<int[]> unhandledErrorRangeList = new ArrayList<>();
        ErrorTableAttributeInfo errorTable = createErrorTableIfAbsent(currentPkgInfo);

        int fromIP = nextIP();
        tryCatchErrorRangeToIPStack.push(toIPPlaceHolder);
        // Handle try block.
        genNode(tryNode.tryBody, env);

        // Pop out the final additional IP pushed on to the stack, if pushed when generating finally instrructions due
        // to a return statement being present in the try block
        if (!tryCatchErrorRangeFromIPStack.empty()) {
            tryCatchErrorRangeFromIPStack.pop();
        }

        while (!tryCatchErrorRangeFromIPStack.empty() && !tryCatchErrorRangeToIPStack.empty()
                && tryCatchErrorRangeToIPStack.peek() != toIPPlaceHolder) {
            unhandledErrorRangeList.add(new int[]{tryCatchErrorRangeFromIPStack.pop(),
                    tryCatchErrorRangeToIPStack.pop()});
        }

        int toIP = tryCatchErrorRangeToIPStack.pop();
        toIP = (toIP == toIPPlaceHolder) ? (nextIP() - 1) : toIP;

        unhandledErrorRangeList.add(new int[]{fromIP, toIP});

        // Append finally block instructions.
        if (tryNode.finallyBody != null) {
            genNode(tryNode.finallyBody, env);
        }
        emit(instructGotoTryCatchEnd);

        // Handle catch blocks.
        // Temporary error range list for new error ranges identified in catch blocks
        List<int[]> unhandledCatchErrorRangeList = new ArrayList<>();
        int order = 0;
        for (BLangCatch bLangCatch : tryNode.getCatchBlocks()) {
            addLineNumberInfo(bLangCatch.pos);
            int targetIP = nextIP();
            tryCatchErrorRangeToIPStack.push(toIPPlaceHolder);
            genNode(bLangCatch, env);

            if (!tryCatchErrorRangeFromIPStack.empty()) {
                tryCatchErrorRangeFromIPStack.pop();
            }

            while (tryCatchErrorRangeFromIPStack.size() > 1 && !tryCatchErrorRangeToIPStack.empty()
                    && tryCatchErrorRangeToIPStack.peek() != toIPPlaceHolder) {
                unhandledCatchErrorRangeList.add(new int[]{tryCatchErrorRangeFromIPStack.pop(),
                        tryCatchErrorRangeToIPStack.pop()});
            }
            int catchToIP = tryCatchErrorRangeToIPStack.pop();
            catchToIP = (catchToIP == toIPPlaceHolder) ? (nextIP() - 1) : catchToIP;
            unhandledCatchErrorRangeList.add(new int[]{targetIP, catchToIP});

            // Append finally block instructions.
            if (tryNode.finallyBody != null) {
                genNode(tryNode.finallyBody, env);
            }

            emit(instructGotoTryCatchEnd);
            // Create Error table entry for this catch block
            BTypeSymbol structSymbol = bLangCatch.param.symbol.type.tsymbol;
            BPackageSymbol packageSymbol = (BPackageSymbol) bLangCatch.param.symbol.type.tsymbol.owner;
            int pkgCPIndex = addPackageRefCPEntry(currentPkgInfo, packageSymbol.pkgID);
            int structNameCPIndex = addUTF8CPEntry(currentPkgInfo, structSymbol.name.value);
            StructureRefCPEntry structureRefCPEntry = new StructureRefCPEntry(pkgCPIndex, structNameCPIndex);
            int structCPEntryIndex = currentPkgInfo.addCPEntry(structureRefCPEntry);

            int currentOrder = order++;
            for (int[] range : unhandledErrorRangeList) {
                ErrorTableEntry errorTableEntry = new ErrorTableEntry(range[0], range[1], targetIP, currentOrder,
                        structCPEntryIndex);
                errorTable.addErrorTableEntry(errorTableEntry);
            }
        }

        if (tryNode.finallyBody != null) {
            unhandledErrorRangeList.addAll(unhandledCatchErrorRangeList);

            // Create Error table entry for unhandled errors in try and catch(s) blocks
            for (int[] range : unhandledErrorRangeList) {
                ErrorTableEntry errorTableEntry = new ErrorTableEntry(range[0], range[1], nextIP(), order++, -1);
                errorTable.addErrorTableEntry(errorTableEntry);
            }
            // Append finally block instruction.
            genNode(tryNode.finallyBody, env);
            emit(InstructionFactory.get(InstructionCodes.THROW, getOperand(-1)));
        }
        gotoTryCatchEndAddr.value = nextIP();
    }

    public void visit(BLangCatch bLangCatch) {
        // Define local variable index for Error.
        BLangVariable variable = bLangCatch.param;
        RegIndex lvIndex = getLVIndex(variable.symbol.type.tag);
        variable.symbol.varIndex = lvIndex;
        emit(InstructionFactory.get(InstructionCodes.ERRSTORE, lvIndex));

        // Visit Catch Block.
        genNode(bLangCatch.body, env);
    }

    public void visit(BLangExpressionStmt exprStmtNode) {
        genNode(exprStmtNode.expr, this.env);
    }

    @Override
    public void visit(BLangIntRangeExpression rangeExpr) {
        BLangExpression startExpr = rangeExpr.startExpr;
        BLangExpression endExpr = rangeExpr.endExpr;

        genNode(startExpr, env);
        genNode(endExpr, env);
        rangeExpr.regIndex = calcAndGetExprRegIndex(rangeExpr);

        emit(InstructionCodes.NEW_INT_RANGE, startExpr.regIndex, endExpr.regIndex, rangeExpr.regIndex);
    }

    @Override
<<<<<<< HEAD
    public void visit(BLangTypeCheckExpr typeCheckExpr) {
        genNode(typeCheckExpr.expr, env);
        Operand typeCPIndex = getTypeCPIndex(typeCheckExpr.typeNode.type);
        emit(InstructionCodes.TYPE_CHECK, typeCheckExpr.expr.regIndex, typeCPIndex,
                calcAndGetExprRegIndex(typeCheckExpr));
=======
    public void visit(BLangTypeTestExpr typeTestExpr) {
        genNode(typeTestExpr.expr, env);
        Operand typeCPIndex = getTypeCPIndex(typeTestExpr.typeNode.type);
        emit(InstructionCodes.TYPE_TEST, typeTestExpr.expr.regIndex, typeCPIndex,
                calcAndGetExprRegIndex(typeTestExpr));
>>>>>>> 27ef534a
    }

    // private helper methods of visitors.

    private void visitChannelSend(BLangWorkerSend channelSend) {
        //CHNSEND hasKey, keyIndex, keyTypeCPIndex  channelName, dataIndex, dataTypeCPIndex
        int i = 0;
        Operand[] argRegs;
        if (channelSend.keyExpr != null) {
            genNode(channelSend.keyExpr, this.env);
            argRegs = new Operand[6];
            argRegs[i++] = getOperand(true);

            RegIndex keyReg = channelSend.keyExpr.regIndex;
            BType keyType = channelSend.keyExpr.type;
            UTF8CPEntry keyCPEntry = new UTF8CPEntry(this.generateSig(new BType[] { keyType }));
            Operand keyCPIndex = getOperand(this.currentPkgInfo.addCPEntry(keyCPEntry));
            argRegs[i++] = keyReg;
            argRegs[i++] = keyCPIndex;
        } else {
            argRegs = new Operand[4];
            argRegs[i++] = getOperand(false);
        }
        int channelName = addUTF8CPEntry(currentPkgInfo, channelSend.env.enclPkg.symbol.name + "."
                + channelSend.getWorkerName().getValue());
        argRegs[i++] = getOperand(channelName);

        genNode(channelSend.expr, this.env);
        RegIndex dataReg = channelSend.expr.regIndex;
        BType dataType = channelSend.expr.type;
        UTF8CPEntry dataCPEntry = new UTF8CPEntry(this.generateSig(new BType[] { dataType }));
        Operand dataCPIndex = getOperand(this.currentPkgInfo.addCPEntry(dataCPEntry));
        argRegs[i++] = dataReg;
        argRegs[i] = dataCPIndex;

        emit(InstructionCodes.CHNSEND, argRegs);
    }

    private void visitChannelReceive(BLangWorkerReceive channelReceive) {
        // CHNRECEIVE hasKey, (keyTypeCPIndex, keyRegIndex), channelName, receiverTypeCPIndex, receiverRegIndex
        Operand[] chnReceiveArgRegs;
        int i = 0;
        if (channelReceive.keyExpr != null) {
            genNode(channelReceive.keyExpr, this.env);
            chnReceiveArgRegs = new Operand[6];
            chnReceiveArgRegs[i++] = getOperand(true);
            RegIndex keyReg = channelReceive.keyExpr.regIndex;
            BType keyType = channelReceive.keyExpr.type;
            UTF8CPEntry keyCPEntry = new UTF8CPEntry(this.generateSig(new BType[] { keyType }));
            Operand keyCPIndex = getOperand(this.currentPkgInfo.addCPEntry(keyCPEntry));
            chnReceiveArgRegs[i++] = keyCPIndex;
            chnReceiveArgRegs[i++] = keyReg;
        } else {
            chnReceiveArgRegs = new Operand[4];
            chnReceiveArgRegs[i++] = getOperand(false);
        }

        int chnName = addUTF8CPEntry(currentPkgInfo, channelReceive.env.enclPkg.symbol.name + "."
                + channelReceive.getWorkerName().getValue());
        chnReceiveArgRegs[i++] = getOperand(chnName);

        BLangExpression receiverExpr = channelReceive.expr;
        RegIndex regIndex;
        BType bType;
        if (receiverExpr.getKind() == NodeKind.SIMPLE_VARIABLE_REF && receiverExpr instanceof BLangLocalVarRef) {
            receiverExpr.regIndex = ((BLangLocalVarRef) receiverExpr).varSymbol.varIndex;
            regIndex = receiverExpr.regIndex;
        } else {
            receiverExpr.regIndex = getRegIndex(receiverExpr.type.tag);
            receiverExpr.regIndex.isLHSIndex = true;
            regIndex = receiverExpr.regIndex;
        }

        bType = receiverExpr.type;
        UTF8CPEntry sigCPEntry = new UTF8CPEntry(this.generateSig(new BType[] { bType }));
        Operand sigCPIndex = getOperand(currentPkgInfo.addCPEntry(sigCPEntry));
        chnReceiveArgRegs[i++] = sigCPIndex;
        chnReceiveArgRegs[i] = regIndex;

        emit(InstructionCodes.CHNRECEIVE, chnReceiveArgRegs);
    }

    private void generateForeachVarAssignment(BLangForeach foreach, Operand iteratorIndex) {
        List<BLangVariableReference> variables = foreach.varRefs.stream()
                .map(expr -> (BLangVariableReference) expr)
                .collect(Collectors.toList());
        // create Local variable Info entries.
        variables.stream()
                .filter(v -> v.type.tag != TypeTags.NONE)   // Ignoring ignored ("_") variables.
                .forEach(varRef -> visitVarSymbol((BVarSymbol) varRef.symbol, lvIndexes, localVarAttrInfo));
        List<Operand> nextOperands = new ArrayList<>();
        nextOperands.add(iteratorIndex);
        nextOperands.add(new Operand(variables.size()));
        foreach.varTypes.forEach(v -> nextOperands.add(new Operand(v.tag)));
        nextOperands.add(new Operand(variables.size()));
        for (int i = 0; i < variables.size(); i++) {
            BLangVariableReference varRef = variables.get(i);
            nextOperands.add(Optional.ofNullable(((BVarSymbol) varRef.symbol).varIndex)
                    .orElse(getRegIndex(foreach.varTypes.get(i).tag)));
        }
        this.emit(InstructionCodes.ITR_NEXT, nextOperands.toArray(new Operand[0]));
    }

    private void visitFunctionPointerLoad(BLangExpression fpExpr, BInvokableSymbol funcSymbol) {
        int pkgRefCPIndex = addPackageRefCPEntry(currentPkgInfo, funcSymbol.pkgID);
        int funcNameCPIndex = addUTF8CPEntry(currentPkgInfo, funcSymbol.name.value);
        FunctionRefCPEntry funcRefCPEntry = new FunctionRefCPEntry(pkgRefCPIndex, funcNameCPIndex);
        Operand typeCPIndex = getTypeCPIndex(funcSymbol.type);

        int funcRefCPIndex = currentPkgInfo.addCPEntry(funcRefCPEntry);
        RegIndex nextIndex = calcAndGetExprRegIndex(fpExpr);
        Operand[] operands;
        if (NodeKind.FIELD_BASED_ACCESS_EXPR == fpExpr.getKind()) {
            operands = calcObjectAttachedFPOperands((BLangStructFunctionVarRef) fpExpr, typeCPIndex, funcRefCPIndex,
                    nextIndex);
            //Separating this with a instruction code, so that at runtime, actual function can be loaded
            emit(InstructionCodes.VFPLOAD, operands);
            return;
        }
        if (NodeKind.LAMBDA == fpExpr.getKind()) {
            operands = calcClosureOperands(((BLangLambdaFunction) fpExpr).function, funcRefCPIndex, nextIndex,
                    typeCPIndex);
        } else {
            operands = new Operand[4];
            operands[0] = getOperand(funcRefCPIndex);
            operands[1] = nextIndex;
            operands[2] = typeCPIndex;
            operands[3] = new Operand(0);
        }
        emit(InstructionCodes.FPLOAD, operands);
    }

    /**
     * This is a helper method which calculate the required additional indexes needed for object attached function
     * invoked as a function pointer scenario.
     */
    private Operand[] calcObjectAttachedFPOperands(BLangStructFunctionVarRef fpExpr, Operand typeCPIndex,
                                                   int funcRefCPIndex, RegIndex nextIndex) {
        Operand[] operands = new Operand[6];
        operands[0] = getOperand(funcRefCPIndex);
        operands[1] = nextIndex;
        operands[2] = typeCPIndex;
        operands[3] = getOperand(2);
        operands[4] = getOperand(((BVarSymbol) fpExpr.expr.symbol).type.tag);
        operands[5] = getOperand(((BVarSymbol) fpExpr.expr.symbol).varIndex.value);
        return operands;
    }

    /**
     * This is a helper method which calculate the required additional indexes needed for closure scenarios.
     * If there are no closure variables found, then this method will just add 0 as the termination index
     * which is used at runtime.
     */
    private Operand[] calcClosureOperands(BLangFunction function, int funcRefCPIndex, RegIndex nextIndex,
                                          Operand typeCPIndex) {
        List<Operand> closureOperandList = new ArrayList<>();


        for (BVarSymbol symbol : function.symbol.params) {
            if (!symbol.closure || function.requiredParams.stream().anyMatch(var -> var.symbol.equals(symbol))) {
                continue;
            }
            Operand type = new Operand(symbol.type.tag);
            Operand index = new Operand(symbol.varIndex.value);
            closureOperandList.add(type);
            closureOperandList.add(index);
        }
        Operand[] operands;
        if (!closureOperandList.isEmpty()) {
            Operand[] closureIndexes = closureOperandList.toArray(new Operand[]{});
            operands = new Operand[4 + closureIndexes.length];
            operands[0] = getOperand(funcRefCPIndex);
            operands[1] = nextIndex;
            operands[2] = typeCPIndex;
            operands[3] = getOperand(closureIndexes.length);
            System.arraycopy(closureIndexes, 0, operands, 4, closureIndexes.length);
        } else {
            operands = new Operand[4];
            operands[0] = getOperand(funcRefCPIndex);
            operands[1] = nextIndex;
            operands[2] = typeCPIndex;
            operands[3] = getOperand(0);
        }
        return operands;
    }

    private void generateFinallyInstructions(BLangStatement statement) {
        generateFinallyInstructions(statement, new NodeKind[0]);
    }

    private void generateFinallyInstructions(BLangStatement statement, NodeKind... expectedParentKinds) {
        int returnInFinallyToIPPlaceHolder = -2;
        BLangStatement current = statement;
        boolean hasReturn = false;
        while (current != null && current.statementLink.parent != null) {
            BLangStatement parent = current.statementLink.parent.statement;
            for (NodeKind expected : expectedParentKinds) {
                if (expected == parent.getKind()) {
                    return;
                }
            }

            if (current.getKind() == NodeKind.RETURN) {
                hasReturn = true;
            }

            if (NodeKind.TRY == parent.getKind()) {
                boolean returnInFinally = false;
                if (hasReturn) {
                    //if generateFinallyInstructions is called due to a return statement being present in a try,
                    // catch block, maintain the current IP (before code generation for the finally block)
                    // to use as the toIP of the error table entry
                    if (!tryCatchErrorRangeToIPStack.isEmpty()) {
                        if (tryCatchErrorRangeToIPStack.peek() != returnInFinallyToIPPlaceHolder) {
                            tryCatchErrorRangeToIPStack.push(nextIP() - 1);
                        } else {
                            returnInFinally = true;
                        }
                    } else {
                        tryCatchErrorRangeToIPStack.push(nextIP() - 1);
                    }
                }

                BLangTryCatchFinally tryCatchFinally = (BLangTryCatchFinally) parent;
                if (tryCatchFinally.finallyBody != null && current != tryCatchFinally.finallyBody) {
                    tryCatchErrorRangeToIPStack.push(returnInFinallyToIPPlaceHolder);
                    genNode(tryCatchFinally.finallyBody, env);
                    tryCatchErrorRangeToIPStack.pop();
                }

                if (!returnInFinally) {
                    tryCatchErrorRangeFromIPStack.push(nextIP() + 1);
                }
            } else if (NodeKind.LOCK == parent.getKind()) {
                BLangLock lockNode = (BLangLock) parent;
                if (!lockNode.lockVariables.isEmpty()) {
                    Operand[] operands = getOperands(lockNode);
                    emit((InstructionCodes.UNLOCK), operands);
                }
            }
            current = parent;
        }
    }

    private RegIndex getNamespaceURIIndex(BXMLNSSymbol namespaceSymbol, SymbolEnv env) {
        if (namespaceSymbol == null && env.node.getKind() == NodeKind.XML_ATTRIBUTE) {
            return createStringLiteral(XMLConstants.NULL_NS_URI, null, env);
        }

        if (namespaceSymbol == null) {
            return createStringLiteral(null, null, env);
        }

        // If the namespace is defined within a callable unit or service, get the URI index in the 
        // local var registry. Otherwise get the URI index in the global var registry.
        if ((namespaceSymbol.owner.tag & SymTag.INVOKABLE) == SymTag.INVOKABLE ||
                (namespaceSymbol.owner.tag & SymTag.SERVICE) == SymTag.SERVICE) {
            return (RegIndex) namespaceSymbol.nsURIIndex;
        }

        int pkgIndex = addPackageRefCPEntry(this.currentPkgInfo, namespaceSymbol.owner.pkgID);
        RegIndex index = getRegIndex(TypeTags.STRING);
        emit(InstructionCodes.SGLOAD, getOperand(pkgIndex), namespaceSymbol.nsURIIndex, index);
        return index;
    }

    private void generateURILookupInstructions(Map<Name, BXMLNSSymbol> namespaces, RegIndex localNameRegIndex,
                                               RegIndex uriRegIndex, RegIndex targetQNameRegIndex, DiagnosticPos pos,
                                               SymbolEnv symbolEnv) {
        if (namespaces.isEmpty()) {
            createQNameWithoutPrefix(localNameRegIndex, uriRegIndex, targetQNameRegIndex);
            return;
        }

        Stack<Operand> endJumpInstrStack = new Stack<>();
        String prefix;

        for (Entry<Name, BXMLNSSymbol> keyValues : namespaces.entrySet()) {
            prefix = keyValues.getKey().getValue();

            // skip the default namespace
            if (prefix.equals(XMLConstants.DEFAULT_NS_PREFIX)) {
                continue;
            }

            // Below section creates the condition to compare the namespace URIs

            // store the comparing uri as string
            BXMLNSSymbol nsSymbol = keyValues.getValue();

            int opcode = getOpcode(TypeTags.STRING, InstructionCodes.IEQ);
            RegIndex conditionExprIndex = getRegIndex(TypeTags.BOOLEAN);
            emit(opcode, uriRegIndex, getNamespaceURIIndex(nsSymbol, symbolEnv), conditionExprIndex);

            Operand ifCondJumpAddr = getOperand(-1);
            emit(InstructionCodes.BR_FALSE, conditionExprIndex, ifCondJumpAddr);

            // Below section creates instructions to be executed, if the above condition succeeds (then body)

            // create the prefix literal
            RegIndex prefixIndex = createStringLiteral(prefix, null, env);

            // create a qname
            emit(InstructionCodes.NEWQNAME, localNameRegIndex, uriRegIndex, prefixIndex, targetQNameRegIndex);

            Operand endJumpAddr = getOperand(-1);
            emit(InstructionCodes.GOTO, endJumpAddr);
            endJumpInstrStack.add(endJumpAddr);

            ifCondJumpAddr.value = nextIP();
        }

        // else part. create a qname with empty prefix
        createQNameWithoutPrefix(localNameRegIndex, uriRegIndex, targetQNameRegIndex);

        while (!endJumpInstrStack.isEmpty()) {
            endJumpInstrStack.pop().value = nextIP();
        }
    }

    private void createQNameWithoutPrefix(RegIndex localNameRegIndex, RegIndex uriRegIndex,
                                          RegIndex targetQNameRegIndex) {
        RegIndex prefixIndex = createStringLiteral(null, null, env);
        emit(InstructionCodes.NEWQNAME, localNameRegIndex, uriRegIndex, prefixIndex, targetQNameRegIndex);
    }

    /**
     * Creates a string literal expression, generate the code and returns the registry index.
     *
     * @param value    String value to generate the string literal
     * @param regIndex String literal expression's reg index
     * @param env      Environment
     * @return String registry index of the generated string
     */
    private RegIndex createStringLiteral(String value, RegIndex regIndex, SymbolEnv env) {
        // TODO: remove RegIndex arg
        BLangLiteral prefixLiteral = (BLangLiteral) TreeBuilder.createLiteralExpression();
        prefixLiteral.value = value;
        prefixLiteral.typeTag = TypeTags.STRING;
        prefixLiteral.type = symTable.stringType;
        prefixLiteral.regIndex = regIndex;
        genNode(prefixLiteral, env);
        return prefixLiteral.regIndex;
    }

    /**
     * Visit XML tag name and return the index of the tag name in the reference registry.
     *
     * @param tagName           Tag name expression
     * @param xmlElementEnv     Environment of the XML element of the tag
     * @param xmlElementLiteral XML element literal to which the tag name belongs to
     * @return Index of the tag name, in the reference registry
     */
    private RegIndex visitXMLTagName(BLangExpression tagName, SymbolEnv xmlElementEnv,
                                     BLangXMLElementLiteral xmlElementLiteral) {
        genNode(tagName, xmlElementEnv);
        RegIndex startTagNameRegIndex = tagName.regIndex;

        // If this is a string representation of element name, generate the namespace lookup instructions
        if (tagName.getKind() != NodeKind.XML_QNAME) {
            RegIndex localNameRegIndex = getRegIndex(TypeTags.STRING);
            RegIndex uriRegIndex = getRegIndex(TypeTags.STRING);
            emit(InstructionCodes.S2QNAME, startTagNameRegIndex, localNameRegIndex, uriRegIndex);

            startTagNameRegIndex = getRegIndex(TypeTags.XML);
            generateURILookupInstructions(xmlElementLiteral.namespacesInScope, localNameRegIndex, uriRegIndex,
                    startTagNameRegIndex, xmlElementLiteral.pos, xmlElementEnv);
            tagName.regIndex = startTagNameRegIndex;
        }

        return startTagNameRegIndex;
    }

    /**
     * Get the constant pool entry index of a given type.
     *
     * @param type Type to get the constant pool entry index
     * @return constant pool entry index of the type
     */
    private Operand getTypeCPIndex(BType type) {
        int typeSigCPIndex = addUTF8CPEntry(currentPkgInfo, type.getDesc());
        TypeRefCPEntry typeRefCPEntry = new TypeRefCPEntry(typeSigCPIndex);
        return getOperand(currentPkgInfo.addCPEntry(typeRefCPEntry));
    }

    private void addDocAttachmentAttrInfo(MarkdownDocAttachment docAttachment, AttributeInfoPool attrInfoPool) {
        if (docAttachment == null) {
            return;
        }
        int docAttrIndex = addUTF8CPEntry(currentPkgInfo, AttributeInfo.Kind.DOCUMENT_ATTACHMENT_ATTRIBUTE.value());
        int descCPIndex = addUTF8CPEntry(currentPkgInfo, docAttachment.description);
        DocumentationAttributeInfo docAttributeInfo = new DocumentationAttributeInfo(docAttrIndex, descCPIndex);

        for (MarkdownDocAttachment.Parameter docAttribute : docAttachment.parameters) {
            int nameCPIndex = addUTF8CPEntry(currentPkgInfo, docAttribute.name);
            int descriptionCPIndex = addUTF8CPEntry(currentPkgInfo, docAttribute.description);
            ParameterDocumentInfo paramDocInfo = new ParameterDocumentInfo(nameCPIndex, descriptionCPIndex);
            docAttributeInfo.paramDocInfoList.add(paramDocInfo);
        }

        if (docAttachment.returnValueDescription != null) {
            docAttributeInfo.returnParameterDescriptionCPIndex = addUTF8CPEntry(currentPkgInfo,
                    docAttachment.returnValueDescription);
        }

        attrInfoPool.addAttributeInfo(AttributeInfo.Kind.DOCUMENT_ATTACHMENT_ATTRIBUTE, docAttributeInfo);
    }

    private void addParameterAttributeInfo(BInvokableSymbol funcSymbol, CallableUnitInfo callableUnitInfo) {
        // Add required params, defaultable params and rest params counts
        int paramAttrIndex =
                addUTF8CPEntry(currentPkgInfo, AttributeInfo.Kind.PARAMETERS_ATTRIBUTE.value());
        ParameterAttributeInfo paramAttrInfo =
                new ParameterAttributeInfo(paramAttrIndex);
        paramAttrInfo.requiredParamsCount = funcSymbol.params.size();
        paramAttrInfo.defaultableParamsCount = funcSymbol.defaultableParams.size();
        paramAttrInfo.restParamCount = funcSymbol.restParam != null ? 1 : 0;
        callableUnitInfo.addAttributeInfo(AttributeInfo.Kind.PARAMETERS_ATTRIBUTE, paramAttrInfo);

        // Add parameter default values
        addParameterDefaultValues(funcSymbol, callableUnitInfo);
    }

    private void addParameterDefaultValues(BInvokableSymbol funcSymbol, CallableUnitInfo callableUnitInfo) {
        int paramDefaultsAttrNameIndex =
                addUTF8CPEntry(currentPkgInfo, AttributeInfo.Kind.PARAMETER_DEFAULTS_ATTRIBUTE.value());
        ParamDefaultValueAttributeInfo paramDefaulValAttrInfo =
                new ParamDefaultValueAttributeInfo(paramDefaultsAttrNameIndex);

        // Only named parameters can have default values.
        for (BVarSymbol param : funcSymbol.defaultableParams) {
            DefaultValue defaultVal = getDefaultValue(param.defaultValue);
            paramDefaulValAttrInfo.addParamDefaultValueInfo(defaultVal);
        }

        callableUnitInfo.addAttributeInfo(AttributeInfo.Kind.PARAMETER_DEFAULTS_ATTRIBUTE, paramDefaulValAttrInfo);
    }

    private int getValueToRefTypeCastOpcode(int typeTag) {
        int opcode;
        switch (typeTag) {
            case TypeTags.INT:
                opcode = InstructionCodes.I2ANY;
                break;
            case TypeTags.BYTE:
                opcode = InstructionCodes.BI2ANY;
                break;
            case TypeTags.FLOAT:
                opcode = InstructionCodes.F2ANY;
                break;
            case TypeTags.STRING:
                opcode = InstructionCodes.S2ANY;
                break;
            case TypeTags.BOOLEAN:
                opcode = InstructionCodes.B2ANY;
                break;
            default:
                opcode = InstructionCodes.NOP;
                break;
        }
        return opcode;
    }

    private int getRefToValueTypeCastOpcode(int typeTag) {
        int opcode;
        switch (typeTag) {
            case TypeTags.INT:
                opcode = InstructionCodes.ANY2I;
                break;
            case TypeTags.BYTE:
                opcode = InstructionCodes.ANY2BI;
                break;
            case TypeTags.FLOAT:
                opcode = InstructionCodes.ANY2F;
                break;
            case TypeTags.STRING:
                opcode = InstructionCodes.ANY2S;
                break;
            case TypeTags.BOOLEAN:
                opcode = InstructionCodes.ANY2B;
                break;
            default:
                opcode = InstructionCodes.NOP;
                break;
        }
        return opcode;
    }

    private void addPackageInfo(BPackageSymbol packageSymbol, ProgramFile programFile) {
        BLangPackage pkgNode = this.packageCache.get(packageSymbol.pkgID);
        if (pkgNode == null) {
            // This is a package loaded from a BALO
            packageSymbol.imports.forEach(importPkdSymbol -> addPackageInfo(importPkdSymbol, programFile));
            if (!programFile.packageFileMap.containsKey(packageSymbol.pkgID.toString())
                    && !packageSymbol.pkgID.orgName.equals(Names.BUILTIN_ORG)) {
                programFile.packageFileMap.put(packageSymbol.pkgID.toString(), packageSymbol.packageFile);
            }
            return;
        }

        pkgNode.imports.forEach(importPkdNode -> addPackageInfo(importPkdNode.symbol, programFile));
        if (!programFile.packageFileMap.containsKey(packageSymbol.pkgID.toString())
                && !packageSymbol.pkgID.orgName.equals(Names.BUILTIN_ORG)) {
            programFile.packageFileMap.put(packageSymbol.pkgID.toString(), packageSymbol.packageFile);
        }
    }

    private byte[] getPackageBinaryContent(BLangPackage pkgNode) {
        try {
            return PackageInfoWriter.getPackageBinary(this.currentPkgInfo);
        } catch (IOException e) {
            // This code will not be executed under normal condition
            throw new BLangCompilerException("failed to generate bytecode for module '" +
                    pkgNode.packageID + "': " + e.getMessage(), e);
        }
    }

    private void storeStructField(BLangExpression fieldAccessExpr, Operand varRefRegIndex, Operand keyRegIndex) {
        int opcode;
        opcode = getValueToRefTypeCastOpcode(fieldAccessExpr.type.tag);
        if (opcode == InstructionCodes.NOP) {
            // If the field is ref type, then struct field store will pick the value from ref reg.
            emit(InstructionCodes.MAPSTORE, varRefRegIndex, keyRegIndex, fieldAccessExpr.regIndex);
        } else {
            // Cast the value to ref type and put it in ref reg.
            // Then struct field store will take the value from ref reg.
            RegIndex valueRegIndex = getRegIndex(TypeTags.ANY);
            emit(opcode, fieldAccessExpr.regIndex, valueRegIndex);
            emit(InstructionCodes.MAPSTORE, varRefRegIndex, keyRegIndex, valueRegIndex);
        }
    }

    private void loadStructField(BLangExpression fieldAccessExpr, Operand varRefRegIndex, Operand keyRegIndex,
                                 int except) {
        IntegerCPEntry exceptCPEntry = new IntegerCPEntry(except);
        Operand exceptOp = getOperand(currentPkgInfo.addCPEntry(exceptCPEntry));
        int opcode = getRefToValueTypeCastOpcode(fieldAccessExpr.type.tag);
        if (opcode == InstructionCodes.NOP) {
            emit(InstructionCodes.MAPLOAD, varRefRegIndex, keyRegIndex, calcAndGetExprRegIndex(fieldAccessExpr),
                    exceptOp);
        } else {
            // Get the value from struct, and put it in ref reg. Then cast the ref value to the value type
            RegIndex targetRegIndex = getRegIndex(TypeTags.ANY);
            emit(InstructionCodes.MAPLOAD, varRefRegIndex, keyRegIndex, targetRegIndex, exceptOp);
            emit(opcode, targetRegIndex, calcAndGetExprRegIndex(fieldAccessExpr));
        }
    }

    private void setVariableScopeStart(LocalVariableInfo localVarInfo, BLangVariable varNode) {
        if (varNode.pos != null) {
            localVarInfo.scopeStartLineNumber = varNode.pos.sLine;
        }
    }

    private void setVariableScopeEnd(LocalVariableInfo localVarInfo, BLangVariable varNode) {
        if ((varNode.parent == null) && (varNode.pos != null)) {
            localVarInfo.scopeEndLineNumber = varNode.pos.eLine;
            return;
        }
        BLangNode parentNode = varNode;
        while ((parentNode.parent != null)) {
            parentNode = parentNode.parent;
            if ((parentNode.getKind().equals(NodeKind.BLOCK)) && (parentNode.parent != null) &&
                    (parentNode.parent.pos != null)) {
                localVarInfo.scopeEndLineNumber = parentNode.parent.pos.eLine;
                break;
            }
        }
    }
}<|MERGE_RESOLUTION|>--- conflicted
+++ resolved
@@ -107,7 +107,6 @@
 import org.wso2.ballerinalang.compiler.tree.expressions.BLangStringTemplateLiteral;
 import org.wso2.ballerinalang.compiler.tree.expressions.BLangTableLiteral;
 import org.wso2.ballerinalang.compiler.tree.expressions.BLangTernaryExpr;
-import org.wso2.ballerinalang.compiler.tree.expressions.BLangTypeCheckExpr;
 import org.wso2.ballerinalang.compiler.tree.expressions.BLangTypeConversionExpr;
 import org.wso2.ballerinalang.compiler.tree.expressions.BLangTypeInit;
 import org.wso2.ballerinalang.compiler.tree.expressions.BLangTypeTestExpr;
@@ -3300,19 +3299,11 @@
     }
 
     @Override
-<<<<<<< HEAD
-    public void visit(BLangTypeCheckExpr typeCheckExpr) {
-        genNode(typeCheckExpr.expr, env);
-        Operand typeCPIndex = getTypeCPIndex(typeCheckExpr.typeNode.type);
-        emit(InstructionCodes.TYPE_CHECK, typeCheckExpr.expr.regIndex, typeCPIndex,
-                calcAndGetExprRegIndex(typeCheckExpr));
-=======
     public void visit(BLangTypeTestExpr typeTestExpr) {
         genNode(typeTestExpr.expr, env);
         Operand typeCPIndex = getTypeCPIndex(typeTestExpr.typeNode.type);
         emit(InstructionCodes.TYPE_TEST, typeTestExpr.expr.regIndex, typeCPIndex,
                 calcAndGetExprRegIndex(typeTestExpr));
->>>>>>> 27ef534a
     }
 
     // private helper methods of visitors.
