/*
 *  Copyright (c) 2017, WSO2 Inc. (http://www.wso2.org) All Rights Reserved.
 *
 *  WSO2 Inc. licenses this file to you under the Apache License,
 *  Version 2.0 (the "License"); you may not use this file except
 *  in compliance with the License.
 *  You may obtain a copy of the License at
 *
 *    http://www.apache.org/licenses/LICENSE-2.0
 *
 *  Unless required by applicable law or agreed to in writing,
 *  software distributed under the License is distributed on an
 *  "AS IS" BASIS, WITHOUT WARRANTIES OR CONDITIONS OF ANY
 *  KIND, either express or implied.  See the License for the
 *  specific language governing permissions and limitations
 *  under the License.
 */
package org.wso2.ballerinalang.compiler.codegen;

import org.ballerinalang.compiler.BLangCompilerException;
import org.ballerinalang.compiler.CompilerPhase;
import org.ballerinalang.model.Name;
import org.ballerinalang.model.TreeBuilder;
import org.ballerinalang.model.elements.PackageID;
import org.ballerinalang.model.symbols.SymbolKind;
import org.ballerinalang.model.tree.NodeKind;
import org.ballerinalang.model.tree.OperatorKind;
import org.ballerinalang.util.FunctionFlags;
import org.ballerinalang.util.TransactionStatus;
import org.wso2.ballerinalang.compiler.PackageCache;
import org.wso2.ballerinalang.compiler.semantics.model.SymbolEnv;
import org.wso2.ballerinalang.compiler.semantics.model.SymbolTable;
import org.wso2.ballerinalang.compiler.semantics.model.symbols.BAnnotationSymbol;
import org.wso2.ballerinalang.compiler.semantics.model.symbols.BAttachedFunction;
import org.wso2.ballerinalang.compiler.semantics.model.symbols.BInvokableSymbol;
import org.wso2.ballerinalang.compiler.semantics.model.symbols.BObjectTypeSymbol;
import org.wso2.ballerinalang.compiler.semantics.model.symbols.BPackageSymbol;
import org.wso2.ballerinalang.compiler.semantics.model.symbols.BRecordTypeSymbol;
import org.wso2.ballerinalang.compiler.semantics.model.symbols.BSymbol;
import org.wso2.ballerinalang.compiler.semantics.model.symbols.BTypeSymbol;
import org.wso2.ballerinalang.compiler.semantics.model.symbols.BVarSymbol;
import org.wso2.ballerinalang.compiler.semantics.model.symbols.BXMLNSSymbol;
import org.wso2.ballerinalang.compiler.semantics.model.symbols.SymTag;
import org.wso2.ballerinalang.compiler.semantics.model.symbols.Symbols;
import org.wso2.ballerinalang.compiler.semantics.model.symbols.TaintRecord;
import org.wso2.ballerinalang.compiler.semantics.model.types.BArrayType;
import org.wso2.ballerinalang.compiler.semantics.model.types.BField;
import org.wso2.ballerinalang.compiler.semantics.model.types.BInvokableType;
import org.wso2.ballerinalang.compiler.semantics.model.types.BMapType;
import org.wso2.ballerinalang.compiler.semantics.model.types.BObjectType;
import org.wso2.ballerinalang.compiler.semantics.model.types.BRecordType;
import org.wso2.ballerinalang.compiler.semantics.model.types.BType;
import org.wso2.ballerinalang.compiler.tree.BLangAction;
import org.wso2.ballerinalang.compiler.tree.BLangAnnotAttribute;
import org.wso2.ballerinalang.compiler.tree.BLangAnnotation;
import org.wso2.ballerinalang.compiler.tree.BLangAnnotationAttachment;
import org.wso2.ballerinalang.compiler.tree.BLangDocumentation;
import org.wso2.ballerinalang.compiler.tree.BLangEndpoint;
import org.wso2.ballerinalang.compiler.tree.BLangEnum;
import org.wso2.ballerinalang.compiler.tree.BLangFunction;
import org.wso2.ballerinalang.compiler.tree.BLangIdentifier;
import org.wso2.ballerinalang.compiler.tree.BLangInvokableNode;
import org.wso2.ballerinalang.compiler.tree.BLangNode;
import org.wso2.ballerinalang.compiler.tree.BLangNodeVisitor;
import org.wso2.ballerinalang.compiler.tree.BLangPackage;
import org.wso2.ballerinalang.compiler.tree.BLangResource;
import org.wso2.ballerinalang.compiler.tree.BLangService;
import org.wso2.ballerinalang.compiler.tree.BLangTypeDefinition;
import org.wso2.ballerinalang.compiler.tree.BLangVariable;
import org.wso2.ballerinalang.compiler.tree.BLangWorker;
import org.wso2.ballerinalang.compiler.tree.BLangXMLNS;
import org.wso2.ballerinalang.compiler.tree.BLangXMLNS.BLangLocalXMLNS;
import org.wso2.ballerinalang.compiler.tree.BLangXMLNS.BLangPackageXMLNS;
import org.wso2.ballerinalang.compiler.tree.expressions.BLangAnnotAttachmentAttribute;
import org.wso2.ballerinalang.compiler.tree.expressions.BLangAnnotAttachmentAttributeValue;
import org.wso2.ballerinalang.compiler.tree.expressions.BLangArrayLiteral;
import org.wso2.ballerinalang.compiler.tree.expressions.BLangArrayLiteral.BLangJSONArrayLiteral;
import org.wso2.ballerinalang.compiler.tree.expressions.BLangAwaitExpr;
import org.wso2.ballerinalang.compiler.tree.expressions.BLangBinaryExpr;
import org.wso2.ballerinalang.compiler.tree.expressions.BLangBracedOrTupleExpr;
import org.wso2.ballerinalang.compiler.tree.expressions.BLangDocumentationAttribute;
import org.wso2.ballerinalang.compiler.tree.expressions.BLangElvisExpr;
import org.wso2.ballerinalang.compiler.tree.expressions.BLangExpression;
import org.wso2.ballerinalang.compiler.tree.expressions.BLangFieldBasedAccess.BLangEnumeratorAccessExpr;
<<<<<<< HEAD
import org.wso2.ballerinalang.compiler.tree.expressions.BLangFieldBasedAccess.BLangRecordFieldAccessExpr;
import org.wso2.ballerinalang.compiler.tree.expressions.BLangFieldBasedAccess.BLangStructFieldAccessExpr;
=======
>>>>>>> 95a5ccbb
import org.wso2.ballerinalang.compiler.tree.expressions.BLangFieldBasedAccess.BLangStructFunctionVarRef;
import org.wso2.ballerinalang.compiler.tree.expressions.BLangIndexBasedAccess.BLangArrayAccessExpr;
import org.wso2.ballerinalang.compiler.tree.expressions.BLangIndexBasedAccess.BLangJSONAccessExpr;
import org.wso2.ballerinalang.compiler.tree.expressions.BLangIndexBasedAccess.BLangMapAccessExpr;
import org.wso2.ballerinalang.compiler.tree.expressions.BLangIndexBasedAccess.BLangStructFieldAccessExpr;
import org.wso2.ballerinalang.compiler.tree.expressions.BLangIndexBasedAccess.BLangXMLAccessExpr;
import org.wso2.ballerinalang.compiler.tree.expressions.BLangIntRangeExpression;
import org.wso2.ballerinalang.compiler.tree.expressions.BLangInvocation;
import org.wso2.ballerinalang.compiler.tree.expressions.BLangInvocation.BFunctionPointerInvocation;
import org.wso2.ballerinalang.compiler.tree.expressions.BLangInvocation.BLangActionInvocation;
import org.wso2.ballerinalang.compiler.tree.expressions.BLangInvocation.BLangAttachedFunctionInvocation;
import org.wso2.ballerinalang.compiler.tree.expressions.BLangIsAssignableExpr;
import org.wso2.ballerinalang.compiler.tree.expressions.BLangLambdaFunction;
import org.wso2.ballerinalang.compiler.tree.expressions.BLangLiteral;
import org.wso2.ballerinalang.compiler.tree.expressions.BLangRecordLiteral;
import org.wso2.ballerinalang.compiler.tree.expressions.BLangRecordLiteral.BLangJSONLiteral;
import org.wso2.ballerinalang.compiler.tree.expressions.BLangRecordLiteral.BLangMapLiteral;
import org.wso2.ballerinalang.compiler.tree.expressions.BLangRecordLiteral.BLangRecordKeyValue;
import org.wso2.ballerinalang.compiler.tree.expressions.BLangRecordLiteral.BLangStreamLiteral;
import org.wso2.ballerinalang.compiler.tree.expressions.BLangRecordLiteral.BLangStructLiteral;
import org.wso2.ballerinalang.compiler.tree.expressions.BLangSimpleVarRef;
import org.wso2.ballerinalang.compiler.tree.expressions.BLangSimpleVarRef.BLangFieldVarRef;
import org.wso2.ballerinalang.compiler.tree.expressions.BLangSimpleVarRef.BLangFunctionVarRef;
import org.wso2.ballerinalang.compiler.tree.expressions.BLangSimpleVarRef.BLangLocalVarRef;
import org.wso2.ballerinalang.compiler.tree.expressions.BLangSimpleVarRef.BLangPackageVarRef;
import org.wso2.ballerinalang.compiler.tree.expressions.BLangStatementExpression;
import org.wso2.ballerinalang.compiler.tree.expressions.BLangStringTemplateLiteral;
import org.wso2.ballerinalang.compiler.tree.expressions.BLangTableLiteral;
import org.wso2.ballerinalang.compiler.tree.expressions.BLangTernaryExpr;
import org.wso2.ballerinalang.compiler.tree.expressions.BLangTypeConversionExpr;
import org.wso2.ballerinalang.compiler.tree.expressions.BLangTypeInit;
import org.wso2.ballerinalang.compiler.tree.expressions.BLangTypedescExpr;
import org.wso2.ballerinalang.compiler.tree.expressions.BLangUnaryExpr;
import org.wso2.ballerinalang.compiler.tree.expressions.BLangVariableReference;
import org.wso2.ballerinalang.compiler.tree.expressions.BLangXMLAttribute;
import org.wso2.ballerinalang.compiler.tree.expressions.BLangXMLAttributeAccess;
import org.wso2.ballerinalang.compiler.tree.expressions.BLangXMLCommentLiteral;
import org.wso2.ballerinalang.compiler.tree.expressions.BLangXMLElementLiteral;
import org.wso2.ballerinalang.compiler.tree.expressions.BLangXMLProcInsLiteral;
import org.wso2.ballerinalang.compiler.tree.expressions.BLangXMLQName;
import org.wso2.ballerinalang.compiler.tree.expressions.BLangXMLQuotedString;
import org.wso2.ballerinalang.compiler.tree.expressions.BLangXMLSequenceLiteral;
import org.wso2.ballerinalang.compiler.tree.expressions.BLangXMLTextLiteral;
import org.wso2.ballerinalang.compiler.tree.statements.BLangAbort;
import org.wso2.ballerinalang.compiler.tree.statements.BLangAssignment;
import org.wso2.ballerinalang.compiler.tree.statements.BLangBlockStmt;
import org.wso2.ballerinalang.compiler.tree.statements.BLangBreak;
import org.wso2.ballerinalang.compiler.tree.statements.BLangCatch;
import org.wso2.ballerinalang.compiler.tree.statements.BLangContinue;
import org.wso2.ballerinalang.compiler.tree.statements.BLangDone;
import org.wso2.ballerinalang.compiler.tree.statements.BLangExpressionStmt;
import org.wso2.ballerinalang.compiler.tree.statements.BLangForeach;
import org.wso2.ballerinalang.compiler.tree.statements.BLangForever;
import org.wso2.ballerinalang.compiler.tree.statements.BLangForkJoin;
import org.wso2.ballerinalang.compiler.tree.statements.BLangIf;
import org.wso2.ballerinalang.compiler.tree.statements.BLangLock;
import org.wso2.ballerinalang.compiler.tree.statements.BLangMatch;
import org.wso2.ballerinalang.compiler.tree.statements.BLangRetry;
import org.wso2.ballerinalang.compiler.tree.statements.BLangReturn;
import org.wso2.ballerinalang.compiler.tree.statements.BLangStatement;
import org.wso2.ballerinalang.compiler.tree.statements.BLangThrow;
import org.wso2.ballerinalang.compiler.tree.statements.BLangTransaction;
import org.wso2.ballerinalang.compiler.tree.statements.BLangTryCatchFinally;
import org.wso2.ballerinalang.compiler.tree.statements.BLangVariableDef;
import org.wso2.ballerinalang.compiler.tree.statements.BLangWhile;
import org.wso2.ballerinalang.compiler.tree.statements.BLangWorkerReceive;
import org.wso2.ballerinalang.compiler.tree.statements.BLangWorkerSend;
import org.wso2.ballerinalang.compiler.tree.statements.BLangXMLNSStatement;
import org.wso2.ballerinalang.compiler.tree.types.BLangFiniteTypeNode;
import org.wso2.ballerinalang.compiler.tree.types.BLangObjectTypeNode;
import org.wso2.ballerinalang.compiler.tree.types.BLangRecordTypeNode;
import org.wso2.ballerinalang.compiler.util.CompilerContext;
import org.wso2.ballerinalang.compiler.util.CompilerUtils;
import org.wso2.ballerinalang.compiler.util.FieldKind;
import org.wso2.ballerinalang.compiler.util.TypeTags;
import org.wso2.ballerinalang.compiler.util.diagnotic.DiagnosticPos;
import org.wso2.ballerinalang.programfile.AnnotationInfo;
import org.wso2.ballerinalang.programfile.AttachedFunctionInfo;
import org.wso2.ballerinalang.programfile.CallableUnitInfo;
import org.wso2.ballerinalang.programfile.CompiledBinaryFile;
import org.wso2.ballerinalang.programfile.CompiledBinaryFile.PackageFile;
import org.wso2.ballerinalang.programfile.CompiledBinaryFile.ProgramFile;
import org.wso2.ballerinalang.programfile.DefaultValue;
import org.wso2.ballerinalang.programfile.ErrorTableEntry;
import org.wso2.ballerinalang.programfile.FiniteTypeInfo;
import org.wso2.ballerinalang.programfile.ForkjoinInfo;
import org.wso2.ballerinalang.programfile.FunctionInfo;
import org.wso2.ballerinalang.programfile.ImportPackageInfo;
import org.wso2.ballerinalang.programfile.Instruction;
import org.wso2.ballerinalang.programfile.Instruction.Operand;
import org.wso2.ballerinalang.programfile.Instruction.RegIndex;
import org.wso2.ballerinalang.programfile.InstructionCodes;
import org.wso2.ballerinalang.programfile.InstructionFactory;
import org.wso2.ballerinalang.programfile.LabelTypeInfo;
import org.wso2.ballerinalang.programfile.LineNumberInfo;
import org.wso2.ballerinalang.programfile.LocalVariableInfo;
import org.wso2.ballerinalang.programfile.ObjectTypeInfo;
import org.wso2.ballerinalang.programfile.PackageInfo;
import org.wso2.ballerinalang.programfile.PackageInfoWriter;
import org.wso2.ballerinalang.programfile.PackageVarInfo;
import org.wso2.ballerinalang.programfile.RecordTypeInfo;
import org.wso2.ballerinalang.programfile.ResourceInfo;
import org.wso2.ballerinalang.programfile.ServiceInfo;
import org.wso2.ballerinalang.programfile.StructFieldInfo;
import org.wso2.ballerinalang.programfile.TypeDefInfo;
import org.wso2.ballerinalang.programfile.ValueSpaceItemInfo;
import org.wso2.ballerinalang.programfile.WorkerDataChannelInfo;
import org.wso2.ballerinalang.programfile.WorkerInfo;
import org.wso2.ballerinalang.programfile.attributes.AttributeInfo;
import org.wso2.ballerinalang.programfile.attributes.AttributeInfoPool;
import org.wso2.ballerinalang.programfile.attributes.CodeAttributeInfo;
import org.wso2.ballerinalang.programfile.attributes.DefaultValueAttributeInfo;
import org.wso2.ballerinalang.programfile.attributes.DocumentationAttributeInfo;
import org.wso2.ballerinalang.programfile.attributes.DocumentationAttributeInfo.ParameterDocumentInfo;
import org.wso2.ballerinalang.programfile.attributes.ErrorTableAttributeInfo;
import org.wso2.ballerinalang.programfile.attributes.LineNumberTableAttributeInfo;
import org.wso2.ballerinalang.programfile.attributes.LocalVariableAttributeInfo;
import org.wso2.ballerinalang.programfile.attributes.ParamDefaultValueAttributeInfo;
import org.wso2.ballerinalang.programfile.attributes.ParameterAttributeInfo;
import org.wso2.ballerinalang.programfile.attributes.TaintTableAttributeInfo;
import org.wso2.ballerinalang.programfile.attributes.VarTypeCountAttributeInfo;
import org.wso2.ballerinalang.programfile.cpentries.BlobCPEntry;
import org.wso2.ballerinalang.programfile.cpentries.ConstantPool;
import org.wso2.ballerinalang.programfile.cpentries.FloatCPEntry;
import org.wso2.ballerinalang.programfile.cpentries.ForkJoinCPEntry;
import org.wso2.ballerinalang.programfile.cpentries.FunctionRefCPEntry;
import org.wso2.ballerinalang.programfile.cpentries.IntegerCPEntry;
import org.wso2.ballerinalang.programfile.cpentries.PackageRefCPEntry;
import org.wso2.ballerinalang.programfile.cpentries.StringCPEntry;
import org.wso2.ballerinalang.programfile.cpentries.StructureRefCPEntry;
import org.wso2.ballerinalang.programfile.cpentries.TypeRefCPEntry;
import org.wso2.ballerinalang.programfile.cpentries.UTF8CPEntry;
import org.wso2.ballerinalang.programfile.cpentries.WorkerDataChannelRefCPEntry;

import java.io.IOException;
import java.util.ArrayList;
import java.util.Arrays;
import java.util.HashSet;
import java.util.List;
import java.util.Map;
import java.util.Map.Entry;
import java.util.Optional;
import java.util.Set;
import java.util.Stack;
import java.util.stream.Collectors;
import javax.xml.XMLConstants;

import static org.wso2.ballerinalang.compiler.codegen.CodeGenerator.VariableIndex.Kind.FIELD;
import static org.wso2.ballerinalang.compiler.codegen.CodeGenerator.VariableIndex.Kind.LOCAL;
import static org.wso2.ballerinalang.compiler.codegen.CodeGenerator.VariableIndex.Kind.PACKAGE;
import static org.wso2.ballerinalang.compiler.codegen.CodeGenerator.VariableIndex.Kind.REG;
import static org.wso2.ballerinalang.compiler.tree.expressions.BLangSimpleVarRef.BLangTypeLoad;
import static org.wso2.ballerinalang.programfile.ProgramFileConstants.BLOB_OFFSET;
import static org.wso2.ballerinalang.programfile.ProgramFileConstants.BOOL_OFFSET;
import static org.wso2.ballerinalang.programfile.ProgramFileConstants.FLOAT_OFFSET;
import static org.wso2.ballerinalang.programfile.ProgramFileConstants.INT_OFFSET;
import static org.wso2.ballerinalang.programfile.ProgramFileConstants.REF_OFFSET;
import static org.wso2.ballerinalang.programfile.ProgramFileConstants.STRING_OFFSET;

/**
 * Generates Ballerina bytecode by visiting the AST.
 *
 * @since 0.94
 */
public class CodeGenerator extends BLangNodeVisitor {

    private static final CompilerContext.Key<CodeGenerator> CODE_GENERATOR_KEY =
            new CompilerContext.Key<>();
    /**
     * This structure holds current package-level variable indexes.
     */
    private VariableIndex pvIndexes = new VariableIndex(PACKAGE);

    /**
     * This structure holds current local variable indexes.
     */
    private VariableIndex lvIndexes = new VariableIndex(LOCAL);

    /**
     * This structure holds current field indexes.
     */
    private VariableIndex fieldIndexes = new VariableIndex(FIELD);

    /**
     * This structure holds current register indexes.
     */
    private VariableIndex regIndexes = new VariableIndex(REG);

    /**
     * This structure holds the maximum register count per type.
     * This structure is updated for every statement.
     */
    private VariableIndex maxRegIndexes = new VariableIndex(REG);

    private List<RegIndex> regIndexList = new ArrayList<>();

    private SymbolEnv env;
    // TODO Remove this dependency from the code generator
    private final SymbolTable symTable;
    private final PackageCache packageCache;

    private PackageInfo currentPkgInfo;
    private PackageID currentPkgID;
    private int currentPackageRefCPIndex;

    private LineNumberTableAttributeInfo lineNoAttrInfo;
    private CallableUnitInfo currentCallableUnitInfo;
    private LocalVariableAttributeInfo localVarAttrInfo;
    private WorkerInfo currentWorkerInfo;
    private ServiceInfo currentServiceInfo;

    // Required variables to generate code for assignment statements
    private boolean varAssignment = false;

    // Disable register index reset behaviour.
    // By default register indexes get reset for every statement.
    // We need to disable this behaviour for desugared expressions.
    private boolean regIndexResetDisabled = false;

    private int transactionIndex = 0;

    private Stack<Instruction> loopResetInstructionStack = new Stack<>();
    private Stack<Instruction> loopExitInstructionStack = new Stack<>();
    private Stack<Instruction> abortInstructions = new Stack<>();
    private Stack<Instruction> failInstructions = new Stack<>();

    private int workerChannelCount = 0;
    private int forkJoinCount = 0;

    public static CodeGenerator getInstance(CompilerContext context) {
        CodeGenerator codeGenerator = context.get(CODE_GENERATOR_KEY);
        if (codeGenerator == null) {
            codeGenerator = new CodeGenerator(context);
        }

        return codeGenerator;
    }

    public CodeGenerator(CompilerContext context) {
        context.put(CODE_GENERATOR_KEY, this);
        this.symTable = SymbolTable.getInstance(context);
        this.packageCache = PackageCache.getInstance(context);
    }

    public ProgramFile generateBALX(BLangPackage pkgNode) {
        ProgramFile programFile = new ProgramFile();

        // Add all the packages to the program file structure.
        addPackageInfo(pkgNode.symbol, programFile);
        programFile.entryPkgCPIndex = addPackageRefCPEntry(programFile, pkgNode.symbol.pkgID);
        // TODO Remove the following line..
        setEntryPoints(programFile, pkgNode);
        return programFile;
    }

    public BLangPackage generateBALO(BLangPackage pkgNode) {
        // Reset package level variable indexes.
        this.pvIndexes = new VariableIndex(VariableIndex.Kind.PACKAGE);

        // Generate code for the given package.
        this.currentPkgInfo = new PackageInfo();
        genNode(pkgNode, this.symTable.pkgEnvMap.get(pkgNode.symbol));

        // Add global variable indexes to the ProgramFile
        // Create Global variable attribute info
        prepareIndexes(this.pvIndexes);
        addVarCountAttrInfo(this.currentPkgInfo, this.currentPkgInfo, pvIndexes);

        pkgNode.symbol.packageFile = new PackageFile(getPackageBinaryContent(pkgNode));
        setEntryPoints(pkgNode.symbol.packageFile, pkgNode);
        this.currentPkgInfo = null;
        return pkgNode;
    }

    private void setEntryPoints(CompiledBinaryFile compiledBinaryFile, BLangPackage pkgNode) {
        BLangFunction mainFunc = getMainFunction(pkgNode);
        if (mainFunc != null) {
            compiledBinaryFile.setMainEPAvailable(true);
            pkgNode.symbol.entryPointExists = true;
        }

        if (pkgNode.services.size() != 0) {
            compiledBinaryFile.setServiceEPAvailable(true);
            pkgNode.symbol.entryPointExists = true;
        }
    }

    private BLangFunction getMainFunction(BLangPackage pkgNode) {
        for (BLangFunction funcNode : pkgNode.functions) {
            if (CompilerUtils.isMainFunction(funcNode)) {
                return funcNode;
            }
        }
        return null;
    }

    public void visit(BLangPackage pkgNode) {
        if (pkgNode.completedPhases.contains(CompilerPhase.CODE_GEN)) {
            return;
        }

        pkgNode.imports.forEach(impPkgNode -> {
            int impPkgOrgNameCPIndex = addUTF8CPEntry(this.currentPkgInfo, impPkgNode.symbol.pkgID.orgName.value);
            int impPkgNameCPIndex = addUTF8CPEntry(this.currentPkgInfo, impPkgNode.symbol.pkgID.name.value);
            int impPkgVersionCPIndex = addUTF8CPEntry(this.currentPkgInfo, impPkgNode.symbol.pkgID.version.value);
            ImportPackageInfo importPkgInfo =
                    new ImportPackageInfo(impPkgOrgNameCPIndex, impPkgNameCPIndex, impPkgVersionCPIndex);
            this.currentPkgInfo.importPkgInfoSet.add(importPkgInfo);
        });

        // Add the current package to the program file
        BPackageSymbol pkgSymbol = pkgNode.symbol;
        currentPkgID = pkgSymbol.pkgID;
        currentPkgInfo.orgNameCPIndex = addUTF8CPEntry(currentPkgInfo, currentPkgID.orgName.value);
        currentPkgInfo.nameCPIndex = addUTF8CPEntry(currentPkgInfo, currentPkgID.name.value);
        currentPkgInfo.versionCPIndex = addUTF8CPEntry(currentPkgInfo, currentPkgID.version.value);

        // Insert the package reference to the constant pool of the current package
        currentPackageRefCPIndex = addPackageRefCPEntry(currentPkgInfo, currentPkgID);

        // This attribute keep track of line numbers
        int lineNoAttrNameIndex = addUTF8CPEntry(currentPkgInfo,
                AttributeInfo.Kind.LINE_NUMBER_TABLE_ATTRIBUTE.value());
        lineNoAttrInfo = new LineNumberTableAttributeInfo(lineNoAttrNameIndex);

        // This attribute keep package-level variable information
        int pkgVarAttrNameIndex = addUTF8CPEntry(currentPkgInfo,
                AttributeInfo.Kind.LOCAL_VARIABLES_ATTRIBUTE.value());
        currentPkgInfo.addAttributeInfo(AttributeInfo.Kind.LOCAL_VARIABLES_ATTRIBUTE,
                new LocalVariableAttributeInfo(pkgVarAttrNameIndex));

        pkgNode.globalVars.forEach(this::createPackageVarInfo);
        pkgNode.typeDefinitions.forEach(this::createTypeDefinitionInfoEntry);
        pkgNode.annotations.forEach(this::createAnnotationInfoEntry);
        pkgNode.functions.forEach(this::createFunctionInfoEntry);
        pkgNode.services.forEach(this::createServiceInfoEntry);
        pkgNode.functions.forEach(this::createFunctionInfoEntry);

        // Visit package builtin function
        visitBuiltinFunctions(pkgNode.initFunction);
        visitBuiltinFunctions(pkgNode.startFunction);
        visitBuiltinFunctions(pkgNode.stopFunction);

        pkgNode.topLevelNodes.stream()
                .filter(pkgLevelNode -> pkgLevelNode.getKind() != NodeKind.VARIABLE &&
                        pkgLevelNode.getKind() != NodeKind.XMLNS)
                .forEach(pkgLevelNode -> genNode((BLangNode) pkgLevelNode, this.env));

        pkgNode.functions.forEach(funcNode -> {
            funcNode.symbol = funcNode.originalFuncSymbol;
        });

        currentPkgInfo.addAttributeInfo(AttributeInfo.Kind.LINE_NUMBER_TABLE_ATTRIBUTE, lineNoAttrInfo);
        currentPackageRefCPIndex = -1;
        currentPkgID = null;
        pkgNode.completedPhases.add(CompilerPhase.CODE_GEN);
    }

    private void visitBuiltinFunctions(BLangFunction function) {
        createFunctionInfoEntry(function);
        genNode(function, this.env);
    }

    public void visit(BLangService serviceNode) {
        BLangFunction initFunction = (BLangFunction) serviceNode.getInitFunction();
        visit(initFunction);

        currentServiceInfo = currentPkgInfo.getServiceInfo(serviceNode.getName().getValue());

        SymbolEnv serviceEnv = SymbolEnv.createServiceEnv(serviceNode, serviceNode.symbol.scope, this.env);
        serviceNode.resources.forEach(resource -> genNode(resource, serviceEnv));
    }

    public void visit(BLangResource resourceNode) {
        ResourceInfo resourceInfo = currentServiceInfo.resourceInfoMap.get(resourceNode.name.getValue());
        currentCallableUnitInfo = resourceInfo;

        SymbolEnv resourceEnv = SymbolEnv
                .createResourceActionSymbolEnv(resourceNode, resourceNode.symbol.scope, this.env);
        visitInvokableNode(resourceNode, currentCallableUnitInfo, resourceEnv);
    }

    public void visit(BLangFunction funcNode) {
        SymbolEnv funcEnv = SymbolEnv.createFunctionEnv(funcNode, funcNode.symbol.scope, this.env);
        currentCallableUnitInfo = currentPkgInfo.functionInfoMap.get(funcNode.symbol.name.value);
        visitInvokableNode(funcNode, currentCallableUnitInfo, funcEnv);
    }

    public void visit(BLangBlockStmt blockNode) {
        SymbolEnv blockEnv = SymbolEnv.createBlockEnv(blockNode, this.env);

        for (BLangStatement stmt : blockNode.stmts) {
            if (stmt.getKind() != NodeKind.TRY && stmt.getKind() != NodeKind.CATCH
                    && stmt.getKind() != NodeKind.IF) {
                addLineNumberInfo(stmt.pos);
            }

            genNode(stmt, blockEnv);
            if (regIndexResetDisabled) {
                // This block node is possibly be part of a desugered expression
                continue;
            }

            // Update the maxRegIndexes structure
            setMaxRegIndexes(regIndexes, maxRegIndexes);

            // Reset the regIndexes structure for every statement
            regIndexes = new VariableIndex(REG);
        }
    }

    public void visit(BLangEnum enumNode) {
    }

    public void visit(BLangVariable varNode) {
        BVarSymbol varSymbol = varNode.symbol;
        int ownerSymTag = env.scope.owner.tag;
        if ((ownerSymTag & SymTag.INVOKABLE) == SymTag.INVOKABLE) {
            varSymbol.varIndex = getLVIndex(varSymbol.type.tag);
            LocalVariableInfo localVarInfo = getLocalVarAttributeInfo(varSymbol);
            localVarAttrInfo.localVars.add(localVarInfo);
        } else {
            // TODO Support other variable nodes
            throw new IllegalStateException("");
        }

        BLangExpression rhsExpr = varNode.expr;
        if (rhsExpr != null) {
            rhsExpr.regIndex = varSymbol.varIndex;
            genNode(rhsExpr, this.env);
        }
    }

    // Statements

    public void visit(BLangVariableDef varDefNode) {
        genNode(varDefNode.var, this.env);
    }

    @Override
    public void visit(BLangMatch matchStmt) {
        // TODO
    }

    public void visit(BLangReturn returnNode) {
        if (returnNode.expr.type != symTable.nilType) {
            BLangExpression expr = returnNode.expr;
            this.genNode(expr, this.env);
            emit(this.typeTagToInstr(expr.type.tag), getOperand(0), expr.regIndex);
        }
        generateFinallyInstructions(returnNode);
        emit(InstructionCodes.RET);
    }

    private int typeTagToInstr(int typeTag) {
        switch (typeTag) {
            case TypeTags.INT:
                return InstructionCodes.IRET;
            case TypeTags.FLOAT:
                return InstructionCodes.FRET;
            case TypeTags.STRING:
                return InstructionCodes.SRET;
            case TypeTags.BOOLEAN:
                return InstructionCodes.BRET;
            case TypeTags.BLOB:
                return InstructionCodes.LRET;
            default:
                return InstructionCodes.RRET;
        }
    }


    // Expressions

    @Override
    public void visit(BLangLiteral literalExpr) {
        int opcode;
        Operand regIndex = calcAndGetExprRegIndex(literalExpr);
        int typeTag = literalExpr.type.tag;

        switch (typeTag) {
            case TypeTags.INT:
                long longVal = (Long) literalExpr.value;
                if (longVal >= 0 && longVal <= 5) {
                    opcode = InstructionCodes.ICONST_0 + (int) longVal;
                    emit(opcode, regIndex);
                } else {
                    int intCPEntryIndex = currentPkgInfo.addCPEntry(new IntegerCPEntry(longVal));
                    emit(InstructionCodes.ICONST, getOperand(intCPEntryIndex), regIndex);
                }
                break;

            case TypeTags.FLOAT:
                double doubleVal = (Double) literalExpr.value;
                if (doubleVal == 0 || doubleVal == 1 || doubleVal == 2 ||
                        doubleVal == 3 || doubleVal == 4 || doubleVal == 5) {
                    opcode = InstructionCodes.FCONST_0 + (int) doubleVal;
                    emit(opcode, regIndex);
                } else {
                    int floatCPEntryIndex = currentPkgInfo.addCPEntry(new FloatCPEntry(doubleVal));
                    emit(InstructionCodes.FCONST, getOperand(floatCPEntryIndex), regIndex);
                }
                break;

            case TypeTags.STRING:
                String strValue = (String) literalExpr.value;
                StringCPEntry stringCPEntry = new StringCPEntry(addUTF8CPEntry(currentPkgInfo, strValue), strValue);
                int strCPIndex = currentPkgInfo.addCPEntry(stringCPEntry);
                emit(InstructionCodes.SCONST, getOperand(strCPIndex), regIndex);
                break;

            case TypeTags.BOOLEAN:
                boolean booleanVal = (Boolean) literalExpr.value;
                if (!booleanVal) {
                    opcode = InstructionCodes.BCONST_0;
                } else {
                    opcode = InstructionCodes.BCONST_1;
                }
                emit(opcode, regIndex);
                break;

            case TypeTags.BLOB:
                byte[] blobValue = (byte[]) literalExpr.value;
                BlobCPEntry blobCPEntry = new BlobCPEntry(blobValue);
                int blobCPIndex = currentPkgInfo.addCPEntry(blobCPEntry);
                emit(InstructionCodes.LCONST, getOperand(blobCPIndex), regIndex);
                break;

            case TypeTags.NIL:
                emit(InstructionCodes.RCONST_NULL, regIndex);
        }
    }

    @Override
    public void visit(BLangArrayLiteral arrayLiteral) {
        BType etype;
        if (arrayLiteral.type.tag == TypeTags.ANY) {
            etype = arrayLiteral.type;
        } else {
            etype = ((BArrayType) arrayLiteral.type).eType;
        }

        // Emit create array instruction
        int opcode = getOpcode(etype.tag, InstructionCodes.INEWARRAY);
        Operand arrayVarRegIndex = calcAndGetExprRegIndex(arrayLiteral);
        Operand typeCPIndex = getTypeCPIndex(arrayLiteral.type);
        emit(opcode, arrayVarRegIndex, typeCPIndex);

        // Emit instructions populate initial array values;
        for (int i = 0; i < arrayLiteral.exprs.size(); i++) {
            BLangExpression argExpr = arrayLiteral.exprs.get(i);
            genNode(argExpr, this.env);

            BLangLiteral indexLiteral = new BLangLiteral();
            indexLiteral.pos = arrayLiteral.pos;
            indexLiteral.value = (long) i;
            indexLiteral.type = symTable.intType;
            genNode(indexLiteral, this.env);

            opcode = getOpcode(argExpr.type.tag, InstructionCodes.IASTORE);
            emit(opcode, arrayVarRegIndex, indexLiteral.regIndex, argExpr.regIndex);
        }
    }

    @Override
    public void visit(BLangJSONArrayLiteral arrayLiteral) {
        arrayLiteral.regIndex = calcAndGetExprRegIndex(arrayLiteral);
        List<BLangExpression> argExprs = arrayLiteral.exprs;

        BLangLiteral arraySizeLiteral = new BLangLiteral();
        arraySizeLiteral.pos = arrayLiteral.pos;
        arraySizeLiteral.value = (long) argExprs.size();
        arraySizeLiteral.type = symTable.intType;
        genNode(arraySizeLiteral, this.env);
        emit(InstructionCodes.JSONNEWARRAY, arrayLiteral.regIndex, arraySizeLiteral.regIndex);

        for (int i = 0; i < argExprs.size(); i++) {
            BLangExpression argExpr = argExprs.get(i);
            genNode(argExpr, this.env);

            BLangLiteral indexLiteral = new BLangLiteral();
            indexLiteral.pos = arrayLiteral.pos;
            indexLiteral.value = (long) i;
            indexLiteral.type = symTable.intType;
            genNode(indexLiteral, this.env);
            emit(InstructionCodes.JSONASTORE, arrayLiteral.regIndex, indexLiteral.regIndex, argExpr.regIndex);
        }
    }

    @Override
    public void visit(BLangJSONLiteral jsonLiteral) {
        jsonLiteral.regIndex = calcAndGetExprRegIndex(jsonLiteral);
        Operand typeCPIndex = getTypeCPIndex(jsonLiteral.type);
        emit(InstructionCodes.NEWJSON, jsonLiteral.regIndex, typeCPIndex);

        for (BLangRecordKeyValue keyValue : jsonLiteral.keyValuePairs) {
            BLangExpression keyExpr = keyValue.key.expr;
            genNode(keyExpr, this.env);

            BLangExpression valueExpr = keyValue.valueExpr;
            genNode(valueExpr, this.env);

            emit(InstructionCodes.JSONSTORE, jsonLiteral.regIndex, keyExpr.regIndex, valueExpr.regIndex);
        }
    }

    @Override
    public void visit(BLangMapLiteral mapLiteral) {
        Operand mapVarRegIndex = calcAndGetExprRegIndex(mapLiteral);
        Operand typeCPIndex = getTypeCPIndex(mapLiteral.type);
        emit(InstructionCodes.NEWMAP, mapVarRegIndex, typeCPIndex);

        // Handle Map init stuff
        for (BLangRecordKeyValue keyValue : mapLiteral.keyValuePairs) {
            BLangExpression keyExpr = keyValue.key.expr;
            genNode(keyExpr, this.env);

            BLangExpression valueExpr = keyValue.valueExpr;
            genNode(valueExpr, this.env);

            BMapType mapType = (BMapType) mapLiteral.type;

            int opcode = getValueToRefTypeCastOpcode(mapType.constraint.tag);
            if (opcode == InstructionCodes.NOP) {
                emit(InstructionCodes.MAPSTORE, mapVarRegIndex, keyExpr.regIndex, valueExpr.regIndex);
            } else {
                RegIndex refRegMapValue = getRegIndex(TypeTags.ANY);
                emit(opcode, valueExpr.regIndex, refRegMapValue);
                emit(InstructionCodes.MAPSTORE, mapVarRegIndex, keyExpr.regIndex, refRegMapValue);
            }
        }
    }

    @Override
    public void visit(BLangStructLiteral structLiteral) {
        // Emit an instruction to create a new record.
        RegIndex structRegIndex = calcAndGetExprRegIndex(structLiteral);
        Operand typeCPIndex = getTypeCPIndex(symTable.mapType);
        emit(InstructionCodes.NEWMAP, structRegIndex, typeCPIndex);

        BRecordTypeSymbol recordSymbol = (BRecordTypeSymbol) structLiteral.type.tsymbol;
        // Invoke the struct default values init function here.
        if (recordSymbol.defaultsValuesInitFunc != null) {
            int funcRefCPIndex = getFuncRefCPIndex(recordSymbol.defaultsValuesInitFunc.symbol);
            // call funcRefCPIndex 1 structRegIndex 0
            Operand[] operands = new Operand[5];
            operands[0] = getOperand(funcRefCPIndex);
            operands[1] = getOperand(false);
            operands[2] = getOperand(1);
            operands[3] = structRegIndex;
            operands[4] = getOperand(0);
            emit(InstructionCodes.CALL, operands);
        }

        // Invoke the struct initializer here.
        if (structLiteral.initializer != null) {
            int funcRefCPIndex = getFuncRefCPIndex(structLiteral.initializer.symbol);
            // call funcRefCPIndex 1 structRegIndex 0
            Operand[] operands = new Operand[5];
            operands[0] = getOperand(funcRefCPIndex);
            operands[1] = getOperand(false);
            operands[2] = getOperand(1);
            operands[3] = structRegIndex;
            operands[4] = getOperand(0);
            emit(InstructionCodes.CALL, operands);
        }

        BRecordType recordType = (BRecordType) structLiteral.type;
        List<BField> recordFields = ((BRecordType) structLiteral.type).fields;
        Set<String> fieldNames = recordFields.stream()
                                            .map(f -> f.getName().value)
                                            .collect(Collectors.toCollection(HashSet::new));

        // Generate code for the record literal.
        for (BLangRecordKeyValue keyValue : structLiteral.keyValuePairs) {
<<<<<<< HEAD
            BLangLiteral keyExpr = (BLangLiteral) keyValue.key.expr;
            genNode(keyExpr, this.env);
=======
            BLangRecordKey key = keyValue.key;
            genNode(key.expr, this.env);
>>>>>>> 95a5ccbb

            BLangExpression valueExpr = keyValue.valueExpr;
            genNode(valueExpr, this.env);

            int opcode;
            if (fieldNames.contains(keyExpr.value)) {
                opcode = getValueToRefTypeCastOpcode(valueExpr.type.tag);
            } else {
                opcode = getValueToRefTypeCastOpcode(recordType.restFieldType.tag);
            }

<<<<<<< HEAD
            if (opcode == InstructionCodes.NOP) {
                emit(InstructionCodes.MAPSTORE, structRegIndex, keyExpr.regIndex, valueExpr.regIndex);
            } else {
                RegIndex refRegMapValue = getRegIndex(TypeTags.ANY);
                emit(opcode, valueExpr.regIndex, refRegMapValue);
                emit(InstructionCodes.MAPSTORE, structRegIndex, keyExpr.regIndex, refRegMapValue);
            }
=======
            int opcode = getOpcode(key.fieldSymbol.type.tag, InstructionCodes.IFIELDSTORE);
            emit(opcode, structRegIndex, key.expr.regIndex, keyValue.valueExpr.regIndex);
>>>>>>> 95a5ccbb
        }
    }

    @Override
    public void visit(BLangTableLiteral tableLiteral) {
        genNode(tableLiteral.configurationExpr, this.env);
        Operand varRefRegIndex = tableLiteral.configurationExpr.regIndex;
        tableLiteral.regIndex = calcAndGetExprRegIndex(tableLiteral);
        Operand typeCPIndex = getTypeCPIndex(tableLiteral.type);
        emit(InstructionCodes.NEWTABLE, tableLiteral.regIndex, typeCPIndex, varRefRegIndex);
    }

    @Override
    public void visit(BLangStreamLiteral streamLiteral) {
        streamLiteral.regIndex = calcAndGetExprRegIndex(streamLiteral);
        Operand typeCPIndex = getTypeCPIndex(streamLiteral.type);
        StringCPEntry nameCPEntry = new StringCPEntry(addUTF8CPEntry(currentPkgInfo, streamLiteral.name.value),
                streamLiteral.name.value);
        Operand nameCPIndex = getOperand(currentPkgInfo.addCPEntry(nameCPEntry));
        emit(InstructionCodes.NEWSTREAM, streamLiteral.regIndex, typeCPIndex, nameCPIndex);
    }

    @Override
    public void visit(BLangLocalVarRef localVarRef) {
        if (localVarRef.regIndex != null && (localVarRef.regIndex.isLHSIndex || localVarRef.regIndex.isVarIndex)) {
            emit(getOpcode(localVarRef.type.tag, InstructionCodes.IMOVE),
                    localVarRef.varSymbol.varIndex, localVarRef.regIndex);
            return;
        }

        localVarRef.regIndex = localVarRef.varSymbol.varIndex;
    }

    @Override
    public void visit(BLangFieldVarRef fieldVarRef) {
        String fieldName = fieldVarRef.varSymbol.name.value;
        RegIndex fieldNameRegIndex = createStringLiteral(fieldName, null, env);

        // This is a connector field.
        // the connector reference must be stored in the current reference register index.
        Operand varRegIndex = getOperand(0);
        if (varAssignment) {
            int opcode = getOpcode(fieldVarRef.type.tag, InstructionCodes.IFIELDSTORE);
            emit(opcode, varRegIndex, fieldNameRegIndex, fieldVarRef.regIndex);
            return;
        }

        int opcode = getOpcode(fieldVarRef.type.tag, InstructionCodes.IFIELDLOAD);
        RegIndex exprRegIndex = calcAndGetExprRegIndex(fieldVarRef);
        emit(opcode, varRegIndex, fieldNameRegIndex, exprRegIndex);
    }

    @Override
    public void visit(BLangPackageVarRef packageVarRef) {
        BPackageSymbol pkgSymbol;
        BSymbol ownerSymbol = packageVarRef.symbol.owner;
        if (ownerSymbol.tag == SymTag.SERVICE) {
            pkgSymbol = (BPackageSymbol) ownerSymbol.owner;
        } else {
            pkgSymbol = (BPackageSymbol) ownerSymbol;
        }

        Operand gvIndex = packageVarRef.varSymbol.varIndex;
        int pkgRefCPIndex = addPackageRefCPEntry(currentPkgInfo, pkgSymbol.pkgID);
        if (varAssignment) {
            int opcode = getOpcode(packageVarRef.type.tag, InstructionCodes.IGSTORE);
            emit(opcode, getOperand(pkgRefCPIndex), packageVarRef.regIndex, gvIndex);
        } else {
            int opcode = getOpcode(packageVarRef.type.tag, InstructionCodes.IGLOAD);
            packageVarRef.regIndex = calcAndGetExprRegIndex(packageVarRef);
            emit(opcode, getOperand(pkgRefCPIndex), gvIndex, packageVarRef.regIndex);
        }
    }

    @Override
    public void visit(BLangFunctionVarRef functionVarRef) {
        visitFunctionPointerLoad(functionVarRef, (BInvokableSymbol) functionVarRef.symbol);
    }

    @Override
    public void visit(BLangTypeLoad typeLoad) {
        Operand typeCPIndex = getTypeCPIndex(typeLoad.symbol.type);
        emit(InstructionCodes.TYPELOAD, typeCPIndex, calcAndGetExprRegIndex(typeLoad));
    }

    @Override
    public void visit(BLangRecordFieldAccessExpr fieldAccessExpr) {
        boolean variableStore = this.varAssignment;
        this.varAssignment = false;

        genNode(fieldAccessExpr.expr, this.env);
        Operand varRefRegIndex = fieldAccessExpr.expr.regIndex;

        genNode(fieldAccessExpr.indexExpr, this.env);
        Operand keyRegIndex = fieldAccessExpr.indexExpr.regIndex;

        BRecordType recordType = (BRecordType) fieldAccessExpr.expr.type;
        Map<String, BField> fieldsMap = recordType.fields.stream()
                .collect(Collectors.toMap(fKey -> fKey.name.value, field -> field));

        if (variableStore) {
            int opcode;
            BLangLiteral indexExpr = (BLangLiteral) fieldAccessExpr.indexExpr;
            if (fieldsMap.containsKey(indexExpr.value)) {
                BField field = fieldsMap.get(indexExpr.value);
                opcode = getValueToRefTypeCastOpcode(field.type.tag);
            } else {
                opcode = getValueToRefTypeCastOpcode(recordType.restFieldType.tag);
            }

            if (opcode == InstructionCodes.NOP) {
                emit(InstructionCodes.MAPSTORE, varRefRegIndex, keyRegIndex, fieldAccessExpr.regIndex);
            } else {
                RegIndex refRegMapValue = getRegIndex(TypeTags.ANY);
                emit(opcode, fieldAccessExpr.regIndex, refRegMapValue);
                emit(InstructionCodes.MAPSTORE, varRefRegIndex, keyRegIndex, refRegMapValue);
            }
        } else {
            IntegerCPEntry exceptCPEntry = new IntegerCPEntry(fieldAccessExpr.except ? 1 : 0);
            Operand except = getOperand(currentPkgInfo.addCPEntry(exceptCPEntry));

            int opcode;
            BLangLiteral indexExpr = (BLangLiteral) fieldAccessExpr.indexExpr;
            if (fieldsMap.containsKey(indexExpr.value)) {
                BField field = fieldsMap.get(indexExpr.value);
                opcode = getRefToValueTypeCastOpcode(field.type.tag);
            } else {
                opcode = getRefToValueTypeCastOpcode(recordType.restFieldType.tag);
            }

            if (opcode == InstructionCodes.NOP) {
                emit(InstructionCodes.MAPLOAD, varRefRegIndex, keyRegIndex, calcAndGetExprRegIndex(fieldAccessExpr),
                     except);
            } else {
                RegIndex refRegMapValue = getRegIndex(TypeTags.ANY);
                emit(InstructionCodes.MAPLOAD, varRefRegIndex, keyRegIndex, refRegMapValue, except);
                emit(opcode, refRegMapValue, calcAndGetExprRegIndex(fieldAccessExpr));
            }
        }

        this.varAssignment = variableStore;
    }

    @Override
    public void visit(BLangStructFieldAccessExpr fieldAccessExpr) {
        boolean variableStore = this.varAssignment;
        this.varAssignment = false;

        genNode(fieldAccessExpr.expr, this.env);
        Operand varRefRegIndex = fieldAccessExpr.expr.regIndex;

        genNode(fieldAccessExpr.indexExpr, this.env);
        Operand keyRegIndex = fieldAccessExpr.indexExpr.regIndex;

        int opcode;
        if (variableStore) {
            opcode = getOpcode(fieldAccessExpr.symbol.type.tag, InstructionCodes.IFIELDSTORE);
            emit(opcode, varRefRegIndex, keyRegIndex, fieldAccessExpr.regIndex);
        } else {
            opcode = getOpcode(fieldAccessExpr.symbol.type.tag, InstructionCodes.IFIELDLOAD);
            emit(opcode, varRefRegIndex, keyRegIndex, calcAndGetExprRegIndex(fieldAccessExpr));
        }

        this.varAssignment = variableStore;
    }

    @Override
    public void visit(BLangStructFunctionVarRef functionVarRef) {
        visitFunctionPointerLoad(functionVarRef, (BInvokableSymbol) functionVarRef.symbol);
    }

    @Override
    public void visit(BLangMapAccessExpr mapKeyAccessExpr) {
        boolean variableStore = this.varAssignment;
        this.varAssignment = false;

        genNode(mapKeyAccessExpr.expr, this.env);
        Operand varRefRegIndex = mapKeyAccessExpr.expr.regIndex;

        genNode(mapKeyAccessExpr.indexExpr, this.env);
        Operand keyRegIndex = mapKeyAccessExpr.indexExpr.regIndex;

        BMapType mapType = (BMapType) mapKeyAccessExpr.expr.type;
        if (variableStore) {
            int opcode = getValueToRefTypeCastOpcode(mapType.constraint.tag);
            if (opcode == InstructionCodes.NOP) {
                emit(InstructionCodes.MAPSTORE, varRefRegIndex, keyRegIndex, mapKeyAccessExpr.regIndex);
            } else {
                RegIndex refRegMapValue = getRegIndex(TypeTags.ANY);
                emit(opcode, mapKeyAccessExpr.regIndex, refRegMapValue);
                emit(InstructionCodes.MAPSTORE, varRefRegIndex, keyRegIndex, refRegMapValue);
            }
        } else {
            IntegerCPEntry exceptCPEntry = new IntegerCPEntry(mapKeyAccessExpr.except ? 1 : 0);
            Operand except = getOperand(currentPkgInfo.addCPEntry(exceptCPEntry));
            int opcode = getRefToValueTypeCastOpcode(mapType.constraint.tag);
            if (opcode == InstructionCodes.NOP) {
                emit(InstructionCodes.MAPLOAD, varRefRegIndex, keyRegIndex, calcAndGetExprRegIndex(mapKeyAccessExpr),
                        except);
            } else {
                RegIndex refRegMapValue = getRegIndex(TypeTags.ANY);
                emit(InstructionCodes.MAPLOAD, varRefRegIndex, keyRegIndex, refRegMapValue, except);
                emit(opcode, refRegMapValue, calcAndGetExprRegIndex(mapKeyAccessExpr));
            }
        }

        this.varAssignment = variableStore;
    }

    @Override
    public void visit(BLangJSONAccessExpr jsonAccessExpr) {
        boolean variableStore = this.varAssignment;
        this.varAssignment = false;

        genNode(jsonAccessExpr.expr, this.env);
        Operand varRefRegIndex = jsonAccessExpr.expr.regIndex;

        genNode(jsonAccessExpr.indexExpr, this.env);
        Operand keyRegIndex = jsonAccessExpr.indexExpr.regIndex;

        if (jsonAccessExpr.indexExpr.type.tag == TypeTags.INT) {
            if (variableStore) {
                emit(InstructionCodes.JSONASTORE, varRefRegIndex, keyRegIndex, jsonAccessExpr.regIndex);
            } else {
                emit(InstructionCodes.JSONALOAD, varRefRegIndex, keyRegIndex, calcAndGetExprRegIndex(jsonAccessExpr));
            }
        } else {
            if (variableStore) {
                emit(InstructionCodes.JSONSTORE, varRefRegIndex, keyRegIndex, jsonAccessExpr.regIndex);
            } else {
                emit(InstructionCodes.JSONLOAD, varRefRegIndex, keyRegIndex, calcAndGetExprRegIndex(jsonAccessExpr));
            }
        }

        this.varAssignment = variableStore;
    }

    @Override
    public void visit(BLangXMLAccessExpr xmlIndexAccessExpr) {
        boolean variableStore = this.varAssignment;
        this.varAssignment = false;

        genNode(xmlIndexAccessExpr.expr, this.env);
        RegIndex varRefRegIndex = xmlIndexAccessExpr.expr.regIndex;

        genNode(xmlIndexAccessExpr.indexExpr, this.env);
        RegIndex indexRegIndex = xmlIndexAccessExpr.indexExpr.regIndex;

        RegIndex elementRegIndex = calcAndGetExprRegIndex(xmlIndexAccessExpr);
        if (xmlIndexAccessExpr.fieldType == FieldKind.ALL) {
            emit(InstructionCodes.XMLLOADALL, varRefRegIndex, elementRegIndex);
        } else if (xmlIndexAccessExpr.indexExpr.type.tag == TypeTags.STRING) {
            emit(InstructionCodes.XMLLOAD, varRefRegIndex, indexRegIndex, elementRegIndex);
        } else {
            emit(InstructionCodes.XMLSEQLOAD, varRefRegIndex, indexRegIndex, elementRegIndex);
        }

        this.varAssignment = variableStore;
    }

    @Override
    public void visit(BLangArrayAccessExpr arrayIndexAccessExpr) {
        boolean variableStore = this.varAssignment;
        this.varAssignment = false;

        genNode(arrayIndexAccessExpr.expr, this.env);
        Operand varRefRegIndex = arrayIndexAccessExpr.expr.regIndex;

        genNode(arrayIndexAccessExpr.indexExpr, this.env);
        Operand indexRegIndex = arrayIndexAccessExpr.indexExpr.regIndex;

        BArrayType arrayType = (BArrayType) arrayIndexAccessExpr.expr.type;
        if (variableStore) {
            int opcode = getOpcode(arrayType.eType.tag, InstructionCodes.IASTORE);
            emit(opcode, varRefRegIndex, indexRegIndex, arrayIndexAccessExpr.regIndex);
        } else {
            int opcode = getOpcode(arrayType.eType.tag, InstructionCodes.IALOAD);
            emit(opcode, varRefRegIndex, indexRegIndex, calcAndGetExprRegIndex(arrayIndexAccessExpr));
        }

        this.varAssignment = variableStore;
    }

    @Override
    public void visit(BLangEnumeratorAccessExpr enumeratorAccessExpr) {
    }

    @Override
    public void visit(BLangBinaryExpr binaryExpr) {
        if (OperatorKind.AND.equals(binaryExpr.opKind)) {
            visitAndExpression(binaryExpr);
        } else if (OperatorKind.OR.equals(binaryExpr.opKind)) {
            visitOrExpression(binaryExpr);
        } else if (binaryExpr.opSymbol.opcode == InstructionCodes.REQ_NULL ||
                binaryExpr.opSymbol.opcode == InstructionCodes.RNE_NULL ||
                binaryExpr.opSymbol.opcode == InstructionCodes.SEQ_NULL ||
                binaryExpr.opSymbol.opcode == InstructionCodes.SNE_NULL) {
            BLangExpression expr = (binaryExpr.lhsExpr.type.tag == TypeTags.NIL) ?
                    binaryExpr.rhsExpr : binaryExpr.lhsExpr;
            genNode(expr, this.env);
            emit(binaryExpr.opSymbol.opcode, expr.regIndex, calcAndGetExprRegIndex(binaryExpr));
        } else {
            genNode(binaryExpr.lhsExpr, this.env);
            genNode(binaryExpr.rhsExpr, this.env);
            RegIndex regIndex = calcAndGetExprRegIndex(binaryExpr);
            int opCode = binaryExpr.opSymbol.opcode;
            if (opCode == InstructionCodes.INT_RANGE) {
                if (binaryExpr.parent instanceof BLangForeach) {
                    // Avoid creating an array if the range is only used in a foreach statement
                    emit(InstructionCodes.NEW_INT_RANGE, binaryExpr.lhsExpr.regIndex, binaryExpr.rhsExpr.regIndex,
                         regIndex);
                } else {
                    emit(opCode, binaryExpr.lhsExpr.regIndex, binaryExpr.rhsExpr.regIndex, regIndex);
                }
            } else {
                emit(opCode, binaryExpr.lhsExpr.regIndex, binaryExpr.rhsExpr.regIndex, regIndex);
            }
        }
    }

    public void visit(BLangElvisExpr elvisExpr) {
    }

    @Override
    public void visit(BLangIsAssignableExpr assignableExpr) {
        genNode(assignableExpr.lhsExpr, this.env);
        RegIndex regIndex = calcAndGetExprRegIndex(assignableExpr);
        Operand typeCPIndex = getTypeCPIndex(assignableExpr.targetType);
        emit(assignableExpr.opSymbol.opcode, assignableExpr.lhsExpr.regIndex, typeCPIndex, regIndex);
    }

    @Override
    public void visit(BLangBracedOrTupleExpr bracedOrTupleExpr) {
        // Emit create array instruction
        RegIndex exprRegIndex = calcAndGetExprRegIndex(bracedOrTupleExpr);
        Operand typeCPIndex = getTypeCPIndex(bracedOrTupleExpr.type);
        emit(InstructionCodes.RNEWARRAY, exprRegIndex, typeCPIndex);

        // Emit instructions populate initial array values;
        for (int i = 0; i < bracedOrTupleExpr.expressions.size(); i++) {
            BLangExpression argExpr = bracedOrTupleExpr.expressions.get(i);
            genNode(argExpr, this.env);

            BLangLiteral indexLiteral = new BLangLiteral();
            indexLiteral.pos = argExpr.pos;
            indexLiteral.value = (long) i;
            indexLiteral.type = symTable.intType;
            genNode(indexLiteral, this.env);
            emit(InstructionCodes.RASTORE, exprRegIndex, indexLiteral.regIndex, argExpr.regIndex);
        }
    }

    private void visitAndExpression(BLangBinaryExpr binaryExpr) {
        // Code address to jump if at least one of the expressions get evaluated to false.
        // short-circuit evaluation
        Operand falseJumpAddr = getOperand(-1);

        // Generate code for the left hand side
        genNode(binaryExpr.lhsExpr, this.env);
        emit(InstructionCodes.BR_FALSE, binaryExpr.lhsExpr.regIndex, falseJumpAddr);

        // Generate code for the right hand side
        genNode(binaryExpr.rhsExpr, this.env);
        emit(InstructionCodes.BR_FALSE, binaryExpr.rhsExpr.regIndex, falseJumpAddr);

        // If both l and r conditions are true, then load 'true'
        calcAndGetExprRegIndex(binaryExpr);
        emit(InstructionCodes.BCONST_1, binaryExpr.regIndex);

        Operand gotoAddr = getOperand(-1);
        emit(InstructionCodes.GOTO, gotoAddr);

        falseJumpAddr.value = nextIP();

        // Load 'false' if the both conditions are false;
        emit(InstructionCodes.BCONST_0, binaryExpr.regIndex);
        gotoAddr.value = nextIP();
    }

    private void visitOrExpression(BLangBinaryExpr binaryExpr) {
        // short-circuit evaluation
        // Code address to jump if the lhs expression gets evaluated to 'true'.
        Operand lExprTrueJumpAddr = getOperand(-1);

        // Code address to jump if the rhs expression gets evaluated to 'false'.
        Operand rExprFalseJumpAddr = getOperand(-1);

        // Generate code for the left hand side
        genNode(binaryExpr.lhsExpr, this.env);
        emit(InstructionCodes.BR_TRUE, binaryExpr.lhsExpr.regIndex, lExprTrueJumpAddr);

        // Generate code for the right hand side
        genNode(binaryExpr.rhsExpr, this.env);
        emit(InstructionCodes.BR_FALSE, binaryExpr.rhsExpr.regIndex, rExprFalseJumpAddr);

        lExprTrueJumpAddr.value = nextIP();
        RegIndex exprRegIndex = calcAndGetExprRegIndex(binaryExpr);
        emit(InstructionCodes.BCONST_1, exprRegIndex);

        Operand gotoAddr = getOperand(-1);
        emit(InstructionCodes.GOTO, gotoAddr);
        rExprFalseJumpAddr.value = nextIP();

        // Load 'false' if the both conditions are false;
        emit(InstructionCodes.BCONST_0, exprRegIndex);
        gotoAddr.value = nextIP();
    }

    public void visit(BLangInvocation iExpr) {
        if (iExpr.expr != null) {
            return;
        }

        Operand[] operands = getFuncOperands(iExpr);
        emit(InstructionCodes.CALL, operands);
    }

    public void visit(BLangActionInvocation aIExpr) {
    }

    public void visit(BLangTypeInit cIExpr) {
        BSymbol structSymbol = cIExpr.type.tsymbol;
        int pkgCPIndex = addPackageRefCPEntry(currentPkgInfo, structSymbol.pkgID);
        int structNameCPIndex = addUTF8CPEntry(currentPkgInfo, structSymbol.name.value);
        StructureRefCPEntry structureRefCPEntry = new StructureRefCPEntry(pkgCPIndex, structNameCPIndex);
        Operand structCPIndex = getOperand(currentPkgInfo.addCPEntry(structureRefCPEntry));

        //Emit an instruction to create a new struct.
        RegIndex structRegIndex = calcAndGetExprRegIndex(cIExpr);
        emit(InstructionCodes.NEWSTRUCT, structCPIndex, structRegIndex);

        // Invoke the struct initializer here.
        Operand[] operands = getFuncOperands(cIExpr.objectInitInvocation);

        Operand[] callOperands = new Operand[operands.length + 1];
        callOperands[0] = operands[0];
        callOperands[1] = operands[1];
        callOperands[2] = getOperand(operands[2].value + 1);
        callOperands[3] = structRegIndex;

        System.arraycopy(operands, 3, callOperands, 4, operands.length - 3);
        emit(InstructionCodes.CALL, callOperands);
    }

    public void visit(BLangAttachedFunctionInvocation iExpr) {
        Operand[] operands = getFuncOperands(iExpr);
        if (iExpr.expr.type.tag == TypeTags.OBJECT) {
            Operand[] vCallOperands = new Operand[operands.length + 1];
            vCallOperands[0] = iExpr.expr.regIndex;
            System.arraycopy(operands, 0, vCallOperands, 1, operands.length);
            emit(InstructionCodes.VCALL, vCallOperands);
        } else {
            emit(InstructionCodes.CALL, operands);
        }
    }

    public void visit(BFunctionPointerInvocation iExpr) {
        Operand[] operands = getFuncOperands(iExpr, -1);
        genNode(iExpr.expr, env);
        operands[0] = iExpr.expr.regIndex;
        emit(InstructionCodes.FPCALL, operands);
    }

    public void visit(BLangTypeConversionExpr convExpr) {
        int opcode = convExpr.conversionSymbol.opcode;

        // Figure out the reg index of the result value
        BType castExprType = convExpr.type;
        RegIndex convExprRegIndex = calcAndGetExprRegIndex(convExpr.regIndex, castExprType.tag);
        convExpr.regIndex = convExprRegIndex;
        if (opcode == InstructionCodes.NOP) {
            convExpr.expr.regIndex = createLHSRegIndex(convExprRegIndex);
            genNode(convExpr.expr, this.env);
            return;
        }

        genNode(convExpr.expr, this.env);
        if (opcode == InstructionCodes.MAP2T ||
                opcode == InstructionCodes.JSON2T ||
                opcode == InstructionCodes.ANY2T ||
                opcode == InstructionCodes.ANY2C ||
                opcode == InstructionCodes.ANY2E ||
                opcode == InstructionCodes.ANY2M ||
                opcode == InstructionCodes.T2JSON ||
                opcode == InstructionCodes.MAP2JSON ||
                opcode == InstructionCodes.JSON2MAP ||
                opcode == InstructionCodes.JSON2ARRAY ||
                opcode == InstructionCodes.CHECKCAST) {
            Operand typeCPIndex = getTypeCPIndex(convExpr.targetType);
            emit(opcode, convExpr.expr.regIndex, typeCPIndex, convExprRegIndex);
        } else {
            emit(opcode, convExpr.expr.regIndex, convExprRegIndex);
        }
    }

    public void visit(BLangRecordLiteral recordLiteral) {
        /* ignore */
    }

    public void visit(BLangTernaryExpr ternaryExpr) {
        // Determine the reg index of the ternary expression and this reg index will be used by both then and else
        // expressions to store their result
        RegIndex ternaryExprRegIndex = calcAndGetExprRegIndex(ternaryExpr);

        // Generate code for the condition
        this.genNode(ternaryExpr.expr, this.env);
        Operand ifFalseJumpAddr = getOperand(-1);
        this.emit(InstructionCodes.BR_FALSE, ternaryExpr.expr.regIndex, ifFalseJumpAddr);

        // Generate code for the then expression
        ternaryExpr.thenExpr.regIndex = createLHSRegIndex(ternaryExprRegIndex);
        this.genNode(ternaryExpr.thenExpr, this.env);
        Operand endJumpAddr = getOperand(-1);
        this.emit(InstructionCodes.GOTO, endJumpAddr);
        ifFalseJumpAddr.value = nextIP();

        // Generate code for the then expression
        ternaryExpr.elseExpr.regIndex = createLHSRegIndex(ternaryExprRegIndex);
        this.genNode(ternaryExpr.elseExpr, this.env);
        endJumpAddr.value = nextIP();
    }

    public void visit(BLangAwaitExpr awaitExpr) {
        Operand valueRegIndex;
        if (awaitExpr.type != null) {
            valueRegIndex = calcAndGetExprRegIndex(awaitExpr);
        } else {
            valueRegIndex = this.getOperand(-1);
        }
        genNode(awaitExpr.expr, this.env);
        Operand futureRegIndex = awaitExpr.expr.regIndex;
        this.emit(InstructionCodes.AWAIT, futureRegIndex, valueRegIndex);
    }

    public void visit(BLangTypedescExpr accessExpr) {
        Operand typeCPIndex = getTypeCPIndex(accessExpr.resolvedType);
        emit(InstructionCodes.TYPELOAD, typeCPIndex, calcAndGetExprRegIndex(accessExpr));
    }

    public void visit(BLangUnaryExpr unaryExpr) {
        RegIndex exprIndex = calcAndGetExprRegIndex(unaryExpr);

        if (OperatorKind.ADD.equals(unaryExpr.operator) || OperatorKind.UNTAINT.equals(unaryExpr.operator)) {
            unaryExpr.expr.regIndex = createLHSRegIndex(unaryExpr.regIndex);
            genNode(unaryExpr.expr, this.env);
            return;
        }

        int opcode;
        genNode(unaryExpr.expr, this.env);
        if (OperatorKind.LENGTHOF.equals(unaryExpr.operator)) {
            Operand typeCPIndex = getTypeCPIndex(unaryExpr.expr.type);
            opcode = unaryExpr.opSymbol.opcode;
            emit(opcode, unaryExpr.expr.regIndex, typeCPIndex, exprIndex);
        } else {
            opcode = unaryExpr.opSymbol.opcode;
            emit(opcode, unaryExpr.expr.regIndex, exprIndex);
        }
    }

    public void visit(BLangLambdaFunction bLangLambdaFunction) {
        visitFunctionPointerLoad(bLangLambdaFunction, ((BLangFunction) bLangLambdaFunction.getFunctionNode()).symbol);
    }

    public void visit(BLangStatementExpression bLangStatementExpression) {
        bLangStatementExpression.regIndex = calcAndGetExprRegIndex(bLangStatementExpression);

        boolean prevRegIndexResetDisabledState = this.regIndexResetDisabled;
        this.regIndexResetDisabled = true;
        genNode(bLangStatementExpression.stmt, this.env);
        this.regIndexResetDisabled = prevRegIndexResetDisabledState;

        genNode(bLangStatementExpression.expr, this.env);
        emit(getOpcode(bLangStatementExpression.expr.type.tag, InstructionCodes.IMOVE),
                bLangStatementExpression.expr.regIndex, bLangStatementExpression.regIndex);
    }

    // private methods

    private <T extends BLangNode, U extends SymbolEnv> T genNode(T t, U u) {
        SymbolEnv prevEnv = this.env;
        this.env = u;
        t.accept(this);
        this.env = prevEnv;
        return t;
    }

    private String generateSig(BType[] types) {
        StringBuilder builder = new StringBuilder();
        Arrays.stream(types).forEach(e -> builder.append(e.getDesc()));
        return builder.toString();
    }

    private String generateFunctionSig(BType[] paramTypes, BType retType) {
        return "(" + generateSig(paramTypes) + ")(" + retType.getDesc() + ")";
    }

    private String generateFunctionSig(BType[] paramTypes) {
        return "(" + generateSig(paramTypes) + ")()";
    }

    private int getNextIndex(int typeTag, VariableIndex indexes) {
        int index;
        switch (typeTag) {
            case TypeTags.INT:
                index = ++indexes.tInt;
                break;
            case TypeTags.FLOAT:
                index = ++indexes.tFloat;
                break;
            case TypeTags.STRING:
                index = ++indexes.tString;
                break;
            case TypeTags.BOOLEAN:
                index = ++indexes.tBoolean;
                break;
            case TypeTags.BLOB:
                index = ++indexes.tBlob;
                break;
            default:
                index = ++indexes.tRef;
                break;
        }

        return index;
    }

    private int getOpcode(int typeTag, int baseOpcode) {
        int opcode;
        switch (typeTag) {
            case TypeTags.INT:
                opcode = baseOpcode;
                break;
            case TypeTags.FLOAT:
                opcode = baseOpcode + FLOAT_OFFSET;
                break;
            case TypeTags.STRING:
                opcode = baseOpcode + STRING_OFFSET;
                break;
            case TypeTags.BOOLEAN:
                opcode = baseOpcode + BOOL_OFFSET;
                break;
            case TypeTags.BLOB:
                opcode = baseOpcode + BLOB_OFFSET;
                break;
            default:
                opcode = baseOpcode + REF_OFFSET;
                break;
        }

        return opcode;
    }

    private Operand getOperand(int value) {
        return new Operand(value);
    }

    private Operand getOperand(boolean value) {
        return new Operand(value ? 1 : 0);
    }

    private RegIndex getLVIndex(int typeTag) {
        return getRegIndexInternal(typeTag, LOCAL);
    }

    private RegIndex getPVIndex(int typeTag) {
        return getRegIndexInternal(typeTag, PACKAGE);
    }

    private RegIndex getFieldIndex(int typeTag) {
        return getRegIndexInternal(typeTag, FIELD);
    }

    private RegIndex getRegIndex(int typeTag) {
        RegIndex regIndex = getRegIndexInternal(typeTag, REG);
        addToRegIndexList(regIndex);
        return regIndex;
    }

    private RegIndex getRegIndexInternal(int typeTag, VariableIndex.Kind varIndexKind) {
        int index;
        switch (varIndexKind) {
            case REG:
                return new RegIndex(getNextIndex(typeTag, regIndexes), typeTag);
            case PACKAGE:
                index = getNextIndex(typeTag, pvIndexes);
                break;
            case FIELD:
                index = getNextIndex(typeTag, fieldIndexes);
                break;
            default:
                index = getNextIndex(typeTag, lvIndexes);
                break;
        }

        RegIndex regIndex = new RegIndex(index, typeTag);
        regIndex.isVarIndex = true;
        return regIndex;
    }

    private RegIndex calcAndGetExprRegIndex(BLangExpression expr) {
        expr.regIndex = calcAndGetExprRegIndex(expr.regIndex, expr.type.tag);
        return expr.regIndex;
    }

    private RegIndex calcAndGetExprRegIndex(RegIndex regIndex, int typeTag) {
        if (regIndex != null && (regIndex.isVarIndex || regIndex.isLHSIndex)) {
            return regIndex;
        }

        return getRegIndex(typeTag);
    }

    private RegIndex createLHSRegIndex(RegIndex regIndex) {
        if (regIndex.isVarIndex || regIndex.isLHSIndex) {
            return regIndex;
        }

        RegIndex lhsRegIndex = new RegIndex(regIndex.value, regIndex.typeTag, true);
        addToRegIndexList(lhsRegIndex);
        return lhsRegIndex;
    }

    private void addToRegIndexList(RegIndex regIndex) {
        if (regIndex.isVarIndex) {
            throw new IllegalStateException("");
        }
        regIndexList.add(regIndex);
    }

    private LocalVariableInfo getLocalVarAttributeInfo(BVarSymbol varSymbol) {
        int varNameCPIndex = addUTF8CPEntry(currentPkgInfo, varSymbol.name.value);
        int varIndex = varSymbol.varIndex.value;
        int sigCPIndex = addUTF8CPEntry(currentPkgInfo, varSymbol.type.getDesc());
        return new LocalVariableInfo(varNameCPIndex, sigCPIndex, varIndex);
    }

    private void visitInvokableNode(BLangInvokableNode invokableNode,
                                    CallableUnitInfo callableUnitInfo,
                                    SymbolEnv invokableSymbolEnv) {
        int localVarAttrNameIndex = addUTF8CPEntry(currentPkgInfo,
                AttributeInfo.Kind.LOCAL_VARIABLES_ATTRIBUTE.value());
        LocalVariableAttributeInfo localVarAttributeInfo = new LocalVariableAttributeInfo(localVarAttrNameIndex);

        // TODO Read annotations attached to this callableUnit

        // Add local variable indexes to the parameters and return parameters
        visitInvokableNodeParams(invokableNode.symbol, callableUnitInfo, localVarAttributeInfo);

        if (Symbols.isNative(invokableNode.symbol)) {
            this.processWorker(callableUnitInfo.defaultWorkerInfo, null,
                    localVarAttributeInfo, invokableSymbolEnv, null);
        } else {
            // Clone lvIndex structure here. This structure contain local variable indexes of the input and
            // out parameters and they are common for all the workers.
            VariableIndex lvIndexCopy = this.copyVarIndex(lvIndexes);
            this.processWorker(callableUnitInfo.defaultWorkerInfo, invokableNode.body,
                    localVarAttributeInfo, invokableSymbolEnv, lvIndexCopy);
            for (BLangWorker worker : invokableNode.getWorkers()) {
                this.processWorker(callableUnitInfo.getWorkerInfo(worker.name.value),
                        worker.body, localVarAttributeInfo, invokableSymbolEnv, this.copyVarIndex(lvIndexCopy));
            }
        }

        if (invokableNode.symbol.taintTable != null) {
            int taintTableAttributeNameIndex = addUTF8CPEntry(currentPkgInfo, AttributeInfo.Kind.TAINT_TABLE.value());
            TaintTableAttributeInfo taintTableAttributeInfo = new TaintTableAttributeInfo(taintTableAttributeNameIndex);
            visitTaintTable(invokableNode.symbol.taintTable, taintTableAttributeInfo);
            callableUnitInfo.addAttributeInfo(AttributeInfo.Kind.TAINT_TABLE, taintTableAttributeInfo);
        }
    }

    private void visitTaintTable(Map<Integer, TaintRecord> taintTable,
                                 TaintTableAttributeInfo taintTableAttributeInfo) {
        int rowCount = 0;
        for (Integer paramIndex : taintTable.keySet()) {
            TaintRecord taintRecord = taintTable.get(paramIndex);
            boolean added = addTaintTableEntry(taintTableAttributeInfo, paramIndex, taintRecord);
            if (added) {
                taintTableAttributeInfo.columnCount = taintRecord.retParamTaintedStatus.size();
                rowCount++;
            }
        }
        taintTableAttributeInfo.rowCount = rowCount;
    }

    private boolean addTaintTableEntry(TaintTableAttributeInfo taintTableAttributeInfo, int index,
                                    TaintRecord taintRecord) {
        // Add to attribute info only if the current record has tainted status of return, but not taint errors.
        // It is not useful to preserve the propagated taint errors, since user will not be able to correct the compiled
        // code and will not need to know internals of the already compiled code.
        if (taintRecord.taintError == null || taintRecord.taintError.isEmpty()) {
            taintTableAttributeInfo.taintTable.put(index, taintRecord.retParamTaintedStatus);
            return true;
        }
        return false;
    }

    private void processWorker(WorkerInfo workerInfo, BLangBlockStmt body,
                               LocalVariableAttributeInfo localVarAttributeInfo, SymbolEnv invokableSymbolEnv,
                               VariableIndex lvIndexCopy) {
        workerInfo.codeAttributeInfo.attributeNameIndex = this.addUTF8CPEntry(
                this.currentPkgInfo, AttributeInfo.Kind.CODE_ATTRIBUTE.value());
        workerInfo.addAttributeInfo(AttributeInfo.Kind.LOCAL_VARIABLES_ATTRIBUTE, localVarAttributeInfo);
        if (body != null) {
            localVarAttrInfo = new LocalVariableAttributeInfo(localVarAttributeInfo.attributeNameIndex);
            localVarAttrInfo.localVars = new ArrayList<>(localVarAttributeInfo.localVars);
            workerInfo.addAttributeInfo(AttributeInfo.Kind.LOCAL_VARIABLES_ATTRIBUTE, localVarAttrInfo);
            workerInfo.codeAttributeInfo.codeAddrs = nextIP();
            this.lvIndexes = lvIndexCopy;
            this.currentWorkerInfo = workerInfo;
            this.genNode(body, invokableSymbolEnv);
        }
        this.endWorkerInfoUnit(workerInfo.codeAttributeInfo);
        this.emit(InstructionCodes.HALT);
    }

    private void visitInvokableNodeParams(BInvokableSymbol invokableSymbol, CallableUnitInfo callableUnitInfo,
                                          LocalVariableAttributeInfo localVarAttrInfo) {

        // TODO Read param and return param annotations
        invokableSymbol.params.forEach(param -> visitVarSymbol(param, lvIndexes, localVarAttrInfo));
        invokableSymbol.defaultableParams.forEach(param -> visitVarSymbol(param, lvIndexes, localVarAttrInfo));
        if (invokableSymbol.restParam != null) {
            visitVarSymbol(invokableSymbol.restParam, lvIndexes, localVarAttrInfo);
        }

        callableUnitInfo.addAttributeInfo(AttributeInfo.Kind.LOCAL_VARIABLES_ATTRIBUTE, localVarAttrInfo);
    }

    private void visitVarSymbol(BVarSymbol varSymbol, VariableIndex variableIndex,
                                LocalVariableAttributeInfo localVarAttrInfo) {
        varSymbol.varIndex = getRegIndexInternal(varSymbol.type.tag, variableIndex.kind);
        LocalVariableInfo localVarInfo = getLocalVarAttributeInfo(varSymbol);
        localVarAttrInfo.localVars.add(localVarInfo);
    }

    private VariableIndex copyVarIndex(VariableIndex that) {
        VariableIndex vIndexes = new VariableIndex(that.kind);
        vIndexes.tInt = that.tInt;
        vIndexes.tFloat = that.tFloat;
        vIndexes.tString = that.tString;
        vIndexes.tBoolean = that.tBoolean;
        vIndexes.tBlob = that.tBlob;
        vIndexes.tRef = that.tRef;
        return vIndexes;
    }

    private int nextIP() {
        return currentPkgInfo.instructionList.size();
    }

    private void endWorkerInfoUnit(CodeAttributeInfo codeAttributeInfo) {
        codeAttributeInfo.maxLongLocalVars = lvIndexes.tInt + 1;
        codeAttributeInfo.maxDoubleLocalVars = lvIndexes.tFloat + 1;
        codeAttributeInfo.maxStringLocalVars = lvIndexes.tString + 1;
        codeAttributeInfo.maxIntLocalVars = lvIndexes.tBoolean + 1;
        codeAttributeInfo.maxByteLocalVars = lvIndexes.tBlob + 1;
        codeAttributeInfo.maxRefLocalVars = lvIndexes.tRef + 1;

        codeAttributeInfo.maxLongRegs = codeAttributeInfo.maxLongLocalVars + maxRegIndexes.tInt + 1;
        codeAttributeInfo.maxDoubleRegs = codeAttributeInfo.maxDoubleLocalVars + maxRegIndexes.tFloat + 1;
        codeAttributeInfo.maxStringRegs = codeAttributeInfo.maxStringLocalVars + maxRegIndexes.tString + 1;
        codeAttributeInfo.maxIntRegs = codeAttributeInfo.maxIntLocalVars + maxRegIndexes.tBoolean + 1;
        codeAttributeInfo.maxByteRegs = codeAttributeInfo.maxByteLocalVars + maxRegIndexes.tBlob + 1;
        codeAttributeInfo.maxRefRegs = codeAttributeInfo.maxRefLocalVars + maxRegIndexes.tRef + 1;

        // Update register indexes.
        for (RegIndex regIndex : regIndexList) {
            switch (regIndex.typeTag) {
                case TypeTags.INT:
                    regIndex.value = regIndex.value + codeAttributeInfo.maxLongLocalVars;
                    break;
                case TypeTags.FLOAT:
                    regIndex.value = regIndex.value + codeAttributeInfo.maxDoubleLocalVars;
                    break;
                case TypeTags.STRING:
                    regIndex.value = regIndex.value + codeAttributeInfo.maxStringLocalVars;
                    break;
                case TypeTags.BOOLEAN:
                    regIndex.value = regIndex.value + codeAttributeInfo.maxIntLocalVars;
                    break;
                case TypeTags.BLOB:
                    regIndex.value = regIndex.value + codeAttributeInfo.maxByteLocalVars;
                    break;
                default:
                    regIndex.value = regIndex.value + codeAttributeInfo.maxRefLocalVars;
                    break;
            }
        }

        regIndexList = new ArrayList<>();
        lvIndexes = new VariableIndex(LOCAL);
        regIndexes = new VariableIndex(REG);
        maxRegIndexes = new VariableIndex(REG);
    }

    private void setMaxRegIndexes(VariableIndex current, VariableIndex max) {
        max.tInt = (max.tInt > current.tInt) ? max.tInt : current.tInt;
        max.tFloat = (max.tFloat > current.tFloat) ? max.tFloat : current.tFloat;
        max.tString = (max.tString > current.tString) ? max.tString : current.tString;
        max.tBoolean = (max.tBoolean > current.tBoolean) ? max.tBoolean : current.tBoolean;
        max.tBlob = (max.tBlob > current.tBlob) ? max.tBlob : current.tBlob;
        max.tRef = (max.tRef > current.tRef) ? max.tRef : current.tRef;
    }

    private void prepareIndexes(VariableIndex indexes) {
        indexes.tInt++;
        indexes.tFloat++;
        indexes.tString++;
        indexes.tBoolean++;
        indexes.tBlob++;
        indexes.tRef++;
    }

    private int emit(int opcode) {
        currentPkgInfo.instructionList.add(InstructionFactory.get(opcode));
        return currentPkgInfo.instructionList.size();
    }

    private int emit(int opcode, Operand... operands) {
        currentPkgInfo.instructionList.add(InstructionFactory.get(opcode, operands));
        return currentPkgInfo.instructionList.size();
    }

    private int emit(Instruction instr) {
        currentPkgInfo.instructionList.add(instr);
        return currentPkgInfo.instructionList.size();
    }

    private void addVarCountAttrInfo(ConstantPool constantPool,
                                     AttributeInfoPool attributeInfoPool,
                                     VariableIndex fieldCount) {
        int attrNameCPIndex = addUTF8CPEntry(constantPool,
                AttributeInfo.Kind.VARIABLE_TYPE_COUNT_ATTRIBUTE.value());
        VarTypeCountAttributeInfo varCountAttribInfo = new VarTypeCountAttributeInfo(attrNameCPIndex);
        varCountAttribInfo.setMaxLongVars(fieldCount.tInt);
        varCountAttribInfo.setMaxDoubleVars(fieldCount.tFloat);
        varCountAttribInfo.setMaxStringVars(fieldCount.tString);
        varCountAttribInfo.setMaxIntVars(fieldCount.tBoolean);
        varCountAttribInfo.setMaxByteVars(fieldCount.tBlob);
        varCountAttribInfo.setMaxRefVars(fieldCount.tRef);
        attributeInfoPool.addAttributeInfo(AttributeInfo.Kind.VARIABLE_TYPE_COUNT_ATTRIBUTE, varCountAttribInfo);
    }

    private Operand[] getFuncOperands(BLangInvocation iExpr) {
        int funcRefCPIndex = getFuncRefCPIndex((BInvokableSymbol) iExpr.symbol);
        return getFuncOperands(iExpr, funcRefCPIndex);
    }

    private int getFuncRefCPIndex(BInvokableSymbol invokableSymbol) {
        int pkgRefCPIndex = addPackageRefCPEntry(currentPkgInfo, invokableSymbol.pkgID);
        int funcNameCPIndex = addUTF8CPEntry(currentPkgInfo, invokableSymbol.name.value);
        FunctionRefCPEntry funcRefCPEntry = new FunctionRefCPEntry(pkgRefCPIndex, funcNameCPIndex);
        return currentPkgInfo.addCPEntry(funcRefCPEntry);
    }

    private Operand[] getFuncOperands(BLangInvocation iExpr, int funcRefCPIndex) {
        // call funcRefCPIndex, nArgRegs, argRegs[nArgRegs], nRetRegs, retRegs[nRetRegs]
        int i = 0;
        int nArgRegs = iExpr.requiredArgs.size() + iExpr.namedArgs.size() + iExpr.restArgs.size();
        int nRetRegs = 1; // TODO Improve balx format and VM side
        int flags = FunctionFlags.NOTHING;
        Operand[] operands = new Operand[nArgRegs + nRetRegs + 4];
        operands[i++] = getOperand(funcRefCPIndex);
        if (iExpr.async) {
            flags = FunctionFlags.markAsync(flags);
        }
        if (iExpr.actionInvocation) {
            flags = FunctionFlags.markObserved(flags);
        }
        operands[i++] = getOperand(flags);
        operands[i++] = getOperand(nArgRegs);

        // Write required arguments
        for (BLangExpression argExpr : iExpr.requiredArgs) {
            operands[i++] = genNode(argExpr, this.env).regIndex;
        }

        // Write named arguments
        i = generateNamedArgs(iExpr, operands, i);

        // Write rest arguments
        for (BLangExpression argExpr : iExpr.restArgs) {
            operands[i++] = genNode(argExpr, this.env).regIndex;
        }

        // Calculate registers to store return values
        operands[i++] = getOperand(nRetRegs);

        iExpr.regIndex = calcAndGetExprRegIndex(iExpr.regIndex, iExpr.type.tag);
        operands[i] = iExpr.regIndex;
        return operands;
    }

    private int generateNamedArgs(BLangInvocation iExpr, Operand[] operands, int currentIndex) {
        if (iExpr.namedArgs.isEmpty()) {
            return currentIndex;
        }

        if (iExpr.symbol.kind != SymbolKind.FUNCTION) {
            throw new IllegalStateException("Unsupported callable unit");
        }

        for (BLangExpression argExpr : iExpr.namedArgs) {
            operands[currentIndex++] = genNode(argExpr, this.env).regIndex;
        }

        return currentIndex;
    }

    private void addVariableCountAttributeInfo(ConstantPool constantPool,
                                               AttributeInfoPool attributeInfoPool,
                                               int[] fieldCount) {
        UTF8CPEntry attribNameCPEntry = new UTF8CPEntry(AttributeInfo.Kind.VARIABLE_TYPE_COUNT_ATTRIBUTE.toString());
        int attribNameCPIndex = constantPool.addCPEntry(attribNameCPEntry);
        VarTypeCountAttributeInfo varCountAttribInfo = new VarTypeCountAttributeInfo(attribNameCPIndex);
        varCountAttribInfo.setMaxLongVars(fieldCount[INT_OFFSET]);
        varCountAttribInfo.setMaxDoubleVars(fieldCount[FLOAT_OFFSET]);
        varCountAttribInfo.setMaxStringVars(fieldCount[STRING_OFFSET]);
        varCountAttribInfo.setMaxIntVars(fieldCount[BOOL_OFFSET]);
        varCountAttribInfo.setMaxByteVars(fieldCount[BLOB_OFFSET]);
        varCountAttribInfo.setMaxRefVars(fieldCount[REF_OFFSET]);
        attributeInfoPool.addAttributeInfo(AttributeInfo.Kind.VARIABLE_TYPE_COUNT_ATTRIBUTE, varCountAttribInfo);
    }

    private DefaultValue getDefaultValue(BLangLiteral literalExpr) {
        String desc = literalExpr.type.getDesc();
        int typeDescCPIndex = addUTF8CPEntry(currentPkgInfo, desc);
        DefaultValue defaultValue = new DefaultValue(typeDescCPIndex, desc);

        int typeTag = literalExpr.type.tag;
        switch (typeTag) {
            case TypeTags.INT:
                defaultValue.intValue = (Long) literalExpr.value;
                defaultValue.valueCPIndex = currentPkgInfo.addCPEntry(new IntegerCPEntry(defaultValue.intValue));
                break;
            case TypeTags.FLOAT:
                defaultValue.floatValue = (Double) literalExpr.value;
                defaultValue.valueCPIndex = currentPkgInfo.addCPEntry(new FloatCPEntry(defaultValue.floatValue));
                break;
            case TypeTags.STRING:
                defaultValue.stringValue = (String) literalExpr.value;
                defaultValue.valueCPIndex = currentPkgInfo.addCPEntry(new UTF8CPEntry(defaultValue.stringValue));
                break;
            case TypeTags.BOOLEAN:
                defaultValue.booleanValue = (Boolean) literalExpr.value;
                break;
            case TypeTags.BLOB:
                defaultValue.blobValue = (byte[]) literalExpr.value;
                defaultValue.valueCPIndex = currentPkgInfo.addCPEntry(new BlobCPEntry(defaultValue.blobValue));
                break;
            case TypeTags.NIL:
                break;
            default:
                defaultValue = null;
        }

        return defaultValue;
    }

    private DefaultValueAttributeInfo getDefaultValueAttributeInfo(BLangLiteral literalExpr) {
        DefaultValue defaultValue = getDefaultValue(literalExpr);
        UTF8CPEntry defaultValueAttribUTF8CPEntry =
                new UTF8CPEntry(AttributeInfo.Kind.DEFAULT_VALUE_ATTRIBUTE.toString());
        int defaultValueAttribNameIndex = currentPkgInfo.addCPEntry(defaultValueAttribUTF8CPEntry);

        return new DefaultValueAttributeInfo(defaultValueAttribNameIndex, defaultValue);
    }


    // Create info entries

    private void createPackageVarInfo(BLangVariable varNode) {
        BVarSymbol varSymbol = varNode.symbol;
        varSymbol.varIndex = getPVIndex(varSymbol.type.tag);

        int varNameCPIndex = addUTF8CPEntry(currentPkgInfo, varSymbol.name.value);
        int typeSigCPIndex = addUTF8CPEntry(currentPkgInfo, varSymbol.type.getDesc());
        PackageVarInfo pkgVarInfo = new PackageVarInfo(varNameCPIndex, typeSigCPIndex, varSymbol.flags,
                varSymbol.varIndex.value);
        currentPkgInfo.pkgVarInfoMap.put(varSymbol.name.value, pkgVarInfo);

        LocalVariableInfo localVarInfo = getLocalVarAttributeInfo(varSymbol);
        LocalVariableAttributeInfo pkgVarAttrInfo = (LocalVariableAttributeInfo)
                currentPkgInfo.getAttributeInfo(AttributeInfo.Kind.LOCAL_VARIABLES_ATTRIBUTE);
        pkgVarAttrInfo.localVars.add(localVarInfo);

        // TODO Populate annotation attribute

        // Add documentation attributes
        addDocumentAttachmentAttrInfo(varNode.docAttachments, pkgVarInfo);
    }

    public void visit(BLangTypeDefinition typeDefinition) {
        //TODO
    }

    private void createAnnotationInfoEntry(BLangAnnotation annotation) {
        int nameCPIndex = addUTF8CPEntry(currentPkgInfo, annotation.name.value);
        int typeSigCPIndex = -1;
        if (annotation.typeNode != null) {
            typeSigCPIndex = addUTF8CPEntry(currentPkgInfo, annotation.typeNode.type.getDesc());
        }

        AnnotationInfo annotationInfo = new AnnotationInfo(nameCPIndex, typeSigCPIndex,
                annotation.symbol.flags, ((BAnnotationSymbol) annotation.symbol).attachPoints);
        currentPkgInfo.annotationInfoMap.put(annotation.name.value, annotationInfo);
    }

    private void createTypeDefinitionInfoEntry(BLangTypeDefinition typeDefinition) {
        BTypeSymbol typeDefSymbol = typeDefinition.symbol;
        int typeDefNameCPIndex = addUTF8CPEntry(currentPkgInfo, typeDefSymbol.name.value);
        TypeDefInfo typeDefInfo = new TypeDefInfo(currentPackageRefCPIndex,
                typeDefNameCPIndex, typeDefSymbol.flags);
        typeDefInfo.isLabel = typeDefinition.symbol.isLabel;

        typeDefInfo.typeTag = typeDefSymbol.type.tag;

        if (typeDefinition.symbol.isLabel) {
            createLabelTypeTypeDef(typeDefinition, typeDefInfo);
            // Add documentation attributes
            addDocumentAttachmentAttrInfo(typeDefinition.docAttachments, typeDefInfo);

            currentPkgInfo.addTypeDefInfo(typeDefSymbol.name.value, typeDefInfo);
            return;
        }

        switch (typeDefinition.symbol.tag) {
            case SymTag.OBJECT:
                createObjectTypeTypeDef(typeDefinition, typeDefInfo, typeDefSymbol);
                break;
            case SymTag.RECORD:
                createRecordTypeTypeDef(typeDefinition, typeDefInfo, typeDefSymbol);
                break;
            case SymTag.FINITE_TYPE:
                createFiniteTypeTypeDef(typeDefinition, typeDefInfo);
                break;
            default:
                createLabelTypeTypeDef(typeDefinition, typeDefInfo);
                break;
        }
        // Add documentation attributes
        addDocumentAttachmentAttrInfo(typeDefinition.docAttachments, typeDefInfo);

        currentPkgInfo.addTypeDefInfo(typeDefSymbol.name.value, typeDefInfo);
    }

    private void createObjectTypeTypeDef(BLangTypeDefinition typeDefinition,
                                         TypeDefInfo typeDefInfo, BTypeSymbol typeDefSymbol) {
        ObjectTypeInfo objInfo = new ObjectTypeInfo();
        BObjectTypeSymbol objectSymbol = (BObjectTypeSymbol) typeDefSymbol;
        // Add Struct name as an UTFCPEntry to the constant pool
        objInfo.objectType = (BObjectType) objectSymbol.type;

        BLangObjectTypeNode objectTypeNode = (BLangObjectTypeNode) typeDefinition.typeNode;

        List<BLangVariable> objFields = objectTypeNode.fields;
        for (BLangVariable objField : objFields) {
            // Create StructFieldInfo Entry
            int fieldNameCPIndex = addUTF8CPEntry(currentPkgInfo, objField.name.value);
            int sigCPIndex = addUTF8CPEntry(currentPkgInfo, objField.type.getDesc());

            objField.symbol.varIndex = getFieldIndex(objField.symbol.type.tag);
            StructFieldInfo objFieldInfo = new StructFieldInfo(fieldNameCPIndex,
                    sigCPIndex, objField.symbol.flags, objField.symbol.varIndex.value);
            objFieldInfo.fieldType = objField.type;

            // Populate default values
            if (objField.expr != null && objField.expr.getKind() == NodeKind.LITERAL) {
                DefaultValueAttributeInfo defaultVal = getDefaultValueAttributeInfo((BLangLiteral) objField.expr);
                objFieldInfo.addAttributeInfo(AttributeInfo.Kind.DEFAULT_VALUE_ATTRIBUTE, defaultVal);
            }

            objInfo.fieldInfoEntries.add(objFieldInfo);

            // Add documentation attributes
            addDocumentAttachmentAttrInfo(objField.docAttachments, objFieldInfo);
        }

        // Create variable count attribute info
        prepareIndexes(fieldIndexes);
        int[] fieldCount = new int[]{fieldIndexes.tInt, fieldIndexes.tFloat,
                fieldIndexes.tString, fieldIndexes.tBoolean, fieldIndexes.tBlob, fieldIndexes.tRef};
        addVariableCountAttributeInfo(currentPkgInfo, objInfo, fieldCount);
        fieldIndexes = new VariableIndex(FIELD);

        // Create attached function info entries
        for (BAttachedFunction attachedFunc : objectSymbol.attachedFuncs) {
            int funcNameCPIndex = addUTF8CPEntry(currentPkgInfo, attachedFunc.funcName.value);

            // Remove the first type. The first type is always the type to which the function is attached to
            BType[] paramTypes = attachedFunc.type.paramTypes.toArray(new BType[0]);
            int sigCPIndex = addUTF8CPEntry(currentPkgInfo,
                    generateFunctionSig(paramTypes, attachedFunc.type.retType));
            int flags = attachedFunc.symbol.flags;
            objInfo.attachedFuncInfoEntries.add(new AttachedFunctionInfo(funcNameCPIndex, sigCPIndex, flags));
        }

        //TODO decide what happens to documentations for interface functions and their implementations.

        typeDefInfo.typeInfo = objInfo;
    }

    private void createRecordTypeTypeDef(BLangTypeDefinition typeDefinition,
                                         TypeDefInfo typeDefInfo, BTypeSymbol typeDefSymbol) {
        RecordTypeInfo recordInfo = new RecordTypeInfo();
        BRecordTypeSymbol recordSymbol = (BRecordTypeSymbol) typeDefSymbol;
        // Add Struct name as an UTFCPEntry to the constant pool
        recordInfo.recordType = (BRecordType) recordSymbol.type;

        if (recordInfo.recordType.restFieldType != null) {
            recordInfo.restSigCPIndex = addUTF8CPEntry(currentPkgInfo, recordInfo.recordType.restFieldType.getDesc());
        } else {
            recordInfo.restSigCPIndex = -1; // TODO: Check if this is an appropriate value
        }

        BLangRecordTypeNode recordTypeNode = (BLangRecordTypeNode) typeDefinition.typeNode;

        List<BLangVariable> recordFields = recordTypeNode.fields;
        for (BLangVariable recordField : recordFields) {
            // Create StructFieldInfo Entry
            int fieldNameCPIndex = addUTF8CPEntry(currentPkgInfo, recordField.name.value);
            int sigCPIndex = addUTF8CPEntry(currentPkgInfo, recordField.type.getDesc());

            recordField.symbol.varIndex = getFieldIndex(recordField.symbol.type.tag);
            StructFieldInfo recordFieldInfo = new StructFieldInfo(fieldNameCPIndex,
                    sigCPIndex, recordField.symbol.flags, recordField.symbol.varIndex.value);
            recordFieldInfo.fieldType = recordField.type;

            // Populate default values
            if (recordField.expr != null && recordField.expr.getKind() == NodeKind.LITERAL) {
                DefaultValueAttributeInfo defaultVal
                        = getDefaultValueAttributeInfo((BLangLiteral) recordField.expr);
                recordFieldInfo.addAttributeInfo(AttributeInfo.Kind.DEFAULT_VALUE_ATTRIBUTE, defaultVal);
            }

            recordInfo.fieldInfoEntries.add(recordFieldInfo);

            // Add documentation attributes
            addDocumentAttachmentAttrInfo(recordField.docAttachments, recordFieldInfo);
        }

        // Create variable count attribute info
        prepareIndexes(fieldIndexes);
        int[] fieldCount = new int[]{fieldIndexes.tInt, fieldIndexes.tFloat,
                fieldIndexes.tString, fieldIndexes.tBoolean, fieldIndexes.tBlob, fieldIndexes.tRef};
        addVariableCountAttributeInfo(currentPkgInfo, recordInfo, fieldCount);
        fieldIndexes = new VariableIndex(FIELD);

        // ----- TODO remove below block once record init function removed ------------
        BAttachedFunction attachedFunc = recordSymbol.initializerFunc;
        int funcNameCPIndex = addUTF8CPEntry(currentPkgInfo, attachedFunc.funcName.value);

        // Remove the first type. The first type is always the type to which the function is attached to
        BType[] paramTypes = attachedFunc.type.paramTypes.toArray(new BType[0]);
        int sigCPIndex = addUTF8CPEntry(currentPkgInfo,
                                        generateFunctionSig(paramTypes, attachedFunc.type.retType));
        int flags = attachedFunc.symbol.flags;
        recordInfo.attachedFuncInfoEntries.add(new AttachedFunctionInfo(funcNameCPIndex, sigCPIndex, flags));
        // ------------- end of temp block--------------

        typeDefInfo.typeInfo = recordInfo;
    }

    private void createFiniteTypeTypeDef(BLangTypeDefinition typeDefinition,
                                         TypeDefInfo typeDefInfo) {
        BLangFiniteTypeNode typeNode = (BLangFiniteTypeNode) typeDefinition.typeNode;
        FiniteTypeInfo typeInfo = new FiniteTypeInfo();

        for (BLangExpression literal : typeNode.valueSpace) {
            typeInfo.valueSpaceItemInfos.add(new ValueSpaceItemInfo(getDefaultValue((BLangLiteral) literal)));
        }

        typeDefInfo.typeInfo = typeInfo;
    }

    private void createLabelTypeTypeDef(BLangTypeDefinition typeDefinition,
                                         TypeDefInfo typeDefInfo) {
        int sigCPIndex = addUTF8CPEntry(currentPkgInfo, typeDefinition.typeNode.type.getDesc());
        typeDefInfo.typeInfo = new LabelTypeInfo(sigCPIndex);
    }

    /**
     * Creates a {@code FunctionInfo} from the given function node in AST.
     *
     * @param funcNode function node in AST
     */
    private void createFunctionInfoEntry(BLangFunction funcNode) {
        BInvokableSymbol funcSymbol = funcNode.symbol;
        BInvokableType funcType = (BInvokableType) funcSymbol.type;

        // Add function name as an UTFCPEntry to the constant pool
        int funcNameCPIndex = this.addUTF8CPEntry(currentPkgInfo, funcNode.name.value);

        FunctionInfo funcInfo = new FunctionInfo(currentPackageRefCPIndex, funcNameCPIndex);
        funcInfo.paramTypes = funcType.paramTypes.toArray(new BType[0]);
        populateInvokableSignature(funcType, funcInfo);

        funcInfo.flags = funcSymbol.flags;
        if (funcNode.receiver != null) {
            funcInfo.attachedToTypeCPIndex = getTypeCPIndex(funcNode.receiver.type).value;
        }

        this.addWorkerInfoEntries(funcInfo, funcNode.getWorkers());

        // Add parameter default value info
        addParameterAttributeInfo(funcNode, funcInfo);

        // Add documentation attributes
        addDocumentAttachmentAttrInfo(funcNode.docAttachments, funcInfo);

        this.currentPkgInfo.functionInfoMap.put(funcSymbol.name.value, funcInfo);
    }

    private void populateInvokableSignature(BInvokableType bInvokableType, CallableUnitInfo callableUnitInfo) {
        if (bInvokableType.retType == symTable.nilType) {
            callableUnitInfo.retParamTypes = new BType[0];
            callableUnitInfo.signatureCPIndex = addUTF8CPEntry(this.currentPkgInfo,
                    generateFunctionSig(callableUnitInfo.paramTypes));
        } else {
            callableUnitInfo.retParamTypes = new BType[1];
            callableUnitInfo.retParamTypes[0] = bInvokableType.retType;
            callableUnitInfo.signatureCPIndex = addUTF8CPEntry(this.currentPkgInfo,
                    generateFunctionSig(callableUnitInfo.paramTypes, bInvokableType.retType));
        }
    }

    private void addWorkerInfoEntries(CallableUnitInfo callableUnitInfo, List<BLangWorker> workers) {
        UTF8CPEntry workerNameCPEntry = new UTF8CPEntry("default");
        int workerNameCPIndex = this.currentPkgInfo.addCPEntry(workerNameCPEntry);
        WorkerInfo defaultWorkerInfo = new WorkerInfo(workerNameCPIndex, "default");
        callableUnitInfo.defaultWorkerInfo = defaultWorkerInfo;
        for (BLangWorker worker : workers) {
            workerNameCPEntry = new UTF8CPEntry(worker.name.value);
            workerNameCPIndex = currentPkgInfo.addCPEntry(workerNameCPEntry);
            WorkerInfo workerInfo = new WorkerInfo(workerNameCPIndex, worker.getName().value);
            callableUnitInfo.addWorkerInfo(worker.getName().value, workerInfo);
        }
    }

    @Override
    public void visit(BLangEndpoint endpointNode) {
    }

    private void createServiceInfoEntry(BLangService serviceNode) {
        // Add service name as an UTFCPEntry to the constant pool
        int serviceNameCPIndex = addUTF8CPEntry(currentPkgInfo, serviceNode.name.value);
        //Create service info
        if (serviceNode.endpointType != null) {
            String endPointQName = serviceNode.endpointType.tsymbol.toString();
            //TODO: bvmAlias needed?
            int epNameCPIndex = addUTF8CPEntry(currentPkgInfo, endPointQName);
            ServiceInfo serviceInfo = new ServiceInfo(currentPackageRefCPIndex, serviceNameCPIndex,
                    serviceNode.symbol.flags, epNameCPIndex);
            // Add service level variables
            int localVarAttNameIndex = addUTF8CPEntry(currentPkgInfo,
                    AttributeInfo.Kind.LOCAL_VARIABLES_ATTRIBUTE.value());
            LocalVariableAttributeInfo localVarAttributeInfo = new LocalVariableAttributeInfo(localVarAttNameIndex);
            serviceNode.vars.forEach(var -> visitVarSymbol(var.var.symbol, pvIndexes, localVarAttributeInfo));
            serviceInfo.addAttributeInfo(AttributeInfo.Kind.LOCAL_VARIABLES_ATTRIBUTE, localVarAttributeInfo);
            // Create the init function info
            BLangFunction serviceInitFunction = (BLangFunction) serviceNode.getInitFunction();
            createFunctionInfoEntry(serviceInitFunction);
            serviceInfo.initFuncInfo = currentPkgInfo.functionInfoMap.get(serviceInitFunction.name.toString());
            currentPkgInfo.addServiceInfo(serviceNode.name.value, serviceInfo);
            // Create resource info entries for all resources
            serviceNode.resources.forEach(res -> createResourceInfoEntry(res, serviceInfo));

            // Add documentation attributes
            addDocumentAttachmentAttrInfo(serviceNode.docAttachments, serviceInfo);
        }
    }

    private void createResourceInfoEntry(BLangResource resourceNode, ServiceInfo serviceInfo) {
        BInvokableType resourceType = (BInvokableType) resourceNode.symbol.type;
        // Add resource name as an UTFCPEntry to the constant pool
        int serviceNameCPIndex = addUTF8CPEntry(currentPkgInfo, resourceNode.name.value);
        ResourceInfo resourceInfo = new ResourceInfo(currentPackageRefCPIndex, serviceNameCPIndex);
        resourceInfo.paramTypes = resourceType.paramTypes.toArray(new BType[0]);
        setParameterNames(resourceNode, resourceInfo);
        resourceInfo.retParamTypes = new BType[0];
        resourceInfo.signatureCPIndex = addUTF8CPEntry(currentPkgInfo,
                generateFunctionSig(resourceInfo.paramTypes));
        // Add worker info
        int workerNameCPIndex = addUTF8CPEntry(currentPkgInfo, "default");
        resourceInfo.defaultWorkerInfo = new WorkerInfo(workerNameCPIndex, "default");
        resourceNode.workers.forEach(worker -> addWorkerInfoEntry(worker, resourceInfo));
        // Add resource info to the service info
        serviceInfo.resourceInfoMap.put(resourceNode.name.getValue(), resourceInfo);

        // Add documentation attributes
        addDocumentAttachmentAttrInfo(resourceNode.docAttachments, resourceInfo);
    }

    private void addWorkerInfoEntry(BLangWorker worker, CallableUnitInfo callableUnitInfo) {
        int workerNameCPIndex = addUTF8CPEntry(currentPkgInfo, worker.name.value);
        WorkerInfo workerInfo = new WorkerInfo(workerNameCPIndex, worker.name.value);
        callableUnitInfo.addWorkerInfo(worker.name.value, workerInfo);
    }

    private ErrorTableAttributeInfo createErrorTableIfAbsent(PackageInfo packageInfo) {
        ErrorTableAttributeInfo errorTable =
                (ErrorTableAttributeInfo) packageInfo.getAttributeInfo(AttributeInfo.Kind.ERROR_TABLE);
        if (errorTable == null) {
            UTF8CPEntry attribNameCPEntry = new UTF8CPEntry(AttributeInfo.Kind.ERROR_TABLE.toString());
            int attribNameCPIndex = packageInfo.addCPEntry(attribNameCPEntry);
            errorTable = new ErrorTableAttributeInfo(attribNameCPIndex);
            packageInfo.addAttributeInfo(AttributeInfo.Kind.ERROR_TABLE, errorTable);
        }
        return errorTable;
    }

    private void addLineNumberInfo(DiagnosticPos pos) {
        LineNumberInfo lineNumInfo = createLineNumberInfo(pos, currentPkgInfo, currentPkgInfo.instructionList.size());
        lineNoAttrInfo.addLineNumberInfo(lineNumInfo);
    }

    private LineNumberInfo createLineNumberInfo(DiagnosticPos pos, PackageInfo packageInfo, int ip) {
        UTF8CPEntry fileNameUTF8CPEntry = new UTF8CPEntry(pos.src.cUnitName);
        int fileNameCPEntryIndex = packageInfo.addCPEntry(fileNameUTF8CPEntry);
        LineNumberInfo lineNumberInfo = new LineNumberInfo(pos.sLine, fileNameCPEntryIndex, pos.src.cUnitName, ip);
        lineNumberInfo.setPackageInfo(packageInfo);
        lineNumberInfo.setIp(ip);
        return lineNumberInfo;
    }

    private void setParameterNames(BLangResource resourceNode, ResourceInfo resourceInfo) {
        int paramCount = resourceNode.requiredParams.size();
        resourceInfo.paramNameCPIndexes = new int[paramCount];
        for (int i = 0; i < paramCount; i++) {
            BLangVariable paramVar = resourceNode.requiredParams.get(i);
            String paramName = null;
            boolean isAnnotated = false;
            for (BLangAnnotationAttachment annotationAttachment : paramVar.annAttachments) {
                String attachmentName = annotationAttachment.getAnnotationName().getValue();
                if ("PathParam".equalsIgnoreCase(attachmentName) || "QueryParam".equalsIgnoreCase(attachmentName)) {
                    //TODO:
                    //paramName = annotationAttachment.getAttributeNameValuePairs().get("value")
                    // .getLiteralValue().stringValue();
                    isAnnotated = true;
                    break;
                }
            }
            if (!isAnnotated) {
                paramName = paramVar.name.getValue();
            }
            int paramNameCPIndex = addUTF8CPEntry(currentPkgInfo, paramName);
            resourceInfo.paramNameCPIndexes[i] = paramNameCPIndex;
        }
    }

    private WorkerDataChannelInfo getWorkerDataChannelInfo(CallableUnitInfo callableUnit,
                                                           String source, String target) {
        WorkerDataChannelInfo workerDataChannelInfo = callableUnit.getWorkerDataChannelInfo(
                WorkerDataChannelInfo.generateChannelName(source, target));
        if (workerDataChannelInfo == null) {
            UTF8CPEntry sourceCPEntry = new UTF8CPEntry(source);
            int sourceCPIndex = this.currentPkgInfo.addCPEntry(sourceCPEntry);
            UTF8CPEntry targetCPEntry = new UTF8CPEntry(target);
            int targetCPIndex = this.currentPkgInfo.addCPEntry(targetCPEntry);
            workerDataChannelInfo = new WorkerDataChannelInfo(sourceCPIndex, source, targetCPIndex, target);
            workerDataChannelInfo.setUniqueName(workerDataChannelInfo.getChannelName() + this.workerChannelCount);
            String uniqueName = workerDataChannelInfo.getUniqueName();
            UTF8CPEntry uniqueNameCPEntry = new UTF8CPEntry(uniqueName);
            int uniqueNameCPIndex = this.currentPkgInfo.addCPEntry(uniqueNameCPEntry);
            workerDataChannelInfo.setUniqueNameCPIndex(uniqueNameCPIndex);
            callableUnit.addWorkerDataChannelInfo(workerDataChannelInfo);
            this.workerChannelCount++;
        }
        return workerDataChannelInfo;
    }

    // Constant pool related utility classes

    private int addUTF8CPEntry(ConstantPool pool, String value) {
        UTF8CPEntry pkgPathCPEntry = new UTF8CPEntry(value);
        return pool.addCPEntry(pkgPathCPEntry);
    }

    private int addPackageRefCPEntry(ConstantPool pool, PackageID pkgID) {
        int nameCPIndex = addUTF8CPEntry(pool, pkgID.toString());
        int versionCPIndex = addUTF8CPEntry(pool, pkgID.version.value);
        PackageRefCPEntry packageRefCPEntry = new PackageRefCPEntry(nameCPIndex, versionCPIndex);
        return pool.addCPEntry(packageRefCPEntry);
    }

    /**
     * Holds the variable index per type.
     *
     * @since 0.94
     */
    static class VariableIndex {
        public enum Kind {
            LOCAL,
            FIELD,
            PACKAGE,
            REG
        }

        int tInt = -1;
        int tFloat = -1;
        int tString = -1;
        int tBoolean = -1;
        int tBlob = -1;
        int tRef = -1;
        Kind kind;

        VariableIndex(Kind kind) {
            this.kind = kind;
        }

        public int[] toArray() {
            int[] result = new int[6];
            result[0] = this.tInt;
            result[1] = this.tFloat;
            result[2] = this.tString;
            result[3] = this.tBoolean;
            result[4] = this.tBlob;
            result[5] = this.tRef;
            return result;
        }

    }

    public void visit(BLangWorker workerNode) {
        this.genNode(workerNode.body, this.env);
    }

    /* visit the workers within fork-join block */
    private void processJoinWorkers(BLangForkJoin forkJoin, ForkjoinInfo forkjoinInfo,
                                    SymbolEnv forkJoinEnv) {
        UTF8CPEntry codeUTF8CPEntry = new UTF8CPEntry(AttributeInfo.Kind.CODE_ATTRIBUTE.toString());
        int codeAttribNameIndex = this.currentPkgInfo.addCPEntry(codeUTF8CPEntry);
        for (BLangWorker worker : forkJoin.workers) {
            VariableIndex lvIndexesCopy = copyVarIndex(this.lvIndexes);
            this.regIndexes = new VariableIndex(REG);
            VariableIndex regIndexesCopy = this.regIndexes;
            this.regIndexes = new VariableIndex(REG);
            VariableIndex maxRegIndexesCopy = this.maxRegIndexes;
            this.maxRegIndexes = new VariableIndex(REG);
            List<RegIndex> regIndexListCopy = this.regIndexList;
            this.regIndexList = new ArrayList<>();

            WorkerInfo workerInfo = forkjoinInfo.getWorkerInfo(worker.name.value);
            workerInfo.codeAttributeInfo.attributeNameIndex = codeAttribNameIndex;
            workerInfo.codeAttributeInfo.codeAddrs = this.nextIP();
            this.currentWorkerInfo = workerInfo;
            this.genNode(worker.body, forkJoinEnv);
            this.endWorkerInfoUnit(workerInfo.codeAttributeInfo);
            this.emit(InstructionCodes.HALT);

            this.lvIndexes = lvIndexesCopy;
            this.regIndexes = regIndexesCopy;
            this.maxRegIndexes = maxRegIndexesCopy;
            this.regIndexList = regIndexListCopy;
        }
    }

    private void populateForkJoinWorkerInfo(BLangForkJoin forkJoin, ForkjoinInfo forkjoinInfo) {
        for (BLangWorker worker : forkJoin.workers) {
            UTF8CPEntry workerNameCPEntry = new UTF8CPEntry(worker.name.value);
            int workerNameCPIndex = this.currentPkgInfo.addCPEntry(workerNameCPEntry);
            WorkerInfo workerInfo = new WorkerInfo(workerNameCPIndex, worker.name.value);
            forkjoinInfo.addWorkerInfo(worker.name.value, workerInfo);
        }
    }

    /* generate code for Join block */
    private void processJoinBlock(BLangForkJoin forkJoin, ForkjoinInfo forkjoinInfo, SymbolEnv forkJoinEnv,
                                  RegIndex joinVarRegIndex, Operand joinBlockAddr) {
        UTF8CPEntry joinType = new UTF8CPEntry(forkJoin.joinType.name());
        int joinTypeCPIndex = this.currentPkgInfo.addCPEntry(joinType);
        forkjoinInfo.setJoinType(forkJoin.joinType.name());
        forkjoinInfo.setJoinTypeCPIndex(joinTypeCPIndex);
        joinBlockAddr.value = nextIP();

        if (forkJoin.joinResultVar != null) {
            visitForkJoinParameterDefs(forkJoin.joinResultVar, forkJoinEnv);
            joinVarRegIndex.value = forkJoin.joinResultVar.symbol.varIndex.value;
        }

        if (forkJoin.joinedBody != null) {
            this.genNode(forkJoin.joinedBody, forkJoinEnv);
        }
    }

    /* generate code for timeout block */
    private void processTimeoutBlock(BLangForkJoin forkJoin, SymbolEnv forkJoinEnv,
                                     RegIndex timeoutVarRegIndex, Operand timeoutBlockAddr) {
        /* emit a GOTO instruction to jump out of the timeout block */
        Operand gotoAddr = getOperand(-1);
        this.emit(InstructionCodes.GOTO, gotoAddr);
        timeoutBlockAddr.value = nextIP();

        if (forkJoin.timeoutVariable != null) {
            visitForkJoinParameterDefs(forkJoin.timeoutVariable, forkJoinEnv);
            timeoutVarRegIndex.value = forkJoin.timeoutVariable.symbol.varIndex.value;
        }

        if (forkJoin.timeoutBody != null) {
            this.genNode(forkJoin.timeoutBody, forkJoinEnv);
        }
        gotoAddr.value = nextIP();
    }

    public void visit(BLangForkJoin forkJoin) {
        SymbolEnv forkJoinEnv = SymbolEnv.createForkJoinSymbolEnv(forkJoin, this.env);
        ForkjoinInfo forkjoinInfo = new ForkjoinInfo(this.lvIndexes.toArray());
        this.populateForkJoinWorkerInfo(forkJoin, forkjoinInfo);
        int forkJoinInfoIndex = this.forkJoinCount++;
        /* was I already inside a fork/join */
        if (this.env.forkJoin != null) {
            this.currentWorkerInfo.addForkJoinInfo(forkjoinInfo);
        } else {
            this.currentCallableUnitInfo.defaultWorkerInfo.addForkJoinInfo(forkjoinInfo);
        }
        ForkJoinCPEntry forkJoinCPEntry = new ForkJoinCPEntry(forkJoinInfoIndex);
        Operand forkJoinCPIndex = getOperand(this.currentPkgInfo.addCPEntry(forkJoinCPEntry));
        forkjoinInfo.setIndexCPIndex(forkJoinCPIndex.value);

        RegIndex timeoutRegIndex = new RegIndex(-1, TypeTags.INT);
        addToRegIndexList(timeoutRegIndex);

        if (forkJoin.timeoutExpression != null) {
            forkjoinInfo.setTimeoutAvailable(true);
            this.genNode(forkJoin.timeoutExpression, forkJoinEnv);
            timeoutRegIndex.value = forkJoin.timeoutExpression.regIndex.value;
        }

        // FORKJOIN forkJoinCPIndex timeoutRegIndex joinVarRegIndex joinBlockAddr timeoutVarRegIndex timeoutBlockAddr
        RegIndex joinVarRegIndex = new RegIndex(-1, TypeTags.MAP);
        Operand joinBlockAddr = getOperand(-1);
        RegIndex timeoutVarRegIndex = new RegIndex(-1, TypeTags.MAP);
        Operand timeoutBlockAddr = getOperand(-1);
        this.emit(InstructionCodes.FORKJOIN, forkJoinCPIndex, timeoutRegIndex,
                joinVarRegIndex, joinBlockAddr, timeoutVarRegIndex, timeoutBlockAddr);

        VariableIndex lvIndexesCopy = copyVarIndex(this.lvIndexes);
        VariableIndex regIndexesCopy = this.regIndexes;
        VariableIndex maxRegIndexesCopy = this.maxRegIndexes;
        List<RegIndex> regIndexListCopy = this.regIndexList;

        this.processJoinWorkers(forkJoin, forkjoinInfo, forkJoinEnv);

        this.lvIndexes = lvIndexesCopy;
        this.regIndexes = regIndexesCopy;
        this.maxRegIndexes = maxRegIndexesCopy;
        this.regIndexList = regIndexListCopy;

        int i = 0;
        int[] joinWrkrNameCPIndexes = new int[forkJoin.joinedWorkers.size()];
        String[] joinWrkrNames = new String[joinWrkrNameCPIndexes.length];
        for (BLangIdentifier workerName : forkJoin.joinedWorkers) {
            UTF8CPEntry workerNameCPEntry = new UTF8CPEntry(workerName.value);
            int workerNameCPIndex = this.currentPkgInfo.addCPEntry(workerNameCPEntry);
            joinWrkrNameCPIndexes[i] = workerNameCPIndex;
            joinWrkrNames[i] = workerName.value;
            i++;
        }
        forkjoinInfo.setJoinWrkrNameIndexes(joinWrkrNameCPIndexes);
        forkjoinInfo.setJoinWorkerNames(joinWrkrNames);
        forkjoinInfo.setWorkerCount(forkJoin.joinedWorkerCount);
        this.processJoinBlock(forkJoin, forkjoinInfo, forkJoinEnv, joinVarRegIndex, joinBlockAddr);
        this.processTimeoutBlock(forkJoin, forkJoinEnv, timeoutVarRegIndex, timeoutBlockAddr);
    }

    private void visitForkJoinParameterDefs(BLangVariable parameterDef, SymbolEnv forkJoinEnv) {
        LocalVariableAttributeInfo localVariableAttributeInfo = new LocalVariableAttributeInfo(1);
        parameterDef.symbol.varIndex = getLVIndex(parameterDef.type.tag);
        this.genNode(parameterDef, forkJoinEnv);
        LocalVariableInfo localVariableDetails = this.getLocalVarAttributeInfo(parameterDef.symbol);
        localVariableAttributeInfo.localVars.add(localVariableDetails);
    }

    public void visit(BLangWorkerSend workerSendStmt) {
        WorkerDataChannelInfo workerDataChannelInfo = this.getWorkerDataChannelInfo(this.currentCallableUnitInfo,
                this.currentWorkerInfo.getWorkerName(), workerSendStmt.workerIdentifier.value);
        WorkerDataChannelRefCPEntry wrkrInvRefCPEntry = new WorkerDataChannelRefCPEntry(workerDataChannelInfo
                .getUniqueNameCPIndex(), workerDataChannelInfo.getUniqueName());
        wrkrInvRefCPEntry.setWorkerDataChannelInfo(workerDataChannelInfo);
        Operand wrkrInvRefCPIndex = getOperand(currentPkgInfo.addCPEntry(wrkrInvRefCPEntry));
        if (workerSendStmt.isForkJoinSend) {
            this.currentWorkerInfo.setWrkrDtChnlRefCPIndex(wrkrInvRefCPIndex.value);
            this.currentWorkerInfo.setWorkerDataChannelInfoForForkJoin(workerDataChannelInfo);
        }
        workerDataChannelInfo.setDataChannelRefIndex(wrkrInvRefCPIndex.value);

        genNode(workerSendStmt.expr, this.env);
        RegIndex argReg = workerSendStmt.expr.regIndex;
        BType bType = workerSendStmt.expr.type;
        UTF8CPEntry sigCPEntry = new UTF8CPEntry(this.generateSig(new BType[] { bType }));
        Operand sigCPIndex = getOperand(this.currentPkgInfo.addCPEntry(sigCPEntry));

        // WRKSEND wrkrInvRefCPIndex typesCPIndex regIndex
        Operand[] wrkSendArgRegs = new Operand[3];
        wrkSendArgRegs[0] = wrkrInvRefCPIndex;
        wrkSendArgRegs[1] = sigCPIndex;
        wrkSendArgRegs[2] = argReg;
        this.emit(InstructionCodes.WRKSEND, wrkSendArgRegs);
    }

    public void visit(BLangWorkerReceive workerReceiveStmt) {
        WorkerDataChannelInfo workerDataChannelInfo = this.getWorkerDataChannelInfo(this.currentCallableUnitInfo,
                workerReceiveStmt.workerIdentifier.value, this.currentWorkerInfo.getWorkerName());
        WorkerDataChannelRefCPEntry wrkrChnlRefCPEntry = new WorkerDataChannelRefCPEntry(workerDataChannelInfo
                .getUniqueNameCPIndex(), workerDataChannelInfo.getUniqueName());
        wrkrChnlRefCPEntry.setWorkerDataChannelInfo(workerDataChannelInfo);
        Operand wrkrRplyRefCPIndex = getOperand(currentPkgInfo.addCPEntry(wrkrChnlRefCPEntry));
        workerDataChannelInfo.setDataChannelRefIndex(wrkrRplyRefCPIndex.value);

        BLangExpression lExpr = workerReceiveStmt.expr;
        RegIndex regIndex;
        BType bType;
        if (lExpr.getKind() == NodeKind.SIMPLE_VARIABLE_REF && lExpr instanceof BLangLocalVarRef) {
            lExpr.regIndex = ((BLangLocalVarRef) lExpr).varSymbol.varIndex;
            regIndex = lExpr.regIndex;
        } else {
            lExpr.regIndex = getRegIndex(lExpr.type.tag);
            lExpr.regIndex.isLHSIndex = true;
            regIndex = lExpr.regIndex;
        }
        bType = lExpr.type;

        UTF8CPEntry sigCPEntry = new UTF8CPEntry(this.generateSig(new BType[] { bType }));
        Operand sigCPIndex = getOperand(currentPkgInfo.addCPEntry(sigCPEntry));

        // WRKRECEIVE wrkrRplyRefCPIndex typesCPIndex regIndex
        Operand[] wrkReceiveArgRegs = new Operand[3];
        wrkReceiveArgRegs[0] = wrkrRplyRefCPIndex;
        wrkReceiveArgRegs[1] = sigCPIndex;
        wrkReceiveArgRegs[2] = regIndex;
        emit(InstructionCodes.WRKRECEIVE, wrkReceiveArgRegs);

        if (!(lExpr.getKind() == NodeKind.SIMPLE_VARIABLE_REF &&
                lExpr instanceof BLangLocalVarRef)) {
            this.varAssignment = true;
            this.genNode(lExpr, this.env);
            this.varAssignment = false;
        }
    }

    public void visit(BLangAction actionNode) {
    }

    public void visit(BLangForever foreverStatement) {
        /* ignore */
    }

    public void visit(BLangSimpleVarRef varRefExpr) {
        /* ignore */
    }

    public void visit(BLangIdentifier identifierNode) {
        /* ignore */
    }

    public void visit(BLangAnnotation annotationNode) {
        /* ignore */
    }

    public void visit(BLangAnnotAttribute annotationAttribute) {
        /* ignore */
    }

    public void visit(BLangAnnotationAttachment annAttachmentNode) {
        /* ignore */
    }

    public void visit(BLangAnnotAttachmentAttributeValue annotAttributeValue) {
        /* ignore */
    }

    public void visit(BLangAnnotAttachmentAttribute annotAttachmentAttribute) {
        /* ignore */
    }

    public void visit(BLangAssignment assignNode) {
        BLangExpression lhrExpr = assignNode.varRef;
        if (assignNode.declaredWithVar) {
            BLangVariableReference varRef = (BLangVariableReference) lhrExpr;
            visitVarSymbol((BVarSymbol) varRef.symbol, lvIndexes, localVarAttrInfo);
        }

        BLangExpression rhsExpr = assignNode.expr;
        if (lhrExpr.type.tag != TypeTags.NONE && lhrExpr.getKind() == NodeKind.SIMPLE_VARIABLE_REF &&
                lhrExpr instanceof BLangLocalVarRef) {
            lhrExpr.regIndex = ((BVarSymbol) ((BLangVariableReference) lhrExpr).symbol).varIndex;
            rhsExpr.regIndex = lhrExpr.regIndex;
        }

        genNode(rhsExpr, this.env);
        if (lhrExpr.type.tag == TypeTags.NONE ||
                (lhrExpr.getKind() == NodeKind.SIMPLE_VARIABLE_REF &&
                        lhrExpr instanceof BLangLocalVarRef)) {
            return;
        }

        varAssignment = true;
        lhrExpr.regIndex = rhsExpr.regIndex;
        genNode(lhrExpr, this.env);
        varAssignment = false;
    }

    public void visit(BLangContinue continueNode) {
        generateFinallyInstructions(continueNode, NodeKind.WHILE, NodeKind.FOREACH);
        this.emit(this.loopResetInstructionStack.peek());
    }

    public void visit(BLangBreak breakNode) {
        generateFinallyInstructions(breakNode, NodeKind.WHILE, NodeKind.FOREACH);
        this.emit(this.loopExitInstructionStack.peek());
    }

    public void visit(BLangThrow throwNode) {
        genNode(throwNode.expr, env);
        emit(InstructionFactory.get(InstructionCodes.THROW, throwNode.expr.regIndex));
    }

    public void visit(BLangIf ifNode) {
        addLineNumberInfo(ifNode.pos);

        // Generate code for the if condition evaluation
        genNode(ifNode.expr, this.env);
        Operand ifCondJumpAddr = getOperand(-1);
        emit(InstructionCodes.BR_FALSE, ifNode.expr.regIndex, ifCondJumpAddr);

        // Generate code for the then body
        genNode(ifNode.body, this.env);
        Operand endJumpAddr = getOperand(-1);
        emit(InstructionCodes.GOTO, endJumpAddr);
        ifCondJumpAddr.value = nextIP();

        // Visit else statement if any
        if (ifNode.elseStmt != null) {
            genNode(ifNode.elseStmt, this.env);
        }
        endJumpAddr.value = nextIP();
    }

    public void visit(BLangForeach foreach) {
        // Calculate temporary scope variables for iteration.
        Operand iteratorVar = getLVIndex(TypeTags.ITERATOR);
        Operand conditionVar = getLVIndex(TypeTags.BOOLEAN);

        // Create new Iterator for given collection.
        this.genNode(foreach.collection, env);
        this.emit(InstructionCodes.ITR_NEW, foreach.collection.regIndex, iteratorVar);

        Operand foreachStartAddress = new Operand(nextIP());
        Operand foreachEndAddress = new Operand(-1);
        Instruction gotoStartInstruction = InstructionFactory.get(InstructionCodes.GOTO, foreachStartAddress);
        Instruction gotoEndInstruction = InstructionFactory.get(InstructionCodes.GOTO, foreachEndAddress);

        // Checks given iterator has a next value.
        this.emit(InstructionCodes.ITR_HAS_NEXT, iteratorVar, conditionVar);
        this.emit(InstructionCodes.BR_FALSE, conditionVar, foreachEndAddress);

        // assign variables.
        generateForeachVarAssignment(foreach, iteratorVar);

        this.loopResetInstructionStack.push(gotoStartInstruction);
        this.loopExitInstructionStack.push(gotoEndInstruction);
        this.genNode(foreach.body, env);                        // generate foreach body.
        this.loopResetInstructionStack.pop();
        this.loopExitInstructionStack.pop();

        this.emit(gotoStartInstruction);  // move to next iteration.
        foreachEndAddress.value = this.nextIP();
    }

    public void visit(BLangWhile whileNode) {
        Instruction gotoTopJumpInstr = InstructionFactory.get(InstructionCodes.GOTO, getOperand(this.nextIP()));
        this.genNode(whileNode.expr, this.env);

        Operand exitLoopJumpAddr = getOperand(-1);
        Instruction exitLoopJumpInstr = InstructionFactory.get(InstructionCodes.GOTO, exitLoopJumpAddr);
        emit(InstructionCodes.BR_FALSE, whileNode.expr.regIndex, exitLoopJumpAddr);

        this.loopResetInstructionStack.push(gotoTopJumpInstr);
        this.loopExitInstructionStack.push(exitLoopJumpInstr);
        this.genNode(whileNode.body, this.env);
        this.loopResetInstructionStack.pop();
        this.loopExitInstructionStack.pop();
        this.emit(gotoTopJumpInstr);

        exitLoopJumpAddr.value = nextIP();
    }

    public void visit(BLangLock lockNode) {
        if (lockNode.lockVariables.isEmpty()) {
            this.genNode(lockNode.body, this.env);
            return;
        }
        Operand gotoLockEndAddr = getOperand(-1);
        Instruction instructGotoLockEnd = InstructionFactory.get(InstructionCodes.GOTO, gotoLockEndAddr);
        Operand[] operands = getOperands(lockNode);
        ErrorTableAttributeInfo errorTable = createErrorTableIfAbsent(currentPkgInfo);

        int fromIP = nextIP();
        emit((InstructionCodes.LOCK), operands);

        this.genNode(lockNode.body, this.env);
        int toIP = nextIP() - 1;

        emit((InstructionCodes.UNLOCK), operands);
        emit(instructGotoLockEnd);

        ErrorTableEntry errorTableEntry = new ErrorTableEntry(fromIP, toIP, nextIP(), 0, -1);
        errorTable.addErrorTableEntry(errorTableEntry);

        emit((InstructionCodes.UNLOCK), operands);
        emit(InstructionFactory.get(InstructionCodes.THROW, getOperand(-1)));
        gotoLockEndAddr.value = nextIP();
    }

    private Operand[] getOperands(BLangLock lockNode) {
        Operand[] operands = new Operand[(lockNode.lockVariables.size() * 3) + 1];
        int i = 0;
        operands[i++] = new Operand(lockNode.lockVariables.size());
        for (BVarSymbol varSymbol : lockNode.lockVariables) {
            BPackageSymbol pkgSymbol;
            BSymbol ownerSymbol = varSymbol.owner;
            if (ownerSymbol.tag == SymTag.SERVICE) {
                pkgSymbol = (BPackageSymbol) ownerSymbol.owner;
            } else {
                pkgSymbol = (BPackageSymbol) ownerSymbol;
            }
            int pkgRefCPIndex = addPackageRefCPEntry(currentPkgInfo, pkgSymbol.pkgID);

            int typeSigCPIndex = addUTF8CPEntry(currentPkgInfo, varSymbol.getType().getDesc());
            TypeRefCPEntry typeRefCPEntry = new TypeRefCPEntry(typeSigCPIndex);
            operands[i++] = getOperand(currentPkgInfo.addCPEntry(typeRefCPEntry));
            operands[i++] = getOperand(pkgRefCPIndex);
            operands[i++] = varSymbol.varIndex;
        }
        return operands;
    }

    public void visit(BLangTransaction transactionNode) {
        ++transactionIndex;
        Operand transactionIndexOperand = getOperand(transactionIndex);
        Operand retryCountRegIndex = new RegIndex(-1, TypeTags.INT);
        if (transactionNode.retryCount != null) {
            this.genNode(transactionNode.retryCount, this.env);
            retryCountRegIndex = transactionNode.retryCount.regIndex;
        }

        Operand committedFuncRegIndex = new RegIndex(-1, TypeTags.INVOKABLE);
        if (transactionNode.onCommitFunction != null) {
            committedFuncRegIndex.value = getFuncRefCPIndex(
                    (BInvokableSymbol) ((BLangFunctionVarRef) transactionNode.onCommitFunction).symbol);
        }

        Operand abortedFuncRegIndex = new RegIndex(-1, TypeTags.INVOKABLE);
        if (transactionNode.onAbortFunction != null) {
            abortedFuncRegIndex.value = getFuncRefCPIndex(
                    (BInvokableSymbol) ((BLangFunctionVarRef) transactionNode.onAbortFunction).symbol);
        }

        ErrorTableAttributeInfo errorTable = createErrorTableIfAbsent(currentPkgInfo);
        Operand transStmtEndAddr = getOperand(-1);
        Operand transStmtAbortEndAddr = getOperand(-1);
        Operand transStmtFailEndAddr = getOperand(-1);
        Instruction gotoAbortTransBlockEnd = InstructionFactory.get(InstructionCodes.GOTO, transStmtAbortEndAddr);
        Instruction gotoFailTransBlockEnd = InstructionFactory.get(InstructionCodes.GOTO, transStmtFailEndAddr);

        abortInstructions.push(gotoAbortTransBlockEnd);
        failInstructions.push(gotoFailTransBlockEnd);

        //start transaction
        this.emit(InstructionCodes.TR_BEGIN, transactionIndexOperand, retryCountRegIndex, committedFuncRegIndex,
                abortedFuncRegIndex);
        Operand transBlockStartAddr = getOperand(nextIP());

        //retry transaction;
        Operand retryEndWithThrowAddr = getOperand(-1);
        Operand retryEndWithNoThrowAddr = getOperand(-1);
        this.emit(InstructionCodes.TR_RETRY, transactionIndexOperand, retryEndWithThrowAddr, retryEndWithNoThrowAddr);

        //process transaction statements
        this.genNode(transactionNode.transactionBody, this.env);

        //end the transaction
        int transBlockEndAddr = nextIP();
        this.emit(InstructionCodes.TR_END, transactionIndexOperand, getOperand(TransactionStatus.SUCCESS.value()));

        abortInstructions.pop();
        failInstructions.pop();

        emit(InstructionCodes.GOTO, transStmtEndAddr);

        // CodeGen for error handling.
        int errorTargetIP = nextIP();
        transStmtFailEndAddr.value = errorTargetIP;
        emit(InstructionCodes.TR_END, transactionIndexOperand, getOperand(TransactionStatus.FAILED.value()));
        if (transactionNode.onRetryBody != null) {
            this.genNode(transactionNode.onRetryBody, this.env);

        }
        emit(InstructionCodes.GOTO, transBlockStartAddr);
        retryEndWithThrowAddr.value = nextIP();
        emit(InstructionCodes.TR_END, transactionIndexOperand, getOperand(TransactionStatus.END.value()));

        emit(InstructionCodes.THROW, getOperand(-1));
        ErrorTableEntry errorTableEntry = new ErrorTableEntry(transBlockStartAddr.value,
                transBlockEndAddr, errorTargetIP, 0, -1);
        errorTable.addErrorTableEntry(errorTableEntry);

        transStmtAbortEndAddr.value = nextIP();
        emit(InstructionCodes.TR_END, transactionIndexOperand, getOperand(TransactionStatus.ABORTED.value()));

        int transactionEndIp = nextIP();
        transStmtEndAddr.value = transactionEndIp;
        retryEndWithNoThrowAddr.value = transactionEndIp;
        emit(InstructionCodes.TR_END, transactionIndexOperand, getOperand(TransactionStatus.END.value()));
    }

    public void visit(BLangAbort abortNode) {
        generateFinallyInstructions(abortNode, NodeKind.TRANSACTION);
        this.emit(abortInstructions.peek());
    }
    
    public void visit(BLangDone doneNode) {
        generateFinallyInstructions(doneNode, NodeKind.DONE);
        this.emit(InstructionCodes.HALT);
    }

    public void visit(BLangRetry retryNode) {
        generateFinallyInstructions(retryNode, NodeKind.TRANSACTION);
        this.emit(failInstructions.peek());
    }

    @Override
    public void visit(BLangXMLNSStatement xmlnsStmtNode) {
        xmlnsStmtNode.xmlnsDecl.accept(this);
    }

    @Override
    public void visit(BLangXMLNS xmlnsNode) {
    }

    @Override
    public void visit(BLangLocalXMLNS xmlnsNode) {
        RegIndex lvIndex = getLVIndex(TypeTags.STRING);
        BLangExpression nsURIExpr = xmlnsNode.namespaceURI;
        nsURIExpr.regIndex = createLHSRegIndex(lvIndex);
        genNode(nsURIExpr, env);

        BXMLNSSymbol nsSymbol = (BXMLNSSymbol) xmlnsNode.symbol;
        nsSymbol.nsURIIndex = lvIndex;
    }

    @Override
    public void visit(BLangPackageXMLNS xmlnsNode) {
        BLangExpression nsURIExpr = xmlnsNode.namespaceURI;
        Operand pvIndex = getPVIndex(TypeTags.STRING);
        BXMLNSSymbol nsSymbol = (BXMLNSSymbol) xmlnsNode.symbol;
        genNode(nsURIExpr, env);
        nsSymbol.nsURIIndex = pvIndex;

        int pkgIndex = addPackageRefCPEntry(this.currentPkgInfo, this.currentPkgID);
        emit(InstructionCodes.SGSTORE, getOperand(pkgIndex), nsURIExpr.regIndex, pvIndex);
    }

    @Override
    public void visit(BLangXMLQName xmlQName) {
        // If the QName is use outside of XML, treat it as string.
        if (!xmlQName.isUsedInXML) {
            xmlQName.regIndex = calcAndGetExprRegIndex(xmlQName);
            String qName = xmlQName.namespaceURI == null ? xmlQName.localname.value
                    : ("{" + xmlQName.namespaceURI + "}" + xmlQName.localname);
            xmlQName.regIndex = createStringLiteral(qName, xmlQName.regIndex, env);
            return;
        }

        // Else, treat it as QName
        RegIndex nsURIIndex = getNamespaceURIIndex(xmlQName.nsSymbol, env);
        RegIndex localnameIndex = createStringLiteral(xmlQName.localname.value, null, env);
        RegIndex prefixIndex = createStringLiteral(xmlQName.prefix.value, null, env);
        xmlQName.regIndex = calcAndGetExprRegIndex(xmlQName.regIndex, TypeTags.XML);
        emit(InstructionCodes.NEWQNAME, localnameIndex, nsURIIndex, prefixIndex, xmlQName.regIndex);
    }

    @Override
    public void visit(BLangXMLAttribute xmlAttribute) {
        SymbolEnv xmlAttributeEnv = SymbolEnv.getXMLAttributeEnv(xmlAttribute, env);
        BLangExpression attrNameExpr = xmlAttribute.name;
        attrNameExpr.regIndex = calcAndGetExprRegIndex(attrNameExpr);
        genNode(attrNameExpr, xmlAttributeEnv);
        RegIndex attrQNameRegIndex = attrNameExpr.regIndex;

        // If the attribute name is a string representation of qname
        if (attrNameExpr.getKind() != NodeKind.XML_QNAME) {
            RegIndex localNameRegIndex = getRegIndex(TypeTags.STRING);
            RegIndex uriRegIndex = getRegIndex(TypeTags.STRING);
            emit(InstructionCodes.S2QNAME, attrQNameRegIndex, localNameRegIndex, uriRegIndex);

            attrQNameRegIndex = getRegIndex(TypeTags.XML);
            generateURILookupInstructions(((BLangXMLElementLiteral) env.node).namespacesInScope, localNameRegIndex,
                    uriRegIndex, attrQNameRegIndex, xmlAttribute.pos, xmlAttributeEnv);
            attrNameExpr.regIndex = attrQNameRegIndex;
        }

        BLangExpression attrValueExpr = xmlAttribute.value;
        genNode(attrValueExpr, env);

        if (xmlAttribute.isNamespaceDeclr) {
            ((BXMLNSSymbol) xmlAttribute.symbol).nsURIIndex = attrValueExpr.regIndex;
        }
    }

    @Override
    public void visit(BLangXMLElementLiteral xmlElementLiteral) {
        SymbolEnv xmlElementEnv = SymbolEnv.getXMLElementEnv(xmlElementLiteral, env);
        xmlElementLiteral.regIndex = calcAndGetExprRegIndex(xmlElementLiteral);

        // Visit in-line namespace declarations. These needs to be visited first before visiting the 
        // attributes, start and end tag names of the element.
        xmlElementLiteral.inlineNamespaces.forEach(xmlns -> {
            genNode(xmlns, xmlElementEnv);
        });

        // Create start tag name
        BLangExpression startTagName = (BLangExpression) xmlElementLiteral.getStartTagName();
        RegIndex startTagNameRegIndex = visitXMLTagName(startTagName, xmlElementEnv, xmlElementLiteral);

        // Create end tag name. If there is no endtag name (empty XML tag), 
        // then consider start tag name as the end tag name too.
        BLangExpression endTagName = (BLangExpression) xmlElementLiteral.getEndTagName();
        RegIndex endTagNameRegIndex = endTagName == null ? startTagNameRegIndex
                : visitXMLTagName(endTagName, xmlElementEnv, xmlElementLiteral);

        // Create an XML with the given QName
        RegIndex defaultNsURIIndex = getNamespaceURIIndex(xmlElementLiteral.defaultNsSymbol, xmlElementEnv);
        emit(InstructionCodes.NEWXMLELEMENT, xmlElementLiteral.regIndex, startTagNameRegIndex, endTagNameRegIndex,
                defaultNsURIIndex);

        // Add namespaces decelerations visible to this element.
        xmlElementLiteral.namespacesInScope.forEach((name, symbol) -> {
            BLangXMLQName nsQName = new BLangXMLQName(name.getValue(), XMLConstants.XMLNS_ATTRIBUTE);
            genNode(nsQName, xmlElementEnv);
            RegIndex uriIndex = getNamespaceURIIndex(symbol, xmlElementEnv);
            emit(InstructionCodes.XMLATTRSTORE, xmlElementLiteral.regIndex, nsQName.regIndex, uriIndex);
        });

        // Add attributes
        xmlElementLiteral.attributes.forEach(attribute -> {
            genNode(attribute, xmlElementEnv);
            emit(InstructionCodes.XMLATTRSTORE, xmlElementLiteral.regIndex, attribute.name.regIndex,
                    attribute.value.regIndex);
        });

        // Add children
        xmlElementLiteral.modifiedChildren.forEach(child -> {
            genNode(child, xmlElementEnv);
            emit(InstructionCodes.XMLSEQSTORE, xmlElementLiteral.regIndex, child.regIndex);
        });
    }

    @Override
    public void visit(BLangXMLTextLiteral xmlTextLiteral) {
        if (xmlTextLiteral.type == null) {
            xmlTextLiteral.regIndex = calcAndGetExprRegIndex(xmlTextLiteral.regIndex, TypeTags.XML);
        } else {
            xmlTextLiteral.regIndex = calcAndGetExprRegIndex(xmlTextLiteral);
        }
        genNode(xmlTextLiteral.concatExpr, env);
        emit(InstructionCodes.NEWXMLTEXT, xmlTextLiteral.regIndex, xmlTextLiteral.concatExpr.regIndex);
    }

    @Override
    public void visit(BLangXMLCommentLiteral xmlCommentLiteral) {
        xmlCommentLiteral.regIndex = calcAndGetExprRegIndex(xmlCommentLiteral);
        genNode(xmlCommentLiteral.concatExpr, env);
        emit(InstructionCodes.NEWXMLCOMMENT, xmlCommentLiteral.regIndex, xmlCommentLiteral.concatExpr.regIndex);
    }

    @Override
    public void visit(BLangXMLProcInsLiteral xmlProcInsLiteral) {
        xmlProcInsLiteral.regIndex = calcAndGetExprRegIndex(xmlProcInsLiteral);
        genNode(xmlProcInsLiteral.dataConcatExpr, env);
        genNode(xmlProcInsLiteral.target, env);
        emit(InstructionCodes.NEWXMLPI, xmlProcInsLiteral.regIndex, xmlProcInsLiteral.target.regIndex,
                xmlProcInsLiteral.dataConcatExpr.regIndex);
    }

    @Override
    public void visit(BLangXMLQuotedString xmlQuotedString) {
        xmlQuotedString.concatExpr.regIndex = calcAndGetExprRegIndex(xmlQuotedString);
        genNode(xmlQuotedString.concatExpr, env);
        xmlQuotedString.regIndex = xmlQuotedString.concatExpr.regIndex;
    }

    @Override
    public void visit(BLangXMLSequenceLiteral xmlSeqLiteral) {
        xmlSeqLiteral.regIndex = calcAndGetExprRegIndex(xmlSeqLiteral);
        // It is assumed that the sequence is always empty.
        emit(InstructionCodes.NEWXMLSEQ, xmlSeqLiteral.regIndex);
    }

    @Override
    public void visit(BLangStringTemplateLiteral stringTemplateLiteral) {
        stringTemplateLiteral.concatExpr.regIndex = calcAndGetExprRegIndex(stringTemplateLiteral);
        genNode(stringTemplateLiteral.concatExpr, env);
        stringTemplateLiteral.regIndex = stringTemplateLiteral.concatExpr.regIndex;
    }

    @Override
    public void visit(BLangXMLAttributeAccess xmlAttributeAccessExpr) {
        boolean variableStore = this.varAssignment;
        this.varAssignment = false;

        genNode(xmlAttributeAccessExpr.expr, this.env);
        RegIndex varRefRegIndex = xmlAttributeAccessExpr.expr.regIndex;

        if (xmlAttributeAccessExpr.indexExpr == null) {
            RegIndex xmlValueRegIndex = calcAndGetExprRegIndex(xmlAttributeAccessExpr);
            emit(InstructionCodes.XML2XMLATTRS, varRefRegIndex, xmlValueRegIndex);
            return;
        }

        BLangExpression indexExpr = xmlAttributeAccessExpr.indexExpr;
        genNode(xmlAttributeAccessExpr.indexExpr, this.env);
        RegIndex qnameRegIndex = xmlAttributeAccessExpr.indexExpr.regIndex;

        // If this is a string representation of qname
        if (indexExpr.getKind() != NodeKind.XML_QNAME) {
            RegIndex localNameRegIndex = getRegIndex(TypeTags.STRING);
            RegIndex uriRegIndex = getRegIndex(TypeTags.STRING);
            emit(InstructionCodes.S2QNAME, qnameRegIndex, localNameRegIndex, uriRegIndex);

            qnameRegIndex = getRegIndex(TypeTags.XML);
            generateURILookupInstructions(xmlAttributeAccessExpr.namespaces, localNameRegIndex,
                    uriRegIndex, qnameRegIndex, indexExpr.pos, env);
        }

        if (variableStore) {
            emit(InstructionCodes.XMLATTRSTORE, varRefRegIndex, qnameRegIndex, xmlAttributeAccessExpr.regIndex);
        } else {
            RegIndex xmlValueRegIndex = calcAndGetExprRegIndex(xmlAttributeAccessExpr);
            emit(InstructionCodes.XMLATTRLOAD, varRefRegIndex, qnameRegIndex, xmlValueRegIndex);
        }
    }

    public void visit(BLangTryCatchFinally tryNode) {
        Operand gotoTryCatchEndAddr = getOperand(-1);
        Instruction instructGotoTryCatchEnd = InstructionFactory.get(InstructionCodes.GOTO, gotoTryCatchEndAddr);
        List<int[]> unhandledErrorRangeList = new ArrayList<>();
        ErrorTableAttributeInfo errorTable = createErrorTableIfAbsent(currentPkgInfo);

        // Handle try block.
        int fromIP = nextIP();
        genNode(tryNode.tryBody, env);
        int toIP = nextIP() - 1;

        // Append finally block instructions.
        if (tryNode.finallyBody != null) {
            genNode(tryNode.finallyBody, env);
        }
        emit(instructGotoTryCatchEnd);
        unhandledErrorRangeList.add(new int[]{fromIP, toIP});
        // Handle catch blocks.
        int order = 0;
        for (BLangCatch bLangCatch : tryNode.getCatchBlocks()) {
            addLineNumberInfo(bLangCatch.pos);
            int targetIP = nextIP();
            genNode(bLangCatch, env);
            unhandledErrorRangeList.add(new int[]{targetIP, nextIP() - 1});
            // Append finally block instructions.
            if (tryNode.finallyBody != null) {
                genNode(tryNode.finallyBody, env);
            }
            emit(instructGotoTryCatchEnd);
            // Create Error table entry for this catch block
            BTypeSymbol structSymbol = bLangCatch.param.symbol.type.tsymbol;
            BPackageSymbol packageSymbol = (BPackageSymbol) bLangCatch.param.symbol.type.tsymbol.owner;
            int pkgCPIndex = addPackageRefCPEntry(currentPkgInfo, packageSymbol.pkgID);
            int structNameCPIndex = addUTF8CPEntry(currentPkgInfo, structSymbol.name.value);
            StructureRefCPEntry structureRefCPEntry = new StructureRefCPEntry(pkgCPIndex, structNameCPIndex);
            int structCPEntryIndex = currentPkgInfo.addCPEntry(structureRefCPEntry);
            ErrorTableEntry errorTableEntry = new ErrorTableEntry(fromIP, toIP, targetIP, order++, structCPEntryIndex);
            errorTable.addErrorTableEntry(errorTableEntry);
        }

        if (tryNode.finallyBody != null) {
            // Create Error table entry for unhandled errors in try and catch(s) blocks
            for (int[] range : unhandledErrorRangeList) {
                ErrorTableEntry errorTableEntry = new ErrorTableEntry(range[0], range[1], nextIP(), order++, -1);
                errorTable.addErrorTableEntry(errorTableEntry);
            }
            // Append finally block instruction.
            genNode(tryNode.finallyBody, env);
            emit(InstructionFactory.get(InstructionCodes.THROW, getOperand(-1)));
        }
        gotoTryCatchEndAddr.value = nextIP();
    }

    public void visit(BLangCatch bLangCatch) {
        // Define local variable index for Error.
        BLangVariable variable = bLangCatch.param;
        RegIndex lvIndex = getLVIndex(variable.symbol.type.tag);
        variable.symbol.varIndex = lvIndex;
        emit(InstructionFactory.get(InstructionCodes.ERRSTORE, lvIndex));

        // Visit Catch Block.
        genNode(bLangCatch.body, env);
    }

    public void visit(BLangExpressionStmt exprStmtNode) {
        genNode(exprStmtNode.expr, this.env);
    }

    @Override
    public void visit(BLangIntRangeExpression rangeExpr) {
        BLangExpression startExpr = rangeExpr.startExpr;
        BLangExpression endExpr = rangeExpr.endExpr;

        genNode(startExpr, env);
        genNode(endExpr, env);
        rangeExpr.regIndex = calcAndGetExprRegIndex(rangeExpr);

        emit(InstructionCodes.NEW_INT_RANGE, startExpr.regIndex, endExpr.regIndex, rangeExpr.regIndex);
    }

    // private helper methods of visitors.

    private void generateForeachVarAssignment(BLangForeach foreach, Operand iteratorIndex) {
        List<BLangVariableReference> variables = foreach.varRefs.stream()
                .map(expr -> (BLangVariableReference) expr)
                .collect(Collectors.toList());
        // create Local variable Info entries.
        variables.stream()
                .filter(v -> v.type.tag != TypeTags.NONE)   // Ignoring ignored ("_") variables.
                .forEach(varRef -> visitVarSymbol((BVarSymbol) varRef.symbol, lvIndexes, localVarAttrInfo));
        List<Operand> nextOperands = new ArrayList<>();
        nextOperands.add(iteratorIndex);
        nextOperands.add(new Operand(variables.size()));
        foreach.varTypes.forEach(v -> nextOperands.add(new Operand(v.tag)));
        nextOperands.add(new Operand(variables.size()));
        for (int i = 0; i < variables.size(); i++) {
            BLangVariableReference varRef = variables.get(i);
            nextOperands.add(Optional.ofNullable(((BVarSymbol) varRef.symbol).varIndex)
                    .orElse(getRegIndex(foreach.varTypes.get(i).tag)));
        }
        this.emit(InstructionCodes.ITR_NEXT, nextOperands.toArray(new Operand[0]));
    }

    private void visitFunctionPointerLoad(BLangExpression fpExpr, BInvokableSymbol funcSymbol) {
        int pkgRefCPIndex = addPackageRefCPEntry(currentPkgInfo, funcSymbol.pkgID);
        int funcNameCPIndex = addUTF8CPEntry(currentPkgInfo, funcSymbol.name.value);
        FunctionRefCPEntry funcRefCPEntry = new FunctionRefCPEntry(pkgRefCPIndex, funcNameCPIndex);
        Operand typeCPIndex = getTypeCPIndex(funcSymbol.type);

        int funcRefCPIndex = currentPkgInfo.addCPEntry(funcRefCPEntry);
        RegIndex nextIndex = calcAndGetExprRegIndex(fpExpr);
        Operand[] operands;
        if (NodeKind.LAMBDA == fpExpr.getKind()) {
            operands = calcClosureOperands(((BLangLambdaFunction) fpExpr).function, funcRefCPIndex, nextIndex,
                    typeCPIndex);
        } else if (NodeKind.FIELD_BASED_ACCESS_EXPR == fpExpr.getKind()) {
            operands = calcObjectAttachedFPOperands((BLangStructFunctionVarRef) fpExpr, typeCPIndex, funcRefCPIndex,
                    nextIndex);
        } else {
            operands = new Operand[4];
            operands[0] = getOperand(funcRefCPIndex);
            operands[1] = nextIndex;
            operands[2] = typeCPIndex;
            operands[3] = new Operand(0);
        }
        emit(InstructionCodes.FPLOAD, operands);
    }

    /**
     * This is a helper method which calculate the required additional indexes needed for object attached function
     * invoked as a function pointer scenario.
     */
    private Operand[] calcObjectAttachedFPOperands(BLangStructFunctionVarRef fpExpr, Operand typeCPIndex,
                                                   int funcRefCPIndex, RegIndex nextIndex) {
        Operand[] operands = new Operand[6];
        operands[0] = getOperand(funcRefCPIndex);
        operands[1] = nextIndex;
        operands[2] = typeCPIndex;
        operands[3] = getOperand(2);
        operands[4] = getOperand(((BVarSymbol) fpExpr.expr.symbol).tag);
        operands[5] = getOperand(((BVarSymbol) fpExpr.expr.symbol).varIndex.value);
        return operands;
    }

    /**
     * This is a helper method which calculate the required additional indexes needed for closure scenarios.
     * If there are no closure variables found, then this method will just add 0 as the termination index
     * which is used at runtime.
     */
    private Operand[] calcClosureOperands(BLangFunction function, int funcRefCPIndex, RegIndex nextIndex,
                                          Operand typeCPIndex) {
        List<Operand> closureOperandList = new ArrayList<>();


        for (BVarSymbol symbol : function.symbol.params) {
            if (!symbol.closure || function.requiredParams.stream().anyMatch(var -> var.symbol.equals(symbol))) {
                continue;
            }
            Operand type = new Operand(symbol.type.tag);
            Operand index = new Operand(symbol.varIndex.value);
            closureOperandList.add(type);
            closureOperandList.add(index);
        }
        Operand[] operands;
        if (!closureOperandList.isEmpty()) {
            Operand[] closureIndexes = closureOperandList.toArray(new Operand[]{});
            operands = new Operand[4 + closureIndexes.length];
            operands[0] = getOperand(funcRefCPIndex);
            operands[1] = nextIndex;
            operands[2] = typeCPIndex;
            operands[3] = getOperand(closureIndexes.length);
            System.arraycopy(closureIndexes, 0, operands, 4, closureIndexes.length);
        } else {
            operands = new Operand[4];
            operands[0] = getOperand(funcRefCPIndex);
            operands[1] = nextIndex;
            operands[2] = typeCPIndex;
            operands[3] = getOperand(0);
        }
        return operands;
    }

    private void generateFinallyInstructions(BLangStatement statement) {
        generateFinallyInstructions(statement, new NodeKind[0]);
    }

    private void generateFinallyInstructions(BLangStatement statement, NodeKind... expectedParentKinds) {
        BLangStatement current = statement;
        while (current != null && current.statementLink.parent != null) {
            BLangStatement parent = current.statementLink.parent.statement;
            for (NodeKind expected : expectedParentKinds) {
                if (expected == parent.getKind()) {
                    return;
                }
            }
            if (NodeKind.TRY == parent.getKind()) {
                BLangTryCatchFinally tryCatchFinally = (BLangTryCatchFinally) parent;
                if (tryCatchFinally.finallyBody != null && current != tryCatchFinally.finallyBody) {
                    genNode(tryCatchFinally.finallyBody, env);
                }
            } else if (NodeKind.LOCK == parent.getKind()) {
                BLangLock lockNode = (BLangLock) parent;
                if (!lockNode.lockVariables.isEmpty()) {
                    Operand[] operands = getOperands(lockNode);
                    emit((InstructionCodes.UNLOCK), operands);
                }
            }
            current = parent;
        }
    }

    private RegIndex getNamespaceURIIndex(BXMLNSSymbol namespaceSymbol, SymbolEnv env) {
        if (namespaceSymbol == null && env.node.getKind() == NodeKind.XML_ATTRIBUTE) {
            return createStringLiteral(XMLConstants.NULL_NS_URI, null, env);
        }

        if (namespaceSymbol == null) {
            return createStringLiteral(null, null, env);
        }

        // If the namespace is defined within a callable unit or service, get the URI index in the 
        // local var registry. Otherwise get the URI index in the global var registry.
        if ((namespaceSymbol.owner.tag & SymTag.INVOKABLE) == SymTag.INVOKABLE ||
                (namespaceSymbol.owner.tag & SymTag.SERVICE) == SymTag.SERVICE) {
            return (RegIndex) namespaceSymbol.nsURIIndex;
        }

        int pkgIndex = addPackageRefCPEntry(this.currentPkgInfo, namespaceSymbol.owner.pkgID);
        RegIndex index = getRegIndex(TypeTags.STRING);
        emit(InstructionCodes.SGLOAD, getOperand(pkgIndex), namespaceSymbol.nsURIIndex, index);
        return index;
    }

    private void generateURILookupInstructions(Map<Name, BXMLNSSymbol> namespaces, RegIndex localNameRegIndex,
                                               RegIndex uriRegIndex, RegIndex targetQNameRegIndex, DiagnosticPos pos,
                                               SymbolEnv symbolEnv) {
        if (namespaces.isEmpty()) {
            createQNameWithoutPrefix(localNameRegIndex, uriRegIndex, targetQNameRegIndex);
            return;
        }

        Stack<Operand> endJumpInstrStack = new Stack<>();
        String prefix;

        for (Entry<Name, BXMLNSSymbol> keyValues : namespaces.entrySet()) {
            prefix = keyValues.getKey().getValue();

            // skip the default namespace
            if (prefix.equals(XMLConstants.DEFAULT_NS_PREFIX)) {
                continue;
            }

            // Below section creates the condition to compare the namespace URIs

            // store the comparing uri as string
            BXMLNSSymbol nsSymbol = keyValues.getValue();

            int opcode = getOpcode(TypeTags.STRING, InstructionCodes.IEQ);
            RegIndex conditionExprIndex = getRegIndex(TypeTags.BOOLEAN);
            emit(opcode, uriRegIndex, getNamespaceURIIndex(nsSymbol, symbolEnv), conditionExprIndex);

            Operand ifCondJumpAddr = getOperand(-1);
            emit(InstructionCodes.BR_FALSE, conditionExprIndex, ifCondJumpAddr);

            // Below section creates instructions to be executed, if the above condition succeeds (then body)

            // create the prefix literal
            RegIndex prefixIndex = createStringLiteral(prefix, null, env);

            // create a qname
            emit(InstructionCodes.NEWQNAME, localNameRegIndex, uriRegIndex, prefixIndex, targetQNameRegIndex);

            Operand endJumpAddr = getOperand(-1);
            emit(InstructionCodes.GOTO, endJumpAddr);
            endJumpInstrStack.add(endJumpAddr);

            ifCondJumpAddr.value = nextIP();
        }

        // else part. create a qname with empty prefix
        createQNameWithoutPrefix(localNameRegIndex, uriRegIndex, targetQNameRegIndex);

        while (!endJumpInstrStack.isEmpty()) {
            endJumpInstrStack.pop().value = nextIP();
        }
    }

    private void createQNameWithoutPrefix(RegIndex localNameRegIndex, RegIndex uriRegIndex,
                                          RegIndex targetQNameRegIndex) {
        RegIndex prefixIndex = createStringLiteral(null, null, env);
        emit(InstructionCodes.NEWQNAME, localNameRegIndex, uriRegIndex, prefixIndex, targetQNameRegIndex);
    }

    /**
     * Creates a string literal expression, generate the code and returns the registry index.
     *
     * @param value    String value to generate the string literal
     * @param regIndex String literal expression's reg index
     * @param env      Environment
     * @return String registry index of the generated string
     */
    private RegIndex createStringLiteral(String value, RegIndex regIndex, SymbolEnv env) {
        // TODO: remove RegIndex arg
        BLangLiteral prefixLiteral = (BLangLiteral) TreeBuilder.createLiteralExpression();
        prefixLiteral.value = value;
        prefixLiteral.typeTag = TypeTags.STRING;
        prefixLiteral.type = symTable.stringType;
        prefixLiteral.regIndex = regIndex;
        genNode(prefixLiteral, env);
        return prefixLiteral.regIndex;
    }

    /**
     * Visit XML tag name and return the index of the tag name in the reference registry.
     *
     * @param tagName           Tag name expression
     * @param xmlElementEnv     Environment of the XML element of the tag
     * @param xmlElementLiteral XML element literal to which the tag name belongs to
     * @return Index of the tag name, in the reference registry
     */
    private RegIndex visitXMLTagName(BLangExpression tagName, SymbolEnv xmlElementEnv,
                                     BLangXMLElementLiteral xmlElementLiteral) {
        genNode(tagName, xmlElementEnv);
        RegIndex startTagNameRegIndex = tagName.regIndex;

        // If this is a string representation of element name, generate the namespace lookup instructions
        if (tagName.getKind() != NodeKind.XML_QNAME) {
            RegIndex localNameRegIndex = getRegIndex(TypeTags.STRING);
            RegIndex uriRegIndex = getRegIndex(TypeTags.STRING);
            emit(InstructionCodes.S2QNAME, startTagNameRegIndex, localNameRegIndex, uriRegIndex);

            startTagNameRegIndex = getRegIndex(TypeTags.XML);
            generateURILookupInstructions(xmlElementLiteral.namespacesInScope, localNameRegIndex, uriRegIndex,
                    startTagNameRegIndex, xmlElementLiteral.pos, xmlElementEnv);
            tagName.regIndex = startTagNameRegIndex;
        }

        return startTagNameRegIndex;
    }

    /**
     * Get the constant pool entry index of a given type.
     *
     * @param type Type to get the constant pool entry index
     * @return constant pool entry index of the type
     */
    private Operand getTypeCPIndex(BType type) {
        int typeSigCPIndex = addUTF8CPEntry(currentPkgInfo, type.getDesc());
        TypeRefCPEntry typeRefCPEntry = new TypeRefCPEntry(typeSigCPIndex);
        return getOperand(currentPkgInfo.addCPEntry(typeRefCPEntry));
    }

    private void addDocumentAttachmentAttrInfo(List<BLangDocumentation> docNodeList, AttributeInfoPool attrInfoPool) {
        docNodeList.forEach(docNode -> addDocumentAttachmentAttrInfo(docNode, attrInfoPool));
    }


    private void addDocumentAttachmentAttrInfo(BLangDocumentation docNode, AttributeInfoPool attrInfoPool) {
        int docAttrIndex = addUTF8CPEntry(currentPkgInfo, AttributeInfo.Kind.DOCUMENT_ATTACHMENT_ATTRIBUTE.value());
        int descCPIndex = addUTF8CPEntry(currentPkgInfo, docNode.documentationText);
        DocumentationAttributeInfo docAttributeInfo = new DocumentationAttributeInfo(docAttrIndex, descCPIndex);

        for (BLangDocumentationAttribute paramDocNode : docNode.attributes) {
            int nameCPIndex = addUTF8CPEntry(currentPkgInfo, paramDocNode.documentationField.value);
            int typeSigCPIndex = addUTF8CPEntry(currentPkgInfo, paramDocNode.type.getDesc());
            int paramKindCPIndex = addUTF8CPEntry(currentPkgInfo, paramDocNode.docTag.getValue());
            int descriptionCPIndex = addUTF8CPEntry(currentPkgInfo, paramDocNode.documentationText);
            ParameterDocumentInfo paramDocInfo = new ParameterDocumentInfo(
                    nameCPIndex, typeSigCPIndex, paramKindCPIndex, descriptionCPIndex);
            docAttributeInfo.paramDocInfoList.add(paramDocInfo);
        }

        attrInfoPool.addAttributeInfo(AttributeInfo.Kind.DOCUMENT_ATTACHMENT_ATTRIBUTE, docAttributeInfo);
    }

    private void addParameterAttributeInfo(BLangInvokableNode invokableNode, CallableUnitInfo callableUnitInfo) {
        // Add required params, defaultable params and rest params counts
        int paramAttrIndex =
                addUTF8CPEntry(currentPkgInfo, AttributeInfo.Kind.PARAMETERS_ATTRIBUTE.value());
        ParameterAttributeInfo paramAttrInfo =
                new ParameterAttributeInfo(paramAttrIndex);
        paramAttrInfo.requiredParamsCount = invokableNode.requiredParams.size();
        paramAttrInfo.defaultableParamsCount = invokableNode.defaultableParams.size();
        paramAttrInfo.restParamCount = invokableNode.restParam != null ? 1 : 0;
        callableUnitInfo.addAttributeInfo(AttributeInfo.Kind.PARAMETERS_ATTRIBUTE, paramAttrInfo);
        
        // Add parameter default values
        addParameterDefaultValues(invokableNode, callableUnitInfo);
    }
    
    private void addParameterDefaultValues(BLangInvokableNode invokableNode, CallableUnitInfo callableUnitInfo) {
        int paramDefaultsAttrNameIndex =
                addUTF8CPEntry(currentPkgInfo, AttributeInfo.Kind.PARAMETER_DEFAULTS_ATTRIBUTE.value());
        ParamDefaultValueAttributeInfo paramDefaulValAttrInfo =
                new ParamDefaultValueAttributeInfo(paramDefaultsAttrNameIndex);

        // Only named parameters can have default values.
        for (BLangVariableDef param : invokableNode.defaultableParams) {
            DefaultValue defaultVal = getDefaultValue((BLangLiteral) param.var.expr);
            paramDefaulValAttrInfo.addParamDefaultValueInfo(defaultVal);
        }

        callableUnitInfo.addAttributeInfo(AttributeInfo.Kind.PARAMETER_DEFAULTS_ATTRIBUTE, paramDefaulValAttrInfo);
    }

    private int getValueToRefTypeCastOpcode(int typeTag) {
        int opcode;
        switch (typeTag) {
            case TypeTags.INT:
                opcode = InstructionCodes.I2ANY;
                break;
            case TypeTags.FLOAT:
                opcode = InstructionCodes.F2ANY;
                break;
            case TypeTags.STRING:
                opcode = InstructionCodes.S2ANY;
                break;
            case TypeTags.BOOLEAN:
                opcode = InstructionCodes.B2ANY;
                break;
            case TypeTags.BLOB:
                opcode = InstructionCodes.L2ANY;
                break;
            default:
                opcode = InstructionCodes.NOP;
                break;
        }
        return opcode;
    }

    private int getRefToValueTypeCastOpcode(int typeTag) {
        int opcode;
        switch (typeTag) {
            case TypeTags.INT:
                opcode = InstructionCodes.ANY2I;
                break;
            case TypeTags.FLOAT:
                opcode = InstructionCodes.ANY2F;
                break;
            case TypeTags.STRING:
                opcode = InstructionCodes.ANY2S;
                break;
            case TypeTags.BOOLEAN:
                opcode = InstructionCodes.ANY2B;
                break;
            case TypeTags.BLOB:
                opcode = InstructionCodes.ANY2L;
                break;
            default:
                opcode = InstructionCodes.NOP;
                break;
        }
        return opcode;
    }

    private void addPackageInfo(BPackageSymbol packageSymbol, ProgramFile programFile) {
        BLangPackage pkgNode = this.packageCache.get(packageSymbol.pkgID);
        if (pkgNode == null) {
            // This is a package loaded from a BALO
            packageSymbol.imports.forEach(importPkdSymbol -> addPackageInfo(importPkdSymbol, programFile));
            if (!programFile.packageFileMap.containsKey(packageSymbol.pkgID.toString())) {
                programFile.packageFileMap.put(packageSymbol.pkgID.toString(), packageSymbol.packageFile);
            }
            return;
        }

        pkgNode.imports.forEach(importPkdNode -> addPackageInfo(importPkdNode.symbol, programFile));
        if (!programFile.packageFileMap.containsKey(packageSymbol.pkgID.toString())) {
            programFile.packageFileMap.put(packageSymbol.pkgID.toString(), packageSymbol.packageFile);
        }
    }

    private byte[] getPackageBinaryContent(BLangPackage pkgNode) {
        try {
            return PackageInfoWriter.getPackageBinary(this.currentPkgInfo);
        } catch (IOException e) {
            // This code will not be executed under normal condition
            throw new BLangCompilerException("failed to generate bytecode for package '" +
                    pkgNode.packageID + "': " + e.getMessage(), e);
        }
    }
}<|MERGE_RESOLUTION|>--- conflicted
+++ resolved
@@ -82,11 +82,7 @@
 import org.wso2.ballerinalang.compiler.tree.expressions.BLangElvisExpr;
 import org.wso2.ballerinalang.compiler.tree.expressions.BLangExpression;
 import org.wso2.ballerinalang.compiler.tree.expressions.BLangFieldBasedAccess.BLangEnumeratorAccessExpr;
-<<<<<<< HEAD
 import org.wso2.ballerinalang.compiler.tree.expressions.BLangFieldBasedAccess.BLangRecordFieldAccessExpr;
-import org.wso2.ballerinalang.compiler.tree.expressions.BLangFieldBasedAccess.BLangStructFieldAccessExpr;
-=======
->>>>>>> 95a5ccbb
 import org.wso2.ballerinalang.compiler.tree.expressions.BLangFieldBasedAccess.BLangStructFunctionVarRef;
 import org.wso2.ballerinalang.compiler.tree.expressions.BLangIndexBasedAccess.BLangArrayAccessExpr;
 import org.wso2.ballerinalang.compiler.tree.expressions.BLangIndexBasedAccess.BLangJSONAccessExpr;
@@ -762,13 +758,8 @@
 
         // Generate code for the record literal.
         for (BLangRecordKeyValue keyValue : structLiteral.keyValuePairs) {
-<<<<<<< HEAD
             BLangLiteral keyExpr = (BLangLiteral) keyValue.key.expr;
             genNode(keyExpr, this.env);
-=======
-            BLangRecordKey key = keyValue.key;
-            genNode(key.expr, this.env);
->>>>>>> 95a5ccbb
 
             BLangExpression valueExpr = keyValue.valueExpr;
             genNode(valueExpr, this.env);
@@ -780,7 +771,6 @@
                 opcode = getValueToRefTypeCastOpcode(recordType.restFieldType.tag);
             }
 
-<<<<<<< HEAD
             if (opcode == InstructionCodes.NOP) {
                 emit(InstructionCodes.MAPSTORE, structRegIndex, keyExpr.regIndex, valueExpr.regIndex);
             } else {
@@ -788,10 +778,6 @@
                 emit(opcode, valueExpr.regIndex, refRegMapValue);
                 emit(InstructionCodes.MAPSTORE, structRegIndex, keyExpr.regIndex, refRegMapValue);
             }
-=======
-            int opcode = getOpcode(key.fieldSymbol.type.tag, InstructionCodes.IFIELDSTORE);
-            emit(opcode, structRegIndex, key.expr.regIndex, keyValue.valueExpr.regIndex);
->>>>>>> 95a5ccbb
         }
     }
 
