--- conflicted
+++ resolved
@@ -1219,7 +1219,6 @@
                 i += 1;
             }
 
-<<<<<<< HEAD
             loadReadonlyFlag(mv, bType);
             mv.visitMethodInsn(INVOKESPECIAL, TABLE_TYPE, "<init>", String.format("(L%s;[L%s;Z)V", BTYPE, STRING_VALUE),
                                false);
@@ -1230,31 +1229,6 @@
         } else {
             loadReadonlyFlag(mv, bType);
             mv.visitMethodInsn(INVOKESPECIAL, TABLE_TYPE, "<init>", String.format("(L%s;Z)V", BTYPE), false);
-=======
-            loadReadOnlyFlagAndType(mv, bType);
-            mv.visitMethodInsn(INVOKESPECIAL, TABLE_TYPE, "<init>", String.format("(L%s;[L%s;ZL%s;)V",
-                    BTYPE, STRING_VALUE, TABLE_TYPE), false);
-        } else if (bType.keyTypeConstraint != null) {
-            loadType(mv, bType.keyTypeConstraint);
-            loadReadOnlyFlagAndType(mv, bType);
-            mv.visitMethodInsn(INVOKESPECIAL, TABLE_TYPE, "<init>", String.format("(L%s;L%s;ZL%s;)V",
-                    BTYPE, BTYPE, TABLE_TYPE), false);
-        } else {
-            loadReadOnlyFlagAndType(mv, bType);
-            mv.visitMethodInsn(INVOKESPECIAL, TABLE_TYPE, "<init>", String.format("(L%s;ZL%s;)V", BTYPE, TABLE_TYPE),
-                               false);
-        }
-    }
-
-    private static void loadReadOnlyFlagAndType(MethodVisitor mv, BTableType bType) {
-        loadReadonlyFlag(mv, bType);
-
-        BType immutableType = bType.immutableType;
-        if (immutableType == null) {
-            mv.visitInsn(ACONST_NULL);
-        } else {
-            loadType(mv, immutableType);
->>>>>>> 2ec6bf8b
         }
     }
 
