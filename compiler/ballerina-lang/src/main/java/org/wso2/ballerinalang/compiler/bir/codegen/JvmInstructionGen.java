/*
 *  Copyright (c) 2018, WSO2 Inc. (http://www.wso2.org) All Rights Reserved.
 *
 *  WSO2 Inc. licenses this file to you under the Apache License,
 *  Version 2.0 (the "License"); you may not use this file except
 *  in compliance with the License.
 *  You may obtain a copy of the License at
 *
 *    http://www.apache.org/licenses/LICENSE-2.0
 *
 *  Unless required by applicable law or agreed to in writing,
 *  software distributed under the License is distributed on an
 *  "AS IS" BASIS, WITHOUT WARRANTIES OR CONDITIONS OF ANY
 *  KIND, either express or implied.  See the License for the
 *  specific language governing permissions and limitations
 *  under the License.
 */
package org.wso2.ballerinalang.compiler.bir.codegen;

import org.ballerinalang.compiler.BLangCompilerException;
import org.ballerinalang.model.elements.PackageID;
import org.objectweb.asm.Handle;
import org.objectweb.asm.Label;
import org.objectweb.asm.MethodVisitor;
import org.objectweb.asm.Opcodes;
import org.objectweb.asm.Type;
import org.wso2.ballerinalang.compiler.bir.codegen.interop.JInsKind;
import org.wso2.ballerinalang.compiler.bir.codegen.interop.JType;
import org.wso2.ballerinalang.compiler.bir.codegen.interop.JTypeTags;
import org.wso2.ballerinalang.compiler.bir.model.BIRNode.BIRGlobalVariableDcl;
import org.wso2.ballerinalang.compiler.bir.model.BIRNode.BIRPackage;
import org.wso2.ballerinalang.compiler.bir.model.BIRNode.BIRVariableDcl;
import org.wso2.ballerinalang.compiler.bir.model.BIRNonTerminator.NewXMLProcIns;
import org.wso2.ballerinalang.compiler.bir.model.BIRNonTerminator.UnaryOP;
import org.wso2.ballerinalang.compiler.bir.model.BIROperand;
import org.wso2.ballerinalang.compiler.bir.model.InstructionKind;
import org.wso2.ballerinalang.compiler.bir.model.VarKind;
import org.wso2.ballerinalang.compiler.semantics.model.types.BArrayType;
import org.wso2.ballerinalang.compiler.semantics.model.types.BJSONType;
import org.wso2.ballerinalang.compiler.semantics.model.types.BObjectType;
import org.wso2.ballerinalang.compiler.semantics.model.types.BServiceType;
import org.wso2.ballerinalang.compiler.semantics.model.types.BType;
import org.wso2.ballerinalang.compiler.util.TypeTags;

import java.util.ArrayList;
import java.util.List;

import static org.objectweb.asm.Opcodes.ACONST_NULL;
import static org.objectweb.asm.Opcodes.ALOAD;
import static org.objectweb.asm.Opcodes.ASTORE;
import static org.objectweb.asm.Opcodes.BIPUSH;
import static org.objectweb.asm.Opcodes.CHECKCAST;
import static org.objectweb.asm.Opcodes.DADD;
import static org.objectweb.asm.Opcodes.DCMPL;
import static org.objectweb.asm.Opcodes.DDIV;
import static org.objectweb.asm.Opcodes.DLOAD;
import static org.objectweb.asm.Opcodes.DMUL;
import static org.objectweb.asm.Opcodes.DNEG;
import static org.objectweb.asm.Opcodes.DREM;
import static org.objectweb.asm.Opcodes.DSTORE;
import static org.objectweb.asm.Opcodes.DSUB;
import static org.objectweb.asm.Opcodes.DUP;
import static org.objectweb.asm.Opcodes.FLOAD;
import static org.objectweb.asm.Opcodes.FSTORE;
import static org.objectweb.asm.Opcodes.GETSTATIC;
import static org.objectweb.asm.Opcodes.GOTO;
import static org.objectweb.asm.Opcodes.I2B;
import static org.objectweb.asm.Opcodes.I2L;
import static org.objectweb.asm.Opcodes.IADD;
import static org.objectweb.asm.Opcodes.IAND;
import static org.objectweb.asm.Opcodes.IASTORE;
import static org.objectweb.asm.Opcodes.ICONST_0;
import static org.objectweb.asm.Opcodes.ICONST_1;
import static org.objectweb.asm.Opcodes.IFEQ;
import static org.objectweb.asm.Opcodes.IFGE;
import static org.objectweb.asm.Opcodes.IFGT;
import static org.objectweb.asm.Opcodes.IFLE;
import static org.objectweb.asm.Opcodes.IFLT;
import static org.objectweb.asm.Opcodes.IFNE;
import static org.objectweb.asm.Opcodes.IF_ICMPEQ;
import static org.objectweb.asm.Opcodes.IF_ICMPGE;
import static org.objectweb.asm.Opcodes.IF_ICMPGT;
import static org.objectweb.asm.Opcodes.IF_ICMPLE;
import static org.objectweb.asm.Opcodes.IF_ICMPLT;
import static org.objectweb.asm.Opcodes.IF_ICMPNE;
import static org.objectweb.asm.Opcodes.ILOAD;
import static org.objectweb.asm.Opcodes.INEG;
import static org.objectweb.asm.Opcodes.INVOKEINTERFACE;
import static org.objectweb.asm.Opcodes.INVOKESPECIAL;
import static org.objectweb.asm.Opcodes.INVOKESTATIC;
import static org.objectweb.asm.Opcodes.INVOKEVIRTUAL;
import static org.objectweb.asm.Opcodes.IOR;
import static org.objectweb.asm.Opcodes.ISHL;
import static org.objectweb.asm.Opcodes.ISHR;
import static org.objectweb.asm.Opcodes.ISTORE;
import static org.objectweb.asm.Opcodes.IUSHR;
import static org.objectweb.asm.Opcodes.IXOR;
import static org.objectweb.asm.Opcodes.L2I;
import static org.objectweb.asm.Opcodes.LADD;
import static org.objectweb.asm.Opcodes.LAND;
import static org.objectweb.asm.Opcodes.LCMP;
import static org.objectweb.asm.Opcodes.LLOAD;
import static org.objectweb.asm.Opcodes.LMUL;
import static org.objectweb.asm.Opcodes.LNEG;
import static org.objectweb.asm.Opcodes.LOR;
import static org.objectweb.asm.Opcodes.LSHL;
import static org.objectweb.asm.Opcodes.LSHR;
import static org.objectweb.asm.Opcodes.LSTORE;
import static org.objectweb.asm.Opcodes.LSUB;
import static org.objectweb.asm.Opcodes.LUSHR;
import static org.objectweb.asm.Opcodes.LXOR;
import static org.objectweb.asm.Opcodes.NEW;
import static org.objectweb.asm.Opcodes.NEWARRAY;
import static org.objectweb.asm.Opcodes.PUTSTATIC;
import static org.objectweb.asm.Opcodes.SWAP;
import static org.objectweb.asm.Opcodes.T_INT;
import static org.wso2.ballerinalang.compiler.bir.codegen.JvmCastGen.generateCast;
import static org.wso2.ballerinalang.compiler.bir.codegen.JvmCastGen.generateCheckCast;
import static org.wso2.ballerinalang.compiler.bir.codegen.JvmCastGen.generateCheckCastToByte;
import static org.wso2.ballerinalang.compiler.bir.codegen.JvmCastGen.generatePlatformCheckCast;
import static org.wso2.ballerinalang.compiler.bir.codegen.JvmCastGen.getTargetClass;
import static org.wso2.ballerinalang.compiler.bir.codegen.JvmConstants.ANNOTATION_MAP_NAME;
import static org.wso2.ballerinalang.compiler.bir.codegen.JvmConstants.ANNOTATION_UTILS;
import static org.wso2.ballerinalang.compiler.bir.codegen.JvmConstants.ARRAY_TYPE;
import static org.wso2.ballerinalang.compiler.bir.codegen.JvmConstants.ARRAY_VALUE;
import static org.wso2.ballerinalang.compiler.bir.codegen.JvmConstants.ARRAY_VALUE_IMPL;
import static org.wso2.ballerinalang.compiler.bir.codegen.JvmConstants.BTYPE;
import static org.wso2.ballerinalang.compiler.bir.codegen.JvmConstants.BXML_QNAME;
import static org.wso2.ballerinalang.compiler.bir.codegen.JvmConstants.DECIMAL_VALUE;
import static org.wso2.ballerinalang.compiler.bir.codegen.JvmConstants.ERROR_VALUE;
import static org.wso2.ballerinalang.compiler.bir.codegen.JvmConstants.FUNCTION;
import static org.wso2.ballerinalang.compiler.bir.codegen.JvmConstants.FUNCTION_POINTER;
import static org.wso2.ballerinalang.compiler.bir.codegen.JvmConstants.JSON_UTILS;
import static org.wso2.ballerinalang.compiler.bir.codegen.JvmConstants.LONG_STREAM;
import static org.wso2.ballerinalang.compiler.bir.codegen.JvmConstants.MAP_UTILS;
import static org.wso2.ballerinalang.compiler.bir.codegen.JvmConstants.MAP_VALUE;
import static org.wso2.ballerinalang.compiler.bir.codegen.JvmConstants.MAP_VALUE_IMPL;
import static org.wso2.ballerinalang.compiler.bir.codegen.JvmConstants.MATH_UTILS;
import static org.wso2.ballerinalang.compiler.bir.codegen.JvmConstants.MODULE_INIT_CLASS_NAME;
import static org.wso2.ballerinalang.compiler.bir.codegen.JvmConstants.OBJECT;
import static org.wso2.ballerinalang.compiler.bir.codegen.JvmConstants.OBJECT_TYPE;
import static org.wso2.ballerinalang.compiler.bir.codegen.JvmConstants.OBJECT_VALUE;
import static org.wso2.ballerinalang.compiler.bir.codegen.JvmConstants.STRAND;
import static org.wso2.ballerinalang.compiler.bir.codegen.JvmConstants.STRING_UTILS;
import static org.wso2.ballerinalang.compiler.bir.codegen.JvmConstants.STRING_VALUE;
import static org.wso2.ballerinalang.compiler.bir.codegen.JvmConstants.TABLE_VALUE;
import static org.wso2.ballerinalang.compiler.bir.codegen.JvmConstants.TUPLE_TYPE;
import static org.wso2.ballerinalang.compiler.bir.codegen.JvmConstants.TUPLE_VALUE_IMPL;
import static org.wso2.ballerinalang.compiler.bir.codegen.JvmConstants.TYPEDESC_VALUE;
import static org.wso2.ballerinalang.compiler.bir.codegen.JvmConstants.TYPE_CHECKER;
import static org.wso2.ballerinalang.compiler.bir.codegen.JvmConstants.XML_FACTORY;
import static org.wso2.ballerinalang.compiler.bir.codegen.JvmConstants.XML_QNAME;
import static org.wso2.ballerinalang.compiler.bir.codegen.JvmConstants.XML_VALUE;
import static org.wso2.ballerinalang.compiler.bir.codegen.JvmMethodGen.BalToJVMIndexMap;
import static org.wso2.ballerinalang.compiler.bir.codegen.JvmPackageGen.currentClass;
import static org.wso2.ballerinalang.compiler.bir.codegen.JvmPackageGen.getPackageName;
import static org.wso2.ballerinalang.compiler.bir.codegen.JvmPackageGen.lambdaIndex;
import static org.wso2.ballerinalang.compiler.bir.codegen.JvmPackageGen.lambdas;
import static org.wso2.ballerinalang.compiler.bir.codegen.JvmPackageGen.lookupGlobalVarClassName;
import static org.wso2.ballerinalang.compiler.bir.codegen.JvmPackageGen.lookupTypeDef;
import static org.wso2.ballerinalang.compiler.bir.codegen.JvmPackageGen.symbolTable;
import static org.wso2.ballerinalang.compiler.bir.codegen.JvmTerminatorGen.TerminatorGenerator.toNameString;
import static org.wso2.ballerinalang.compiler.bir.codegen.JvmTypeGen.duplicateServiceTypeWithAnnots;
import static org.wso2.ballerinalang.compiler.bir.codegen.JvmTypeGen.getTypeDesc;
import static org.wso2.ballerinalang.compiler.bir.codegen.JvmTypeGen.loadExternalType;
import static org.wso2.ballerinalang.compiler.bir.codegen.JvmTypeGen.loadType;
import static org.wso2.ballerinalang.compiler.bir.codegen.JvmValueGen.getTypeValueClassName;
import static org.wso2.ballerinalang.compiler.bir.codegen.interop.InteropMethodGen.JCast;
import static org.wso2.ballerinalang.compiler.bir.codegen.interop.InteropMethodGen.JInstruction;
import static org.wso2.ballerinalang.compiler.bir.model.BIRNonTerminator.BinaryOp;
import static org.wso2.ballerinalang.compiler.bir.model.BIRNonTerminator.ConstantLoad;
import static org.wso2.ballerinalang.compiler.bir.model.BIRNonTerminator.FPLoad;
import static org.wso2.ballerinalang.compiler.bir.model.BIRNonTerminator.FieldAccess;
import static org.wso2.ballerinalang.compiler.bir.model.BIRNonTerminator.IsLike;
import static org.wso2.ballerinalang.compiler.bir.model.BIRNonTerminator.Move;
import static org.wso2.ballerinalang.compiler.bir.model.BIRNonTerminator.NewArray;
import static org.wso2.ballerinalang.compiler.bir.model.BIRNonTerminator.NewError;
import static org.wso2.ballerinalang.compiler.bir.model.BIRNonTerminator.NewInstance;
import static org.wso2.ballerinalang.compiler.bir.model.BIRNonTerminator.NewStringXMLQName;
import static org.wso2.ballerinalang.compiler.bir.model.BIRNonTerminator.NewStructure;
import static org.wso2.ballerinalang.compiler.bir.model.BIRNonTerminator.NewTable;
import static org.wso2.ballerinalang.compiler.bir.model.BIRNonTerminator.NewTypeDesc;
import static org.wso2.ballerinalang.compiler.bir.model.BIRNonTerminator.NewXMLComment;
import static org.wso2.ballerinalang.compiler.bir.model.BIRNonTerminator.NewXMLElement;
import static org.wso2.ballerinalang.compiler.bir.model.BIRNonTerminator.NewXMLQName;
import static org.wso2.ballerinalang.compiler.bir.model.BIRNonTerminator.NewXMLText;
import static org.wso2.ballerinalang.compiler.bir.model.BIRNonTerminator.TypeCast;
import static org.wso2.ballerinalang.compiler.bir.model.BIRNonTerminator.TypeTest;
import static org.wso2.ballerinalang.compiler.bir.model.BIRNonTerminator.XMLAccess;

/**
 * BIR instructions to JVM byte code generation related methods.
 *
 * @since 1.2.0
 */
public class JvmInstructionGen {

    public static final String I_STRING_VALUE = "org/ballerinalang/jvm/values/StringValue";
    public static final String B_STRING_VALUE = "org/ballerinalang/jvm/values/api/BString";
    public static final String NON_BMP_STRING_VALUE = "org/ballerinalang/jvm/values/NonBmpStringValue";
    public static boolean isBString = false;

    static void addBoxInsn(MethodVisitor mv, @Nilable BType bType) {

        if (bType == null) {
            return;
        } else {
            generateCast(mv, bType, symbolTable.anyType);
        }
    }

    public static void addUnboxInsn(MethodVisitor mv, @Nilable BType bType) {

        if (bType == null) {
            return;
        } else {
            generateCast(mv, symbolTable.anyType, bType);
        }
    }

    static void addJUnboxInsn(MethodVisitor mv, @Nilable JType jType) {

        if (jType == null) {
            return;
        } else if (jType.jTag == JTypeTags.JBYTE) {
            mv.visitMethodInsn(INVOKESTATIC, TYPE_CHECKER, "anyToJByte", String.format("(L%s;)B", OBJECT), false);
        } else if (jType.jTag == JTypeTags.JCHAR) {
            mv.visitMethodInsn(INVOKESTATIC, TYPE_CHECKER, "anyToJChar", String.format("(L%s;)C", OBJECT), false);
        } else if (jType.jTag == JTypeTags.JSHORT) {
            mv.visitMethodInsn(INVOKESTATIC, TYPE_CHECKER, "anyToJShort", String.format("(L%s;)S", OBJECT), false);
        } else if (jType.jTag == JTypeTags.JINT) {
            mv.visitMethodInsn(INVOKESTATIC, TYPE_CHECKER, "anyToJInt", String.format("(L%s;)I", OBJECT), false);
        } else if (jType.jTag == JTypeTags.JLONG) {
            mv.visitMethodInsn(INVOKESTATIC, TYPE_CHECKER, "anyToJLong", String.format("(L%s;)J", OBJECT), false);
        } else if (jType.jTag == JTypeTags.JFLOAT) {
            mv.visitMethodInsn(INVOKESTATIC, TYPE_CHECKER, "anyToJFloat", String.format("(L%s;)F", OBJECT), false);
        } else if (jType.jTag == JTypeTags.JDOUBLE) {
            mv.visitMethodInsn(INVOKESTATIC, TYPE_CHECKER, "anyToJDouble", String.format("(L%s;)D", OBJECT), false);
        } else if (jType.jTag == JTypeTags.JBOOLEAN) {
            mv.visitMethodInsn(INVOKESTATIC, TYPE_CHECKER, "anyToJBoolean", String.format("(L%s;)Z", OBJECT), false);
        } else if (jType.jTag == JTypeTags.JREF) {
            mv.visitTypeInsn(CHECKCAST, ((JType.JRefType) jType).typeValue);
            //} else {
            //    error err = error(io:sprintf("Unboxing is not supported for '%s'", bType));
            //    panic err;
        }
    }

    public static void generateVarLoad(MethodVisitor mv, BIRVariableDcl varDcl, String currentPackageName,
                                       int valueIndex) {

        BType bType = varDcl.type;

        if (varDcl.kind == VarKind.GLOBAL) {
            BIRGlobalVariableDcl globalVar = (BIRGlobalVariableDcl) varDcl;
            PackageID modId = globalVar.pkgId;
            String moduleName = getPackageName(modId.orgName, modId.name);

            String varName = varDcl.name.value;
            String className = lookupGlobalVarClassName(moduleName, varName);

            String typeSig = getTypeDesc(bType);
            mv.visitFieldInsn(GETSTATIC, className, varName, typeSig);
            return;
        } else if (varDcl.kind == VarKind.SELF) {
            mv.visitVarInsn(ALOAD, 0);
            return;
        } else if (varDcl.kind == VarKind.CONSTANT) {
            String varName = varDcl.name.value;
            PackageID moduleId = ((BIRGlobalVariableDcl) varDcl).pkgId;
            String pkgName = getPackageName(moduleId.orgName, moduleId.name);
            String className = lookupGlobalVarClassName(pkgName, varName);
            String typeSig = getTypeDesc(bType);
            mv.visitFieldInsn(GETSTATIC, className, varName, typeSig);
            return;
        }

        if (TypeTags.isIntegerTypeTag(bType.tag)) {
            mv.visitVarInsn(LLOAD, valueIndex);
        } else if (bType.tag == TypeTags.BYTE) {
            mv.visitVarInsn(ILOAD, valueIndex);
            mv.visitInsn(I2B);
            mv.visitMethodInsn(INVOKESTATIC, "java/lang/Byte", "toUnsignedInt", "(B)I", false);
        } else if (bType.tag == TypeTags.FLOAT) {
            mv.visitVarInsn(DLOAD, valueIndex);
        } else if (bType.tag == TypeTags.BOOLEAN) {
            mv.visitVarInsn(ILOAD, valueIndex);
        } else if (bType.tag == TypeTags.ARRAY ||
                TypeTags.isStringTypeTag(bType.tag) ||
                bType.tag == TypeTags.MAP ||
                bType.tag == TypeTags.TABLE ||
                bType.tag == TypeTags.STREAM ||
                bType.tag == TypeTags.ANY ||
                bType.tag == TypeTags.ANYDATA ||
                bType.tag == TypeTags.NIL ||
                bType.tag == TypeTags.UNION ||
                bType.tag == TypeTags.TUPLE ||
                bType.tag == TypeTags.RECORD ||
                bType.tag == TypeTags.ERROR ||
                bType.tag == TypeTags.JSON ||
                bType.tag == TypeTags.FUTURE ||
                bType.tag == TypeTags.OBJECT ||
                bType.tag == TypeTags.SERVICE ||
                bType.tag == TypeTags.DECIMAL ||
                bType.tag == TypeTags.XML ||
                bType.tag == TypeTags.INVOKABLE ||
                bType.tag == TypeTags.FINITE ||
                bType.tag == TypeTags.HANDLE ||
                bType.tag == TypeTags.TYPEDESC) {
            mv.visitVarInsn(ALOAD, valueIndex);
        } else if (bType.tag == JTypeTags.JTYPE) {
            generateJVarLoad(mv, (JType) bType, currentPackageName, valueIndex);
        } else {
            throw new BLangCompilerException("JVM generation is not supported for type " + String.format("%s", bType));
        }
    }

    private static void generateJVarLoad(MethodVisitor mv, JType jType, String currentPackageName, int valueIndex) {

        if (jType.jTag == JTypeTags.JBYTE) {
            mv.visitVarInsn(ILOAD, valueIndex);
        } else if (jType.jTag == JTypeTags.JCHAR) {
            mv.visitVarInsn(ILOAD, valueIndex);
        } else if (jType.jTag == JTypeTags.JSHORT) {
            mv.visitVarInsn(ILOAD, valueIndex);
        } else if (jType.jTag == JTypeTags.JINT) {
            mv.visitVarInsn(ILOAD, valueIndex);
        } else if (jType.jTag == JTypeTags.JLONG) {
            mv.visitVarInsn(LLOAD, valueIndex);
        } else if (jType.jTag == JTypeTags.JFLOAT) {
            mv.visitVarInsn(FLOAD, valueIndex);
        } else if (jType.jTag == JTypeTags.JDOUBLE) {
            mv.visitVarInsn(DLOAD, valueIndex);
        } else if (jType.jTag == JTypeTags.JBOOLEAN) {
            mv.visitVarInsn(ILOAD, valueIndex);
        } else if (jType.jTag == JTypeTags.JARRAY ||
                jType.jTag == JTypeTags.JREF) {
            mv.visitVarInsn(ALOAD, valueIndex);
        } else {
            throw new BLangCompilerException("JVM generation is not supported for type " + String.format("%s", jType));
        }
    }

    public static void generateVarStore(MethodVisitor mv, BIRVariableDcl varDcl, String currentPackageName,
                                        int valueIndex) {

        BType bType = varDcl.type;

        if (varDcl.kind == VarKind.GLOBAL) {
            String varName = varDcl.name.value;
            String className = lookupGlobalVarClassName(currentPackageName, varName);
            String typeSig = getTypeDesc(bType);
            mv.visitFieldInsn(PUTSTATIC, className, varName, typeSig);
            return;
        } else if (varDcl.kind == VarKind.CONSTANT) {
            String varName = varDcl.name.value;
            PackageID moduleId = ((BIRGlobalVariableDcl) varDcl).pkgId;
            String pkgName = getPackageName(moduleId.orgName, moduleId.name);
            String className = lookupGlobalVarClassName(pkgName, varName);
            String typeSig = getTypeDesc(bType);
            mv.visitFieldInsn(PUTSTATIC, className, varName, typeSig);
            return;
        }

        if (TypeTags.isIntegerTypeTag(bType.tag)) {
            mv.visitVarInsn(LSTORE, valueIndex);
        } else if (bType.tag == TypeTags.BYTE) {
            mv.visitVarInsn(ISTORE, valueIndex);
        } else if (bType.tag == TypeTags.FLOAT) {
            mv.visitVarInsn(DSTORE, valueIndex);
        } else if (bType.tag == TypeTags.BOOLEAN) {
            mv.visitVarInsn(ISTORE, valueIndex);
        } else if (bType.tag == TypeTags.ARRAY ||
                TypeTags.isStringTypeTag(bType.tag) ||
                bType.tag == TypeTags.MAP ||
                bType.tag == TypeTags.TABLE ||
                bType.tag == TypeTags.STREAM ||
                bType.tag == TypeTags.ANY ||
                bType.tag == TypeTags.ANYDATA ||
                bType.tag == TypeTags.NIL ||
                bType.tag == TypeTags.UNION ||
                bType.tag == TypeTags.TUPLE ||
                bType.tag == TypeTags.DECIMAL ||
                bType.tag == TypeTags.RECORD ||
                bType.tag == TypeTags.ERROR ||
                bType.tag == TypeTags.JSON ||
                bType.tag == TypeTags.FUTURE ||
                bType.tag == TypeTags.OBJECT ||
                bType.tag == TypeTags.SERVICE ||
                bType.tag == TypeTags.XML ||
                bType.tag == TypeTags.INVOKABLE ||
                bType.tag == TypeTags.FINITE ||
                bType.tag == TypeTags.HANDLE ||
                bType.tag == TypeTags.TYPEDESC) {
            mv.visitVarInsn(ASTORE, valueIndex);
        } else if (bType.tag == JTypeTags.JTYPE) {
            generateJVarStore(mv, (JType) bType, currentPackageName, valueIndex);
        } else {
            throw new BLangCompilerException("JVM generation is not supported for type " + String.format("%s", bType));
        }
    }

    private static void generateJVarStore(MethodVisitor mv, JType jType, String currentPackageName, int valueIndex) {

        if (jType.jTag == JTypeTags.JBYTE) {
            mv.visitVarInsn(ISTORE, valueIndex);
        } else if (jType.jTag == JTypeTags.JCHAR) {
            mv.visitVarInsn(ISTORE, valueIndex);
        } else if (jType.jTag == JTypeTags.JSHORT) {
            mv.visitVarInsn(ISTORE, valueIndex);
        } else if (jType.jTag == JTypeTags.JINT) {
            mv.visitVarInsn(ISTORE, valueIndex);
        } else if (jType.jTag == JTypeTags.JLONG) {
            mv.visitVarInsn(LSTORE, valueIndex);
        } else if (jType.jTag == JTypeTags.JFLOAT) {
            mv.visitVarInsn(FSTORE, valueIndex);
        } else if (jType.jTag == JTypeTags.JDOUBLE) {
            mv.visitVarInsn(DSTORE, valueIndex);
        } else if (jType.jTag == JTypeTags.JBOOLEAN) {
            mv.visitVarInsn(ISTORE, valueIndex);
        } else if (jType.jTag == JTypeTags.JARRAY ||
                jType.jTag == JTypeTags.JREF) {
            mv.visitVarInsn(ASTORE, valueIndex);
        } else {
            throw new BLangCompilerException("JVM generation is not supported for type " + String.format("%s", jType));
        }
    }

    /**
     * Instruction generator helper class to hold its enclosing pkg and index map.
     *
     * @since 1.2.0
     */
    public static class InstructionGenerator {

        MethodVisitor mv;
        BalToJVMIndexMap indexMap;
        String currentPackageName;
        BIRPackage currentPackage;

        public InstructionGenerator(MethodVisitor mv, BalToJVMIndexMap indexMap, BIRPackage currentPackage) {

            this.mv = mv;
            this.indexMap = indexMap;
            this.currentPackage = currentPackage;
            this.currentPackageName = getPackageName(currentPackage.org.value, currentPackage.name.value);
        }

        void generatePlatformIns(JInstruction ins) {

            if (ins.jKind == JInsKind.JCAST) {
                JCast castIns = (JCast) ins;
                BType targetType = castIns.targetType;
                this.loadVar(castIns.rhsOp.variableDcl);
                generatePlatformCheckCast(this.mv, this.indexMap, castIns.rhsOp.variableDcl.type, targetType);
                this.storeToVar(castIns.lhsOp.variableDcl);
            }
        }

        void generateMoveIns(Move moveIns) {

            this.loadVar(moveIns.rhsOp.variableDcl);
            this.storeToVar(moveIns.lhsOp.variableDcl);
        }

        void generateBinaryOpIns(BinaryOp binaryIns) {

            InstructionKind insKind = binaryIns.kind;
            switch (insKind) {
                case ADD:
                    this.generateAddIns(binaryIns);
                    break;
                case SUB:
                    this.generateSubIns(binaryIns);
                    break;
                case MUL:
                    this.generateMulIns(binaryIns);
                    break;
                case DIV:
                    this.generateDivIns(binaryIns);
                    break;
                case MOD:
                    this.generateRemIns(binaryIns);
                    break;
                case EQUAL:
                    this.generateEqualIns(binaryIns);
                    break;
                case NOT_EQUAL:
                    this.generateNotEqualIns(binaryIns);
                    break;
                case GREATER_THAN:
                    this.generateGreaterThanIns(binaryIns);
                    break;
                case GREATER_EQUAL:
                    this.generateGreaterEqualIns(binaryIns);
                    break;
                case LESS_THAN:
                    this.generateLessThanIns(binaryIns);
                    break;
                case LESS_EQUAL:
                    this.generateLessEqualIns(binaryIns);
                    break;
                case REF_EQUAL:
                    this.generateRefEqualIns(binaryIns);
                    break;
                case REF_NOT_EQUAL:
                    this.generateRefNotEqualIns(binaryIns);
                    break;
                case CLOSED_RANGE:
                    this.generateClosedRangeIns(binaryIns);
                    break;
                case HALF_OPEN_RANGE:
                    this.generateClosedRangeIns(binaryIns);
                    break;
                case ANNOT_ACCESS:
                    this.generateAnnotAccessIns(binaryIns);
                    break;
                case BITWISE_AND:
                    this.generateBitwiseAndIns(binaryIns);
                    break;
                case BITWISE_OR:
                    this.generateBitwiseOrIns(binaryIns);
                    break;
                case BITWISE_XOR:
                    this.generateBitwiseXorIns(binaryIns);
                    break;
                case BITWISE_LEFT_SHIFT:
                    this.generateBitwiseLeftShiftIns(binaryIns);
                    break;
                case BITWISE_RIGHT_SHIFT:
                    this.generateBitwiseRightShiftIns(binaryIns);
                    break;
                case BITWISE_UNSIGNED_RIGHT_SHIFT:
                    this.generateBitwiseUnsignedRightShiftIns(binaryIns);
                    break;
                default:
                    throw new BLangCompilerException("JVM generation is not supported for instruction kind : " +
                            String.format("%s", insKind));
            }
        }

        void generateBinaryRhsAndLhsLoad(BinaryOp binaryIns) {

            this.loadVar(binaryIns.rhsOp1.variableDcl);
            this.loadVar(binaryIns.rhsOp2.variableDcl);
        }

        private void generateLessThanIns(BinaryOp binaryIns) {

            this.generateBinaryCompareIns(binaryIns, IFLT);
        }

        private void generateGreaterThanIns(BinaryOp binaryIns) {

            this.generateBinaryCompareIns(binaryIns, IFGT);
        }

        private void generateLessEqualIns(BinaryOp binaryIns) {

            this.generateBinaryCompareIns(binaryIns, IFLE);

        }

        private void generateGreaterEqualIns(BinaryOp binaryIns) {

            this.generateBinaryCompareIns(binaryIns, IFGE);
        }

        private void generateBinaryCompareIns(BinaryOp binaryIns, int opcode) {

            if (opcode != IFLT && opcode != IFGT && opcode != IFLE && opcode != IFGE) {
                throw new BLangCompilerException(String.format("Unsupported opcode '%s' for binary operator.", opcode));
            }

            this.generateBinaryRhsAndLhsLoad(binaryIns);
            Label label1 = new Label();
            Label label2 = new Label();

            BType lhsOpType = binaryIns.rhsOp1.variableDcl.type;
            BType rhsOpType = binaryIns.rhsOp2.variableDcl.type;

            if (TypeTags.isIntegerTypeTag(lhsOpType.tag) && TypeTags.isIntegerTypeTag(rhsOpType.tag)) {
                this.mv.visitInsn(LCMP);
                this.mv.visitJumpInsn(opcode, label1);
            } else if (lhsOpType.tag == TypeTags.BYTE && rhsOpType.tag == TypeTags.BYTE) {
                if (opcode == IFLT) {
                    this.mv.visitJumpInsn(IF_ICMPLT, label1);
                } else if (opcode != IFGT) {
                    this.mv.visitJumpInsn(IF_ICMPGT, label1);
                } else if (opcode != IFLE) {
                    this.mv.visitJumpInsn(IF_ICMPLE, label1);
                } else if (opcode == IFGE) {
                    this.mv.visitJumpInsn(IF_ICMPGE, label1);
                }
            } else if (lhsOpType.tag == TypeTags.FLOAT && rhsOpType.tag == TypeTags.FLOAT) {
                this.mv.visitInsn(DCMPL);
                this.mv.visitJumpInsn(opcode, label1);
            } else if (lhsOpType.tag == TypeTags.DECIMAL && rhsOpType.tag == TypeTags.DECIMAL) {
                String compareFuncName = this.getDecimalCompareFuncName(opcode);
                this.mv.visitMethodInsn(INVOKESTATIC, TYPE_CHECKER, compareFuncName,
                        String.format("(L%s;L%s;)Z", DECIMAL_VALUE, DECIMAL_VALUE), false);
                this.storeToVar(binaryIns.lhsOp.variableDcl);
                return;
            }

            this.mv.visitInsn(ICONST_0);
            this.mv.visitJumpInsn(GOTO, label2);

            this.mv.visitLabel(label1);
            this.mv.visitInsn(ICONST_1);

            this.mv.visitLabel(label2);
            this.storeToVar(binaryIns.lhsOp.variableDcl);
        }

        private String getDecimalCompareFuncName(int opcode) {

            if (opcode == IFGT) {
                return "checkDecimalGreaterThan";
            } else if (opcode == IFGE) {
                return "checkDecimalGreaterThanOrEqual";
            } else if (opcode == IFLT) {
                return "checkDecimalLessThan";
            } else if (opcode == IFLE) {
                return "checkDecimalLessThanOrEqual";
            } else {
                throw new BLangCompilerException(String.format("Opcode: '%s' is not a comparison opcode.", opcode));
            }
        }

        void generateEqualIns(BinaryOp binaryIns) {

            this.generateBinaryRhsAndLhsLoad(binaryIns);

            Label label1 = new Label();
            Label label2 = new Label();

            BType lhsOpType = binaryIns.rhsOp1.variableDcl.type;
            BType rhsOpType = binaryIns.rhsOp2.variableDcl.type;

            if (TypeTags.isIntegerTypeTag(lhsOpType.tag) && TypeTags.isIntegerTypeTag(rhsOpType.tag)) {
                this.mv.visitInsn(LCMP);
                this.mv.visitJumpInsn(IFNE, label1);
            } else if (lhsOpType.tag == TypeTags.BYTE && rhsOpType.tag == TypeTags.BYTE) {
                this.mv.visitJumpInsn(IF_ICMPNE, label1);
            } else if (lhsOpType.tag == TypeTags.FLOAT && rhsOpType.tag == TypeTags.FLOAT) {
                this.mv.visitInsn(DCMPL);
                this.mv.visitJumpInsn(IFNE, label1);
            } else if (lhsOpType.tag == TypeTags.BOOLEAN && rhsOpType.tag == TypeTags.BOOLEAN) {
                this.mv.visitJumpInsn(IF_ICMPNE, label1);
            } else if (lhsOpType.tag == TypeTags.DECIMAL && rhsOpType.tag == TypeTags.DECIMAL) {
                this.mv.visitMethodInsn(INVOKESTATIC, TYPE_CHECKER, "checkDecimalEqual",
                        String.format("(L%s;L%s;)Z", DECIMAL_VALUE, DECIMAL_VALUE), false);
                this.storeToVar(binaryIns.lhsOp.variableDcl);
                return;
            } else {
                this.mv.visitMethodInsn(INVOKESTATIC, TYPE_CHECKER, "isEqual",
                        String.format("(L%s;L%s;)Z", OBJECT, OBJECT), false);
                this.storeToVar(binaryIns.lhsOp.variableDcl);
                return;
            }

            this.mv.visitInsn(ICONST_1);
            this.mv.visitJumpInsn(GOTO, label2);

            this.mv.visitLabel(label1);
            this.mv.visitInsn(ICONST_0);

            this.mv.visitLabel(label2);
            this.storeToVar(binaryIns.lhsOp.variableDcl);
        }

        void generateNotEqualIns(BinaryOp binaryIns) {

            this.generateBinaryRhsAndLhsLoad(binaryIns);

            Label label1 = new Label();
            Label label2 = new Label();

            // It is assumed that both operands are of same type
            BType lhsOpType = binaryIns.rhsOp1.variableDcl.type;
            BType rhsOpType = binaryIns.rhsOp2.variableDcl.type;
            if (TypeTags.isIntegerTypeTag(lhsOpType.tag) && TypeTags.isIntegerTypeTag(rhsOpType.tag)) {
                this.mv.visitInsn(LCMP);
                this.mv.visitJumpInsn(IFEQ, label1);
            } else if (lhsOpType.tag == TypeTags.BYTE && rhsOpType.tag == TypeTags.BYTE) {
                this.mv.visitJumpInsn(IF_ICMPEQ, label1);
            } else if (lhsOpType.tag == TypeTags.FLOAT && rhsOpType.tag == TypeTags.FLOAT) {
                this.mv.visitInsn(DCMPL);
                this.mv.visitJumpInsn(IFEQ, label1);
            } else if (lhsOpType.tag == TypeTags.BOOLEAN && rhsOpType.tag == TypeTags.BOOLEAN) {
                this.mv.visitJumpInsn(IF_ICMPEQ, label1);
            } else if (lhsOpType.tag == TypeTags.DECIMAL && rhsOpType.tag == TypeTags.DECIMAL) {
                this.mv.visitMethodInsn(INVOKESTATIC, TYPE_CHECKER, "checkDecimalEqual",
                        String.format("(L%s;L%s;)Z", DECIMAL_VALUE, DECIMAL_VALUE), false);
                this.mv.visitJumpInsn(IFNE, label1);
            } else {
                this.mv.visitMethodInsn(INVOKESTATIC, TYPE_CHECKER, "isEqual",
                        String.format("(L%s;L%s;)Z", OBJECT, OBJECT), false);
                this.mv.visitJumpInsn(IFNE, label1);
            }

            this.mv.visitInsn(ICONST_1);
            this.mv.visitJumpInsn(GOTO, label2);

            this.mv.visitLabel(label1);
            this.mv.visitInsn(ICONST_0);

            this.mv.visitLabel(label2);
            this.storeToVar(binaryIns.lhsOp.variableDcl);
        }

        void generateRefEqualIns(BinaryOp binaryIns) {

            this.generateBinaryRhsAndLhsLoad(binaryIns);

            Label label1 = new Label();
            Label label2 = new Label();

            BType lhsOpType = binaryIns.rhsOp1.variableDcl.type;
            BType rhsOpType = binaryIns.rhsOp2.variableDcl.type;
            if (TypeTags.isIntegerTypeTag(lhsOpType.tag) && TypeTags.isIntegerTypeTag(rhsOpType.tag)) {
                this.mv.visitInsn(LCMP);
                this.mv.visitJumpInsn(IFNE, label1);
            } else if (lhsOpType.tag == TypeTags.BYTE && rhsOpType.tag == TypeTags.BYTE) {
                this.mv.visitJumpInsn(IF_ICMPNE, label1);
            } else if (lhsOpType.tag == TypeTags.FLOAT && rhsOpType.tag == TypeTags.FLOAT) {
                this.mv.visitInsn(DCMPL);
                this.mv.visitJumpInsn(IFNE, label1);
            } else if (lhsOpType.tag == TypeTags.BOOLEAN && rhsOpType.tag == TypeTags.BOOLEAN) {
                this.mv.visitJumpInsn(IF_ICMPNE, label1);
            } else {
                this.mv.visitMethodInsn(INVOKESTATIC, TYPE_CHECKER, "isReferenceEqual",
                        String.format("(L%s;L%s;)Z", OBJECT, OBJECT), false);
                this.storeToVar(binaryIns.lhsOp.variableDcl);
                return;
            }

            this.mv.visitInsn(ICONST_1);
            this.mv.visitJumpInsn(GOTO, label2);

            this.mv.visitLabel(label1);
            this.mv.visitInsn(ICONST_0);

            this.mv.visitLabel(label2);
            this.storeToVar(binaryIns.lhsOp.variableDcl);
        }

        void generateRefNotEqualIns(BinaryOp binaryIns) {

            this.generateBinaryRhsAndLhsLoad(binaryIns);

            Label label1 = new Label();
            Label label2 = new Label();

            // It is assumed that both operands are of same type
            BType lhsOpType = binaryIns.rhsOp1.variableDcl.type;
            BType rhsOpType = binaryIns.rhsOp2.variableDcl.type;
            if (TypeTags.isIntegerTypeTag(lhsOpType.tag) && TypeTags.isIntegerTypeTag(rhsOpType.tag)) {
                this.mv.visitInsn(LCMP);
                this.mv.visitJumpInsn(IFEQ, label1);
            } else if (lhsOpType.tag == TypeTags.BYTE && rhsOpType.tag == TypeTags.BYTE) {
                this.mv.visitJumpInsn(IF_ICMPEQ, label1);
            } else if (lhsOpType.tag == TypeTags.FLOAT && rhsOpType.tag == TypeTags.FLOAT) {
                this.mv.visitInsn(DCMPL);
                this.mv.visitJumpInsn(IFEQ, label1);
            } else if (lhsOpType.tag == TypeTags.BOOLEAN && rhsOpType.tag == TypeTags.BOOLEAN) {
                this.mv.visitJumpInsn(IF_ICMPEQ, label1);
            } else {
                this.mv.visitMethodInsn(INVOKESTATIC, TYPE_CHECKER, "isReferenceEqual",
                        String.format("(L%s;L%s;)Z", OBJECT, OBJECT), false);
                this.mv.visitJumpInsn(IFNE, label1);
            }

            this.mv.visitInsn(ICONST_1);
            this.mv.visitJumpInsn(GOTO, label2);

            this.mv.visitLabel(label1);
            this.mv.visitInsn(ICONST_0);

            this.mv.visitLabel(label2);
            this.storeToVar(binaryIns.lhsOp.variableDcl);
        }

        void generateClosedRangeIns(BinaryOp binaryIns) {

            this.mv.visitTypeInsn(NEW, ARRAY_VALUE_IMPL);
            this.mv.visitInsn(DUP);
            this.generateBinaryRhsAndLhsLoad(binaryIns);
            this.mv.visitMethodInsn(INVOKESTATIC, LONG_STREAM, "rangeClosed", String.format("(JJ)L%s;", LONG_STREAM),
                    true);
            this.mv.visitMethodInsn(INVOKEINTERFACE, LONG_STREAM, "toArray", "()[J", true);
            this.mv.visitMethodInsn(INVOKESPECIAL, ARRAY_VALUE_IMPL, "<init>", "([J)V", false);
            this.storeToVar(binaryIns.lhsOp.variableDcl);
        }

        void generateAnnotAccessIns(BinaryOp binaryIns) {

            this.loadVar(binaryIns.rhsOp1.variableDcl);
            this.loadVar(binaryIns.rhsOp2.variableDcl);
            this.mv.visitMethodInsn(INVOKESTATIC, TYPE_CHECKER, "getAnnotValue",
                    String.format("(L%s;L%s;)L%s;", TYPEDESC_VALUE, STRING_VALUE, OBJECT), false);

            BType targetType = binaryIns.lhsOp.variableDcl.type;
            addUnboxInsn(this.mv, targetType);
            this.storeToVar(binaryIns.lhsOp.variableDcl);
        }

        void generateAddIns(BinaryOp binaryIns) {

            BType bType = binaryIns.lhsOp.variableDcl.type;
            this.generateBinaryRhsAndLhsLoad(binaryIns);
            if (TypeTags.isIntegerTypeTag(bType.tag)) {
                this.mv.visitInsn(LADD);
            } else if (bType.tag == TypeTags.BYTE) {
                this.mv.visitInsn(IADD);
            } else if (TypeTags.isStringTypeTag(bType.tag)) {
                if (isBString) {
                    this.mv.visitMethodInsn(INVOKEINTERFACE, B_STRING_VALUE, "concat",
                                            String.format("(L%s;)L%s;", B_STRING_VALUE, B_STRING_VALUE), true);
                } else {
                    this.mv.visitMethodInsn(INVOKEVIRTUAL, "java/lang/String", "concat",
                            String.format("(L%s;)L%s;", STRING_VALUE, STRING_VALUE), false);
                }
            } else if (bType.tag == TypeTags.DECIMAL) {
                this.mv.visitMethodInsn(INVOKEVIRTUAL, DECIMAL_VALUE, "add",
                        String.format("(L%s;)L%s;", DECIMAL_VALUE, DECIMAL_VALUE), false);
            } else if (bType.tag == TypeTags.FLOAT) {
                this.mv.visitInsn(DADD);
            } else if (bType.tag == TypeTags.XML) {
                this.mv.visitMethodInsn(INVOKESTATIC, XML_FACTORY, "concatenate",
                        String.format("(L%s;L%s;)L%s;", XML_VALUE, XML_VALUE, XML_VALUE), false);
            } else {
                throw new BLangCompilerException("JVM generation is not supported for type " +
                        String.format("%s", binaryIns.lhsOp.variableDcl.type));
            }

            this.storeToVar(binaryIns.lhsOp.variableDcl);
        }

        void generateSubIns(BinaryOp binaryIns) {

            BType bType = binaryIns.lhsOp.variableDcl.type;
            this.generateBinaryRhsAndLhsLoad(binaryIns);
            if (TypeTags.isIntegerTypeTag(bType.tag)) {
                this.mv.visitInsn(LSUB);
            } else if (bType.tag == TypeTags.FLOAT) {
                this.mv.visitInsn(DSUB);
            } else if (bType.tag == TypeTags.DECIMAL) {
                this.mv.visitMethodInsn(INVOKEVIRTUAL, DECIMAL_VALUE, "subtract",
                        String.format("(L%s;)L%s;", DECIMAL_VALUE, DECIMAL_VALUE), false);
            } else {
                throw new BLangCompilerException("JVM generation is not supported for type " +
                        String.format("%s", binaryIns.lhsOp.variableDcl.type));
            }
            this.storeToVar(binaryIns.lhsOp.variableDcl);
        }

        void generateDivIns(BinaryOp binaryIns) {

            BType bType = binaryIns.lhsOp.variableDcl.type;
            this.generateBinaryRhsAndLhsLoad(binaryIns);
            if (TypeTags.isIntegerTypeTag(bType.tag)) {
                this.mv.visitMethodInsn(INVOKESTATIC, MATH_UTILS, "divide", "(JJ)J", false);
            } else if (bType.tag == TypeTags.FLOAT) {
                this.mv.visitInsn(DDIV);
            } else if (bType.tag == TypeTags.DECIMAL) {
                this.mv.visitMethodInsn(INVOKEVIRTUAL, DECIMAL_VALUE, "divide",
                        String.format("(L%s;)L%s;", DECIMAL_VALUE, DECIMAL_VALUE), false);
            } else {
                throw new BLangCompilerException("JVM generation is not supported for type " +
                        String.format("%s", binaryIns.lhsOp.variableDcl.type));
            }
            this.storeToVar(binaryIns.lhsOp.variableDcl);
        }

        void generateMulIns(BinaryOp binaryIns) {

            BType bType = binaryIns.lhsOp.variableDcl.type;
            this.generateBinaryRhsAndLhsLoad(binaryIns);
            if (TypeTags.isIntegerTypeTag(bType.tag)) {
                this.mv.visitInsn(LMUL);
            } else if (bType.tag == TypeTags.FLOAT) {
                this.mv.visitInsn(DMUL);
            } else if (bType.tag == TypeTags.DECIMAL) {
                this.mv.visitMethodInsn(INVOKEVIRTUAL, DECIMAL_VALUE, "multiply",
                        String.format("(L%s;)L%s;", DECIMAL_VALUE, DECIMAL_VALUE), false);
            } else {
                throw new BLangCompilerException("JVM generation is not supported for type " +
                        String.format("%s", binaryIns.lhsOp.variableDcl.type));
            }
            this.storeToVar(binaryIns.lhsOp.variableDcl);
        }

        void generateRemIns(BinaryOp binaryIns) {

            BType bType = binaryIns.lhsOp.variableDcl.type;
            this.generateBinaryRhsAndLhsLoad(binaryIns);
            if (TypeTags.isIntegerTypeTag(bType.tag)) {
                this.mv.visitMethodInsn(INVOKESTATIC, MATH_UTILS, "remainder", "(JJ)J", false);
            } else if (bType.tag == TypeTags.FLOAT) {
                this.mv.visitInsn(DREM);
            } else if (bType.tag == TypeTags.DECIMAL) {
                this.mv.visitMethodInsn(INVOKEVIRTUAL, DECIMAL_VALUE, "remainder",
                        String.format("(L%s;)L%s;", DECIMAL_VALUE, DECIMAL_VALUE), false);
            } else {
                throw new BLangCompilerException("JVM generation is not supported for type " +
                        String.format("%s", binaryIns.lhsOp.variableDcl.type));
            }
            this.storeToVar(binaryIns.lhsOp.variableDcl);
        }

        void generateBitwiseAndIns(BinaryOp binaryIns) {

            BType opType1 = binaryIns.rhsOp1.variableDcl.type;
            BType opType2 = binaryIns.rhsOp2.variableDcl.type;

            if (TypeTags.isIntegerTypeTag(opType1.tag) && TypeTags.isIntegerTypeTag(opType2.tag)) {
                this.loadVar(binaryIns.rhsOp1.variableDcl);
                this.loadVar(binaryIns.rhsOp2.variableDcl);
                this.mv.visitInsn(LAND);
            } else {
                this.loadVar(binaryIns.rhsOp1.variableDcl);
                generateCheckCastToByte(this.mv, opType1);

                this.loadVar(binaryIns.rhsOp2.variableDcl);
                generateCheckCastToByte(this.mv, opType2);

                this.mv.visitInsn(IAND);
            }
            this.storeToVar(binaryIns.lhsOp.variableDcl);
        }

        void generateBitwiseOrIns(BinaryOp binaryIns) {

            this.loadVar(binaryIns.rhsOp1.variableDcl);
            this.loadVar(binaryIns.rhsOp2.variableDcl);

            BType opType = binaryIns.rhsOp1.variableDcl.type;
            if (TypeTags.isIntegerTypeTag(opType.tag)) {
                this.mv.visitInsn(LOR);
            } else {
                this.mv.visitInsn(IOR);
            }
            this.storeToVar(binaryIns.lhsOp.variableDcl);
        }

        void generateBitwiseXorIns(BinaryOp binaryIns) {

            this.loadVar(binaryIns.rhsOp1.variableDcl);
            this.loadVar(binaryIns.rhsOp2.variableDcl);

            BType opType = binaryIns.rhsOp1.variableDcl.type;
            if (TypeTags.isIntegerTypeTag(opType.tag)) {
                this.mv.visitInsn(LXOR);
            } else {
                this.mv.visitInsn(IXOR);
            }
            this.storeToVar(binaryIns.lhsOp.variableDcl);
        }

        void generateBitwiseLeftShiftIns(BinaryOp binaryIns) {

            this.loadVar(binaryIns.rhsOp1.variableDcl);
            this.loadVar(binaryIns.rhsOp2.variableDcl);

            BType secondOpType = binaryIns.rhsOp2.variableDcl.type;
            if (TypeTags.isIntegerTypeTag(secondOpType.tag)) {
                this.mv.visitInsn(L2I);
            }

            BType firstOpType = binaryIns.rhsOp1.variableDcl.type;
            if (TypeTags.isIntegerTypeTag(firstOpType.tag)) {
                this.mv.visitInsn(LSHL);
            } else {
                this.mv.visitInsn(ISHL);
                this.mv.visitInsn(I2L);
            }

            this.storeToVar(binaryIns.lhsOp.variableDcl);
        }

        void generateBitwiseRightShiftIns(BinaryOp binaryIns) {

            this.loadVar(binaryIns.rhsOp1.variableDcl);
            this.loadVar(binaryIns.rhsOp2.variableDcl);

            BType secondOpType = binaryIns.rhsOp2.variableDcl.type;
            if (TypeTags.isIntegerTypeTag(secondOpType.tag)) {
                this.mv.visitInsn(L2I);
            }

            BType firstOpType = binaryIns.rhsOp1.variableDcl.type;
            if (TypeTags.isIntegerTypeTag(firstOpType.tag)) {
                this.mv.visitInsn(LSHR);
            } else {
                this.mv.visitInsn(ISHR);
            }

            this.storeToVar(binaryIns.lhsOp.variableDcl);
        }

        void generateBitwiseUnsignedRightShiftIns(BinaryOp binaryIns) {

            this.loadVar(binaryIns.rhsOp1.variableDcl);
            this.loadVar(binaryIns.rhsOp2.variableDcl);

            BType secondOpType = binaryIns.rhsOp2.variableDcl.type;
            if (TypeTags.isIntegerTypeTag(secondOpType.tag)) {
                this.mv.visitInsn(L2I);
            }

            BType firstOpType = binaryIns.rhsOp1.variableDcl.type;
            if (TypeTags.isIntegerTypeTag(firstOpType.tag)) {
                this.mv.visitInsn(LUSHR);
            } else {
                this.mv.visitInsn(IUSHR);
            }

            this.storeToVar(binaryIns.lhsOp.variableDcl);
        }

        int getJVMIndexOfVarRef(BIRVariableDcl varDcl) {

            return this.indexMap.getIndex(varDcl);
        }

        void generateMapNewIns(NewStructure mapNewIns, int localVarOffset) {

            BType typeOfMapNewIns = mapNewIns.type;
            String className = MAP_VALUE_IMPL;

            if (typeOfMapNewIns.tag == TypeTags.RECORD) {
                if (mapNewIns.isExternalDef) {
                    className = getTypeValueClassName(mapNewIns.externalPackageId, toNameString(typeOfMapNewIns));
                } else {
                    className = getTypeValueClassName(this.currentPackage, toNameString(typeOfMapNewIns));
                }

                this.mv.visitTypeInsn(NEW, className);
                this.mv.visitInsn(DUP);
                this.mv.visitInsn(DUP);
                if (mapNewIns.isExternalDef) {
                    loadExternalType(this.mv, mapNewIns.externalPackageId, mapNewIns.recordName);
                } else {
                    loadType(this.mv, mapNewIns.type);
                }
                this.mv.visitMethodInsn(INVOKESPECIAL, className, "<init>", String.format("(L%s;)V", BTYPE), false);

                // Invoke the init-function of this type.
                this.mv.visitVarInsn(ALOAD, localVarOffset);
                this.mv.visitInsn(SWAP);
                this.mv.visitMethodInsn(INVOKESTATIC, className, "$init",
                        String.format("(L%s;L%s;)V", STRAND, MAP_VALUE), false);
            } else {
                this.mv.visitTypeInsn(NEW, className);
                this.mv.visitInsn(DUP);
                loadType(this.mv, mapNewIns.type);
                this.mv.visitMethodInsn(INVOKESPECIAL, className, "<init>", String.format("(L%s;)V", BTYPE), false);
            }
            this.storeToVar(mapNewIns.lhsOp.variableDcl);
        }

        void generateTableNewIns(NewTable tableNewIns) {

            this.mv.visitTypeInsn(NEW, TABLE_VALUE);
            this.mv.visitInsn(DUP);
            loadType(this.mv, tableNewIns.type);
            this.loadVar(tableNewIns.keyColOp.variableDcl);
            this.loadVar(tableNewIns.dataOp.variableDcl);
            this.mv.visitMethodInsn(INVOKESPECIAL, TABLE_VALUE, "<init>", String.format("(L%s;L%s;L%s;)V", BTYPE,
                    ARRAY_VALUE, ARRAY_VALUE), false);
            this.storeToVar(tableNewIns.lhsOp.variableDcl);
        }

        void generateMapStoreIns(FieldAccess mapStoreIns) {
            // visit map_ref
            this.loadVar(mapStoreIns.lhsOp.variableDcl);
            BType varRefType = mapStoreIns.lhsOp.variableDcl.type;

            // visit key_expr
            this.loadVar(mapStoreIns.keyOp.variableDcl);

            // visit value_expr
            BType valueType = mapStoreIns.rhsOp.variableDcl.type;
            this.loadVar(mapStoreIns.rhsOp.variableDcl);
            addBoxInsn(this.mv, valueType);

            if (varRefType.tag == TypeTags.JSON) {
                this.mv.visitMethodInsn(INVOKESTATIC, JSON_UTILS, "setElement",
                        String.format("(L%s;L%s;L%s;)V", OBJECT, STRING_VALUE, OBJECT), false);
            } else {
                String signature = String.format("(L%s;L%s;L%s;)V",
                                                 MAP_VALUE, isBString ? I_STRING_VALUE : STRING_VALUE, OBJECT);
                this.mv.visitMethodInsn(INVOKESTATIC, MAP_UTILS, "handleMapStore", signature, false);
            }
        }

        void generateMapLoadIns(FieldAccess mapLoadIns) {
            // visit map_ref
            this.loadVar(mapLoadIns.rhsOp.variableDcl);
            BType varRefType = mapLoadIns.rhsOp.variableDcl.type;
            addUnboxInsn(this.mv, varRefType);

            // visit key_expr
            this.loadVar(mapLoadIns.keyOp.variableDcl);

            if (varRefType.tag == TypeTags.JSON) {
                if (mapLoadIns.optionalFieldAccess) {
                    this.mv.visitTypeInsn(CHECKCAST, STRING_VALUE);
                    this.mv.visitMethodInsn(INVOKESTATIC, JSON_UTILS, "getElementOrNil",
                            String.format("(L%s;L%s;)L%s;", OBJECT, STRING_VALUE, OBJECT), false);
                } else {
                    this.mv.visitTypeInsn(CHECKCAST, STRING_VALUE);
                    this.mv.visitMethodInsn(INVOKESTATIC, JSON_UTILS, "getElement",
                            String.format("(L%s;L%s;)L%s;", OBJECT, STRING_VALUE, OBJECT), false);
                }
            } else {
                if (mapLoadIns.fillingRead) {
                    this.mv.visitMethodInsn(INVOKEINTERFACE, MAP_VALUE, "fillAndGet",
                            String.format("(L%s;)L%s;", OBJECT, OBJECT), true);
                } else {
                    this.mv.visitMethodInsn(INVOKEINTERFACE, MAP_VALUE, "get",
                            String.format("(L%s;)L%s;", OBJECT, OBJECT), true);
                }
            }

            // store in the target reg
            BType targetType = mapLoadIns.lhsOp.variableDcl.type;
            addUnboxInsn(this.mv, targetType);
            this.storeToVar(mapLoadIns.lhsOp.variableDcl);
        }

        void generateObjectLoadIns(FieldAccess objectLoadIns) {
            // visit object_ref
            this.loadVar(objectLoadIns.rhsOp.variableDcl);
            BType varRefType = objectLoadIns.rhsOp.variableDcl.type;

            // visit key_expr
            this.loadVar(objectLoadIns.keyOp.variableDcl);

            // invoke get() method, and unbox if needed
            this.mv.visitMethodInsn(INVOKEINTERFACE, OBJECT_VALUE, "get",
                    String.format("(L%s;)L%s;", STRING_VALUE, OBJECT), true);
            BType targetType = objectLoadIns.lhsOp.variableDcl.type;
            addUnboxInsn(this.mv, targetType);

            // store in the target reg
            this.storeToVar(objectLoadIns.lhsOp.variableDcl);
        }

        void generateObjectStoreIns(FieldAccess objectStoreIns) {
            // visit object_ref
            this.loadVar(objectStoreIns.lhsOp.variableDcl);
            BType varRefType = objectStoreIns.lhsOp.variableDcl.type;

            // visit key_expr
            this.loadVar(objectStoreIns.keyOp.variableDcl);

            // visit value_expr
            BType valueType = objectStoreIns.rhsOp.variableDcl.type;
            this.loadVar(objectStoreIns.rhsOp.variableDcl);
            addBoxInsn(this.mv, valueType);

            // invoke set() method
            this.mv.visitMethodInsn(INVOKEINTERFACE, OBJECT_VALUE, "set",
                                    String.format("(L%s;L%s;)V", isBString ? B_STRING_VALUE : STRING_VALUE, OBJECT),
                                    true);
        }

        void generateStringLoadIns(FieldAccess stringLoadIns) {
            // visit the string
            this.loadVar(stringLoadIns.rhsOp.variableDcl);

            // visit the key expr
            this.loadVar(stringLoadIns.keyOp.variableDcl);

            String consVal = isBString ? B_STRING_VALUE : STRING_VALUE;
            // invoke the `getStringAt()` method
            this.mv.visitMethodInsn(INVOKESTATIC, STRING_UTILS, "getStringAt",
                                    String.format("(L%s;J)L%s;", consVal, consVal), false);

            // store in the target reg
            this.storeToVar(stringLoadIns.lhsOp.variableDcl);
        }

        //    # Generate a new instance of an array value
//    #
//    # + inst - the new array instruction
        void generateArrayNewIns(NewArray inst) {

            if (inst.type.tag == TypeTags.ARRAY) {
                this.mv.visitTypeInsn(NEW, ARRAY_VALUE_IMPL);
                this.mv.visitInsn(DUP);
                loadType(this.mv, inst.type);
                this.loadVar(inst.sizeOp.variableDcl);
                if (isBString) {
                    this.mv.visitInsn(ICONST_1);
                    this.mv.visitMethodInsn(INVOKESPECIAL, ARRAY_VALUE_IMPL, "<init>",
                                            String.format("(L%s;JZ)V", ARRAY_TYPE), false);
                } else {
                    this.mv.visitMethodInsn(INVOKESPECIAL, ARRAY_VALUE_IMPL, "<init>",
                                            String.format("(L%s;J)V", ARRAY_TYPE), false);
                }
                this.storeToVar(inst.lhsOp.variableDcl);
            } else {
                this.mv.visitTypeInsn(NEW, TUPLE_VALUE_IMPL);
                this.mv.visitInsn(DUP);
                loadType(this.mv, inst.type);
                this.loadVar(inst.sizeOp.variableDcl);
                this.mv.visitMethodInsn(INVOKESPECIAL, TUPLE_VALUE_IMPL, "<init>",
                        String.format("(L%s;J)V", TUPLE_TYPE), false);
                this.storeToVar(inst.lhsOp.variableDcl);
            }
        }

        //    # Generate adding a new value to an array
//    #
//    # + inst - array store instruction
        void generateArrayStoreIns(FieldAccess inst) {

            this.loadVar(inst.lhsOp.variableDcl);
            this.loadVar(inst.keyOp.variableDcl);
            this.loadVar(inst.rhsOp.variableDcl);

            BType valueType = inst.rhsOp.variableDcl.type;
            BType varRefType = inst.lhsOp.variableDcl.type;
            if (varRefType.tag == TypeTags.JSON ||
                    (varRefType.tag == TypeTags.ARRAY && ((BArrayType) varRefType).eType instanceof BJSONType)) {
                addBoxInsn(this.mv, valueType);
                this.mv.visitMethodInsn(INVOKESTATIC, JSON_UTILS, "setArrayElement",
                        String.format("(L%s;JL%s;)V", OBJECT, OBJECT), false);
                return;
            }

            if (TypeTags.isIntegerTypeTag(valueType.tag)) {
                this.mv.visitMethodInsn(INVOKEINTERFACE, ARRAY_VALUE, "add", "(JJ)V", true);
            } else if (valueType.tag == TypeTags.FLOAT) {
                this.mv.visitMethodInsn(INVOKEINTERFACE, ARRAY_VALUE, "add", "(JD)V", true);
            } else if (TypeTags.isStringTypeTag(valueType.tag)) {
                this.mv.visitMethodInsn(INVOKEINTERFACE, ARRAY_VALUE, "add",
                                        String.format("(JL%s;)V", isBString ? B_STRING_VALUE : STRING_VALUE), true);
            } else if (valueType.tag == TypeTags.BOOLEAN) {
                this.mv.visitMethodInsn(INVOKEINTERFACE, ARRAY_VALUE, "add", "(JZ)V", true);
            } else if (valueType.tag == TypeTags.BYTE) {
                this.mv.visitInsn(I2B);
                this.mv.visitMethodInsn(INVOKEINTERFACE, ARRAY_VALUE, "add", "(JB)V", true);
            } else {
                this.mv.visitMethodInsn(INVOKEINTERFACE, ARRAY_VALUE, "add", String.format("(JL%s;)V", OBJECT), true);
            }
        }

        //    # Generating loading a new value from an array to the top of the stack
//    #
//    # + inst - field access instruction
        void generateArrayValueLoad(FieldAccess inst) {

            this.loadVar(inst.rhsOp.variableDcl);
            this.mv.visitTypeInsn(CHECKCAST, ARRAY_VALUE);
            this.loadVar(inst.keyOp.variableDcl);
            BType bType = inst.lhsOp.variableDcl.type;

            BType varRefType = inst.rhsOp.variableDcl.type;
            if (varRefType.tag == TypeTags.TUPLE) {
<<<<<<< HEAD
                this.mv.visitMethodInsn(INVOKEINTERFACE, ARRAY_VALUE, "getRefValue",
                        String.format("(J)L%s;", OBJECT), true);
                addUnboxInsn(this.mv, bType);
            } else if (bType.tag == TypeTags.INT) {
                this.mv.visitMethodInsn(INVOKEINTERFACE, ARRAY_VALUE, "getInt", "(J)J", true);
            } else if (bType.tag == TypeTags.STRING) {
                if (isBString) {
=======
                if (inst.fillingRead) {
                    this.mv.visitMethodInsn(INVOKEINTERFACE, ARRAY_VALUE, "fillAndGetRefValue",
                                            String.format("(J)L%s;", OBJECT), true);
                } else {
                    this.mv.visitMethodInsn(INVOKEINTERFACE, ARRAY_VALUE, "getRefValue",
                                            String.format("(J)L%s;", OBJECT), true);
                }
                addUnboxInsn(this.mv, bType, false);
            } else if (TypeTags.isIntegerTypeTag(bType.tag)) {
                this.mv.visitMethodInsn(INVOKEINTERFACE, ARRAY_VALUE, "getInt", "(J)J", true);
            } else if (TypeTags.isStringTypeTag(bType.tag)) {
                if (useBString) {
>>>>>>> fc9b680e
                    this.mv.visitMethodInsn(INVOKEINTERFACE, ARRAY_VALUE, "getBString",
                                            String.format("(J)L%s;", B_STRING_VALUE), true);
                } else {
                    this.mv.visitMethodInsn(INVOKEINTERFACE, ARRAY_VALUE, "getString",
                                            String.format("(J)L%s;", STRING_VALUE), true);
                }
            } else if (bType.tag == TypeTags.BOOLEAN) {
                this.mv.visitMethodInsn(INVOKEINTERFACE, ARRAY_VALUE, "getBoolean", "(J)Z", true);
            } else if (bType.tag == TypeTags.BYTE) {
                this.mv.visitMethodInsn(INVOKEINTERFACE, ARRAY_VALUE, "getByte", "(J)B", true);
                this.mv.visitMethodInsn(INVOKESTATIC, "java/lang/Byte", "toUnsignedInt", "(B)I", false);
            } else if (bType.tag == TypeTags.FLOAT) {
                this.mv.visitMethodInsn(INVOKEINTERFACE, ARRAY_VALUE, "getFloat", "(J)D", true);
            } else {
                if (inst.fillingRead) {
                    this.mv.visitMethodInsn(INVOKEINTERFACE, ARRAY_VALUE, "fillAndGetRefValue",
                                            String.format("(J)L%s;", OBJECT), true);
                } else {
                    this.mv.visitMethodInsn(INVOKEINTERFACE, ARRAY_VALUE, "getRefValue",
                                            String.format("(J)L%s;", OBJECT), true);
                }
                @Nilable String targetTypeClass = getTargetClass(bType);
                if (targetTypeClass instanceof String) {
                    this.mv.visitTypeInsn(CHECKCAST, targetTypeClass);
                } else {
                    addUnboxInsn(this.mv, bType);
                }
            }
            this.storeToVar(inst.lhsOp.variableDcl);
        }

        void generateNewErrorIns(NewError newErrorIns) {

            this.mv.visitTypeInsn(NEW, ERROR_VALUE);
            this.mv.visitInsn(DUP);
            // load errorType
            loadType(this.mv, newErrorIns.type);
            this.loadVar(newErrorIns.reasonOp.variableDcl);
            this.loadVar(newErrorIns.detailOp.variableDcl);
            this.mv.visitMethodInsn(INVOKESPECIAL, ERROR_VALUE, "<init>",
                                    String.format("(L%s;L%s;L%s;)V", BTYPE,
                                                  isBString ? B_STRING_VALUE : STRING_VALUE, OBJECT), false);
            this.storeToVar(newErrorIns.lhsOp.variableDcl);
        }

        void generateCastIns(TypeCast typeCastIns) {
            // load source value
            this.loadVar(typeCastIns.rhsOp.variableDcl);
            if (typeCastIns.checkTypes) {
                generateCheckCast(this.mv, typeCastIns.rhsOp.variableDcl.type, typeCastIns.type, this.indexMap);
            } else {
                generateCast(this.mv, typeCastIns.rhsOp.variableDcl.type, typeCastIns.type);
            }
            this.storeToVar(typeCastIns.lhsOp.variableDcl);
        }

        void generateTypeTestIns(TypeTest typeTestIns) {
            // load source value
            this.loadVar(typeTestIns.rhsOp.variableDcl);

            // load targetType
            loadType(this.mv, typeTestIns.type);

            this.mv.visitMethodInsn(INVOKESTATIC, TYPE_CHECKER, "checkIsType",
                    String.format("(L%s;L%s;)Z", OBJECT, BTYPE), false);
            this.storeToVar(typeTestIns.lhsOp.variableDcl);
        }

        void generateIsLikeIns(IsLike isLike) {
            // load source value
            this.loadVar(isLike.rhsOp.variableDcl);

            // load targetType
            loadType(this.mv, isLike.type);

            this.mv.visitMethodInsn(INVOKESTATIC, TYPE_CHECKER, "checkIsLikeType",
                    String.format("(L%s;L%s;)Z", OBJECT, BTYPE), false);
            this.storeToVar(isLike.lhsOp.variableDcl);
        }

        void generateObjectNewIns(NewInstance objectNewIns, int strandIndex) {

            BType type = lookupTypeDef(objectNewIns);
            String className;
            if (objectNewIns.isExternalDef) {
                className = getTypeValueClassName(objectNewIns.externalPackageId, objectNewIns.objectName);
            } else {
                className = getTypeValueClassName(this.currentPackage, objectNewIns.def.name.value);
            }

            this.mv.visitTypeInsn(NEW, className);
            this.mv.visitInsn(DUP);

            if (type instanceof BServiceType) {
                // For services, create a new type for each new service value. TODO: do only for local vars
                duplicateServiceTypeWithAnnots(this.mv, (BObjectType) type, this.currentPackageName, strandIndex);
            } else {
                loadType(mv, type);
            }
            this.mv.visitTypeInsn(CHECKCAST, OBJECT_TYPE);
            this.mv.visitMethodInsn(INVOKESPECIAL, className, "<init>", String.format("(L%s;)V", OBJECT_TYPE), false);
            this.storeToVar(objectNewIns.lhsOp.variableDcl);
        }

        void generateFPLoadIns(FPLoad inst) {

            this.mv.visitTypeInsn(NEW, FUNCTION_POINTER);
            this.mv.visitInsn(DUP);

            String lambdaName = inst.funcName.value + "$lambda" + lambdaIndex + "$";
            lambdaIndex += 1;
            String pkgName = getPackageName(inst.pkgId.orgName, inst.pkgId.name);
            String lookupKey = pkgName + inst.funcName.value;

            BType returnType = inst.lhsOp.variableDcl.type;
            if (returnType.tag != TypeTags.INVOKABLE) {
                throw new BLangCompilerException("Expected BInvokableType, found " + String.format("%s", returnType));
            }

            for (BIROperand v : inst.closureMaps) {
                if (v instanceof BIROperand) {
                    this.loadVar(v.variableDcl);
                }
            }

            visitInvokeDyn(mv, currentClass, lambdaName, inst.closureMaps.size());
            loadType(this.mv, returnType);
            this.mv.visitMethodInsn(INVOKESPECIAL, FUNCTION_POINTER, "<init>",
                    String.format("(L%s;L%s;)V", FUNCTION, BTYPE), false);

            // Set annotations if available.
            this.mv.visitInsn(DUP);
            String pkgClassName = pkgName.equals(".") || pkgName.equals("") ? MODULE_INIT_CLASS_NAME :
                    lookupGlobalVarClassName(pkgName, ANNOTATION_MAP_NAME);
            this.mv.visitFieldInsn(GETSTATIC, pkgClassName, ANNOTATION_MAP_NAME, String.format("L%s;", MAP_VALUE));
            this.mv.visitLdcInsn(inst.funcName.value);
            this.mv.visitMethodInsn(INVOKESTATIC, String.format("%s", ANNOTATION_UTILS), "processFPValueAnnotations",
                    String.format("(L%s;L%s;L%s;)V", FUNCTION_POINTER, MAP_VALUE, STRING_VALUE), false);

            this.storeToVar(inst.lhsOp.variableDcl);
            lambdas.put(lambdaName, inst);
        }

        static void visitInvokeDyn(MethodVisitor mv, String currentClass, String lambdaName, int size) {

            String mapDesc = getMapsDesc(size);
            Handle handle = new Handle(Opcodes.H_INVOKESTATIC, "java/lang/invoke/LambdaMetafactory",
                    "metafactory", "(Ljava/lang/invoke/MethodHandles$Lookup;Ljava/lang/String;" +
                    "Ljava/lang/invoke/MethodType;Ljava/lang/invoke/MethodType;Ljava/lang/invoke/MethodHandle;" +
                    "Ljava/lang/invoke/MethodType;)Ljava/lang/invoke/CallSite;", false);

            mv.visitInvokeDynamicInsn("apply", "(" + mapDesc + ")Ljava/util/function/Function;", handle,
                    Type.getType("(Ljava/lang/Object;)Ljava/lang/Object;"),
                    new Handle(Opcodes.H_INVOKESTATIC, currentClass, lambdaName, "(" + mapDesc + "[" +
                            "Ljava/lang/Object;)Ljava/lang/Object;", false),
                    Type.getType("([Ljava/lang/Object;" + ")Ljava/lang/Object;"));
        }

        private static String getMapsDesc(long count) {

            StringBuffer buf = new StringBuffer();
            for (long i = count; i > 0; i--) {
                buf.append("Lorg/ballerinalang/jvm/values/MapValue;");
            }
            return buf.toString();
        }

        void generateNewXMLElementIns(NewXMLElement newXMLElement) {

            this.loadVar(newXMLElement.startTagOp.variableDcl);
            this.mv.visitTypeInsn(CHECKCAST, XML_QNAME);
            this.loadVar(newXMLElement.defaultNsURIOp.variableDcl);
            this.mv.visitMethodInsn(INVOKESTATIC, XML_FACTORY, "createXMLElement",
                                    String.format("(L%s;L%s;)L%s;", XML_QNAME,
                                                  isBString ? B_STRING_VALUE : STRING_VALUE, XML_VALUE), false);
            this.storeToVar(newXMLElement.lhsOp.variableDcl);
        }

        void generateNewXMLQNameIns(NewXMLQName newXMLQName) {

            this.mv.visitTypeInsn(NEW, XML_QNAME);
            this.mv.visitInsn(DUP);
            this.loadVar(newXMLQName.localnameOp.variableDcl);
            this.loadVar(newXMLQName.nsURIOp.variableDcl);
            this.loadVar(newXMLQName.prefixOp.variableDcl);
            String consVal = isBString ? B_STRING_VALUE : STRING_VALUE;
            this.mv.visitMethodInsn(INVOKESPECIAL, XML_QNAME, "<init>",
                                    String.format("(L%s;L%s;L%s;)V", consVal, consVal, consVal), false);
            this.storeToVar(newXMLQName.lhsOp.variableDcl);
        }

        void generateNewStringXMLQNameIns(NewStringXMLQName newStringXMLQName) {

            this.mv.visitTypeInsn(NEW, XML_QNAME);
            this.mv.visitInsn(DUP);
            this.loadVar(newStringXMLQName.stringQNameOP.variableDcl);
            this.mv.visitMethodInsn(INVOKESPECIAL, XML_QNAME, "<init>",
                    String.format("(L%s;)V", STRING_VALUE), false);
            this.storeToVar(newStringXMLQName.lhsOp.variableDcl);
        }

        void generateNewXMLTextIns(NewXMLText newXMLText) {

            this.loadVar(newXMLText.textOp.variableDcl);
            this.mv.visitMethodInsn(INVOKESTATIC, XML_FACTORY, "createXMLText",
                                    String.format("(L%s;)L%s;", isBString ? B_STRING_VALUE : STRING_VALUE, XML_VALUE),
                                    false);
            this.storeToVar(newXMLText.lhsOp.variableDcl);
        }

        void generateNewXMLCommentIns(NewXMLComment newXMLComment) {

            this.loadVar(newXMLComment.textOp.variableDcl);
            this.mv.visitMethodInsn(INVOKESTATIC, XML_FACTORY, "createXMLComment",
                                    String.format("(L%s;)L%s;", isBString ? B_STRING_VALUE : STRING_VALUE, XML_VALUE),
                                    false);
            this.storeToVar(newXMLComment.lhsOp.variableDcl);
        }

        void generateNewXMLProcIns(NewXMLProcIns newXMLPI) {

            this.loadVar(newXMLPI.targetOp.variableDcl);
            this.loadVar(newXMLPI.dataOp.variableDcl);
            String consVal = isBString ? B_STRING_VALUE : STRING_VALUE;
            this.mv.visitMethodInsn(INVOKESTATIC, XML_FACTORY, "createXMLProcessingInstruction",
                                    String.format("(L%s;L%s;)L%s;", consVal, consVal, XML_VALUE), false);
            this.storeToVar(newXMLPI.lhsOp.variableDcl);
        }

        void generateXMLStoreIns(XMLAccess xmlStoreIns) {

            this.loadVar(xmlStoreIns.lhsOp.variableDcl);
            this.loadVar(xmlStoreIns.rhsOp.variableDcl);
            this.mv.visitMethodInsn(INVOKEVIRTUAL, XML_VALUE, "addChildren", String.format("(L%s;)V", XML_VALUE),
                    false);
        }

        void generateXMLLoadAllIns(XMLAccess xmlLoadAllIns) {

            this.loadVar(xmlLoadAllIns.rhsOp.variableDcl);
            this.mv.visitMethodInsn(INVOKEVIRTUAL, XML_VALUE, "children", String.format("()L%s;", XML_VALUE),
                    false);
            this.storeToVar(xmlLoadAllIns.lhsOp.variableDcl);
        }

        void generateXMLAttrLoadIns(FieldAccess xmlAttrStoreIns) {
            // visit xml_ref
            this.loadVar(xmlAttrStoreIns.rhsOp.variableDcl);

            // visit attribute name expr
            this.loadVar(xmlAttrStoreIns.keyOp.variableDcl);
            this.mv.visitTypeInsn(CHECKCAST, XML_QNAME);

            // invoke getAttribute() method
            this.mv.visitMethodInsn(INVOKEVIRTUAL, XML_VALUE, "getAttribute",
                    String.format("(L%s;)L%s;", BXML_QNAME, STRING_VALUE), false);

            // store in the target reg
            BType targetType = xmlAttrStoreIns.lhsOp.variableDcl.type;
            this.storeToVar(xmlAttrStoreIns.lhsOp.variableDcl);
        }

        void generateXMLAttrStoreIns(FieldAccess xmlAttrStoreIns) {
            // visit xml_ref
            this.loadVar(xmlAttrStoreIns.lhsOp.variableDcl);

            // visit attribute name expr
            this.loadVar(xmlAttrStoreIns.keyOp.variableDcl);
            this.mv.visitTypeInsn(CHECKCAST, XML_QNAME);

            // visit attribute value expr
            this.loadVar(xmlAttrStoreIns.rhsOp.variableDcl);

            // invoke setAttribute() method
            String signature = String.format("(L%s;L%s;)V", BXML_QNAME, isBString ? B_STRING_VALUE : STRING_VALUE);
            this.mv.visitMethodInsn(INVOKEVIRTUAL, XML_VALUE, "setAttribute", signature, false);
        }

        void generateXMLLoadIns(FieldAccess xmlLoadIns) {
            // visit xml_ref
            this.loadVar(xmlLoadIns.rhsOp.variableDcl);

            // visit element name/index expr
            this.loadVar(xmlLoadIns.keyOp.variableDcl);

            if (TypeTags.isStringTypeTag(xmlLoadIns.keyOp.variableDcl.type.tag)) {
                // invoke `children(name)` method
                this.mv.visitMethodInsn(INVOKEVIRTUAL, XML_VALUE, "children",
                        String.format("(L%s;)L%s;", STRING_VALUE, XML_VALUE), false);
            } else {
                // invoke `getItem(index)` method
                this.mv.visitInsn(L2I);
                this.mv.visitMethodInsn(INVOKEVIRTUAL, XML_VALUE, "getItem",
                        String.format("(I)L%s;", XML_VALUE), false);
            }

            // store in the target reg
            BType targetType = xmlLoadIns.lhsOp.variableDcl.type;
            this.storeToVar(xmlLoadIns.lhsOp.variableDcl);
        }

        void generateTypeofIns(UnaryOP unaryOp) {

            this.loadVar(unaryOp.rhsOp.variableDcl);
            addBoxInsn(this.mv, unaryOp.rhsOp.variableDcl.type);
            this.mv.visitMethodInsn(INVOKESTATIC, TYPE_CHECKER, "getTypedesc",
                    String.format("(L%s;)L%s;", OBJECT, TYPEDESC_VALUE), false);
            this.storeToVar(unaryOp.lhsOp.variableDcl);
        }

        void generateNotIns(UnaryOP unaryOp) {

            this.loadVar(unaryOp.rhsOp.variableDcl);

            Label label1 = new Label();
            Label label2 = new Label();

            this.mv.visitJumpInsn(IFNE, label1);
            this.mv.visitInsn(ICONST_1);
            this.mv.visitJumpInsn(GOTO, label2);
            this.mv.visitLabel(label1);
            this.mv.visitInsn(ICONST_0);
            this.mv.visitLabel(label2);

            this.storeToVar(unaryOp.lhsOp.variableDcl);
        }

        void generateNegateIns(UnaryOP unaryOp) {

            this.loadVar(unaryOp.rhsOp.variableDcl);

            BType btype = unaryOp.rhsOp.variableDcl.type;
            if (TypeTags.isIntegerTypeTag(btype.tag)) {
                this.mv.visitInsn(LNEG);
            } else if (btype.tag == TypeTags.BYTE) {
                this.mv.visitInsn(INEG);
            } else if (btype.tag == TypeTags.FLOAT) {
                this.mv.visitInsn(DNEG);
            } else if (btype.tag == TypeTags.DECIMAL) {
                this.mv.visitMethodInsn(INVOKEVIRTUAL, DECIMAL_VALUE, "negate",
                        String.format("()L%s;", DECIMAL_VALUE), false);
            } else {
                throw new BLangCompilerException(String.format("Negation is not supported for type: %s", btype));
            }

            this.storeToVar(unaryOp.lhsOp.variableDcl);
        }

        void generateNewTypedescIns(NewTypeDesc newTypeDesc) {

            this.mv.visitTypeInsn(NEW, TYPEDESC_VALUE);
            this.mv.visitInsn(DUP);
            loadType(this.mv, newTypeDesc.type);
            this.mv.visitMethodInsn(INVOKESPECIAL, TYPEDESC_VALUE, "<init>",
                    String.format("(L%s;)V", BTYPE), false);
            this.storeToVar(newTypeDesc.lhsOp.variableDcl);
        }

        private void loadVar(BIRVariableDcl varDcl) {

            generateVarLoad(this.mv, varDcl, this.currentPackageName, this.getJVMIndexOfVarRef(varDcl));
        }

        private void storeToVar(BIRVariableDcl varDcl) {

            generateVarStore(this.mv, varDcl, this.currentPackageName, this.getJVMIndexOfVarRef(varDcl));
        }

        void generateConstantLoadIns(ConstantLoad loadIns) {

            loadConstantValue(loadIns.type, loadIns.value, this.mv);
            this.storeToVar(loadIns.lhsOp.variableDcl);
        }
    }

    private static int[] listHighSurrogates(String str) {

        List<Integer> highSurrogates = new ArrayList<>();
        for (int i = 0; i < str.length(); i++) {
            char c = str.charAt(i);
            if (Character.isHighSurrogate(c)) {
                highSurrogates.add(i - highSurrogates.size());
            }
        }
        int[] highSurrogatesArr = new int[highSurrogates.size()];
        for (int i = 0; i < highSurrogates.size(); i++) {
            Integer highSurrogate = highSurrogates.get(i);
            highSurrogatesArr[i] = highSurrogate;
        }
        return highSurrogatesArr;
    }

    static void loadConstantValue(BType bType, Object constVal, MethodVisitor mv) {

        if (TypeTags.isIntegerTypeTag(bType.tag)) {
            long intValue = constVal instanceof Long ? (long) constVal : Long.parseLong(String.valueOf(constVal));
            mv.visitLdcInsn(intValue);
        } else if (bType.tag == TypeTags.BYTE) {
            int byteValue = ((Number) constVal).intValue();
            mv.visitLdcInsn(byteValue);
        } else if (bType.tag == TypeTags.FLOAT) {
            double doubleValue = constVal instanceof Double ? (double) constVal :
                    Double.parseDouble(String.valueOf(constVal));
            mv.visitLdcInsn(doubleValue);
        } else if (bType.tag == TypeTags.BOOLEAN) {
            boolean booleanVal = constVal instanceof Boolean ? (boolean) constVal :
                    Boolean.parseBoolean(String.valueOf(constVal));
            mv.visitLdcInsn(booleanVal);
        } else if (TypeTags.isStringTypeTag(bType.tag)) {
            String val = String.valueOf(constVal);
            if (isBString) {
                int[] highSurrogates = listHighSurrogates(val);

                mv.visitTypeInsn(NEW, NON_BMP_STRING_VALUE);
                mv.visitInsn(DUP);
                mv.visitLdcInsn(val);
                mv.visitIntInsn(BIPUSH, highSurrogates.length);
                mv.visitIntInsn(NEWARRAY, T_INT);

                int i = 0;
                for (int ch : highSurrogates) {
                    mv.visitInsn(DUP);
                    mv.visitIntInsn(BIPUSH, i);
                    mv.visitIntInsn(BIPUSH, ch);
                    i = i + 1;
                    mv.visitInsn(IASTORE);
                }
                mv.visitMethodInsn(INVOKESPECIAL, NON_BMP_STRING_VALUE, "<init>",
                        String.format("(L%s;[I)V", STRING_VALUE), false);
            } else {
                mv.visitLdcInsn(val);
            }
        } else if (bType.tag == TypeTags.DECIMAL) {
            mv.visitTypeInsn(NEW, DECIMAL_VALUE);
            mv.visitInsn(DUP);
            mv.visitLdcInsn(String.valueOf(constVal));
            mv.visitMethodInsn(INVOKESPECIAL, DECIMAL_VALUE, "<init>", String.format("(L%s;)V", STRING_VALUE), false);
        } else if (bType.tag == TypeTags.NIL) {
            mv.visitInsn(ACONST_NULL);
        } else {
            throw new BLangCompilerException("JVM generation is not supported for type : " +
                    String.format("%s", bType));
        }
    }
}<|MERGE_RESOLUTION|>--- conflicted
+++ resolved
@@ -1262,15 +1262,6 @@
 
             BType varRefType = inst.rhsOp.variableDcl.type;
             if (varRefType.tag == TypeTags.TUPLE) {
-<<<<<<< HEAD
-                this.mv.visitMethodInsn(INVOKEINTERFACE, ARRAY_VALUE, "getRefValue",
-                        String.format("(J)L%s;", OBJECT), true);
-                addUnboxInsn(this.mv, bType);
-            } else if (bType.tag == TypeTags.INT) {
-                this.mv.visitMethodInsn(INVOKEINTERFACE, ARRAY_VALUE, "getInt", "(J)J", true);
-            } else if (bType.tag == TypeTags.STRING) {
-                if (isBString) {
-=======
                 if (inst.fillingRead) {
                     this.mv.visitMethodInsn(INVOKEINTERFACE, ARRAY_VALUE, "fillAndGetRefValue",
                                             String.format("(J)L%s;", OBJECT), true);
@@ -1278,12 +1269,11 @@
                     this.mv.visitMethodInsn(INVOKEINTERFACE, ARRAY_VALUE, "getRefValue",
                                             String.format("(J)L%s;", OBJECT), true);
                 }
-                addUnboxInsn(this.mv, bType, false);
+                addUnboxInsn(this.mv, bType);
             } else if (TypeTags.isIntegerTypeTag(bType.tag)) {
                 this.mv.visitMethodInsn(INVOKEINTERFACE, ARRAY_VALUE, "getInt", "(J)J", true);
             } else if (TypeTags.isStringTypeTag(bType.tag)) {
-                if (useBString) {
->>>>>>> fc9b680e
+                if (isBString) {
                     this.mv.visitMethodInsn(INVOKEINTERFACE, ARRAY_VALUE, "getBString",
                                             String.format("(J)L%s;", B_STRING_VALUE), true);
                 } else {
