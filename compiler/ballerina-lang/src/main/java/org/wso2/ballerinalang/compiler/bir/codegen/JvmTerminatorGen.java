--- conflicted
+++ resolved
@@ -915,34 +915,10 @@
             i += 1;
         }
 
-<<<<<<< HEAD
         this.loadVar(waitAll.lhsOp.variableDcl);
         this.mv.visitMethodInsn(INVOKEVIRTUAL, STRAND, "handleWaitMultiple", String.format("(L%s;L%s;)V",
                 MAP, MAP_VALUE), false);
     }
-=======
-        void genFPCallIns(BIRTerminator.FPCall fpCall, String funcName, int localVarOffset) {
-
-            if (fpCall.isAsync) {
-                // Check if already locked before submitting to scheduler.
-                String lockStore = "L" + LOCK_STORE + ";";
-                String initClassName = lookupGlobalVarClassName(this.currentPackageName, "LOCK_STORE");
-                this.mv.visitFieldInsn(GETSTATIC, initClassName, "LOCK_STORE", lockStore);
-                this.mv.visitLdcInsn(GLOBAL_LOCK_NAME);
-                this.mv.visitVarInsn(ALOAD, localVarOffset);
-                this.mv.visitMethodInsn(INVOKEVIRTUAL, LOCK_STORE, "panicIfInLock",
-                        String.format("(L%s;L%s;)V", STRING_VALUE, STRAND), false);
-
-                // Load the scheduler from strand
-                this.mv.visitVarInsn(ALOAD, localVarOffset);
-                this.mv.visitFieldInsn(GETFIELD, STRAND, "scheduler", String.format("L%s;", SCHEDULER));
-            } else {
-                // load function ref, going to directly call the fp
-                this.loadVar(fpCall.fp.variableDcl);
-                this.mv.visitMethodInsn(INVOKEVIRTUAL, FUNCTION_POINTER, "getFunction",
-                                        String.format("()L%s;", FUNCTION), false);
-            }
->>>>>>> 793ee2e6
 
     private void genFPCallIns(BIRTerminator.FPCall fpCall, String funcName, int localVarOffset) {
 
@@ -962,44 +938,16 @@
         } else {
             // load function ref, going to directly call the fp
             this.loadVar(fpCall.fp.variableDcl);
+            this.mv.visitMethodInsn(INVOKEVIRTUAL, FUNCTION_POINTER, "getFunction",
+                    String.format("()L%s;", FUNCTION), false);
         }
 
         // create an object array of args
         this.mv.visitIntInsn(BIPUSH, fpCall.args.size() * 2 + 1);
         this.mv.visitTypeInsn(ANEWARRAY, OBJECT);
 
-<<<<<<< HEAD
         // load strand
         this.mv.visitInsn(DUP);
-=======
-            // if async, we submit this to sceduler (worker scenario)
-
-            if (fpCall.isAsync) {
-                // load function ref now
-                this.loadVar(fpCall.fp.variableDcl);
-                this.mv.visitMethodInsn(INVOKESTATIC, ANNOTATION_UTILS, "isConcurrent", String.format("(L%s;)Z",
-                        FUNCTION_POINTER), false);
-                Label notConcurrent = new Label();
-                this.mv.visitJumpInsn(IFEQ, notConcurrent);
-                Label concurrent = new Label();
-                this.mv.visitLabel(concurrent);
-                this.loadVar(fpCall.fp.variableDcl);
-                this.submitToScheduler(fpCall.lhsOp, localVarOffset, true);
-                Label afterSubmit = new Label();
-                this.mv.visitJumpInsn(GOTO, afterSubmit);
-                this.mv.visitLabel(notConcurrent);
-                this.loadVar(fpCall.fp.variableDcl);
-                this.submitToScheduler(fpCall.lhsOp, localVarOffset, false);
-                this.mv.visitLabel(afterSubmit);
-            } else {
-                this.mv.visitMethodInsn(INVOKEINTERFACE, FUNCTION, "apply",
-                                        String.format("(L%s;)L%s;", OBJECT, OBJECT), true);
-                // store result
-                @Nilable BType lhsType = fpCall.lhsOp.variableDcl.type;
-                if (lhsType != null) {
-                    addUnboxInsn(this.mv, lhsType);
-                }
->>>>>>> 793ee2e6
 
         // 0th index
         this.mv.visitIntInsn(BIPUSH, 0);
@@ -1042,9 +990,9 @@
             this.submitToScheduler(fpCall.lhsOp, localVarOffset, false);
             this.mv.visitLabel(afterSubmit);
         } else {
-            this.mv.visitMethodInsn(INVOKEVIRTUAL, FUNCTION_POINTER, "call",
-                    String.format("(L%s;)L%s;", OBJECT, OBJECT), false);
-            // store reult
+            this.mv.visitMethodInsn(INVOKEINTERFACE, FUNCTION, "apply",
+                    String.format("(L%s;)L%s;", OBJECT, OBJECT), true);
+            // store result
             BType lhsType = fpCall.lhsOp.variableDcl.type;
             if (lhsType != null) {
                 JvmInstructionGen.addUnboxInsn(this.mv, lhsType);
