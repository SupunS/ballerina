/*
 * Copyright (c) 2020, WSO2 Inc. (http://www.wso2.org) All Rights Reserved.
 *
 * WSO2 Inc. licenses this file to you under the Apache License,
 * Version 2.0 (the "License"); you may not use this file except
 * in compliance with the License.
 * You may obtain a copy of the License at
 *
 *    http://www.apache.org/licenses/LICENSE-2.0
 *
 * Unless required by applicable law or agreed to in writing,
 * software distributed under the License is distributed on an
 * "AS IS" BASIS, WITHOUT WARRANTIES OR CONDITIONS OF ANY
 * KIND, either express or implied.  See the License for the
 * specific language governing permissions and limitations
 * under the License.
 */
package org.wso2.ballerinalang.compiler.bir.codegen;

import org.ballerinalang.compiler.BLangCompilerException;
import org.ballerinalang.model.elements.PackageID;
import org.objectweb.asm.Label;
import org.objectweb.asm.MethodVisitor;
import org.wso2.ballerinalang.compiler.PackageCache;
import org.wso2.ballerinalang.compiler.bir.codegen.internal.BIRVarToJVMIndexMap;
import org.wso2.ballerinalang.compiler.bir.codegen.internal.LabelGenerator;
import org.wso2.ballerinalang.compiler.bir.codegen.internal.LambdaMetadata;
import org.wso2.ballerinalang.compiler.bir.codegen.interop.BIRFunctionWrapper;
import org.wso2.ballerinalang.compiler.bir.codegen.interop.JIConstructorCall;
import org.wso2.ballerinalang.compiler.bir.codegen.interop.JIMethodCall;
import org.wso2.ballerinalang.compiler.bir.codegen.interop.JType;
import org.wso2.ballerinalang.compiler.bir.codegen.interop.JavaMethodCall;
import org.wso2.ballerinalang.compiler.bir.model.BIRNode;
import org.wso2.ballerinalang.compiler.bir.model.BIROperand;
import org.wso2.ballerinalang.compiler.bir.model.BIRTerminator;
import org.wso2.ballerinalang.compiler.bir.model.VarKind;
import org.wso2.ballerinalang.compiler.bir.model.VarScope;
import org.wso2.ballerinalang.compiler.semantics.model.SymbolTable;
import org.wso2.ballerinalang.compiler.semantics.model.symbols.BInvokableSymbol;
import org.wso2.ballerinalang.compiler.semantics.model.symbols.BPackageSymbol;
import org.wso2.ballerinalang.compiler.semantics.model.types.BFutureType;
import org.wso2.ballerinalang.compiler.semantics.model.types.BInvokableType;
import org.wso2.ballerinalang.compiler.semantics.model.types.BType;
import org.wso2.ballerinalang.compiler.semantics.model.types.BUnionType;
import org.wso2.ballerinalang.compiler.util.Name;
import org.wso2.ballerinalang.compiler.util.TypeTags;

import java.util.ArrayList;
import java.util.Arrays;
import java.util.List;

import static org.objectweb.asm.Opcodes.AASTORE;
import static org.objectweb.asm.Opcodes.ALOAD;
import static org.objectweb.asm.Opcodes.ANEWARRAY;
import static org.objectweb.asm.Opcodes.ARETURN;
import static org.objectweb.asm.Opcodes.ASTORE;
import static org.objectweb.asm.Opcodes.ATHROW;
import static org.objectweb.asm.Opcodes.BIPUSH;
import static org.objectweb.asm.Opcodes.CHECKCAST;
import static org.objectweb.asm.Opcodes.DLOAD;
import static org.objectweb.asm.Opcodes.DRETURN;
import static org.objectweb.asm.Opcodes.DUP;
import static org.objectweb.asm.Opcodes.GETFIELD;
import static org.objectweb.asm.Opcodes.GETSTATIC;
import static org.objectweb.asm.Opcodes.GOTO;
import static org.objectweb.asm.Opcodes.ICONST_0;
import static org.objectweb.asm.Opcodes.ICONST_1;
import static org.objectweb.asm.Opcodes.IFEQ;
import static org.objectweb.asm.Opcodes.IFGT;
import static org.objectweb.asm.Opcodes.IFNE;
import static org.objectweb.asm.Opcodes.IFNONNULL;
import static org.objectweb.asm.Opcodes.IFNULL;
import static org.objectweb.asm.Opcodes.ILOAD;
import static org.objectweb.asm.Opcodes.INVOKEINTERFACE;
import static org.objectweb.asm.Opcodes.INVOKESPECIAL;
import static org.objectweb.asm.Opcodes.INVOKESTATIC;
import static org.objectweb.asm.Opcodes.INVOKEVIRTUAL;
import static org.objectweb.asm.Opcodes.IRETURN;
import static org.objectweb.asm.Opcodes.L2I;
import static org.objectweb.asm.Opcodes.LLOAD;
import static org.objectweb.asm.Opcodes.LRETURN;
import static org.objectweb.asm.Opcodes.NEW;
import static org.objectweb.asm.Opcodes.POP;
import static org.objectweb.asm.Opcodes.PUTFIELD;
import static org.wso2.ballerinalang.compiler.bir.codegen.JvmConstants.ANNOTATION_UTILS;
import static org.wso2.ballerinalang.compiler.bir.codegen.JvmConstants.ARRAY_LIST;
import static org.wso2.ballerinalang.compiler.bir.codegen.JvmConstants.BALLERINA;
import static org.wso2.ballerinalang.compiler.bir.codegen.JvmConstants.BAL_ERROR_REASONS;
import static org.wso2.ballerinalang.compiler.bir.codegen.JvmConstants.BAL_EXTENSION;
import static org.wso2.ballerinalang.compiler.bir.codegen.JvmConstants.BLANG_EXCEPTION_HELPER;
import static org.wso2.ballerinalang.compiler.bir.codegen.JvmConstants.BTYPE;
import static org.wso2.ballerinalang.compiler.bir.codegen.JvmConstants.BUILT_IN_PACKAGE_NAME;
import static org.wso2.ballerinalang.compiler.bir.codegen.JvmConstants.CHANNEL_DETAILS;
import static org.wso2.ballerinalang.compiler.bir.codegen.JvmConstants.DEFAULT_STRAND_DISPATCHER;
import static org.wso2.ballerinalang.compiler.bir.codegen.JvmConstants.ERROR_VALUE;
import static org.wso2.ballerinalang.compiler.bir.codegen.JvmConstants.FUNCTION;
import static org.wso2.ballerinalang.compiler.bir.codegen.JvmConstants.FUNCTION_POINTER;
import static org.wso2.ballerinalang.compiler.bir.codegen.JvmConstants.FUTURE_VALUE;
import static org.wso2.ballerinalang.compiler.bir.codegen.JvmConstants.GLOBAL_LOCK_NAME;
import static org.wso2.ballerinalang.compiler.bir.codegen.JvmConstants.HANDLE_VALUE;
import static org.wso2.ballerinalang.compiler.bir.codegen.JvmConstants.LIST;
import static org.wso2.ballerinalang.compiler.bir.codegen.JvmConstants.LOCK_STORE;
import static org.wso2.ballerinalang.compiler.bir.codegen.JvmConstants.LOCK_VALUE;
import static org.wso2.ballerinalang.compiler.bir.codegen.JvmConstants.MAP;
import static org.wso2.ballerinalang.compiler.bir.codegen.JvmConstants.MAP_VALUE;
import static org.wso2.ballerinalang.compiler.bir.codegen.JvmConstants.MODULE_INIT_CLASS_NAME;
import static org.wso2.ballerinalang.compiler.bir.codegen.JvmConstants.OBJECT;
import static org.wso2.ballerinalang.compiler.bir.codegen.JvmConstants.OBJECT_VALUE;
import static org.wso2.ballerinalang.compiler.bir.codegen.JvmConstants.REF_VALUE;
import static org.wso2.ballerinalang.compiler.bir.codegen.JvmConstants.RUNTIME_ERRORS;
import static org.wso2.ballerinalang.compiler.bir.codegen.JvmConstants.SCHEDULER;
import static org.wso2.ballerinalang.compiler.bir.codegen.JvmConstants.SCHEDULE_FUNCTION_METHOD;
import static org.wso2.ballerinalang.compiler.bir.codegen.JvmConstants.SCHEDULE_LOCAL_METHOD;
import static org.wso2.ballerinalang.compiler.bir.codegen.JvmConstants.STRAND;
import static org.wso2.ballerinalang.compiler.bir.codegen.JvmConstants.STRAND_ANNOTATION;
import static org.wso2.ballerinalang.compiler.bir.codegen.JvmConstants.STRAND_DATA_NAME;
import static org.wso2.ballerinalang.compiler.bir.codegen.JvmConstants.STRAND_THREAD;
import static org.wso2.ballerinalang.compiler.bir.codegen.JvmConstants.STRAND_VALUE_ANY;
import static org.wso2.ballerinalang.compiler.bir.codegen.JvmConstants.STRING_VALUE;
import static org.wso2.ballerinalang.compiler.bir.codegen.JvmConstants.WD_CHANNELS;
import static org.wso2.ballerinalang.compiler.bir.codegen.JvmConstants.WORKER_DATA_CHANNEL;
import static org.wso2.ballerinalang.compiler.bir.codegen.JvmConstants.WORKER_UTILS;
import static org.wso2.ballerinalang.compiler.bir.codegen.JvmInstructionGen.addJUnboxInsn;
import static org.wso2.ballerinalang.compiler.bir.codegen.JvmMethodGen.cleanupBalExt;
import static org.wso2.ballerinalang.compiler.bir.codegen.JvmMethodGen.cleanupFunctionName;
import static org.wso2.ballerinalang.compiler.bir.codegen.JvmMethodGen.cleanupPathSeperators;
import static org.wso2.ballerinalang.compiler.bir.codegen.JvmMethodGen.createFunctionPointer;
import static org.wso2.ballerinalang.compiler.bir.codegen.JvmMethodGen.getMethodDesc;
import static org.wso2.ballerinalang.compiler.bir.codegen.JvmMethodGen.getVariableDcl;
import static org.wso2.ballerinalang.compiler.bir.codegen.JvmMethodGen.loadDefaultValue;
<<<<<<< HEAD
import static org.wso2.ballerinalang.compiler.bir.codegen.JvmPackageGen.BIRFunctionWrapper;
import static org.wso2.ballerinalang.compiler.bir.codegen.JvmPackageGen.birFunctionMap;
import static org.wso2.ballerinalang.compiler.bir.codegen.JvmPackageGen.currentClass;
import static org.wso2.ballerinalang.compiler.bir.codegen.JvmPackageGen.getBIRFunctionWrapper;
=======
import static org.wso2.ballerinalang.compiler.bir.codegen.JvmObservabilityGen.emitStopObservationInvocation;
import static org.wso2.ballerinalang.compiler.bir.codegen.JvmPackageGen.IS_BSTRING;
>>>>>>> 6daa309c
import static org.wso2.ballerinalang.compiler.bir.codegen.JvmPackageGen.getModuleLevelClassName;
import static org.wso2.ballerinalang.compiler.bir.codegen.JvmPackageGen.getPackageName;
import static org.wso2.ballerinalang.compiler.bir.codegen.JvmTypeGen.loadType;
import static org.wso2.ballerinalang.compiler.bir.codegen.interop.ExternalMethodGen.isBallerinaBuiltinModule;
import static org.wso2.ballerinalang.compiler.bir.codegen.interop.InteropMethodGen.genVarArg;

/**
 * BIR terminator instruction generator class to keep track of method visitor and index map.
 *
 * @since 1.2.0
 */
public class JvmTerminatorGen {

    private MethodVisitor mv;
    private BIRVarToJVMIndexMap indexMap;
    private LabelGenerator labelGen;
    private JvmErrorGen errorGen;
    private String currentPackageName;
    private JvmPackageGen jvmPackageGen;
    private JvmInstructionGen jvmInstructionGen;
    private PackageCache packageCache;
    private SymbolTable symbolTable;

    public JvmTerminatorGen(MethodVisitor mv, BIRVarToJVMIndexMap indexMap, LabelGenerator labelGen,
                            JvmErrorGen errorGen, BIRNode.BIRPackage module, JvmInstructionGen jvmInstructionGen,
                            JvmPackageGen jvmPackageGen) {

        this.mv = mv;
        this.indexMap = indexMap;
        this.labelGen = labelGen;
        this.errorGen = errorGen;
        this.jvmPackageGen = jvmPackageGen;
        this.packageCache = jvmPackageGen.packageCache;
        this.jvmInstructionGen = jvmInstructionGen;
        this.symbolTable = jvmPackageGen.symbolTable;
        this.currentPackageName = getPackageName(module.org.value, module.name.value);
    }

    private static void genYieldCheckForLock(MethodVisitor mv, LabelGenerator labelGen, String funcName,
                                             int localVarOffset) {

        mv.visitVarInsn(ALOAD, localVarOffset);
        mv.visitMethodInsn(INVOKEVIRTUAL, STRAND, "isYielded", "()Z", false);
        Label yieldLabel = labelGen.getLabel(funcName + "yield");
        mv.visitJumpInsn(IFNE, yieldLabel);
    }

    static void loadChannelDetails(MethodVisitor mv, List<BIRNode.ChannelDetails> channels) {

        mv.visitIntInsn(BIPUSH, channels.size());
        mv.visitTypeInsn(ANEWARRAY, CHANNEL_DETAILS);
        int index = 0;
        for (BIRNode.ChannelDetails ch : channels) {
            mv.visitInsn(DUP);
            mv.visitIntInsn(BIPUSH, index);
            index += 1;

            mv.visitTypeInsn(NEW, CHANNEL_DETAILS);
            mv.visitInsn(DUP);
            mv.visitLdcInsn(ch.name);

            if (ch.channelInSameStrand) {
                mv.visitInsn(ICONST_1);
            } else {
                mv.visitInsn(ICONST_0);
            }

            if (ch.send) {
                mv.visitInsn(ICONST_1);
            } else {
                mv.visitInsn(ICONST_0);
            }

            mv.visitMethodInsn(INVOKESPECIAL, CHANNEL_DETAILS, "<init>", String.format("(L%s;ZZ)V", STRING_VALUE),
                    false);
            mv.visitInsn(AASTORE);
        }
    }

    static String cleanupObjectTypeName(String typeName) {

        int index = typeName.lastIndexOf(".");
        if (index > 0) {
            return typeName.substring(index + 1);
        } else {
            return typeName;
        }
    }

    public static String toNameString(BType t) {

        return t.tsymbol.name.value;
    }

    void genTerminator(BIRTerminator terminator, BIRNode.BIRFunction func, String funcName,
                       int localVarOffset, int returnVarRefIndex, BType attachedType,
                       boolean isObserved, LambdaMetadata lambdaMetadata) {

        switch (terminator.kind) {
            case LOCK:
                this.genLockTerm((BIRTerminator.Lock) terminator, funcName, localVarOffset);
                return;
            case UNLOCK:
                this.genUnlockTerm((BIRTerminator.Unlock) terminator, funcName, attachedType);
                return;
            case GOTO:
                this.genGoToTerm((BIRTerminator.GOTO) terminator, funcName);
                return;
            case CALL:
                this.genCallTerm((BIRTerminator.Call) terminator, funcName, localVarOffset);
                return;
            case ASYNC_CALL:
                this.genAsyncCallTerm((BIRTerminator.AsyncCall) terminator, localVarOffset, lambdaMetadata);
                return;
            case BRANCH:
                this.genBranchTerm((BIRTerminator.Branch) terminator, funcName);
                return;
            case RETURN:
                this.genReturnTerm((BIRTerminator.Return) terminator, returnVarRefIndex, func, isObserved,
                        localVarOffset);
                return;
            case PANIC:
                this.errorGen.genPanic((BIRTerminator.Panic) terminator);
                return;
            case WAIT:
                this.generateWaitIns((BIRTerminator.Wait) terminator, funcName, localVarOffset);
                return;
            case WAIT_ALL:
                this.genWaitAllIns((BIRTerminator.WaitAll) terminator, funcName, localVarOffset);
                return;
            case FP_CALL:
                this.genFPCallIns((BIRTerminator.FPCall) terminator, funcName, localVarOffset);
                return;
            case WK_SEND:
                this.genWorkerSendIns((BIRTerminator.WorkerSend) terminator, funcName, localVarOffset);
                return;
            case WK_RECEIVE:
                this.genWorkerReceiveIns((BIRTerminator.WorkerReceive) terminator, funcName, localVarOffset);
                return;
            case FLUSH:
                this.genFlushIns((BIRTerminator.Flush) terminator, funcName, localVarOffset);
                return;
            case PLATFORM:
                if (terminator instanceof JavaMethodCall) {
                    this.genJCallTerm((JavaMethodCall) terminator, funcName, attachedType, localVarOffset);
                    return;
                } else if (terminator instanceof JIMethodCall) {
                    this.genJICallTerm((JIMethodCall) terminator, funcName, attachedType, localVarOffset);
                    return;
                } else if (terminator instanceof JIConstructorCall) {
                    this.genJIConstructorTerm((JIConstructorCall) terminator, funcName, attachedType,
                            localVarOffset);
                    return;
                }
        }
        throw new BLangCompilerException("JVM generation is not supported for terminator instruction " +
                String.format("%s", terminator));

    }

    private void genGoToTerm(BIRTerminator.GOTO gotoIns, String funcName) {

        Label gotoLabel = this.labelGen.getLabel(funcName + gotoIns.targetBB.id.value);
        this.mv.visitJumpInsn(GOTO, gotoLabel);
    }

    private void genLockTerm(BIRTerminator.Lock lockIns, String funcName, int localVarOffset) {

        Label gotoLabel = this.labelGen.getLabel(funcName + lockIns.lockedBB.id.value);
        String lockStore = "L" + LOCK_STORE + ";";
        String initClassName = jvmPackageGen.lookupGlobalVarClassName(this.currentPackageName, "LOCK_STORE");
        String lockName = GLOBAL_LOCK_NAME + lockIns.lockId;
        this.mv.visitFieldInsn(GETSTATIC, initClassName, "LOCK_STORE", lockStore);
        this.mv.visitLdcInsn(lockName);
        this.mv.visitMethodInsn(INVOKEVIRTUAL, LOCK_STORE, "getLockFromMap",
                String.format("(L%s;)L%s;", STRING_VALUE, LOCK_VALUE), false);
        this.mv.visitVarInsn(ALOAD, localVarOffset);
        this.mv.visitMethodInsn(INVOKEVIRTUAL, LOCK_VALUE, "lock", String.format("(L%s;)Z", STRAND), false);
        this.mv.visitInsn(POP);
        genYieldCheckForLock(this.mv, this.labelGen, funcName, localVarOffset);
        this.mv.visitJumpInsn(GOTO, gotoLabel);
    }

<<<<<<< HEAD
        void genTerminator(BIRTerminator terminator, BIRFunction func, String funcName,
                           int localVarOffset, int returnVarRefIndex, @Nilable BType attachedType) {

            switch (terminator.kind) {
                case LOCK:
                    this.genLockTerm((BIRTerminator.Lock) terminator, funcName, localVarOffset);
                    return;
                case UNLOCK:
                    this.genUnlockTerm((BIRTerminator.Unlock) terminator, funcName, attachedType);
                    return;
                case GOTO:
                    this.genGoToTerm((BIRTerminator.GOTO) terminator, funcName);
                    return;
                case CALL:
                    this.genCallTerm((BIRTerminator.Call) terminator, funcName, localVarOffset);
                    return;
                case ASYNC_CALL:
                    this.genAsyncCallTerm((BIRTerminator.AsyncCall) terminator, localVarOffset);
                    return;
                case BRANCH:
                    this.genBranchTerm((BIRTerminator.Branch) terminator, funcName);
                    return;
                case RETURN:
                    this.genReturnTerm((BIRTerminator.Return) terminator, returnVarRefIndex, func, localVarOffset);
                    return;
                case PANIC:
                    this.errorGen.genPanic((BIRTerminator.Panic) terminator);
                    return;
                case WAIT:
                    this.generateWaitIns((BIRTerminator.Wait) terminator, funcName, localVarOffset);
                    return;
                case WAIT_ALL:
                    this.genWaitAllIns((BIRTerminator.WaitAll) terminator, funcName, localVarOffset);
                    return;
                case FP_CALL:
                    this.genFPCallIns((BIRTerminator.FPCall) terminator, funcName, localVarOffset);
                    return;
                case WK_SEND:
                    this.genWorkerSendIns((BIRTerminator.WorkerSend) terminator, funcName, localVarOffset);
                    return;
                case WK_RECEIVE:
                    this.genWorkerReceiveIns((BIRTerminator.WorkerReceive) terminator, funcName, localVarOffset);
                    return;
                case FLUSH:
                    this.genFlushIns((BIRTerminator.Flush) terminator, funcName, localVarOffset);
                    return;
                case PLATFORM:
                    if (terminator instanceof JavaMethodCall) {
                        this.genJCallTerm((JavaMethodCall) terminator, funcName, attachedType, localVarOffset);
                        return;
                    } else if (terminator instanceof JIMethodCall) {
                        this.genJICallTerm((JIMethodCall) terminator, funcName, attachedType, localVarOffset);
                        return;
                    } else if (terminator instanceof JIConstructorCall) {
                        this.genJIConstructorTerm((JIConstructorCall) terminator, funcName, attachedType,
                                localVarOffset);
                        return;
                    }
            }
            throw new BLangCompilerException("JVM generation is not supported for terminator instruction " +
                    String.format("%s", terminator));
=======
    private void genUnlockTerm(BIRTerminator.Unlock unlockIns, String funcName, BType attachedType) {

        Label gotoLabel = this.labelGen.getLabel(funcName + unlockIns.unlockBB.id.value);
>>>>>>> 6daa309c

        // unlocked in the same order https://yarchive.net/comp/linux/lock_ordering.html
        String lockStore = "L" + LOCK_STORE + ";";
        String lockName = GLOBAL_LOCK_NAME + unlockIns.relatedLock.lockId;
        String initClassName = jvmPackageGen.lookupGlobalVarClassName(this.currentPackageName, "LOCK_STORE");
        this.mv.visitFieldInsn(GETSTATIC, initClassName, "LOCK_STORE", lockStore);
        this.mv.visitLdcInsn(lockName);
        this.mv.visitMethodInsn(INVOKEVIRTUAL, LOCK_STORE, "getLockFromMap", String.format("(L%s;)L%s;",
                STRING_VALUE, LOCK_VALUE), false);
        this.mv.visitMethodInsn(INVOKEVIRTUAL, LOCK_VALUE, "unlock", "()V", false);

        this.mv.visitJumpInsn(GOTO, gotoLabel);
    }

    private void handleErrorRetInUnion(int returnVarRefIndex, List<BIRNode.ChannelDetails> channels, BUnionType bType) {

        if (channels.size() == 0) {
            return;
        }

        boolean errorIncluded = false;
        for (BType member : bType.getMemberTypes()) {
            if (member.tag == TypeTags.ERROR) {
                errorIncluded = true;
                break;
            }
        }

        if (errorIncluded) {
            this.mv.visitVarInsn(ALOAD, returnVarRefIndex);
            this.mv.visitVarInsn(ALOAD, 0);
            loadChannelDetails(this.mv, channels);
            this.mv.visitMethodInsn(INVOKESTATIC, WORKER_UTILS, "handleWorkerError",
                    String.format("(L%s;L%s;[L%s;)V", REF_VALUE, STRAND, CHANNEL_DETAILS), false);
        }
    }

    private void notifyChannels(List<BIRNode.ChannelDetails> channels, int retIndex) {

        if (channels.size() == 0) {
            return;
        }

        this.mv.visitVarInsn(ALOAD, 0);
        loadChannelDetails(this.mv, channels);
        this.mv.visitVarInsn(ALOAD, retIndex);
        this.mv.visitMethodInsn(INVOKEVIRTUAL, STRAND, "handleChannelError", String.format("([L%s;L%s;)V",
                CHANNEL_DETAILS, ERROR_VALUE), false);
    }

    private void genBranchTerm(BIRTerminator.Branch branchIns, String funcName) {

        String trueBBId = branchIns.trueBB.id.value;
        String falseBBId = branchIns.falseBB.id.value;

        this.loadVar(branchIns.op.variableDcl);

        Label trueBBLabel = this.labelGen.getLabel(funcName + trueBBId);
        this.mv.visitJumpInsn(IFGT, trueBBLabel);

        Label falseBBLabel = this.labelGen.getLabel(funcName + falseBBId);
        this.mv.visitJumpInsn(GOTO, falseBBLabel);
    }

    private void genCallTerm(BIRTerminator.Call callIns, String funcName, int localVarOffset) {

        PackageID calleePkgId = callIns.calleePkg;

        String orgName = calleePkgId.orgName.value;
        String moduleName = calleePkgId.name.value;
        // invoke the function
        this.genCall(callIns, orgName, moduleName, localVarOffset);

        // store return
        this.storeReturnFromCallIns(callIns.lhsOp != null ? callIns.lhsOp.variableDcl : null);
    }

    private void genJCallTerm(JavaMethodCall callIns, String funcName, BType attachedType, int localVarOffset) {
        // Load function parameters of the target Java method to the stack..
        Label blockedOnExternLabel = new Label();
        Label notBlockedOnExternLabel = new Label();

        this.mv.visitVarInsn(ALOAD, localVarOffset);
        this.mv.visitMethodInsn(INVOKEVIRTUAL, STRAND, "isBlockedOnExtern", "()Z", false);
        this.mv.visitJumpInsn(IFEQ, blockedOnExternLabel);

        this.mv.visitVarInsn(ALOAD, localVarOffset);
        this.mv.visitInsn(ICONST_0);
        this.mv.visitFieldInsn(PUTFIELD, "org/ballerinalang/jvm/scheduling/Strand", "blockedOnExtern", "Z");

        if (callIns.lhsOp != null && callIns.lhsOp.variableDcl != null) {
            this.mv.visitVarInsn(ALOAD, localVarOffset);
            this.mv.visitFieldInsn(GETFIELD, "org/ballerinalang/jvm/scheduling/Strand", "returnValue",
                    "Ljava/lang/Object;");
            BIRNode.BIRVariableDcl lhsOpVarDcl = callIns.lhsOp.variableDcl;
            if (lhsOpVarDcl != null) {
                JvmInstructionGen.addUnboxInsn(this.mv, callIns.lhsOp.variableDcl.type); // store return
                this.storeToVar(lhsOpVarDcl);
            }
        }

        this.mv.visitJumpInsn(GOTO, notBlockedOnExternLabel);

        this.mv.visitLabel(blockedOnExternLabel);

        int argIndex = 0;
        if (attachedType == null) {
            this.mv.visitVarInsn(ALOAD, localVarOffset);
        } else {
            // Below codes are not needed (as normal external funcs doesn't support attached invocations)
            // check whether function params already include the self
            this.mv.visitVarInsn(ALOAD, localVarOffset);
            BIRNode.BIRVariableDcl selfArg = getVariableDcl(callIns.args.get(0).variableDcl);
            this.loadVar(selfArg);
            this.mv.visitTypeInsn(CHECKCAST, OBJECT_VALUE);
            argIndex += 1;
        }

        int argsCount = callIns.args.size();
        while (argIndex < argsCount) {
            BIROperand arg = callIns.args.get(argIndex);
            this.visitArg(arg);
            argIndex += 1;
        }

        String jClassName = callIns.jClassName;
        String jMethodName = callIns.name + (IS_BSTRING ? "_bstring" : "");
        String jMethodVMSig = IS_BSTRING ? callIns.jMethodVMSigBString : callIns.jMethodVMSig;
        this.mv.visitMethodInsn(INVOKESTATIC, jClassName, jMethodName, jMethodVMSig, false);

        if (callIns.lhsOp != null && callIns.lhsOp.variableDcl != null) {
            this.storeToVar(callIns.lhsOp.variableDcl);
        }

        this.mv.visitLabel(notBlockedOnExternLabel);
    }

    private void genJICallTerm(JIMethodCall callIns, String funcName, BType attachedType, int localVarOffset) {
        // Load function parameters of the target Java method to the stack..
        Label blockedOnExternLabel = new Label();
        Label notBlockedOnExternLabel = new Label();

        this.mv.visitVarInsn(ALOAD, localVarOffset);
        this.mv.visitMethodInsn(INVOKEVIRTUAL, STRAND, "isBlockedOnExtern", "()Z", false);
        this.mv.visitJumpInsn(IFEQ, blockedOnExternLabel);

        this.mv.visitVarInsn(ALOAD, localVarOffset);
        this.mv.visitInsn(ICONST_0);
        this.mv.visitFieldInsn(PUTFIELD, "org/ballerinalang/jvm/scheduling/Strand", "blockedOnExtern", "Z");

        if (callIns.lhsOp != null) {
            this.mv.visitVarInsn(ALOAD, localVarOffset);
            this.mv.visitFieldInsn(GETFIELD, "org/ballerinalang/jvm/scheduling/Strand", "returnValue",
                    "Ljava/lang/Object;");
            // store return
            BIROperand lhsOpVarDcl = callIns.lhsOp;
            addJUnboxInsn(this.mv, ((JType) lhsOpVarDcl.variableDcl.type));
            this.storeToVar(lhsOpVarDcl.variableDcl);
        }

        this.mv.visitJumpInsn(GOTO, notBlockedOnExternLabel);

        this.mv.visitLabel(blockedOnExternLabel);
        boolean isInterface = callIns.invocationType == INVOKEINTERFACE;

        int argIndex = 0;
        if (callIns.invocationType == INVOKEVIRTUAL || isInterface) {
            // check whether function params already include the self
            BIRNode.BIRVariableDcl selfArg = getVariableDcl(callIns.args.get(0).variableDcl);
            this.loadVar(selfArg);
            this.mv.visitMethodInsn(INVOKEVIRTUAL, HANDLE_VALUE, "getValue", "()Ljava/lang/Object;", false);
            this.mv.visitTypeInsn(CHECKCAST, callIns.jClassName);

            Label ifNonNullLabel = this.labelGen.getLabel("receiver_null_check");
            this.mv.visitLabel(ifNonNullLabel);
            this.mv.visitInsn(DUP);

            Label elseBlockLabel = this.labelGen.getLabel("receiver_null_check_else");
            this.mv.visitJumpInsn(IFNONNULL, elseBlockLabel);
            Label thenBlockLabel = this.labelGen.getLabel("receiver_null_check_then");
            this.mv.visitLabel(thenBlockLabel);
            this.mv.visitFieldInsn(GETSTATIC, BAL_ERROR_REASONS, "JAVA_NULL_REFERENCE_ERROR",
                    "L" + STRING_VALUE + ";");
            this.mv.visitFieldInsn(GETSTATIC, RUNTIME_ERRORS, "JAVA_NULL_REFERENCE", "L" + RUNTIME_ERRORS + ";");
            this.mv.visitInsn(ICONST_0);
            this.mv.visitTypeInsn(ANEWARRAY, OBJECT);
            this.mv.visitMethodInsn(INVOKESTATIC, BLANG_EXCEPTION_HELPER, "getRuntimeException",
                    "(L" + STRING_VALUE + ";L" + RUNTIME_ERRORS + ";[L" + OBJECT + ";)L" + ERROR_VALUE + ";",
                    false);
            this.mv.visitInsn(ATHROW);
            this.mv.visitLabel(elseBlockLabel);
            argIndex += 1;
        }

        int argsCount = callIns.varArgExist ? callIns.args.size() - 1 : callIns.args.size();
        while (argIndex < argsCount) {
            BIROperand arg = callIns.args.get(argIndex);
            this.visitArg(arg);
            argIndex += 1;
        }
        if (callIns.varArgExist) {
            BIROperand arg = callIns.args.get(argIndex);
            int localVarIndex = this.indexMap.getIndex(arg.variableDcl);
            genVarArg(this.mv, this.indexMap, arg.variableDcl.type, callIns.varArgType, localVarIndex, symbolTable);
        }

        String jClassName = callIns.jClassName;
        String jMethodName = callIns.name;
        String jMethodVMSig = callIns.jMethodVMSig;
        this.mv.visitMethodInsn(callIns.invocationType, jClassName, jMethodName, jMethodVMSig, isInterface);

        if (callIns.lhsOp != null && callIns.lhsOp.variableDcl != null) {
            this.storeToVar(callIns.lhsOp.variableDcl);
        }

        this.mv.visitLabel(notBlockedOnExternLabel);
    }

    private void genJIConstructorTerm(JIConstructorCall callIns, String funcName, BType attachedType,
                                      int localVarOffset) {
        // Load function parameters of the target Java method to the stack..
        Label blockedOnExternLabel = new Label();
        Label notBlockedOnExternLabel = new Label();

        this.mv.visitVarInsn(ALOAD, localVarOffset);
        this.mv.visitMethodInsn(INVOKEVIRTUAL, STRAND, "isBlockedOnExtern", "()Z", false);
        this.mv.visitJumpInsn(IFEQ, blockedOnExternLabel);

        this.mv.visitVarInsn(ALOAD, localVarOffset);
        this.mv.visitInsn(ICONST_0);
        this.mv.visitFieldInsn(PUTFIELD, "org/ballerinalang/jvm/scheduling/Strand", "blockedOnExtern", "Z");

        if (callIns.lhsOp.variableDcl != null) {
            this.mv.visitVarInsn(ALOAD, localVarOffset);
            this.mv.visitFieldInsn(GETFIELD, "org/ballerinalang/jvm/scheduling/Strand", "returnValue",
                    "Ljava/lang/Object;");
            JvmInstructionGen.addUnboxInsn(this.mv, callIns.lhsOp.variableDcl.type);
            // store return
            BIRNode.BIRVariableDcl lhsOpVarDcl = callIns.lhsOp.variableDcl;
            this.storeToVar(lhsOpVarDcl);
        }

        this.mv.visitJumpInsn(GOTO, notBlockedOnExternLabel);

        this.mv.visitLabel(blockedOnExternLabel);

        this.mv.visitTypeInsn(NEW, callIns.jClassName);
        this.mv.visitInsn(DUP);

        int argIndex = 0;

        int argsCount = callIns.args.size();
        while (argIndex < argsCount) {
            BIROperand arg = callIns.args.get(argIndex);
            this.visitArg(arg);
            argIndex += 1;
        }

        String jClassName = callIns.jClassName;
        String jMethodName = callIns.name;
        String jMethodVMSig = callIns.jMethodVMSig;
        this.mv.visitMethodInsn(INVOKESPECIAL, jClassName, jMethodName, jMethodVMSig, false);

        BIRNode.BIRVariableDcl lhsOpVarDcl = callIns.lhsOp.variableDcl;

        if (lhsOpVarDcl != null) {
            this.storeToVar(lhsOpVarDcl);
        }

        this.mv.visitLabel(notBlockedOnExternLabel);
    }

    private void storeReturnFromCallIns(BIRNode.BIRVariableDcl lhsOpVarDcl) {

        if (lhsOpVarDcl != null) {
            this.storeToVar(lhsOpVarDcl);
        } else {
            this.mv.visitInsn(POP);
        }
    }

    private void genCall(BIRTerminator.Call callIns, String orgName, String moduleName, int localVarOffset) {

        if (!callIns.isVirtual) {
            this.genFuncCall(callIns, orgName, moduleName, localVarOffset);
            return;
        }

        BIRNode.BIRVariableDcl selfArg = getVariableDcl(callIns.args.get(0).variableDcl);
        if (selfArg.type.tag == TypeTags.OBJECT) {
            this.genVirtualCall(callIns, orgName, moduleName, localVarOffset);
        } else {
            // then this is a function attached to a built-in type
            this.genBuiltinTypeAttachedFuncCall(callIns, orgName, moduleName, localVarOffset);
        }
    }

    private void genFuncCall(BIRTerminator.Call callIns, String orgName, String moduleName, int localVarOffset) {

        String methodName = callIns.name.value;
        this.genStaticCall(callIns, orgName, moduleName, localVarOffset, methodName, methodName);
    }

    private void genBuiltinTypeAttachedFuncCall(BIRTerminator.Call callIns, String orgName, String moduleName,
                                                int localVarOffset) {

        String methodLookupName = callIns.name.value;
        int optionalIndex = methodLookupName.indexOf(".");
        int index = optionalIndex != -1 ? optionalIndex + 1 : 0;
        String methodName = methodLookupName.substring(index);
        this.genStaticCall(callIns, orgName, moduleName, localVarOffset, methodName, methodLookupName);
    }

    private void genStaticCall(BIRTerminator.Call callIns, String orgName, String moduleName, int localVarOffset,
                               String methodName, String methodLookupName) {
        // load strand
        this.mv.visitVarInsn(ALOAD, localVarOffset);

        String lookupKey = getPackageName(orgName, moduleName) + methodLookupName;

        int argsCount = callIns.args.size();
        int i = 0;
        while (i < argsCount) {
            BIROperand arg = callIns.args.get(i);
            boolean userProvidedArg = this.visitArg(arg);
            this.loadBooleanArgToIndicateUserProvidedArg(orgName, moduleName, userProvidedArg);
            i += 1;
        }
        String cleanMethodName = cleanupFunctionName(methodName);
        BIRFunctionWrapper functionWrapper = jvmPackageGen.birFunctionMap.get(lookupKey);
        String methodDesc;
        String jvmClass;
        if (functionWrapper != null) {
            jvmClass = functionWrapper.fullQualifiedClassName;
            methodDesc = IS_BSTRING ? functionWrapper.jvmMethodDescriptionBString :
                    functionWrapper.jvmMethodDescription;
        } else {
            BPackageSymbol symbol = packageCache.getSymbol(orgName + "/" + moduleName);
            BInvokableSymbol funcSymbol = (BInvokableSymbol) symbol.scope.lookup(new Name(methodName)).symbol;
            BInvokableType type = (BInvokableType) funcSymbol.type;
            ArrayList<BType> params = new ArrayList<>(type.paramTypes);
            if (type.restType != null) {
                params.add(type.restType);
            }
            for (int j = params.size() - 1; j >= 0; j--) {
                params.add(j + 1, symbolTable.booleanType);
            }
            String balFileName = funcSymbol.source;

            if (balFileName == null || !balFileName.endsWith(BAL_EXTENSION)) {
                balFileName = MODULE_INIT_CLASS_NAME;
            }

            jvmClass = getModuleLevelClassName(orgName, moduleName, cleanupPathSeperators(cleanupBalExt(balFileName)));
            //TODO: add receiver:  BType attachedType = type.r != null ? receiver.type : null;
            methodDesc = getMethodDesc(params, type.retType, null, false);
        }
        this.mv.visitMethodInsn(INVOKESTATIC, jvmClass, cleanMethodName, methodDesc, false);
    }

    private void genVirtualCall(BIRTerminator.Call callIns, String orgName, String moduleName, int localVarOffset) {
        // load self
        BIRNode.BIRVariableDcl selfArg = getVariableDcl(callIns.args.get(0).variableDcl);
        this.loadVar(selfArg);
        this.mv.visitTypeInsn(CHECKCAST, OBJECT_VALUE);

        // load the strand
        this.mv.visitVarInsn(ALOAD, localVarOffset);

        // load the function name as the second argument
        this.mv.visitLdcInsn(cleanupObjectTypeName(callIns.name.value));

        // create an Object[] for the rest params
        int argsCount = callIns.args.size() - 1;
        // arg count doubled and 'isExist' boolean variables added for each arg.
        this.mv.visitLdcInsn((long) (argsCount * 2));
        this.mv.visitInsn(L2I);
        this.mv.visitTypeInsn(ANEWARRAY, OBJECT);

        int i = 0;
        int j = 0;
        while (i < argsCount) {
            this.mv.visitInsn(DUP);
            this.mv.visitLdcInsn((long) j);
            this.mv.visitInsn(L2I);
            j += 1;
            // i + 1 is used since we skip the first argument (self)
            BIROperand arg = callIns.args.get(i + 1);
            boolean userProvidedArg = this.visitArg(arg);

            // Add the to the rest params array
            JvmInstructionGen.addBoxInsn(this.mv, arg.variableDcl.type);
            this.mv.visitInsn(AASTORE);

            this.mv.visitInsn(DUP);
            this.mv.visitLdcInsn((long) j);
            this.mv.visitInsn(L2I);
            j += 1;

            this.loadBooleanArgToIndicateUserProvidedArg(orgName, moduleName, userProvidedArg);
            JvmInstructionGen.addBoxInsn(this.mv, symbolTable.booleanType);
            this.mv.visitInsn(AASTORE);

            i += 1;
        }

        // call method
        String methodDesc = String.format("(L%s;L%s;[L%s;)L%s;", STRAND, STRING_VALUE, OBJECT, OBJECT);
        this.mv.visitMethodInsn(INVOKEINTERFACE, OBJECT_VALUE, "call", methodDesc, true);

        BType returnType = callIns.lhsOp.variableDcl.type;
        JvmInstructionGen.addUnboxInsn(this.mv, returnType);
    }

    private void loadBooleanArgToIndicateUserProvidedArg(String orgName, String moduleName, boolean userProvided) {

        if (isBallerinaBuiltinModule(orgName, moduleName)) {
            return;
        }
        // Extra boolean is not gen for extern functions for now until the wrapper function is implemented.
        // We need to refactor this method. I am not sure whether userProvided flag make sense
        if (userProvided) {
            this.mv.visitInsn(ICONST_1);
        } else {
            this.mv.visitInsn(ICONST_0);
        }
    }

    private boolean visitArg(BIROperand arg) {

        BIRNode.BIRVariableDcl varDcl = getVariableDcl(arg.variableDcl);
        if (varDcl.name.value.startsWith("_")) {
            loadDefaultValue(this.mv, varDcl.type);
            return false;
        }

        this.loadVar(varDcl);
        return true;
    }

    private void genAsyncCallTerm(BIRTerminator.AsyncCall callIns, int localVarOffset,
                                  LambdaMetadata lambdaMetadata) {

        PackageID calleePkgId = callIns.calleePkg;

        String orgName = calleePkgId.orgName.value;
        String moduleName = calleePkgId.name.value;

        // Check if already locked before submitting to scheduler.
        String lockStore = "L" + LOCK_STORE + ";";
        String initClassName = jvmPackageGen.lookupGlobalVarClassName(this.currentPackageName, "LOCK_STORE");
        this.mv.visitFieldInsn(GETSTATIC, initClassName, "LOCK_STORE", lockStore);
        this.mv.visitLdcInsn(GLOBAL_LOCK_NAME);
        this.mv.visitVarInsn(ALOAD, localVarOffset);
        this.mv.visitMethodInsn(INVOKEVIRTUAL, LOCK_STORE, "panicIfInLock",
                String.format("(L%s;L%s;)V", STRING_VALUE, STRAND), false);

        // Load the scheduler from strand
        this.mv.visitVarInsn(ALOAD, localVarOffset);
        this.mv.visitFieldInsn(GETFIELD, STRAND, "scheduler", String.format("L%s;", SCHEDULER));

        // create an Object[] for the rest params
        int argsCount = callIns.args.size();
        //create an object array of args
        this.mv.visitLdcInsn((long) (argsCount * 2 + 1));
        this.mv.visitInsn(L2I);
        this.mv.visitTypeInsn(ANEWARRAY, OBJECT);

        int paramIndex = 1;
        for (BIROperand arg : callIns.args) {
            this.mv.visitInsn(DUP);
            this.mv.visitLdcInsn((long) paramIndex);
            this.mv.visitInsn(L2I);

            boolean userProvidedArg = this.visitArg(arg);
            // Add the to the rest params array
            JvmInstructionGen.addBoxInsn(this.mv, arg.variableDcl.type);
            this.mv.visitInsn(AASTORE);
            paramIndex += 1;

            this.mv.visitInsn(DUP);
            this.mv.visitLdcInsn((long) paramIndex);
            this.mv.visitInsn(L2I);

            this.loadBooleanArgToIndicateUserProvidedArg(orgName, moduleName, userProvidedArg);
            JvmInstructionGen.addBoxInsn(this.mv, symbolTable.booleanType);
            this.mv.visitInsn(AASTORE);
            paramIndex += 1;
        }
        String funcName = callIns.name.value;
        String lambdaName = "$" + funcName + "$lambda$" + lambdaMetadata.getLambdaIndex() + "$";

        createFunctionPointer(this.mv, lambdaMetadata.getEnclosingClass(), lambdaName, 0);
        lambdaMetadata.add(lambdaName, callIns);
        lambdaMetadata.incrementLambdaIndex();

        boolean concurrent = false;
        // check for concurrent annotation
        if (callIns.annotAttachments.size() > 0) {
            for (BIRNode.BIRAnnotationAttachment annotationAttachment : callIns.annotAttachments) {
                if (annotationAttachment == null ||
                        !STRAND_ANNOTATION.equals(annotationAttachment.annotTagRef.value) ||
                        !BALLERINA.equals(annotationAttachment.packageID.orgName.value) ||
                        !BUILT_IN_PACKAGE_NAME.equals(annotationAttachment.packageID.name.value)) {
                    continue;
                }

                if (annotationAttachment.annotValues.size() == 0) {
                    break;
                }

                BIRNode.BIRAnnotationValue strandAnnot = annotationAttachment.annotValues.get(0);
                if (strandAnnot instanceof BIRNode.BIRAnnotationRecordValue) {
                    BIRNode.BIRAnnotationRecordValue recordValue = (BIRNode.BIRAnnotationRecordValue) strandAnnot;
                    if (recordValue.annotValueEntryMap.containsKey(STRAND_THREAD)) {
                        BIRNode.BIRAnnotationValue mapVal = recordValue.annotValueEntryMap.get(STRAND_THREAD);
                        if (mapVal instanceof BIRNode.BIRAnnotationLiteralValue &&
                                STRAND_VALUE_ANY.equals(((BIRNode.BIRAnnotationLiteralValue) mapVal).value)) {
                            concurrent = true;
                        }
                    }

                    if (recordValue.annotValueEntryMap.containsKey(STRAND_DATA_NAME)) {
                        BIRNode.BIRAnnotationValue mapVal = recordValue.annotValueEntryMap.get(STRAND_DATA_NAME);
                        if (mapVal instanceof BIRNode.BIRAnnotationLiteralValue &&
                                !DEFAULT_STRAND_DISPATCHER.equals(((BIRNode.BIRAnnotationLiteralValue) mapVal).value)) {
                            throw new BLangCompilerException("Unsupported policy. Only 'DEFAULT' policy is " +
                                    "supported by jBallerina runtime.");
                        }
                    }
                }
                break;
            }
        }

        this.submitToScheduler(callIns.lhsOp, localVarOffset, concurrent);
    }

    private void generateWaitIns(BIRTerminator.Wait waitInst, String funcName, int localVarOffset) {

        this.mv.visitVarInsn(ALOAD, localVarOffset);
        this.mv.visitTypeInsn(NEW, ARRAY_LIST);
        this.mv.visitInsn(DUP);
        this.mv.visitMethodInsn(INVOKESPECIAL, ARRAY_LIST, "<init>", "()V", false);

        int i = 0;
        while (i < waitInst.exprList.size()) {
            this.mv.visitInsn(DUP);
            BIROperand futureVal = waitInst.exprList.get(i);
            if (futureVal != null) {
                this.loadVar(futureVal.variableDcl);
            }
            this.mv.visitMethodInsn(INVOKEINTERFACE, LIST, "add", String.format("(L%s;)Z", OBJECT), true);
            this.mv.visitInsn(POP);
            i += 1;
        }

        this.mv.visitMethodInsn(INVOKEVIRTUAL, STRAND, "handleWaitAny",
                String.format("(L%s;)L%s$WaitResult;", LIST, STRAND), false);
        BIRNode.BIRVariableDcl tempVar = new BIRNode.BIRVariableDcl(symbolTable.anyType, new Name("waitResult"),
                VarScope.FUNCTION, VarKind.ARG);
        int resultIndex = this.getJVMIndexOfVarRef(tempVar);
        this.mv.visitVarInsn(ASTORE, resultIndex);

        // assign result if result available
        Label afterIf = new Label();
        this.mv.visitVarInsn(ALOAD, resultIndex);
        this.mv.visitFieldInsn(GETFIELD, String.format("%s$WaitResult", STRAND), "done", "Z");
        this.mv.visitJumpInsn(IFEQ, afterIf);
        Label withinIf = new Label();
        this.mv.visitLabel(withinIf);
        this.mv.visitVarInsn(ALOAD, resultIndex);
        this.mv.visitFieldInsn(GETFIELD, String.format("%s$WaitResult", STRAND), "result",
                String.format("L%s;", OBJECT));
        JvmInstructionGen.addUnboxInsn(this.mv, waitInst.lhsOp.variableDcl.type);
        this.storeToVar(waitInst.lhsOp.variableDcl);
        this.mv.visitLabel(afterIf);
    }

    private void genWaitAllIns(BIRTerminator.WaitAll waitAll, String funcName, int localVarOffset) {

        this.mv.visitVarInsn(ALOAD, localVarOffset);
        this.mv.visitTypeInsn(NEW, "java/util/HashMap");
        this.mv.visitInsn(DUP);
        this.mv.visitMethodInsn(INVOKESPECIAL, "java/util/HashMap", "<init>", "()V", false);
        int i = 0;
        while (i < waitAll.keys.size()) {
            this.mv.visitInsn(DUP);
            this.mv.visitLdcInsn(waitAll.keys.get(i));
            BIROperand futureRef = waitAll.valueExprs.get(i);
            if (futureRef != null) {
                this.loadVar(futureRef.variableDcl);
            }
            this.mv.visitMethodInsn(INVOKEINTERFACE, "java/util/Map", "put", String.format("(L%s;L%s;)L%s;",
                    OBJECT, OBJECT, OBJECT), true);
            this.mv.visitInsn(POP);
            i += 1;
        }

        this.loadVar(waitAll.lhsOp.variableDcl);
        this.mv.visitMethodInsn(INVOKEVIRTUAL, STRAND, "handleWaitMultiple", String.format("(L%s;L%s;)V",
                MAP, MAP_VALUE), false);
    }

    private void genFPCallIns(BIRTerminator.FPCall fpCall, String funcName, int localVarOffset) {

        if (fpCall.isAsync) {
            // Check if already locked before submitting to scheduler.
            String lockStore = "L" + LOCK_STORE + ";";
            String initClassName = jvmPackageGen.lookupGlobalVarClassName(this.currentPackageName, "LOCK_STORE");
            this.mv.visitFieldInsn(GETSTATIC, initClassName, "LOCK_STORE", lockStore);
            this.mv.visitLdcInsn(GLOBAL_LOCK_NAME);
            this.mv.visitVarInsn(ALOAD, localVarOffset);
            this.mv.visitMethodInsn(INVOKEVIRTUAL, LOCK_STORE, "panicIfInLock",
                    String.format("(L%s;L%s;)V", STRING_VALUE, STRAND), false);

            // Load the scheduler from strand
            this.mv.visitVarInsn(ALOAD, localVarOffset);
            this.mv.visitFieldInsn(GETFIELD, STRAND, "scheduler", String.format("L%s;", SCHEDULER));
        } else {
            // load function ref, going to directly call the fp
            this.loadVar(fpCall.fp.variableDcl);
            this.mv.visitMethodInsn(INVOKEVIRTUAL, FUNCTION_POINTER, "getFunction",
                    String.format("()L%s;", FUNCTION), false);
        }

        // create an object array of args
        this.mv.visitIntInsn(BIPUSH, fpCall.args.size() * 2 + 1);
        this.mv.visitTypeInsn(ANEWARRAY, OBJECT);

<<<<<<< HEAD
            // if async, we submit this to sceduler (worker scenario)

            if (fpCall.isAsync) {
                // load function ref now
                this.loadVar(fpCall.fp.variableDcl);
                this.mv.visitMethodInsn(INVOKESTATIC, ANNOTATION_UTILS, "isConcurrent", String.format("(L%s;)Z",
                        FUNCTION_POINTER), false);
                Label notConcurrent = new Label();
                this.mv.visitJumpInsn(IFEQ, notConcurrent);
                Label concurrent = new Label();
                this.mv.visitLabel(concurrent);
                this.loadVar(fpCall.fp.variableDcl);
                this.submitToScheduler(fpCall.lhsOp, localVarOffset, true);
                Label afterSubmit = new Label();
                this.mv.visitJumpInsn(GOTO, afterSubmit);
                this.mv.visitLabel(notConcurrent);
                this.loadVar(fpCall.fp.variableDcl);
                this.submitToScheduler(fpCall.lhsOp, localVarOffset, false);
                this.mv.visitLabel(afterSubmit);
            } else {
                this.mv.visitMethodInsn(INVOKEVIRTUAL, FUNCTION_POINTER, "call",
                        String.format("(L%s;)L%s;", OBJECT, OBJECT), false);
                // store result
                @Nilable BType lhsType = fpCall.lhsOp.variableDcl.type;
                if (lhsType != null) {
                    addUnboxInsn(this.mv, lhsType);
                }
=======
        // load strand
        this.mv.visitInsn(DUP);
>>>>>>> 6daa309c

        // 0th index
        this.mv.visitIntInsn(BIPUSH, 0);

        this.mv.visitVarInsn(ALOAD, localVarOffset);
        this.mv.visitInsn(AASTORE);

        // load args
        int paramIndex = 1;
        for (BIROperand arg : fpCall.args) {
            this.mv.visitInsn(DUP);
            this.mv.visitIntInsn(BIPUSH, paramIndex);
            this.loadVar(getVariableDcl(arg.variableDcl));
            BType bType = arg.variableDcl.type;
            JvmInstructionGen.addBoxInsn(this.mv, bType);
            this.mv.visitInsn(AASTORE);
            paramIndex += 1;

            this.loadTrueValueAsArg(paramIndex);
            paramIndex += 1;
        }

        // if async, we submit this to sceduler (worker scenario)

        if (fpCall.isAsync) {
            // load function ref now
            this.loadVar(fpCall.fp.variableDcl);
            this.mv.visitMethodInsn(INVOKESTATIC, ANNOTATION_UTILS, "isConcurrent", String.format("(L%s;)Z",
                    FUNCTION_POINTER), false);
            Label notConcurrent = new Label();
            this.mv.visitJumpInsn(IFEQ, notConcurrent);
            Label concurrent = new Label();
            this.mv.visitLabel(concurrent);
            this.loadVar(fpCall.fp.variableDcl);
            this.submitToScheduler(fpCall.lhsOp, localVarOffset, true);
            Label afterSubmit = new Label();
            this.mv.visitJumpInsn(GOTO, afterSubmit);
            this.mv.visitLabel(notConcurrent);
            this.loadVar(fpCall.fp.variableDcl);
            this.submitToScheduler(fpCall.lhsOp, localVarOffset, false);
            this.mv.visitLabel(afterSubmit);
        } else {
            this.mv.visitMethodInsn(INVOKEINTERFACE, FUNCTION, "apply",
                    String.format("(L%s;)L%s;", OBJECT, OBJECT), true);
            // store result
            BType lhsType = fpCall.lhsOp.variableDcl.type;
            if (lhsType != null) {
                JvmInstructionGen.addUnboxInsn(this.mv, lhsType);
            }

            BIRNode.BIRVariableDcl lhsVar = fpCall.lhsOp.variableDcl;
            if (lhsVar != null) {
                this.storeToVar(lhsVar);
            } else {
                this.mv.visitInsn(POP);
            }
        }
    }

    private void loadTrueValueAsArg(int paramIndex) {

        this.mv.visitInsn(DUP);
        this.mv.visitIntInsn(BIPUSH, paramIndex);
        this.mv.visitInsn(ICONST_1);
        JvmInstructionGen.addBoxInsn(this.mv, symbolTable.booleanType);
        this.mv.visitInsn(AASTORE);
    }

    private void genWorkerSendIns(BIRTerminator.WorkerSend ins, String funcName, int localVarOffset) {

        this.mv.visitVarInsn(ALOAD, localVarOffset);
        if (!ins.isSameStrand) {
            this.mv.visitFieldInsn(GETFIELD, STRAND, "parent", String.format("L%s;", STRAND));
        }
        this.mv.visitFieldInsn(GETFIELD, STRAND, "wdChannels", String.format("L%s;", WD_CHANNELS));
        this.mv.visitLdcInsn(ins.channel.value);
        this.mv.visitMethodInsn(INVOKEVIRTUAL, WD_CHANNELS, "getWorkerDataChannel", String.format("(L%s;)L%s;",
                STRING_VALUE, WORKER_DATA_CHANNEL), false);
        this.loadVar(ins.data.variableDcl);
        JvmInstructionGen.addBoxInsn(this.mv, ins.data.variableDcl.type);
        this.mv.visitVarInsn(ALOAD, localVarOffset);

        if (!ins.isSync) {
            this.mv.visitMethodInsn(INVOKEVIRTUAL, WORKER_DATA_CHANNEL, "sendData", String.format("(L%s;L%s;)V",
                    OBJECT, STRAND), false);
        } else {
            this.mv.visitMethodInsn(INVOKEVIRTUAL, WORKER_DATA_CHANNEL, "syncSendData",
                    String.format("(L%s;L%s;)L%s;", OBJECT, STRAND, OBJECT), false);
            BIROperand lhsOp = ins.lhsOp;
            if (lhsOp != null) {
                this.storeToVar(lhsOp.variableDcl);
            }
        }
    }

    private void genWorkerReceiveIns(BIRTerminator.WorkerReceive ins, String funcName, int localVarOffset) {

        this.mv.visitVarInsn(ALOAD, localVarOffset);
        if (!ins.isSameStrand) {
            this.mv.visitFieldInsn(GETFIELD, STRAND, "parent", String.format("L%s;", STRAND));
        }
        this.mv.visitFieldInsn(GETFIELD, STRAND, "wdChannels", String.format("L%s;", WD_CHANNELS));
        this.mv.visitLdcInsn(ins.workerName.value);
        this.mv.visitMethodInsn(INVOKEVIRTUAL, WD_CHANNELS, "getWorkerDataChannel", String.format("(L%s;)L%s;",
                STRING_VALUE, WORKER_DATA_CHANNEL), false);

        this.mv.visitVarInsn(ALOAD, localVarOffset);
        this.mv.visitMethodInsn(INVOKEVIRTUAL, WORKER_DATA_CHANNEL, "tryTakeData", String.format("(L%s;)L%s;",
                STRAND, OBJECT), false);

        BIRNode.BIRVariableDcl tempVar = new BIRNode.BIRVariableDcl(symbolTable.anyType, new Name("wrkMsg"),
                VarScope.FUNCTION, VarKind.ARG);
        int wrkResultIndex = this.getJVMIndexOfVarRef(tempVar);
        this.mv.visitVarInsn(ASTORE, wrkResultIndex);

        Label jumpAfterReceive = new Label();
        this.mv.visitVarInsn(ALOAD, wrkResultIndex);
        this.mv.visitJumpInsn(IFNULL, jumpAfterReceive);

        Label withinReceiveSuccess = new Label();
        this.mv.visitLabel(withinReceiveSuccess);
        this.mv.visitVarInsn(ALOAD, wrkResultIndex);
        JvmInstructionGen.addUnboxInsn(this.mv, ins.lhsOp.variableDcl.type);
        this.storeToVar(ins.lhsOp.variableDcl);

        this.mv.visitLabel(jumpAfterReceive);
    }

    private void genFlushIns(BIRTerminator.Flush ins, String funcName, int localVarOffset) {

        this.mv.visitVarInsn(ALOAD, localVarOffset);
        loadChannelDetails(this.mv, Arrays.asList(ins.channels));
        this.mv.visitMethodInsn(INVOKEVIRTUAL, STRAND, "handleFlush",
                String.format("([L%s;)L%s;", CHANNEL_DETAILS, ERROR_VALUE), false);
        this.storeToVar(ins.lhsOp.variableDcl);
    }

    private void submitToScheduler(BIROperand lhsOp, int localVarOffset, boolean concurrent) {

        BType futureType = lhsOp.variableDcl.type;
        BType returnType = symbolTable.anyType;
        if (futureType.tag == TypeTags.FUTURE) {
            returnType = ((BFutureType) futureType).constraint;
        }

        // load strand
        this.mv.visitVarInsn(ALOAD, localVarOffset);
        loadType(this.mv, returnType);
        if (concurrent) {
            this.mv.visitMethodInsn(INVOKEVIRTUAL, SCHEDULER, SCHEDULE_FUNCTION_METHOD,
                    String.format("([L%s;L%s;L%s;L%s;)L%s;", OBJECT, FUNCTION_POINTER, STRAND, BTYPE, FUTURE_VALUE),
                    false);
        } else {
            this.mv.visitMethodInsn(INVOKEVIRTUAL, SCHEDULER, SCHEDULE_LOCAL_METHOD,
                    String.format("([L%s;L%s;L%s;L%s;)L%s;", OBJECT, FUNCTION_POINTER, STRAND, BTYPE, FUTURE_VALUE),
                    false);
        }

        // store return
        if (lhsOp.variableDcl != null) {
            BIRNode.BIRVariableDcl lhsOpVarDcl = lhsOp.variableDcl;
            // store the returned strand as the future
            this.storeToVar(getVariableDcl(lhsOpVarDcl));
        }
    }

    private int getJVMIndexOfVarRef(BIRNode.BIRVariableDcl varDcl) {

        return this.indexMap.getIndex(varDcl);
    }

    private void loadVar(BIRNode.BIRVariableDcl varDcl) {

        jvmInstructionGen.generateVarLoad(this.mv, varDcl, this.currentPackageName, this.getJVMIndexOfVarRef(varDcl));
    }

    private void storeToVar(BIRNode.BIRVariableDcl varDcl) {

        jvmInstructionGen.generateVarStore(this.mv, varDcl, this.currentPackageName, this.getJVMIndexOfVarRef(varDcl));
    }

    public void genReturnTerm(BIRTerminator.Return returnIns, int returnVarRefIndex, BIRNode.BIRFunction func,
                              boolean isObserved /* = false */, int localVarOffset /* = -1 */) {

        if (isObserved) {
            emitStopObservationInvocation(this.mv, localVarOffset);
        }
        BType bType = func.type.retType;
        if (bType.tag == TypeTags.NIL) {
            this.mv.visitVarInsn(ALOAD, returnVarRefIndex);
            this.mv.visitInsn(ARETURN);
        } else if (TypeTags.isIntegerTypeTag(bType.tag)) {
            this.mv.visitVarInsn(LLOAD, returnVarRefIndex);
            this.mv.visitInsn(LRETURN);
        } else if (bType.tag == TypeTags.BYTE) {
            this.mv.visitVarInsn(ILOAD, returnVarRefIndex);
            this.mv.visitInsn(IRETURN);
        } else if (bType.tag == TypeTags.FLOAT) {
            this.mv.visitVarInsn(DLOAD, returnVarRefIndex);
            this.mv.visitInsn(DRETURN);
        } else if (TypeTags.isStringTypeTag(bType.tag)) {
            this.mv.visitVarInsn(ALOAD, returnVarRefIndex);
            this.mv.visitInsn(ARETURN);
        } else if (bType.tag == TypeTags.BOOLEAN) {
            this.mv.visitVarInsn(ILOAD, returnVarRefIndex);
            this.mv.visitInsn(IRETURN);
        } else if (bType.tag == TypeTags.MAP ||
                bType.tag == TypeTags.ARRAY ||
                bType.tag == TypeTags.ANY ||
                bType.tag == TypeTags.STREAM ||
                bType.tag == TypeTags.TABLE ||
                bType.tag == TypeTags.ANYDATA ||
                bType.tag == TypeTags.OBJECT ||
                bType.tag == TypeTags.DECIMAL ||
                bType.tag == TypeTags.RECORD ||
                bType.tag == TypeTags.TUPLE ||
                bType.tag == TypeTags.JSON ||
                bType.tag == TypeTags.FUTURE ||
                TypeTags.isXMLTypeTag(bType.tag) ||
                bType.tag == TypeTags.INVOKABLE ||
                bType.tag == TypeTags.HANDLE ||
                bType.tag == TypeTags.FINITE ||
                bType.tag == TypeTags.TYPEDESC ||
                bType.tag == TypeTags.READONLY) {
            this.mv.visitVarInsn(ALOAD, returnVarRefIndex);
            this.mv.visitInsn(ARETURN);
        } else if (bType.tag == TypeTags.UNION) {
            this.handleErrorRetInUnion(returnVarRefIndex, Arrays.asList(func.workerChannels), (BUnionType) bType);
            this.mv.visitVarInsn(ALOAD, returnVarRefIndex);
            this.mv.visitInsn(ARETURN);
        } else if (bType.tag == TypeTags.ERROR) {
            this.notifyChannels(Arrays.asList(func.workerChannels), returnVarRefIndex);
            this.mv.visitVarInsn(ALOAD, returnVarRefIndex);
            this.mv.visitInsn(ARETURN);
        } else {
            throw new BLangCompilerException("JVM generation is not supported for type " +
                    String.format("%s", func.type.retType));
        }
    }

<<<<<<< HEAD
        public void genReturnTerm(BIRTerminator.Return returnIns, int returnVarRefIndex, BIRFunction func,
                                  int localVarOffset /* = -1 */) {

            BType bType = func.type.retType;
            if (bType.tag == TypeTags.NIL) {
                this.mv.visitVarInsn(ALOAD, returnVarRefIndex);
                this.mv.visitInsn(ARETURN);
            } else if (TypeTags.isIntegerTypeTag(bType.tag)) {
                this.mv.visitVarInsn(LLOAD, returnVarRefIndex);
                this.mv.visitInsn(LRETURN);
            } else if (bType.tag == TypeTags.BYTE) {
                this.mv.visitVarInsn(ILOAD, returnVarRefIndex);
                this.mv.visitInsn(IRETURN);
            } else if (bType.tag == TypeTags.FLOAT) {
                this.mv.visitVarInsn(DLOAD, returnVarRefIndex);
                this.mv.visitInsn(DRETURN);
            } else if (TypeTags.isStringTypeTag(bType.tag)) {
                this.mv.visitVarInsn(ALOAD, returnVarRefIndex);
                this.mv.visitInsn(ARETURN);
            } else if (bType.tag == TypeTags.BOOLEAN) {
                this.mv.visitVarInsn(ILOAD, returnVarRefIndex);
                this.mv.visitInsn(IRETURN);
            } else if (bType.tag == TypeTags.MAP ||
                    bType.tag == TypeTags.ARRAY ||
                    bType.tag == TypeTags.ANY ||
                    bType.tag == TypeTags.STREAM ||
                    bType.tag == TypeTags.ANYDATA ||
                    bType.tag == TypeTags.OBJECT ||
                    bType.tag == TypeTags.DECIMAL ||
                    bType.tag == TypeTags.RECORD ||
                    bType.tag == TypeTags.TUPLE ||
                    bType.tag == TypeTags.JSON ||
                    bType.tag == TypeTags.FUTURE ||
                    TypeTags.isXMLTypeTag(bType.tag) ||
                    bType.tag == TypeTags.INVOKABLE ||
                    bType.tag == TypeTags.HANDLE ||
                    bType.tag == TypeTags.FINITE ||
                    bType.tag == TypeTags.TYPEDESC) {
                this.mv.visitVarInsn(ALOAD, returnVarRefIndex);
                this.mv.visitInsn(ARETURN);
            } else if (bType.tag == TypeTags.UNION) {
                this.handleErrorRetInUnion(returnVarRefIndex, Arrays.asList(func.workerChannels), (BUnionType) bType);
                this.mv.visitVarInsn(ALOAD, returnVarRefIndex);
                this.mv.visitInsn(ARETURN);
            } else if (bType.tag == TypeTags.ERROR) {
                this.notifyChannels(Arrays.asList(func.workerChannels), returnVarRefIndex);
                this.mv.visitVarInsn(ALOAD, returnVarRefIndex);
                this.mv.visitInsn(ARETURN);
            } else {
                throw new BLangCompilerException("JVM generation is not supported for type " +
                        String.format("%s", func.type.retType));
            }
        }
=======
    LabelGenerator getLabelGenerator() {

        return this.labelGen;
>>>>>>> 6daa309c
    }
}<|MERGE_RESOLUTION|>--- conflicted
+++ resolved
@@ -128,15 +128,7 @@
 import static org.wso2.ballerinalang.compiler.bir.codegen.JvmMethodGen.getMethodDesc;
 import static org.wso2.ballerinalang.compiler.bir.codegen.JvmMethodGen.getVariableDcl;
 import static org.wso2.ballerinalang.compiler.bir.codegen.JvmMethodGen.loadDefaultValue;
-<<<<<<< HEAD
-import static org.wso2.ballerinalang.compiler.bir.codegen.JvmPackageGen.BIRFunctionWrapper;
-import static org.wso2.ballerinalang.compiler.bir.codegen.JvmPackageGen.birFunctionMap;
-import static org.wso2.ballerinalang.compiler.bir.codegen.JvmPackageGen.currentClass;
-import static org.wso2.ballerinalang.compiler.bir.codegen.JvmPackageGen.getBIRFunctionWrapper;
-=======
-import static org.wso2.ballerinalang.compiler.bir.codegen.JvmObservabilityGen.emitStopObservationInvocation;
 import static org.wso2.ballerinalang.compiler.bir.codegen.JvmPackageGen.IS_BSTRING;
->>>>>>> 6daa309c
 import static org.wso2.ballerinalang.compiler.bir.codegen.JvmPackageGen.getModuleLevelClassName;
 import static org.wso2.ballerinalang.compiler.bir.codegen.JvmPackageGen.getPackageName;
 import static org.wso2.ballerinalang.compiler.bir.codegen.JvmTypeGen.loadType;
@@ -232,8 +224,7 @@
     }
 
     void genTerminator(BIRTerminator terminator, BIRNode.BIRFunction func, String funcName,
-                       int localVarOffset, int returnVarRefIndex, BType attachedType,
-                       boolean isObserved, LambdaMetadata lambdaMetadata) {
+                       int localVarOffset, int returnVarRefIndex, BType attachedType, LambdaMetadata lambdaMetadata) {
 
         switch (terminator.kind) {
             case LOCK:
@@ -255,7 +246,7 @@
                 this.genBranchTerm((BIRTerminator.Branch) terminator, funcName);
                 return;
             case RETURN:
-                this.genReturnTerm((BIRTerminator.Return) terminator, returnVarRefIndex, func, isObserved,
+                this.genReturnTerm((BIRTerminator.Return) terminator, returnVarRefIndex, func,
                         localVarOffset);
                 return;
             case PANIC:
@@ -320,73 +311,9 @@
         this.mv.visitJumpInsn(GOTO, gotoLabel);
     }
 
-<<<<<<< HEAD
-        void genTerminator(BIRTerminator terminator, BIRFunction func, String funcName,
-                           int localVarOffset, int returnVarRefIndex, @Nilable BType attachedType) {
-
-            switch (terminator.kind) {
-                case LOCK:
-                    this.genLockTerm((BIRTerminator.Lock) terminator, funcName, localVarOffset);
-                    return;
-                case UNLOCK:
-                    this.genUnlockTerm((BIRTerminator.Unlock) terminator, funcName, attachedType);
-                    return;
-                case GOTO:
-                    this.genGoToTerm((BIRTerminator.GOTO) terminator, funcName);
-                    return;
-                case CALL:
-                    this.genCallTerm((BIRTerminator.Call) terminator, funcName, localVarOffset);
-                    return;
-                case ASYNC_CALL:
-                    this.genAsyncCallTerm((BIRTerminator.AsyncCall) terminator, localVarOffset);
-                    return;
-                case BRANCH:
-                    this.genBranchTerm((BIRTerminator.Branch) terminator, funcName);
-                    return;
-                case RETURN:
-                    this.genReturnTerm((BIRTerminator.Return) terminator, returnVarRefIndex, func, localVarOffset);
-                    return;
-                case PANIC:
-                    this.errorGen.genPanic((BIRTerminator.Panic) terminator);
-                    return;
-                case WAIT:
-                    this.generateWaitIns((BIRTerminator.Wait) terminator, funcName, localVarOffset);
-                    return;
-                case WAIT_ALL:
-                    this.genWaitAllIns((BIRTerminator.WaitAll) terminator, funcName, localVarOffset);
-                    return;
-                case FP_CALL:
-                    this.genFPCallIns((BIRTerminator.FPCall) terminator, funcName, localVarOffset);
-                    return;
-                case WK_SEND:
-                    this.genWorkerSendIns((BIRTerminator.WorkerSend) terminator, funcName, localVarOffset);
-                    return;
-                case WK_RECEIVE:
-                    this.genWorkerReceiveIns((BIRTerminator.WorkerReceive) terminator, funcName, localVarOffset);
-                    return;
-                case FLUSH:
-                    this.genFlushIns((BIRTerminator.Flush) terminator, funcName, localVarOffset);
-                    return;
-                case PLATFORM:
-                    if (terminator instanceof JavaMethodCall) {
-                        this.genJCallTerm((JavaMethodCall) terminator, funcName, attachedType, localVarOffset);
-                        return;
-                    } else if (terminator instanceof JIMethodCall) {
-                        this.genJICallTerm((JIMethodCall) terminator, funcName, attachedType, localVarOffset);
-                        return;
-                    } else if (terminator instanceof JIConstructorCall) {
-                        this.genJIConstructorTerm((JIConstructorCall) terminator, funcName, attachedType,
-                                localVarOffset);
-                        return;
-                    }
-            }
-            throw new BLangCompilerException("JVM generation is not supported for terminator instruction " +
-                    String.format("%s", terminator));
-=======
     private void genUnlockTerm(BIRTerminator.Unlock unlockIns, String funcName, BType attachedType) {
 
         Label gotoLabel = this.labelGen.getLabel(funcName + unlockIns.unlockBB.id.value);
->>>>>>> 6daa309c
 
         // unlocked in the same order https://yarchive.net/comp/linux/lock_ordering.html
         String lockStore = "L" + LOCK_STORE + ";";
@@ -1017,38 +944,8 @@
         this.mv.visitIntInsn(BIPUSH, fpCall.args.size() * 2 + 1);
         this.mv.visitTypeInsn(ANEWARRAY, OBJECT);
 
-<<<<<<< HEAD
-            // if async, we submit this to sceduler (worker scenario)
-
-            if (fpCall.isAsync) {
-                // load function ref now
-                this.loadVar(fpCall.fp.variableDcl);
-                this.mv.visitMethodInsn(INVOKESTATIC, ANNOTATION_UTILS, "isConcurrent", String.format("(L%s;)Z",
-                        FUNCTION_POINTER), false);
-                Label notConcurrent = new Label();
-                this.mv.visitJumpInsn(IFEQ, notConcurrent);
-                Label concurrent = new Label();
-                this.mv.visitLabel(concurrent);
-                this.loadVar(fpCall.fp.variableDcl);
-                this.submitToScheduler(fpCall.lhsOp, localVarOffset, true);
-                Label afterSubmit = new Label();
-                this.mv.visitJumpInsn(GOTO, afterSubmit);
-                this.mv.visitLabel(notConcurrent);
-                this.loadVar(fpCall.fp.variableDcl);
-                this.submitToScheduler(fpCall.lhsOp, localVarOffset, false);
-                this.mv.visitLabel(afterSubmit);
-            } else {
-                this.mv.visitMethodInsn(INVOKEVIRTUAL, FUNCTION_POINTER, "call",
-                        String.format("(L%s;)L%s;", OBJECT, OBJECT), false);
-                // store result
-                @Nilable BType lhsType = fpCall.lhsOp.variableDcl.type;
-                if (lhsType != null) {
-                    addUnboxInsn(this.mv, lhsType);
-                }
-=======
         // load strand
         this.mv.visitInsn(DUP);
->>>>>>> 6daa309c
 
         // 0th index
         this.mv.visitIntInsn(BIPUSH, 0);
@@ -1231,11 +1128,8 @@
     }
 
     public void genReturnTerm(BIRTerminator.Return returnIns, int returnVarRefIndex, BIRNode.BIRFunction func,
-                              boolean isObserved /* = false */, int localVarOffset /* = -1 */) {
-
-        if (isObserved) {
-            emitStopObservationInvocation(this.mv, localVarOffset);
-        }
+                              int localVarOffset /* = -1 */) {
+
         BType bType = func.type.retType;
         if (bType.tag == TypeTags.NIL) {
             this.mv.visitVarInsn(ALOAD, returnVarRefIndex);
@@ -1289,64 +1183,8 @@
         }
     }
 
-<<<<<<< HEAD
-        public void genReturnTerm(BIRTerminator.Return returnIns, int returnVarRefIndex, BIRFunction func,
-                                  int localVarOffset /* = -1 */) {
-
-            BType bType = func.type.retType;
-            if (bType.tag == TypeTags.NIL) {
-                this.mv.visitVarInsn(ALOAD, returnVarRefIndex);
-                this.mv.visitInsn(ARETURN);
-            } else if (TypeTags.isIntegerTypeTag(bType.tag)) {
-                this.mv.visitVarInsn(LLOAD, returnVarRefIndex);
-                this.mv.visitInsn(LRETURN);
-            } else if (bType.tag == TypeTags.BYTE) {
-                this.mv.visitVarInsn(ILOAD, returnVarRefIndex);
-                this.mv.visitInsn(IRETURN);
-            } else if (bType.tag == TypeTags.FLOAT) {
-                this.mv.visitVarInsn(DLOAD, returnVarRefIndex);
-                this.mv.visitInsn(DRETURN);
-            } else if (TypeTags.isStringTypeTag(bType.tag)) {
-                this.mv.visitVarInsn(ALOAD, returnVarRefIndex);
-                this.mv.visitInsn(ARETURN);
-            } else if (bType.tag == TypeTags.BOOLEAN) {
-                this.mv.visitVarInsn(ILOAD, returnVarRefIndex);
-                this.mv.visitInsn(IRETURN);
-            } else if (bType.tag == TypeTags.MAP ||
-                    bType.tag == TypeTags.ARRAY ||
-                    bType.tag == TypeTags.ANY ||
-                    bType.tag == TypeTags.STREAM ||
-                    bType.tag == TypeTags.ANYDATA ||
-                    bType.tag == TypeTags.OBJECT ||
-                    bType.tag == TypeTags.DECIMAL ||
-                    bType.tag == TypeTags.RECORD ||
-                    bType.tag == TypeTags.TUPLE ||
-                    bType.tag == TypeTags.JSON ||
-                    bType.tag == TypeTags.FUTURE ||
-                    TypeTags.isXMLTypeTag(bType.tag) ||
-                    bType.tag == TypeTags.INVOKABLE ||
-                    bType.tag == TypeTags.HANDLE ||
-                    bType.tag == TypeTags.FINITE ||
-                    bType.tag == TypeTags.TYPEDESC) {
-                this.mv.visitVarInsn(ALOAD, returnVarRefIndex);
-                this.mv.visitInsn(ARETURN);
-            } else if (bType.tag == TypeTags.UNION) {
-                this.handleErrorRetInUnion(returnVarRefIndex, Arrays.asList(func.workerChannels), (BUnionType) bType);
-                this.mv.visitVarInsn(ALOAD, returnVarRefIndex);
-                this.mv.visitInsn(ARETURN);
-            } else if (bType.tag == TypeTags.ERROR) {
-                this.notifyChannels(Arrays.asList(func.workerChannels), returnVarRefIndex);
-                this.mv.visitVarInsn(ALOAD, returnVarRefIndex);
-                this.mv.visitInsn(ARETURN);
-            } else {
-                throw new BLangCompilerException("JVM generation is not supported for type " +
-                        String.format("%s", func.type.retType));
-            }
-        }
-=======
     LabelGenerator getLabelGenerator() {
 
         return this.labelGen;
->>>>>>> 6daa309c
     }
 }