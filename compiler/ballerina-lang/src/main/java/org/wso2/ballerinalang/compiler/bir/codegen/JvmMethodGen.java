/*
 *  Copyright (c) 2018, WSO2 Inc. (http://www.wso2.org) All Rights Reserved.
 *
 *  WSO2 Inc. licenses this file to you under the Apache License,
 *  Version 2.0 (the "License"); you may not use this file except
 *  in compliance with the License.
 *  You may obtain a copy of the License at
 *
 *    http://www.apache.org/licenses/LICENSE-2.0
 *
 *  Unless required by applicable law or agreed to in writing,
 *  software distributed under the License is distributed on an
 *  "AS IS" BASIS, WITHOUT WARRANTIES OR CONDITIONS OF ANY
 *  KIND, either express or implied.  See the License for the
 *  specific language governing permissions and limitations
 *  under the License.
 */
package org.wso2.ballerinalang.compiler.bir.codegen;

import org.ballerinalang.compiler.BLangCompilerException;
import org.ballerinalang.model.elements.PackageID;
import org.objectweb.asm.ClassWriter;
import org.objectweb.asm.FieldVisitor;
import org.objectweb.asm.Label;
import org.objectweb.asm.MethodVisitor;
import org.wso2.ballerinalang.compiler.bir.codegen.JvmErrorGen.ErrorHandlerGenerator;
import org.wso2.ballerinalang.compiler.bir.codegen.JvmInstructionGen.InstructionGenerator;
import org.wso2.ballerinalang.compiler.bir.codegen.JvmLabelGen.LabelGenerator;
import org.wso2.ballerinalang.compiler.bir.codegen.JvmTerminatorGen.TerminatorGenerator;
import org.wso2.ballerinalang.compiler.bir.codegen.interop.JType;
import org.wso2.ballerinalang.compiler.bir.codegen.interop.JTypeTags;
import org.wso2.ballerinalang.compiler.bir.model.BIRInstruction;
import org.wso2.ballerinalang.compiler.bir.model.BIRNode;
import org.wso2.ballerinalang.compiler.bir.model.BIRNode.BIRAnnotationArrayValue;
import org.wso2.ballerinalang.compiler.bir.model.BIRNode.BIRAnnotationAttachment;
import org.wso2.ballerinalang.compiler.bir.model.BIRNode.BIRAnnotationLiteralValue;
import org.wso2.ballerinalang.compiler.bir.model.BIRNode.BIRAnnotationRecordValue;
import org.wso2.ballerinalang.compiler.bir.model.BIRNode.BIRAnnotationValue;
import org.wso2.ballerinalang.compiler.bir.model.BIRNode.BIRBasicBlock;
import org.wso2.ballerinalang.compiler.bir.model.BIRNode.BIRFunction;
import org.wso2.ballerinalang.compiler.bir.model.BIRNode.BIRFunctionParameter;
import org.wso2.ballerinalang.compiler.bir.model.BIRNode.BIRPackage;
import org.wso2.ballerinalang.compiler.bir.model.BIRNode.BIRTypeDefinition;
import org.wso2.ballerinalang.compiler.bir.model.BIRNode.BIRVariableDcl;
import org.wso2.ballerinalang.compiler.bir.model.BIRNonTerminator.BinaryOp;
import org.wso2.ballerinalang.compiler.bir.model.BIROperand;
import org.wso2.ballerinalang.compiler.bir.model.BIRTerminator;
import org.wso2.ballerinalang.compiler.bir.model.BIRTerminator.AsyncCall;
import org.wso2.ballerinalang.compiler.bir.model.BIRTerminator.GOTO;
import org.wso2.ballerinalang.compiler.bir.model.InstructionKind;
import org.wso2.ballerinalang.compiler.bir.model.VarKind;
import org.wso2.ballerinalang.compiler.bir.model.VarScope;
import org.wso2.ballerinalang.compiler.semantics.model.symbols.BInvokableSymbol;
import org.wso2.ballerinalang.compiler.semantics.model.symbols.BPackageSymbol;
import org.wso2.ballerinalang.compiler.semantics.model.types.BAnyType;
import org.wso2.ballerinalang.compiler.semantics.model.types.BField;
import org.wso2.ballerinalang.compiler.semantics.model.types.BFutureType;
import org.wso2.ballerinalang.compiler.semantics.model.types.BInvokableType;
import org.wso2.ballerinalang.compiler.semantics.model.types.BNilType;
import org.wso2.ballerinalang.compiler.semantics.model.types.BObjectType;
import org.wso2.ballerinalang.compiler.semantics.model.types.BServiceType;
import org.wso2.ballerinalang.compiler.semantics.model.types.BType;
import org.wso2.ballerinalang.compiler.semantics.model.types.BUnionType;
import org.wso2.ballerinalang.compiler.util.Name;
import org.wso2.ballerinalang.compiler.util.TypeTags;
import org.wso2.ballerinalang.compiler.util.diagnotic.DiagnosticPos;
import org.wso2.ballerinalang.util.Flags;

import java.util.ArrayList;
import java.util.Arrays;
import java.util.Collections;
import java.util.HashMap;
import java.util.List;
import java.util.Map;

import static org.objectweb.asm.ClassWriter.COMPUTE_FRAMES;
import static org.objectweb.asm.Opcodes.AALOAD;
import static org.objectweb.asm.Opcodes.AASTORE;
import static org.objectweb.asm.Opcodes.ACC_PUBLIC;
import static org.objectweb.asm.Opcodes.ACC_STATIC;
import static org.objectweb.asm.Opcodes.ACC_SUPER;
import static org.objectweb.asm.Opcodes.ACONST_NULL;
import static org.objectweb.asm.Opcodes.ALOAD;
import static org.objectweb.asm.Opcodes.ANEWARRAY;
import static org.objectweb.asm.Opcodes.ARETURN;
import static org.objectweb.asm.Opcodes.ASTORE;
import static org.objectweb.asm.Opcodes.ATHROW;
import static org.objectweb.asm.Opcodes.BIPUSH;
import static org.objectweb.asm.Opcodes.CHECKCAST;
import static org.objectweb.asm.Opcodes.DCONST_0;
import static org.objectweb.asm.Opcodes.DLOAD;
import static org.objectweb.asm.Opcodes.DSTORE;
import static org.objectweb.asm.Opcodes.DUP;
import static org.objectweb.asm.Opcodes.DUP_X1;
import static org.objectweb.asm.Opcodes.FCONST_0;
import static org.objectweb.asm.Opcodes.FLOAD;
import static org.objectweb.asm.Opcodes.FSTORE;
import static org.objectweb.asm.Opcodes.GETFIELD;
import static org.objectweb.asm.Opcodes.GETSTATIC;
import static org.objectweb.asm.Opcodes.GOTO;
import static org.objectweb.asm.Opcodes.IADD;
import static org.objectweb.asm.Opcodes.ICONST_0;
import static org.objectweb.asm.Opcodes.ICONST_1;
import static org.objectweb.asm.Opcodes.IFEQ;
import static org.objectweb.asm.Opcodes.IFGT;
import static org.objectweb.asm.Opcodes.IFNE;
import static org.objectweb.asm.Opcodes.IFNULL;
import static org.objectweb.asm.Opcodes.ILOAD;
import static org.objectweb.asm.Opcodes.INVOKEINTERFACE;
import static org.objectweb.asm.Opcodes.INVOKESPECIAL;
import static org.objectweb.asm.Opcodes.INVOKESTATIC;
import static org.objectweb.asm.Opcodes.INVOKEVIRTUAL;
import static org.objectweb.asm.Opcodes.ISTORE;
import static org.objectweb.asm.Opcodes.ISUB;
import static org.objectweb.asm.Opcodes.L2I;
import static org.objectweb.asm.Opcodes.LCONST_0;
import static org.objectweb.asm.Opcodes.LLOAD;
import static org.objectweb.asm.Opcodes.LSTORE;
import static org.objectweb.asm.Opcodes.NEW;
import static org.objectweb.asm.Opcodes.POP;
import static org.objectweb.asm.Opcodes.PUTFIELD;
import static org.objectweb.asm.Opcodes.RETURN;
import static org.objectweb.asm.Opcodes.SIPUSH;
import static org.objectweb.asm.Opcodes.V1_8;
import static org.wso2.ballerinalang.compiler.bir.codegen.JvmConstants.ANNOTATION_MAP_NAME;
import static org.wso2.ballerinalang.compiler.bir.codegen.JvmConstants.ANNOTATION_UTILS;
import static org.wso2.ballerinalang.compiler.bir.codegen.JvmConstants.ARGUMENT_PARSER;
import static org.wso2.ballerinalang.compiler.bir.codegen.JvmConstants.ARRAY_VALUE;
import static org.wso2.ballerinalang.compiler.bir.codegen.JvmConstants.BALLERINA;
import static org.wso2.ballerinalang.compiler.bir.codegen.JvmConstants.BAL_ERRORS;
import static org.wso2.ballerinalang.compiler.bir.codegen.JvmConstants.BAL_EXTENSION;
import static org.wso2.ballerinalang.compiler.bir.codegen.JvmConstants.BOOLEAN_VALUE;
import static org.wso2.ballerinalang.compiler.bir.codegen.JvmConstants.BTYPE;
import static org.wso2.ballerinalang.compiler.bir.codegen.JvmConstants.BUILT_IN_PACKAGE_NAME;
import static org.wso2.ballerinalang.compiler.bir.codegen.JvmConstants.CHANNEL_DETAILS;
import static org.wso2.ballerinalang.compiler.bir.codegen.JvmConstants.COMPATIBILITY_CHECKER;
import static org.wso2.ballerinalang.compiler.bir.codegen.JvmConstants.CURRENT_MODULE_INIT;
import static org.wso2.ballerinalang.compiler.bir.codegen.JvmConstants.DECIMAL_VALUE;
import static org.wso2.ballerinalang.compiler.bir.codegen.JvmConstants.DEFAULTABLE_ARGS_ANOT_FIELD;
import static org.wso2.ballerinalang.compiler.bir.codegen.JvmConstants.DEFAULTABLE_ARGS_ANOT_NAME;
import static org.wso2.ballerinalang.compiler.bir.codegen.JvmConstants.DOUBLE_VALUE;
import static org.wso2.ballerinalang.compiler.bir.codegen.JvmConstants.ERROR_VALUE;
import static org.wso2.ballerinalang.compiler.bir.codegen.JvmConstants.FUNCTION;
import static org.wso2.ballerinalang.compiler.bir.codegen.JvmConstants.FUNCTION_POINTER;
import static org.wso2.ballerinalang.compiler.bir.codegen.JvmConstants.FUTURE_VALUE;
import static org.wso2.ballerinalang.compiler.bir.codegen.JvmConstants.HANDLE_RETURNED_ERROR_METHOD;
import static org.wso2.ballerinalang.compiler.bir.codegen.JvmConstants.HANDLE_STOP_PANIC_METHOD;
import static org.wso2.ballerinalang.compiler.bir.codegen.JvmConstants.HANDLE_VALUE;
import static org.wso2.ballerinalang.compiler.bir.codegen.JvmConstants.INT_VALUE;
import static org.wso2.ballerinalang.compiler.bir.codegen.JvmConstants.JAVA_PACKAGE_SEPERATOR;
import static org.wso2.ballerinalang.compiler.bir.codegen.JvmConstants.JAVA_RUNTIME;
import static org.wso2.ballerinalang.compiler.bir.codegen.JvmConstants.JAVA_THREAD;
import static org.wso2.ballerinalang.compiler.bir.codegen.JvmConstants.LAUNCH_UTILS;
import static org.wso2.ballerinalang.compiler.bir.codegen.JvmConstants.LONG_VALUE;
import static org.wso2.ballerinalang.compiler.bir.codegen.JvmConstants.MAP_VALUE;
import static org.wso2.ballerinalang.compiler.bir.codegen.JvmConstants.MODULE_INIT;
import static org.wso2.ballerinalang.compiler.bir.codegen.JvmConstants.MODULE_INIT_CLASS_NAME;
import static org.wso2.ballerinalang.compiler.bir.codegen.JvmConstants.MODULE_START;
import static org.wso2.ballerinalang.compiler.bir.codegen.JvmConstants.MODULE_STOP;
import static org.wso2.ballerinalang.compiler.bir.codegen.JvmConstants.OBJECT;
import static org.wso2.ballerinalang.compiler.bir.codegen.JvmConstants.OBJECT_VALUE;
import static org.wso2.ballerinalang.compiler.bir.codegen.JvmConstants.PANIC_FIELD;
import static org.wso2.ballerinalang.compiler.bir.codegen.JvmConstants.RUNTIME_UTILS;
import static org.wso2.ballerinalang.compiler.bir.codegen.JvmConstants.SCHEDULER;
import static org.wso2.ballerinalang.compiler.bir.codegen.JvmConstants.SCHEDULER_START_METHOD;
import static org.wso2.ballerinalang.compiler.bir.codegen.JvmConstants.SCHEDULE_FUNCTION_METHOD;
import static org.wso2.ballerinalang.compiler.bir.codegen.JvmConstants.STRAND;
import static org.wso2.ballerinalang.compiler.bir.codegen.JvmConstants.STREAM_VALUE;
import static org.wso2.ballerinalang.compiler.bir.codegen.JvmConstants.STRING_VALUE;
import static org.wso2.ballerinalang.compiler.bir.codegen.JvmConstants.TABLE_VALUE;
import static org.wso2.ballerinalang.compiler.bir.codegen.JvmConstants.THROWABLE;
import static org.wso2.ballerinalang.compiler.bir.codegen.JvmConstants.TYPEDESC_VALUE;
import static org.wso2.ballerinalang.compiler.bir.codegen.JvmConstants.VALUE_CREATOR;
import static org.wso2.ballerinalang.compiler.bir.codegen.JvmConstants.WINDOWS_PATH_SEPERATOR;
import static org.wso2.ballerinalang.compiler.bir.codegen.JvmConstants.XML_VALUE;
import static org.wso2.ballerinalang.compiler.bir.codegen.JvmInstructionGen.BSTRING_VALUE;
import static org.wso2.ballerinalang.compiler.bir.codegen.JvmInstructionGen.IS_BSTRING;
import static org.wso2.ballerinalang.compiler.bir.codegen.JvmInstructionGen.I_STRING_VALUE;
import static org.wso2.ballerinalang.compiler.bir.codegen.JvmInstructionGen.InstructionGenerator.visitInvokeDyn;
import static org.wso2.ballerinalang.compiler.bir.codegen.JvmInstructionGen.addBoxInsn;
import static org.wso2.ballerinalang.compiler.bir.codegen.JvmInstructionGen.addUnboxInsn;
import static org.wso2.ballerinalang.compiler.bir.codegen.JvmObservabilityGen.emitReportErrorInvocation;
import static org.wso2.ballerinalang.compiler.bir.codegen.JvmObservabilityGen.emitStartObservationInvocation;
import static org.wso2.ballerinalang.compiler.bir.codegen.JvmObservabilityGen.emitStopObservationInvocation;
import static org.wso2.ballerinalang.compiler.bir.codegen.JvmObservabilityGen.getFullQualifiedRemoteFunctionName;
import static org.wso2.ballerinalang.compiler.bir.codegen.JvmPackageGen.JavaClass;
import static org.wso2.ballerinalang.compiler.bir.codegen.JvmPackageGen.birFunctionMap;
import static org.wso2.ballerinalang.compiler.bir.codegen.JvmPackageGen.currentClass;
import static org.wso2.ballerinalang.compiler.bir.codegen.JvmPackageGen.getFunctionWrapper;
import static org.wso2.ballerinalang.compiler.bir.codegen.JvmPackageGen.getModuleLevelClassName;
import static org.wso2.ballerinalang.compiler.bir.codegen.JvmPackageGen.getPackageName;
import static org.wso2.ballerinalang.compiler.bir.codegen.JvmPackageGen.lookupGlobalVarClassName;
import static org.wso2.ballerinalang.compiler.bir.codegen.JvmPackageGen.packageToModuleId;
import static org.wso2.ballerinalang.compiler.bir.codegen.JvmPackageGen.symbolTable;
import static org.wso2.ballerinalang.compiler.bir.codegen.JvmTerminatorGen.TerminatorGenerator.toNameString;
import static org.wso2.ballerinalang.compiler.bir.codegen.JvmTerminatorGen.cleanupObjectTypeName;
import static org.wso2.ballerinalang.compiler.bir.codegen.JvmTerminatorGen.isExternStaticFunctionCall;
import static org.wso2.ballerinalang.compiler.bir.codegen.JvmTerminatorGen.loadChannelDetails;
import static org.wso2.ballerinalang.compiler.bir.codegen.JvmTypeGen.loadExternalOrLocalType;
import static org.wso2.ballerinalang.compiler.bir.codegen.JvmTypeGen.loadType;
import static org.wso2.ballerinalang.compiler.bir.codegen.JvmTypeGen.typeOwnerClass;
import static org.wso2.ballerinalang.compiler.bir.codegen.interop.ExternalMethodGen.genJMethodForBExternalFunc;
import static org.wso2.ballerinalang.compiler.bir.codegen.interop.ExternalMethodGen.isBallerinaBuiltinModule;
import static org.wso2.ballerinalang.compiler.bir.codegen.interop.InteropMethodGen.JInstruction;
import static org.wso2.ballerinalang.compiler.bir.codegen.interop.InteropMethodGen.getJTypeSignature;
import static org.wso2.ballerinalang.compiler.bir.codegen.interop.InteropMethodGen.getSignatureForJType;
import static org.wso2.ballerinalang.compiler.bir.model.BIRNonTerminator.ConstantLoad;
import static org.wso2.ballerinalang.compiler.bir.model.BIRNonTerminator.FPLoad;
import static org.wso2.ballerinalang.compiler.bir.model.BIRNonTerminator.FieldAccess;
import static org.wso2.ballerinalang.compiler.bir.model.BIRNonTerminator.IsLike;
import static org.wso2.ballerinalang.compiler.bir.model.BIRNonTerminator.Move;
import static org.wso2.ballerinalang.compiler.bir.model.BIRNonTerminator.NewArray;
import static org.wso2.ballerinalang.compiler.bir.model.BIRNonTerminator.NewError;
import static org.wso2.ballerinalang.compiler.bir.model.BIRNonTerminator.NewInstance;
import static org.wso2.ballerinalang.compiler.bir.model.BIRNonTerminator.NewStringXMLQName;
import static org.wso2.ballerinalang.compiler.bir.model.BIRNonTerminator.NewStructure;
import static org.wso2.ballerinalang.compiler.bir.model.BIRNonTerminator.NewTable;
import static org.wso2.ballerinalang.compiler.bir.model.BIRNonTerminator.NewTypeDesc;
import static org.wso2.ballerinalang.compiler.bir.model.BIRNonTerminator.NewXMLComment;
import static org.wso2.ballerinalang.compiler.bir.model.BIRNonTerminator.NewXMLElement;
import static org.wso2.ballerinalang.compiler.bir.model.BIRNonTerminator.NewXMLProcIns;
import static org.wso2.ballerinalang.compiler.bir.model.BIRNonTerminator.NewXMLQName;
import static org.wso2.ballerinalang.compiler.bir.model.BIRNonTerminator.NewXMLText;
import static org.wso2.ballerinalang.compiler.bir.model.BIRNonTerminator.TypeCast;
import static org.wso2.ballerinalang.compiler.bir.model.BIRNonTerminator.TypeTest;
import static org.wso2.ballerinalang.compiler.bir.model.BIRNonTerminator.UnaryOP;
import static org.wso2.ballerinalang.compiler.bir.model.BIRNonTerminator.XMLAccess;
import static org.wso2.ballerinalang.compiler.bir.model.BIRTerminator.Branch;
import static org.wso2.ballerinalang.compiler.bir.model.BIRTerminator.Call;
import static org.wso2.ballerinalang.compiler.bir.model.BIRTerminator.Return;

/**
 * BIR function to JVM byte code generation class.
 *
 * @since 1.2.0
 */
public class JvmMethodGen {
    public static List<String> generatedInitFuncs = new ArrayList<>();
    public static int nextId = -1;
    public static int nextVarId = -1;

    private static final FunctionParamComparator FUNCTION_PARAM_COMPARATOR = new FunctionParamComparator();
    public static BUnionType ERROR_OR_NIL_TYPE;

    static void generateMethod(BIRFunction birFunc,
                               ClassWriter cw,
                               BIRPackage birModule,
                               @Nilable BType attachedType /* = () */,
                               boolean isService /* = false */,
                               String serviceName /* = "" */) {
        if (isExternFunc(birFunc)) {
            genJMethodForBExternalFunc(birFunc, cw, birModule, attachedType);
        } else {
            genJMethodForBFunc(birFunc, cw, birModule, isService, serviceName, attachedType);
        }
    }

    public static void genJMethodForBFunc(BIRFunction func,
                                          ClassWriter cw,
                                          BIRPackage module,
                                          boolean isService,
                                          String serviceName,
                                          @Nilable BType attachedType /* = () */) {
        String currentPackageName = getPackageName(module.org.value, module.name.value);
        BalToJVMIndexMap indexMap = new BalToJVMIndexMap();
        String funcName = cleanupFunctionName(func.name.value);
        boolean useBString = IS_BSTRING;
        int returnVarRefIndex = -1;

        BIRVariableDcl strandVar = new BIRVariableDcl(symbolTable.stringType, new Name("strand"),
                VarScope.FUNCTION, VarKind.ARG);
        int _strandVarIndex = indexMap.getIndex(strandVar);

        // generate method desc
        String desc = getMethodDesc(func.type.paramTypes, func.type.retType, null, false, useBString);
        int access = ACC_PUBLIC;
        int localVarOffset;
        if (attachedType != null) {
            localVarOffset = 1;

            // add the self as the first local var
            // TODO: find a better way
            BIRVariableDcl selfVar = new BIRVariableDcl(symbolTable.anyType, new Name("self"),
                    VarScope.FUNCTION, VarKind.ARG);
            int _selfVarIndex = indexMap.getIndex(selfVar);
        } else {
            localVarOffset = 0;
            access += ACC_STATIC;
        }

        MethodVisitor mv = cw.visitMethod(access, funcName, desc, null, null);
        InstructionGenerator instGen = new InstructionGenerator(mv, indexMap, module);
        ErrorHandlerGenerator errorGen = new ErrorHandlerGenerator(mv, indexMap, currentPackageName);
        LabelGenerator labelGen = new LabelGenerator();

        mv.visitCode();

        @Nilable Label tryStart = null;
        boolean isObserved = false;
        boolean isWorker = (func.flags & Flags.WORKER) == Flags.WORKER;
        boolean isRemote = (func.flags & Flags.REMOTE) == Flags.REMOTE;
        if ((isService || isRemote || isWorker) && !"__init".equals(funcName) && !"$__init$".equals(funcName)) {
            // create try catch block to start and stop observability.
            isObserved = true;
            tryStart = labelGen.getLabel("try-start");
            mv.visitLabel(tryStart);
        }

        Label methodStartLabel = new Label();
        mv.visitLabel(methodStartLabel);

        // generate method body
        int k = 1;

        // set channel details to strand.
        // these channel info is required to notify datachannels, when there is a panic
        // we cannot set this during strand creation, because function call do not have this info.
        if (func.workerChannels.length > 0) {
            mv.visitVarInsn(ALOAD, localVarOffset);
            loadChannelDetails(mv, Arrays.asList(func.workerChannels));
            mv.visitMethodInsn(INVOKEVIRTUAL, STRAND, "updateChannelDetails",
                    String.format("([L%s;)V", CHANNEL_DETAILS), false);
        }

        // panic if this strand is cancelled
        checkStrandCancelled(mv, localVarOffset);

        func.localVars.sort(FUNCTION_PARAM_COMPARATOR);

        @Nilable List<BIRVariableDcl> localVars = func.localVars;
        while (k < localVars.size()) {
            BIRVariableDcl localVar = getVariableDcl(localVars.get(k));
            int index = indexMap.getIndex(localVar);
            if (localVar.kind != VarKind.ARG) {
                BType bType = localVar.type;
                genDefaultValue(mv, bType, index);
            }
            k += 1;
        }

        BIRVariableDcl varDcl = getVariableDcl(localVars.get(0));
        returnVarRefIndex = indexMap.getIndex(varDcl);
        BType returnType = func.type.retType;
        genDefaultValue(mv, returnType, returnVarRefIndex);


        BIRVariableDcl stateVar = new BIRVariableDcl(symbolTable.stringType, //should  be javaInt
                new Name("state"), null, VarKind.TEMP);
        int stateVarIndex = indexMap.getIndex(stateVar);
        mv.visitInsn(ICONST_0);
        mv.visitVarInsn(ISTORE, stateVarIndex);

        mv.visitVarInsn(ALOAD, localVarOffset);
        mv.visitFieldInsn(GETFIELD, "org/ballerinalang/jvm/scheduling/Strand", "resumeIndex", "I");
        Label resumeLable = labelGen.getLabel(funcName + "resume");
        mv.visitJumpInsn(IFGT, resumeLable);

        Label varinitLable = labelGen.getLabel(funcName + "varinit");
        mv.visitLabel(varinitLable);

        // uncomment to test yield
        // mv.visitFieldInsn(GETSTATIC, className, "i", "I");
        // mv.visitInsn(ICONST_1);
        // mv.visitInsn(IADD);
        // mv.visitFieldInsn(PUTSTATIC, className, "i", "I");

        // process basic blocks
        @Nilable List<BIRBasicBlock> basicBlocks = func.basicBlocks;

        List<Label> lables = new ArrayList<>();
        List<Integer> states = new ArrayList<>();

        int i = 0;
        int caseIndex = 0;
        while (i < basicBlocks.size()) {
            BIRBasicBlock bb = getBasicBlock(basicBlocks.get(i));
            if (i == 0) {
                lables.add(caseIndex, labelGen.getLabel(funcName + bb.id.value));
                states.add(caseIndex, caseIndex);
                caseIndex += 1;
            }
            lables.add(caseIndex, labelGen.getLabel(funcName + bb.id.value + "beforeTerm"));
            states.add(caseIndex, caseIndex);
            caseIndex += 1;
            i = i + 1;
        }

        TerminatorGenerator termGen = new TerminatorGenerator(mv, indexMap, labelGen, errorGen, module);

        // uncomment to test yield
        // mv.visitFieldInsn(GETSTATIC, className, "i", "I");
        // mv.visitIntInsn(BIPUSH, 100);
        // jvm:Label l0 = labelGen.getLabel(funcName + "l0");
        // mv.visitJumpInsn(IF_ICMPNE, l0);
        // mv.visitVarInsn(ALOAD, 0);
        // mv.visitInsn(ICONST_1);
        // mv.visitFieldInsn(PUTFIELD, "org/ballerinalang/jvm/scheduling/Strand", "yield", "Z");
        // termGen.genReturnTerm({kind:"RETURN"}, returnVarRefIndex, func);
        // mv.visitLabel(l0);

        mv.visitVarInsn(ILOAD, stateVarIndex);
        Label yieldLable = labelGen.getLabel(funcName + "yield");
        mv.visitLookupSwitchInsn(yieldLable, toIntArray(states), lables.toArray(new Label[0]));

        generateBasicBlocks(mv, basicBlocks, labelGen, errorGen, instGen, termGen, func, returnVarRefIndex,
                stateVarIndex, localVarOffset, false, module, currentPackageName, attachedType, isObserved, isService,
                serviceName, useBString);

        String frameName = getFrameClassName(currentPackageName, funcName, attachedType);
        mv.visitLabel(resumeLable);
        mv.visitVarInsn(ALOAD, localVarOffset);
        mv.visitFieldInsn(GETFIELD, "org/ballerinalang/jvm/scheduling/Strand", "frames", "[Ljava/lang/Object;");
        mv.visitVarInsn(ALOAD, localVarOffset);
        mv.visitInsn(DUP);
        mv.visitFieldInsn(GETFIELD, "org/ballerinalang/jvm/scheduling/Strand", "resumeIndex", "I");
        mv.visitInsn(ICONST_1);
        mv.visitInsn(ISUB);
        mv.visitInsn(DUP_X1);
        mv.visitFieldInsn(PUTFIELD, "org/ballerinalang/jvm/scheduling/Strand", "resumeIndex", "I");
        mv.visitInsn(AALOAD);
        mv.visitTypeInsn(CHECKCAST, frameName);

        generateFrameClassFieldLoad(localVars, mv, indexMap, frameName, useBString);
        mv.visitFieldInsn(GETFIELD, frameName, "state", "I");
        mv.visitVarInsn(ISTORE, stateVarIndex);
        mv.visitJumpInsn(GOTO, varinitLable);


        mv.visitLabel(yieldLable);
        mv.visitTypeInsn(NEW, frameName);
        mv.visitInsn(DUP);
        mv.visitMethodInsn(INVOKESPECIAL, frameName, "<init>", "()V", false);


        generateFrameClassFieldUpdate(localVars, mv, indexMap, frameName, useBString);

        mv.visitInsn(DUP);
        mv.visitVarInsn(ILOAD, stateVarIndex);
        mv.visitFieldInsn(PUTFIELD, frameName, "state", "I");


        BIRVariableDcl frameVar = new BIRVariableDcl(symbolTable.stringType, new Name("frame"), null, VarKind.TEMP);
        int frameVarIndex = indexMap.getIndex(frameVar);
        mv.visitVarInsn(ASTORE, frameVarIndex);

        mv.visitVarInsn(ALOAD, localVarOffset);
        mv.visitFieldInsn(GETFIELD, "org/ballerinalang/jvm/scheduling/Strand", "frames", "[Ljava/lang/Object;");
        mv.visitVarInsn(ALOAD, localVarOffset);
        mv.visitInsn(DUP);
        mv.visitFieldInsn(GETFIELD, "org/ballerinalang/jvm/scheduling/Strand", "resumeIndex", "I");
        mv.visitInsn(DUP_X1);
        mv.visitInsn(ICONST_1);
        mv.visitInsn(IADD);
        mv.visitFieldInsn(PUTFIELD, "org/ballerinalang/jvm/scheduling/Strand", "resumeIndex", "I");
        mv.visitVarInsn(ALOAD, frameVarIndex);
        mv.visitInsn(AASTORE);

        Label methodEndLabel = new Label();
        // generate the try catch finally to stop observing if an error occurs.
        if (isObserved) {
            Label tryEnd = labelGen.getLabel("try-end");
            Label tryCatch = labelGen.getLabel("try-handler");
            // visitTryCatchBlock visited at the end since order of the error table matters.
            mv.visitTryCatchBlock((Label) tryStart, tryEnd, tryCatch, ERROR_VALUE);
            Label tryFinally = labelGen.getLabel("try-finally");
            mv.visitTryCatchBlock((Label) tryStart, tryEnd, tryFinally, null);
            Label tryCatchFinally = labelGen.getLabel("try-catch-finally");
            mv.visitTryCatchBlock(tryCatch, tryCatchFinally, tryFinally, null);

            BIRVariableDcl catchVarDcl = new BIRVariableDcl(symbolTable.anyType, new Name("$_catch_$"),
                    VarScope.FUNCTION, VarKind.ARG);
            int catchVarIndex = indexMap.getIndex(catchVarDcl);
            BIRVariableDcl throwableVarDcl = new BIRVariableDcl(symbolTable.anyType, new Name("$_throwable_$"),
                    VarScope.FUNCTION, VarKind.ARG);
            int throwableVarIndex = indexMap.getIndex(throwableVarDcl);

            // Try-To-Finally
            mv.visitLabel(tryEnd);
            // emitStopObservationInvocation(mv, localVarOffset);
            Label tryBlock1 = labelGen.getLabel("try-block-1");
            mv.visitLabel(tryBlock1);
            mv.visitJumpInsn(GOTO, methodEndLabel);

            // Catch Block
            mv.visitLabel(tryCatch);
            mv.visitVarInsn(ASTORE, catchVarIndex);
            Label tryBlock2 = labelGen.getLabel("try-block-2");
            mv.visitLabel(tryBlock2);
            emitReportErrorInvocation(mv, localVarOffset, catchVarIndex);
            mv.visitLabel(tryCatchFinally);
            emitStopObservationInvocation(mv, localVarOffset);
            Label tryBlock3 = labelGen.getLabel("try-block-3");
            mv.visitLabel(tryBlock3);
            // re-throw caught error value
            mv.visitVarInsn(ALOAD, catchVarIndex);
            mv.visitInsn(ATHROW);

            // Finally Block
            mv.visitLabel(tryFinally);
            mv.visitVarInsn(ASTORE, throwableVarIndex);
            emitStopObservationInvocation(mv, localVarOffset);
            Label tryBlock4 = labelGen.getLabel("try-block-4");
            mv.visitLabel(tryBlock4);
            mv.visitVarInsn(ALOAD, throwableVarIndex);
            mv.visitInsn(ATHROW);
        }
        mv.visitLabel(methodEndLabel);
        termGen.genReturnTerm(new Return(null), returnVarRefIndex, func, false, -1);

        // Create Local Variable Table
        k = localVarOffset;
        // Add strand variable to LVT
        mv.visitLocalVariable("__strand", String.format("L%s;", STRAND), null, methodStartLabel, methodEndLabel,
                localVarOffset);
        while (k < localVars.size()) {
            BIRVariableDcl localVar = getVariableDcl(localVars.get(k));
            Label startLabel = methodStartLabel;
            Label endLabel = methodEndLabel;
            boolean tmpBoolParam = localVar.type.tag == TypeTags.BOOLEAN && localVar.name.value.startsWith("%syn");
            if (!tmpBoolParam && (localVar.kind == VarKind.LOCAL || localVar.kind == VarKind.ARG)) {
                // local vars have visible range information
                if (localVar.kind == VarKind.LOCAL) {
//                    String startBBID = localVar.startBB.id.value;
//                    String endBBID = localVar.endBB.id.value;
                    int insOffset = localVar.insOffset;
                    if (localVar.startBB != null) {
                        startLabel = labelGen.getLabel(funcName + localVar.startBB.id.value + "ins" + insOffset);
                    }
                    if (localVar.endBB != null) {
                        endLabel = labelGen.getLabel(funcName + localVar.endBB.id.value + "beforeTerm");
                    }
                }
                String metaVarName = localVar.name.value;
                if (!"".equals(metaVarName) &&
                        // filter out compiler added vars
                        !((metaVarName.startsWith("$") && metaVarName.endsWith("$"))
                                || (metaVarName.startsWith("$$") && metaVarName.endsWith("$$"))
                                || metaVarName.startsWith("_$$_"))) {
                    mv.visitLocalVariable(metaVarName, getJVMTypeSign(localVar.type), null,
                            startLabel, endLabel, indexMap.getIndex(localVar));
                }
            }
            k = k + 1;
        }

        mv.visitMaxs(0, 0);
        mv.visitEnd();
    }

    private static int[] toIntArray(List<Integer> states) {
        int[] ints = new int[states.size()];
        for (int i = 0; i < states.size(); i++) {
            ints[i] = states.get(i);
        }
        return ints;
    }


    private static void generateFrameClassFieldLoad(List<BIRVariableDcl> localVars, MethodVisitor mv,
                                                    BalToJVMIndexMap indexMap, String frameName, boolean useBString) {
        int k = 0;
        while (k < localVars.size()) {
            BIRVariableDcl localVar = getVariableDcl(localVars.get(k));
            int index = indexMap.getIndex(localVar);
            BType bType = localVar.type;
            mv.visitInsn(DUP);

            if (bType.tag == TypeTags.INT) {
                mv.visitFieldInsn(GETFIELD, frameName, localVar.name.value.replace("%", "_"), "J");
                mv.visitVarInsn(LSTORE, index);
            } else if (bType.tag == TypeTags.BYTE) {
                mv.visitFieldInsn(GETFIELD, frameName, localVar.name.value.replace("%", "_"), "I");
                mv.visitVarInsn(ISTORE, index);
            } else if (bType.tag == TypeTags.FLOAT) {
                mv.visitFieldInsn(GETFIELD, frameName, localVar.name.value.replace("%", "_"), "D");
                mv.visitVarInsn(DSTORE, index);
            } else if (bType.tag == TypeTags.STRING) {
                mv.visitFieldInsn(GETFIELD, frameName, localVar.name.value.replace("%", "_"),
                        String.format("L%s;", useBString ? I_STRING_VALUE : STRING_VALUE));
                mv.visitVarInsn(ASTORE, index);
            } else if (bType.tag == TypeTags.DECIMAL) {
                mv.visitFieldInsn(GETFIELD, frameName, localVar.name.value.replace("%", "_"),
                        String.format("L%s;", DECIMAL_VALUE));
                mv.visitVarInsn(ASTORE, index);
            } else if (bType.tag == TypeTags.BOOLEAN) {
                mv.visitFieldInsn(GETFIELD, frameName, localVar.name.value.replace("%", "_"), "Z");
                mv.visitVarInsn(ISTORE, index);
            } else if (bType.tag == TypeTags.MAP || bType.tag == TypeTags.RECORD) {
                mv.visitFieldInsn(GETFIELD, frameName, localVar.name.value.replace("%", "_"),
                        String.format("L%s;", MAP_VALUE));
                mv.visitVarInsn(ASTORE, index);
            } else if (bType.tag == TypeTags.TABLE) {
                mv.visitFieldInsn(GETFIELD, frameName, localVar.name.value.replace("%", "_"),
                        String.format("L%s;", TABLE_VALUE));
                mv.visitVarInsn(ASTORE, index);
            } else if (bType.tag == TypeTags.STREAM) {
                mv.visitFieldInsn(GETFIELD, frameName, localVar.name.value.replace("%", "_"),
                                  String.format("L%s;", STREAM_VALUE));
                mv.visitVarInsn(ASTORE, index);
            } else if (bType.tag == TypeTags.ARRAY ||
                    bType.tag == TypeTags.TUPLE) {
                mv.visitFieldInsn(GETFIELD, frameName, localVar.name.value.replace("%", "_"),
                        String.format("L%s;", ARRAY_VALUE));
                mv.visitVarInsn(ASTORE, index);
            } else if (bType.tag == TypeTags.OBJECT || bType.tag == TypeTags.SERVICE) {
                mv.visitFieldInsn(GETFIELD, frameName, localVar.name.value.replace("%", "_"),
                        String.format("L%s;", OBJECT_VALUE));
                mv.visitVarInsn(ASTORE, index);
            } else if (bType.tag == TypeTags.ERROR) {
                mv.visitFieldInsn(GETFIELD, frameName, localVar.name.value.replace("%", "_"),
                        String.format("L%s;", ERROR_VALUE));
                mv.visitVarInsn(ASTORE, index);
            } else if (bType.tag == TypeTags.FUTURE) {
                mv.visitFieldInsn(GETFIELD, frameName, localVar.name.value.replace("%", "_"),
                        String.format("L%s;", FUTURE_VALUE));
                mv.visitVarInsn(ASTORE, index);
            } else if (bType.tag == TypeTags.INVOKABLE) {
                mv.visitFieldInsn(GETFIELD, frameName, localVar.name.value.replace("%", "_"),
                        String.format("L%s;", FUNCTION_POINTER));
                mv.visitVarInsn(ASTORE, index);
            } else if (bType.tag == TypeTags.TYPEDESC) {
                mv.visitFieldInsn(GETFIELD, frameName, localVar.name.value.replace("%", "_"),
                        String.format("L%s;", TYPEDESC_VALUE));
                mv.visitVarInsn(ASTORE, index);
            } else if (bType.tag == TypeTags.NIL ||
                    bType.tag == TypeTags.ANY ||
                    bType.tag == TypeTags.ANYDATA ||
                    bType.tag == TypeTags.UNION ||
                    bType.tag == TypeTags.JSON ||
                    bType.tag == TypeTags.FINITE) {
                mv.visitFieldInsn(GETFIELD, frameName, localVar.name.value.replace("%", "_"),
                        String.format("L%s;", OBJECT));
                mv.visitVarInsn(ASTORE, index);
            } else if (bType.tag == TypeTags.XML) {
                mv.visitFieldInsn(GETFIELD, frameName, localVar.name.value.replace("%", "_"),
                        String.format("L%s;", XML_VALUE));
                mv.visitVarInsn(ASTORE, index);
            } else if (bType.tag == TypeTags.HANDLE) {
                mv.visitFieldInsn(GETFIELD, frameName, localVar.name.value.replace("%", "_"),
                        String.format("L%s;", HANDLE_VALUE));
                mv.visitVarInsn(ASTORE, index);
            } else if (bType.tag == JTypeTags.JTYPE) {
                generateFrameClassJFieldLoad(localVar, mv, index, frameName);
            } else {
                throw new BLangCompilerException("JVM generation is not supported for type " +
                        String.format("%s", bType));
            }
            k = k + 1;
        }

    }

    private static void generateFrameClassJFieldLoad(BIRVariableDcl localVar, MethodVisitor mv,
                                                     int index, String frameName) {
        JType jType = (JType) localVar.type;

        if (jType.tag == JTypeTags.JBYTE) {
            mv.visitFieldInsn(GETFIELD, frameName, localVar.name.value.replace("%", "_"), "I");
            mv.visitVarInsn(ISTORE, index);
        } else if (jType.tag == JTypeTags.JCHAR) {
            mv.visitFieldInsn(GETFIELD, frameName, localVar.name.value.replace("%", "_"), "I");
            mv.visitVarInsn(ISTORE, index);
        } else if (jType.tag == JTypeTags.JSHORT) {
            mv.visitFieldInsn(GETFIELD, frameName, localVar.name.value.replace("%", "_"), "I");
            mv.visitVarInsn(ISTORE, index);
        } else if (jType.tag == JTypeTags.JINT) {
            mv.visitFieldInsn(GETFIELD, frameName, localVar.name.value.replace("%", "_"), "I");
            mv.visitVarInsn(ISTORE, index);
        } else if (jType.tag == JTypeTags.JLONG) {
            mv.visitFieldInsn(GETFIELD, frameName, localVar.name.value.replace("%", "_"), "J");
            mv.visitVarInsn(LSTORE, index);
        } else if (jType.tag == JTypeTags.JFLOAT) {
            mv.visitFieldInsn(GETFIELD, frameName, localVar.name.value.replace("%", "_"), "F");
            mv.visitVarInsn(FSTORE, index);
        } else if (jType.tag == JTypeTags.JDOUBLE) {
            mv.visitFieldInsn(GETFIELD, frameName, localVar.name.value.replace("%", "_"), "D");
            mv.visitVarInsn(DSTORE, index);
        } else if (jType.tag == JTypeTags.JBOOLEAN) {
            mv.visitFieldInsn(GETFIELD, frameName, localVar.name.value.replace("%", "_"), "Z");
            mv.visitVarInsn(ISTORE, index);
        } else if (jType.tag == JTypeTags.JARRAY ||
                jType.tag == JTypeTags.JREF) {
            mv.visitFieldInsn(GETFIELD, frameName, localVar.name.value.replace("%", "_"), getJTypeSignature(jType));
            mv.visitVarInsn(ASTORE, index);
        } else {
            throw new BLangCompilerException("JVM generation is not supported for type " + String.format("%s", jType));
        }

    }

    private static void generateFrameClassFieldUpdate(@Nilable List<BIRVariableDcl> localVars, MethodVisitor mv,
                                                      BalToJVMIndexMap indexMap, String frameName, boolean useBString) {
        int k = 0;
        while (k < localVars.size()) {
            BIRVariableDcl localVar = getVariableDcl(localVars.get(k));
            int index = indexMap.getIndex(localVar);
            mv.visitInsn(DUP);

            BType bType = localVar.type;
            if (bType.tag == TypeTags.INT) {
                mv.visitVarInsn(LLOAD, index);
                mv.visitFieldInsn(PUTFIELD, frameName, localVar.name.value.replace("%", "_"), "J");
            } else if (bType.tag == TypeTags.BYTE) {
                mv.visitVarInsn(ILOAD, index);
                mv.visitFieldInsn(PUTFIELD, frameName, localVar.name.value.replace("%", "_"), "I");
            } else if (bType.tag == TypeTags.FLOAT) {
                mv.visitVarInsn(DLOAD, index);
                mv.visitFieldInsn(PUTFIELD, frameName, localVar.name.value.replace("%", "_"), "D");
            } else if (bType.tag == TypeTags.STRING) {
                mv.visitVarInsn(ALOAD, index);
                mv.visitFieldInsn(PUTFIELD, frameName, localVar.name.value.replace("%", "_"),
                        String.format("L%s;", useBString ? I_STRING_VALUE : STRING_VALUE));
            } else if (bType.tag == TypeTags.DECIMAL) {
                mv.visitVarInsn(ALOAD, index);
                mv.visitFieldInsn(PUTFIELD, frameName, localVar.name.value.replace("%", "_"),
                        String.format("L%s;", DECIMAL_VALUE));
            } else if (bType.tag == TypeTags.BOOLEAN) {
                mv.visitVarInsn(ILOAD, index);
                mv.visitFieldInsn(PUTFIELD, frameName, localVar.name.value.replace("%", "_"), "Z");
            } else if (bType.tag == TypeTags.MAP ||
                    bType.tag == TypeTags.RECORD) {
                mv.visitVarInsn(ALOAD, index);
                mv.visitFieldInsn(PUTFIELD, frameName, localVar.name.value.replace("%", "_"),
                        String.format("L%s;", MAP_VALUE));
            } else if (bType.tag == TypeTags.TABLE) {
                mv.visitVarInsn(ALOAD, index);
                mv.visitFieldInsn(PUTFIELD, frameName, localVar.name.value.replace("%", "_"),
                        String.format("L%s;", TABLE_VALUE));
            } else if (bType.tag == TypeTags.STREAM) {
                mv.visitVarInsn(ALOAD, index);
                mv.visitFieldInsn(PUTFIELD, frameName, localVar.name.value.replace("%", "_"),
                                  String.format("L%s;", STREAM_VALUE));
            } else if (bType.tag == TypeTags.ARRAY ||
                    bType.tag == TypeTags.TUPLE) {
                mv.visitVarInsn(ALOAD, index);
                mv.visitFieldInsn(PUTFIELD, frameName, localVar.name.value.replace("%", "_"),
                        String.format("L%s;", ARRAY_VALUE));
            } else if (bType.tag == TypeTags.ERROR) {
                mv.visitVarInsn(ALOAD, index);
                mv.visitFieldInsn(PUTFIELD, frameName, localVar.name.value.replace("%", "_"),
                        String.format("L%s;", ERROR_VALUE));
            } else if (bType.tag == TypeTags.FUTURE) {
                mv.visitVarInsn(ALOAD, index);
                mv.visitFieldInsn(PUTFIELD, frameName, localVar.name.value.replace("%", "_"),
                        String.format("L%s;", FUTURE_VALUE));
            } else if (bType.tag == TypeTags.TYPEDESC) {
                mv.visitVarInsn(ALOAD, index);
                mv.visitTypeInsn(CHECKCAST, TYPEDESC_VALUE);
                mv.visitFieldInsn(PUTFIELD, frameName, localVar.name.value.replace("%", "_"),
                        String.format("L%s;", TYPEDESC_VALUE));
            } else if (bType.tag == TypeTags.OBJECT || bType.tag == TypeTags.SERVICE) {
                mv.visitVarInsn(ALOAD, index);
                mv.visitFieldInsn(PUTFIELD, frameName, localVar.name.value.replace("%", "_"),
                        String.format("L%s;", OBJECT_VALUE));
            } else if (bType.tag == TypeTags.INVOKABLE) {
                mv.visitVarInsn(ALOAD, index);
                mv.visitFieldInsn(PUTFIELD, frameName, localVar.name.value.replace("%", "_"),
                        String.format("L%s;", FUNCTION_POINTER));
            } else if (bType.tag == TypeTags.NIL ||
                    bType.tag == TypeTags.ANY ||
                    bType.tag == TypeTags.ANYDATA ||
                    bType.tag == TypeTags.UNION ||
                    bType.tag == TypeTags.JSON ||
                    bType.tag == TypeTags.FINITE) {
                mv.visitVarInsn(ALOAD, index);
                mv.visitFieldInsn(PUTFIELD, frameName, localVar.name.value.replace("%", "_"),
                        String.format("L%s;", OBJECT));
            } else if (bType.tag == TypeTags.XML) {
                mv.visitVarInsn(ALOAD, index);
                mv.visitFieldInsn(PUTFIELD, frameName, localVar.name.value.replace("%", "_"),
                        String.format("L%s;", XML_VALUE));
            } else if (bType.tag == TypeTags.HANDLE) {
                mv.visitVarInsn(ALOAD, index);
                mv.visitFieldInsn(PUTFIELD, frameName, localVar.name.value.replace("%", "_"),
                        String.format("L%s;", HANDLE_VALUE));
            } else if (bType.tag == JTypeTags.JTYPE) {
                generateFrameClassJFieldUpdate(localVar, mv, index, frameName);
            } else {
                throw new BLangCompilerException("JVM generation is not supported for type " +
                        String.format("%s", bType));
            }
            k = k + 1;
        }
    }

    private static void generateFrameClassJFieldUpdate(BIRVariableDcl localVar, MethodVisitor mv,
                                                       int index, String frameName) {
        JType jType = (JType) localVar.type;
        if (jType.tag == JTypeTags.JBYTE) {
            mv.visitVarInsn(ILOAD, index);
            mv.visitFieldInsn(PUTFIELD, frameName, localVar.name.value.replace("%", "_"), "B");
        } else if (jType.tag == JTypeTags.JCHAR) {
            mv.visitVarInsn(ILOAD, index);
            mv.visitFieldInsn(PUTFIELD, frameName, localVar.name.value.replace("%", "_"), "C");
        } else if (jType.tag == JTypeTags.JSHORT) {
            mv.visitVarInsn(ILOAD, index);
            mv.visitFieldInsn(PUTFIELD, frameName, localVar.name.value.replace("%", "_"), "S");
        } else if (jType.tag == JTypeTags.JINT) {
            mv.visitVarInsn(ILOAD, index);
            mv.visitFieldInsn(PUTFIELD, frameName, localVar.name.value.replace("%", "_"), "I");
        } else if (jType.tag == JTypeTags.JLONG) {
            mv.visitVarInsn(LLOAD, index);
            mv.visitFieldInsn(PUTFIELD, frameName, localVar.name.value.replace("%", "_"), "J");
        } else if (jType.tag == JTypeTags.JFLOAT) {
            mv.visitVarInsn(FLOAD, index);
            mv.visitFieldInsn(PUTFIELD, frameName, localVar.name.value.replace("%", "_"), "F");
        } else if (jType.tag == JTypeTags.JDOUBLE) {
            mv.visitVarInsn(DLOAD, index);
            mv.visitFieldInsn(PUTFIELD, frameName, localVar.name.value.replace("%", "_"), "D");
        } else if (jType.tag == JTypeTags.JBOOLEAN) {
            mv.visitVarInsn(ILOAD, index);
            mv.visitFieldInsn(PUTFIELD, frameName, localVar.name.value.replace("%", "_"), "Z");
        } else if (jType.tag == JTypeTags.JARRAY ||
                jType.tag == JTypeTags.JREF) {
            String classSig = getJTypeSignature((JType) jType);
            String className = getSignatureForJType((JType) jType);
            mv.visitVarInsn(ALOAD, index);
            mv.visitTypeInsn(CHECKCAST, className);
            mv.visitFieldInsn(PUTFIELD, frameName, localVar.name.value.replace("%", "_"), classSig);
        } else {
            throw new BLangCompilerException("JVM generation is not supported for type " + String.format("%s", jType));
        }
    }

    private static String getJVMTypeSign(BType bType) {
        String jvmType = "";
        if (bType.tag == TypeTags.INT) {
            jvmType = "J";
        } else if (bType.tag == TypeTags.BYTE) {
            jvmType = "I";
        } else if (bType.tag == TypeTags.FLOAT) {
            jvmType = "D";
        } else if (bType.tag == TypeTags.BOOLEAN) {
            jvmType = "Z";
        } else if (bType.tag == TypeTags.STRING) {
            jvmType = String.format("L%s;", STRING_VALUE);
        } else if (bType.tag == TypeTags.DECIMAL) {
            jvmType = String.format("L%s;", DECIMAL_VALUE);
        } else if (bType.tag == TypeTags.MAP || bType.tag == TypeTags.RECORD) {
            jvmType = String.format("L%s;", MAP_VALUE);
        } else if (bType.tag == TypeTags.TABLE) {
            jvmType = String.format("L%s;", TABLE_VALUE);
        } else if (bType.tag == TypeTags.ARRAY ||
                bType.tag == TypeTags.TUPLE) {
            jvmType = String.format("L%s;", ARRAY_VALUE);
        } else if (bType.tag == TypeTags.OBJECT || bType.tag == TypeTags.SERVICE) {
            jvmType = String.format("L%s;", OBJECT_VALUE);
        } else if (bType.tag == TypeTags.ERROR) {
            jvmType = String.format("L%s;", ERROR_VALUE);
        } else if (bType.tag == TypeTags.FUTURE) {
            jvmType = String.format("L%s;", FUTURE_VALUE);
        } else if (bType.tag == TypeTags.INVOKABLE) {
            jvmType = String.format("L%s;", FUNCTION_POINTER);
        } else if (bType.tag == TypeTags.HANDLE) {
            jvmType = String.format("L%s;", HANDLE_VALUE);
        } else if (bType.tag == TypeTags.TYPEDESC) {
            jvmType = String.format("L%s;", TYPEDESC_VALUE);
        } else if (bType.tag == TypeTags.NIL
                || bType.tag == TypeTags.ANY
                || bType.tag == TypeTags.ANYDATA
                || bType.tag == TypeTags.UNION
                || bType.tag == TypeTags.JSON
                || bType.tag == TypeTags.FINITE) {
            jvmType = String.format("L%s;", OBJECT);
        } else if (bType.tag == JTypeTags.JTYPE) {
            jvmType = getJTypeSignature((JType) bType);
        } else if (bType.tag == TypeTags.XML) {
            jvmType = String.format("L%s;", XML_VALUE);
        }
        return jvmType;
    }

    public static void generateBasicBlocks(MethodVisitor mv, @Nilable List<BIRBasicBlock> basicBlocks,
                                           LabelGenerator labelGen, ErrorHandlerGenerator errorGen,
                                           InstructionGenerator instGen, TerminatorGenerator termGen,
                                           BIRFunction func, int returnVarRefIndex, int stateVarIndex,
                                           int localVarOffset, boolean isArg, BIRPackage module,
                                           String currentPackageName, @Nilable BType attachedType,
                                           boolean isObserved /* = false */,
                                           boolean isService /* = false */, String serviceName /* = "" */,
                                           boolean useBString /* = false */) {

        int j = 0;
        String funcName = cleanupFunctionName(func.name.value);

        int caseIndex = 0;

        while (j < basicBlocks.size()) {
            BIRBasicBlock bb = getBasicBlock(basicBlocks.get(j));
            String currentBBName = String.format("%s", bb.id.value);

            // create jvm label
            Label bbLabel = labelGen.getLabel(funcName + bb.id.value);
            mv.visitLabel(bbLabel);
            if (j == 0 && !isArg) {
                // SIPUSH range is (-32768 to 32767) so if the state index goes beyond that, need to use visitLdcInsn
                mv.visitIntInsn(SIPUSH, caseIndex);
                mv.visitVarInsn(ISTORE, stateVarIndex);
                caseIndex += 1;
            }

            String serviceOrConnectorName = serviceName;
            if (isObserved && j == 0) {
                String observationStartMethod = isService ? "startResourceObservation" : "startCallableObservation";
                if (!isService && attachedType != null && attachedType.tag == TypeTags.OBJECT) {
                    // add module org and module name to remote spans.
                    BObjectType attachedTypeObj = (BObjectType) attachedType;
                    serviceOrConnectorName = getFullQualifiedRemoteFunctionName(
                            attachedTypeObj.tsymbol.pkgID.orgName.value,
                            attachedTypeObj.tsymbol.pkgID.name.value, serviceName);
                }
                emitStartObservationInvocation(mv, localVarOffset, serviceOrConnectorName, funcName,
                        observationStartMethod);
            }

            // generate instructions
            int m = 0;
            int insCount = bb.instructions.size();

            InstructionKind insKind;
            while (m < insCount) {
                Label insLabel = labelGen.getLabel(funcName + bb.id.value + "ins" + m);
                mv.visitLabel(insLabel);
                @Nilable BIRInstruction inst = bb.instructions.get(m);
                if (inst == null) {
                    continue;
                } else {
                    insKind = inst.getKind();
                    generateDiagnosticPos(((BIRNode) inst).pos, mv);
                }

                if (inst instanceof BinaryOp) {
                    instGen.generateBinaryOpIns((BinaryOp) inst);
                } else {
                    switch (insKind) {
                        case MOVE:
                            instGen.generateMoveIns((Move) inst);
                            break;
                        case CONST_LOAD:
                            instGen.generateConstantLoadIns((ConstantLoad) inst, useBString);
                            break;
                        case NEW_STRUCTURE:
                            instGen.generateMapNewIns((NewStructure) inst, localVarOffset);
                            break;
                        case NEW_INSTANCE:
                            instGen.generateObjectNewIns((NewInstance) inst, localVarOffset);
                            break;
                        case MAP_STORE:
                            instGen.generateMapStoreIns((FieldAccess) inst);
                            break;
                        case NEW_ARRAY:
                            instGen.generateArrayNewIns((NewArray) inst);
                            break;
                        case ARRAY_STORE:
                            instGen.generateArrayStoreIns((FieldAccess) inst);
                            break;
                        case MAP_LOAD:
                            instGen.generateMapLoadIns((FieldAccess) inst);
                            break;
                        case ARRAY_LOAD:
                            instGen.generateArrayValueLoad((FieldAccess) inst);
                            break;
                        case NEW_ERROR:
                            instGen.generateNewErrorIns((NewError) inst);
                            break;
                        case TYPE_CAST:
                            instGen.generateCastIns((TypeCast) inst);
                            break;
                        case IS_LIKE:
                            instGen.generateIsLikeIns((IsLike) inst);
                            break;
                        case TYPE_TEST:
                            instGen.generateTypeTestIns((TypeTest) inst);
                            break;
                        case OBJECT_STORE:
                            instGen.generateObjectStoreIns((FieldAccess) inst, useBString);
                            break;
                        case OBJECT_LOAD:
                            instGen.generateObjectLoadIns((FieldAccess) inst);
                            break;
                        case NEW_XML_ELEMENT:
                            instGen.generateNewXMLElementIns((NewXMLElement) inst);
                            break;
                        case NEW_XML_TEXT:
                            instGen.generateNewXMLTextIns((NewXMLText) inst);
                            break;
                        case NEW_XML_COMMENT:
                            instGen.generateNewXMLCommentIns((NewXMLComment) inst);
                            break;
                        case NEW_XML_PI:
                            instGen.generateNewXMLProcIns((NewXMLProcIns) inst);
                            break;
                        case NEW_XML_QNAME:
                            instGen.generateNewXMLQNameIns((NewXMLQName) inst);
                            break;
                        case NEW_STRING_XML_QNAME:
                            instGen.generateNewStringXMLQNameIns((NewStringXMLQName) inst);
                            break;
                        case XML_SEQ_STORE:
                            instGen.generateXMLStoreIns((XMLAccess) inst);
                            break;
                        case XML_SEQ_LOAD:
                            instGen.generateXMLLoadIns((FieldAccess) inst);
                            break;
                        case XML_LOAD:
                            instGen.generateXMLLoadIns((FieldAccess) inst);
                            break;
                        case XML_LOAD_ALL:
                            instGen.generateXMLLoadAllIns((XMLAccess) inst);
                            break;
                        case XML_ATTRIBUTE_STORE:
                            instGen.generateXMLAttrStoreIns((FieldAccess) inst);
                            break;
                        case XML_ATTRIBUTE_LOAD:
                            instGen.generateXMLAttrLoadIns((FieldAccess) inst);
                            break;
                        case FP_LOAD:
                            instGen.generateFPLoadIns((FPLoad) inst);
                            break;
                        case STRING_LOAD:
                            instGen.generateStringLoadIns((FieldAccess) inst);
                            break;
                        case NEW_TABLE:
                            instGen.generateTableNewIns((NewTable) inst);
                            break;
                        case TYPEOF:
                            instGen.generateTypeofIns((UnaryOP) inst);
                            break;
                        case NOT:
                            instGen.generateNotIns((UnaryOP) inst);
                            break;
                        case NEW_TYPEDESC:
                            instGen.generateNewTypedescIns((NewTypeDesc) inst);
                            break;
                        case NEGATE:
                            instGen.generateNegateIns((UnaryOP) inst);
                            break;
                        case PLATFORM:
                            instGen.generatePlatformIns((JInstruction) inst);
                            break;
                        default:
                            throw new BLangCompilerException("JVM generation is not supported for operation " +
                                    String.format("%s", inst));
                    }
                }
                m += 1;
            }

            Label bbEndLable = labelGen.getLabel(funcName + bb.id.value + "beforeTerm");
            mv.visitLabel(bbEndLable);

            BIRTerminator terminator = bb.terminator;
            if (!isArg) {
                // SIPUSH range is (-32768 to 32767) so if the state index goes beyond that, need to use visitLdcInsn
                mv.visitIntInsn(SIPUSH, caseIndex);
                mv.visitVarInsn(ISTORE, stateVarIndex);
                caseIndex += 1;
            }

            // process terminator
            boolean isTerminatorTrapped = false;
            if (!isArg || (isArg && !(terminator instanceof Return))) {
                generateDiagnosticPos(terminator.pos, mv);
                if (isModuleInitFunction(module, func) && terminator instanceof Return) {
                    generateAnnotLoad(mv, module.typeDefs, getPackageName(module.org.value, module.name.value));
                }
                termGen.genTerminator(terminator, func, funcName, localVarOffset, returnVarRefIndex, attachedType,
                        isObserved);
            }

            errorGen.generateTryCatch(func, funcName, bb, instGen, termGen, labelGen);

            BIRBasicBlock thenBB = terminator.thenBB;
            if (thenBB instanceof BIRBasicBlock) {
                genYieldCheck(mv, termGen.labelGen, thenBB, funcName, localVarOffset);
            }
            j += 1;
        }
    }

    private static void genYieldCheck(MethodVisitor mv, LabelGenerator labelGen, BIRBasicBlock thenBB, String funcName,
                                      int localVarOffset) {
        mv.visitVarInsn(ALOAD, localVarOffset);
        mv.visitMethodInsn(INVOKEVIRTUAL, STRAND, "isYielded", "()Z", false);
        Label yieldLabel = labelGen.getLabel(funcName + "yield");
        mv.visitJumpInsn(IFNE, yieldLabel);

        // goto thenBB
        Label gotoLabel = labelGen.getLabel(funcName + thenBB.id.value);
        mv.visitJumpInsn(GOTO, gotoLabel);
    }

    static void generateLambdaMethod(BIRInstruction ins, ClassWriter cw, String lambdaName) {
        @Nilable BType lhsType;
        String orgName;
        String moduleName;
        String funcName;
        int paramIndex = 1;
        boolean isVirtual = false;
        InstructionKind kind = ins.getKind();
        if (kind == InstructionKind.ASYNC_CALL) {
            AsyncCall asyncIns = (AsyncCall) ins;
            isVirtual = asyncIns.isVirtual;
            lhsType = asyncIns.lhsOp != null ? asyncIns.lhsOp.variableDcl.type : null;
            orgName = asyncIns.calleePkg.orgName.value;
            moduleName = asyncIns.calleePkg.name.value;
            funcName = asyncIns.name.getValue();
        } else if (kind == InstructionKind.FP_LOAD) {
            FPLoad fpIns = (FPLoad) ins;
            lhsType = fpIns.lhsOp.variableDcl.type;
            orgName = fpIns.pkgId.orgName.value;
            moduleName = fpIns.pkgId.name.value;
            funcName = fpIns.funcName.getValue();
        } else {
            throw new BLangCompilerException("JVM lambda method generation is not supported for instruction " +
                    String.format("%s", ins));
        }

        boolean isExternFunction = isExternStaticFunctionCall(ins);
        boolean isBuiltinModule = isBallerinaBuiltinModule(orgName, moduleName);

        BType returnType = new BNilType();
        if (lhsType.tag == TypeTags.FUTURE) {
            returnType = ((BFutureType) lhsType).constraint;
        } else if (ins instanceof FPLoad) {
            returnType = ((FPLoad) ins).retType;
            if (returnType.tag == TypeTags.INVOKABLE) {
                returnType = ((BInvokableType) returnType).retType;
            }
        } else {
            throw new BLangCompilerException("JVM generation is not supported for async return type " +
                    String.format("%s", lhsType));
        }


        int closureMapsCount = 0;
        if (kind == InstructionKind.FP_LOAD) {
            closureMapsCount = ((FPLoad) ins).closureMaps.size();
        }
        String closureMapsDesc = getMapValueDesc(closureMapsCount);

        MethodVisitor mv;
        mv = cw.visitMethod(ACC_PUBLIC + ACC_STATIC, cleanupFunctionName(lambdaName),
                String.format("(%s[L%s;)L%s;", closureMapsDesc, OBJECT, OBJECT), null, null);

        mv.visitCode();
        // load strand as first arg
        // strand and other args are in a object[] param. This param comes after closure maps.
        // hence the closureMapsCount is equal to the array's param index.
        mv.visitVarInsn(ALOAD, closureMapsCount);
        mv.visitInsn(ICONST_0);
        mv.visitInsn(AALOAD);
        mv.visitTypeInsn(CHECKCAST, STRAND);

        if (isExternFunction) {
            Label blockedOnExternLabel = new Label();

            mv.visitInsn(DUP);

            mv.visitMethodInsn(INVOKEVIRTUAL, STRAND, "isBlockedOnExtern", "()Z", false);
            mv.visitJumpInsn(IFEQ, blockedOnExternLabel);

            mv.visitInsn(DUP);
            mv.visitInsn(ICONST_0);
            mv.visitFieldInsn(PUTFIELD, STRAND, "blockedOnExtern", "Z");

            mv.visitInsn(DUP);
            mv.visitFieldInsn(GETFIELD, STRAND, "returnValue", "Ljava/lang/Object;");
            mv.visitInsn(ARETURN);

            mv.visitLabel(blockedOnExternLabel);
        }
        @Nilable List<BType> paramBTypes = new ArrayList<>();

        if (kind == InstructionKind.ASYNC_CALL) {
            AsyncCall asyncIns = (AsyncCall) ins;
            @Nilable List<BIROperand> paramTypes = asyncIns.args;
            if (isVirtual) {
                genLoadDataForObjectAttachedLambdas(asyncIns, mv, closureMapsCount, paramTypes, isBuiltinModule);
                int paramTypeIndex = 1;
                paramIndex = 2;
                while (paramTypeIndex < paramTypes.size()) {
                    generateObjectArgs(mv, paramIndex);
                    paramTypeIndex += 1;
                    paramIndex += 1;
                    if (!isBuiltinModule) {
                        generateObjectArgs(mv, paramIndex);
                        paramIndex += 1;
                    }
                }
            } else {
                // load and cast param values
                int argIndex = 1;
                for (BIROperand paramType : paramTypes) {
                    BIROperand ref = getVarRef(paramType);
                    mv.visitVarInsn(ALOAD, 0);
                    mv.visitIntInsn(BIPUSH, argIndex);
                    mv.visitInsn(AALOAD);
                    addUnboxInsn(mv, ref.variableDcl.type, false);
                    paramBTypes.add(paramIndex - 1, paramType.variableDcl.type);
                    paramIndex += 1;

                    argIndex += 1;
                    if (!isBuiltinModule) {
                        addBooleanTypeToLambdaParamTypes(mv, 0, argIndex);
                        paramBTypes.add(paramIndex - 1, symbolTable.booleanType);
                        paramIndex += 1;
                    }
                    argIndex += 1;
                }
            }
        } else {
            //load closureMaps
            int i = 0;
            while (i < closureMapsCount) {
                mv.visitVarInsn(ALOAD, i);
                mv.visitInsn(ICONST_1);
                i += 1;
            }

            @Nilable List<BIRVariableDcl> paramTypes = ((FPLoad) ins).params;
            // load and cast param values

            int argIndex = 1;
            for (BIRVariableDcl paramType : paramTypes) {
                BIRVariableDcl dcl = getVariableDcl(paramType);
                mv.visitVarInsn(ALOAD, closureMapsCount);
                mv.visitIntInsn(BIPUSH, argIndex);
                mv.visitInsn(AALOAD);
                addUnboxInsn(mv, dcl.type, false);
                paramBTypes.add(paramIndex - 1, dcl.type);
                paramIndex += 1;
                i += 1;
                argIndex += 1;

                if (!isBuiltinModule) {
                    addBooleanTypeToLambdaParamTypes(mv, closureMapsCount, argIndex);
                    paramBTypes.add(paramIndex - 1, symbolTable.booleanType);
                    paramIndex += 1;
                }
                argIndex += 1;
            }
        }

        if (isVirtual) {
            String methodDesc = String.format("(L%s;L%s;[L%s;)L%s;", STRAND, STRING_VALUE, OBJECT, OBJECT);
            mv.visitMethodInsn(INVOKEINTERFACE, OBJECT_VALUE, "call", methodDesc, true);
        } else {
            String lookupKey = getPackageName(orgName, moduleName) + funcName;
            JvmPackageGen.BIRFunctionWrapper functionWrapper = birFunctionMap.get(lookupKey);
            String methodDesc;
            String jvmClass;

            if (functionWrapper != null) {
                jvmClass = functionWrapper.fullQualifiedClassName;
                methodDesc = functionWrapper.jvmMethodDescription;
            } else {
                methodDesc = getLambdaMethodDesc(paramBTypes, returnType, closureMapsCount);
                BPackageSymbol symbol = CodeGenerator.packageCache.getSymbol(orgName + "/" + moduleName);
                BInvokableSymbol funcSymbol =
                        (BInvokableSymbol) symbol.scope.lookup(new Name(nameOfNonBStringFunc(funcName))).symbol;
                BInvokableType type = (BInvokableType) funcSymbol.type;
                ArrayList<BType> params = new ArrayList<>(type.paramTypes);
                if (type.restType != null) {
                    params.add(type.restType);
                }
                for (int j = params.size() - 1; j >= 0; j--) {
                    params.add(j + 1, symbolTable.booleanType);
                }
                String balFileName = funcSymbol.source;

                if (balFileName == null || !balFileName.endsWith(BAL_EXTENSION)) {
                    balFileName = MODULE_INIT_CLASS_NAME;
                }

                jvmClass = getModuleLevelClassName(orgName, moduleName,
                        cleanupPathSeperators(cleanupBalExt(balFileName)));
            }

            mv.visitMethodInsn(INVOKESTATIC, jvmClass, funcName, methodDesc, false);
        }

        if (!isVirtual) {
            addBoxInsn(mv, returnType);
        }
        mv.visitInsn(ARETURN);
        mv.visitMaxs(0, 0);
        mv.visitEnd();
    }

    private static void genLoadDataForObjectAttachedLambdas(AsyncCall ins, MethodVisitor mv, int closureMapsCount,
                                                            @Nilable List<BIROperand> paramTypes,
                                                            boolean isBuiltinModule) {
        mv.visitInsn(POP);
        mv.visitVarInsn(ALOAD, closureMapsCount);
        mv.visitInsn(ICONST_1);
        BIROperand ref = getVarRef(ins.args.get(0));
        mv.visitInsn(AALOAD);
        addUnboxInsn(mv, ref.variableDcl.type, false);
        mv.visitVarInsn(ALOAD, closureMapsCount);
        mv.visitInsn(ICONST_0);
        mv.visitInsn(AALOAD);
        mv.visitTypeInsn(CHECKCAST, STRAND);

        mv.visitLdcInsn(cleanupObjectTypeName(ins.name.value));
        int objectArrayLength = paramTypes.size() - 1;
        if (!isBuiltinModule) {
            mv.visitIntInsn(BIPUSH, objectArrayLength * 2);
        } else {
            mv.visitIntInsn(BIPUSH, objectArrayLength);
        }
        mv.visitTypeInsn(ANEWARRAY, OBJECT);
    }

    private static void generateObjectArgs(MethodVisitor mv, int paramIndex) {
        mv.visitInsn(DUP);
        mv.visitIntInsn(BIPUSH, paramIndex - 2);
        mv.visitVarInsn(ALOAD, 0);
        mv.visitIntInsn(BIPUSH, paramIndex + 1);
        mv.visitInsn(AALOAD);
        mv.visitInsn(AASTORE);
    }

    private static void addBooleanTypeToLambdaParamTypes(MethodVisitor mv, int arrayIndex, int paramIndex) {
        mv.visitVarInsn(ALOAD, arrayIndex);
        mv.visitIntInsn(BIPUSH, paramIndex);
        mv.visitInsn(AALOAD);
        addUnboxInsn(mv, symbolTable.booleanType, false);
    }

    private static void genDefaultValue(MethodVisitor mv, BType bType, int index) {
        if (bType.tag == TypeTags.INT) {
            mv.visitInsn(LCONST_0);
            mv.visitVarInsn(LSTORE, index);
        } else if (bType.tag == TypeTags.BYTE) {
            mv.visitInsn(ICONST_0);
            mv.visitVarInsn(ISTORE, index);
        } else if (bType.tag == TypeTags.FLOAT) {
            mv.visitInsn(DCONST_0);
            mv.visitVarInsn(DSTORE, index);
        } else if (bType.tag == TypeTags.STRING) {
            mv.visitInsn(ACONST_NULL);
            mv.visitVarInsn(ASTORE, index);
        } else if (bType.tag == TypeTags.BOOLEAN) {
            mv.visitInsn(ICONST_0);
            mv.visitVarInsn(ISTORE, index);
        } else if (bType.tag == TypeTags.MAP ||
                bType.tag == TypeTags.ARRAY ||
                bType.tag == TypeTags.TABLE ||
                bType.tag == TypeTags.STREAM ||
                bType.tag == TypeTags.ERROR ||
                bType.tag == TypeTags.NIL ||
                bType.tag == TypeTags.ANY ||
                bType.tag == TypeTags.ANYDATA ||
                bType.tag == TypeTags.OBJECT ||
                bType.tag == TypeTags.SERVICE ||
                bType.tag == TypeTags.DECIMAL ||
                bType.tag == TypeTags.UNION ||
                bType.tag == TypeTags.RECORD ||
                bType.tag == TypeTags.TUPLE ||
                bType.tag == TypeTags.FUTURE ||
                bType.tag == TypeTags.JSON ||
                bType.tag == TypeTags.XML ||
                bType.tag == TypeTags.INVOKABLE ||
                bType.tag == TypeTags.FINITE ||
                bType.tag == TypeTags.HANDLE ||
                bType.tag == TypeTags.TYPEDESC) {
            mv.visitInsn(ACONST_NULL);
            mv.visitVarInsn(ASTORE, index);
        } else if (bType.tag == JTypeTags.JTYPE) {
            genJDefaultValue(mv, (JType) bType, index);
        } else {
            throw new BLangCompilerException("JVM generation is not supported for type " + String.format("%s", bType));
        }
    }

    private static void genJDefaultValue(MethodVisitor mv, JType jType, int index) {
        if (jType.tag == JTypeTags.JBYTE) {
            mv.visitInsn(ICONST_0);
            mv.visitVarInsn(ISTORE, index);
        } else if (jType.tag == JTypeTags.JCHAR) {
            mv.visitInsn(ICONST_0);
            mv.visitVarInsn(ISTORE, index);
        } else if (jType.tag == JTypeTags.JSHORT) {
            mv.visitInsn(ICONST_0);
            mv.visitVarInsn(ISTORE, index);
        } else if (jType.tag == JTypeTags.JINT) {
            mv.visitInsn(ICONST_0);
            mv.visitVarInsn(ISTORE, index);
        } else if (jType.tag == JTypeTags.JLONG) {
            mv.visitInsn(LCONST_0);
            mv.visitVarInsn(LSTORE, index);
        } else if (jType.tag == JTypeTags.JFLOAT) {
            mv.visitInsn(FCONST_0);
            mv.visitVarInsn(FSTORE, index);
        } else if (jType.tag == JTypeTags.JDOUBLE) {
            mv.visitInsn(DCONST_0);
            mv.visitVarInsn(DSTORE, index);
        } else if (jType.tag == JTypeTags.JBOOLEAN) {
            mv.visitInsn(ICONST_0);
            mv.visitVarInsn(ISTORE, index);
        } else if (jType.tag == JTypeTags.JARRAY ||
                jType.tag == JTypeTags.JREF) {
            mv.visitInsn(ACONST_NULL);
            mv.visitVarInsn(ASTORE, index);
        } else {
            throw new BLangCompilerException("JVM generation is not supported for type " + String.format("%s", jType));
        }
    }

    static void loadDefaultValue(MethodVisitor mv, BType bType) {
        if (bType.tag == TypeTags.INT || bType.tag == TypeTags.BYTE) {
            mv.visitInsn(LCONST_0);
        } else if (bType.tag == TypeTags.FLOAT) {
            mv.visitInsn(DCONST_0);
        } else if (bType.tag == TypeTags.BOOLEAN) {
            mv.visitInsn(ICONST_0);
        } else if (bType.tag == TypeTags.STRING ||
                bType.tag == TypeTags.MAP ||
                bType.tag == TypeTags.ARRAY ||
                bType.tag == TypeTags.TABLE ||
                bType.tag == TypeTags.ERROR ||
                bType.tag == TypeTags.NIL ||
                bType.tag == TypeTags.ANY ||
                bType.tag == TypeTags.ANYDATA ||
                bType.tag == TypeTags.OBJECT ||
                bType.tag == TypeTags.UNION ||
                bType.tag == TypeTags.RECORD ||
                bType.tag == TypeTags.TUPLE ||
                bType.tag == TypeTags.FUTURE ||
                bType.tag == TypeTags.JSON ||
                bType.tag == TypeTags.XML ||
                bType.tag == TypeTags.INVOKABLE ||
                bType.tag == TypeTags.FINITE ||
                bType.tag == TypeTags.HANDLE ||
                bType.tag == TypeTags.TYPEDESC) {
            mv.visitInsn(ACONST_NULL);
        } else if (bType.tag == JTypeTags.JTYPE) {
            loadDefaultJValue(mv, (JType) bType);
        } else {
            throw new BLangCompilerException("JVM generation is not supported for type " + String.format("%s", bType));
        }
    }

    private static void loadDefaultJValue(MethodVisitor mv, JType jType) {
        if (jType.tag == JTypeTags.JBYTE) {
            mv.visitInsn(ICONST_0);
        } else if (jType.tag == JTypeTags.JCHAR) {
            mv.visitInsn(ICONST_0);
        } else if (jType.tag == JTypeTags.JSHORT) {
            mv.visitInsn(ICONST_0);
        } else if (jType.tag == JTypeTags.JINT) {
            mv.visitInsn(ICONST_0);
        } else if (jType.tag == JTypeTags.JLONG) {
            mv.visitInsn(LCONST_0);
        } else if (jType.tag == JTypeTags.JFLOAT) {
            mv.visitInsn(FCONST_0);
        } else if (jType.tag == JTypeTags.JDOUBLE) {
            mv.visitInsn(DCONST_0);
        } else if (jType.tag == JTypeTags.JBOOLEAN) {
            mv.visitInsn(ICONST_0);
        } else if (jType.tag == JTypeTags.JARRAY ||
                jType.tag == JTypeTags.JREF) {
            mv.visitInsn(ACONST_NULL);
        } else {
            throw new BLangCompilerException("JVM generation is not supported for type " + String.format("%s", jType));
        }
    }

    public static String getMethodDesc(@Nilable List<BType> paramTypes, @Nilable BType retType,
                                       @Nilable BType attachedType /* = () */, boolean isExtern /* = false */,
                                       boolean useBString /* = false */) {
        String desc = "(Lorg/ballerinalang/jvm/scheduling/Strand;";

        if (attachedType instanceof BType) {
            desc = desc + getArgTypeSignature(attachedType, useBString);
        }

        int i = 0;
        while (i < paramTypes.size()) {
            BType paramType = getType(paramTypes.get(i));
            desc = desc + getArgTypeSignature(paramType, useBString);
            i += 1;
        }
        String returnType = generateReturnType(retType, isExtern, useBString);
        desc = desc + returnType;

        return desc;
    }

    private static String getLambdaMethodDesc(@Nilable List<BType> paramTypes, @Nilable BType retType,
                                              int closureMapsCount) {
        String desc = "(Lorg/ballerinalang/jvm/scheduling/Strand;";
        int j = 0;
        while (j < closureMapsCount) {
            j += 1;
            desc = desc + "L" + MAP_VALUE + ";" + "Z";
        }

        int i = 0;
        while (i < paramTypes.size()) {
            BType paramType = getType(paramTypes.get(i));
            desc = desc + getArgTypeSignature(paramType, false);
            i += 1;
        }
        String returnType = generateReturnType(retType, false, false);
        desc = desc + returnType;

        return desc;
    }

    private static String getArgTypeSignature(BType bType, boolean useBString /* = false */) {
        if (bType.tag == TypeTags.INT) {
            return "J";
        } else if (bType.tag == TypeTags.BYTE) {
            return "I";
        } else if (bType.tag == TypeTags.FLOAT) {
            return "D";
        } else if (bType.tag == TypeTags.STRING) {
            return String.format("L%s;", useBString ? I_STRING_VALUE : STRING_VALUE);
        } else if (bType.tag == TypeTags.DECIMAL) {
            return String.format("L%s;", DECIMAL_VALUE);
        } else if (bType.tag == TypeTags.BOOLEAN) {
            return "Z";
        } else if (bType.tag == TypeTags.NIL) {
            return String.format("L%s;", OBJECT);
        } else if (bType.tag == TypeTags.ARRAY || bType.tag == TypeTags.TUPLE) {
            return String.format("L%s;", ARRAY_VALUE);
        } else if (bType.tag == TypeTags.ERROR) {
            return String.format("L%s;", ERROR_VALUE);
        } else if (bType.tag == TypeTags.ANYDATA ||
                bType.tag == TypeTags.UNION ||
                bType.tag == TypeTags.JSON ||
                bType.tag == TypeTags.FINITE ||
                bType.tag == TypeTags.ANY) {
            return String.format("L%s;", OBJECT);
        } else if (bType.tag == TypeTags.MAP || bType.tag == TypeTags.RECORD) {
            return String.format("L%s;", MAP_VALUE);
        } else if (bType.tag == TypeTags.FUTURE) {
            return String.format("L%s;", FUTURE_VALUE);
        } else if (bType.tag == TypeTags.TABLE) {
            return String.format("L%s;", TABLE_VALUE);
        } else if (bType.tag == TypeTags.INVOKABLE) {
            return String.format("L%s;", FUNCTION_POINTER);
        } else if (bType.tag == TypeTags.TYPEDESC) {
            return String.format("L%s;", TYPEDESC_VALUE);
        } else if (bType.tag == TypeTags.OBJECT || bType.tag == TypeTags.SERVICE) {
            return String.format("L%s;", OBJECT_VALUE);
        } else if (bType.tag == TypeTags.XML) {
            return String.format("L%s;", XML_VALUE);
        } else if (bType.tag == TypeTags.HANDLE) {
            return String.format("L%s;", HANDLE_VALUE);
        } else {
            throw new BLangCompilerException("JVM generation is not supported for type " + String.format("%s", bType));
        }
    }

    private static String generateReturnType(@Nilable BType bType, boolean isExtern /* = false */,
                                             boolean useBString /* = false */) {
        if (bType == null | bType.tag == TypeTags.NIL) {
            if (isExtern) {
                return ")V";
            }
            return String.format(")L%s;", OBJECT);
        } else if (bType.tag == TypeTags.INT) {
            return ")J";
        } else if (bType.tag == TypeTags.BYTE) {
            return ")I";
        } else if (bType.tag == TypeTags.FLOAT) {
            return ")D";
        } else if (bType.tag == TypeTags.STRING) {
            return String.format(")L%s;", useBString ? I_STRING_VALUE : STRING_VALUE);
        } else if (bType.tag == TypeTags.DECIMAL) {
            return String.format(")L%s;", DECIMAL_VALUE);
        } else if (bType.tag == TypeTags.BOOLEAN) {
            return ")Z";
        } else if (bType.tag == TypeTags.ARRAY ||
                bType.tag == TypeTags.TUPLE) {
            return String.format(")L%s;", ARRAY_VALUE);
        } else if (bType.tag == TypeTags.MAP ||
                bType.tag == TypeTags.RECORD) {
            return String.format(")L%s;", MAP_VALUE);
        } else if (bType.tag == TypeTags.ERROR) {
            return String.format(")L%s;", ERROR_VALUE);
        } else if (bType.tag == TypeTags.TABLE) {
            return String.format(")L%s;", TABLE_VALUE);
        } else if (bType.tag == TypeTags.STREAM) {
            return String.format(")L%s;", STREAM_VALUE);
        } else if (bType.tag == TypeTags.FUTURE) {
            return String.format(")L%s;", FUTURE_VALUE);
        } else if (bType.tag == TypeTags.TYPEDESC) {
            return String.format(")L%s;", TYPEDESC_VALUE);
        } else if (bType.tag == TypeTags.ANY ||
                bType.tag == TypeTags.ANYDATA ||
                bType.tag == TypeTags.UNION ||
                bType.tag == TypeTags.JSON ||
                bType.tag == TypeTags.FINITE) {
            return String.format(")L%s;", OBJECT);
        } else if (bType.tag == TypeTags.OBJECT || bType.tag == TypeTags.SERVICE) {
            return String.format(")L%s;", OBJECT_VALUE);
        } else if (bType.tag == TypeTags.INVOKABLE) {
            return String.format(")L%s;", FUNCTION_POINTER);
        } else if (bType.tag == TypeTags.XML) {
            return String.format(")L%s;", XML_VALUE);
        } else if (bType.tag == TypeTags.HANDLE) {
            return String.format(")L%s;", HANDLE_VALUE);
        } else {
            throw new BLangCompilerException("JVM generation is not supported for type " +
                    String.format("%s", bType));
        }
    }

    static @Nilable
    BIRFunction getMainFunc(@Nilable List<BIRFunction> funcs) {
        @Nilable BIRFunction userMainFunc = null;
        for (BIRFunction func : funcs) {
            if (func instanceof BIRFunction && func.name.value.equals("main")) {
                userMainFunc = func;
                break;
            }
        }

        return userMainFunc;
    }

    static void createFunctionPointer(MethodVisitor mv, String klass, String lambdaName, int closureMapCount) {
        mv.visitTypeInsn(NEW, FUNCTION_POINTER);
        mv.visitInsn(DUP);
        visitInvokeDyn(mv, klass, cleanupFunctionName(lambdaName), closureMapCount);

        // load null here for type, since these are fp's created for internal usages.
        mv.visitInsn(ACONST_NULL);

        mv.visitMethodInsn(INVOKESPECIAL, FUNCTION_POINTER, "<init>",
                String.format("(L%s;L%s;)V", FUNCTION, BTYPE), false);
    }

    static void generateMainMethod(@Nilable BIRFunction userMainFunc, ClassWriter cw, BIRPackage pkg, String
            mainClass, String initClass, boolean serviceEPAvailable) {

        MethodVisitor mv = cw.visitMethod(ACC_PUBLIC + ACC_STATIC, "main", "([Ljava/lang/String;)V", null, null);

        // check for java compatibility
        generateJavaCompatibilityCheck(mv);

        // set system properties
        initConfigurations(mv);
        // start all listeners
        startListeners(mv, serviceEPAvailable);

        // register a shutdown hook to call package stop() method.
        registerShutdownListener(mv, initClass);

        BalToJVMIndexMap indexMap = new BalToJVMIndexMap();
        String pkgName = getPackageName(pkg.org.value, pkg.name.value);
        ErrorHandlerGenerator errorGen = new ErrorHandlerGenerator(mv, indexMap, pkgName);

        // add main string[] args param first
        BIRVariableDcl argsVar = new BIRVariableDcl(symbolTable.anyType, new Name("argsdummy"), VarScope.FUNCTION,
                VarKind.ARG);
        int _argsVarIndex = indexMap.getIndex(argsVar);

        boolean isVoidFunction = userMainFunc instanceof BIRFunction && userMainFunc.type.retType.tag == TypeTags.NIL;

        mv.visitTypeInsn(NEW, SCHEDULER);
        mv.visitInsn(DUP);
        mv.visitInsn(ICONST_0);
        mv.visitMethodInsn(INVOKESPECIAL, SCHEDULER, "<init>", "(Z)V", false);
        BIRVariableDcl schedulerVar = new BIRVariableDcl(symbolTable.anyType, new Name("schedulerdummy"),
                VarScope.FUNCTION, VarKind.ARG);
        int schedulerVarIndex = indexMap.getIndex(schedulerVar);
        mv.visitVarInsn(ASTORE, schedulerVarIndex);

        if (hasInitFunction(pkg)) {
            String initFuncName = MODULE_INIT;
            mv.visitVarInsn(ALOAD, schedulerVarIndex);
            mv.visitIntInsn(BIPUSH, 1);
            mv.visitTypeInsn(ANEWARRAY, OBJECT);

            // schedule the init method
            String lambdaName = String.format("$lambda$%s$", initFuncName);

            // create FP value
            createFunctionPointer(mv, initClass, lambdaName, 0);

            // no parent strand
            mv.visitInsn(ACONST_NULL);
            BType anyType = symbolTable.anyType;
            loadType(mv, anyType);
            mv.visitMethodInsn(INVOKEVIRTUAL, SCHEDULER, SCHEDULE_FUNCTION_METHOD,
                    String.format("([L%s;L%s;L%s;L%s;)L%s;", OBJECT, FUNCTION_POINTER, STRAND, BTYPE, FUTURE_VALUE),
                    false);
            mv.visitInsn(DUP);
            mv.visitInsn(DUP);
            mv.visitFieldInsn(GETFIELD, FUTURE_VALUE, "strand", String.format("L%s;", STRAND));
            mv.visitIntInsn(BIPUSH, 100);
            mv.visitTypeInsn(ANEWARRAY, OBJECT);
            mv.visitFieldInsn(PUTFIELD, STRAND, "frames", String.format("[L%s;", OBJECT));
            errorGen.printStackTraceFromFutureValue(mv, indexMap);

            BIRVariableDcl futureVar = new BIRVariableDcl(symbolTable.anyType, new Name("initdummy"),
                    VarScope.FUNCTION, VarKind.ARG);
            int futureVarIndex = indexMap.getIndex(futureVar);
            mv.visitVarInsn(ASTORE, futureVarIndex);
            mv.visitVarInsn(ALOAD, futureVarIndex);
            mv.visitFieldInsn(GETFIELD, FUTURE_VALUE, "result", String.format("L%s;", OBJECT));

            mv.visitMethodInsn(INVOKESTATIC, RUNTIME_UTILS, HANDLE_RETURNED_ERROR_METHOD,
                    String.format("(L%s;)V", OBJECT), false);
        }

        if (userMainFunc != null) {
            mv.visitVarInsn(ALOAD, schedulerVarIndex);
            loadCLIArgsForMain(mv, new ArrayList<>(userMainFunc.parameters.keySet()), userMainFunc.restParam != null,
                    userMainFunc.annotAttachments);

            // invoke the user's main method
            String lambdaName = "$lambda$main$";
            createFunctionPointer(mv, initClass, lambdaName, 0);

            // no parent strand
            mv.visitInsn(ACONST_NULL);

            //submit to the scheduler
            loadType(mv, userMainFunc.type.retType);
            mv.visitMethodInsn(INVOKEVIRTUAL, SCHEDULER, SCHEDULE_FUNCTION_METHOD,
                    String.format("([L%s;L%s;L%s;L%s;)L%s;", OBJECT, FUNCTION_POINTER, STRAND, BTYPE, FUTURE_VALUE),
                    false);
            mv.visitInsn(DUP);

            mv.visitInsn(DUP);
            mv.visitFieldInsn(GETFIELD, FUTURE_VALUE, "strand", String.format("L%s;", STRAND));
            mv.visitIntInsn(BIPUSH, 100);
            mv.visitTypeInsn(ANEWARRAY, OBJECT);
            mv.visitFieldInsn(PUTFIELD, STRAND, "frames", String.format("[L%s;", OBJECT));
            errorGen.printStackTraceFromFutureValue(mv, indexMap);

            // At this point we are done executing all the functions including asyncs
            if (!isVoidFunction) {
                // store future value
                BIRVariableDcl futureVar = new BIRVariableDcl(symbolTable.anyType, new Name("dummy"),
                        VarScope.FUNCTION, VarKind.ARG);
                int futureVarIndex = indexMap.getIndex(futureVar);
                mv.visitVarInsn(ASTORE, futureVarIndex);
                mv.visitVarInsn(ALOAD, futureVarIndex);
                mv.visitFieldInsn(GETFIELD, FUTURE_VALUE, "result", String.format("L%s;", OBJECT));

                mv.visitMethodInsn(INVOKESTATIC, RUNTIME_UTILS, HANDLE_RETURNED_ERROR_METHOD,
                        String.format("(L%s;)V", OBJECT), false);
            }
        }

        if (hasInitFunction(pkg)) {
            scheduleStartMethod(mv, pkg, initClass, serviceEPAvailable, errorGen, indexMap, schedulerVarIndex);
        }

        // stop all listeners
        stopListeners(mv, serviceEPAvailable);
        if (!serviceEPAvailable) {
            mv.visitMethodInsn(INVOKESTATIC, JAVA_RUNTIME, "getRuntime", String.format("()L%s;", JAVA_RUNTIME), false);
            mv.visitInsn(ICONST_0);
            mv.visitMethodInsn(INVOKEVIRTUAL, JAVA_RUNTIME, "exit", "(I)V", false);
        }
        mv.visitInsn(RETURN);
        mv.visitMaxs(0, 0);
        mv.visitEnd();
    }

    private static void initConfigurations(MethodVisitor mv) {
        mv.visitVarInsn(ALOAD, 0);
        mv.visitMethodInsn(INVOKESTATIC, LAUNCH_UTILS,
                "initConfigurations", String.format("([L%s;)[L%s;", STRING_VALUE, STRING_VALUE), false);
        mv.visitVarInsn(ASTORE, 0);
    }

    private static void startListeners(MethodVisitor mv, boolean isServiceEPAvailable) {
        mv.visitLdcInsn(isServiceEPAvailable);
        mv.visitMethodInsn(INVOKESTATIC, LAUNCH_UTILS, "startListeners", "(Z)V", false);
    }

    private static void stopListeners(MethodVisitor mv, boolean isServiceEPAvailable) {
        mv.visitLdcInsn(isServiceEPAvailable);
        mv.visitMethodInsn(INVOKESTATIC, LAUNCH_UTILS, "stopListeners", "(Z)V", false);
    }

    private static void registerShutdownListener(MethodVisitor mv, String initClass) {
        String shutdownClassName = initClass + "$SignalListener";
        mv.visitMethodInsn(INVOKESTATIC, JAVA_RUNTIME, "getRuntime", String.format("()L%s;", JAVA_RUNTIME), false);
        mv.visitTypeInsn(NEW, shutdownClassName);
        mv.visitInsn(DUP);
        mv.visitMethodInsn(INVOKESPECIAL, shutdownClassName, "<init>", "()V", false);
        mv.visitMethodInsn(INVOKEVIRTUAL, JAVA_RUNTIME, "addShutdownHook", String.format("(L%s;)V", JAVA_THREAD),
                false);
    }

    private static void scheduleStartMethod(MethodVisitor mv, BIRPackage pkg, String initClass,
                                            boolean serviceEPAvailable, ErrorHandlerGenerator errorGen,
                                            BalToJVMIndexMap indexMap, int schedulerVarIndex) {

        mv.visitVarInsn(ALOAD, schedulerVarIndex);
        // schedule the start method
        String startFuncName = MODULE_START;
        String startLambdaName = String.format("$lambda$%s$", startFuncName);

        mv.visitIntInsn(BIPUSH, 1);
        mv.visitTypeInsn(ANEWARRAY, OBJECT);

        // create FP value
        createFunctionPointer(mv, initClass, startLambdaName, 0);

        // no parent strand
        mv.visitInsn(ACONST_NULL);
        BType anyType = symbolTable.anyType;
        loadType(mv, anyType);
        mv.visitMethodInsn(INVOKEVIRTUAL, SCHEDULER, SCHEDULE_FUNCTION_METHOD,
                String.format("([L%s;L%s;L%s;L%s;)L%s;", OBJECT, FUNCTION_POINTER, STRAND, BTYPE, FUTURE_VALUE), false);


        mv.visitInsn(DUP);
        mv.visitInsn(DUP);
        mv.visitFieldInsn(GETFIELD, FUTURE_VALUE, "strand", String.format("L%s;", STRAND));
        mv.visitIntInsn(BIPUSH, 100);
        mv.visitTypeInsn(ANEWARRAY, OBJECT);
        mv.visitFieldInsn(PUTFIELD, STRAND, "frames", String.format("[L%s;", OBJECT));
        errorGen.printStackTraceFromFutureValue(mv, indexMap);

        BIRVariableDcl futureVar = new BIRVariableDcl(symbolTable.anyType, new Name("startdummy"), VarScope.FUNCTION,
                VarKind.ARG);
        int futureVarIndex = indexMap.getIndex(futureVar);
        mv.visitVarInsn(ASTORE, futureVarIndex);
        mv.visitVarInsn(ALOAD, futureVarIndex);
        mv.visitFieldInsn(GETFIELD, FUTURE_VALUE, "result", String.format("L%s;", OBJECT));

        mv.visitMethodInsn(INVOKESTATIC, RUNTIME_UTILS, HANDLE_RETURNED_ERROR_METHOD, String.format("(L%s;)V", OBJECT),
                false);
        // need to set immortal=true and start the scheduler again
        if (serviceEPAvailable) {
            mv.visitVarInsn(ALOAD, schedulerVarIndex);
            mv.visitInsn(DUP);
            mv.visitInsn(ICONST_1);
            mv.visitFieldInsn(PUTFIELD, SCHEDULER, "immortal", "Z");

            mv.visitMethodInsn(INVOKEVIRTUAL, SCHEDULER, SCHEDULER_START_METHOD, "()V", false);
        }
    }

    //# Generate a lambda function to invoke ballerina main.
//#
//# + userMainFunc - ballerina main function
//# + cw - class visitor
//# + pkg - package
    static void generateLambdaForMain(BIRFunction userMainFunc, ClassWriter cw, BIRPackage pkg,
                                      String mainClass, String initClass) {
        String pkgName = getPackageName(pkg.org.value, pkg.name.value);
        BType returnType = userMainFunc.type.retType;

        MethodVisitor mv = cw.visitMethod(ACC_PUBLIC + ACC_STATIC, "$lambda$main$",
                String.format("([L%s;)L%s;", OBJECT, OBJECT), null, null);
        mv.visitCode();

        //load strand as first arg
        mv.visitVarInsn(ALOAD, 0);
        mv.visitInsn(ICONST_0);
        mv.visitInsn(AALOAD);
        mv.visitTypeInsn(CHECKCAST, STRAND);

        // load and cast param values
        @Nilable List<BType> paramTypes = userMainFunc.type.paramTypes;

        int paramIndex = 1;
        for (BType paramType : paramTypes) {
            BType pType = getType(paramType);
            mv.visitVarInsn(ALOAD, 0);
            mv.visitIntInsn(BIPUSH, paramIndex);
            mv.visitInsn(AALOAD);
            addUnboxInsn(mv, pType, false);
            paramIndex += 1;
        }

        mv.visitMethodInsn(INVOKESTATIC, mainClass, userMainFunc.name.value,
                getMethodDesc(paramTypes, returnType, null, false, false), false);
        addBoxInsn(mv, returnType);
        mv.visitInsn(ARETURN);
        mv.visitMaxs(0, 0);
        mv.visitEnd();
    }

    private static void loadCLIArgsForMain(MethodVisitor mv, @Nilable List<BIRFunctionParameter> params,
                                           boolean hasRestParam,
                                           @Nilable List<BIRAnnotationAttachment> annotAttachments) {

        // get defaultable arg names from function annotation
        List<String> defaultableNames = new ArrayList<>();
        int defaultableIndex = 0;
        for (BIRAnnotationAttachment attachment : annotAttachments) {
            if (attachment instanceof BIRAnnotationAttachment &&
                    attachment.annotTagRef.value.equals(DEFAULTABLE_ARGS_ANOT_NAME)) {
                BIRAnnotationRecordValue annotRecValue = (BIRAnnotationRecordValue) attachment.annotValues.get(0);
                Map<String, BIRAnnotationValue> annotFieldMap = annotRecValue.annotValueEntryMap;
                BIRAnnotationArrayValue annotArrayValue =
                        (BIRAnnotationArrayValue) annotFieldMap.get(DEFAULTABLE_ARGS_ANOT_FIELD);
                for (BIRAnnotationValue entryOptional : annotArrayValue.annotArrayValue) {
                    BIRAnnotationLiteralValue argValue = (BIRAnnotationLiteralValue) entryOptional;
                    defaultableNames.add(defaultableIndex, (String) argValue.value);
                    defaultableIndex += 1;
                }
                break;
            }
        }
        // create function info array
        mv.visitIntInsn(BIPUSH, params.size());
        mv.visitTypeInsn(ANEWARRAY, String.format("%s$ParamInfo", RUNTIME_UTILS));
        int index = 0;
        defaultableIndex = 0;
        for (BIRFunctionParameter param : params) {
            mv.visitInsn(DUP);
            mv.visitIntInsn(BIPUSH, index);
            index += 1;
            mv.visitTypeInsn(NEW, String.format("%s$ParamInfo", RUNTIME_UTILS));
            mv.visitInsn(DUP);
            if (param instanceof BIRFunctionParameter) {
                if (param.hasDefaultExpr) {
                    mv.visitInsn(ICONST_1);
                } else {
                    mv.visitInsn(ICONST_0);
                }
                mv.visitLdcInsn(defaultableNames.get(defaultableIndex));
                defaultableIndex += 1;
                // var varIndex = indexMap.getIndex(param);
                loadType(mv, param.type);
            }
            mv.visitMethodInsn(INVOKESPECIAL, String.format("%s$ParamInfo", RUNTIME_UTILS), "<init>",
                    String.format("(ZL%s;L%s;)V", STRING_VALUE, BTYPE), false);
            mv.visitInsn(AASTORE);
        }

        // load string[] that got parsed into to java main
        mv.visitVarInsn(ALOAD, 0);
        if (hasRestParam) {
            mv.visitInsn(ICONST_1);
        } else {
            mv.visitInsn(ICONST_0);
        }

        // invoke ArgumentParser.extractEntryFuncArgs()
        mv.visitMethodInsn(INVOKESTATIC, ARGUMENT_PARSER, "extractEntryFuncArgs",
                String.format("([L%s$ParamInfo;[L%s;Z)[L%s;", RUNTIME_UTILS, STRING_VALUE, OBJECT), false);
    }

    //# Generate a lambda function to invoke ballerina main.
    //#
    //# + cw - class visitor
    //# + pkg - package
    static void generateLambdaForPackageInits(ClassWriter cw, BIRPackage pkg, String mainClass, String initClass,
                                              List<PackageID> depMods) {
        //need to generate lambda for package Init as well, if exist
        if (hasInitFunction(pkg)) {
            generateLambdaForModuleFunction(cw, MODULE_INIT, initClass, false);

            // generate another lambda for start function as well
            generateLambdaForModuleFunction(cw, MODULE_START, initClass, false);

            String stopFuncName = "<stop>";
            PackageID currentModId = packageToModuleId(pkg);
            String fullFuncName = calculateModuleSpecialFuncName(currentModId, stopFuncName);

            generateLambdaForDepModStopFunc(cw, cleanupFunctionName(fullFuncName), initClass);

            for (PackageID id : depMods) {
                fullFuncName = calculateModuleSpecialFuncName(id, stopFuncName);
                // String lookupKey = getPackageName(id.orgName, id.name) + fullFuncName;

                // String jvmClass = lookupFullQualifiedClassName(lookupKey);
                String jvmClass =  getPackageName(id.orgName, id.name) + MODULE_INIT_CLASS_NAME;
                generateLambdaForDepModStopFunc(cw, cleanupFunctionName(fullFuncName), jvmClass);
            }
        }
    }

    private static void generateLambdaForModuleFunction(ClassWriter cw, String funcName, String initClass,
                                                        boolean voidReturn /* = true */) {
        MethodVisitor mv = cw.visitMethod(ACC_PUBLIC + ACC_STATIC,
                String.format("$lambda$%s$", funcName),
                String.format("([L%s;)L%s;", OBJECT, OBJECT), null, null);
        mv.visitCode();

        //load strand as first arg
        mv.visitVarInsn(ALOAD, 0);
        mv.visitInsn(ICONST_0);
        mv.visitInsn(AALOAD);
        mv.visitTypeInsn(CHECKCAST, STRAND);

        mv.visitMethodInsn(INVOKESTATIC, initClass, funcName, String.format("(L%s;)L%s;", STRAND, OBJECT), false);
<<<<<<< HEAD
        addBoxInsn(mv, ERROR_OR_NIL_TYPE);
=======
        addBoxInsn(mv, symbolTable.errorOrNilType);
>>>>>>> 671b66c3
        mv.visitInsn(ARETURN);
        mv.visitMaxs(0, 0);
        mv.visitEnd();
    }

    private static void generateLambdaForDepModStopFunc(ClassWriter cw, String funcName, String initClass) {
        MethodVisitor mv;
        mv = cw.visitMethod(ACC_PUBLIC + ACC_STATIC,
                String.format("$lambda$%s", funcName),
                String.format("([L%s;)L%s;", OBJECT, OBJECT), null, null);
        mv.visitCode();

        //load strand as first arg
        mv.visitVarInsn(ALOAD, 0);
        mv.visitInsn(ICONST_0);
        mv.visitInsn(AALOAD);
        mv.visitTypeInsn(CHECKCAST, STRAND);

        mv.visitMethodInsn(INVOKESTATIC, initClass, funcName, String.format("(L%s;)L%s;", STRAND, OBJECT), false);
        mv.visitInsn(ARETURN);
        mv.visitMaxs(0, 0);
        mv.visitEnd();
    }

    //# Generate cast instruction from String to target type
//#
//# + targetType - target type to be casted
//# + mv - method visitor
    static void castFromString(BType targetType, MethodVisitor mv) {
        mv.visitTypeInsn(CHECKCAST, STRING_VALUE);
        if (targetType.tag == TypeTags.INT) {
            mv.visitMethodInsn(INVOKESTATIC, LONG_VALUE, "parseLong", String.format("(L%s;)J", STRING_VALUE), false);
        } else if (targetType.tag == TypeTags.BYTE) {
            mv.visitMethodInsn(INVOKESTATIC, INT_VALUE, "parseInt", String.format("(L%s;)I", STRING_VALUE), false);
        } else if (targetType.tag == TypeTags.FLOAT) {
            mv.visitMethodInsn(INVOKESTATIC, DOUBLE_VALUE, "parseDouble", String.format("(L%s;)D", STRING_VALUE),
                    false);
        } else if (targetType.tag == TypeTags.BOOLEAN) {
            mv.visitMethodInsn(INVOKESTATIC, BOOLEAN_VALUE, "parseBoolean", String.format("(L%s;)Z", STRING_VALUE),
                    false);
        } else if (targetType.tag == TypeTags.DECIMAL) {
            mv.visitMethodInsn(INVOKESPECIAL, DECIMAL_VALUE, "<init>", String.format("(L%s;)V", STRING_VALUE), false);
        } else if (targetType.tag == TypeTags.ARRAY) {
            mv.visitTypeInsn(CHECKCAST, ARRAY_VALUE);
        } else if (targetType.tag == TypeTags.MAP) {
            mv.visitTypeInsn(CHECKCAST, MAP_VALUE);
        } else if (targetType.tag == TypeTags.TABLE) {
            mv.visitTypeInsn(CHECKCAST, TABLE_VALUE);
        } else if (targetType.tag == TypeTags.ANY ||
                targetType.tag == TypeTags.ANYDATA ||
                targetType.tag == TypeTags.NIL ||
                targetType.tag == TypeTags.UNION ||
                targetType.tag == TypeTags.STRING) {
            // do nothing
            return;
        } else {
            throw new BLangCompilerException("JVM generation is not supported for type " +
                    String.format("%s", targetType));
        }
    }

    private static boolean hasInitFunction(BIRPackage pkg) {
        for (BIRFunction func : pkg.functions) {
            if (func != null && isModuleInitFunction(pkg, func)) {
                return true;
            }
        }
        return false;
    }

    private static boolean isModuleInitFunction(BIRPackage module, BIRFunction func) {
        String moduleInit = getModuleInitFuncName(module);
        return func.name.value.equals(moduleInit);
    }

    // TODO: remove and use calculateModuleInitFuncName
    private static String getModuleInitFuncName(BIRPackage module) {
        return calculateModuleInitFuncName(packageToModuleId(module));
    }

    private static String calculateModuleInitFuncName(PackageID id) {
        return calculateModuleSpecialFuncName(id, "<init>");
    }

    private static String calculateModuleSpecialFuncName(PackageID id, String funcSuffix) {
        String orgName = id.orgName.value;
        String moduleName = id.name.value;
        String version = id.version.value;

        String funcName;
        if (moduleName.equals(".")) {
            funcName = ".." + funcSuffix;
        } else if (version.equals("")) {
            funcName = moduleName + "." + funcSuffix;
        } else {
            funcName = moduleName + ":" + version + "." + funcSuffix;
        }

        if (!orgName.equalsIgnoreCase("$anon")) {
            funcName = orgName + "/" + funcName;
        }

        return funcName;
    }

    // TODO: remove and use calculateModuleStartFuncName
    static String getModuleStartFuncName(BIRPackage module) {
        return calculateModuleStartFuncName(packageToModuleId(module));
    }

    private static String calculateModuleStartFuncName(PackageID id) {
        return calculateModuleSpecialFuncName(id, "<start>");
    }

    static String getModuleStopFuncName(BIRPackage module) {
        return calculateModuleSpecialFuncName(packageToModuleId(module), "<stop>");
    }

    static void addInitAndTypeInitInstructions(BIRPackage pkg, BIRFunction func) {
        @Nilable List<BIRBasicBlock> basicBlocks = new ArrayList<>();
        nextId = -1;
        BIRBasicBlock nextBB = new BIRBasicBlock(getNextBBId());
        basicBlocks.add(nextBB);

        PackageID modID = packageToModuleId(pkg);

        BIRBasicBlock typeOwnerCreateBB = new BIRBasicBlock(getNextBBId());
        basicBlocks.add(typeOwnerCreateBB);

        nextBB.terminator = new Call(null, InstructionKind.CALL, false, modID, new Name(CURRENT_MODULE_INIT),
                new ArrayList<>(), null, typeOwnerCreateBB);

        if (func.basicBlocks.size() == 0) {
            typeOwnerCreateBB.terminator = new Return(func.pos);
            func.basicBlocks = basicBlocks;
            return;
        }

        typeOwnerCreateBB.terminator = new GOTO(null, func.basicBlocks.get(0));

        for (BIRBasicBlock basicBB : func.basicBlocks) {
            basicBlocks.add(basicBB);
        }
        func.basicBlocks = basicBlocks;
    }

    static void enrichPkgWithInitializers(Map<String, JavaClass> jvmClassMap, String typeOwnerClass,
                                          BIRPackage pkg, List<PackageID> depModArray) {
        JavaClass javaClass = jvmClassMap.get(typeOwnerClass);
        BIRFunction initFunc = generateDepModInit(depModArray, pkg, MODULE_INIT, "<init>");
        javaClass.functions.add(initFunc);
        pkg.functions.add(initFunc);

        BIRFunction startFunc = generateDepModInit(depModArray, pkg, MODULE_START, "<start>");
        javaClass.functions.add(startFunc);
        pkg.functions.add(startFunc);

    }

    private static BIRFunction generateDepModInit(List<PackageID> imprtMods, BIRPackage pkg, String funcName,
                                                  String initName) {
        nextId = -1;
        nextVarId = -1;

        BIRVariableDcl retVar = new BIRVariableDcl(null, ERROR_OR_NIL_TYPE, new Name("%ret"),
                                                   VarScope.FUNCTION, VarKind.RETURN, "");
        BIROperand retVarRef = new BIROperand(retVar);

        BIRFunction modInitFunc = new BIRFunction(null, new Name(funcName), 0,
                                                  new BInvokableType(Collections.emptyList(), null, ERROR_OR_NIL_TYPE, null), null, 0, null);
        modInitFunc.localVars.add(retVar);
        BIRBasicBlock _NextBB = addAndGetNextBasicBlock(modInitFunc);

        BIRVariableDcl boolVal = addAndGetNextVar(modInitFunc, symbolTable.booleanType);
        BIROperand boolRef = new BIROperand(boolVal);

        for (PackageID id : imprtMods) {
            String initFuncName = calculateModuleSpecialFuncName(id, initName);
            BIRBasicBlock _bb = addCheckedInvocation(modInitFunc, id, initFuncName, retVarRef, boolRef);
        }

        PackageID currentModId = packageToModuleId(pkg);
        String currentInitFuncName = calculateModuleSpecialFuncName(currentModId, initName);
        BIRBasicBlock lastBB = addCheckedInvocation(modInitFunc, currentModId, currentInitFuncName, retVarRef, boolRef);

        lastBB.terminator = new Return(null);

        return modInitFunc;
    }

    private static Name getNextBBId() {
        String bbIdPrefix = "genBB";
        nextId += 1;
        return new Name(bbIdPrefix + nextId);
    }

    static Name getNextVarId() {
        String varIdPrefix = "%";
        nextVarId += 1;
        return new Name(varIdPrefix + nextVarId);
    }

    private static BIRBasicBlock addCheckedInvocation(BIRFunction func, PackageID modId, String initFuncName,
                                                      BIROperand retVar, BIROperand boolRef) {
        BIRBasicBlock lastBB = func.basicBlocks.get(func.basicBlocks.size() - 1);
        BIRBasicBlock nextBB = addAndGetNextBasicBlock(func);
        // TODO remove once lang.annotation is fixed
        if (modId.orgName.value.equals(BALLERINA) && modId.name.value.equals(BUILT_IN_PACKAGE_NAME)) {
            lastBB.terminator = new Call(null, InstructionKind.CALL, false, modId,
                    new Name(initFuncName), Collections.emptyList(), null, nextBB);
            return nextBB;
        }
        lastBB.terminator = new Call(null, InstructionKind.CALL, false, modId, new Name(initFuncName),
                Collections.emptyList(), retVar, nextBB);

        TypeTest typeTest = new TypeTest(null, symbolTable.errorType, boolRef, retVar);
        nextBB.instructions.add(typeTest);

        BIRBasicBlock trueBB = addAndGetNextBasicBlock(func);

        BIRBasicBlock retBB = addAndGetNextBasicBlock(func);

        retBB.terminator = new Return(null);

        trueBB.terminator = new GOTO(null, retBB);

        BIRBasicBlock falseBB = addAndGetNextBasicBlock(func);
        nextBB.terminator = new Branch(null, boolRef, trueBB, falseBB);
        return falseBB;
    }

    private static BIRBasicBlock addAndGetNextBasicBlock(BIRFunction func) {
        BIRBasicBlock nextbb = new BIRBasicBlock(getNextBBId());
        func.basicBlocks.add(nextbb);
        return nextbb;
    }

    private static BIRVariableDcl addAndGetNextVar(BIRFunction func, BType typeVal) {
        BIRVariableDcl nextLocalVar = new BIRVariableDcl(typeVal, getNextVarId(), VarScope.FUNCTION, VarKind.LOCAL);
        func.localVars.add(nextLocalVar);
        return nextLocalVar;
    }

    static void generateParamCast(int paramIndex, BType targetType, MethodVisitor mv) {
        // load BValue array
        mv.visitVarInsn(ALOAD, 0);

        // load value[i]
        mv.visitLdcInsn((long) paramIndex);
        mv.visitInsn(L2I);
        mv.visitInsn(AALOAD);
    }

    private static void generateAnnotLoad(MethodVisitor mv, @Nilable List<BIRTypeDefinition> typeDefs, String pkgName) {
        String typePkgName = ".";
        if (!"".equals(pkgName)) {
            typePkgName = pkgName;
        }

        for (BIRTypeDefinition optionalTypeDef : typeDefs) {
            BIRTypeDefinition typeDef = getTypeDef(optionalTypeDef);
            BType bType = typeDef.type;

            if (bType.tag == TypeTags.FINITE || bType instanceof BServiceType) {
                continue;
            }

            loadAnnots(mv, typePkgName, typeDef);
        }
    }

    private static void loadAnnots(MethodVisitor mv, String pkgName, BIRTypeDefinition typeDef) {
        String pkgClassName = pkgName.equals(".") || pkgName.equals("") ? MODULE_INIT_CLASS_NAME :
                lookupGlobalVarClassName(pkgName,  ANNOTATION_MAP_NAME);
        mv.visitFieldInsn(GETSTATIC, pkgClassName, ANNOTATION_MAP_NAME, String.format("L%s;", MAP_VALUE));
        loadExternalOrLocalType(mv, typeDef);
        mv.visitMethodInsn(INVOKESTATIC, String.format("%s", ANNOTATION_UTILS), "processAnnotations",
                String.format("(L%s;L%s;)V", MAP_VALUE, BTYPE), false);
    }

    ;

    static void generateFrameClasses(BIRPackage pkg, Map<String, byte[]> pkgEntries) {
        for (BIRFunction func : pkg.functions) {
            generateFrameClassForFunction(pkg, func, pkgEntries, null);
        }

        for (BIRTypeDefinition typeDef : pkg.typeDefs) {
            @Nilable List<BIRFunction> attachedFuncs = typeDef.attachedFuncs;
            if (attachedFuncs != null) {
                @Nilable BType attachedType;
                if (typeDef.type.tag == TypeTags.RECORD) {
                    // Only attach function of records is the record init. That should be
                    // generated as a static function.
                    attachedType = null;
                } else {
                    attachedType = typeDef.type;
                }
                for (BIRFunction func : attachedFuncs) {
                    generateFrameClassForFunction(pkg, func, pkgEntries, attachedType);
                }
            }
        }
    }

    private static void generateFrameClassForFunction(BIRPackage pkg, @Nilable BIRFunction func,
                                                      Map<String, byte[]> pkgEntries,
                                                      @Nilable BType attachedType /* = () */) {
        String pkgName = getPackageName(pkg.org.value, pkg.name.value);
        BIRFunction currentFunc = getFunction(func);
        String frameClassName = getFrameClassName(pkgName, currentFunc.name.value, attachedType);
        ClassWriter cw = new BallerinaClassWriter(COMPUTE_FRAMES);
        if (currentFunc.pos != null && currentFunc.pos.src != null) {
            cw.visitSource(currentFunc.pos.src.cUnitName, null);
        }
        currentClass = frameClassName;
        cw.visit(V1_8, ACC_PUBLIC + ACC_SUPER, frameClassName, null, OBJECT, null);
        generateDefaultConstructor(cw, OBJECT);

        int k = 0;
        @Nilable List<BIRVariableDcl> localVars = currentFunc.localVars;
        while (k < localVars.size()) {
            BIRVariableDcl localVar = getVariableDcl(localVars.get(k));
            BType bType = localVar.type;
            String fieldName = localVar.name.value.replace("%", "_");
            generateField(cw, bType, fieldName, false);
            k = k + 1;
        }

        FieldVisitor fv = cw.visitField(ACC_PUBLIC, "state", "I", null, null);
        fv.visitEnd();

        cw.visitEnd();

        // panic if there are errors in the frame class. These cannot be logged, since
        // frame classes are internal implementation details.
        pkgEntries.put(frameClassName + ".class", cw.toByteArray());
    }

    private static String getFrameClassName(String pkgName, String funcName, @Nilable BType attachedType) {
        String frameClassName = pkgName;
        if (attachedType != null) {
            if (attachedType.tag == TypeTags.OBJECT) {
                frameClassName += cleanupTypeName(toNameString(attachedType)) + "_";
            } else if (attachedType instanceof BServiceType) {
                frameClassName += cleanupTypeName(toNameString(attachedType)) + "_";
            } else if (attachedType.tag == TypeTags.RECORD) {
                frameClassName += cleanupTypeName(toNameString(attachedType)) + "_";
            }
        }

        return frameClassName + cleanupFunctionName(funcName) + "Frame";
    }

    //# Cleanup type name by replacing '$' with '_'.
//# + return - cleaned name
    static String cleanupTypeName(String name) {
        return name.replace("$", "_");
    }

    static String cleanupBalExt(String name) {
        return name.replace(BAL_EXTENSION, "");
    }

    static String cleanupPathSeperators(String name) {
        //TODO: should use file_path:getPathSeparator();
        return name.replace(WINDOWS_PATH_SEPERATOR, JAVA_PACKAGE_SEPERATOR);
    }

    static void generateField(ClassWriter cw, BType bType, String fieldName, boolean isPackage) {
        String typeSig;
        if (bType.tag == TypeTags.INT) {
            typeSig = "J";
        } else if (bType.tag == TypeTags.BYTE) {
            typeSig = "I";
        } else if (bType.tag == TypeTags.FLOAT) {
            typeSig = "D";
        } else if (bType.tag == TypeTags.STRING) {
            typeSig = String.format("L%s;", BSTRING_VALUE);
        } else if (bType.tag == TypeTags.DECIMAL) {
            typeSig = String.format("L%s;", DECIMAL_VALUE);
        } else if (bType.tag == TypeTags.BOOLEAN) {
            typeSig = "Z";
        } else if (bType.tag == TypeTags.NIL) {
            typeSig = String.format("L%s;", OBJECT);
        } else if (bType.tag == TypeTags.MAP) {
            typeSig = String.format("L%s;", MAP_VALUE);
        } else if (bType.tag == TypeTags.TABLE) {
            typeSig = String.format("L%s;", TABLE_VALUE);
        } else if (bType.tag == TypeTags.STREAM) {
            typeSig = String.format("L%s;", STREAM_VALUE);
        } else if (bType.tag == TypeTags.RECORD) {
            typeSig = String.format("L%s;", MAP_VALUE);
        } else if (bType.tag == TypeTags.ARRAY ||
                bType.tag == TypeTags.TUPLE) {
            typeSig = String.format("L%s;", ARRAY_VALUE);
        } else if (bType.tag == TypeTags.ERROR) {
            typeSig = String.format("L%s;", ERROR_VALUE);
        } else if (bType.tag == TypeTags.FUTURE) {
            typeSig = String.format("L%s;", FUTURE_VALUE);
        } else if (bType.tag == TypeTags.OBJECT || bType.tag == TypeTags.SERVICE) {
            typeSig = String.format("L%s;", OBJECT_VALUE);
        } else if (bType.tag == TypeTags.XML) {
            typeSig = String.format("L%s;", XML_VALUE);
        } else if (bType.tag == TypeTags.TYPEDESC) {
            typeSig = String.format("L%s;", TYPEDESC_VALUE);
        } else if (bType.tag == TypeTags.ANY ||
                bType.tag == TypeTags.ANYDATA ||
                bType.tag == TypeTags.UNION ||
                bType.tag == TypeTags.JSON ||
                bType.tag == TypeTags.FINITE) {
            typeSig = String.format("L%s;", OBJECT);
        } else if (bType.tag == TypeTags.INVOKABLE) {
            typeSig = String.format("L%s;", FUNCTION_POINTER);
        } else if (bType.tag == TypeTags.HANDLE) {
            typeSig = String.format("L%s;", HANDLE_VALUE);
        } else if (bType.tag == JTypeTags.JTYPE) {
            typeSig = getJTypeSignature((JType) bType);
        } else {
            throw new BLangCompilerException("JVM generation is not supported for type " + String.format("%s", bType));
        }

        FieldVisitor fv;
        if (isPackage) {
            fv = cw.visitField(ACC_PUBLIC + ACC_STATIC, fieldName, typeSig, null, null);
        } else {
            fv = cw.visitField(ACC_PUBLIC, fieldName, typeSig, null, null);
        }
        fv.visitEnd();
    }

    static void generateDefaultConstructor(ClassWriter cw, String ownerClass) {
        MethodVisitor mv = cw.visitMethod(ACC_PUBLIC, "<init>", "()V", null, null);
        mv.visitCode();
        mv.visitVarInsn(ALOAD, 0);
        mv.visitMethodInsn(INVOKESPECIAL, ownerClass, "<init>", "()V", false);
        mv.visitInsn(RETURN);
        mv.visitMaxs(1, 1);
        mv.visitEnd();
    }

    private static void generateDiagnosticPos(DiagnosticPos pos, MethodVisitor mv) {
        if (pos != null && pos.sLine != 0x80000000) {
            Label label = new Label();
            mv.visitLabel(label);
            mv.visitLineNumber(pos.sLine, label);
        }
    }

    static String cleanupFunctionName(String functionName) {
        return functionName.replaceAll("[\\.:/<>]", "_");
    }

    public static BIRVariableDcl getVariableDcl(@Nilable BIRVariableDcl localVar) {
        if (localVar instanceof BIRVariableDcl) {
            return localVar;
        } else {
            throw new BLangCompilerException("Invalid variable declarion");
        }
    }

    static BIRFunctionParameter getFunctionParam(@Nilable BIRFunctionParameter localVar) {
        if (localVar instanceof BIRFunctionParameter) {
            return localVar;
        } else {
            throw new BLangCompilerException("Invalid function parameter");
        }
    }

    static BIRBasicBlock getBasicBlock(@Nilable BIRBasicBlock bb) {
        if (bb instanceof BIRBasicBlock) {
            return bb;
        } else {
            throw new BLangCompilerException("Invalid basic block");
        }
    }

    static BIRFunction getFunction(@Nilable BIRFunction bfunction) {
        if (bfunction instanceof BIRFunction) {
            return bfunction;
        } else {
            throw new BLangCompilerException("Invalid function");
        }
    }

    static BIRTypeDefinition getTypeDef(@Nilable BIRTypeDefinition typeDef) {
        if (typeDef instanceof BIRTypeDefinition) {
            return typeDef;
        } else {
            throw new BLangCompilerException("Invalid type definition");
        }
    }

    static BField getObjectField(@Nilable BField objectField) {
        if (objectField instanceof BField) {
            return objectField;
        } else {
            throw new BLangCompilerException("Invalid object field");
        }
    }

    static BField getRecordField(@Nilable BField recordField) {
        if (recordField != null) {
            return recordField;
        } else {
            throw new BLangCompilerException("Invalid record field");
        }
    }

    static boolean isExternFunc(BIRFunction func) {
        return (func.flags & Flags.NATIVE) == Flags.NATIVE;
    }

    private static BIROperand getVarRef(@Nilable BIROperand varRef) {
        if (varRef == null) {
            throw new BLangCompilerException("Invalid variable reference");
        } else {
            return varRef;
        }
    }

    static BType getType(@Nilable BType bType) {
        if (bType == null) {
            throw new BLangCompilerException("Invalid type");
        } else {
            return bType;
        }
    }

    private static String getMapValueDesc(int count) {
        int i = count;
        String desc = "";
        while (i > 0) {
            desc = desc + "L" + MAP_VALUE + ";";
            i -= 1;
        }

        return desc;
    }

    static boolean isInitInvoked(String item) {
        for (String listItem : generatedInitFuncs) {
            if (listItem.equalsIgnoreCase(item)) {
                return true;
            }
        }

        return false;
    }

    static List<BIRFunction> getFunctions(List<BIRFunction> functions) {
        if (functions == null) {
            throw new BLangCompilerException(String.format("Invalid functions: %s", functions));
        } else {
            return functions;
        }
    }

    private static void checkStrandCancelled(MethodVisitor mv, int localVarOffset) {
        mv.visitVarInsn(ALOAD, localVarOffset);
        mv.visitFieldInsn(GETFIELD, STRAND, "cancel", "Z");
        Label notCancelledLabel = new Label();
        mv.visitJumpInsn(IFEQ, notCancelledLabel);
        mv.visitMethodInsn(INVOKESTATIC, BAL_ERRORS, "createCancelledFutureError",
                String.format("()L%s;", ERROR_VALUE), false);
        mv.visitInsn(ATHROW);

        mv.visitLabel(notCancelledLabel);
    }

    static boolean stringArrayContains(List<String> array, String item) {
        for (String listItem : array) {
            if (listItem.equalsIgnoreCase(item)) {
                return true;
            }
        }
        return false;
    }

    static void logCompileError(BLangCompilerException compileError, Object src, BIRPackage currentModule) {
//        String reason = compileError.getMessage();
//        Map<String, anydata|BLangCompilerException > detail = compileError.detail();
//        BLangCompilerException err;
//        DiagnosticPos pos;
//        String name;
//        if (reason == ERROR_REASON_METHOD_TOO_LARGE) {
//            name = (String) detail.get("name");
//            @Nilable BIRFunction func = findBIRFunction(src, name);
//            if (func == null) {
//                throw compileError;
//            } else {
//                err = new BLangCompilerException(String.format("method is too large: '%s'", func.name.value));
//                pos = func.pos;
//            }
//        } else if (reason == ERROR_REASON_CLASS_TOO_LARGE) {
//            name = (String) detail.get("name");
//            err = new BLangCompilerException(String.format("file is too large: '%s'", name));
//            pos = null;
//        } else {
//            throw compileError;
//        }
//
//        dlogger.logError(err, pos, currentModule);
    }

    private static @Nilable
    BIRFunction findBIRFunction(Object src, String name) {

        if (src instanceof BIRFunction) {
            return (BIRFunction) src;
        } else if (src instanceof BIRPackage) {
            for (BIRFunction func : ((BIRPackage) src).functions) {
                if (func != null && cleanupFunctionName(func.name.value).equals(name)) {
                    return func;
                }
            }
        } else {
            @Nilable List<BIRFunction> attachedFuncs = ((BIRTypeDefinition) src).attachedFuncs;
            if (attachedFuncs != null) {
                for (BIRFunction func : attachedFuncs) {
                    if (func != null && cleanupFunctionName(func.name.value).equals(name)) {
                        return func;
                    }
                }
            }
        }
        return null;
    }

    static void generateModuleInitializer(ClassWriter cw, BIRPackage module) {
        String orgName = module.org.value;
        String moduleName = module.name.value;
        String version = module.version.value;
        String pkgName = getPackageName(orgName, moduleName);

        // Using object return type since this is similar to a ballerina function without a return.
        // A ballerina function with no returns is equivalent to a function with nil-return.
        MethodVisitor mv = cw.visitMethod(ACC_PUBLIC + ACC_STATIC, CURRENT_MODULE_INIT,
                String.format("(L%s;)L%s;", STRAND, OBJECT), null, null);
        mv.visitCode();

        mv.visitMethodInsn(INVOKESTATIC, typeOwnerClass, "$createTypes", "()V", false);
        mv.visitTypeInsn(NEW, typeOwnerClass);
        mv.visitInsn(DUP);
        mv.visitMethodInsn(INVOKESPECIAL, typeOwnerClass, "<init>", "()V", false);
        mv.visitVarInsn(ASTORE, 1);
        mv.visitLdcInsn(orgName);
        mv.visitLdcInsn(moduleName);
        mv.visitLdcInsn(version);
        mv.visitVarInsn(ALOAD, 1);
        mv.visitMethodInsn(INVOKESTATIC, String.format("%s", VALUE_CREATOR), "addValueCreator",
                String.format("(L%s;L%s;L%s;L%s;)V", STRING_VALUE, STRING_VALUE, STRING_VALUE, VALUE_CREATOR),
                false);

        // Add a nil-return
        mv.visitInsn(ACONST_NULL);
        mv.visitInsn(ARETURN);
        mv.visitMaxs(0, 0);
        mv.visitEnd();

        //Adding this java method to the function map because this is getting called from a bir instruction.
        BIRFunction func = new BIRFunction(null, new Name(CURRENT_MODULE_INIT),
                0, new BInvokableType(Collections.emptyList(), null, new BNilType(), null)
                , new Name(""), 0, null);
        birFunctionMap.put(pkgName + CURRENT_MODULE_INIT, getFunctionWrapper(func, orgName, moduleName,
                version, typeOwnerClass));
    }

    static void generateExecutionStopMethod(ClassWriter cw, String initClass, BIRPackage
            module, List<PackageID> imprtMods) {
        String orgName = module.org.value;
        String moduleName = module.name.value;
        String version = module.version.value;
        String pkgName = getPackageName(orgName, moduleName);
        MethodVisitor mv = cw.visitMethod(ACC_PUBLIC + ACC_STATIC, MODULE_STOP, "()V", null, null);
        mv.visitCode();

        BalToJVMIndexMap indexMap = new BalToJVMIndexMap();
        ErrorHandlerGenerator errorGen = new ErrorHandlerGenerator(mv, indexMap, pkgName);

        BIRVariableDcl argsVar = new BIRVariableDcl(symbolTable.anyType, new Name("schedulerVar"),
                VarScope.FUNCTION, VarKind.ARG);
        int schedulerIndex = indexMap.getIndex(argsVar);
        BIRVariableDcl futureVar = new BIRVariableDcl(symbolTable.anyType, new Name("futureVar"),
                VarScope.FUNCTION, VarKind.ARG);
        int futureIndex = indexMap.getIndex(futureVar);

        mv.visitTypeInsn(NEW, SCHEDULER);
        mv.visitInsn(DUP);
        mv.visitInsn(ICONST_1);
        mv.visitInsn(ICONST_0);
        mv.visitMethodInsn(INVOKESPECIAL, SCHEDULER, "<init>", "(IZ)V", false);

        mv.visitVarInsn(ASTORE, schedulerIndex);


        String stopFuncName = "<stop>";

        PackageID currentModId = packageToModuleId(module);
        String fullFuncName = calculateModuleSpecialFuncName(currentModId, stopFuncName);

        scheduleStopMethod(mv, initClass, cleanupFunctionName(fullFuncName), errorGen, indexMap, schedulerIndex,
                futureIndex);

        int i = imprtMods.size() - 1;
        while (i >= 0) {
            PackageID id = imprtMods.get(i);
            i -= 1;
            fullFuncName = calculateModuleSpecialFuncName(id, stopFuncName);

            scheduleStopMethod(mv, initClass, cleanupFunctionName(fullFuncName), errorGen, indexMap, schedulerIndex,
                    futureIndex);
        }

        mv.visitInsn(RETURN);
        mv.visitMaxs(0, 0);
        mv.visitEnd();

        //Adding this java method to the function map because this is getting called from a bir instruction.
        BIRFunction func = new BIRFunction(null, new Name(MODULE_STOP), 0, new BInvokableType(Collections.emptyList(),
                null, new BNilType(), null), new Name(""), 0, null);
        birFunctionMap.put(pkgName + MODULE_STOP, getFunctionWrapper(func, orgName, moduleName,
                version, typeOwnerClass));
    }

    private static void scheduleStopMethod(MethodVisitor mv, String initClass, String stopFuncName,
                                           ErrorHandlerGenerator errorGen, BalToJVMIndexMap indexMap,
                                           int schedulerIndex, int futureIndex) {
        String lambdaFuncName = "$lambda$" + stopFuncName;
        // Create a schedular. A new schedular is used here, to make the stop function to not to
        // depend/wait on whatever is being running on the background. eg: a busy loop in the main.

        mv.visitVarInsn(ALOAD, schedulerIndex);

        mv.visitIntInsn(BIPUSH, 1);
        mv.visitTypeInsn(ANEWARRAY, OBJECT);

        // create FP value
        createFunctionPointer(mv, initClass, lambdaFuncName, 0);

        // no parent strand
        mv.visitInsn(ACONST_NULL);

        loadType(mv, new BNilType());
        mv.visitMethodInsn(INVOKEVIRTUAL, SCHEDULER, SCHEDULE_FUNCTION_METHOD,
                String.format("([L%s;L%s;L%s;L%s;)L%s;", OBJECT, FUNCTION_POINTER, STRAND, BTYPE, FUTURE_VALUE), false);

        mv.visitVarInsn(ASTORE, futureIndex);

        mv.visitVarInsn(ALOAD, futureIndex);

        mv.visitFieldInsn(GETFIELD, FUTURE_VALUE, "strand", String.format("L%s;", STRAND));
        mv.visitIntInsn(BIPUSH, 100);
        mv.visitTypeInsn(ANEWARRAY, OBJECT);
        mv.visitFieldInsn(PUTFIELD, STRAND, "frames", String.format("[L%s;", OBJECT));

        mv.visitVarInsn(ALOAD, futureIndex);
        mv.visitFieldInsn(GETFIELD, FUTURE_VALUE, "strand", String.format("L%s;", STRAND));
        mv.visitFieldInsn(GETFIELD, STRAND, "scheduler", String.format("L%s;", SCHEDULER));
        mv.visitMethodInsn(INVOKEVIRTUAL, SCHEDULER, SCHEDULER_START_METHOD, "()V", false);

        mv.visitVarInsn(ALOAD, futureIndex);
        mv.visitFieldInsn(GETFIELD, FUTURE_VALUE, PANIC_FIELD, String.format("L%s;", THROWABLE));

        // handle any runtime errors
        Label labelIf = new Label();
        mv.visitJumpInsn(IFNULL, labelIf);

        mv.visitVarInsn(ALOAD, futureIndex);
        mv.visitFieldInsn(GETFIELD, FUTURE_VALUE, PANIC_FIELD, String.format("L%s;", THROWABLE));
        mv.visitMethodInsn(INVOKESTATIC, RUNTIME_UTILS, HANDLE_STOP_PANIC_METHOD, String.format("(L%s;)V", THROWABLE),
                false);
        mv.visitLabel(labelIf);
    }

    private static void generateJavaCompatibilityCheck(MethodVisitor mv) {
        mv.visitLdcInsn(getJavaVersion());
        mv.visitMethodInsn(INVOKESTATIC, COMPATIBILITY_CHECKER, "verifyJavaCompatibility",
                String.format("(L%s;)V", STRING_VALUE), false);
    }

    private static String getJavaVersion() {
        String versionProperty = "java.version";
        @Nilable String javaVersion = System.getProperty(versionProperty);
        if (javaVersion instanceof String) {
            return javaVersion;
        } else {
            return "";
        }
    }

    static boolean isBStringFunc(String funcName) {
        return funcName.endsWith("$bstring");
    }

    static String nameOfBStringFunc(String nonBStringFuncName) {
        return nonBStringFuncName + "$bstring";
    }

    public static String nameOfNonBStringFunc(String funcName) {
        if (isBStringFunc(funcName)) {
            return funcName.substring(0, funcName.length() - 8);
        }
        return funcName;
    }

//    static handle /* = @java:Method getProperty(handle propertyName */)

    public static class BalToJVMIndexMap {
        private int localVarIndex = 0;
        private Map<String, Integer> jvmLocalVarIndexMap = new HashMap<>();

        void add(BIRVariableDcl varDcl) {
            String varRefName = this.getVarRefName(varDcl);
            this.jvmLocalVarIndexMap.put(varRefName, this.localVarIndex);

            BType bType = varDcl.type;

            if (bType.tag == TypeTags.INT || bType.tag == TypeTags.FLOAT) {
                this.localVarIndex = this.localVarIndex + 2;
            } else if (bType.tag == JTypeTags.JLONG || bType.tag == JTypeTags.JDOUBLE) {
                this.localVarIndex = this.localVarIndex + 2;
            } else {
                this.localVarIndex = this.localVarIndex + 1;
            }
        }

        private String getVarRefName(BIRVariableDcl varDcl) {
            return varDcl.name.value;
        }

        public int getIndex(BIRVariableDcl varDcl) {
            String varRefName = this.getVarRefName(varDcl);
            if (!(this.jvmLocalVarIndexMap.containsKey(varRefName))) {
                this.add(varDcl);
            }

            Integer index = this.jvmLocalVarIndexMap.get(varRefName);
            return index != null ? index : -1;
        }
    }
}<|MERGE_RESOLUTION|>--- conflicted
+++ resolved
@@ -1991,11 +1991,7 @@
         mv.visitTypeInsn(CHECKCAST, STRAND);
 
         mv.visitMethodInsn(INVOKESTATIC, initClass, funcName, String.format("(L%s;)L%s;", STRAND, OBJECT), false);
-<<<<<<< HEAD
         addBoxInsn(mv, ERROR_OR_NIL_TYPE);
-=======
-        addBoxInsn(mv, symbolTable.errorOrNilType);
->>>>>>> 671b66c3
         mv.visitInsn(ARETURN);
         mv.visitMaxs(0, 0);
         mv.visitEnd();
