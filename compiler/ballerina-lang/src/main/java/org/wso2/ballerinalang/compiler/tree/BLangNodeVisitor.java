/*
*  Copyright (c) 2017, WSO2 Inc. (http://www.wso2.org) All Rights Reserved.
*
*  WSO2 Inc. licenses this file to you under the Apache License,
*  Version 2.0 (the "License"); you may not use this file except
*  in compliance with the License.
*  You may obtain a copy of the License at
*
*    http://www.apache.org/licenses/LICENSE-2.0
*
*  Unless required by applicable law or agreed to in writing,
*  software distributed under the License is distributed on an
*  "AS IS" BASIS, WITHOUT WARRANTIES OR CONDITIONS OF ANY
*  KIND, either express or implied.  See the License for the
*  specific language governing permissions and limitations
*  under the License.
*/
package org.wso2.ballerinalang.compiler.tree;

import org.wso2.ballerinalang.compiler.tree.BLangEnum.BLangEnumerator;
import org.wso2.ballerinalang.compiler.tree.BLangXMLNS.BLangLocalXMLNS;
import org.wso2.ballerinalang.compiler.tree.BLangXMLNS.BLangPackageXMLNS;
import org.wso2.ballerinalang.compiler.tree.clauses.BLangFunctionClause;
import org.wso2.ballerinalang.compiler.tree.clauses.BLangGroupBy;
import org.wso2.ballerinalang.compiler.tree.clauses.BLangHaving;
import org.wso2.ballerinalang.compiler.tree.clauses.BLangJoinStreamingInput;
import org.wso2.ballerinalang.compiler.tree.clauses.BLangOrderBy;
import org.wso2.ballerinalang.compiler.tree.clauses.BLangSelectClause;
import org.wso2.ballerinalang.compiler.tree.clauses.BLangSelectExpression;
import org.wso2.ballerinalang.compiler.tree.clauses.BLangStreamingInput;
import org.wso2.ballerinalang.compiler.tree.clauses.BLangTableQuery;
import org.wso2.ballerinalang.compiler.tree.clauses.BLangWhere;
import org.wso2.ballerinalang.compiler.tree.clauses.BLangWindow;
import org.wso2.ballerinalang.compiler.tree.expressions.BLangAnnotAttachmentAttribute;
import org.wso2.ballerinalang.compiler.tree.expressions.BLangAnnotAttachmentAttributeValue;
import org.wso2.ballerinalang.compiler.tree.expressions.BLangArrayLiteral;
import org.wso2.ballerinalang.compiler.tree.expressions.BLangArrayLiteral.BLangJSONArrayLiteral;
import org.wso2.ballerinalang.compiler.tree.expressions.BLangBinaryExpr;
import org.wso2.ballerinalang.compiler.tree.expressions.BLangConnectorInit;
import org.wso2.ballerinalang.compiler.tree.expressions.BLangDocumentationAttribute;
import org.wso2.ballerinalang.compiler.tree.expressions.BLangFieldBasedAccess;
import org.wso2.ballerinalang.compiler.tree.expressions.BLangFieldBasedAccess.BLangEnumeratorAccessExpr;
import org.wso2.ballerinalang.compiler.tree.expressions.BLangFieldBasedAccess.BLangStructFieldAccessExpr;
import org.wso2.ballerinalang.compiler.tree.expressions.BLangIndexBasedAccess;
import org.wso2.ballerinalang.compiler.tree.expressions.BLangIndexBasedAccess.BLangArrayAccessExpr;
import org.wso2.ballerinalang.compiler.tree.expressions.BLangIndexBasedAccess.BLangJSONAccessExpr;
import org.wso2.ballerinalang.compiler.tree.expressions.BLangIndexBasedAccess.BLangMapAccessExpr;
import org.wso2.ballerinalang.compiler.tree.expressions.BLangIndexBasedAccess.BLangXMLAccessExpr;
import org.wso2.ballerinalang.compiler.tree.expressions.BLangIntRangeExpression;
import org.wso2.ballerinalang.compiler.tree.expressions.BLangInvocation;
import org.wso2.ballerinalang.compiler.tree.expressions.BLangInvocation.BFunctionPointerInvocation;
import org.wso2.ballerinalang.compiler.tree.expressions.BLangInvocation.BLangActionInvocation;
import org.wso2.ballerinalang.compiler.tree.expressions.BLangInvocation.BLangTransformerInvocation;
import org.wso2.ballerinalang.compiler.tree.expressions.BLangLambdaFunction;
import org.wso2.ballerinalang.compiler.tree.expressions.BLangLiteral;
import org.wso2.ballerinalang.compiler.tree.expressions.BLangRecordLiteral;
import org.wso2.ballerinalang.compiler.tree.expressions.BLangRecordLiteral.BLangJSONLiteral;
import org.wso2.ballerinalang.compiler.tree.expressions.BLangRecordLiteral.BLangMapLiteral;
import org.wso2.ballerinalang.compiler.tree.expressions.BLangRecordLiteral.BLangStructLiteral;
import org.wso2.ballerinalang.compiler.tree.expressions.BLangRecordLiteral.BLangTableLiteral;
import org.wso2.ballerinalang.compiler.tree.expressions.BLangSimpleVarRef;
import org.wso2.ballerinalang.compiler.tree.expressions.BLangSimpleVarRef.BLangFieldVarRef;
import org.wso2.ballerinalang.compiler.tree.expressions.BLangSimpleVarRef.BLangFunctionVarRef;
import org.wso2.ballerinalang.compiler.tree.expressions.BLangSimpleVarRef.BLangLocalVarRef;
import org.wso2.ballerinalang.compiler.tree.expressions.BLangSimpleVarRef.BLangPackageVarRef;
import org.wso2.ballerinalang.compiler.tree.expressions.BLangStringTemplateLiteral;
import org.wso2.ballerinalang.compiler.tree.expressions.BLangTableQueryExpression;
import org.wso2.ballerinalang.compiler.tree.expressions.BLangTernaryExpr;
import org.wso2.ballerinalang.compiler.tree.expressions.BLangTypeCastExpr;
import org.wso2.ballerinalang.compiler.tree.expressions.BLangTypeConversionExpr;
import org.wso2.ballerinalang.compiler.tree.expressions.BLangTypeofExpr;
import org.wso2.ballerinalang.compiler.tree.expressions.BLangUnaryExpr;
import org.wso2.ballerinalang.compiler.tree.expressions.BLangXMLAttribute;
import org.wso2.ballerinalang.compiler.tree.expressions.BLangXMLAttributeAccess;
import org.wso2.ballerinalang.compiler.tree.expressions.BLangXMLCommentLiteral;
import org.wso2.ballerinalang.compiler.tree.expressions.BLangXMLElementLiteral;
import org.wso2.ballerinalang.compiler.tree.expressions.BLangXMLProcInsLiteral;
import org.wso2.ballerinalang.compiler.tree.expressions.BLangXMLQName;
import org.wso2.ballerinalang.compiler.tree.expressions.BLangXMLQuotedString;
import org.wso2.ballerinalang.compiler.tree.expressions.BLangXMLTextLiteral;
import org.wso2.ballerinalang.compiler.tree.statements.BLangAbort;
import org.wso2.ballerinalang.compiler.tree.statements.BLangAssignment;
import org.wso2.ballerinalang.compiler.tree.statements.BLangBind;
import org.wso2.ballerinalang.compiler.tree.statements.BLangBlockStmt;
import org.wso2.ballerinalang.compiler.tree.statements.BLangBreak;
import org.wso2.ballerinalang.compiler.tree.statements.BLangCatch;
import org.wso2.ballerinalang.compiler.tree.statements.BLangExpressionStmt;
import org.wso2.ballerinalang.compiler.tree.statements.BLangForeach;
import org.wso2.ballerinalang.compiler.tree.statements.BLangForkJoin;
import org.wso2.ballerinalang.compiler.tree.statements.BLangIf;
import org.wso2.ballerinalang.compiler.tree.statements.BLangLock;
import org.wso2.ballerinalang.compiler.tree.statements.BLangNext;
import org.wso2.ballerinalang.compiler.tree.statements.BLangReturn;
import org.wso2.ballerinalang.compiler.tree.statements.BLangReturn.BLangWorkerReturn;
import org.wso2.ballerinalang.compiler.tree.statements.BLangThrow;
import org.wso2.ballerinalang.compiler.tree.statements.BLangTransaction;
import org.wso2.ballerinalang.compiler.tree.statements.BLangTryCatchFinally;
import org.wso2.ballerinalang.compiler.tree.statements.BLangVariableDef;
import org.wso2.ballerinalang.compiler.tree.statements.BLangWhile;
import org.wso2.ballerinalang.compiler.tree.statements.BLangWorkerReceive;
import org.wso2.ballerinalang.compiler.tree.statements.BLangWorkerSend;
import org.wso2.ballerinalang.compiler.tree.statements.BLangXMLNSStatement;
import org.wso2.ballerinalang.compiler.tree.types.BLangArrayType;
import org.wso2.ballerinalang.compiler.tree.types.BLangBuiltInRefTypeNode;
import org.wso2.ballerinalang.compiler.tree.types.BLangConstrainedType;
import org.wso2.ballerinalang.compiler.tree.types.BLangEndpointTypeNode;
import org.wso2.ballerinalang.compiler.tree.types.BLangFunctionTypeNode;
import org.wso2.ballerinalang.compiler.tree.types.BLangUserDefinedType;
import org.wso2.ballerinalang.compiler.tree.types.BLangValueType;

/**
 * @since 0.94
 */
public abstract class BLangNodeVisitor {

    public void visit(BLangPackage pkgNode) {
        throw new AssertionError();
    }

    public void visit(BLangCompilationUnit compUnit) {
        throw new AssertionError();
    }

    public void visit(BLangPackageDeclaration pkgDclNode) {
        throw new AssertionError();
    }

    public void visit(BLangImportPackage importPkgNode) {
        throw new AssertionError();
    }

    public void visit(BLangXMLNS xmlnsNode) {
        throw new AssertionError();
    }

    public void visit(BLangFunction funcNode) {
        throw new AssertionError();
    }

    public void visit(BLangService serviceNode) {
        throw new AssertionError();
    }

    public void visit(BLangResource resourceNode) {
        throw new AssertionError();
    }

    public void visit(BLangConnector connectorNode) {
        throw new AssertionError();
    }

    public void visit(BLangAction actionNode) {
        throw new AssertionError();
    }

    public void visit(BLangStruct structNode) {
        throw new AssertionError();
    }

    public void visit(BLangEnum enumNode) {
        throw new AssertionError();
    }

    public void visit(BLangEnumerator enumeratorNode) {
        throw new AssertionError();
    }

    public void visit(BLangVariable varNode) {
        throw new AssertionError();
    }

    public void visit(BLangWorker workerNode) {
        throw new AssertionError();
    }

    public void visit(BLangIdentifier identifierNode) {
        throw new AssertionError();
    }

    public void visit(BLangAnnotation annotationNode) {
        throw new AssertionError();
    }

    public void visit(BLangAnnotAttribute annotationAttribute) {
        throw new AssertionError();
    }

    public void visit(BLangAnnotationAttachment annAttachmentNode) {
        throw new AssertionError();
    }

    public void visit(BLangAnnotAttachmentAttributeValue annotAttributeValue) {
        throw new AssertionError();
    }

    public void visit(BLangAnnotAttachmentAttribute annotAttachmentAttribute) {
        throw new AssertionError();
    }

    public void visit(BLangTransformer transformerNode) {
        throw new AssertionError();
    }

    public void visit(BLangDocumentationAttribute docAttribute) {
        throw new AssertionError();
    }

    public void visit(BLangDocumentation doc) {
        throw new AssertionError();
    }

    public void visit(BLangDeprecatedNode deprecatedNode) {
        throw new AssertionError();
    }

    // Statements
    public void visit(BLangBlockStmt blockNode) {
        throw new AssertionError();
    }

    public void visit(BLangVariableDef varDefNode) {
        throw new AssertionError();
    }

    public void visit(BLangAssignment assignNode) {
        throw new AssertionError();
    }

    public void visit(BLangBind bindNode) {
        throw new AssertionError();
    }

    public void visit(BLangAbort abortNode) {
        throw new AssertionError();
    }

    public void visit(BLangNext nextNode) {
        throw new AssertionError();
    }

    public void visit(BLangBreak breakNode) {
        throw new AssertionError();
    }

    public void visit(BLangReturn returnNode) {
        throw new AssertionError();
    }

    public void visit(BLangWorkerReturn returnNode) {
        throw new AssertionError();
    }

    public void visit(BLangThrow throwNode) {
        throw new AssertionError();
    }

    public void visit(BLangXMLNSStatement xmlnsStmtNode) {
        throw new AssertionError();
    }

    public void visit(BLangExpressionStmt exprStmtNode) {
        throw new AssertionError();
    }

    public void visit(BLangIf ifNode) {
        throw new AssertionError();
    }

    public void visit(BLangForeach foreach) {
        throw new AssertionError();
    }

    public void visit(BLangWhile whileNode) {
        throw new AssertionError();
    }

    public void visit(BLangLock lockNode) {
        throw new AssertionError();
    }

    public void visit(BLangTransaction transactionNode) {
        throw new AssertionError();
    }

    public void visit(BLangTryCatchFinally tryNode) {
        throw new AssertionError();
    }

    public void visit(BLangCatch catchNode) {
        throw new AssertionError();
    }

    public void visit(BLangForkJoin forkJoin) {
        throw new AssertionError();
    }

<<<<<<< HEAD
    public void visit(BLangOrderBy orderBy) {
        throw  new AssertionError();
    }

    public void visit(BLangGroupBy groupBy) {
        throw  new AssertionError();
    }

    public void visit(BLangHaving having) {
        throw  new AssertionError();
    }

    public void visit(BLangSelectExpression selectExpression) {
        throw new AssertionError();
    }

    public void visit(BLangSelectClause selectClause) {
        throw new AssertionError();
    }

    public void visit(BLangWhere whereClause) {
        throw  new AssertionError();
    }

    public void visit(BLangFunctionClause functionClause) {
        throw new AssertionError();
    }

    public void visit(BLangWindow windowClause) {
        throw new AssertionError();
    }

    public void visit(BLangStreamingInput streamingInput) {
        throw new AssertionError();
    }

    public void visit(BLangJoinStreamingInput joinStreamingInput) {
        throw new AssertionError();
    }

    public void visit(BLangTableQuery tableQuery) {
        throw new AssertionError();
    }
=======
    public void visit(BLangWorkerSend workerSendNode) {
        throw new AssertionError();
    }

    public void visit(BLangWorkerReceive workerReceiveNode) {
        throw new AssertionError();
    }

>>>>>>> 382c5e10

    // Expressions

    public void visit(BLangLiteral literalExpr) {
        throw new AssertionError();
    }

    public void visit(BLangArrayLiteral arrayLiteral) {
        throw new AssertionError();
    }

    public void visit(BLangRecordLiteral recordLiteral) {
        throw new AssertionError();
    }

    public void visit(BLangSimpleVarRef varRefExpr) {
        throw new AssertionError();
    }

    public void visit(BLangFieldBasedAccess fieldAccessExpr) {
        throw new AssertionError();
    }

    public void visit(BLangIndexBasedAccess indexAccessExpr) {
        throw new AssertionError();
    }

    public void visit(BLangInvocation invocationExpr) {
        throw new AssertionError();
    }

    public void visit(BLangConnectorInit connectorInitExpr) {
        throw new AssertionError();
    }

    public void visit(BLangActionInvocation actionInvocationExpr) {
        throw new AssertionError();
    }

    public void visit(BLangTernaryExpr ternaryExpr) {
        throw new AssertionError();
    }

    public void visit(BLangBinaryExpr binaryExpr) {
        throw new AssertionError();
    }

    public void visit(BLangUnaryExpr unaryExpr) {
        throw new AssertionError();
    }

    public void visit(BLangTypeofExpr accessExpr) {
        throw new AssertionError();
    }

    public void visit(BLangTypeCastExpr castExpr) {
        throw new AssertionError();
    }

    public void visit(BLangTypeConversionExpr conversionExpr) {
        throw new AssertionError();
    }

    public void visit(BLangXMLQName xmlQName) {
        throw new AssertionError();
    }

    public void visit(BLangXMLAttribute xmlAttribute) {
        throw new AssertionError();
    }

    public void visit(BLangXMLElementLiteral xmlElementLiteral) {
        throw new AssertionError();
    }

    public void visit(BLangXMLTextLiteral xmlTextLiteral) {
        throw new AssertionError();
    }

    public void visit(BLangXMLCommentLiteral xmlCommentLiteral) {
        throw new AssertionError();
    }

    public void visit(BLangXMLProcInsLiteral xmlProcInsLiteral) {
        throw new AssertionError();
    }

    public void visit(BLangXMLQuotedString xmlQuotedString) {
        throw new AssertionError();
    }

    public void visit(BLangStringTemplateLiteral stringTemplateLiteral) {
        throw new AssertionError();
    }

    public void visit(BLangLambdaFunction bLangLambdaFunction) {
        throw new AssertionError();
    }

    public void visit(BLangXMLAttributeAccess xmlAttributeAccessExpr) {
        throw new AssertionError();
    }

    public void visit(BLangIntRangeExpression intRangeExpression) {
        throw new AssertionError();
    }

    public void visit(BLangTableQueryExpression tableQueryExpression) {
        throw new AssertionError();
    }

    // Type nodes

    public void visit(BLangValueType valueType) {
        throw new AssertionError();
    }

    public void visit(BLangArrayType arrayType) {
        throw new AssertionError();
    }

    public void visit(BLangBuiltInRefTypeNode builtInRefType) {
        throw new AssertionError();
    }

    public void visit(BLangEndpointTypeNode endpointType) {
        throw new AssertionError();
    }

    public void visit(BLangConstrainedType constrainedType) {
        throw new AssertionError();
    }

    public void visit(BLangUserDefinedType userDefinedType) {
        throw new AssertionError();
    }

    public void visit(BLangFunctionTypeNode functionTypeNode) {
        throw new AssertionError();
    }


    // expressions that will used only from the Desugar phase

    public void visit(BLangLocalVarRef localVarRef) {
        throw new AssertionError();
    }

    public void visit(BLangFieldVarRef fieldVarRef) {
        throw new AssertionError();
    }

    public void visit(BLangPackageVarRef packageVarRef) {
        throw new AssertionError();
    }

    public void visit(BLangFunctionVarRef functionVarRef) {
        throw new AssertionError();
    }

    public void visit(BLangStructFieldAccessExpr fieldAccessExpr) {
        throw new AssertionError();
    }

    public void visit(BLangMapAccessExpr mapKeyAccessExpr) {
        throw new AssertionError();
    }

    public void visit(BLangArrayAccessExpr arrayIndexAccessExpr) {
        throw new AssertionError();
    }

    public void visit(BLangXMLAccessExpr xmlIndexAccessExpr) {
        throw new AssertionError();
    }

    public void visit(BLangJSONLiteral jsonLiteral) {
        throw new AssertionError();
    }

    public void visit(BLangMapLiteral mapLiteral) {
        throw new AssertionError();
    }

    public void visit(BLangStructLiteral structLiteral) {
        throw new AssertionError();
    }

    public void visit(BLangTableLiteral tableLiteral) {
        throw new AssertionError();
    }

    public void visit(BFunctionPointerInvocation bFunctionPointerInvocation) {
        throw new AssertionError();
    }

    public void visit(BLangInvocation.BLangAttachedFunctionInvocation iExpr) {
        throw new AssertionError();
    }

    public void visit(BLangTransformerInvocation iExpr) {
        throw new AssertionError();
    }

    public void visit(BLangJSONArrayLiteral jsonArrayLiteral) {
        throw new AssertionError();
    }

    public void visit(BLangJSONAccessExpr jsonAccessExpr) {
        throw new AssertionError();
    }
    
    public void visit(BLangLocalXMLNS xmlnsNode) {
        throw new AssertionError();
    }
    
    public void visit(BLangPackageXMLNS xmlnsNode) {
        throw new AssertionError();
    }

    public void visit(BLangEnumeratorAccessExpr enumeratorAccessExpr) {
        throw new AssertionError();
    }
}<|MERGE_RESOLUTION|>--- conflicted
+++ resolved
@@ -294,7 +294,6 @@
         throw new AssertionError();
     }
 
-<<<<<<< HEAD
     public void visit(BLangOrderBy orderBy) {
         throw  new AssertionError();
     }
@@ -338,7 +337,6 @@
     public void visit(BLangTableQuery tableQuery) {
         throw new AssertionError();
     }
-=======
     public void visit(BLangWorkerSend workerSendNode) {
         throw new AssertionError();
     }
@@ -347,7 +345,6 @@
         throw new AssertionError();
     }
 
->>>>>>> 382c5e10
 
     // Expressions
 
