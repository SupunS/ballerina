--- conflicted
+++ resolved
@@ -85,48 +85,6 @@
             return;
         }
 
-<<<<<<< HEAD
-        void generateTryCatch(BIRFunction func, String funcName, BIRBasicBlock currentBB,
-                              InstructionGenerator instGen, TerminatorGenerator termGen, LabelGenerator labelGen) {
-
-            @Nilable BIRErrorEntry currentEE = findErrorEntry(func.errorTable, currentBB);
-            if (currentEE == null) {
-                return;
-            }
-
-            Label startLabel = labelGen.getLabel(funcName + currentEE.trapBB.id.value);
-            Label endLabel = new Label();
-            Label jumpLabel = new Label();
-
-            this.mv.visitLabel(endLabel);
-            this.mv.visitJumpInsn(GOTO, jumpLabel);
-            if (currentEE instanceof JErrorEntry) {
-                JErrorEntry jCurrentEE = ((JErrorEntry) currentEE);
-                BIRVariableDcl retVarDcl = currentEE.errorOp.variableDcl;
-                int retIndex = this.indexMap.getIndex(retVarDcl);
-                boolean exeptionExist = false;
-                for (CatchIns catchIns : jCurrentEE.catchIns) {
-                    if (ERROR_VALUE.equals(catchIns.errorClass)) {
-                        exeptionExist = true;
-                    }
-                    Label errorValueLabel = new Label();
-                    this.mv.visitTryCatchBlock(startLabel, endLabel, errorValueLabel, catchIns.errorClass);
-                    this.mv.visitLabel(errorValueLabel);
-                    this.mv.visitMethodInsn(INVOKESTATIC, BAL_ERRORS, "createInteropError", String.format("(L%s;)L%s;",
-                            THROWABLE, ERROR_VALUE), false);
-                    generateVarStore(this.mv, retVarDcl, this.currentPackageName, retIndex);
-                    Return term = catchIns.term;
-                    termGen.genReturnTerm(term, retIndex, func, -1);
-                    this.mv.visitJumpInsn(GOTO, jumpLabel);
-                }
-                if (!exeptionExist) {
-                    Label errorValErrorLabel = new Label();
-                    this.mv.visitTryCatchBlock(startLabel, endLabel, errorValErrorLabel, ERROR_VALUE);
-
-                    this.mv.visitLabel(errorValErrorLabel);
-                    this.mv.visitInsn(ATHROW);
-                    this.mv.visitJumpInsn(GOTO, jumpLabel);
-=======
         Label startLabel = labelGen.getLabel(funcName + currentEE.trapBB.id.value);
         Label endLabel = new Label();
         Label jumpLabel = new Label();
@@ -141,7 +99,6 @@
             for (CatchIns catchIns : jCurrentEE.catchIns) {
                 if (ERROR_VALUE.equals(catchIns.errorClass)) {
                     exeptionExist = true;
->>>>>>> 6daa309c
                 }
                 Label errorValueLabel = new Label();
                 this.mv.visitTryCatchBlock(startLabel, endLabel, errorValueLabel, catchIns.errorClass);
@@ -150,7 +107,7 @@
                         THROWABLE, ERROR_VALUE), false);
                 jvmInstructionGen.generateVarStore(this.mv, retVarDcl, this.currentPackageName, retIndex);
                 BIRTerminator.Return term = catchIns.term;
-                termGen.genReturnTerm(term, retIndex, func, false, -1);
+                termGen.genReturnTerm(term, retIndex, func, -1);
                 this.mv.visitJumpInsn(GOTO, jumpLabel);
             }
             if (!exeptionExist) {
