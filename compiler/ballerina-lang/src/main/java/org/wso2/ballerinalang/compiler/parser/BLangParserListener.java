/*
 *  Copyright (c) 2017, WSO2 Inc. (http://www.wso2.org) All Rights Reserved.
 *
 *  WSO2 Inc. licenses this file to you under the Apache License,
 *  Version 2.0 (the "License"); you may not use this file except
 *  in compliance with the License.
 *  You may obtain a copy of the License at
 *
 *    http://www.apache.org/licenses/LICENSE-2.0
 *
 *  Unless required by applicable law or agreed to in writing,
 *  software distributed under the License is distributed on an
 *  "AS IS" BASIS, WITHOUT WARRANTIES OR CONDITIONS OF ANY
 *  KIND, either express or implied.  See the License for the
 *  specific language governing permissions and limitations
 *  under the License.
 */
package org.wso2.ballerinalang.compiler.parser;

import org.antlr.v4.runtime.ParserRuleContext;
import org.antlr.v4.runtime.RuleContext;
import org.antlr.v4.runtime.Token;
import org.antlr.v4.runtime.tree.ParseTree;
import org.antlr.v4.runtime.tree.TerminalNode;
import org.apache.commons.lang3.StringEscapeUtils;
import org.ballerinalang.model.Whitespace;
import org.ballerinalang.model.elements.AttachPoint;
import org.ballerinalang.model.tree.CompilationUnitNode;
import org.ballerinalang.util.diagnostic.DiagnosticCode;
import org.wso2.ballerinalang.compiler.parser.antlr4.BallerinaParser;
import org.wso2.ballerinalang.compiler.parser.antlr4.BallerinaParser.FieldContext;
import org.wso2.ballerinalang.compiler.parser.antlr4.BallerinaParser.GroupStringFunctionInvocationReferenceContext;
import org.wso2.ballerinalang.compiler.parser.antlr4.BallerinaParser.IndexContext;
import org.wso2.ballerinalang.compiler.parser.antlr4.BallerinaParser.InvocationContext;
import org.wso2.ballerinalang.compiler.parser.antlr4.BallerinaParser.ObjectTypeNameLabelContext;
import org.wso2.ballerinalang.compiler.parser.antlr4.BallerinaParser.StringTemplateContentContext;
import org.wso2.ballerinalang.compiler.parser.antlr4.BallerinaParser.VariableReferenceContext;
import org.wso2.ballerinalang.compiler.parser.antlr4.BallerinaParserBaseListener;
import org.wso2.ballerinalang.compiler.tree.BLangIdentifier;
import org.wso2.ballerinalang.compiler.util.CompilerContext;
import org.wso2.ballerinalang.compiler.util.Constants;
import org.wso2.ballerinalang.compiler.util.FieldKind;
import org.wso2.ballerinalang.compiler.util.Names;
import org.wso2.ballerinalang.compiler.util.NumericLiteralSupport;
import org.wso2.ballerinalang.compiler.util.QuoteType;
import org.wso2.ballerinalang.compiler.util.TypeTags;
import org.wso2.ballerinalang.compiler.util.diagnotic.BDiagnosticSource;
import org.wso2.ballerinalang.compiler.util.diagnotic.BLangDiagnosticLogHelper;
import org.wso2.ballerinalang.compiler.util.diagnotic.DiagnosticPos;

import java.util.ArrayList;
import java.util.Collections;
import java.util.List;
import java.util.Set;
import java.util.Stack;
import java.util.StringJoiner;
import java.util.regex.Matcher;
import java.util.regex.Pattern;

import static org.wso2.ballerinalang.compiler.parser.BLangPackageBuilder.escapeQuotedIdentifier;
import static org.wso2.ballerinalang.compiler.util.Constants.OPEN_SEALED_ARRAY;
import static org.wso2.ballerinalang.compiler.util.Constants.OPEN_SEALED_ARRAY_INDICATOR;
import static org.wso2.ballerinalang.compiler.util.Constants.UNSEALED_ARRAY_INDICATOR;

/**
 * @since 0.94
 */
public class BLangParserListener extends BallerinaParserBaseListener {
    private static final String KEYWORD_PUBLIC = "public";
    private static final String KEYWORD_KEY = "key";

    private BLangPackageBuilder pkgBuilder;
    private BDiagnosticSource diagnosticSrc;
    private BLangDiagnosticLogHelper dlog;

    private List<String> pkgNameComps;
    private String pkgVersion;
    private boolean isInErrorState = false;

    private Pattern pattern = Pattern.compile(Constants.UNICODE_REGEX);

    BLangParserListener(CompilerContext context, CompilationUnitNode compUnit, BDiagnosticSource diagnosticSource) {
        this.pkgBuilder = new BLangPackageBuilder(context, compUnit);
        this.diagnosticSrc = diagnosticSource;
        this.dlog = BLangDiagnosticLogHelper.getInstance(context);
    }

    @Override
    public void enterParameterList(BallerinaParser.ParameterListContext ctx) {
        if (isInErrorState) {
            return;
        }

        this.pkgBuilder.startVarList();
    }

    @Override
    public void exitParameter(BallerinaParser.ParameterContext ctx) {
        if (isInErrorState) {
            return;
        }

        this.pkgBuilder.addSimpleVar(getCurrentPos(ctx), getWS(ctx), ctx.Identifier().getText(),
                                     getCurrentPos(ctx.Identifier()), false,
                                     ctx.annotationAttachment().size(), ctx.PUBLIC() != null);
    }

    /**
     * {@inheritDoc}
     */
    @Override
    public void enterFormalParameterList(BallerinaParser.FormalParameterListContext ctx) {
        if (isInErrorState) {
            return;
        }

        this.pkgBuilder.startVarList();
    }

    /**
     * {@inheritDoc}
     */
    @Override
    public void exitFormalParameterList(BallerinaParser.FormalParameterListContext ctx) {
        if (isInErrorState) {
            return;
        }

        this.pkgBuilder.endFormalParameterList(getWS(ctx));
    }

    /**
     * {@inheritDoc}
     */
    @Override
    public void exitDefaultableParameter(BallerinaParser.DefaultableParameterContext ctx) {
        if (isInErrorState) {
            return;
        }

        this.pkgBuilder.addDefaultableParam(getCurrentPos(ctx), getWS(ctx));
    }

    /**
     * {@inheritDoc}
     */
    @Override
    public void exitRestParameter(BallerinaParser.RestParameterContext ctx) {
        if (isInErrorState) {
            return;
        }

        this.pkgBuilder.addRestParam(getCurrentPos(ctx), getWS(ctx), ctx.Identifier().getText(),
                                     getCurrentPos(ctx.Identifier()), ctx.annotationAttachment().size());
    }

    @Override
    public void exitRestParameterTypeName(BallerinaParser.RestParameterTypeNameContext ctx) {
        if (isInErrorState) {
            return;
        }
        pkgBuilder.addRestParam(getCurrentPos(ctx), getWS(ctx), null, null, 0);
    }

    /**
     * {@inheritDoc}
     */
    @Override
    public void exitParameterTypeName(BallerinaParser.ParameterTypeNameContext ctx) {
        if (isInErrorState) {
            return;
        }

        //TODO setting annotation count 0 as parameters won't adding annotations to parameters.
        this.pkgBuilder.addSimpleVar(getCurrentPos(ctx), getWS(ctx), null, null, false, 0);
    }

    @Override
    public void enterCompilationUnit(BallerinaParser.CompilationUnitContext ctx) {
    }

    /**
     * {@inheritDoc}
     */
    @Override
    public void exitCompilationUnit(BallerinaParser.CompilationUnitContext ctx) {
        this.pkgBuilder.endCompilationUnit(getWS(ctx));
    }

    /**
     * {@inheritDoc}
     */
    @Override
    public void exitPackageName(BallerinaParser.PackageNameContext ctx) {
        if (isInErrorState) {
            return;
        }

        this.pkgNameComps = new ArrayList<>();
        ctx.Identifier().forEach(e -> pkgNameComps.add(e.getText()));
        this.pkgVersion = ctx.version() != null ? ctx.version().versionPattern().getText() : null;
    }

    /**
     * {@inheritDoc}
     */
    @Override
    public void exitImportDeclaration(BallerinaParser.ImportDeclarationContext ctx) {
        if (isInErrorState) {
            return;
        }

        String alias = ctx.Identifier() != null ? ctx.Identifier().getText() : null;
        BallerinaParser.OrgNameContext orgNameContext = ctx.orgName();
        if (orgNameContext == null) {
            this.pkgBuilder.addImportPackageDeclaration(getCurrentPos(ctx), getWS(ctx),
                    null, this.pkgNameComps, this.pkgVersion, alias);
        } else {
            this.pkgBuilder.addImportPackageDeclaration(getCurrentPos(ctx), getWS(ctx),
                    orgNameContext.getText(), this.pkgNameComps, this.pkgVersion, alias);
        }
    }

    /**
     * {@inheritDoc}
     */
    @Override
    public void exitServiceDefinition(BallerinaParser.ServiceDefinitionContext ctx) {
        if (isInErrorState) {
            return;
        }
        final DiagnosticPos serviceDefPos = getCurrentPos(ctx);
        final String serviceVarName = ctx.Identifier() != null ? ctx.Identifier().getText() : null;
        final DiagnosticPos varPos =
                ctx.Identifier() != null ? getCurrentPos(ctx.Identifier()) : serviceDefPos;
        this.pkgBuilder.endServiceDef(serviceDefPos, getWS(ctx), serviceVarName, varPos, false);
    }

    /**
     * {@inheritDoc}
     */
    @Override
    public void enterServiceBody(BallerinaParser.ServiceBodyContext ctx) {
        if (isInErrorState) {
            return;
        }
        this.pkgBuilder.startServiceDef(getCurrentPos(ctx));
        this.pkgBuilder.startObjectType();
    }

    /**
     * {@inheritDoc}
     */
    @Override
    public void exitServiceBody(BallerinaParser.ServiceBodyContext ctx) {
        if (isInErrorState) {
            return;
        }

        this.pkgBuilder.addObjectType(getCurrentPos(ctx), getWS(ctx), false, false, false, true, false);
    }

    /**
     * {@inheritDoc}
     */
    @Override
    public void enterBlockFunctionBody(BallerinaParser.BlockFunctionBodyContext ctx) {
        if (isInErrorState) {
            return;
        }

        this.pkgBuilder.startBlockFunctionBody();
    }

    /**
     * {@inheritDoc}
     */
    @Override
    public void exitBlockFunctionBody(BallerinaParser.BlockFunctionBodyContext ctx) {
        if (isInErrorState) {
            return;
        }

        this.pkgBuilder.endBlockFunctionBody(getCurrentPos(ctx), getWS(ctx));
    }

    /**
     * {@inheritDoc}
     */
    @Override
    public void enterExprFunctionBody(BallerinaParser.ExprFunctionBodyContext ctx) {
        if (isInErrorState) {
            return;
        }

        this.pkgBuilder.startExprFunctionBody();
    }

    /**
     * {@inheritDoc}
     */
    @Override
    public void exitExprFunctionBody(BallerinaParser.ExprFunctionBodyContext ctx) {
        if (isInErrorState) {
            return;
        }

        this.pkgBuilder.endExprFunctionBody(getCurrentPos(ctx), getWS(ctx));
    }

    /**
     * {@inheritDoc}
     */
    @Override
    public void enterExternalFunctionBody(BallerinaParser.ExternalFunctionBodyContext ctx) {
        if (isInErrorState) {
            return;
        }

        this.pkgBuilder.startExternFunctionBody();
    }

    /**
     * {@inheritDoc}
     */
    @Override
    public void exitExternalFunctionBody(BallerinaParser.ExternalFunctionBodyContext ctx) {
        if (isInErrorState) {
            return;
        }

        this.pkgBuilder.endExternalFunctionBody(ctx.annotationAttachment().size(), getWS(ctx));
    }

    /**
     * {@inheritDoc}
     */
    @Override
    public void enterFunctionDefinition(BallerinaParser.FunctionDefinitionContext ctx) {
        if (isInErrorState) {
            return;
        }
        // Since the function definition's super parent is CompilationUnit and it is the only super parent for
        // FunctionDefinition, following cast is safe.
        int annotCount = ((BallerinaParser.CompilationUnitContext) ctx.parent.parent).annotationAttachment().size();
        this.pkgBuilder.startFunctionDef(annotCount, false);
    }

    /**
     * {@inheritDoc}
     */
    @Override
    public void exitFunctionDefinition(BallerinaParser.FunctionDefinitionContext ctx) {
        if (isInErrorState) {
            return;
        }

        String funcName = ctx.anyIdentifierName().getText();
        boolean publicFunc = ctx.PUBLIC() != null;
        boolean privateFunc = ctx.PRIVATE() != null;
        boolean remoteFunc = ctx.REMOTE() != null;
        boolean nativeFunc = ctx.functionDefinitionBody().externalFunctionBody() != null;

        this.pkgBuilder.endFunctionDefinition(getCurrentPos(ctx), getWS(ctx), funcName,
                                              getCurrentPos(ctx.anyIdentifierName()), publicFunc, remoteFunc,
                                              nativeFunc, privateFunc, false);
    }

    @Override
    public void enterExplicitAnonymousFunctionExpr(BallerinaParser.ExplicitAnonymousFunctionExprContext ctx) {
        if (isInErrorState) {
            return;
        }

        this.pkgBuilder.startLambdaFunctionDef(diagnosticSrc.pkgID);
    }

    @Override
    public void exitExplicitAnonymousFunctionExpr(BallerinaParser.ExplicitAnonymousFunctionExprContext ctx) {
        if (isInErrorState) {
            return;
        }

        this.pkgBuilder.addLambdaFunctionDef(getCurrentPos(ctx), getWS(ctx));
    }

    @Override
    public void enterInferAnonymousFunctionExpr(BallerinaParser.InferAnonymousFunctionExprContext ctx) {
        if (isInErrorState) {
            return;
        }

        this.pkgBuilder.startVarList();
    }

    @Override
    public void exitInferAnonymousFunctionExpression(BallerinaParser.InferAnonymousFunctionExpressionContext ctx) {
        if (isInErrorState) {
            return;
        }

        this.pkgBuilder.addArrowFunctionDef(getCurrentPos(ctx), getWS(ctx), diagnosticSrc.pkgID);
    }

    @Override
    public void exitInferParamList(BallerinaParser.InferParamListContext ctx) {
        if (isInErrorState) {
            return;
        }

        this.pkgBuilder.addWSForInferParamList(getWS(ctx));
    }

    @Override
    public void exitInferParam(BallerinaParser.InferParamContext ctx) {
        if (isInErrorState) {
            return;
        }

        this.pkgBuilder.addVarWithoutType(getCurrentPos(ctx), getWS(ctx), ctx.Identifier().getText(),
                                          getCurrentPos(ctx.Identifier()), false, 0);
    }

    /**
     * {@inheritDoc}
     */
    @Override
    public void exitFunctionSignature(BallerinaParser.FunctionSignatureContext ctx) {
        if (isInErrorState) {
            return;
        }

        this.pkgBuilder.endFunctionSignature(getCurrentPos(ctx), getWS(ctx), ctx.formalParameterList() != null,
                                             ctx.returnParameter() != null, ctx.formalParameterList() != null
                                                     && ctx.formalParameterList().restParameter() != null);
    }

    /**
     * {@inheritDoc}
     */
    @Override
    public void exitFiniteType(BallerinaParser.FiniteTypeContext ctx) {
        if (isInErrorState) {
            return;
        }

        this.pkgBuilder.endFiniteType(getWS(ctx));
    }

    /**
     * {@inheritDoc}
     */
    @Override
    public void exitTypeDefinition(BallerinaParser.TypeDefinitionContext ctx) {
        if (isInErrorState) {
            return;
        }

        boolean publicObject = ctx.PUBLIC() != null;
        this.pkgBuilder.endTypeDefinition(getCurrentPos(ctx), getWS(ctx), ctx.Identifier().getText(),
                                          getCurrentPos(ctx.Identifier()), publicObject);
    }

    /**
     * {@inheritDoc}
     */
    @Override
    public void enterObjectBody(BallerinaParser.ObjectBodyContext ctx) {
        if (isInErrorState) {
            return;
        }

        this.pkgBuilder.startObjectType();
    }

    /**
     * {@inheritDoc}
     */
    @Override
    public void exitObjectBody(BallerinaParser.ObjectBodyContext ctx) {
        if (isInErrorState) {
            return;
        }

        // When ObjectBody's parent's parent is not a FiniteTypeUnit then this is an anonymous object.
        // It's bit difficult to differentiate between Object type definition and an anonymous object
        // within a union type since parent lineage is similar in both cases.
        // Only difference is that in object type definition, object body's parent's parent does not have siblings.
        boolean isAnonymous = !(ctx.parent.parent instanceof BallerinaParser.FiniteTypeUnitContext)
                || (ctx.parent.parent instanceof BallerinaParser.FiniteTypeUnitContext
                && ctx.parent.parent.parent instanceof BallerinaParser.FiniteTypeContext
                && ctx.parent.parent.parent.getChildCount() > 1);

        boolean isAbstract = ((ObjectTypeNameLabelContext) ctx.parent).ABSTRACT() != null;
        boolean isClient = ((ObjectTypeNameLabelContext) ctx.parent).CLIENT() != null;
        boolean isDistinct = ((ObjectTypeNameLabelContext) ctx.parent).DISTINCT() != null;
        this.pkgBuilder.addObjectType(getCurrentPos(ctx), getWS(ctx), isAnonymous, isAbstract, isClient, false,
                isDistinct);
    }

    /**
     * {@inheritDoc}
     */
    @Override
    public void exitObjectTypeNameLabel(BallerinaParser.ObjectTypeNameLabelContext ctx) {
        if (isInErrorState) {
            return;
        }
        this.pkgBuilder.addObjectTypeName(getWS(ctx));
    }

    @Override
    public void exitIntersectionTypeNameLabel(BallerinaParser.IntersectionTypeNameLabelContext ctx) {
        if (isInErrorState) {
            return;
        }

        this.pkgBuilder.addIntersectionType(getCurrentPos(ctx), getWS(ctx));
    }

    @Override
    public void exitTypeReference(BallerinaParser.TypeReferenceContext ctx) {
        if (isInErrorState) {
            return;
        }

        this.pkgBuilder.addTypeReference(getCurrentPos(ctx), getWS(ctx));
    }

    /**
     * {@inheritDoc}
     */
    @Override
    public void exitFieldDefinition(BallerinaParser.FieldDefinitionContext ctx) {
        if (isInErrorState) {
            return;
        }

        DiagnosticPos currentPos = getCurrentPos(ctx);
        Set<Whitespace> ws = getWS(ctx);
        String name = ctx.Identifier().getText();
        DiagnosticPos identifierPos = getCurrentPos(ctx.Identifier());

        boolean exprAvailable = ctx.expression() != null;
        boolean isOptional = ctx.QUESTION_MARK() != null;
        boolean markdownExists = ctx.documentationString() != null;
        boolean isReadonly = ctx.TYPE_READONLY() != null;

        this.pkgBuilder.addFieldVariable(currentPos, ws, name, identifierPos, exprAvailable,
                                         ctx.annotationAttachment().size(), false, isOptional, markdownExists,
                                         isReadonly);
    }

    /**
     * {@inheritDoc}
     */
    @Override
    public void exitObjectFieldDefinition(BallerinaParser.ObjectFieldDefinitionContext ctx) {
        if (isInErrorState) {
            return;
        }

        DiagnosticPos currentPos = getCurrentPos(ctx);
        Set<Whitespace> ws = getWS(ctx);
        String name = ctx.Identifier().getText();
        DiagnosticPos identifierPos = getCurrentPos(ctx.Identifier());
        boolean exprAvailable = ctx.expression() != null;

        int annotationCount = ctx.annotationAttachment().size();

        boolean isPrivate = ctx.PRIVATE() != null;
        boolean isPublic = ctx.PUBLIC() != null;
        boolean markdownExists = ctx.documentationString() != null;

        this.pkgBuilder.addObjectFieldVariable(currentPos, ws, name, identifierPos, exprAvailable, annotationCount,
                                               isPrivate, isPublic, markdownExists);
    }

    /**
     * {@inheritDoc}
     */
    @Override
    public void enterMethodDeclaration(BallerinaParser.MethodDeclarationContext ctx) {
        if (isInErrorState) {
            return;
        }

        this.pkgBuilder.startObjectFunctionDef();
    }

    /**
     * {@inheritDoc}
     */
    @Override
    public void enterMethodDefinition(BallerinaParser.MethodDefinitionContext ctx) {
        if (isInErrorState) {
            return;
        }

        this.pkgBuilder.startObjectFunctionDef();
    }

    /**
     * {@inheritDoc}
     */
    @Override
    public void exitMethodDefinition(BallerinaParser.MethodDefinitionContext ctx) {
        if (isInErrorState) {
            return;
        }

        String funcName = ctx.anyIdentifierName().getText();
        DiagnosticPos funcNamePos = getCurrentPos(ctx.anyIdentifierName());

        boolean publicFunc = ctx.PUBLIC() != null;
        boolean isPrivate = ctx.PRIVATE() != null;
        boolean remoteFunc = ctx.REMOTE() != null;
        boolean resourceFunc = ctx.RESOURCE() != null;
        boolean markdownDocExists = ctx.documentationString() != null;

        this.pkgBuilder.endObjectAttachedFunctionDef(getCurrentPos(ctx), getWS(ctx), funcName, funcNamePos, publicFunc,
                                                     isPrivate, remoteFunc, resourceFunc, false, markdownDocExists,
                                                     ctx.annotationAttachment().size());
    }

    /**
     * {@inheritDoc}
     */
    @Override
    public void exitMethodDeclaration(BallerinaParser.MethodDeclarationContext ctx) {
        if (isInErrorState) {
            return;
        }

        String funcName = ctx.anyIdentifierName().getText();
        DiagnosticPos funcNamePos = getCurrentPos(ctx.anyIdentifierName());

        boolean isPublic = ctx.PUBLIC() != null;
        boolean isPrivate = ctx.PRIVATE() != null;
        boolean remoteFunc = ctx.REMOTE() != null;
        boolean resourceFunc = ctx.RESOURCE() != null;
        boolean markdownDocExists = ctx.documentationString() != null;

        this.pkgBuilder.endObjectAttachedFunctionDef(getCurrentPos(ctx), getWS(ctx), funcName, funcNamePos, isPublic,
                                                     isPrivate, remoteFunc, resourceFunc, true, markdownDocExists,
                                                     ctx.annotationAttachment().size());
    }

    /**
     * {@inheritDoc}
     */
    @Override
    public void enterAnnotationDefinition(BallerinaParser.AnnotationDefinitionContext ctx) {
        if (isInErrorState) {
            return;
        }

        this.pkgBuilder.startAnnotationDef(getCurrentPos(ctx));
    }

    /**
     * {@inheritDoc}
     */
    @Override
    public void exitAnnotationDefinition(BallerinaParser.AnnotationDefinitionContext ctx) {
        if (isInErrorState) {
            return;
        }

        boolean publicAnnotation = KEYWORD_PUBLIC.equals(ctx.getChild(0).getText());
        boolean isTypeAttached = ctx.typeName() != null;
        boolean isConst = ctx.CONST() != null;
        this.pkgBuilder.endAnnotationDef(getWS(ctx), ctx.Identifier().getText(),
                getCurrentPos(ctx.Identifier()), publicAnnotation, isTypeAttached, isConst);
    }

    /**
     * {@inheritDoc}
     */
    @Override
    public void exitConstantDefinition(BallerinaParser.ConstantDefinitionContext ctx) {
        if (isInErrorState) {
            return;
        }
        boolean isPublic = ctx.PUBLIC() != null;
        boolean isTypeAvailable = ctx.typeName() != null;
        this.pkgBuilder.addConstant(getCurrentPos(ctx), getWS(ctx), ctx.Identifier().getText(),
                                    getCurrentPos(ctx.Identifier()), isPublic, isTypeAvailable);
    }

    @Override
    public void exitEnumDefinition(BallerinaParser.EnumDefinitionContext ctx) {
        if (isInErrorState) {
            return;
        }

        this.pkgBuilder.endTypeDefinition(getCurrentPos(ctx), getWS(ctx), ctx.Identifier().getText(),
                getCurrentPos(ctx.Identifier()), ctx.PUBLIC() != null);
    }

    @Override
    public void exitEnumMember(BallerinaParser.EnumMemberContext ctx) {
        if (isInErrorState) {
            return;
        }

        this.pkgBuilder.addEnumMember(getCurrentPos(ctx), getWS(ctx), ctx.Identifier().getText(),
                getCurrentPos(ctx.Identifier()), ((BallerinaParser.EnumDefinitionContext) ctx.parent).PUBLIC() != null,
                ctx.constantExpression() != null);
    }

    @Override
    public void exitConstDivMulModExpression(BallerinaParser.ConstDivMulModExpressionContext ctx) {

        if (isInErrorState) {
            return;
        }
        this.pkgBuilder.createBinaryExpr(getCurrentPos(ctx), getWS(ctx), ctx.getChild(1).getText());
    }

    @Override
    public void exitConstAddSubExpression(BallerinaParser.ConstAddSubExpressionContext ctx) {

        if (isInErrorState) {
            return;
        }
        this.pkgBuilder.createBinaryExpr(getCurrentPos(ctx), getWS(ctx), ctx.getChild(1).getText());
    }

    @Override
    public void exitConstGroupExpression(BallerinaParser.ConstGroupExpressionContext ctx) {

        if (isInErrorState) {
            return;
        }
        this.pkgBuilder.createGroupExpression(getCurrentPos(ctx), getWS(ctx));
    }

    /**
     * {@inheritDoc}
     */
    @Override
    public void exitGlobalVariableDefinition(BallerinaParser.GlobalVariableDefinitionContext ctx) {
        if (isInErrorState) {
            return;
        }
        boolean isPublic = ctx.PUBLIC() != null;
        boolean isFinal = ctx.FINAL() != null;
        boolean isDeclaredWithVar = ctx.VAR() != null;
        boolean isExpressionAvailable = ctx.expression() != null;
        boolean isListenerVar = ctx.LISTENER() != null;
        boolean isTypeNameProvided  = ctx.typeName() != null;
        this.pkgBuilder.addGlobalVariable(getCurrentPos(ctx), getWS(ctx), ctx.Identifier().getText(),
                                          getCurrentPos(ctx.Identifier()), isPublic, isFinal,
                                          isDeclaredWithVar, isExpressionAvailable, isListenerVar, isTypeNameProvided);
    }

    @Override
    public void exitAttachmentPoint(BallerinaParser.AttachmentPointContext ctx) {
        if (isInErrorState) {
            return;
        }

        AttachPoint attachPoint;
        if (ctx.dualAttachPoint() != null) {
            if (ctx.dualAttachPoint().SOURCE() != null) {
                attachPoint = AttachPoint.getAttachmentPoint(ctx.dualAttachPoint().dualAttachPointIdent().getText(),
                                                             true);
            } else {
                attachPoint = AttachPoint.getAttachmentPoint(ctx.getText(), false);
            }
        } else {
            // source-only-attach-point
            attachPoint = AttachPoint.getAttachmentPoint(
                    ctx.sourceOnlyAttachPoint().sourceOnlyAttachPointIdent().getText(), true);
        }
        this.pkgBuilder.addAttachPoint(attachPoint, getWS(ctx));
    }

    @Override
    public void enterWorkerDeclaration(BallerinaParser.WorkerDeclarationContext ctx) {
        if (isInErrorState) {
            return;
        }

        this.pkgBuilder.startWorker(diagnosticSrc.pkgID);
    }

    @Override
    public void exitWorkerDeclaration(BallerinaParser.WorkerDeclarationContext ctx) {
        if (isInErrorState) {
            return;
        }

        String workerName = null;
        DiagnosticPos workerNamePos = null;
        if (ctx.workerDefinition() != null) {
            workerName = escapeQuotedIdentifier(ctx.workerDefinition().Identifier().getText());
            workerNamePos = getCurrentPos(ctx.workerDefinition().Identifier());
        }
        boolean retParamsAvail = ctx.workerDefinition().returnParameter() != null;
        int numAnnotations = ctx.annotationAttachment().size();
        this.pkgBuilder.addWorker(
                getCurrentPos(ctx), getWS(ctx), workerName, workerNamePos, retParamsAvail, numAnnotations);
    }

    /**
     * {@inheritDoc}
     */
    @Override
    public void exitWorkerDefinition(BallerinaParser.WorkerDefinitionContext ctx) {
        if (isInErrorState) {
            return;
        }
        this.pkgBuilder.attachWorkerWS(getWS(ctx));
    }

    @Override
    public void exitArrayTypeNameLabel(BallerinaParser.ArrayTypeNameLabelContext ctx) {
        if (isInErrorState) {
            return;
        }

        int index = 1;
        int dimensions = 0;
        List<Integer> sizes = new ArrayList<>();
        List<ParseTree> children = ctx.children;
        while (index < children.size()) {
            if (children.get(index).getText().equals("[")) {
                if (children.get(index + 1).getText().equals("]")) {
                    sizes.add(UNSEALED_ARRAY_INDICATOR);
                    index += 2;
                } else if (children.get(index + 1).getText().equals(OPEN_SEALED_ARRAY)) {
                    sizes.add(OPEN_SEALED_ARRAY_INDICATOR);
                    index += 1;
                } else {
                    sizes.add(Integer.parseInt(children.get(index + 1).getText()));
                    index += 1;
                }
                dimensions++;
            } else {
                index++;
            }
        }
        Collections.reverse(sizes);
        this.pkgBuilder.addArrayType(
                getCurrentPos(ctx), getWS(ctx), dimensions, sizes.stream().mapToInt(val -> val).toArray());
    }

    @Override
    public void exitUnionTypeNameLabel(BallerinaParser.UnionTypeNameLabelContext ctx) {
        if (isInErrorState) {
            return;
        }

        this.pkgBuilder.addUnionType(getCurrentPos(ctx), getWS(ctx));
    }

    @Override
    public void exitTupleTypeNameLabel(BallerinaParser.TupleTypeNameLabelContext ctx) {
        if (isInErrorState) {
            return;
        }
        this.pkgBuilder.addTupleType(getCurrentPos(ctx), getWS(ctx), ctx.tupleTypeDescriptor().typeName().size(),
                ctx.tupleTypeDescriptor().tupleRestDescriptor() != null);
    }

    @Override
    public void exitNullableTypeNameLabel(BallerinaParser.NullableTypeNameLabelContext ctx) {
        if (isInErrorState) {
            return;
        }

        this.pkgBuilder.markTypeNodeAsNullable(getWS(ctx));
    }

    @Override
    public void exitGroupTypeNameLabel(BallerinaParser.GroupTypeNameLabelContext ctx) {
        if (isInErrorState) {
            return;
        }

        this.pkgBuilder.markTypeNodeAsGrouped(getWS(ctx));
    }

    @Override
    public void enterInclusiveRecordTypeDescriptor(BallerinaParser.InclusiveRecordTypeDescriptorContext ctx) {
        if (isInErrorState) {
            return;
        }

        this.pkgBuilder.startRecordType();
    }

    @Override
    public void exitInclusiveRecordTypeDescriptor(BallerinaParser.InclusiveRecordTypeDescriptorContext ctx) {
        if (isInErrorState) {
            return;
        }

        // Validate type AB "A"| record { string f; };
        boolean isAnonymous = checkIfAnonymousInTypeDef(ctx);

        this.pkgBuilder.addRecordType(getCurrentPos(ctx), getWS(ctx), isAnonymous, false, false);
    }

    /**
     * Validate if this is a anonymous record type describe in union with a type descriptor.
     *
     * @param ctx the current context to be validated. can be InclusiveRecordTypeDescriptor or ExclusiveRecordTypeDes.
     * @return true if is part of a union type descriptor with on the fly definition
     */
    private boolean checkIfAnonymousInTypeDef(ParserRuleContext ctx) {
        boolean isAnonymous = !(ctx.parent.parent instanceof BallerinaParser.FiniteTypeUnitContext);
        return isAnonymous ? isAnonymous : (ctx.parent.parent.parent instanceof BallerinaParser.FiniteTypeContext &&
            ctx.parent.parent.parent.getChildCount() > 1);
    }

    @Override
    public void enterExclusiveRecordTypeDescriptor(BallerinaParser.ExclusiveRecordTypeDescriptorContext ctx) {
        if (isInErrorState) {
            return;
        }

        this.pkgBuilder.startRecordType();
    }

    @Override
    public void exitExclusiveRecordTypeDescriptor(BallerinaParser.ExclusiveRecordTypeDescriptorContext ctx) {
        if (isInErrorState) {
            return;
        }

        // Validate type AB "A"| record {| string f; |};
        boolean isAnonymous = checkIfAnonymousInTypeDef(ctx);

        boolean hasRestField = ctx.recordRestFieldDefinition() != null;

        this.pkgBuilder.addRecordType(getCurrentPos(ctx), getWS(ctx), isAnonymous, hasRestField, true);
    }

    @Override
    public void exitSimpleTypeName(BallerinaParser.SimpleTypeNameContext ctx) {
        if (isInErrorState) {
            return;
        }

        if (ctx.referenceTypeName() != null || ctx.valueTypeName() != null) {
            return;
        }

        // This is 'any' type
        this.pkgBuilder.addValueType(getCurrentPos(ctx), getWS(ctx), ctx.getChild(0).getText());
    }

    @Override
    public void exitUserDefineTypeName(BallerinaParser.UserDefineTypeNameContext ctx) {
        if (isInErrorState) {
            return;
        }

        this.pkgBuilder.addUserDefineType(getWS(ctx));
    }

    @Override
    public void exitValueTypeName(BallerinaParser.ValueTypeNameContext ctx) {
        if (isInErrorState) {
            return;
        }

        this.pkgBuilder.addValueType(getCurrentPos(ctx), getWS(ctx), ctx.getText());
    }

    @Override
    public void exitBuiltInReferenceTypeName(BallerinaParser.BuiltInReferenceTypeNameContext ctx) {
        if (isInErrorState) {
            return;
        }
        if (ctx.functionTypeName() != null) {
            return;
        }
        if (ctx.errorTypeName() != null) {
            return;
        }
        if (ctx.streamTypeName() != null) {
            return;
        }

        String typeName = ctx.getChild(0).getText();
        DiagnosticPos pos = getCurrentPos(ctx);

        if (ctx.typeName() != null) {
            this.pkgBuilder.addConstraintTypeWithTypeName(pos, getWS(ctx), typeName);
        } else {
            this.pkgBuilder.addBuiltInReferenceType(pos, getWS(ctx), typeName);
        }
    }

    @Override
    public void exitStreamTypeName(BallerinaParser.StreamTypeNameContext ctx) {
        if (isInErrorState) {
            return;
        }

        this.pkgBuilder.addStreamTypeWithTypeName(getCurrentPos(ctx), getWS(ctx),
                ctx.typeName(0) != null, ctx.typeName(1) != null);
    }

    @Override
    public void exitTableTypeDescriptor(BallerinaParser.TableTypeDescriptorContext ctx) {
        if (isInErrorState) {
            return;
        }

        this.pkgBuilder.addTableType(getCurrentPos(ctx), getWS(ctx));
    }

    @Override
    public void exitTableKeySpecifier(BallerinaParser.TableKeySpecifierContext ctx) {
        if (isInErrorState) {
            return;
        }

        if (ctx.Identifier() != null) {
            List<BLangIdentifier> keyFieldNameIdentifierList = new ArrayList<>();
            for (TerminalNode terminalNode : ctx.Identifier()) {
                BLangIdentifier identifier = pkgBuilder.createIdentifier(getCurrentPos(terminalNode),
                        terminalNode.getText());
                keyFieldNameIdentifierList.add(identifier);
            }
            if (keyFieldNameIdentifierList.size() > 0) {
                this.pkgBuilder.addTableKeySpecifier(getCurrentPos(ctx), getWS(ctx), keyFieldNameIdentifierList);
            }
        }
    }

    @Override
    public void exitTableKeyTypeConstraint(BallerinaParser.TableKeyTypeConstraintContext ctx) {
        if (isInErrorState) {
            return;
        }

        this.pkgBuilder.addTableKeyTypeConstraint(getCurrentPos(ctx), getWS(ctx));
    }

    @Override
    public void enterErrorTypeName(BallerinaParser.ErrorTypeNameContext ctx) {
        if (isInErrorState) {
            return;
        }
        this.pkgBuilder.startErrorType();
    }

    @Override
    public void exitErrorTypeName(BallerinaParser.ErrorTypeNameContext ctx) {
        if (isInErrorState) {
            return;
        }
        boolean detailsTypeExists = ctx.typeName() != null;
        boolean isErrorTypeInfer = ctx.MUL() != null;
        boolean isAnonymous = !(ctx.parent.parent.parent.parent.parent.parent
<<<<<<< HEAD
                                        instanceof BallerinaParser.FiniteTypeContext) && detailsTypeExists;
        this.pkgBuilder.addErrorType(getCurrentPos(ctx), getWS(ctx), detailsTypeExists, isErrorTypeInfer, isAnonymous);
=======
                instanceof BallerinaParser.FiniteTypeContext) && reasonTypeExists;
        boolean isDistinct = ctx.DISTINCT() != null;
        this.pkgBuilder.addErrorType(getCurrentPos(ctx), getWS(ctx), reasonTypeExists, detailsTypeExists, isAnonymous,
                isDistinct);
>>>>>>> 23baa0d8
    }

    @Override
    public void exitFunctionTypeName(BallerinaParser.FunctionTypeNameContext ctx) {
        if (isInErrorState) {
            return;
        }

        boolean paramsAvail = false, retParamAvail = false, restParamAvail = false;
        if (ctx.parameterList() != null) {
            paramsAvail = ctx.parameterList().parameter().size() > 0;
            if (ctx.parameterList().restParameter() != null) {
                restParamAvail = true;
            }
        } else if (ctx.parameterTypeNameList() != null) {
            paramsAvail = ctx.parameterTypeNameList().parameterTypeName().size() > 0;
            if (ctx.parameterTypeNameList().restParameterTypeName() != null) {
                restParamAvail = true;
            }
        }

        if (ctx.returnParameter() != null) {
            retParamAvail = true;
        }
        this.pkgBuilder.addFunctionType(getCurrentPos(ctx), getWS(ctx), paramsAvail, restParamAvail, retParamAvail);
    }

    /**
     * {@inheritDoc}
     */
    @Override
    public void enterAnnotationAttachment(BallerinaParser.AnnotationAttachmentContext ctx) {
        if (isInErrorState) {
            return;
        }

        this.pkgBuilder.startAnnotationAttachment(getCurrentPos(ctx));
    }

    /**
     * {@inheritDoc}
     */
    @Override
    public void exitAnnotationAttachment(BallerinaParser.AnnotationAttachmentContext ctx) {
        if (isInErrorState) {
            return;
        }

        this.pkgBuilder.setAnnotationAttachmentName(getWS(ctx), ctx.recordLiteral() != null,
                getCurrentPos(ctx), false);
    }

    /**
     * {@inheritDoc}
     */
    @Override
    public void exitErrorRestBindingPattern(BallerinaParser.ErrorRestBindingPatternContext ctx) {
        if (isInErrorState) {
            return;
        }

        this.pkgBuilder.addWSForErrorRestBinding(getWS(ctx));
    }

    @Override
    public void exitErrorBindingPattern(BallerinaParser.ErrorBindingPatternContext ctx) {
        if (isInErrorState) {
            return;
        }

        // Error binding pattern using indirect error constructor.
        if (ctx.typeName() != null) {
            if (ctx.errorFieldBindingPatterns().errorRestBindingPattern() != null) {
                String restIdName = ctx.errorFieldBindingPatterns().errorRestBindingPattern().Identifier().getText();
                DiagnosticPos restPos = getCurrentPos(ctx.errorFieldBindingPatterns().errorRestBindingPattern());
                this.pkgBuilder.addErrorVariable(getCurrentPos(ctx), getWS(ctx), restIdName, restPos);
            } else {
                this.pkgBuilder.addErrorVariable(getCurrentPos(ctx), getWS(ctx), null, null);
            }
            return;
        }
        String reasonIdentifier = ctx.Identifier().getText();
        DiagnosticPos currentPos = getCurrentPos(ctx);

        String restIdentifier = null;
        DiagnosticPos restParamPos = null;
        if (ctx.errorRestBindingPattern() != null) {
            restIdentifier = ctx.errorRestBindingPattern().Identifier().getText();
            restParamPos = getCurrentPos(ctx.errorRestBindingPattern());
        }

        this.pkgBuilder.addErrorVariable(currentPos, getWS(ctx), reasonIdentifier, restIdentifier, false, false,
                restParamPos);
    }

    @Override
    public void enterErrorBindingPattern(BallerinaParser.ErrorBindingPatternContext ctx) {
        if (isInErrorState) {
            return;
        }
        this.pkgBuilder.startErrorBindingNode();
    }

    @Override
    public void exitXmlElementAccessFilter(BallerinaParser.XmlElementAccessFilterContext ctx) {
        if (isInErrorState) {
            return;
        }

        List<TerminalNode> identifier = ctx.Identifier();
        String ns = "";
        String elementName = "*";
        DiagnosticPos nsPos = null;
        DiagnosticPos elemNamePos = null;
        if (identifier.size() == 1) {
            // <foo>
            if (ctx.MUL() == null) {
                TerminalNode nameNode = identifier.get(0);
                elementName = nameNode.getText();
                elemNamePos = getCurrentPos(nameNode);
            } else {
                // <ns:*>
                elemNamePos = getCurrentPos(ctx.MUL());
                ns = ctx.Identifier(0).getText();
                nsPos = getCurrentPos(ctx.Identifier(0));
            }
        } else if (identifier.size() > 1) {
            // <ns:foo>
            TerminalNode nsNode = identifier.get(0);
            ns = nsNode.getText();
            nsPos = getCurrentPos(nsNode);

            TerminalNode nameNode = identifier.get(1);
            elementName = nameNode.getText();
            elemNamePos = getCurrentPos(nameNode);
        } else {
            // <*>
            elemNamePos = getCurrentPos(ctx.MUL());
        }
        this.pkgBuilder.addXMLElementAccessFilter(getCurrentPos(ctx), getWS(ctx), ns, nsPos, elementName, elemNamePos);
    }

    @Override
    public void enterErrorMatchPattern(BallerinaParser.ErrorMatchPatternContext ctx) {
        if (isInErrorState) {
            return;
        }
        this.pkgBuilder.startErrorBindingNode();
    }

    @Override
    public void exitSimpleMatchPattern(BallerinaParser.SimpleMatchPatternContext ctx) {
        if (isInErrorState) {
            return;
        }

        this.pkgBuilder.endSimpleMatchPattern(getWS(ctx));
    }


    @Override
    public void exitXmlElementFilter(BallerinaParser.XmlElementFilterContext ctx) {
        if (isInErrorState) {
            return;
        }

        int filterCount = ctx.xmlElementNames().xmlElementAccessFilter().size();
        this.pkgBuilder.createXMLElementAccessNode(getCurrentPos(ctx), getWS(ctx), filterCount);
    }

    @Override
    public void exitXmlStepExpressionReference(BallerinaParser.XmlStepExpressionReferenceContext ctx) {
        if (isInErrorState) {
            return;
        }

        boolean isIndexed = ctx.xmlStepExpression().index() != null;

        BallerinaParser.XmlStepExpressionContext navAccess = ctx.xmlStepExpression();
        BallerinaParser.XmlElementNamesContext filters = navAccess.xmlElementNames();
        int filterCount = filters == null ? 0 : filters.xmlElementAccessFilter().size();
        int starCount = navAccess.MUL().size();
        this.pkgBuilder.createXMLNavigationAccessNode(getCurrentPos(ctx), getWS(ctx),
                filterCount, starCount, isIndexed);
    }

    @Override
    public void exitRestMatchPattern(BallerinaParser.RestMatchPatternContext ctx) {
        if (isInErrorState) {
            return;
        }

        this.pkgBuilder.addWSForRestMatchPattern(getWS(ctx));
    }

    @Override
    public void exitErrorArgListMatchPattern(BallerinaParser.ErrorArgListMatchPatternContext ctx) {
        if (isInErrorState) {
            return;
        }

        String restIdentifier = null;
        DiagnosticPos restParamPos = null;
        if (ctx.restMatchPattern() != null) {
            restIdentifier = ctx.restMatchPattern().Identifier().getText();
            restParamPos = getCurrentPos(ctx.restMatchPattern());
        }

        String reasonIdentifier = null;
        boolean reasonVar = false;
        boolean constReasonMatchPattern = false;
        if (ctx.simpleMatchPattern() != null) {
            reasonVar = ctx.simpleMatchPattern().VAR() != null;
            if (ctx.simpleMatchPattern().Identifier() != null) {
                reasonIdentifier = ctx.simpleMatchPattern().Identifier().getText();
            } else {
                reasonIdentifier = ctx.simpleMatchPattern().QuotedStringLiteral().getText();
                constReasonMatchPattern = true;
            }
        }

        this.pkgBuilder.addErrorVariable(getCurrentPos(ctx), getWS(ctx), reasonIdentifier,
                restIdentifier, reasonVar, constReasonMatchPattern, restParamPos);
    }

    @Override
    public void exitErrorMatchPattern(BallerinaParser.ErrorMatchPatternContext ctx) {
        if (isInErrorState) {
            return;
        }
        boolean isIndirectErrorMatchPatern = ctx.typeName() != null;
        this.pkgBuilder.endErrorMatchPattern(getWS(ctx), isIndirectErrorMatchPatern);
    }

    @Override
    public void exitErrorDetailBindingPattern(BallerinaParser.ErrorDetailBindingPatternContext ctx) {
        if (isInErrorState) {
            return;
        }

        String bindingVarName = null;
        if (ctx.bindingPattern() != null && ctx.bindingPattern().Identifier() != null) {
            bindingVarName = ctx.bindingPattern().Identifier().getText();
        }
        this.pkgBuilder.addErrorDetailBinding(getCurrentPos(ctx), getWS(ctx), ctx.Identifier().getText(),
                bindingVarName);
    }

    @Override
    public void exitErrorRefBindingPattern(BallerinaParser.ErrorRefBindingPatternContext ctx) {
        if (isInErrorState) {
            return;
        }

        int numNamedArgs = ctx.errorNamedArgRefPattern().size();
        boolean reasonRefAvailable = ctx.variableReference() != null;

        boolean restPatternAvailable = ctx.errorRefRestPattern() != null;

        boolean indirectErrorRefPattern = ctx.typeName() != null;

        this.pkgBuilder.addErrorVariableReference(getCurrentPos(ctx), getWS(ctx),
                numNamedArgs, reasonRefAvailable, restPatternAvailable, indirectErrorRefPattern);
    }

    @Override
    public void exitErrorNamedArgRefPattern(BallerinaParser.ErrorNamedArgRefPatternContext ctx) {
        if (isInErrorState) {
            return;
        }

        this.pkgBuilder.addNamedArgument(getCurrentPos(ctx), getWS(ctx), ctx.Identifier().getText());
    }

    @Override
    public void exitListBindingPattern(BallerinaParser.ListBindingPatternContext ctx) {
        if (isInErrorState) {
            return;
        }
        boolean restBindingAvailable = ctx.restBindingPattern() != null;
        this.pkgBuilder.addTupleVariable(getCurrentPos(ctx), getWS(ctx), ctx.bindingPattern().size(),
                restBindingAvailable);
    }

    @Override
    public void exitListRefBindingPattern(BallerinaParser.ListRefBindingPatternContext ctx) {
        if (isInErrorState) {
            return;
        }

        boolean restPatternAvailable = ctx.listRefRestPattern() != null;
        this.pkgBuilder.addTupleVariableReference(getCurrentPos(ctx), getWS(ctx), ctx.bindingRefPattern().size(),
                restPatternAvailable);
    }

    @Override
    public void enterRecordBindingPattern(BallerinaParser.RecordBindingPatternContext ctx) {
        if (isInErrorState) {
            return;
        }

        this.pkgBuilder.startRecordVariableList();
    }

    @Override
    public void exitRecordBindingPattern(BallerinaParser.RecordBindingPatternContext ctx) {
        if (isInErrorState) {
            return;
        }

        boolean hasRestBindingPattern = ctx.entryBindingPattern().restBindingPattern() != null;

        this.pkgBuilder.addRecordVariable(getCurrentPos(ctx), getWS(ctx), hasRestBindingPattern);
    }

    @Override
    public void enterRecordRefBindingPattern(BallerinaParser.RecordRefBindingPatternContext ctx) {
        if (isInErrorState) {
            return;
        }

        this.pkgBuilder.startRecordVariableReferenceList();
    }

    @Override
    public void exitRecordRefBindingPattern(BallerinaParser.RecordRefBindingPatternContext ctx) {
        if (isInErrorState) {
            return;
        }

        boolean hasRestBindingPattern = ctx.entryRefBindingPattern().restRefBindingPattern() != null;

        this.pkgBuilder.addRecordVariableReference(getCurrentPos(ctx), getWS(ctx), hasRestBindingPattern);
    }

    @Override
    public void exitBindingPattern(BallerinaParser.BindingPatternContext ctx) {
        if (isInErrorState) {
            return;
        }

        if ((ctx.Identifier() != null) && ((ctx.parent instanceof BallerinaParser.ListBindingPatternContext)
                || (ctx.parent instanceof BallerinaParser.FieldBindingPatternContext)
                || (ctx.parent instanceof BallerinaParser.MatchPatternClauseContext))) {
            this.pkgBuilder.addBindingPatternMemberVariable(getCurrentPos(ctx), getWS(ctx), ctx.Identifier().getText(),
                                                            getCurrentPos(ctx.Identifier()));
        } else if (ctx.Identifier() != null) {
            this.pkgBuilder.addBindingPatternNameWhitespace(getWS(ctx));
        }
    }

    @Override
    public void exitFieldBindingPattern(BallerinaParser.FieldBindingPatternContext ctx) {
        if (isInErrorState) {
            return;
        }

        this.pkgBuilder.addFieldBindingMemberVar(getCurrentPos(ctx), getWS(ctx), ctx.Identifier().getText(),
                                                 getCurrentPos(ctx.Identifier()),
                                                 ctx.bindingPattern() != null);
    }

    @Override
    public void exitFieldRefBindingPattern(BallerinaParser.FieldRefBindingPatternContext ctx) {
        if (isInErrorState) {
            return;
        }

        this.pkgBuilder.addFieldRefBindingMemberVar(getCurrentPos(ctx), getWS(ctx), ctx.Identifier().getText(),
                ctx.bindingRefPattern() != null);
    }

    @Override
    public void exitRestBindingPattern(BallerinaParser.RestBindingPatternContext ctx) {
        if (isInErrorState) {
            return;
        }

        if (ctx.Identifier() != null) {
            this.pkgBuilder.addBindingPatternMemberVariable(getCurrentPos(ctx), getWS(ctx), ctx.Identifier().getText(),
                                                            getCurrentPos(ctx.Identifier()));
        }
    }

    @Override
    public void exitVariableDefinitionStatement(BallerinaParser.VariableDefinitionStatementContext ctx) {
        if (isInErrorState) {
            return;
        }

        boolean isFinal = ctx.FINAL() != null;
        boolean isDeclaredWithVar = ctx.VAR() != null;
        boolean isExpressionAvailable = ctx.expression() != null;

        if (ctx.Identifier() != null) {
            this.pkgBuilder.addSimpleVariableDefStatement(getCurrentPos(ctx), getWS(ctx), ctx.Identifier().getText(),
                                                          getCurrentPos(ctx.Identifier()),
                                                          isFinal, isExpressionAvailable, isDeclaredWithVar);
        } else if (ctx.bindingPattern().Identifier() != null) {
            this.pkgBuilder.addSimpleVariableDefStatement(getCurrentPos(ctx), getWS(ctx),
                                                          ctx.bindingPattern().Identifier().getText(),
                                                          getCurrentPos(ctx.bindingPattern().Identifier()),
                                                          isFinal, isExpressionAvailable, isDeclaredWithVar);
        } else if (ctx.bindingPattern().structuredBindingPattern().recordBindingPattern() != null) {
            this.pkgBuilder.addRecordVariableDefStatement(getCurrentPos(ctx), getWS(ctx), isFinal, isDeclaredWithVar);
        } else if (ctx.bindingPattern().structuredBindingPattern().errorBindingPattern() != null) {
            this.pkgBuilder.addErrorVariableDefStatement(getCurrentPos(ctx), getWS(ctx), isFinal, isDeclaredWithVar);
        } else if (ctx.bindingPattern().structuredBindingPattern().listBindingPattern() != null) {
            this.pkgBuilder.addTupleVariableDefStatement(getCurrentPos(ctx), getWS(ctx), isFinal, isDeclaredWithVar);
        }
    }

    @Override
    public void enterRecordLiteral(BallerinaParser.RecordLiteralContext ctx) {
        if (isInErrorState) {
            return;
        }

        this.pkgBuilder.startMapStructLiteral();
    }

    @Override
    public void exitRecordLiteral(BallerinaParser.RecordLiteralContext ctx) {
        if (isInErrorState) {
            return;
        }

        this.pkgBuilder.addMapStructLiteral(getCurrentPos(ctx), getWS(ctx));
    }

    @Override
    public void exitRecordField(BallerinaParser.RecordFieldContext ctx) {
        if (isInErrorState) {
            return;
        }

        if (ctx.Identifier() != null) {
            DiagnosticPos pos = getCurrentPos(ctx);
            this.pkgBuilder.addNameReference(pos, getWS(ctx), null, ctx.Identifier().getText());
            this.pkgBuilder.createBLangRecordVarRefNameField(pos, getWS(ctx), ctx.TYPE_READONLY() != null);
            this.pkgBuilder.addIdentifierRecordField();
        } else if (ctx.ELLIPSIS() != null) {
            this.pkgBuilder.addSpreadOpRecordField(getWS(ctx));
        } else {
            this.pkgBuilder.addKeyValueRecordField(getWS(ctx), ctx.recordKey().LEFT_BRACKET() != null,
                                                   ctx.TYPE_READONLY() != null);
        }
    }

    @Override
    public void exitRecordKey(BallerinaParser.RecordKeyContext ctx) {
        if (isInErrorState) {
            return;
        }

        // If the key is an expression, they are added to the model
        // from their respective listener methods
        if (ctx.Identifier() != null) {
            DiagnosticPos pos = getCurrentPos(ctx);
            this.pkgBuilder.addNameReference(pos, getWS(ctx), null, ctx.Identifier().getText());
            this.pkgBuilder.createSimpleVariableReference(pos, getWS(ctx));
        } else if (ctx.LEFT_BRACKET() != null) {
            this.pkgBuilder.addRecordKeyWS(getWS(ctx));
        }
    }

    @Override
    public void enterMultiKeyIndex(BallerinaParser.MultiKeyIndexContext ctx) {
        if (isInErrorState) {
            return;
        }

        this.pkgBuilder.startExprNodeList();
    }

    @Override
    public void exitMultiKeyIndex(BallerinaParser.MultiKeyIndexContext ctx) {
        if (isInErrorState) {
            return;
        }

        this.pkgBuilder.endExprNodeList(getWS(ctx), ctx.getChildCount() / 2 + 1);
        this.pkgBuilder.createMultiKeyExpressionNode(getCurrentPos(ctx), getWS(ctx));
    }

    @Override
    public void exitTableConstructorExpr(BallerinaParser.TableConstructorExprContext ctx) {
        if (isInErrorState) {
            return;
        }

        this.pkgBuilder.createTableConstructor(getCurrentPos(ctx), getWS(ctx));
    }

    @Override
    public void exitListConstructorExpr(BallerinaParser.ListConstructorExprContext ctx) {
        if (isInErrorState) {
            return;
        }
        boolean argsAvailable = ctx.expressionList() != null;
        this.pkgBuilder.addListConstructorExpression(getCurrentPos(ctx), getWS(ctx), argsAvailable);
    }

    @Override
    public void enterLetExpr(BallerinaParser.LetExprContext ctx) {
        if (isInErrorState) {
            return;
        }

        this.pkgBuilder.startLetVarList();
    }

    @Override
    public void exitLetExpr(BallerinaParser.LetExprContext ctx) {
        if (isInErrorState) {
            return;
        }

        this.pkgBuilder.addLetExpression(getCurrentPos(ctx), getWS(ctx));
    }

    @Override
    public void exitLetVarDecl(BallerinaParser.LetVarDeclContext ctx) {
        if (isInErrorState) {
            return;
        }

        boolean isDeclaredWithVar = ctx.VAR() != null;
        boolean isExpressionAvailable = ctx.expression() != null;

        int annotationAttachmentsSize = ctx.annotationAttachment().size();
        if (ctx.bindingPattern().Identifier() != null) {
            this.pkgBuilder.addSimpleLetVariableDefStatement(getCurrentPos(ctx), getWS(ctx),
                    ctx.bindingPattern().Identifier().getText(),
                    getCurrentPos(ctx.bindingPattern().Identifier()),
                    isExpressionAvailable, isDeclaredWithVar, annotationAttachmentsSize);
        } else if (ctx.bindingPattern().structuredBindingPattern().recordBindingPattern() != null) {
            this.pkgBuilder.addRecordVariableLetDefStatement(getCurrentPos(ctx), getWS(ctx), isDeclaredWithVar,
                    annotationAttachmentsSize);
        } else if (ctx.bindingPattern().structuredBindingPattern().errorBindingPattern() != null) {
            this.pkgBuilder.addErrorVariableLetDefStatement(getCurrentPos(ctx), getWS(ctx), isDeclaredWithVar,
                    annotationAttachmentsSize);
        } else if (ctx.bindingPattern().structuredBindingPattern().listBindingPattern() != null) {
            this.pkgBuilder.addTupleVariableLetDefStatement(getCurrentPos(ctx), getWS(ctx), isDeclaredWithVar,
                    annotationAttachmentsSize);
        }
    }

    @Override
    public void exitTypeInitExpr(BallerinaParser.TypeInitExprContext ctx) {
        if (isInErrorState) {
            return;
        }

        String initName = ctx.NEW().getText();
        boolean typeAvailable = ctx.userDefineTypeName() != null || ctx.streamTypeName() != null;
        boolean argsAvailable = ctx.invocationArgList() != null;
        this.pkgBuilder.addTypeInitExpression(getCurrentPos(ctx), getWS(ctx), initName, typeAvailable, argsAvailable);
    }

    @Override
    public void exitServiceConstructorExpression(BallerinaParser.ServiceConstructorExpressionContext ctx) {
        if (isInErrorState) {
            return;
        }
        final DiagnosticPos serviceDefPos = getCurrentPos(ctx);
        final String serviceVarName = null;
        final DiagnosticPos varPos = serviceDefPos;
        this.pkgBuilder.endServiceDef(serviceDefPos, getWS(ctx), serviceVarName, varPos, true,
                                      ctx.serviceConstructorExpr().annotationAttachment().size());
    }

    /**
     * {@inheritDoc}
     */
    @Override
    public void exitAssignmentStatement(BallerinaParser.AssignmentStatementContext ctx) {
        if (isInErrorState) {
            return;
        }

        this.pkgBuilder.addAssignmentStatement(getCurrentPos(ctx), getWS(ctx));
    }

    @Override
    public void exitListDestructuringStatement(BallerinaParser.ListDestructuringStatementContext ctx) {
        if (isInErrorState) {
            return;
        }

        this.pkgBuilder.addTupleDestructuringStatement(getCurrentPos(ctx), getWS(ctx));
    }

    @Override
    public void exitRecordDestructuringStatement(BallerinaParser.RecordDestructuringStatementContext ctx) {
        if (isInErrorState) {
            return;
        }

        this.pkgBuilder.addRecordDestructuringStatement(getCurrentPos(ctx), getWS(ctx));
    }

    @Override
    public void exitErrorDestructuringStatement(BallerinaParser.ErrorDestructuringStatementContext ctx) {
        if (isInErrorState) {
            return;
        }

        this.pkgBuilder.addErrorDestructuringStatement(getCurrentPos(ctx), getWS(ctx));
    }

    /**
     * {@inheritDoc}
     */
    @Override
    public void exitCompoundAssignmentStatement(BallerinaParser.CompoundAssignmentStatementContext ctx) {
        if (isInErrorState) {
            return;
        }

        String compoundOperatorText = ctx.compoundOperator().getText();
        String operator = compoundOperatorText.substring(0, compoundOperatorText.length() - 1);
        this.pkgBuilder.addCompoundAssignmentStatement(getCurrentPos(ctx), getWS(ctx), operator);
    }

    /**
     * {@inheritDoc}
     */
    @Override
    public void exitCompoundOperator(BallerinaParser.CompoundOperatorContext ctx) {
        if (isInErrorState) {
            return;
        }

        this.pkgBuilder.addCompoundOperator(getWS(ctx));
    }

    @Override
    public void enterVariableReferenceList(BallerinaParser.VariableReferenceListContext ctx) {
        if (isInErrorState) {
            return;
        }

        this.pkgBuilder.startExprNodeList();
    }

    @Override
    public void exitVariableReferenceList(BallerinaParser.VariableReferenceListContext ctx) {
        if (isInErrorState) {
            return;
        }

        this.pkgBuilder.endExprNodeList(getWS(ctx), ctx.getChildCount() / 2 + 1);
    }

    /**
     * {@inheritDoc}
     */
    @Override
    public void enterIfElseStatement(BallerinaParser.IfElseStatementContext ctx) {
        if (isInErrorState) {
            return;
        }

        this.pkgBuilder.startIfElseNode(getCurrentPos(ctx));
    }

    /**
     * {@inheritDoc}
     */
    @Override
    public void exitIfElseStatement(BallerinaParser.IfElseStatementContext ctx) {
        if (isInErrorState) {
            return;
        }

        this.pkgBuilder.endIfElseNode(getWS(ctx));
    }

    /**
     * {@inheritDoc}
     */
    @Override
    public void exitIfClause(BallerinaParser.IfClauseContext ctx) {
        if (isInErrorState) {
            return;
        }

        this.pkgBuilder.addIfBlock(getCurrentPos(ctx), getWS(ctx));
    }

    /**
     * {@inheritDoc}
     */
    @Override
    public void enterElseIfClause(BallerinaParser.ElseIfClauseContext ctx) {
        if (isInErrorState) {
            return;
        }

        // else-if clause is also modeled as an if-else statement
        this.pkgBuilder.startIfElseNode(getCurrentPos(ctx));
    }

    /**
     * {@inheritDoc}
     */
    @Override
    public void exitElseIfClause(BallerinaParser.ElseIfClauseContext ctx) {
        if (isInErrorState) {
            return;
        }

        this.pkgBuilder.addElseIfBlock(getCurrentPos(ctx), getWS(ctx));
    }

    /**
     * {@inheritDoc}
     */
    @Override
    public void enterElseClause(BallerinaParser.ElseClauseContext ctx) {
        if (isInErrorState) {
            return;
        }

        this.pkgBuilder.startBlock();
    }

    /**
     * {@inheritDoc}
     */
    @Override
    public void exitElseClause(BallerinaParser.ElseClauseContext ctx) {
        if (isInErrorState) {
            return;
        }

        this.pkgBuilder.addElseBlock(getCurrentPos(ctx), getWS(ctx));
    }

    @Override
    public void enterMatchStatement(BallerinaParser.MatchStatementContext ctx) {
        if (isInErrorState) {
            return;
        }
        this.pkgBuilder.createMatchNode(getCurrentPos(ctx));
    }

    @Override
    public void exitMatchStatement(BallerinaParser.MatchStatementContext ctx) {
        if (isInErrorState) {
            return;
        }
        this.pkgBuilder.completeMatchNode(getCurrentPos(ctx), getWS(ctx));
    }

    @Override
    public void enterMatchPatternClause(BallerinaParser.MatchPatternClauseContext ctx) {
        if (isInErrorState) {
            return;
        }
        this.pkgBuilder.startMatchStmtPattern();
    }

    @Override
    public void exitMatchPatternClause(BallerinaParser.MatchPatternClauseContext ctx) {
        if (isInErrorState) {
            return;
        }

        if (ctx.bindingPattern() != null || ctx.errorMatchPattern() != null) {
            boolean isTypeGuardPresent = ctx.IF() != null;
            this.pkgBuilder.addMatchStmtStructuredBindingPattern(getCurrentPos(ctx), getWS(ctx), isTypeGuardPresent);
            return;
        }

        this.pkgBuilder.addMatchStmtStaticBindingPattern(getCurrentPos(ctx), getWS(ctx));
    }

    @Override
    public void enterForeachStatement(BallerinaParser.ForeachStatementContext ctx) {
        if (isInErrorState) {
            return;
        }
        this.pkgBuilder.startForeachStatement();
    }

    @Override
    public void exitForeachStatement(BallerinaParser.ForeachStatementContext ctx) {
        if (isInErrorState) {
            return;
        }

        boolean isDeclaredWithVar = ctx.VAR() != null;

        if (ctx.bindingPattern().Identifier() != null) {
            String identifier = ctx.bindingPattern().Identifier().getText();
            DiagnosticPos identifierPos = getCurrentPos(ctx.bindingPattern().Identifier());
            this.pkgBuilder.addForeachStatementWithSimpleVariableDefStatement(getCurrentPos(ctx), getWS(ctx),
                                                                              identifier, identifierPos,
                                                                              isDeclaredWithVar);
        } else if (ctx.bindingPattern().structuredBindingPattern().recordBindingPattern() != null) {
            this.pkgBuilder.addForeachStatementWithRecordVariableDefStatement(getCurrentPos(ctx), getWS(ctx),
                    isDeclaredWithVar);
        }  else if (ctx.bindingPattern().structuredBindingPattern().errorBindingPattern() != null) {
            this.pkgBuilder.addForeachStatementWithErrorVariableDefStatement(getCurrentPos(ctx), getWS(ctx),
                    isDeclaredWithVar);
        } else {
            this.pkgBuilder.addForeachStatementWithTupleVariableDefStatement(getCurrentPos(ctx), getWS(ctx),
                    isDeclaredWithVar);
        }
    }

    @Override
    public void exitIntRangeExpression(BallerinaParser.IntRangeExpressionContext ctx) {
        if (isInErrorState) {
            return;
        }
        this.pkgBuilder.addIntRangeExpression(getCurrentPos(ctx), getWS(ctx),
                ctx.LEFT_PARENTHESIS() == null, ctx.RIGHT_PARENTHESIS() == null,
                ctx.expression(1) == null);
    }

    /**
     * {@inheritDoc}
     */
    @Override
    public void enterWhileStatement(BallerinaParser.WhileStatementContext ctx) {
        if (isInErrorState) {
            return;
        }

        this.pkgBuilder.startWhileStmt();
    }

    /**
     * {@inheritDoc}
     */
    @Override
    public void exitWhileStatement(BallerinaParser.WhileStatementContext ctx) {
        if (isInErrorState) {
            return;
        }

        this.pkgBuilder.addWhileStmt(getCurrentPos(ctx), getWS(ctx));
    }

    /**
     * {@inheritDoc}
     */
    @Override
    public void exitContinueStatement(BallerinaParser.ContinueStatementContext ctx) {
        if (isInErrorState) {
            return;
        }

        this.pkgBuilder.addContinueStatement(getCurrentPos(ctx), getWS(ctx));
    }

    /**
     * {@inheritDoc}
     */
    @Override
    public void exitBreakStatement(BallerinaParser.BreakStatementContext ctx) {
        if (isInErrorState) {
            return;
        }

        this.pkgBuilder.addBreakStatement(getCurrentPos(ctx), getWS(ctx));
    }

    @Override
    public void enterForkJoinStatement(BallerinaParser.ForkJoinStatementContext ctx) {
        if (isInErrorState) {
            return;
        }

        this.pkgBuilder.startForkJoinStmt();
    }

    @Override
    public void exitForkJoinStatement(BallerinaParser.ForkJoinStatementContext ctx) {
        if (isInErrorState) {
            return;
        }

        this.pkgBuilder.addForkJoinStmt(getCurrentPos(ctx), getWS(ctx));
    }

    @Override
    public void enterTryCatchStatement(BallerinaParser.TryCatchStatementContext ctx) {
        if (isInErrorState) {
            return;
        }

        this.pkgBuilder.startTryCatchFinallyStmt();
    }

    @Override
    public void exitTryCatchStatement(BallerinaParser.TryCatchStatementContext ctx) {
        if (isInErrorState) {
            return;
        }

        this.pkgBuilder.addTryCatchFinallyStmt(getCurrentPos(ctx), getWS(ctx));
    }

    @Override
    public void enterCatchClauses(BallerinaParser.CatchClausesContext ctx) {
        if (isInErrorState) {
            return;
        }

        this.pkgBuilder.addTryClause(getCurrentPos(ctx));
    }

    @Override
    public void enterCatchClause(BallerinaParser.CatchClauseContext ctx) {
        if (isInErrorState) {
            return;
        }

        this.pkgBuilder.startCatchClause();
    }

    @Override
    public void exitCatchClause(BallerinaParser.CatchClauseContext ctx) {
        if (isInErrorState) {
            return;
        }

        String paramName = ctx.Identifier().getText();
        this.pkgBuilder.addCatchClause(getCurrentPos(ctx), getWS(ctx), paramName);
    }

    @Override
    public void enterFinallyClause(BallerinaParser.FinallyClauseContext ctx) {
        if (isInErrorState) {
            return;
        }

        this.pkgBuilder.startFinallyBlock();
    }

    @Override
    public void exitFinallyClause(BallerinaParser.FinallyClauseContext ctx) {
        if (isInErrorState) {
            return;
        }

        this.pkgBuilder.addFinallyBlock(getCurrentPos(ctx), getWS(ctx));
    }

    @Override
    public void exitThrowStatement(BallerinaParser.ThrowStatementContext ctx) {
        if (isInErrorState) {
            return;
        }

        this.pkgBuilder.addThrowStmt(getCurrentPos(ctx), getWS(ctx));
    }

    @Override
    public void exitPanicStatement(BallerinaParser.PanicStatementContext ctx) {
        if (isInErrorState) {
            return;
        }

        this.pkgBuilder.addPanicStmt(getCurrentPos(ctx), getWS(ctx));
    }

    /**
     * {@inheritDoc}
     */
    @Override
    public void exitReturnStatement(BallerinaParser.ReturnStatementContext ctx) {
        if (isInErrorState) {
            return;
        }

        this.pkgBuilder.addReturnStatement(this.getCurrentPos(ctx), getWS(ctx), ctx.expression() != null);
    }

    @Override
    public void exitWorkerReceiveExpression(BallerinaParser.WorkerReceiveExpressionContext ctx) {
        if (isInErrorState) {
            return;
        }

        String workerName = ctx.peerWorker().DEFAULT() != null ?
                ctx.peerWorker().DEFAULT().getText() : ctx.peerWorker().workerName().getText();

        this.pkgBuilder.addWorkerReceiveExpr(getCurrentPos(ctx), getWS(ctx), workerName, ctx.expression() != null);
    }

    @Override
    public void exitFlushWorker(BallerinaParser.FlushWorkerContext ctx) {
        if (isInErrorState) {
            return;
        }
        String workerName = ctx.Identifier() != null ? ctx.Identifier().getText() : null;
        this.pkgBuilder.addWorkerFlushExpr(getCurrentPos(ctx), getWS(ctx), workerName);
    }

    @Override
    public void exitWorkerSendAsyncStatement(BallerinaParser.WorkerSendAsyncStatementContext ctx) {
        if (isInErrorState) {
            return;
        }

        String workerName = ctx.peerWorker().DEFAULT() != null ?
                ctx.peerWorker().DEFAULT().getText() : ctx.peerWorker().workerName().getText();

        this.pkgBuilder.addWorkerSendStmt(getCurrentPos(ctx), getWS(ctx), workerName, ctx.expression().size() > 1);
    }

    @Override
    public void exitWorkerSendSyncExpression(BallerinaParser.WorkerSendSyncExpressionContext ctx) {
        if (isInErrorState) {
            return;
        }

        String workerName = ctx.peerWorker().DEFAULT() != null ?
                ctx.peerWorker().DEFAULT().getText() : ctx.peerWorker().workerName().getText();

        this.pkgBuilder.addWorkerSendSyncExpr(getCurrentPos(ctx), getWS(ctx), workerName);
    }

    @Override
    public void exitWaitExpression(BallerinaParser.WaitExpressionContext ctx) {
        if (isInErrorState) {
            return;
        }

        // Wait for all
        if (ctx.waitForCollection() != null) {
            this.pkgBuilder.handleWaitForAll(getCurrentPos(ctx), getWS(ctx));
        } else {
            // Wait for Any or Wait for one
            this.pkgBuilder.handleWait(getCurrentPos(ctx), getWS(ctx));
        }
    }

    @Override
    public void enterWaitForCollection(BallerinaParser.WaitForCollectionContext ctx) {
        if (isInErrorState) {
            return;
        }
        this.pkgBuilder.startWaitForAll();
    }

    @Override
    public void exitWaitKeyValue(BallerinaParser.WaitKeyValueContext ctx) {
        if (isInErrorState) {
            return;
        }
        boolean containsExpr = ctx.expression() != null;
        this.pkgBuilder.addKeyValueToWaitForAll(getCurrentPos(ctx), getWS(ctx), ctx.Identifier().getText(),
                                                containsExpr);
    }

    /**
     * {@inheritDoc}
     */
    @Override
    public void exitXmlAttribVariableReference(BallerinaParser.XmlAttribVariableReferenceContext ctx) {
        if (isInErrorState) {
            return;
        }
        boolean isSingleAttrRef = ctx.xmlAttrib().expression() != null;
        this.pkgBuilder.createXmlAttributesRefExpr(getCurrentPos(ctx), getWS(ctx), isSingleAttrRef);
    }

    @Override
    public void exitSimpleVariableReference(BallerinaParser.SimpleVariableReferenceContext ctx) {
        if (isInErrorState) {
            return;
        }

        this.pkgBuilder.createSimpleVariableReference(getCurrentPos(ctx), getWS(ctx));
    }

    @Override
    public void exitInvocation(BallerinaParser.InvocationContext ctx) {
        if (isInErrorState) {
            return;
        }

        this.pkgBuilder.addInvocationWS(getWS(ctx));
    }

    @Override
    public void exitStringFunctionInvocationReference(BallerinaParser.StringFunctionInvocationReferenceContext ctx) {
        if (isInErrorState) {
            return;
        }

        TerminalNode node = ctx.QuotedStringLiteral();
        DiagnosticPos pos = getCurrentPos(ctx);
        Set<Whitespace> ws = getWS(ctx);

        String actualText = node.getText();
        actualText = actualText.substring(1, actualText.length() - 1);
        actualText = StringEscapeUtils.unescapeJava(actualText);

        this.pkgBuilder.addLiteralValue(pos, ws, TypeTags.STRING, actualText, node.getText());

        boolean argsAvailable = ctx.invocation().invocationArgList() != null;
        BallerinaParser.AnyIdentifierNameContext identifierContext = ctx.invocation().anyIdentifierName();
        String invocation = identifierContext.getText();
        BallerinaParser.VariableReferenceExpressionContext varRefCtx = getParentVarRefExprContext(ctx);
        int annots = varRefCtx != null ? varRefCtx.annotationAttachment().size() : 0;
        this.pkgBuilder.createInvocationNode(getCurrentPos(ctx), getWS(ctx), invocation, argsAvailable,
                                             getCurrentPos(identifierContext), isAsync(ctx), annots);
    }

    @Override
    public void exitGroupStringFunctionInvocationReference(GroupStringFunctionInvocationReferenceContext ctx) {
        if (isInErrorState) {
            return;
        }

        TerminalNode node = ctx.QuotedStringLiteral();
        DiagnosticPos pos = getCurrentPos(ctx);
        Set<Whitespace> ws = getWS(ctx);

        String actualText = node.getText();
        actualText = actualText.substring(1, actualText.length() - 1);
        actualText = StringEscapeUtils.unescapeJava(actualText);
        this.pkgBuilder.addLiteralValue(pos, ws, TypeTags.STRING, actualText, node.getText());

        InvocationContext invocation = ctx.invocation();
        boolean argsAvailable = invocation.invocationArgList() != null;
        BallerinaParser.AnyIdentifierNameContext identifierContext = invocation.anyIdentifierName();
        String invocationText = identifierContext.getText();
        BallerinaParser.VariableReferenceExpressionContext varRefCtx = getParentVarRefExprContext(ctx);
        int annots = varRefCtx != null ? varRefCtx.annotationAttachment().size() : 0;
        this.pkgBuilder.createInvocationNode(getCurrentPos(invocation), getWS(invocation), invocationText,
                                             argsAvailable, getCurrentPos(identifierContext), isAsync(ctx), annots);
        this.pkgBuilder.createGroupExpression(getCurrentPos(node), getWS(ctx));
    }


    @Override
    public void exitFunctionInvocation(BallerinaParser.FunctionInvocationContext ctx) {
        if (isInErrorState) {
            return;
        }

        boolean argsAvailable = ctx.invocationArgList() != null;
        boolean actionInvocation = ctx.parent instanceof BallerinaParser.ActionInvocationContext || isAsync(ctx);
        this.pkgBuilder.createFunctionInvocation(getCurrentPos(ctx), getWS(ctx), argsAvailable, actionInvocation);
    }

    private boolean isAsync(RuleContext ctx) {
        BallerinaParser.VariableReferenceExpressionContext parent = getParentVarRefExprContext(ctx);
        return parent != null && parent.START() != null;
    }

    private BallerinaParser.VariableReferenceExpressionContext getParentVarRefExprContext(RuleContext ctx) {
        RuleContext parent = ctx.parent;
        while (parent != null && !(parent instanceof BallerinaParser.VariableReferenceExpressionContext)) {
            parent = parent.parent;
        }
        return (BallerinaParser.VariableReferenceExpressionContext) parent;
    }

    @Override
    public void exitFieldVariableReference(BallerinaParser.FieldVariableReferenceContext ctx) {
        if (isInErrorState) {
            return;
        }
        createFieldBasedAccessNode(ctx, ctx.field());
    }

    @Override
    public void exitGroupFieldVariableReference(BallerinaParser.GroupFieldVariableReferenceContext ctx) {
        if (isInErrorState) {
            return;
        }
        FieldContext field = ctx.field();
        VariableReferenceContext groupExpression = ctx.variableReference();
        createFieldBasedAccessNode(field, field);
        this.pkgBuilder.createGroupExpression(getCurrentPos(groupExpression), getWS(groupExpression));
    }

    private void createFieldBasedAccessNode(ParserRuleContext ctx, FieldContext field) {
        String fieldName;
        FieldKind fieldType;
        String nsName = null;
        DiagnosticPos nsPos = null;

        if (field.Identifier().isEmpty()) {
            fieldName = field.MUL().getText();
            fieldType = FieldKind.ALL;
        } else if (field.Identifier().size() == 1) {
            fieldName = field.Identifier(0).getText();
            fieldType = FieldKind.SINGLE;
        } else {
            nsName = field.Identifier(0).getText();
            nsPos = getCurrentPos(field.Identifier(0));
            fieldName = field.Identifier(1).getText();
            fieldType = FieldKind.WITH_NS;
        }
        this.pkgBuilder.createFieldBasedAccessNode(getCurrentPos(ctx), getWS(ctx), fieldName, getCurrentPos(field),
                nsName, nsPos, fieldType, field.OPTIONAL_FIELD_ACCESS() != null);
    }

    @Override
    public void exitMapArrayVariableReference(BallerinaParser.MapArrayVariableReferenceContext ctx) {
        if (isInErrorState) {
            return;
        }

        this.pkgBuilder.createIndexBasedAccessNode(getCurrentPos(ctx), getWS(ctx));
    }

    @Override
    public void exitGroupMapArrayVariableReference(BallerinaParser.GroupMapArrayVariableReferenceContext ctx) {
        if (isInErrorState) {
            return;
        }
        IndexContext index = ctx.index();
        VariableReferenceContext groupExpression = ctx.variableReference();
        this.pkgBuilder.createIndexBasedAccessNode(getCurrentPos(index), getWS(index));
        this.pkgBuilder.createGroupExpression(getCurrentPos(groupExpression), getWS(groupExpression));
    }

    @Override
    public void exitReservedWord(BallerinaParser.ReservedWordContext ctx) {
        if (isInErrorState) {
            return;
        }

        this.pkgBuilder.startInvocationNode(getWS(ctx));
    }

    @Override
    public void exitAnyIdentifierName(BallerinaParser.AnyIdentifierNameContext ctx) {
        if (isInErrorState) {
            return;
        }

        if (ctx.reservedWord() == null) {
            this.pkgBuilder.startInvocationNode(getWS(ctx));
        }
    }

    @Override
    public void exitInvocationReference(BallerinaParser.InvocationReferenceContext ctx) {
        if (isInErrorState) {
            return;
        }

        boolean argsAvailable = ctx.invocation().invocationArgList() != null;
        BallerinaParser.AnyIdentifierNameContext identifierContext = ctx.invocation().anyIdentifierName();
        String invocation = identifierContext.getText();
        BallerinaParser.VariableReferenceExpressionContext varRefCtx = getParentVarRefExprContext(ctx);
        int annots = varRefCtx != null ? varRefCtx.annotationAttachment().size() : 0;
        this.pkgBuilder.createInvocationNode(getCurrentPos(ctx), getWS(ctx), invocation, argsAvailable,
                                             getCurrentPos(identifierContext), isAsync(ctx), annots);
    }

    @Override
    public void exitGroupInvocationReference(BallerinaParser.GroupInvocationReferenceContext ctx) {
        if (isInErrorState) {
            return;
        }

        InvocationContext invocation = ctx.invocation();
        VariableReferenceContext groupExpression = ctx.variableReference();
        boolean argsAvailable = invocation.invocationArgList() != null;
        BallerinaParser.AnyIdentifierNameContext identifierContext = invocation.anyIdentifierName();
        String invocationText = identifierContext.getText();
        BallerinaParser.VariableReferenceExpressionContext varRefCtx = getParentVarRefExprContext(ctx);
        int annots = varRefCtx != null ? varRefCtx.annotationAttachment().size() : 0;
        this.pkgBuilder.createGroupExpression(getCurrentPos(groupExpression), getWS(groupExpression));
        this.pkgBuilder.createInvocationNode(getCurrentPos(invocation), getWS(invocation),
                                             invocationText, argsAvailable, getCurrentPos(identifierContext),
                                             isAsync(ctx), annots);
    }

    @Override
    public void exitTypeDescExprInvocationReference(BallerinaParser.TypeDescExprInvocationReferenceContext ctx) {
        if (isInErrorState) {
            return;
        }

        boolean argsAvailable = ctx.invocation().invocationArgList() != null;
        BallerinaParser.AnyIdentifierNameContext identifierContext = ctx.invocation().anyIdentifierName();
        String invocation = identifierContext.getText();
        BallerinaParser.VariableReferenceExpressionContext varRefCtx = getParentVarRefExprContext(ctx);
        int annots = varRefCtx != null ? varRefCtx.annotationAttachment().size() : 0;
        this.pkgBuilder.createInvocationNode(getCurrentPos(ctx), getWS(ctx), invocation, argsAvailable,
                                             getCurrentPos(identifierContext), isAsync(ctx), annots);
    }

    /**
     * {@inheritDoc}
     */
    @Override
    public void enterInvocationArgList(BallerinaParser.InvocationArgListContext ctx) {
        if (isInErrorState) {
            return;
        }

        this.pkgBuilder.startExprNodeList();
    }

    /**
     * {@inheritDoc}
     */
    @Override
    public void exitInvocationArgList(BallerinaParser.InvocationArgListContext ctx) {
        if (isInErrorState) {
            return;
        }

        this.pkgBuilder.endExprNodeList(getWS(ctx), ctx.getChildCount() / 2 + 1);
    }

    public void enterExpressionList(BallerinaParser.ExpressionListContext ctx) {
        if (isInErrorState) {
            return;
        }

        this.pkgBuilder.startExprNodeList();
    }

    @Override
    public void exitExpressionList(BallerinaParser.ExpressionListContext ctx) {
        if (isInErrorState) {
            return;
        }

        this.pkgBuilder.endExprNodeList(getWS(ctx), ctx.getChildCount() / 2 + 1);
    }

    @Override
    public void exitExpressionStmt(BallerinaParser.ExpressionStmtContext ctx) {
        if (isInErrorState) {
            return;
        }

        this.pkgBuilder.addExpressionStmt(getCurrentPos(ctx), getWS(ctx));
    }

    /**
     * {@inheritDoc}
     */
    @Override
    public void enterTransactionStatement(BallerinaParser.TransactionStatementContext ctx) {
        if (isInErrorState) {
            return;
        }

        this.pkgBuilder.startTransactionStmt();
    }

    /**
     * {@inheritDoc}
     */
    @Override
    public void exitTransactionStatement(BallerinaParser.TransactionStatementContext ctx) {
        if (isInErrorState) {
            return;
        }

        DiagnosticPos pos = getCurrentPos(ctx);
        this.pkgBuilder.endTransactionStmt(pos, getWS(ctx));
    }

    /**
     * {@inheritDoc}
     */
    @Override
    public void exitTransactionClause(BallerinaParser.TransactionClauseContext ctx) {
        if (isInErrorState) {
            return;
        }
        this.pkgBuilder.addTransactionBlock(getCurrentPos(ctx), getWS(ctx));
    }

    /**
     * {@inheritDoc}
     */
    @Override
    public void exitTransactionPropertyInitStatementList(
            BallerinaParser.TransactionPropertyInitStatementListContext ctx) {
        if (isInErrorState) {
            return;
        }

        this.pkgBuilder.endTransactionPropertyInitStatementList(getWS(ctx));

    }

    /**
     * {@inheritDoc}
     */
    @Override
    public void enterLockStatement(BallerinaParser.LockStatementContext ctx) {
        if (isInErrorState) {
            return;
        }

        this.pkgBuilder.startLockStmt();
    }

    /**
     * {@inheritDoc}
     */
    @Override
    public void exitLockStatement(BallerinaParser.LockStatementContext ctx) {
        if (isInErrorState) {
            return;
        }

        this.pkgBuilder.addLockStmt(getCurrentPos(ctx), getWS(ctx));
    }

    /**
     * {@inheritDoc}
     */
    @Override
    public void enterBlockStatement(BallerinaParser.BlockStatementContext ctx) {
        if (isInErrorState) {
            return;
        }

        this.pkgBuilder.startBlockStmt();
    }

    /**
     * {@inheritDoc}
     */
    @Override
    public void exitBlockStatement(BallerinaParser.BlockStatementContext ctx) {
        if (isInErrorState) {
            return;
        }

        this.pkgBuilder.addBlockStmt(getCurrentPos(ctx), getWS(ctx));
    }

    /**
     * {@inheritDoc}
     */
    @Override
    public void enterOnretryClause(BallerinaParser.OnretryClauseContext ctx) {
        if (isInErrorState) {
            return;
        }

        this.pkgBuilder.startOnretryBlock();
    }

    /**
     * {@inheritDoc}
     */
    @Override
    public void exitOnretryClause(BallerinaParser.OnretryClauseContext ctx) {
        if (isInErrorState) {
            return;
        }

        this.pkgBuilder.addOnretryBlock(getCurrentPos(ctx), getWS(ctx));
    }

    /**
     * {@inheritDoc}
     */
    @Override
    public void enterCommittedClause(BallerinaParser.CommittedClauseContext ctx) {
        if (isInErrorState) {
            return;
        }

        this.pkgBuilder.startCommittedBlock();
    }

    /**
     * {@inheritDoc}
     */
    @Override
    public void exitCommittedClause(BallerinaParser.CommittedClauseContext ctx) {
        if (isInErrorState) {
            return;
        }

        this.pkgBuilder.endCommittedBlock(getCurrentPos(ctx), getWS(ctx));
    }

    /**
     * {@inheritDoc}
     */
    @Override
    public void enterAbortedClause(BallerinaParser.AbortedClauseContext ctx) {
        if (isInErrorState) {
            return;
        }

        this.pkgBuilder.startAbortedBlock();
    }

    /**
     * {@inheritDoc}
     */
    @Override
    public void exitAbortedClause(BallerinaParser.AbortedClauseContext ctx) {
        if (isInErrorState) {
            return;
        }

        this.pkgBuilder.endAbortedBlock(getCurrentPos(ctx), getWS(ctx));
    }

    /**
     * {@inheritDoc}
     */
    @Override
    public void exitAbortStatement(BallerinaParser.AbortStatementContext ctx) {
        if (isInErrorState) {
            return;
        }

        this.pkgBuilder.addAbortStatement(getCurrentPos(ctx), getWS(ctx));
    }

    /**
     * {@inheritDoc}
     */
    @Override
    public void exitRetryStatement(BallerinaParser.RetryStatementContext ctx) {
        if (isInErrorState) {
            return;
        }

        this.pkgBuilder.addRetryStatement(getCurrentPos(ctx), getWS(ctx));
    }

    /**
     * {@inheritDoc}
     */
    @Override
    public void exitRetriesStatement(BallerinaParser.RetriesStatementContext ctx) {
        if (isInErrorState) {
            return;
        }
        this.pkgBuilder.addRetryCountExpression(getWS(ctx));
    }

    /**
     * {@inheritDoc}
     */
    @Override
    public void enterNamespaceDeclaration(BallerinaParser.NamespaceDeclarationContext ctx) {
    }

    @Override
    public void exitNamespaceDeclaration(BallerinaParser.NamespaceDeclarationContext ctx) {
        if (isInErrorState) {
            return;
        }

        boolean isTopLevel = ctx.parent instanceof BallerinaParser.CompilationUnitContext;
        String namespaceUri = ctx.QuotedStringLiteral().getText();
        DiagnosticPos pos = getCurrentPos(ctx);

        namespaceUri = namespaceUri.substring(1, namespaceUri.length() - 1);
        namespaceUri = StringEscapeUtils.unescapeJava(namespaceUri);
        String prefix = (ctx.Identifier() != null) ? ctx.Identifier().getText() : null;
        DiagnosticPos prefixPos = (ctx.Identifier() != null) ? getCurrentPos(ctx.Identifier()) : null;

        this.pkgBuilder.addXMLNSDeclaration(pos, getWS(ctx), namespaceUri, prefix, prefixPos, isTopLevel);
    }

    @Override
    public void exitBinaryDivMulModExpression(BallerinaParser.BinaryDivMulModExpressionContext ctx) {
        if (isInErrorState) {
            return;
        }

        this.pkgBuilder.createBinaryExpr(getCurrentPos(ctx), getWS(ctx), ctx.getChild(1).getText());
    }

    @Override
    public void exitBinaryOrExpression(BallerinaParser.BinaryOrExpressionContext ctx) {
        if (isInErrorState) {
            return;
        }

        this.pkgBuilder.createBinaryExpr(getCurrentPos(ctx), getWS(ctx), ctx.getChild(1).getText());
    }

    @Override
    public void exitBinaryRefEqualExpression(BallerinaParser.BinaryRefEqualExpressionContext ctx) {
        if (isInErrorState) {
            return;
        }

        this.pkgBuilder.createBinaryExpr(getCurrentPos(ctx), getWS(ctx), ctx.getChild(1).getText());
    }

    @Override
    public void exitBinaryEqualExpression(BallerinaParser.BinaryEqualExpressionContext ctx) {
        if (isInErrorState) {
            return;
        }

        this.pkgBuilder.createBinaryExpr(getCurrentPos(ctx), getWS(ctx), ctx.getChild(1).getText());
    }

    @Override
    public void exitStaticMatchOrExpression(BallerinaParser.StaticMatchOrExpressionContext ctx) {
        if (isInErrorState) {
            return;
        }
        this.pkgBuilder.createBinaryExpr(getCurrentPos(ctx), getWS(ctx), ctx.getChild(1).getText());
    }

    @Override
    public void exitStaticMatchIdentifierLiteral(BallerinaParser.StaticMatchIdentifierLiteralContext ctx) {
        if (isInErrorState) {
            return;
        }

        this.pkgBuilder.addNameReference(getCurrentPos(ctx), getWS(ctx), null, ctx.Identifier().getText());
        this.pkgBuilder.createSimpleVariableReference(getCurrentPos(ctx), getWS(ctx));
    }

    @Override
    public void exitTypeDescExpr(BallerinaParser.TypeDescExprContext ctx) {
        if (isInErrorState) {
            return;
        }

        this.pkgBuilder.createTypeAccessExpr(getCurrentPos(ctx), getWS(ctx));
    }

    @Override
    public void exitActionInvocation(BallerinaParser.ActionInvocationContext ctx) {
        if (isInErrorState) {
            return;
        }
        int numAnnotations = ctx.annotationAttachment().size();
        this.pkgBuilder.createActionInvocationNode(getCurrentPos(ctx), getWS(ctx), ctx.START() != null, true,
                                                   numAnnotations);
    }

    @Override
    public void exitBinaryAndExpression(BallerinaParser.BinaryAndExpressionContext ctx) {
        if (isInErrorState) {
            return;
        }

        this.pkgBuilder.createBinaryExpr(getCurrentPos(ctx), getWS(ctx), ctx.getChild(1).getText());
    }

    @Override
    public void exitBinaryAddSubExpression(BallerinaParser.BinaryAddSubExpressionContext ctx) {
        if (isInErrorState) {
            return;
        }

        this.pkgBuilder.createBinaryExpr(getCurrentPos(ctx), getWS(ctx), ctx.getChild(1).getText());
    }

    @Override
    public void exitBitwiseExpression(BallerinaParser.BitwiseExpressionContext ctx) {
        if (isInErrorState) {
            return;
        }

        this.pkgBuilder.createBinaryExpr(getCurrentPos(ctx), getWS(ctx), ctx.getChild(1).getText());
    }


    @Override
    public void exitBitwiseShiftExpression(BallerinaParser.BitwiseShiftExpressionContext ctx) {
        if (isInErrorState) {
            return;
        }

        StringBuilder operator = new StringBuilder();

        for (int i = 1; i < ctx.getChildCount() - 1; i++) {
            operator.append(ctx.getChild(i).getText());
        }

        this.pkgBuilder.createBinaryExpr(getCurrentPos(ctx), getWS(ctx), operator.toString());
    }

    /**
     * {@inheritDoc}
     */
    @Override
    public void exitTypeConversionExpression(BallerinaParser.TypeConversionExpressionContext ctx) {
        if (isInErrorState) {
            return;
        }

        this.pkgBuilder.createTypeConversionExpr(getCurrentPos(ctx), getWS(ctx),
                ctx.annotationAttachment().size(), ctx.typeName() != null);
    }

    @Override
    public void exitBinaryCompareExpression(BallerinaParser.BinaryCompareExpressionContext ctx) {
        if (isInErrorState) {
            return;
        }

        this.pkgBuilder.createBinaryExpr(getCurrentPos(ctx), getWS(ctx), ctx.getChild(1).getText());
    }

    @Override
    public void exitIntegerRangeExpression(BallerinaParser.IntegerRangeExpressionContext ctx) {
        if (isInErrorState) {
            return;
        }

        this.pkgBuilder.createBinaryExpr(getCurrentPos(ctx), getWS(ctx), ctx.getChild(1).getText());
    }

    @Override
    public void exitUnaryExpression(BallerinaParser.UnaryExpressionContext ctx) {
        if (isInErrorState) {
            return;
        }

        this.pkgBuilder.createUnaryExpr(getCurrentPos(ctx), getWS(ctx), ctx.getChild(0).getText());
    }

    @Override
    public void exitTypeTestExpression(BallerinaParser.TypeTestExpressionContext ctx) {
        if (isInErrorState) {
            return;
        }
        this.pkgBuilder.createTypeTestExpression(getCurrentPos(ctx), getWS(ctx));
    }

    @Override
    public void exitAnnotAccessExpression(BallerinaParser.AnnotAccessExpressionContext ctx) {
        if (isInErrorState) {
            return;
        }
        this.pkgBuilder.createAnnotAccessNode(getCurrentPos(ctx), getWS(ctx));
    }

    @Override
    public void exitGroupExpression(BallerinaParser.GroupExpressionContext ctx) {
        if (isInErrorState) {
            return;
        }
        this.pkgBuilder.createGroupExpression(getCurrentPos(ctx), getWS(ctx));
    }

    /**
     * {@inheritDoc}
     */
    @Override
    public void exitTernaryExpression(BallerinaParser.TernaryExpressionContext ctx) {
        if (isInErrorState) {
            return;
        }

        this.pkgBuilder.createTernaryExpr(getCurrentPos(ctx), getWS(ctx));
    }

    @Override
    public void exitCheckedExpression(BallerinaParser.CheckedExpressionContext ctx) {
        if (isInErrorState) {
            return;
        }

        this.pkgBuilder.createCheckedExpr(getCurrentPos(ctx), getWS(ctx));
    }

    @Override
    public void exitCheckPanickedExpression(BallerinaParser.CheckPanickedExpressionContext ctx) {
        if (isInErrorState) {
            return;
        }

        this.pkgBuilder.createCheckPanickedExpr(getCurrentPos(ctx), getWS(ctx));
    }

    @Override
    public void enterFromClause(BallerinaParser.FromClauseContext ctx) {
        if (isInErrorState) {
            return;
        }

        this.pkgBuilder.startFromClause();
    }

    @Override
    public void exitFromClause(BallerinaParser.FromClauseContext ctx) {
        if (isInErrorState) {
            return;
        }

        boolean isDeclaredWithVar = ctx.VAR() != null;

        if (ctx.bindingPattern().Identifier() != null) {
            String identifier = ctx.bindingPattern().Identifier().getText();
            DiagnosticPos identifierPos = getCurrentPos(ctx.bindingPattern().Identifier());
            this.pkgBuilder.createFromClauseWithSimpleVariableDefStatement(getCurrentPos(ctx), getWS(ctx),
                    identifier, identifierPos,
                    isDeclaredWithVar);
        } else if (ctx.bindingPattern().structuredBindingPattern().recordBindingPattern() != null) {
            this.pkgBuilder.createFromClauseWithRecordVariableDefStatement(getCurrentPos(ctx), getWS(ctx),
                    isDeclaredWithVar);
        } else if (ctx.bindingPattern().structuredBindingPattern().errorBindingPattern() != null) {
            this.pkgBuilder.createFromClauseWithErrorVariableDefStatement(getCurrentPos(ctx), getWS(ctx),
                    isDeclaredWithVar);
        } else {
            this.pkgBuilder.createFromClauseWithTupleVariableDefStatement(getCurrentPos(ctx), getWS(ctx),
                    isDeclaredWithVar);
        }
    }

    public void enterLetClause(BallerinaParser.LetClauseContext ctx) {
        if (isInErrorState) {
            return;
        }
        this.pkgBuilder.startLetVarList();
    }

    public void exitLetClause(BallerinaParser.LetClauseContext ctx) {
        if (isInErrorState) {
            return;
        }
        this.pkgBuilder.addLetClause(getCurrentPos(ctx), getWS(ctx));
    }

    @Override
    public void exitWhereClause(BallerinaParser.WhereClauseContext ctx) {
        if (isInErrorState) {
            return;
        }
        this.pkgBuilder.createWhereClause(getCurrentPos(ctx), getWS(ctx));
    }

    @Override
    public void exitSelectClause(BallerinaParser.SelectClauseContext ctx) {
        if (isInErrorState) {
            return;
        }

        this.pkgBuilder.createSelectClause(getCurrentPos(ctx), getWS(ctx));
    }

    @Override
    public void exitDoClause(BallerinaParser.DoClauseContext ctx) {
        if (isInErrorState) {
            return;
        }

        this.pkgBuilder.createDoClause(getCurrentPos(ctx), getWS(ctx));
    }

    @Override
    public void exitQueryExpr(BallerinaParser.QueryExprContext ctx) {
        if (isInErrorState) {
            return;
        }

        this.pkgBuilder.createQueryExpr(getCurrentPos(ctx), getWS(ctx));
    }

    @Override
    public void enterQueryAction(BallerinaParser.QueryActionContext ctx) {
        if (isInErrorState) {
            return;
        }

        this.pkgBuilder.startDoActionBlock();
    }

    @Override
    public void exitQueryAction(BallerinaParser.QueryActionContext ctx) {
        if (isInErrorState) {
            return;
        }

        this.pkgBuilder.createQueryActionExpr(getCurrentPos(ctx), getWS(ctx));
    }

    @Override
    public void exitNameReference(BallerinaParser.NameReferenceContext ctx) {
        if (isInErrorState) {
            return;
        }

        if (ctx.Identifier().size() == 2) {
            String pkgName = ctx.Identifier(0).getText();
            String name = ctx.Identifier(1).getText();
            DiagnosticPos pos = getCurrentPos(ctx);
            if (Names.IGNORE.value.equals(pkgName))  {
                dlog.error(pos, DiagnosticCode.INVALID_PACKAGE_NAME_QUALIFER, pkgName);
            }
            this.pkgBuilder.addNameReference(pos, getWS(ctx), pkgName, name);
        } else {
            String name = ctx.Identifier(0).getText();
            this.pkgBuilder.addNameReference(getCurrentPos(ctx), getWS(ctx), null, name);
        }
    }

    @Override
    public void exitFunctionNameReference(BallerinaParser.FunctionNameReferenceContext ctx) {
        if (isInErrorState) {
            return;
        }

        if (ctx.Identifier() != null) {
            String pkgName = ctx.Identifier().getText();
            String name = ctx.anyIdentifierName().getText();
            DiagnosticPos pos = getCurrentPos(ctx);
            if (Names.IGNORE.value.equals(pkgName))  {
                dlog.error(pos, DiagnosticCode.INVALID_PACKAGE_NAME_QUALIFER, pkgName);
            }
            this.pkgBuilder.addNameReference(pos, getWS(ctx), pkgName, name);
        } else {
            String name = ctx.anyIdentifierName().getText();
            this.pkgBuilder.addNameReference(getCurrentPos(ctx), getWS(ctx), null, name);
        }
    }

    /**
     * {@inheritDoc}
     */
    @Override
    public void exitReturnParameter(BallerinaParser.ReturnParameterContext ctx) {
        if (isInErrorState) {
            return;
        }

        this.pkgBuilder.addReturnParam(getCurrentPos(ctx), getWS(ctx), ctx.annotationAttachment().size());
    }

    @Override
    public void enterParameterTypeNameList(BallerinaParser.ParameterTypeNameListContext ctx) {
        if (isInErrorState) {
            return;
        }

        this.pkgBuilder.startVarList();
    }

    /**
     * {@inheritDoc}
     */
    @Override
    public void exitParameterTypeNameList(BallerinaParser.ParameterTypeNameListContext ctx) {
        if (isInErrorState) {
            return;
        }

        // This attaches WS of the commas to the def.
        ParserRuleContext parent = ctx.getParent();
        boolean inFuncTypeSig = parent instanceof BallerinaParser.FunctionTypeNameContext ||
                parent instanceof BallerinaParser.ReturnParameterContext &&
                        parent.parent instanceof BallerinaParser.FunctionTypeNameContext;
        if (inFuncTypeSig) {
            this.pkgBuilder.endFuncTypeParamList(getWS(ctx));
        } else {
            this.pkgBuilder.endCallableParamList(getWS(ctx));
        }
    }

    /**
     * {@inheritDoc}
     */
    @Override
    public void exitParameterList(BallerinaParser.ParameterListContext ctx) {
        if (isInErrorState) {
            return;
        }

        // This attaches WS of the commas to the def.
        ParserRuleContext parent = ctx.getParent();
        boolean inFuncTypeSig = parent instanceof BallerinaParser.FunctionTypeNameContext ||
                parent instanceof BallerinaParser.ReturnParameterContext &&
                        parent.parent instanceof BallerinaParser.FunctionTypeNameContext;
        if (inFuncTypeSig) {
            this.pkgBuilder.endFuncTypeParamList(getWS(ctx));
        } else {
            this.pkgBuilder.endCallableParamList(getWS(ctx));
        }
    }

    private String fillWithZeros(String str) {
        while (str.length() < 4) {
            str = "0".concat(str);
        }
        return str;
    }

    /**
     * {@inheritDoc}
     */
    @Override
    public void exitSimpleLiteral(BallerinaParser.SimpleLiteralContext ctx) {
        if (isInErrorState) {
            return;
        }

        TerminalNode node;
        DiagnosticPos pos = getCurrentPos(ctx);
        Set<Whitespace> ws = getWS(ctx);
        Object value;
        BallerinaParser.IntegerLiteralContext integerLiteralContext = ctx.integerLiteral();
        if (integerLiteralContext != null && (value = getIntegerLiteral(ctx, ctx.integerLiteral())) != null) {
            this.pkgBuilder.addLiteralValue(pos, ws, TypeTags.INT, value, ctx.getText());
        } else if (ctx.floatingPointLiteral() != null) {
            if ((node = ctx.floatingPointLiteral().DecimalFloatingPointNumber()) != null) {
                String nodeValue = getNodeValue(ctx, node);
                int literalTypeTag = NumericLiteralSupport.isDecimalDiscriminated(nodeValue)
                        ? TypeTags.DECIMAL : TypeTags.FLOAT;
                this.pkgBuilder.addLiteralValue(pos, ws, literalTypeTag, nodeValue, node.getText());
            } else if ((node = ctx.floatingPointLiteral().HexadecimalFloatingPointLiteral()) != null) {
                this.pkgBuilder.addLiteralValue(pos, ws, TypeTags.FLOAT, getHexNodeValue(ctx, node), node.getText());
            }
        } else if ((node = ctx.BooleanLiteral()) != null) {
            this.pkgBuilder.addLiteralValue(pos, ws, TypeTags.BOOLEAN, Boolean.parseBoolean(node.getText()),
                                            node.getText());
        } else if ((node = ctx.QuotedStringLiteral()) != null) {
            String text = node.getText();
            text = text.substring(1, text.length() - 1);
            String originalText = text; // to log the errors
            Matcher matcher = pattern.matcher(text);
            int position = 0;
            while (matcher.find(position)) {
                String hexStringVal = matcher.group(1);
                int hexDecimalVal = Integer.parseInt(hexStringVal, 16);
                if ((hexDecimalVal >= Constants.MIN_UNICODE && hexDecimalVal <= Constants.MIDDLE_LIMIT_UNICODE)
                        || hexDecimalVal > Constants.MAX_UNICODE) {
                    String hexStringWithBraces = matcher.group(0);
                    int offset = originalText.indexOf(hexStringWithBraces) + 1;
                    dlog.error(new DiagnosticPos(diagnosticSrc, pos.sLine, pos.eLine, pos.sCol + offset,
                                    pos.sCol + offset + hexStringWithBraces.length()),
                            DiagnosticCode.INVALID_UNICODE, hexStringWithBraces);
                }
                text = matcher.replaceFirst("\\\\u" + fillWithZeros(hexStringVal));
                position = matcher.end() - 2;
                matcher = pattern.matcher(text);
            }
            text = StringEscapeUtils.unescapeJava(text);
            this.pkgBuilder.addLiteralValue(pos, ws, TypeTags.STRING, text, node.getText());
        } else if (ctx.NullLiteral() != null) {
            this.pkgBuilder.addLiteralValue(pos, ws, TypeTags.NIL, null, "null");
        } else if (ctx.nilLiteral() != null) {
            this.pkgBuilder.addLiteralValue(pos, ws, TypeTags.NIL, null, "()");
        } else if (ctx.blobLiteral() != null) {
            this.pkgBuilder.addLiteralValue(pos, ws, TypeTags.BYTE_ARRAY, ctx.blobLiteral().getText());
        }
    }

    /**
     * {@inheritDoc}
     */
    @Override
    public void exitNamedArgs(BallerinaParser.NamedArgsContext ctx) {
        if (isInErrorState) {
            return;
        }

        this.pkgBuilder.addNamedArgument(getCurrentPos(ctx), getWS(ctx), ctx.Identifier().getText());
    }

    /**
     * {@inheritDoc}
     */
    @Override
    public void exitRestArgs(BallerinaParser.RestArgsContext ctx) {
        if (isInErrorState) {
            return;
        }

        this.pkgBuilder.addRestArgument(getCurrentPos(ctx), getWS(ctx));
    }

    /**
     * {@inheritDoc}
     */
    @Override
    public void exitXmlLiteral(BallerinaParser.XmlLiteralContext ctx) {
        if (isInErrorState) {
            return;
        }
        this.pkgBuilder.attachXmlLiteralWS(getWS(ctx));
    }

    /**
     * {@inheritDoc}
     */
    @Override
    public void exitComment(BallerinaParser.CommentContext ctx) {
        if (isInErrorState) {
            return;
        }

        Stack<String> stringFragments = getTemplateTextFragments(ctx.XMLCommentTemplateText());
        String endingString = getTemplateEndingStr(ctx.XMLCommentText());
        this.pkgBuilder.createXMLCommentLiteral(getCurrentPos(ctx), getWS(ctx), stringFragments, endingString);

        if (ctx.getParent() instanceof BallerinaParser.ContentContext) {
            this.pkgBuilder.addChildToXMLElement(getWS(ctx));
        }
    }

    /**
     * {@inheritDoc}
     */
    @Override
    public void exitElement(BallerinaParser.ElementContext ctx) {
        if (isInErrorState) {
            return;
        }

        if (ctx.getParent() instanceof BallerinaParser.ContentContext) {
            this.pkgBuilder.addChildToXMLElement(getWS(ctx));
        }
    }

    /**
     * {@inheritDoc}
     */
    @Override
    public void exitStartTag(BallerinaParser.StartTagContext ctx) {
        if (isInErrorState) {
            return;
        }

        boolean isRoot = ctx.parent.parent instanceof BallerinaParser.XmlItemContext;
        this.pkgBuilder.startXMLElement(getCurrentPos(ctx), getWS(ctx), isRoot);
    }

    /**
     * {@inheritDoc}
     */
    @Override
    public void exitCloseTag(BallerinaParser.CloseTagContext ctx) {
        if (isInErrorState) {
            return;
        }

        this.pkgBuilder.endXMLElement(getWS(ctx));
    }

    /**
     * {@inheritDoc}
     */
    @Override
    public void exitEmptyTag(BallerinaParser.EmptyTagContext ctx) {
        if (isInErrorState) {
            return;
        }

        boolean isRoot = ctx.parent.parent instanceof BallerinaParser.XmlItemContext;
        this.pkgBuilder.startXMLElement(getCurrentPos(ctx), getWS(ctx), isRoot);
    }

    /**
     * {@inheritDoc}
     */
    @Override
    public void exitProcIns(BallerinaParser.ProcInsContext ctx) {
        if (isInErrorState) {
            return;
        }

        String targetQName = ctx.XML_TAG_SPECIAL_OPEN().getText();
        // removing the starting '<?' and the trailing whitespace
        targetQName = targetQName.substring(2, targetQName.length() - 1);

        Stack<String> textFragments = getTemplateTextFragments(ctx.XMLPITemplateText());
        String endingText = getTemplateEndingStr(ctx.XMLPIText());
        endingText = endingText.substring(0, endingText.length() - 2);

        this.pkgBuilder.createXMLPILiteral(getCurrentPos(ctx), getWS(ctx), targetQName, textFragments, endingText);

        if (ctx.getParent() instanceof BallerinaParser.ContentContext) {
            this.pkgBuilder.addChildToXMLElement(getWS(ctx));
        }
    }

    /**
     * {@inheritDoc}
     */
    @Override
    public void exitAttribute(BallerinaParser.AttributeContext ctx) {
        if (isInErrorState) {
            return;
        }

        this.pkgBuilder.createXMLAttribute(getCurrentPos(ctx), getWS(ctx));
    }

    /**
     * {@inheritDoc}
     */
    @Override
    public void exitText(BallerinaParser.TextContext ctx) {
        if (isInErrorState) {
            return;
        }

        Stack<String> textFragments = getTemplateTextFragments(ctx.XMLTemplateText());
        String endingText = getTemplateEndingStr(ctx.XMLText());
        if (ctx.getParent() instanceof BallerinaParser.ContentContext) {
            this.pkgBuilder.addXMLTextToElement(getCurrentPos(ctx), getWS(ctx), textFragments, endingText);
        } else {
            this.pkgBuilder.createXMLTextLiteral(getCurrentPos(ctx), getWS(ctx), textFragments, endingText);
        }
    }

    /**
     * {@inheritDoc}
     */
    @Override
    public void exitXmlSingleQuotedString(BallerinaParser.XmlSingleQuotedStringContext ctx) {
        if (isInErrorState) {
            return;
        }

        Stack<String> stringFragments = getTemplateTextFragments(ctx.XMLSingleQuotedTemplateString());
        String endingString = getTemplateEndingStr(ctx.XMLSingleQuotedString());
        this.pkgBuilder.createXMLQuotedLiteral(getCurrentPos(ctx), getWS(ctx), stringFragments, endingString,
                QuoteType.SINGLE_QUOTE);
    }

    /**
     * {@inheritDoc}
     */
    @Override
    public void exitXmlDoubleQuotedString(BallerinaParser.XmlDoubleQuotedStringContext ctx) {
        if (isInErrorState) {
            return;
        }

        Stack<String> stringFragments = getTemplateTextFragments(ctx.XMLDoubleQuotedTemplateString());
        String endingString = getTemplateEndingStr(ctx.XMLDoubleQuotedString());
        this.pkgBuilder.createXMLQuotedLiteral(getCurrentPos(ctx), getWS(ctx), stringFragments, endingString,
                QuoteType.DOUBLE_QUOTE);
    }

    /**
     * {@inheritDoc}
     */
    @Override
    public void exitXmlQualifiedName(BallerinaParser.XmlQualifiedNameContext ctx) {
        if (isInErrorState) {
            return;
        }

        List<TerminalNode> qnames = ctx.XMLQName();
        String prefix = null;
        String localname;

        if (qnames.size() > 1) {
            prefix = qnames.get(0).getText();
            localname = qnames.get(1).getText();
        } else {
            localname = qnames.get(0).getText();
        }

        this.pkgBuilder.createXMLQName(getCurrentPos(ctx), getWS(ctx), localname, prefix);
    }

    /**
     * {@inheritDoc}
     */
    @Override
    public void exitStringTemplateLiteral(BallerinaParser.StringTemplateLiteralContext ctx) {
        if (isInErrorState) {
            return;
        }

        Stack<String> stringFragments;
        String endingText = null;
        StringTemplateContentContext contentContext = ctx.stringTemplateContent();
        if (contentContext != null) {
            stringFragments = getTemplateTextFragments(contentContext.StringTemplateExpressionStart());
            endingText = getTemplateEndingStr(contentContext.StringTemplateText());
        } else {
            stringFragments = new Stack<>();
        }

        this.pkgBuilder.createStringTemplateLiteral(getCurrentPos(ctx), getWS(ctx), stringFragments, endingText);
    }

    /**
     * {@inheritDoc}
     */
    @Override
    public void enterDocumentationString(BallerinaParser.DocumentationStringContext ctx) {
        if (isInErrorState) {
            return;
        }
        this.pkgBuilder.startMarkdownDocumentationString(getCurrentPos(ctx));
    }

    /**
     * {@inheritDoc}
     */
    @Override
    public void exitDocumentationString(BallerinaParser.DocumentationStringContext ctx) {
        if (isInErrorState) {
            return;
        }
        this.pkgBuilder.endMarkdownDocumentationString(getWS(ctx));
    }

    /**
     * {@inheritDoc}
     */
    @Override
    public void exitDocumentationLine(BallerinaParser.DocumentationLineContext ctx) {
        if (isInErrorState) {
            return;
        }

        this.pkgBuilder.endMarkDownDocumentLine(getWS(ctx));
    }

    /**
     * {@inheritDoc}
     */
    @Override
    public void exitDocumentationContent(BallerinaParser.DocumentationContentContext ctx) {
        if (isInErrorState) {
            return;
        }
        String text = ctx.getText() != null ? ctx.getText() : "";
        this.pkgBuilder.endMarkdownDocumentationText(getCurrentPos(ctx), getWS(ctx), text);
    }

    /**
     * {@inheritDoc}
     */
    @Override
    public void exitParameterDocumentationLine(BallerinaParser.ParameterDocumentationLineContext ctx) {
        if (isInErrorState) {
            return;
        }

        this.pkgBuilder.endParameterDocumentationLine(getWS(ctx));
    }

    /**
     * {@inheritDoc}
     */
    @Override
    public void exitParameterDocumentation(BallerinaParser.ParameterDocumentationContext ctx) {
        if (isInErrorState) {
            return;
        }
        String parameterName = ctx.docParameterName() != null ? ctx.docParameterName().getText() : "";
        String description = ctx.documentationText() != null ? ctx.documentationText().getText() : "";
        this.pkgBuilder.endParameterDocumentation(getCurrentPos(ctx.docParameterName()), getWS(ctx), parameterName,
                description);
    }

    /**
     * {@inheritDoc}
     */
    @Override
    public void exitParameterDescriptionLine(BallerinaParser.ParameterDescriptionLineContext ctx) {
        if (isInErrorState) {
            return;
        }
        String description = ctx.documentationText() != null ? ctx.documentationText().getText() : "";
        this.pkgBuilder.endParameterDocumentationDescription(getWS(ctx), description);
    }

    /**
     * {@inheritDoc}
     */
    @Override
    public void exitReturnParameterDocumentation(BallerinaParser.ReturnParameterDocumentationContext ctx) {
        if (isInErrorState) {
            return;
        }
        String description = ctx.documentationText() != null ? ctx.documentationText().getText() : "";
        this.pkgBuilder.endReturnParameterDocumentation(getCurrentPos(ctx.getParent()), getWS(ctx), description);
    }

    /**
     * {@inheritDoc}
     */
    @Override
    public void exitReturnParameterDescriptionLine(BallerinaParser.ReturnParameterDescriptionLineContext ctx) {
        if (isInErrorState) {
            return;
        }
        String description = ctx.documentationText() != null ? ctx.documentationText().getText() : "";
        this.pkgBuilder.endReturnParameterDocumentationDescription(getWS(ctx), description);
    }

    @Override
    public void exitDeprecatedAnnotationDocumentation(BallerinaParser.DeprecatedAnnotationDocumentationContext ctx) {
        if (isInErrorState) {
            return;
        }
        String str = ctx.DeprecatedDocumentation() != null ? ctx.DeprecatedDocumentation().getText() : "";
        this.pkgBuilder.endDeprecationAnnotationDocumentation(getCurrentPos(ctx.getParent()), getWS(ctx), str);
    }

    @Override
    public void exitDeprecateAnnotationDescriptionLine(BallerinaParser.DeprecateAnnotationDescriptionLineContext ctx) {
        if (isInErrorState) {
            return;
        }
        String description = ctx.documentationText() != null ? ctx.documentationText().getText() : "";
        this.pkgBuilder.endDeprecateAnnotationDocumentationDescription(getWS(ctx), description);
    }

    @Override
    public void exitDeprecatedParametersDocumentation(BallerinaParser.DeprecatedParametersDocumentationContext ctx) {
        if (isInErrorState) {
            return;
        }
        this.pkgBuilder.endDeprecatedParametersDocumentation(getCurrentPos(ctx.getParent()), getWS(ctx));
    }

    @Override
    public void exitTrapExpression(BallerinaParser.TrapExpressionContext ctx) {
        if (isInErrorState) {
            return;
        }
        this.pkgBuilder.createTrapExpr(getCurrentPos(ctx), getWS(ctx));
    }

    @Override
    public void exitVariableReferenceExpression(BallerinaParser.VariableReferenceExpressionContext ctx) {
        if (isInErrorState) {
            return;
        }
        if (ctx.START() != null) {
            int numAnnotations = ctx.annotationAttachment().size();
            this.pkgBuilder.markLastInvocationAsAsync(getCurrentPos(ctx), numAnnotations);
        }
    }

    @Override
    public void exitDocumentationReference(BallerinaParser.DocumentationReferenceContext ctx) {
        if (isInErrorState) {
            return;
        }
        BallerinaParser.ReferenceTypeContext referenceType  = ctx.referenceType();
        BallerinaParser.SingleBacktickedContentContext backtickedContent = ctx.singleBacktickedContent();
        this.pkgBuilder.endDocumentationReference(getCurrentPos(ctx), referenceType.getText(),
                backtickedContent.getText());
    }

    @Override
    public void exitSingleBacktickedBlock(BallerinaParser.SingleBacktickedBlockContext ctx) {
        if (isInErrorState) {
            return;
        }
        BallerinaParser.SingleBacktickedContentContext backtickedContent = ctx.singleBacktickedContent();
        this.pkgBuilder.endSingleBacktickedBlock(getCurrentPos(ctx), backtickedContent.getText());
    }

    /**
     * {@inheritDoc}
     */
    @Override
    public void exitElvisExpression(BallerinaParser.ElvisExpressionContext ctx) {
        if (isInErrorState) {
            return;
        }

        this.pkgBuilder.createElvisExpr(getCurrentPos(ctx), getWS(ctx));
    }

    private DiagnosticPos getCurrentPos(ParserRuleContext ctx) {
        int startLine = ctx.getStart().getLine();
        int startCol = ctx.getStart().getCharPositionInLine() + 1;

        int endLine = -1;
        int endCol = -1;
        Token stop = ctx.getStop();
        if (stop != null) {
            endLine = stop.getLine();
            endCol = stop.getCharPositionInLine() + (stop.getStopIndex() - stop.getStartIndex() + 1) + 1;
        }

        return new DiagnosticPos(diagnosticSrc, startLine, endLine, startCol, endCol);
    }

    private DiagnosticPos getCurrentPos(TerminalNode node) {
        Token symbol = node.getSymbol();
        int startLine = symbol.getLine();
        int startCol = symbol.getCharPositionInLine() + 1;

        int endLine = startLine;
        int endCol = startCol + symbol.getText().length();
        return new DiagnosticPos(diagnosticSrc, startLine, endLine, startCol, endCol);
    }

    protected Set<Whitespace> getWS(ParserRuleContext ctx) {
        return null;
    }

    private Stack<String> getTemplateTextFragments(List<TerminalNode> nodes) {
        Stack<String> templateStrFragments = new Stack<>();
        nodes.forEach(node -> {
            if (node == null) {
                templateStrFragments.push(null);
            } else {
                String str = node.getText();
                templateStrFragments.push(str.substring(0, str.length() - 2));
            }
        });
        return templateStrFragments;
    }

    private String getTemplateEndingStr(TerminalNode node) {
        return node == null ? null : node.getText();
    }

    private String getTemplateEndingStr(List<TerminalNode> nodes) {
        StringJoiner joiner = new StringJoiner("");
        nodes.forEach(node -> joiner.add(node.getText()));
        return joiner.toString();
    }

    private String getNodeValue(ParserRuleContext ctx, TerminalNode node) {
        String op = ctx.getChild(0).getText();
        String value = node.getText();
        if (op != null && "-".equals(op)) {
            value = "-" + value;
        }
        return value;
    }

    private String getHexNodeValue(ParserRuleContext ctx, TerminalNode node) {
        String value = getNodeValue(ctx, node);
        if (!(value.contains("p") || value.contains("P"))) {
            value = value + "p0";
        }
        return value;
    }

    private Object getIntegerLiteral(ParserRuleContext simpleLiteralContext,
                                     BallerinaParser.IntegerLiteralContext integerLiteralContext) {
        if (integerLiteralContext.DecimalIntegerLiteral() != null) {
            String nodeValue = getNodeValue(simpleLiteralContext, integerLiteralContext.DecimalIntegerLiteral());
            return parseLong(simpleLiteralContext, nodeValue, nodeValue, 10, DiagnosticCode.INTEGER_TOO_SMALL,
                    DiagnosticCode.INTEGER_TOO_LARGE);
        } else if (integerLiteralContext.HexIntegerLiteral() != null) {
            String nodeValue = getNodeValue(simpleLiteralContext, integerLiteralContext.HexIntegerLiteral());
            String processedNodeValue = nodeValue.toLowerCase().replace("0x", "");
            return parseLong(simpleLiteralContext, nodeValue, processedNodeValue, 16,
                    DiagnosticCode.HEXADECIMAL_TOO_SMALL, DiagnosticCode.HEXADECIMAL_TOO_LARGE);
        }
        return null;
    }

    private Object parseLong(ParserRuleContext context, String originalNodeValue, String processedNodeValue, int radix,
                             DiagnosticCode code1, DiagnosticCode code2) {
        try {
            return Long.parseLong(processedNodeValue, radix);
        } catch (Exception e) {
            DiagnosticPos pos = getCurrentPos(context);
            Set<Whitespace> ws = getWS(context);
            if (originalNodeValue.startsWith("-")) {
                dlog.error(pos, code1, originalNodeValue);
            } else {
                dlog.error(pos, code2, originalNodeValue);
            }
        }
        return originalNodeValue;
    }

    /**
     * Mark that this listener is in error state.
     */
    public void setErrorState() {
        this.isInErrorState = true;
    }

    /**
     * Mark that this listener is not in an error state.
     */
    public void unsetErrorState() {
        this.isInErrorState = false;
    }

    boolean isInErrorState() {

        return this.isInErrorState;
    }
}<|MERGE_RESOLUTION|>--- conflicted
+++ resolved
@@ -1059,15 +1059,10 @@
         boolean detailsTypeExists = ctx.typeName() != null;
         boolean isErrorTypeInfer = ctx.MUL() != null;
         boolean isAnonymous = !(ctx.parent.parent.parent.parent.parent.parent
-<<<<<<< HEAD
-                                        instanceof BallerinaParser.FiniteTypeContext) && detailsTypeExists;
-        this.pkgBuilder.addErrorType(getCurrentPos(ctx), getWS(ctx), detailsTypeExists, isErrorTypeInfer, isAnonymous);
-=======
-                instanceof BallerinaParser.FiniteTypeContext) && reasonTypeExists;
+                instanceof BallerinaParser.FiniteTypeContext) && detailsTypeExists;
         boolean isDistinct = ctx.DISTINCT() != null;
-        this.pkgBuilder.addErrorType(getCurrentPos(ctx), getWS(ctx), reasonTypeExists, detailsTypeExists, isAnonymous,
+        this.pkgBuilder.addErrorType(getCurrentPos(ctx), getWS(ctx), detailsTypeExists, isErrorTypeInfer, isAnonymous,
                 isDistinct);
->>>>>>> 23baa0d8
     }
 
     @Override
