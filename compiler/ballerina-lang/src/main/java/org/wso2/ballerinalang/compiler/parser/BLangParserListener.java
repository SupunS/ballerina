--- conflicted
+++ resolved
@@ -239,63 +239,10 @@
             return;
         }
 
-<<<<<<< HEAD
         boolean isFieldAnalyseRequired = (ctx.parent.parent instanceof BallerinaParser.GlobalVariableDefinitionContext
                 || ctx.parent.parent instanceof BallerinaParser.ReturnParameterContext)
                 || ctx.parent.parent.parent.parent instanceof BallerinaParser.TypeDefinitionContext;
         this.pkgBuilder.addObjectType(getCurrentPos(ctx), getWS(ctx), isFieldAnalyseRequired, true, false, false, true);
-=======
-        this.pkgBuilder.addServiceBody(getWS(ctx));
-    }
-
-    /**
-     * {@inheritDoc}
-     */
-    @Override
-    public void enterResourceDefinition(BallerinaParser.ResourceDefinitionContext ctx) {
-        if (ctx.exception != null) {
-            return;
-        }
-        this.pkgBuilder.startResourceDef();
-    }
-
-    /**
-     * {@inheritDoc}
-     */
-    @Override
-    public void exitResourceDefinition(BallerinaParser.ResourceDefinitionContext ctx) {
-        if (ctx.exception != null) {
-            return;
-        }
-
-        boolean markdownDocExists = ctx.documentationString() != null;
-        boolean isDeprecated = ctx.deprecatedAttachment() != null;
-        boolean hasParameters = ctx.resourceParameterList() != null;
-        boolean hasRetParameter = ctx.returnParameter() != null;
-        this.pkgBuilder.endResourceDef(getCurrentPos(ctx), getWS(ctx), ctx.Identifier().getText(), markdownDocExists,
-                isDeprecated, hasParameters, hasRetParameter);
-    }
-
-    @Override
-    public void enterResourceParameterList(BallerinaParser.ResourceParameterListContext ctx) {
-        if (ctx.exception != null) {
-            return;
-        }
-        final BallerinaParser.ResourceDefinitionContext parent = (BallerinaParser.ResourceDefinitionContext) ctx.parent;
-        this.pkgBuilder.addResourceAnnotation(parent.annotationAttachment().size());
-    }
-
-    @Override
-    public void exitResourceParameterList(BallerinaParser.ResourceParameterListContext ctx) {
-        if (ctx.exception != null) {
-            return;
-        }
-
-        final boolean isEndpointDefined = ctx.ENDPOINT() != null;
-        if (isEndpointDefined) {
-            this.pkgBuilder.addEndpointVariable(getCurrentPos(ctx), getWS(ctx), ctx.Identifier().getText());
-        }
->>>>>>> 023f6aa0
     }
 
     /**
