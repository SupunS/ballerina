/*
 *  Copyright (c) 2018, WSO2 Inc. (http://www.wso2.org) All Rights Reserved.
 *
 *  WSO2 Inc. licenses this file to you under the Apache License,
 *  Version 2.0 (the "License"); you may not use this file except
 *  in compliance with the License.
 *  You may obtain a copy of the License at
 *
 *    http://www.apache.org/licenses/LICENSE-2.0
 *
 *  Unless required by applicable law or agreed to in writing,
 *  software distributed under the License is distributed on an
 *  "AS IS" BASIS, WITHOUT WARRANTIES OR CONDITIONS OF ANY
 *  KIND, either express or implied.  See the License for the
 *  specific language governing permissions and limitations
 *  under the License.
 */

package org.wso2.ballerinalang.compiler.semantics.analyzer;

import org.ballerinalang.model.tree.NodeKind;
import org.ballerinalang.model.tree.clauses.JoinStreamingInput;
import org.ballerinalang.model.tree.clauses.OrderByVariableNode;
import org.ballerinalang.model.tree.clauses.PatternStreamingEdgeInputNode;
import org.ballerinalang.model.tree.clauses.SelectExpressionNode;
import org.ballerinalang.model.tree.clauses.StreamActionNode;
import org.ballerinalang.model.tree.clauses.StreamingInput;
import org.ballerinalang.model.tree.expressions.ExpressionNode;
import org.ballerinalang.model.tree.statements.StreamingQueryStatementNode;
import org.ballerinalang.model.types.ConstrainedType;
import org.ballerinalang.model.types.Type;
import org.ballerinalang.util.diagnostic.DiagnosticCode;
import org.wso2.ballerinalang.compiler.desugar.ASTBuilderUtil;
import org.wso2.ballerinalang.compiler.semantics.model.Scope;
import org.wso2.ballerinalang.compiler.semantics.model.SymbolEnv;
import org.wso2.ballerinalang.compiler.semantics.model.SymbolTable;
import org.wso2.ballerinalang.compiler.semantics.model.symbols.BInvokableSymbol;
import org.wso2.ballerinalang.compiler.semantics.model.symbols.BPackageSymbol;
import org.wso2.ballerinalang.compiler.semantics.model.symbols.BSymbol;
import org.wso2.ballerinalang.compiler.semantics.model.symbols.BVarSymbol;
import org.wso2.ballerinalang.compiler.semantics.model.symbols.SymTag;
import org.wso2.ballerinalang.compiler.semantics.model.types.BArrayType;
import org.wso2.ballerinalang.compiler.semantics.model.types.BField;
import org.wso2.ballerinalang.compiler.semantics.model.types.BInvokableType;
import org.wso2.ballerinalang.compiler.semantics.model.types.BRecordType;
import org.wso2.ballerinalang.compiler.semantics.model.types.BStreamType;
import org.wso2.ballerinalang.compiler.semantics.model.types.BStructureType;
import org.wso2.ballerinalang.compiler.semantics.model.types.BTableType;
import org.wso2.ballerinalang.compiler.semantics.model.types.BType;
import org.wso2.ballerinalang.compiler.tree.BLangFunction;
import org.wso2.ballerinalang.compiler.tree.BLangNode;
import org.wso2.ballerinalang.compiler.tree.BLangNodeVisitor;
import org.wso2.ballerinalang.compiler.tree.BLangSimpleVariable;
import org.wso2.ballerinalang.compiler.tree.clauses.BLangGroupBy;
import org.wso2.ballerinalang.compiler.tree.clauses.BLangHaving;
import org.wso2.ballerinalang.compiler.tree.clauses.BLangJoinStreamingInput;
import org.wso2.ballerinalang.compiler.tree.clauses.BLangOrderBy;
import org.wso2.ballerinalang.compiler.tree.clauses.BLangOrderByVariable;
import org.wso2.ballerinalang.compiler.tree.clauses.BLangPatternClause;
import org.wso2.ballerinalang.compiler.tree.clauses.BLangPatternStreamingEdgeInput;
import org.wso2.ballerinalang.compiler.tree.clauses.BLangPatternStreamingInput;
import org.wso2.ballerinalang.compiler.tree.clauses.BLangSelectClause;
import org.wso2.ballerinalang.compiler.tree.clauses.BLangSelectExpression;
import org.wso2.ballerinalang.compiler.tree.clauses.BLangSetAssignment;
import org.wso2.ballerinalang.compiler.tree.clauses.BLangStreamAction;
import org.wso2.ballerinalang.compiler.tree.clauses.BLangStreamingInput;
import org.wso2.ballerinalang.compiler.tree.clauses.BLangWhere;
import org.wso2.ballerinalang.compiler.tree.clauses.BLangWindow;
import org.wso2.ballerinalang.compiler.tree.expressions.BLangAnnotAccessExpr;
import org.wso2.ballerinalang.compiler.tree.expressions.BLangBinaryExpr;
import org.wso2.ballerinalang.compiler.tree.expressions.BLangElvisExpr;
import org.wso2.ballerinalang.compiler.tree.expressions.BLangExpression;
import org.wso2.ballerinalang.compiler.tree.expressions.BLangFieldBasedAccess;
import org.wso2.ballerinalang.compiler.tree.expressions.BLangGroupExpr;
import org.wso2.ballerinalang.compiler.tree.expressions.BLangIndexBasedAccess;
import org.wso2.ballerinalang.compiler.tree.expressions.BLangInvocation;
import org.wso2.ballerinalang.compiler.tree.expressions.BLangLambdaFunction;
import org.wso2.ballerinalang.compiler.tree.expressions.BLangListConstructorExpr;
import org.wso2.ballerinalang.compiler.tree.expressions.BLangLiteral;
import org.wso2.ballerinalang.compiler.tree.expressions.BLangSimpleVarRef;
import org.wso2.ballerinalang.compiler.tree.expressions.BLangTableLiteral;
import org.wso2.ballerinalang.compiler.tree.expressions.BLangTernaryExpr;
import org.wso2.ballerinalang.compiler.tree.expressions.BLangTypeConversionExpr;
import org.wso2.ballerinalang.compiler.tree.expressions.BLangTypeTestExpr;
import org.wso2.ballerinalang.compiler.tree.expressions.BLangTypedescExpr;
import org.wso2.ballerinalang.compiler.tree.expressions.BLangUnaryExpr;
import org.wso2.ballerinalang.compiler.tree.expressions.BLangVariableReference;
import org.wso2.ballerinalang.compiler.tree.statements.BLangForever;
import org.wso2.ballerinalang.compiler.tree.statements.BLangStatement;
import org.wso2.ballerinalang.compiler.tree.statements.BLangStreamingQueryStatement;
import org.wso2.ballerinalang.compiler.util.CompilerContext;
import org.wso2.ballerinalang.compiler.util.Name;
import org.wso2.ballerinalang.compiler.util.Names;
import org.wso2.ballerinalang.compiler.util.TypeTags;
import org.wso2.ballerinalang.compiler.util.diagnotic.BLangDiagnosticLog;
import org.wso2.ballerinalang.compiler.util.diagnotic.DiagnosticPos;

import java.util.Arrays;
import java.util.HashMap;
import java.util.List;
import java.util.Map;
import java.util.stream.Collectors;

/**
 * This class checks semantics of streaming queries.
 *
 * @since 0.990.0
 */
public class StreamsQuerySemanticAnalyzer extends BLangNodeVisitor {
    private static final CompilerContext.Key<StreamsQuerySemanticAnalyzer> SYMBOL_ANALYZER_KEY =
            new CompilerContext.Key<>();
    private static final String AGGREGATOR_OBJECT_NAME = "Aggregator";
    private static final String WINDOW_OBJECT_NAME = "Window";
    private SymbolTable symTable;
    private SymbolEnter symbolEnter;
    private Names names;
    private SymbolResolver symResolver;
    private TypeChecker typeChecker;
    private Types types;
    private BLangDiagnosticLog dlog;

    private SymbolEnv env;
    private BType expType;
    private DiagnosticCode diagCode;
    private List<BField> outputStreamFieldList;

    private BLangOrderBy orderBy;

    private StreamsQuerySemanticAnalyzer(CompilerContext context) {
        context.put(SYMBOL_ANALYZER_KEY, this);

        this.symTable = SymbolTable.getInstance(context);
        this.symbolEnter = SymbolEnter.getInstance(context);
        this.names = Names.getInstance(context);
        this.symResolver = SymbolResolver.getInstance(context);
        this.typeChecker = TypeChecker.getInstance(context);
        this.types = Types.getInstance(context);
        this.dlog = BLangDiagnosticLog.getInstance(context);
    }

    public static StreamsQuerySemanticAnalyzer getInstance(CompilerContext context) {
        StreamsQuerySemanticAnalyzer semAnalyzer = context.get(SYMBOL_ANALYZER_KEY);
        if (semAnalyzer == null) {
            semAnalyzer = new StreamsQuerySemanticAnalyzer(context);
        }

        return semAnalyzer;
    }

    public void analyze(BLangForever forever, SymbolEnv env) {
        analyzeNode(forever, env);
    }

    private void analyzeStmt(BLangStatement stmtNode, SymbolEnv env) {
        analyzeNode(stmtNode, env);
    }

    private void analyzeNode(BLangNode node, SymbolEnv env) {
        analyzeNode(node, env, symTable.noType);
    }

    private void analyzeNode(BLangNode node, SymbolEnv env, BType expType) {
        SymbolEnv prevEnv = this.env;
        BType preExpType = this.expType;
        DiagnosticCode preDiagCode = this.diagCode;

        // TODO Check the possibility of using a try/finally here
        this.env = env;
        this.expType = expType;
        this.diagCode = null;
        node.accept(this);
        this.env = prevEnv;
        this.expType = preExpType;
        this.diagCode = preDiagCode;
    }

    @Override
    public void visit(BLangForever foreverStatement) {

        foreverStatement.setEnv(env);
        for (StreamingQueryStatementNode streamingQueryStatement : foreverStatement.getStreamingQueryStatements()) {
            SymbolEnv stmtEnv = SymbolEnv.createStreamingQueryEnv(
                    (BLangStreamingQueryStatement) streamingQueryStatement, env);
            analyzeStmt((BLangStatement) streamingQueryStatement, stmtEnv);
        }

        //Validate output attribute names with stream/struct
        for (StreamingQueryStatementNode streamingQueryStatement : foreverStatement.getStreamingQueryStatements()) {
            checkOutputAttributesWithOutputConstraint((BLangStatement) streamingQueryStatement);
            validateOutputAttributeTypes((BLangStatement) streamingQueryStatement);
        }
    }

    @Override
    public void visit(BLangStreamingQueryStatement streamingQueryStatement) {
        //Keep output stream fields to be later declared in the env
        retainOutputStreamFields(streamingQueryStatement.getStreamingAction());

        BLangStreamingInput streamingInput = (BLangStreamingInput) streamingQueryStatement.getStreamingInput();
        BLangJoinStreamingInput joinStreamingInput =
                (BLangJoinStreamingInput) streamingQueryStatement.getJoiningInput();
        BLangSelectClause selectClause = (BLangSelectClause) streamingQueryStatement.getSelectClause();
        orderBy = (BLangOrderBy) streamingQueryStatement.getOrderbyClause();

        SymbolEnv streamInputEnv = SymbolEnv.createTypeNarrowedEnv(streamingInput, env);
        analyzeNode(streamingInput, streamInputEnv);

        if (joinStreamingInput != null) {
            streamInputEnv = SymbolEnv.createTypeNarrowedEnv(streamingInput, streamInputEnv);
            analyzeNode(joinStreamingInput, streamInputEnv);
        }

        analyzeNode(selectClause, streamInputEnv);

        BLangStreamAction streamActionNode = (BLangStreamAction) streamingQueryStatement.getStreamingAction();
        if (streamActionNode != null) {
            analyzeNode(streamActionNode, env);
        }

        BLangPatternClause patternClause = (BLangPatternClause) streamingQueryStatement.getPatternClause();
        if (patternClause != null) {
            analyzeNode(patternClause, env);
        }
    }

    @Override
    public void visit(BLangPatternClause patternClause) {
        BLangPatternStreamingInput patternStreamingInput = (BLangPatternStreamingInput) patternClause
                .getPatternStreamingNode();
        patternStreamingInput.accept(this);
    }

    @Override
    public void visit(BLangPatternStreamingInput patternStreamingInput) {
        List<PatternStreamingEdgeInputNode> patternStreamingEdgeInputs = patternStreamingInput
                .getPatternStreamingEdgeInputs();
        for (PatternStreamingEdgeInputNode inputNode : patternStreamingEdgeInputs) {
            BLangPatternStreamingEdgeInput streamingInput = (BLangPatternStreamingEdgeInput) inputNode;
            streamingInput.accept(this);
        }

        BLangPatternStreamingInput nestedPatternStreamingInput = (BLangPatternStreamingInput) patternStreamingInput
                .getPatternStreamingInput();
        if (nestedPatternStreamingInput != null) {
            nestedPatternStreamingInput.accept(this);
        }
    }

    @Override
    public void visit(BLangPatternStreamingEdgeInput patternStreamingEdgeInput) {
        BLangVariableReference streamRef = (BLangVariableReference) patternStreamingEdgeInput.getStreamReference();
        typeChecker.checkExpr(streamRef, env);

        BLangWhere where = (BLangWhere) patternStreamingEdgeInput.getWhereClause();
        if (where != null) {
            where.accept(this);
        }
    }

    @Override
    public void visit(BLangStreamingInput streamingInput) {

        BLangVariableReference streamRef = (BLangVariableReference) streamingInput.getStreamReference();
        analyzeNode(streamRef, env);

        if (streamRef.symbol == null) {
            return;
        }

        if (isTableReference(streamingInput.getStreamReference())) {
            checkTableAlias(streamingInput, (BLangInvocation) streamRef);
        } else {
            defineTypeNarrowedStreamSymbol(streamingInput, streamRef);
        }

        analyzeStreamingInput(streamingInput);
        createTypeNarrowedSymbolForAlias(streamingInput, streamRef);
    }

    private void analyzeStreamingInput(BLangStreamingInput streamingInput) {
        BLangWhere beforeWhereNode = (BLangWhere) streamingInput.getBeforeStreamingCondition();
        if (beforeWhereNode != null) {
            analyzeNode(beforeWhereNode, env);
        }

        List<ExpressionNode> preInvocations = streamingInput.getPreFunctionInvocations();
        if (preInvocations != null) {
            preInvocations.stream().map(expr -> (BLangExpression) expr)
                    .forEach(expression -> analyzeNode(expression, env));
        }

        BLangWindow windowClauseNode = (BLangWindow) streamingInput.getWindowClause();
        if (windowClauseNode != null) {
            analyzeNode(windowClauseNode, env);
        }

        List<ExpressionNode> postInvocations = streamingInput.getPostFunctionInvocations();
        if (postInvocations != null) {
            postInvocations.stream().map(expressionNode -> (BLangExpression) expressionNode)
                    .forEach(expression -> analyzeNode(expression, env));
        }

        BLangWhere afterWhereNode = (BLangWhere) streamingInput.getAfterStreamingCondition();
        if (afterWhereNode != null) {
            analyzeNode(afterWhereNode, env);
        }
    }

    private void createTypeNarrowedSymbolForAlias(BLangStreamingInput streamingInput, BLangVariableReference varRef) {
        if (streamingInput.getAlias() != null) {
            //Remove older stream symbol since here after we have the alias
            env.scope.entries.remove(varRef.symbol.name);
            BVarSymbol symbol = (BVarSymbol) varRef.symbol;
            BVarSymbol aliasSymbol = null;

            if (symbol.type.tag == TypeTags.STREAM) {
                aliasSymbol = ASTBuilderUtil.duplicateVarSymbol(symbol);
                aliasSymbol.name = names.fromString(streamingInput.getAlias());
            } else if (symbol.type.tag == TypeTags.TABLE) {
                aliasSymbol = ASTBuilderUtil.duplicateVarSymbol(symbol);
                aliasSymbol.name = names.fromString(streamingInput.getAlias());
            } else if (symbol.type.tag == TypeTags.INVOKABLE &&
                       ((BInvokableSymbol) symbol).retType.tag == TypeTags.TABLE) {
                aliasSymbol = new BVarSymbol(0, names.fromString(streamingInput.getAlias()), symbol.pkgID,
                                             ((BInvokableSymbol) symbol).retType, symbol.scope.owner);
            }

            if (aliasSymbol != null) {
                Type constrainedType = ((ConstrainedType) aliasSymbol.type).getConstraint();
                defineConstraintTypeNarrowedSymbol(streamingInput, aliasSymbol, (BType) constrainedType);
            }
        }
    }

    private void defineTypeNarrowedStreamSymbol(BLangStreamingInput streamingInput, BLangVariableReference streamRef) {
        BVarSymbol streamSymbol = (BVarSymbol) streamRef.symbol;
        BType constraintType = ((BStreamType) streamSymbol.type).constraint;
        defineConstraintTypeNarrowedSymbol(streamingInput, streamSymbol, constraintType);
    }

    private void checkTableAlias(BLangStreamingInput streamingInput, BLangInvocation streamRef) {
        if (streamingInput.getAlias() == null) {
            dlog.error(streamingInput.pos, DiagnosticCode.UNDEFINED_INVOCATION_ALIAS, streamRef
                    .name.getValue());
        }
    }

    private void defineConstraintTypeNarrowedSymbol(BLangNode node, BVarSymbol symbol, BType constraintType) {
        BVarSymbol varSymbol = symbolEnter.createVarSymbol(symbol.flags, constraintType, symbol.name, env);
        varSymbol.owner = symbol.owner;
        varSymbol.originalSymbol = symbol;
        symbolEnter.defineShadowedSymbol(node.pos, varSymbol, env);
    }

    private boolean isTableReference(ExpressionNode streamReference) {
        if (streamReference.getKind() == NodeKind.INVOCATION) {
            return ((BLangInvocation) streamReference).type.tsymbol.type == symTable.tableType;
        } else {
            return ((BLangVariableReference) streamReference).type.tsymbol.type == symTable.tableType;
        }
    }

    @Override
    public void visit(BLangWindow windowClause) {
        analyzeNode((BLangInvocation) windowClause.getFunctionInvocation(), env);
    }

    @Override
    public void visit(BLangInvocation invocationExpr) {

        if (invocationExpr.expr != null) {
            analyzeNode(invocationExpr.expr, env);
        }

        BSymbol aggregatorTypeSymbol = symResolver.lookupSymbolInPackage(invocationExpr.pos, env,
                Names.STREAMS_MODULE, names.fromString(AGGREGATOR_OBJECT_NAME), SymTag.OBJECT);
        BSymbol windowTypeSymbol = symResolver.lookupSymbolInPackage(invocationExpr.pos, env, Names.STREAMS_MODULE,
                names.fromString(WINDOW_OBJECT_NAME), SymTag.OBJECT);

        if (checkInvocationExpr(invocationExpr, aggregatorTypeSymbol, windowTypeSymbol,
                names.fromIdNode(invocationExpr.pkgAlias))) {
            return;
        }

<<<<<<< HEAD
            if (checkInvocationExpr(invocationExpr, aggregatorTypeSymbol, windowTypeSymbol, Names.STREAMS_MODULE)) {
                return;
            }

            invocationExpr.argExprs.forEach(argExpr -> analyzeNode(argExpr, env));
            BLangExpression expr = invocationExpr.expr;
            if (expr.getKind() == NodeKind.INVOCATION &&
                ((BLangInvocation) expr).symbol.type.getReturnType().tsymbol == aggregatorTypeSymbol) {

                Name funcName = names.fromIdNode(invocationExpr.name);
                BSymbol moduleSymbol = findLangLibModuleForFunction(funcName);

                if (moduleSymbol != symTable.notFoundSymbol) {
                    BInvokableSymbol funcSymbol = (BInvokableSymbol) symResolver
                            .lookupLangLibMethodInModule((BPackageSymbol) moduleSymbol, funcName);
                    //we know for sure, that expr's type has to be 0th parameter's type
                    expr.type = funcSymbol.params.get(0).type;
                }

            }

            typeChecker.checkExpr(invocationExpr, env);
        }
    }

    private BSymbol findLangLibModuleForFunction(Name name) {
        BSymbol funcSymbol;

        funcSymbol = symResolver.lookupLangLibMethodInModule(symTable.langIntModuleSymbol, name);
        if (funcSymbol != symTable.notFoundSymbol) {
            return symTable.langIntModuleSymbol;
        }

        funcSymbol = symResolver.lookupLangLibMethodInModule(symTable.langFloatModuleSymbol, name);
        if (funcSymbol != symTable.notFoundSymbol) {
            return symTable.langFloatModuleSymbol;
        }

        funcSymbol = symResolver.lookupLangLibMethodInModule(symTable.langStringModuleSymbol, name);
        if (funcSymbol != symTable.notFoundSymbol) {
            return symTable.langStringModuleSymbol;
        }

        funcSymbol = symResolver.lookupLangLibMethodInModule(symTable.langDecimalModuleSymbol, name);
        if (funcSymbol != symTable.notFoundSymbol) {
            return symTable.langDecimalModuleSymbol;
        }

        funcSymbol = symResolver.lookupLangLibMethodInModule(symTable.langValueModuleSymbol, name);
        if (funcSymbol != symTable.notFoundSymbol) {
            return symTable.langValueModuleSymbol;
        }

        return symTable.notFoundSymbol;
=======
        if (!checkInvocationExpr(invocationExpr, aggregatorTypeSymbol, windowTypeSymbol, Names.STREAMS_MODULE)) {
            invocationExpr.argExprs.forEach(argExpr -> analyzeNode(argExpr, env));
            typeChecker.checkExpr(invocationExpr, env);
        }

>>>>>>> f5b24353
    }

    @Override
    public void visit(BLangWhere whereClause) {
        BLangExpression expr = (BLangExpression) whereClause.getExpression();
        analyzeNode(expr, env);
    }

    @Override
    public void visit(BLangTypeTestExpr typeTestExpr) {
        analyzeNode(typeTestExpr.expr, env);
        typeChecker.checkExpr(typeTestExpr, env);
    }

    @Override
    public void visit(BLangAnnotAccessExpr annotAccessExpr) {
        analyzeNode(annotAccessExpr.expr, env);
        typeChecker.checkExpr(annotAccessExpr, env);
    }

    @Override
    public void visit(BLangElvisExpr elvisExpr) {
        analyzeNode(elvisExpr.lhsExpr, env);
        analyzeNode(elvisExpr.rhsExpr, env);
        typeChecker.checkExpr(elvisExpr, env);

    }

    @Override
    public void visit(BLangUnaryExpr unaryExpr) {
        analyzeNode(unaryExpr.expr, env);
        typeChecker.checkExpr(unaryExpr, env);

    }

    @Override
    public void visit(BLangBinaryExpr binaryExpr) {
        analyzeNode(binaryExpr.lhsExpr, env);
        analyzeNode(binaryExpr.rhsExpr, env);
        typeChecker.checkExpr(binaryExpr, env);

    }

    @Override
    public void visit(BLangFieldBasedAccess fieldAccessExpr) {
        typeChecker.checkExpr(fieldAccessExpr, env);

        //Rollback to original type from shadowed type
        BLangVariableReference expr = (BLangVariableReference) fieldAccessExpr.expr;
        if (expr.symbol != null) {
            BVarSymbol symbol = ((BVarSymbol) expr.symbol).originalSymbol;
            if (symbol != null && (symbol.type.tag == TypeTags.STREAM || symbol.type.tag == TypeTags.TABLE)) {
                expr.symbol = symbol;
                expr.type = expr.symbol.type;
            }

            if (env.node != null && env.node.getKind() == NodeKind.SELECT_CLAUSE) {
                dlog.error(fieldAccessExpr.pos, DiagnosticCode.STREAM_ATTR_NOT_ALLOWED_IN_HAVING_ORDER_BY,
                           fieldAccessExpr.field.value);
            }

            if (fieldAccessExpr.expr.type.tag == TypeTags.STREAM) {
                BRecordType streamType = (BRecordType) ((BStreamType) fieldAccessExpr.expr.type).constraint;
                if (streamType.fields.stream()
                        .noneMatch(bField -> bField.name.value.equals(fieldAccessExpr.field.value))) {
                    dlog.error(fieldAccessExpr.pos, DiagnosticCode.UNDEFINED_STREAM_ATTRIBUTE, fieldAccessExpr.field
                            .value);
                }
            }
        }
    }

    @Override
    public void visit(BLangIndexBasedAccess indexAccessExpr) {
        analyzeNode(indexAccessExpr.indexExpr, env);
        analyzeNode(indexAccessExpr.expr, env);
        typeChecker.checkExpr(indexAccessExpr, env);
    }

    @Override
    public void visit(BLangSimpleVarRef varRefExpr) {
        typeChecker.checkExpr(varRefExpr, env);
    }

    @Override
    public void visit(BLangLiteral literalExpr) {
        typeChecker.checkExpr(literalExpr, env);
    }

    @Override
    public void visit(BLangTernaryExpr ternaryExpr) {
        analyzeNode(ternaryExpr.expr, env);
        analyzeNode(ternaryExpr.thenExpr, env);
        analyzeNode(ternaryExpr.elseExpr, env);
        typeChecker.checkExpr(ternaryExpr, env);
    }

    @Override
    public void visit(BLangTableLiteral tableLiteral) {
        typeChecker.checkExpr(tableLiteral, env);
    }

    @Override
    public void visit(BLangListConstructorExpr listConstructorExpr) {
        listConstructorExpr.exprs.forEach(expression -> analyzeNode(expression, env));
        typeChecker.checkExpr(listConstructorExpr, env);
    }

    @Override
    public void visit(BLangGroupExpr groupExpr) {
        analyzeNode(groupExpr.expression, env);
        typeChecker.checkExpr(groupExpr, env);
    }

    @Override
    public void visit(BLangTypeConversionExpr typeConversionExpr) {
        analyzeNode(typeConversionExpr.expr, env);
        typeChecker.checkExpr(typeConversionExpr, env);
    }

    @Override
    public void visit(BLangTypedescExpr typedescExpr) {
        typeChecker.checkExpr(typedescExpr, env);
    }

    @Override
    public void visit(BLangSelectClause selectClause) {
        BLangGroupBy groupByNode = (BLangGroupBy) selectClause.getGroupBy();
        if (groupByNode != null) {
            analyzeNode(groupByNode, env);
        }

        List<? extends SelectExpressionNode> selectExpressionsList = selectClause.getSelectExpressions();
        if (selectExpressionsList != null) {
            selectExpressionsList.forEach(selectExpressionNode -> analyzeNode((BLangNode) selectExpressionNode, env));
        }

        //Define a new env for select clause. It will be used by having and orderBy clause
        SymbolEnv selectClauseEnv = SymbolEnv.createDummyEnv(selectClause, new Scope(env.scope.owner), env);
//        SymbolEnv selectClauseEnv = new SymbolEnv(selectClause, new Scope(env.scope.owner));
        selectClauseEnv.enclPkg = env.enclPkg;
        defineOutputStreamFields(selectClauseEnv);

        BLangHaving havingNode = (BLangHaving) selectClause.getHaving();
        if (havingNode != null) {
            analyzeNode(havingNode, selectClauseEnv);
        }

        //orderBy should have access to the env of select clause, hence this
        if (orderBy != null) {
            analyzeNode(orderBy, selectClauseEnv);
        }
    }

    @Override
    public void visit(BLangGroupBy groupBy) {
        List<? extends ExpressionNode> variableExpressionList = groupBy.getVariables();
        variableExpressionList.forEach(expressionNode -> analyzeNode((BLangNode) expressionNode, env));
    }

    @Override
    public void visit(BLangHaving having) {
        BLangExpression expr = (BLangExpression) having.getExpression();
        analyzeNode(expr, env);
    }

    @Override
    public void visit(BLangOrderBy orderBy) {
        List<? extends OrderByVariableNode> orderByVariableList = orderBy.getVariables();
        orderByVariableList.forEach(orderByVariableNode -> analyzeNode((BLangNode) orderByVariableNode, env));
    }

    @Override
    public void visit(BLangOrderByVariable orderByVariable) {
        BLangExpression expression = (BLangExpression) orderByVariable.getVariableReference();
        analyzeNode(expression, env);
    }

    @Override
    public void visit(BLangSelectExpression selectExpression) {
        BLangExpression expressionNode = (BLangExpression) selectExpression.getExpression();
        analyzeNode(expressionNode, env);
    }

    @Override
    public void visit(BLangStreamAction streamAction) {
        BLangLambdaFunction function = (BLangLambdaFunction) streamAction.getInvokableBody();
        typeChecker.checkExpr(function, env);
        validateStreamingActionFunctionParameters(streamAction);
    }

    @Override
    public void visit(BLangJoinStreamingInput joinStreamingInput) {

        BLangStreamingInput streamingInput = (BLangStreamingInput) joinStreamingInput.getStreamingInput();
        analyzeNode(streamingInput, env);
        BLangExpression onCondition = (BLangExpression) joinStreamingInput.getOnExpression();
        if (onCondition != null) {
            analyzeNode(onCondition, env);
        }
    }

    @Override
    public void visit(BLangSetAssignment setAssignmentClause) {
        ExpressionNode expressionNode = setAssignmentClause.getExpressionNode();
        ((BLangExpression) expressionNode).accept(this);

        ExpressionNode variableReference = setAssignmentClause.getVariableReference();
        ((BLangExpression) variableReference).accept(this);
    }

    //------------- private methods ---------------------------------------------------------

    private void checkOutputAttributesWithOutputConstraint(BLangStatement streamingQueryStatement) {
        List<? extends SelectExpressionNode> selectExpressions =
                ((BLangStreamingQueryStatement) streamingQueryStatement).getSelectClause().getSelectExpressions();

        Map<String, BType> selectClauseAttributeMap = new HashMap<>();
        if (!((BLangStreamingQueryStatement) streamingQueryStatement).getSelectClause().isSelectAll()) {
            for (SelectExpressionNode expressionNode : selectExpressions) {
                String variableName = resolveSelectFieldName(expressionNode);

                if (variableName == null) {
                    continue;
                }

                BType variableType = resolveSelectFieldType(expressionNode);
                selectClauseAttributeMap.put(variableName, variableType);
            }
        } else {
            List<BField> inputStructFieldList = ((BRecordType) ((BStreamType) ((BLangSimpleVarRef) (
                    ((BLangStreamingQueryStatement) streamingQueryStatement).getStreamingInput())
                    .getStreamReference()).type).constraint).fields;
            for (BField field : inputStructFieldList) {
                selectClauseAttributeMap.put(field.name.value, field.type);
            }
        }

        BType streamActionArgumentType = ((BInvokableType) ((BLangLambdaFunction) (((BLangStreamingQueryStatement)
                streamingQueryStatement).getStreamingAction()).getInvokableBody()).type).paramTypes.get(0);

        if (streamActionArgumentType.tag != TypeTags.ARRAY) {
            return;
        }

        BType structType = (((BArrayType) streamActionArgumentType).eType);

        if (structType.tag == TypeTags.OBJECT || structType.tag == TypeTags.RECORD) {
            List<BField> structFieldList = ((BStructureType) structType).fields;
            if (structFieldList.stream().anyMatch(bField -> !(selectClauseAttributeMap.containsKey(bField.name.value) &&
                    (selectClauseAttributeMap.get(bField.name.value) == null ||
                    types.isAssignable(selectClauseAttributeMap.get(bField.name.value), bField.type))))) {
                String[] fieldNames = structFieldList.stream().map(field -> field.name.value)
                        .collect(Collectors.toList()).toArray(new String[]{});
                String[] selectExprs = selectClauseAttributeMap.keySet().toArray(new String[]{});
                dlog.error(((BLangStreamAction) ((BLangStreamingQueryStatement) streamingQueryStatement).
                        getStreamingAction()).pos, DiagnosticCode.INCOMPATIBLE_FIELDS_IN_SELECT_CLAUSE, structType,
                           Arrays.toString(fieldNames), Arrays.toString(selectExprs));
            }
        }
    }

    private BType resolveSelectFieldType(SelectExpressionNode expressionNode) {
        return ((BLangExpression) (expressionNode).getExpression()).type;
    }

    private String resolveSelectFieldName(SelectExpressionNode expressionNode) {
        if (expressionNode.getIdentifier() != null) {
            return expressionNode.getIdentifier();
        } else {
            BLangExpression expr = (BLangExpression) expressionNode.getExpression();
            if (expr.getKind() == NodeKind.FIELD_BASED_ACCESS_EXPR) {
                return ((BLangFieldBasedAccess) expr).field.value;
            } else {
                dlog.error(expr.pos, DiagnosticCode.SELECT_EXPR_ALIAS_NOT_FOUND);
                return null;
            }
        }
    }

    private void validateStreamingEventType(DiagnosticPos pos, BType actualType, String attributeName, BType expType) {
        if (expType.tag == TypeTags.SEMANTIC_ERROR) {
            return;
        } else if (expType.tag == TypeTags.NONE) {
            return;
        } else if (actualType.tag == TypeTags.SEMANTIC_ERROR) {
            return;
        } else if (this.types.isAssignable(expType, actualType)) {
            return;
        }

        // e.g. incompatible types: expected 'int' for attribute 'name', found 'string'
        dlog.error(pos, DiagnosticCode.STREAMING_INCOMPATIBLE_TYPES, expType, attributeName, actualType);
    }

    private void validateOutputAttributeTypes(BLangStatement streamingQueryStatement) {
        StreamingInput streamingInput = ((BLangStreamingQueryStatement) streamingQueryStatement).getStreamingInput();
        JoinStreamingInput joinStreamingInput = ((BLangStreamingQueryStatement) streamingQueryStatement).
                getJoiningInput();

        if (streamingInput != null &&
                ((BLangExpression) streamingInput.getStreamReference()).type.tag != TypeTags.SEMANTIC_ERROR) {
            Map<String, List<BField>> inputStreamSpecificFieldMap =
                    createInputStreamSpecificFieldMap(streamingInput, joinStreamingInput);
            BType streamActionArgumentType = ((BInvokableType) ((BLangLambdaFunction) (((BLangStreamingQueryStatement)
                    streamingQueryStatement).getStreamingAction()).getInvokableBody()).type).paramTypes.get(0);

            if (streamActionArgumentType.tag != TypeTags.ARRAY) {
                return;
            }

            BType structType = (((BArrayType) streamActionArgumentType).eType);
            if (structType.tag == TypeTags.OBJECT || structType.tag == TypeTags.RECORD) {
                List<BField> outputStreamFieldList = ((BStructureType) structType).fields;
                List<? extends SelectExpressionNode> selectExpressions = ((BLangStreamingQueryStatement)
                        streamingQueryStatement).getSelectClause().getSelectExpressions();

                if (!((BLangStreamingQueryStatement) streamingQueryStatement).getSelectClause().isSelectAll()) {
                    for (int i = 0; i < selectExpressions.size(); i++) {
                        SelectExpressionNode expressionNode = selectExpressions.get(i);
                        BField structField = null;
                        if (expressionNode.getExpression() instanceof BLangSimpleVarRef) {
                            String attributeName = ((BLangSimpleVarRef) expressionNode.getExpression()).
                                    variableName.getValue();

                            for (List<BField> streamFieldList :
                                    inputStreamSpecificFieldMap.values()) {
                                structField = getStructField(streamFieldList, attributeName);
                                if (structField != null) {
                                    break;
                                }
                            }
                            validateAttributeWithOutputStruct(structField, attributeName, streamingQueryStatement,
                                    outputStreamFieldList.get(i));
                        }
                    }
                    return;
                }

                List<BField> inputStreamFields = ((BStructureType) ((BStreamType) ((BLangExpression)
                        (((BLangStreamingQueryStatement) streamingQueryStatement).getStreamingInput()).
                                getStreamReference()).type).constraint).fields;

                for (int i = 0; i < inputStreamFields.size(); i++) {
                    BField inputStructField = inputStreamFields.get(i);
                    BField outputStructField = outputStreamFieldList.get(i);
                    validateStreamingEventType(((BLangStreamAction) ((BLangStreamingQueryStatement)
                                    streamingQueryStatement).getStreamingAction()).pos,
                            outputStructField.getType(), outputStructField.getName().getValue(),
                            inputStructField.getType());
                }
            }
        }
    }

    private List<BField> getFieldListFromStreamInput(StreamingInput streamingInput) {
        BType inputReferenceType = ((BLangExpression) streamingInput.getStreamReference()).type;
        if (inputReferenceType.tag == TypeTags.STREAM) {
            return ((BStructureType) ((BStreamType) inputReferenceType).constraint).fields;
        }

        return ((BStructureType) ((BTableType) inputReferenceType).constraint).fields;
    }

    private String getStreamIdentifier(StreamingInput streamingInput) {
        String streamIdentifier = streamingInput.getAlias();
        if (streamIdentifier == null) {
            streamIdentifier = ((BLangSimpleVarRef) streamingInput.getStreamReference()).variableName.value;
        }

        return streamIdentifier;
    }

    private BField getStructField(List<BField> fieldList, String fieldName) {
        for (BField structField : fieldList) {
            String structFieldName = structField.name.getValue();
            if (structFieldName.equalsIgnoreCase(fieldName)) {
                return structField;
            }
        }

        return null;
    }

    private void validateAttributeWithOutputStruct(BField structField, String attributeName,
                                                   BLangStatement streamingQueryStatement,
                                                   BField outputStructField) {
        if (structField != null) {
            validateStreamingEventType(((BLangStreamAction) ((BLangStreamingQueryStatement)
                            streamingQueryStatement).getStreamingAction()).pos, outputStructField.getType(),
                    attributeName, structField.getType());
        }
    }

    private Map<String, List<BField>> createInputStreamSpecificFieldMap
            (StreamingInput streamingInput, JoinStreamingInput joinStreamingInput) {
        Map<String, List<BField>> inputStreamSpecificFieldMap = new HashMap<>();
        String firstStreamIdentifier = getStreamIdentifier(streamingInput);
        List<BField> firstInputStreamFieldList = getFieldListFromStreamInput(streamingInput);
        inputStreamSpecificFieldMap.put(firstStreamIdentifier, firstInputStreamFieldList);

        if (joinStreamingInput != null) {
            List<BField> secondInputStreamFieldList =
                    getFieldListFromStreamInput(joinStreamingInput.getStreamingInput());
            String secondStreamIdentifier = getStreamIdentifier(joinStreamingInput.getStreamingInput());
            inputStreamSpecificFieldMap.put(secondStreamIdentifier, secondInputStreamFieldList);
        }

        return inputStreamSpecificFieldMap;
    }

    private void validateStreamingActionFunctionParameters(BLangStreamAction streamAction) {
        List<BLangSimpleVariable> functionParameters = ((BLangFunction) streamAction.getInvokableBody().
                getFunctionNode()).requiredParams;
        if (functionParameters == null || functionParameters.size() != 1) {
            dlog.error((streamAction).pos,
                    DiagnosticCode.INVALID_STREAM_ACTION_ARGUMENT_COUNT,
                    functionParameters == null ? 0 : functionParameters.size());
            return;
        }

        if (functionParameters.get(0).type.tag != TypeTags.ARRAY ||
                (!((((BArrayType) functionParameters.get(0).type).eType.tag == TypeTags.OBJECT)
                        || (((BArrayType) functionParameters.get(0).type).eType.tag == TypeTags.RECORD)))) {
            dlog.error((streamAction).pos, DiagnosticCode.INVALID_STREAM_ACTION_ARGUMENT_TYPE);
        }
    }

    private void retainOutputStreamFields(StreamActionNode streamAction) {
        if (streamAction == null) {
            return;
        }
        BType streamActionArgumentType = ((BLangLambdaFunction) streamAction
                .getInvokableBody()).function.requiredParams.get(0).type;
        if (streamActionArgumentType.tag != TypeTags.ARRAY) {
            return;
        }
        BType structType = (((BArrayType) streamActionArgumentType).eType);
        if (structType.tag == TypeTags.OBJECT || structType.tag == TypeTags.RECORD) {
            this.outputStreamFieldList = ((BStructureType) structType).fields;
        }
    }

    private void defineOutputStreamFields(SymbolEnv stmtEnv) {
        if (this.outputStreamFieldList != null) {
            for (BField field : this.outputStreamFieldList) {
                stmtEnv.scope.define(field.name, field.symbol);
            }
        }
    }

    private boolean checkInvocationExpr(BLangInvocation invocationExpr, BSymbol aggregatorTypeSymbol,
                                        BSymbol windowTypeSymbol, Name name) {
        BSymbol symbol = symResolver.lookupSymbolInPackage(invocationExpr.pos, env, name,
                names.fromIdNode(invocationExpr.name), SymTag.INVOKABLE);
        if (symbol != symTable.notFoundSymbol) {
            invocationExpr.symbol = symbol;
            invocationExpr.pkgAlias.value = name.value;
            BSymbol typeSymbol = symbol.type.getReturnType().tsymbol;

            if (typeSymbol == aggregatorTypeSymbol || typeSymbol == windowTypeSymbol) {
                invocationExpr.typeChecked = true;
                invocationExpr.argExprs.forEach(arg -> analyzeNode(arg, env));
                invocationExpr.requiredArgs = invocationExpr.argExprs;
                return true;
            }

            invocationExpr.argExprs.forEach(arg -> analyzeNode(arg, env));
            invocationExpr.requiredArgs = invocationExpr.argExprs;
            typeChecker.checkExpr(invocationExpr, env);
            return true;
        }
        return false;
    }
}<|MERGE_RESOLUTION|>--- conflicted
+++ resolved
@@ -382,30 +382,28 @@
             return;
         }
 
-<<<<<<< HEAD
-            if (checkInvocationExpr(invocationExpr, aggregatorTypeSymbol, windowTypeSymbol, Names.STREAMS_MODULE)) {
-                return;
-            }
-
-            invocationExpr.argExprs.forEach(argExpr -> analyzeNode(argExpr, env));
-            BLangExpression expr = invocationExpr.expr;
-            if (expr.getKind() == NodeKind.INVOCATION &&
-                ((BLangInvocation) expr).symbol.type.getReturnType().tsymbol == aggregatorTypeSymbol) {
-
-                Name funcName = names.fromIdNode(invocationExpr.name);
-                BSymbol moduleSymbol = findLangLibModuleForFunction(funcName);
-
-                if (moduleSymbol != symTable.notFoundSymbol) {
-                    BInvokableSymbol funcSymbol = (BInvokableSymbol) symResolver
-                            .lookupLangLibMethodInModule((BPackageSymbol) moduleSymbol, funcName);
-                    //we know for sure, that expr's type has to be 0th parameter's type
-                    expr.type = funcSymbol.params.get(0).type;
-                }
-
-            }
-
-            typeChecker.checkExpr(invocationExpr, env);
-        }
+        if (checkInvocationExpr(invocationExpr, aggregatorTypeSymbol, windowTypeSymbol, Names.STREAMS_MODULE)) {
+            return;
+        }
+
+        invocationExpr.argExprs.forEach(argExpr -> analyzeNode(argExpr, env));
+        BLangExpression expr = invocationExpr.expr;
+        if (expr.getKind() == NodeKind.INVOCATION &&
+            ((BLangInvocation) expr).symbol.type.getReturnType().tsymbol == aggregatorTypeSymbol) {
+
+            Name funcName = names.fromIdNode(invocationExpr.name);
+            BSymbol moduleSymbol = findLangLibModuleForFunction(funcName);
+
+            if (moduleSymbol != symTable.notFoundSymbol) {
+                BInvokableSymbol funcSymbol = (BInvokableSymbol) symResolver
+                        .lookupLangLibMethodInModule((BPackageSymbol) moduleSymbol, funcName);
+                //we know for sure, that expr's type has to be 0th parameter's type
+                expr.type = funcSymbol.params.get(0).type;
+            }
+
+        }
+
+        typeChecker.checkExpr(invocationExpr, env);
     }
 
     private BSymbol findLangLibModuleForFunction(Name name) {
@@ -437,13 +435,6 @@
         }
 
         return symTable.notFoundSymbol;
-=======
-        if (!checkInvocationExpr(invocationExpr, aggregatorTypeSymbol, windowTypeSymbol, Names.STREAMS_MODULE)) {
-            invocationExpr.argExprs.forEach(argExpr -> analyzeNode(argExpr, env));
-            typeChecker.checkExpr(invocationExpr, env);
-        }
-
->>>>>>> f5b24353
     }
 
     @Override
