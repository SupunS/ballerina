--- conflicted
+++ resolved
@@ -136,15 +136,11 @@
 import org.wso2.ballerinalang.compiler.tree.statements.BLangIf;
 import org.wso2.ballerinalang.compiler.tree.statements.BLangLock;
 import org.wso2.ballerinalang.compiler.tree.statements.BLangMatch;
-<<<<<<< HEAD
 import org.wso2.ballerinalang.compiler.tree.statements.BLangMatch.BLangMatchStmtStaticBindingPatternClause;
 import org.wso2.ballerinalang.compiler.tree.statements.BLangMatch.BLangMatchStmtTypedBindingPatternClause;
+import org.wso2.ballerinalang.compiler.tree.statements.BLangPanic;
 import org.wso2.ballerinalang.compiler.tree.statements.BLangRecordDestructure;
 import org.wso2.ballerinalang.compiler.tree.statements.BLangRecordVariableDef;
-=======
-import org.wso2.ballerinalang.compiler.tree.statements.BLangMatch.BLangMatchStmtPatternClause;
-import org.wso2.ballerinalang.compiler.tree.statements.BLangPanic;
->>>>>>> 55817355
 import org.wso2.ballerinalang.compiler.tree.statements.BLangRetry;
 import org.wso2.ballerinalang.compiler.tree.statements.BLangReturn;
 import org.wso2.ballerinalang.compiler.tree.statements.BLangScope;
@@ -529,7 +525,7 @@
         if (NodeKind.VARIABLE == variable.getKind()) {
 
             if (!validateVariableDefinition(varRefExpr)) {
-                rhsType = symTable.errType;
+                rhsType = symTable.semanticError;
             }
 
             BLangSimpleVariable simpleVariable = (BLangSimpleVariable) variable;
@@ -1915,114 +1911,6 @@
         }
     }
 
-<<<<<<< HEAD
-=======
-    private void handleAssignNodeWithVar(DiagnosticPos pos,
-                                         BLangExpression varRefExpr,
-                                         boolean safeAssignment,
-                                         BLangExpression rhsExpr) {
-        // The lhs supports only simpleVarRef expression only.
-        if (varRefExpr.getKind() != NodeKind.SIMPLE_VARIABLE_REF) {
-            dlog.error(varRefExpr.pos, DiagnosticCode.INVALID_VARIABLE_ASSIGNMENT, varRefExpr);
-            varRefExpr.type = this.symTable.semanticError;
-            return;
-        }
-        BType rhsType = typeChecker.checkExpr(rhsExpr, this.env, expType);
-
-        if (!validateVariableDefinition(rhsExpr)) {
-            rhsType = symTable.semanticError;
-        }
-
-        // Check variable symbol if exists.
-        BLangSimpleVarRef simpleVarRef = (BLangSimpleVarRef) varRefExpr;
-        simpleVarRef.lhsVar = true;
-        Name varName = names.fromIdNode(simpleVarRef.variableName);
-        if (varName != Names.IGNORE) {
-            BSymbol symbol = symResolver.lookupSymbol(env, varName, SymTag.VARIABLE);
-            if (symbol != symTable.notFoundSymbol) {
-                dlog.error(simpleVarRef.pos, DiagnosticCode.REDECLARED_SYMBOL, symbol.name);
-                return;
-            }
-        } else {
-            dlog.error(simpleVarRef.pos, DiagnosticCode.UNDERSCORE_NOT_ALLOWED);
-            return;
-        }
-
-        // Define the new variable
-        BVarSymbol varSymbol = this.symbolEnter.defineVarSymbol(simpleVarRef.pos,
-                Collections.emptySet(), rhsType, varName, env);
-        simpleVarRef.symbol = varSymbol;
-        simpleVarRef.type = varSymbol.type;
-    }
-
-    private void handleAssignNodeWithVarDeStructure(BLangTupleDestructure tupleDeNode) {
-        int ignoredCount = 0;
-
-        List<Name> newVariables = new ArrayList<Name>();
-        List<BType> expTypes = new ArrayList<>();
-        // Check each LHS expression.
-        for (int i = 0; i < tupleDeNode.varRefs.size(); i++) {
-            BLangExpression varRef = tupleDeNode.varRefs.get(i);
-            // If the assignment is declared with "var", then lhs supports only simpleVarRef expressions only.
-            if (varRef.getKind() != NodeKind.SIMPLE_VARIABLE_REF) {
-                dlog.error(varRef.pos, DiagnosticCode.INVALID_VARIABLE_ASSIGNMENT, varRef);
-                expTypes.add(symTable.semanticError);
-                continue;
-            }
-            // Check variable symbol if exists.
-            BLangSimpleVarRef simpleVarRef = (BLangSimpleVarRef) varRef;
-            ((BLangVariableReference) varRef).lhsVar = true;
-            Name varName = names.fromIdNode(simpleVarRef.variableName);
-            if (varName == Names.IGNORE) {
-                ignoredCount++;
-                simpleVarRef.type = this.symTable.noType;
-                expTypes.add(symTable.noType);
-                continue;
-            }
-
-            BSymbol symbol = symResolver.lookupSymbol(env, varName, SymTag.VARIABLE);
-            if (symbol == symTable.notFoundSymbol) {
-                newVariables.add(varName);
-                expTypes.add(symTable.noType);
-            } else {
-                dlog.error(varRef.pos, DiagnosticCode.REDECLARED_SYMBOL, symbol.name);
-                expTypes.add(symbol.type);
-            }
-        }
-
-        if (ignoredCount == tupleDeNode.varRefs.size()) {
-            dlog.error(tupleDeNode.pos, DiagnosticCode.NO_NEW_VARIABLES_VAR_ASSIGNMENT);
-        }
-
-        List<BType> rhsTypes;
-        BType expType = new BTupleType(expTypes);
-        BType rhsType = typeChecker.checkExpr(tupleDeNode.expr, this.env, expType);
-        if (rhsType != symTable.semanticError && rhsType.tag == TypeTags.TUPLE) {
-            BTupleType tupleType = (BTupleType) rhsType;
-            rhsTypes = tupleType.tupleTypes;
-        } else {
-            dlog.error(tupleDeNode.pos, DiagnosticCode.INCOMPATIBLE_TYPES_EXP_TUPLE, rhsType);
-            rhsTypes = typeChecker.getListWithErrorTypes(tupleDeNode.varRefs.size());
-        }
-
-        // visit all lhs expressions
-        for (int i = 0; i < tupleDeNode.varRefs.size(); i++) {
-            BLangExpression varRef = tupleDeNode.varRefs.get(i);
-            if (varRef.getKind() != NodeKind.SIMPLE_VARIABLE_REF) {
-                continue;
-            }
-            BType actualType = rhsTypes.get(i);
-            BLangSimpleVarRef simpleVarRef = (BLangSimpleVarRef) varRef;
-            Name varName = names.fromIdNode(simpleVarRef.variableName);
-            if (newVariables.contains(varName)) {
-                // define new variables
-                this.symbolEnter.defineVarSymbol(simpleVarRef.pos, Collections.emptySet(), actualType, varName, env);
-            }
-            typeChecker.checkExpr(simpleVarRef, env);
-        }
-    }
-
->>>>>>> 55817355
     private void checkRetryStmtValidity(BLangExpression retryCountExpr) {
         boolean error = true;
         NodeKind retryKind = retryCountExpr.getKind();
