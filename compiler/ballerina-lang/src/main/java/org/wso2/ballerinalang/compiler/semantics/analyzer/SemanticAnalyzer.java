--- conflicted
+++ resolved
@@ -259,15 +259,6 @@
                     new BLangAnnotationAttachmentPoint(BLangAnnotationAttachmentPoint.AttachmentPoint.FUNCTION);
             this.analyzeDef(annotationAttachment, funcEnv);
         });
-<<<<<<< HEAD
-        funcNode.docAttachments.forEach(doc -> analyzeDef(doc, funcEnv));
-
-        // Check for native functions
-        if (Symbols.isNative(funcNode.symbol) || funcNode.interfaceFunction) {
-            return;
-        }
-=======
->>>>>>> 62bba438
 
         funcNode.docAttachments.forEach(doc -> analyzeDef(doc, funcEnv));
         funcNode.requiredParams.forEach(p -> this.analyzeDef(p, funcEnv));
@@ -277,7 +268,7 @@
         }
 
         // Check for native functions
-        if (Symbols.isNative(funcNode.symbol)) {
+        if (Symbols.isNative(funcNode.symbol) || funcNode.interfaceFunction) {
             return;
         }
 
