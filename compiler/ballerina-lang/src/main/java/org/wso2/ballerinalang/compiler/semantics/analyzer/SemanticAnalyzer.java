/*
*  Copyright (c) 2017, WSO2 Inc. (http://www.wso2.org) All Rights Reserved.
*
*  WSO2 Inc. licenses this file to you under the Apache License,
*  Version 2.0 (the "License"); you may not use this file except
*  in compliance with the License.
*  You may obtain a copy of the License at
*
*    http://www.apache.org/licenses/LICENSE-2.0
*
*  Unless required by applicable law or agreed to in writing,
*  software distributed under the License is distributed on an
*  "AS IS" BASIS, WITHOUT WARRANTIES OR CONDITIONS OF ANY
*  KIND, either express or implied.  See the License for the
*  specific language governing permissions and limitations
*  under the License.
*/
package org.wso2.ballerinalang.compiler.semantics.analyzer;

import org.ballerinalang.compiler.CompilerPhase;
import org.ballerinalang.model.TreeBuilder;
import org.ballerinalang.model.tree.NodeKind;
import org.ballerinalang.model.tree.OperatorKind;
import org.ballerinalang.model.tree.clauses.GroupByNode;
import org.ballerinalang.model.tree.clauses.HavingNode;
import org.ballerinalang.model.tree.clauses.JoinStreamingInput;
import org.ballerinalang.model.tree.clauses.OrderByNode;
import org.ballerinalang.model.tree.clauses.SelectClauseNode;
import org.ballerinalang.model.tree.clauses.SelectExpressionNode;
import org.ballerinalang.model.tree.clauses.SetAssignmentNode;
import org.ballerinalang.model.tree.clauses.StreamActionNode;
import org.ballerinalang.model.tree.clauses.StreamingInput;
import org.ballerinalang.model.tree.clauses.WhereNode;
import org.ballerinalang.model.tree.clauses.WindowClauseNode;
import org.ballerinalang.model.tree.expressions.ExpressionNode;
import org.ballerinalang.model.tree.expressions.VariableReferenceNode;
import org.ballerinalang.model.tree.statements.StatementNode;
import org.ballerinalang.model.tree.statements.StreamingQueryStatementNode;
import org.ballerinalang.model.tree.types.BuiltInReferenceTypeNode;
import org.ballerinalang.model.types.TypeKind;
import org.ballerinalang.util.diagnostic.DiagnosticCode;
import org.wso2.ballerinalang.compiler.semantics.model.SymbolEnv;
import org.wso2.ballerinalang.compiler.semantics.model.SymbolTable;
import org.wso2.ballerinalang.compiler.semantics.model.symbols.BAnnotationAttributeSymbol;
import org.wso2.ballerinalang.compiler.semantics.model.symbols.BAnnotationSymbol;
import org.wso2.ballerinalang.compiler.semantics.model.symbols.BOperatorSymbol;
import org.wso2.ballerinalang.compiler.semantics.model.symbols.BPackageSymbol;
import org.wso2.ballerinalang.compiler.semantics.model.symbols.BServiceSymbol;
import org.wso2.ballerinalang.compiler.semantics.model.symbols.BStructSymbol;
import org.wso2.ballerinalang.compiler.semantics.model.symbols.BSymbol;
import org.wso2.ballerinalang.compiler.semantics.model.symbols.BVarSymbol;
import org.wso2.ballerinalang.compiler.semantics.model.symbols.SymTag;
import org.wso2.ballerinalang.compiler.semantics.model.symbols.Symbols;
import org.wso2.ballerinalang.compiler.semantics.model.types.BBuiltInRefType;
import org.wso2.ballerinalang.compiler.semantics.model.types.BType;
import org.wso2.ballerinalang.compiler.semantics.model.types.BUnionType;
import org.wso2.ballerinalang.compiler.tree.BLangAction;
import org.wso2.ballerinalang.compiler.tree.BLangAnnotation;
import org.wso2.ballerinalang.compiler.tree.BLangAnnotationAttachment;
import org.wso2.ballerinalang.compiler.tree.BLangAnnotationAttachmentPoint;
import org.wso2.ballerinalang.compiler.tree.BLangConnector;
import org.wso2.ballerinalang.compiler.tree.BLangDocumentation;
import org.wso2.ballerinalang.compiler.tree.BLangEndpoint;
import org.wso2.ballerinalang.compiler.tree.BLangEnum;
import org.wso2.ballerinalang.compiler.tree.BLangFunction;
import org.wso2.ballerinalang.compiler.tree.BLangIdentifier;
import org.wso2.ballerinalang.compiler.tree.BLangImportPackage;
import org.wso2.ballerinalang.compiler.tree.BLangInvokableNode;
import org.wso2.ballerinalang.compiler.tree.BLangNode;
import org.wso2.ballerinalang.compiler.tree.BLangNodeVisitor;
import org.wso2.ballerinalang.compiler.tree.BLangPackage;
import org.wso2.ballerinalang.compiler.tree.BLangResource;
import org.wso2.ballerinalang.compiler.tree.BLangService;
import org.wso2.ballerinalang.compiler.tree.BLangStreamlet;
import org.wso2.ballerinalang.compiler.tree.BLangStruct;
import org.wso2.ballerinalang.compiler.tree.BLangTransformer;
import org.wso2.ballerinalang.compiler.tree.BLangVariable;
import org.wso2.ballerinalang.compiler.tree.BLangWorker;
import org.wso2.ballerinalang.compiler.tree.BLangXMLNS;
import org.wso2.ballerinalang.compiler.tree.clauses.BLangGroupBy;
import org.wso2.ballerinalang.compiler.tree.clauses.BLangHaving;
import org.wso2.ballerinalang.compiler.tree.clauses.BLangJoinStreamingInput;
import org.wso2.ballerinalang.compiler.tree.clauses.BLangOrderBy;
import org.wso2.ballerinalang.compiler.tree.clauses.BLangSelectClause;
import org.wso2.ballerinalang.compiler.tree.clauses.BLangSelectExpression;
import org.wso2.ballerinalang.compiler.tree.clauses.BLangSetAssignment;
import org.wso2.ballerinalang.compiler.tree.clauses.BLangStreamAction;
import org.wso2.ballerinalang.compiler.tree.clauses.BLangStreamingInput;
import org.wso2.ballerinalang.compiler.tree.clauses.BLangWhere;
import org.wso2.ballerinalang.compiler.tree.clauses.BLangWindow;
import org.wso2.ballerinalang.compiler.tree.expressions.BLangBinaryExpr;
import org.wso2.ballerinalang.compiler.tree.expressions.BLangDocumentationAttribute;
import org.wso2.ballerinalang.compiler.tree.expressions.BLangExpression;
import org.wso2.ballerinalang.compiler.tree.expressions.BLangFieldBasedAccess;
import org.wso2.ballerinalang.compiler.tree.expressions.BLangIndexBasedAccess;
import org.wso2.ballerinalang.compiler.tree.expressions.BLangInvocation;
import org.wso2.ballerinalang.compiler.tree.expressions.BLangLiteral;
import org.wso2.ballerinalang.compiler.tree.expressions.BLangSimpleVarRef;
import org.wso2.ballerinalang.compiler.tree.expressions.BLangVariableReference;
import org.wso2.ballerinalang.compiler.tree.statements.BLangAbort;
import org.wso2.ballerinalang.compiler.tree.statements.BLangAssignment;
import org.wso2.ballerinalang.compiler.tree.statements.BLangBind;
import org.wso2.ballerinalang.compiler.tree.statements.BLangBlockStmt;
import org.wso2.ballerinalang.compiler.tree.statements.BLangBreak;
import org.wso2.ballerinalang.compiler.tree.statements.BLangCatch;
import org.wso2.ballerinalang.compiler.tree.statements.BLangCompoundAssignment;
import org.wso2.ballerinalang.compiler.tree.statements.BLangExpressionStmt;
import org.wso2.ballerinalang.compiler.tree.statements.BLangForeach;
import org.wso2.ballerinalang.compiler.tree.statements.BLangForkJoin;
import org.wso2.ballerinalang.compiler.tree.statements.BLangIf;
import org.wso2.ballerinalang.compiler.tree.statements.BLangLock;
import org.wso2.ballerinalang.compiler.tree.statements.BLangMatch;
import org.wso2.ballerinalang.compiler.tree.statements.BLangMatch.BLangMatchStmtPatternClause;
import org.wso2.ballerinalang.compiler.tree.statements.BLangNext;
import org.wso2.ballerinalang.compiler.tree.statements.BLangPostIncrement;
import org.wso2.ballerinalang.compiler.tree.statements.BLangQueryStatement;
import org.wso2.ballerinalang.compiler.tree.statements.BLangReturn;
import org.wso2.ballerinalang.compiler.tree.statements.BLangStatement;
import org.wso2.ballerinalang.compiler.tree.statements.BLangStreamingQueryStatement;
import org.wso2.ballerinalang.compiler.tree.statements.BLangThrow;
import org.wso2.ballerinalang.compiler.tree.statements.BLangTransaction;
import org.wso2.ballerinalang.compiler.tree.statements.BLangTryCatchFinally;
import org.wso2.ballerinalang.compiler.tree.statements.BLangVariableDef;
import org.wso2.ballerinalang.compiler.tree.statements.BLangWhile;
import org.wso2.ballerinalang.compiler.tree.statements.BLangWorkerReceive;
import org.wso2.ballerinalang.compiler.tree.statements.BLangWorkerSend;
import org.wso2.ballerinalang.compiler.tree.statements.BLangXMLNSStatement;
import org.wso2.ballerinalang.compiler.tree.types.BLangType;
import org.wso2.ballerinalang.compiler.util.CompilerContext;
import org.wso2.ballerinalang.compiler.util.Name;
import org.wso2.ballerinalang.compiler.util.Names;
import org.wso2.ballerinalang.compiler.util.TypeTags;
import org.wso2.ballerinalang.compiler.util.diagnotic.BLangDiagnosticLog;
import org.wso2.ballerinalang.util.Flags;
import org.wso2.ballerinalang.util.Lists;

import java.util.ArrayList;
import java.util.Arrays;
import java.util.Collections;
import java.util.HashSet;
import java.util.List;
import java.util.Optional;
import java.util.Set;
import java.util.stream.Collectors;

/**
 * @since 0.94
 */
public class SemanticAnalyzer extends BLangNodeVisitor {

    private static final CompilerContext.Key<SemanticAnalyzer> SYMBOL_ANALYZER_KEY =
            new CompilerContext.Key<>();

    private SymbolTable symTable;
    private SymbolEnter symbolEnter;
    private Names names;
    private SymbolResolver symResolver;
    private TypeChecker typeChecker;
    private Types types;
    private EndpointSPIAnalyzer endpointSPIAnalyzer;
    private BLangDiagnosticLog dlog;

    private SymbolEnv env;
    private BType expType;
    private DiagnosticCode diagCode;
    private BType resType;

    public static SemanticAnalyzer getInstance(CompilerContext context) {
        SemanticAnalyzer semAnalyzer = context.get(SYMBOL_ANALYZER_KEY);
        if (semAnalyzer == null) {
            semAnalyzer = new SemanticAnalyzer(context);
        }

        return semAnalyzer;
    }

    public SemanticAnalyzer(CompilerContext context) {
        context.put(SYMBOL_ANALYZER_KEY, this);

        this.symTable = SymbolTable.getInstance(context);
        this.symbolEnter = SymbolEnter.getInstance(context);
        this.names = Names.getInstance(context);
        this.symResolver = SymbolResolver.getInstance(context);
        this.typeChecker = TypeChecker.getInstance(context);
        this.types = Types.getInstance(context);
        this.endpointSPIAnalyzer = EndpointSPIAnalyzer.getInstance(context);
        this.dlog = BLangDiagnosticLog.getInstance(context);
    }

    public BLangPackage analyze(BLangPackage pkgNode) {
        pkgNode.accept(this);
        return pkgNode;
    }


    // Visitor methods

    public void visit(BLangPackage pkgNode) {
        if (pkgNode.completedPhases.contains(CompilerPhase.TYPE_CHECK)) {
            return;
        }
        SymbolEnv pkgEnv = this.symTable.pkgEnvMap.get(pkgNode.symbol);

        // Visit all the imported packages
        pkgNode.imports.forEach(importNode -> analyzeDef(importNode, pkgEnv));

        // Then visit each top-level element sorted using the compilation unit
        pkgNode.topLevelNodes.forEach(topLevelNode -> analyzeDef((BLangNode) topLevelNode, pkgEnv));

        analyzeDef(pkgNode.initFunction, pkgEnv);
        analyzeDef(pkgNode.startFunction, pkgEnv);
        analyzeDef(pkgNode.stopFunction, pkgEnv);

        pkgNode.completedPhases.add(CompilerPhase.TYPE_CHECK);
    }

    public void visit(BLangImportPackage importPkgNode) {
        BPackageSymbol pkgSymbol = importPkgNode.symbol;
        SymbolEnv pkgEnv = this.symTable.pkgEnvMap.get(pkgSymbol);
        if (pkgEnv == null) {
            return;
        }

        analyzeDef(pkgEnv.node, pkgEnv);
    }

    public void visit(BLangXMLNS xmlnsNode) {
        xmlnsNode.type = symTable.stringType;

        // Namespace node already having the symbol means we are inside an init-function,
        // and the symbol has already been declared by the original statement.
        if (xmlnsNode.symbol != null) {
            return;
        }

        symbolEnter.defineNode(xmlnsNode, env);
        typeChecker.checkExpr(xmlnsNode.namespaceURI, env, Lists.of(symTable.stringType));
    }

    public void visit(BLangXMLNSStatement xmlnsStmtNode) {
        analyzeNode(xmlnsStmtNode.xmlnsDecl, env);
    }

    public void visit(BLangFunction funcNode) {
        SymbolEnv funcEnv = SymbolEnv.createFunctionEnv(funcNode, funcNode.symbol.scope, env);
        funcNode.annAttachments.forEach(annotationAttachment -> {
            annotationAttachment.attachmentPoint =
                    new BLangAnnotationAttachmentPoint(BLangAnnotationAttachmentPoint.AttachmentPoint.FUNCTION);
            this.analyzeDef(annotationAttachment, funcEnv);
        });
        funcNode.docAttachments.forEach(doc -> analyzeDef(doc, funcEnv));

        // Check for native functions
        if (Symbols.isNative(funcNode.symbol)) {
            return;
        }

        funcNode.requiredParams.forEach(p -> this.analyzeDef(p, funcEnv));
        funcNode.defaultableParams.forEach(p -> this.analyzeDef(p, funcEnv));
        if (funcNode.restParam != null) {
            this.analyzeDef(funcNode.restParam, funcEnv);
        }

        funcNode.endpoints.forEach(e -> analyzeDef(e, env));
        analyzeStmt(funcNode.body, funcEnv);

        this.processWorkers(funcNode, funcEnv);
    }

    private void processWorkers(BLangInvokableNode invNode, SymbolEnv invEnv) {
        if (invNode.workers.size() > 0) {
            invEnv.scope.entries.putAll(invNode.body.scope.entries);
            invNode.workers.forEach(e -> this.symbolEnter.defineNode(e, invEnv));
            invNode.workers.forEach(e -> analyzeNode(e, invEnv));
        }
    }

    public void visit(BLangStruct structNode) {
        BSymbol structSymbol = structNode.symbol;
        SymbolEnv structEnv = SymbolEnv.createPkgLevelSymbolEnv(structNode, structSymbol.scope, env);
        structNode.fields.forEach(field -> analyzeDef(field, structEnv));

        structNode.annAttachments.forEach(annotationAttachment -> {
            annotationAttachment.attachmentPoint =
                    new BLangAnnotationAttachmentPoint(BLangAnnotationAttachmentPoint.AttachmentPoint.STRUCT);
            annotationAttachment.accept(this);
        });
        structNode.docAttachments.forEach(doc -> analyzeDef(doc, structEnv));
    }

    @Override
    public void visit(BLangEnum enumNode) {
        BSymbol enumSymbol = enumNode.symbol;
        SymbolEnv enumEnv = SymbolEnv.createPkgLevelSymbolEnv(enumNode, enumSymbol.scope, env);

        enumNode.annAttachments.forEach(annotationAttachment -> {
            annotationAttachment.attachmentPoint = new BLangAnnotationAttachmentPoint(
                    BLangAnnotationAttachmentPoint.AttachmentPoint.ENUM);
            annotationAttachment.accept(this);
        });
        enumNode.docAttachments.forEach(doc -> analyzeDef(doc, enumEnv));
    }

    @Override
    public void visit(BLangDocumentation docNode) {
        Set<BLangIdentifier> visitedAttributes = new HashSet<>();
        for (BLangDocumentationAttribute attribute : docNode.attributes) {
            if (!visitedAttributes.add(attribute.documentationField)) {
                this.dlog.warning(attribute.pos, DiagnosticCode.DUPLICATE_DOCUMENTED_ATTRIBUTE,
                        attribute.documentationField);
                continue;
            }
            Name attributeName = names.fromIdNode(attribute.documentationField);
            BSymbol attributeSymbol = this.env.scope.lookup(attributeName).symbol;
            if (attributeSymbol == null) {
                this.dlog.warning(attribute.pos, DiagnosticCode.NO_SUCH_DOCUMENTABLE_ATTRIBUTE,
                        attribute.documentationField, attribute.docTag.getValue());
                continue;
            }
            int ownerSymTag = env.scope.owner.tag;
            if ((ownerSymTag & SymTag.ANNOTATION) == SymTag.ANNOTATION) {
                if (attributeSymbol.tag != SymTag.ANNOTATION_ATTRIBUTE
                        || ((BAnnotationAttributeSymbol) attributeSymbol).docTag != attribute.docTag) {
                    this.dlog.warning(attribute.pos, DiagnosticCode.NO_SUCH_DOCUMENTABLE_ATTRIBUTE,
                            attribute.documentationField, attribute.docTag.getValue());
                    continue;
                }
            } else {
                if (attributeSymbol.tag != SymTag.VARIABLE
                        || ((BVarSymbol) attributeSymbol).docTag != attribute.docTag) {
                    this.dlog.warning(attribute.pos, DiagnosticCode.NO_SUCH_DOCUMENTABLE_ATTRIBUTE,
                            attribute.documentationField, attribute.docTag.getValue());
                    continue;
                }
            }
            attribute.type = attributeSymbol.type;
        }
    }

    public void visit(BLangAnnotation annotationNode) {
        SymbolEnv annotationEnv = SymbolEnv.createAnnotationEnv(annotationNode, annotationNode.symbol.scope, env);
        annotationNode.annAttachments.forEach(annotationAttachment -> {
            annotationAttachment.attachmentPoint =
                    new BLangAnnotationAttachmentPoint(BLangAnnotationAttachmentPoint.AttachmentPoint.ANNOTATION);
            annotationAttachment.accept(this);
        });
        annotationNode.docAttachments.forEach(doc -> analyzeDef(doc, annotationEnv));
    }

    public void visit(BLangAnnotationAttachment annAttachmentNode) {
        BSymbol symbol = this.symResolver.resolveAnnotation(annAttachmentNode.pos, env,
                names.fromString(annAttachmentNode.pkgAlias.getValue()),
                names.fromString(annAttachmentNode.getAnnotationName().getValue()));
        if (symbol == this.symTable.notFoundSymbol) {
            this.dlog.error(annAttachmentNode.pos, DiagnosticCode.UNDEFINED_ANNOTATION,
                    annAttachmentNode.getAnnotationName().getValue());
            return;
        }
        // Validate Attachment Point against the Annotation Definition.
        BAnnotationSymbol annotationSymbol = (BAnnotationSymbol) symbol;
        annAttachmentNode.annotationSymbol = annotationSymbol;
        if (annotationSymbol.getAttachmentPoints() != null && annotationSymbol.getAttachmentPoints().size() > 0) {
            BLangAnnotationAttachmentPoint[] attachmentPointsArrray =
                    new BLangAnnotationAttachmentPoint[annotationSymbol.getAttachmentPoints().size()];
            Optional<BLangAnnotationAttachmentPoint> matchingAttachmentPoint = Arrays
                    .stream(annotationSymbol.getAttachmentPoints().toArray(attachmentPointsArrray))
                    .filter(attachmentPoint -> attachmentPoint.equals(annAttachmentNode.attachmentPoint))
                    .findAny();
            if (!matchingAttachmentPoint.isPresent()) {
                String msg = annAttachmentNode.attachmentPoint.getAttachmentPoint().getValue();
                this.dlog.error(annAttachmentNode.pos, DiagnosticCode.ANNOTATION_NOT_ALLOWED,
                        annotationSymbol, msg);
            }
        }
        // Validate Annotation Attachment data struct against Annotation Definition struct.
        validateAnnotationAttachmentExpr(annAttachmentNode, annotationSymbol);
    }

    private void validateAnnotationAttachmentExpr(BLangAnnotationAttachment annAttachmentNode, BAnnotationSymbol
            annotationSymbol) {
        if (annotationSymbol.attachedType == null) {
            if (annAttachmentNode.expr != null) {
                this.dlog.error(annAttachmentNode.pos, DiagnosticCode.ANNOTATION_ATTACHMENT_NO_VALUE,
                        annotationSymbol.name);
            }
            return;
        }
        if (annAttachmentNode.expr != null) {
            this.typeChecker.checkExpr(annAttachmentNode.expr, env, Lists.of(annotationSymbol.attachedType.type));
        }
    }

    public void visit(BLangVariable varNode) {
        int ownerSymTag = env.scope.owner.tag;
        if ((ownerSymTag & SymTag.INVOKABLE) == SymTag.INVOKABLE ||
                (ownerSymTag & SymTag.STREAMLET) == SymTag.STREAMLET) {
            // This is a variable declared in a function, an action or a resource
            // If the variable is parameter then the variable symbol is already defined
            if (varNode.symbol == null) {
                symbolEnter.defineNode(varNode, env);
            }
        }

        // Here we validate annotation attachments for package level variables.
        varNode.annAttachments.forEach(a -> {
            a.attachmentPoint =
                    new BLangAnnotationAttachmentPoint(BLangAnnotationAttachmentPoint.AttachmentPoint.CONST);
            a.accept(this);
        });
        // Here we validate document attachments for package level variables.
        varNode.docAttachments.forEach(doc -> {
            doc.accept(this);
        });

        // Analyze the init expression
        if (varNode.expr != null) {
            // Here we create a new symbol environment to catch self references by keep the current
            // variable symbol in the symbol environment
            // e.g. int a = x + a;
            SymbolEnv varInitEnv = SymbolEnv.createVarInitEnv(varNode, env, varNode.symbol);

            // If the variable is a package/service/connector level variable, we don't need to check types.
            // It will we done during the init-function of the respective construct is visited.
            if ((ownerSymTag & SymTag.PACKAGE) != SymTag.PACKAGE &&
                    (ownerSymTag & SymTag.SERVICE) != SymTag.SERVICE &&
                    (ownerSymTag & SymTag.CONNECTOR) != SymTag.CONNECTOR) {
                typeChecker.checkExpr(varNode.expr, varInitEnv, Lists.of(varNode.symbol.type));
            }

        }
        varNode.type = varNode.symbol.type;
    }


    // Statements

    public void visit(BLangBlockStmt blockNode) {
        SymbolEnv blockEnv = SymbolEnv.createBlockEnv(blockNode, env);
        blockNode.stmts.forEach(stmt -> analyzeStmt(stmt, blockEnv));
    }

    public void visit(BLangVariableDef varDefNode) {
        analyzeDef(varDefNode.var, env);
    }

    public void visit(BLangPostIncrement postIncrement) {
        BLangExpression varRef = postIncrement.varRef;
        if (varRef.getKind() != NodeKind.SIMPLE_VARIABLE_REF &&
                varRef.getKind() != NodeKind.INDEX_BASED_ACCESS_EXPR &&
                varRef.getKind() != NodeKind.FIELD_BASED_ACCESS_EXPR &&
                varRef.getKind() != NodeKind.XML_ATTRIBUTE_ACCESS_EXPR) {
            if (postIncrement.opKind == OperatorKind.ADD) {
                dlog.error(varRef.pos, DiagnosticCode.OPERATOR_NOT_ALLOWED_VARIABLE,
                        OperatorKind.INCREMENT, varRef);
            } else {
                dlog.error(varRef.pos, DiagnosticCode.OPERATOR_NOT_ALLOWED_VARIABLE,
                        OperatorKind.DECREMENT, varRef);
            }
            return;
        } else {
            this.typeChecker.checkExpr(varRef, env).get(0);
        }
        this.typeChecker.checkExpr(postIncrement.increment, env).get(0);
        if (varRef.type == symTable.intType || varRef.type == symTable.floatType) {
            BSymbol opSymbol = this.symResolver.resolveBinaryOperator(postIncrement.opKind, varRef.type,
                    postIncrement.increment.type);
            postIncrement.modifiedExpr = getBinaryExpr(varRef,
                    postIncrement.increment,
                    postIncrement.opKind,
                    opSymbol);
        } else {
            if (postIncrement.opKind == OperatorKind.ADD) {
                dlog.error(varRef.pos, DiagnosticCode.OPERATOR_NOT_SUPPORTED,
                        OperatorKind.INCREMENT, varRef.type);
            } else {
                dlog.error(varRef.pos, DiagnosticCode.OPERATOR_NOT_SUPPORTED,
                        OperatorKind.DECREMENT, varRef.type);
            }
        }
    }

    public void visit(BLangCompoundAssignment compoundAssignment) {
        List<BType> expTypes = new ArrayList<>();
        BLangExpression varRef = compoundAssignment.varRef;
        if (varRef.getKind() != NodeKind.SIMPLE_VARIABLE_REF &&
                varRef.getKind() != NodeKind.INDEX_BASED_ACCESS_EXPR &&
                varRef.getKind() != NodeKind.FIELD_BASED_ACCESS_EXPR &&
                varRef.getKind() != NodeKind.XML_ATTRIBUTE_ACCESS_EXPR) {
            dlog.error(varRef.pos, DiagnosticCode.INVALID_VARIABLE_ASSIGNMENT, varRef);
            expTypes.add(symTable.errType);
        } else {
            this.typeChecker.checkExpr(varRef, env).get(0);
            expTypes.add(varRef.type);
        }
        this.typeChecker.checkExpr(compoundAssignment.expr, env).get(0);
        if (expTypes.get(0) != symTable.errType && compoundAssignment.expr.type != symTable.errType) {
            BSymbol opSymbol = this.symResolver.resolveBinaryOperator(compoundAssignment.opKind, expTypes.get(0),
                    compoundAssignment.expr.type);
            if (opSymbol == symTable.notFoundSymbol) {
                dlog.error(compoundAssignment.pos, DiagnosticCode.BINARY_OP_INCOMPATIBLE_TYPES,
                        compoundAssignment.opKind, expTypes.get(0), compoundAssignment.expr.type);
            } else {
                compoundAssignment.modifiedExpr = getBinaryExpr(varRef,
                        compoundAssignment.expr,
                        compoundAssignment.opKind,
                        opSymbol);
                this.types.checkTypes(compoundAssignment.modifiedExpr,
                        Lists.of(compoundAssignment.modifiedExpr.type), expTypes);
            }
        }
    }

    public void visit(BLangAssignment assignNode) {
        if (assignNode.isDeclaredWithVar()) {
            handleAssignNodeWithVar(assignNode);
            return;
        }

        // Check each LHS expression.
        List<BType> expTypes = new ArrayList<>();
        for (BLangExpression expr : assignNode.varRefs) {
            // In assignment, lhs supports only simpleVarRef, indexBasedAccess, filedBasedAccess expressions.
            if (expr.getKind() != NodeKind.SIMPLE_VARIABLE_REF &&
                    expr.getKind() != NodeKind.INDEX_BASED_ACCESS_EXPR &&
                    expr.getKind() != NodeKind.FIELD_BASED_ACCESS_EXPR &&
                    expr.getKind() != NodeKind.XML_ATTRIBUTE_ACCESS_EXPR) {
                dlog.error(expr.pos, DiagnosticCode.INVALID_VARIABLE_ASSIGNMENT, expr);
                expTypes.add(symTable.errType);
                continue;
            }

            // Evaluate the variable reference expression.
            BLangVariableReference varRef = (BLangVariableReference) expr;
            varRef.lhsVar = true;
            typeChecker.checkExpr(varRef, env).get(0);

            // Check whether we've got an enumerator access expression here.
            if (varRef.getKind() == NodeKind.FIELD_BASED_ACCESS_EXPR &&
                    ((BLangFieldBasedAccess) varRef).expr.type.tag == TypeTags.ENUM) {
                dlog.error(varRef.pos, DiagnosticCode.INVALID_VARIABLE_ASSIGNMENT, varRef);
                expTypes.add(symTable.errType);
                continue;
            }

            expTypes.add(varRef.type);
            checkConstantAssignment(varRef);
        }

        typeChecker.checkExpr(assignNode.expr, this.env, expTypes);
    }

    public void visit(BLangBind bindNode) {
        List<BType> expTypes = new ArrayList<>();
        // Check each LHS expression.
        BLangExpression varRef = bindNode.varRef;
        ((BLangVariableReference) varRef).lhsVar = true;
        expTypes.add(typeChecker.checkExpr(varRef, env).get(0));
        checkConstantAssignment(varRef);
        typeChecker.checkExpr(bindNode.expr, this.env, expTypes);
    }

    private void checkConstantAssignment(BLangExpression varRef) {
        if (varRef.type == symTable.errType) {
            return;
        }

        if (varRef.getKind() != NodeKind.SIMPLE_VARIABLE_REF) {
            return;
        }

        BLangSimpleVarRef simpleVarRef = (BLangSimpleVarRef) varRef;
        if (simpleVarRef.pkgSymbol != null && simpleVarRef.pkgSymbol.tag == SymTag.XMLNS) {
            dlog.error(varRef.pos, DiagnosticCode.XML_QNAME_UPDATE_NOT_ALLOWED);
            return;
        }

        Name varName = names.fromIdNode(simpleVarRef.variableName);
        if (!Names.IGNORE.equals(varName) && simpleVarRef.symbol.flags == Flags.CONST
                && env.enclInvokable != env.enclPkg.initFunction) {
            dlog.error(varRef.pos, DiagnosticCode.CANNOT_ASSIGN_VALUE_CONSTANT, varRef);
        }
    }

    public void visit(BLangExpressionStmt exprStmtNode) {
        // Creates a new environment here.
        SymbolEnv stmtEnv = new SymbolEnv(exprStmtNode, this.env.scope);
        this.env.copyTo(stmtEnv);
        List<BType> bTypes = typeChecker.checkExpr(exprStmtNode.expr, stmtEnv, new ArrayList<>());
        if (bTypes.size() > 0 && !(bTypes.size() == 1 && bTypes.get(0) == symTable.errType)) {
            dlog.error(exprStmtNode.pos, DiagnosticCode.ASSIGNMENT_REQUIRED);
        }
    }

    public void visit(BLangIf ifNode) {
        typeChecker.checkExpr(ifNode.expr, env, Lists.of(symTable.booleanType));
        analyzeStmt(ifNode.body, env);

        if (ifNode.elseStmt != null) {
            analyzeStmt(ifNode.elseStmt, env);
        }
    }

    public void visit(BLangMatch matchNode) {
        List<BType> exprTypes = typeChecker.checkExpr(matchNode.expr, env, new ArrayList<>());
        if (exprTypes.size() > 1) {
            dlog.error(matchNode.expr.pos, DiagnosticCode.MULTI_VAL_EXPR_IN_SINGLE_VAL_CONTEXT);
            return;
        } else if (exprTypes.size() == 0) {
            dlog.error(matchNode.expr.pos, DiagnosticCode.INVALID_EXPR_IN_MATCH_STMT);
            return;
        } else if (exprTypes.get(0).tag == TypeTags.UNION) {
            BUnionType unionType = (BUnionType) exprTypes.get(0);
            exprTypes = new ArrayList<>(unionType.memberTypes);
        }

        //  visit patterns
        matchNode.patternClauses.forEach(patternClause -> patternClause.accept(this));
        matchNode.exprTypes = exprTypes;
    }

    public void visit(BLangMatchStmtPatternClause patternClause) {
        // If the variable is not equal to '_', then define the variable in the block scope
        if (!patternClause.variable.name.value.endsWith(Names.IGNORE.value)) {
            SymbolEnv blockEnv = SymbolEnv.createBlockEnv((BLangBlockStmt) patternClause.body, env);
            symbolEnter.defineNode(patternClause.variable, blockEnv);
            analyzeStmt(patternClause.body, blockEnv);
            return;
        }

        symbolEnter.defineNode(patternClause.variable, this.env);
        analyzeStmt(patternClause.body, this.env);
    }

    public void visit(BLangForeach foreach) {
        typeChecker.checkExpr(foreach.collection, env);
        foreach.varTypes = types.checkForeachTypes(foreach.collection, foreach.varRefs.size());
        SymbolEnv blockEnv = SymbolEnv.createBlockEnv(foreach.body, env);
        handleForeachVariables(foreach, foreach.varTypes, blockEnv);
        analyzeStmt(foreach.body, blockEnv);
    }

    public void visit(BLangWhile whileNode) {
        typeChecker.checkExpr(whileNode.expr, env, Lists.of(symTable.booleanType));
        analyzeStmt(whileNode.body, env);
    }

    @Override
    public void visit(BLangLock lockNode) {
        analyzeStmt(lockNode.body, env);
    }

    public void visit(BLangConnector connectorNode) {
        BSymbol connectorSymbol = connectorNode.symbol;
        SymbolEnv connectorEnv = SymbolEnv.createConnectorEnv(connectorNode, connectorSymbol.scope, env);
        connectorNode.annAttachments.forEach(a -> {
            a.attachmentPoint =
                    new BLangAnnotationAttachmentPoint(BLangAnnotationAttachmentPoint.AttachmentPoint.CONNECTOR);
            this.analyzeDef(a, connectorEnv);
        });
        connectorNode.docAttachments.forEach(doc -> analyzeDef(doc, connectorEnv));

        connectorNode.params.forEach(param -> this.analyzeDef(param, connectorEnv));
        connectorNode.varDefs.forEach(varDef -> this.analyzeDef(varDef, connectorEnv));
        connectorNode.endpoints.forEach(e -> analyzeDef(e, env));
        this.analyzeDef(connectorNode.initFunction, connectorEnv);
        connectorNode.actions.forEach(action -> this.analyzeDef(action, connectorEnv));
        this.analyzeDef(connectorNode.initAction, connectorEnv);
    }

    public void visit(BLangAction actionNode) {
        BSymbol actionSymbol = actionNode.symbol;

        SymbolEnv actionEnv = SymbolEnv.createResourceActionSymbolEnv(actionNode, actionSymbol.scope, env);
        actionNode.annAttachments.forEach(a -> {
            a.attachmentPoint =
                    new BLangAnnotationAttachmentPoint(BLangAnnotationAttachmentPoint.AttachmentPoint.ACTION);
            this.analyzeDef(a, actionEnv);
        });
        actionNode.docAttachments.forEach(doc -> analyzeDef(doc, actionEnv));

        if (Symbols.isNative(actionSymbol)) {
            return;
        }

        actionNode.requiredParams.forEach(p -> this.analyzeDef(p, actionEnv));
        actionNode.defaultableParams.forEach(p -> this.analyzeDef(p, actionEnv));
        if (actionNode.restParam != null) {
            this.analyzeDef(actionNode.restParam, actionEnv);
        }

        actionNode.endpoints.forEach(e -> analyzeDef(e, env));
        analyzeStmt(actionNode.body, actionEnv);
        this.processWorkers(actionNode, actionEnv);
    }

    public void visit(BLangService serviceNode) {
        BServiceSymbol serviceSymbol = (BServiceSymbol) serviceNode.symbol;
        SymbolEnv serviceEnv = SymbolEnv.createPkgLevelSymbolEnv(serviceNode, serviceSymbol.scope, env);
        serviceSymbol.endpointType = symResolver.resolveTypeNode(serviceNode.endpointType, env);
        endpointSPIAnalyzer.isValidEndpointType(serviceNode.endpointType.pos, serviceSymbol.endpointType);
        serviceNode.annAttachments.forEach(a -> {
            a.attachmentPoint =
                    new BLangAnnotationAttachmentPoint(BLangAnnotationAttachmentPoint.AttachmentPoint.SERVICE);
            this.analyzeDef(a, serviceEnv);
        });
        serviceNode.docAttachments.forEach(doc -> analyzeDef(doc, serviceEnv));
        serviceNode.vars.forEach(v -> this.analyzeDef(v, serviceEnv));
        serviceNode.endpoints.forEach(e -> this.analyzeDef(e, serviceEnv));
        this.analyzeDef(serviceNode.initFunction, serviceEnv);
        serviceNode.resources.forEach(r -> this.analyzeDef(r, serviceEnv));
    }

    public void visit(BLangResource resourceNode) {
        BSymbol resourceSymbol = resourceNode.symbol;
        SymbolEnv resourceEnv = SymbolEnv.createResourceActionSymbolEnv(resourceNode, resourceSymbol.scope, env);
        resourceNode.annAttachments.forEach(a -> {
            a.attachmentPoint =
                    new BLangAnnotationAttachmentPoint(BLangAnnotationAttachmentPoint.AttachmentPoint.RESOURCE);
            this.analyzeDef(a, resourceEnv);
        });
        resourceNode.docAttachments.forEach(doc -> analyzeDef(doc, resourceEnv));
        resourceNode.requiredParams.forEach(p -> analyzeDef(p, resourceEnv));
        resourceNode.endpoints.forEach(e -> analyzeDef(e, env));
        analyzeStmt(resourceNode.body, resourceEnv);
        this.processWorkers(resourceNode, resourceEnv);
    }

    public void visit(BLangTryCatchFinally tryCatchFinally) {
        analyzeStmt(tryCatchFinally.tryBody, env);
        tryCatchFinally.catchBlocks.forEach(c -> analyzeNode(c, env));
        if (tryCatchFinally.finallyBody != null) {
            analyzeStmt(tryCatchFinally.finallyBody, env);
        }
    }

    public void visit(BLangCatch bLangCatch) {
        SymbolEnv catchBlockEnv = SymbolEnv.createBlockEnv(bLangCatch.body, env);
        analyzeNode(bLangCatch.param, catchBlockEnv);
        if (!this.types.checkStructEquivalency(bLangCatch.param.type, symTable.errStructType)) {
            dlog.error(bLangCatch.param.pos, DiagnosticCode.INCOMPATIBLE_TYPES, symTable.errStructType,
                    bLangCatch.param.type);
        }
        analyzeStmt(bLangCatch.body, catchBlockEnv);
    }

    @Override
    public void visit(BLangTransaction transactionNode) {
        analyzeStmt(transactionNode.transactionBody, env);
        if (transactionNode.failedBody != null) {
            analyzeStmt(transactionNode.failedBody, env);
        }
        if (transactionNode.retryCount != null) {
            typeChecker.checkExpr(transactionNode.retryCount, env, Lists.of(symTable.intType));
            checkRetryStmtValidity(transactionNode.retryCount);
        }
    }

    @Override
    public void visit(BLangAbort abortNode) {
    }

    private boolean isJoinResultType(BLangVariable var) {
        BLangType type = var.typeNode;
        if (type instanceof BuiltInReferenceTypeNode) {
            return ((BuiltInReferenceTypeNode) type).getTypeKind() == TypeKind.MAP;
        }
        return false;
    }

    private BLangVariableDef createVarDef(BLangVariable var) {
        BLangVariableDef varDefNode = new BLangVariableDef();
        varDefNode.var = var;
        varDefNode.pos = var.pos;
        return varDefNode;
    }

    private BLangBlockStmt generateCodeBlock(StatementNode... statements) {
        BLangBlockStmt block = new BLangBlockStmt();
        for (StatementNode stmt : statements) {
            block.addStatement(stmt);
        }
        return block;
    }

    @Override
    public void visit(BLangForkJoin forkJoin) {
        SymbolEnv forkJoinEnv = SymbolEnv.createFolkJoinEnv(forkJoin, this.env);
        forkJoin.workers.forEach(e -> this.symbolEnter.defineNode(e, forkJoinEnv));
        forkJoin.workers.forEach(e -> this.analyzeDef(e, forkJoinEnv));
        if (!this.isJoinResultType(forkJoin.joinResultVar)) {
            this.dlog.error(forkJoin.joinResultVar.pos, DiagnosticCode.INVALID_WORKER_JOIN_RESULT_TYPE);
        }
        /* create code black and environment for join result section, i.e. (map results) */
        BLangBlockStmt joinResultsBlock = this.generateCodeBlock(this.createVarDef(forkJoin.joinResultVar));
        SymbolEnv joinResultsEnv = SymbolEnv.createBlockEnv(joinResultsBlock, this.env);
        this.analyzeNode(joinResultsBlock, joinResultsEnv);
        /* create an environment for the join body, making the enclosing environment the earlier
         * join result's environment */
        SymbolEnv joinBodyEnv = SymbolEnv.createBlockEnv(forkJoin.joinedBody, joinResultsEnv);
        this.analyzeNode(forkJoin.joinedBody, joinBodyEnv);

        if (forkJoin.timeoutExpression != null) {
            if (!this.isJoinResultType(forkJoin.timeoutVariable)) {
                this.dlog.error(forkJoin.timeoutVariable.pos, DiagnosticCode.INVALID_WORKER_TIMEOUT_RESULT_TYPE);
            }
            /* create code black and environment for timeout section */
            BLangBlockStmt timeoutVarBlock = this.generateCodeBlock(this.createVarDef(forkJoin.timeoutVariable));
            SymbolEnv timeoutVarEnv = SymbolEnv.createBlockEnv(timeoutVarBlock, this.env);
            this.typeChecker.checkExpr(forkJoin.timeoutExpression,
                    timeoutVarEnv, Arrays.asList(symTable.intType));
            this.analyzeNode(timeoutVarBlock, timeoutVarEnv);
            /* create an environment for the timeout body, making the enclosing environment the earlier
             * timeout var's environment */
            SymbolEnv timeoutBodyEnv = SymbolEnv.createBlockEnv(forkJoin.timeoutBody, timeoutVarEnv);
            this.analyzeNode(forkJoin.timeoutBody, timeoutBodyEnv);
        }

        this.validateJoinWorkerList(forkJoin, forkJoinEnv);
    }

    private void validateJoinWorkerList(BLangForkJoin forkJoin, SymbolEnv forkJoinEnv) {
        forkJoin.joinedWorkers.forEach(e -> {
            if (!this.workerExists(forkJoinEnv, e.value)) {
                this.dlog.error(forkJoin.pos, DiagnosticCode.UNDEFINED_WORKER, e.value);
            }
        });
    }

    @Override
    public void visit(BLangWorker workerNode) {
        SymbolEnv workerEnv = SymbolEnv.createWorkerEnv(workerNode, this.env);
        this.analyzeNode(workerNode.body, workerEnv);
    }

    @Override
    public void visit(BLangEndpoint endpointNode) {
        endpointNode.annAttachments.forEach(annotationAttachment -> {
            annotationAttachment.attachmentPoint =
                    new BLangAnnotationAttachmentPoint(BLangAnnotationAttachmentPoint.AttachmentPoint.ENDPOINT);
            this.analyzeDef(annotationAttachment, env);
        });
        BType configType = symTable.errType;
        if (endpointNode.symbol != null && endpointNode.symbol.type.tag == TypeTags.STRUCT) {
            configType = endpointSPIAnalyzer.getEndpointConfigType((BStructSymbol) endpointNode.symbol.type.tsymbol);
        }
        if (endpointNode.configurationExpr != null) {
            this.typeChecker.checkExpr(endpointNode.configurationExpr, env, Lists.of(configType));
        }
    }

    private boolean isInTopLevelWorkerEnv() {
        return this.env.enclEnv.node.getKind() == NodeKind.WORKER;
    }

    private boolean workerExists(SymbolEnv env, String workerName) {
        BSymbol symbol = this.symResolver.lookupSymbol(env, new Name(workerName), SymTag.WORKER);
        return (symbol != this.symTable.notFoundSymbol);
    }

    @Override
    public void visit(BLangWorkerSend workerSendNode) {
        workerSendNode.env = this.env;
        workerSendNode.exprs.forEach(e -> this.typeChecker.checkExpr(e, this.env));
        if (!this.isInTopLevelWorkerEnv()) {
            this.dlog.error(workerSendNode.pos, DiagnosticCode.INVALID_WORKER_SEND_POSITION);
        }
        if (!workerSendNode.isForkJoinSend) {
            String workerName = workerSendNode.workerIdentifier.getValue();
            if (!this.workerExists(this.env, workerName)) {
                this.dlog.error(workerSendNode.pos, DiagnosticCode.UNDEFINED_WORKER, workerName);
            }
        }
    }

    @Override
    public void visit(BLangWorkerReceive workerReceiveNode) {
        workerReceiveNode.exprs.forEach(e -> this.typeChecker.checkExpr(e, this.env));
        if (!this.isInTopLevelWorkerEnv()) {
            this.dlog.error(workerReceiveNode.pos, DiagnosticCode.INVALID_WORKER_RECEIVE_POSITION);
        }
        String workerName = workerReceiveNode.workerIdentifier.getValue();
        if (!this.workerExists(this.env, workerName)) {
            this.dlog.error(workerReceiveNode.pos, DiagnosticCode.UNDEFINED_WORKER, workerName);
        }
    }

    private boolean checkReturnValueCounts(BLangReturn returnNode) {
        boolean success = false;
        int expRetCount = this.env.enclInvokable.getReturnParameters().size();
        int actualRetCount = returnNode.exprs.size();
        if (expRetCount > 1 && actualRetCount <= 1) {
            this.dlog.error(returnNode.pos, DiagnosticCode.MULTI_VALUE_RETURN_EXPECTED);
        } else if (expRetCount == 1 && actualRetCount > 1) {
            this.dlog.error(returnNode.pos, DiagnosticCode.SINGLE_VALUE_RETURN_EXPECTED);
        } else if (expRetCount == 0 && actualRetCount >= 1) {
            this.dlog.error(returnNode.pos, DiagnosticCode.RETURN_VALUE_NOT_EXPECTED);
        } else if (expRetCount > actualRetCount) {
            this.dlog.error(returnNode.pos, DiagnosticCode.NOT_ENOUGH_RETURN_VALUES);
        } else if (expRetCount < actualRetCount) {
            this.dlog.error(returnNode.pos, DiagnosticCode.TOO_MANY_RETURN_VALUES);
        } else {
            success = true;
        }
        return success;
    }

    private boolean isInvocationExpr(BLangExpression expr) {
        return expr.getKind() == NodeKind.INVOCATION;
    }

    @Override
    public void visit(BLangReturn returnNode) {
        if (returnNode.exprs.size() == 1 && this.isInvocationExpr(returnNode.exprs.get(0))) {
            /* a single return expression can be expanded to match a multi-value return */
            this.typeChecker.checkExpr(returnNode.exprs.get(0), this.env,
                    this.env.enclInvokable.getReturnParameters().stream()
                            .map(e -> e.getTypeNode().type)
                            .collect(Collectors.toList()));
        } else {
            if (returnNode.exprs.size() == 0 && this.env.enclInvokable.getReturnParameters().size() > 0
                    && !this.env.enclInvokable.getReturnParameters().get(0).name.value.isEmpty()) {
                // Return stmt has no expressions, but function/action has returns and they are named returns.
                // Rewrite tree at desuger phase.
                returnNode.namedReturnVariables = this.env.enclInvokable.getReturnParameters();
                return;
            }
            if (this.checkReturnValueCounts(returnNode)) {
                for (int i = 0; i < returnNode.exprs.size(); i++) {
                    this.typeChecker.checkExpr(returnNode.exprs.get(i), this.env,
                            Arrays.asList(this.env.enclInvokable.getReturnParameters().get(i).getTypeNode().type));
                }
            }
        }
    }

    BType analyzeDef(BLangNode node, SymbolEnv env) {
        return analyzeNode(node, env);
    }

    BType analyzeStmt(BLangStatement stmtNode, SymbolEnv env) {
        return analyzeNode(stmtNode, env);
    }

    BType analyzeNode(BLangNode node, SymbolEnv env) {
        return analyzeNode(node, env, symTable.noType, null);
    }

    public void visit(BLangNext nextNode) {
        /* ignore */
    }

    public void visit(BLangBreak breakNode) {
        /* ignore */
    }

    @Override
    public void visit(BLangThrow throwNode) {
        this.typeChecker.checkExpr(throwNode.expr, env);
        if (!types.checkStructEquivalency(throwNode.expr.type, symTable.errStructType)) {
            dlog.error(throwNode.expr.pos, DiagnosticCode.INCOMPATIBLE_TYPES, symTable.errStructType,
                    throwNode.expr.type);
        }
    }

    @Override
    public void visit(BLangTransformer transformerNode) {
        SymbolEnv transformerEnv = SymbolEnv.createTransformerEnv(transformerNode, transformerNode.symbol.scope, env);
        transformerNode.annAttachments.forEach(annotationAttachment -> {
            annotationAttachment.attachmentPoint = new BLangAnnotationAttachmentPoint(
                    BLangAnnotationAttachmentPoint.AttachmentPoint.TRANSFORMER);
            this.analyzeDef(annotationAttachment, transformerEnv);
        });
        transformerNode.docAttachments.forEach(doc -> analyzeDef(doc, transformerEnv));

        validateTransformerMappingType(transformerNode.source);
        validateTransformerMappingType(transformerNode.retParams.get(0));

        analyzeStmt(transformerNode.body, transformerEnv);

        // TODO: update this accordingly once the unsafe conversion are supported
        int returnCount = transformerNode.retParams.size();
        if (returnCount == 0) {
            dlog.error(transformerNode.pos, DiagnosticCode.TRANSFORMER_MUST_HAVE_OUTPUT);
        } else if (returnCount > 1) {
            dlog.error(transformerNode.pos, DiagnosticCode.TOO_MANY_OUTPUTS_FOR_TRANSFORMER, 1, returnCount);
        }

        this.processWorkers(transformerNode, transformerEnv);
    }

    BType analyzeNode(BLangNode node, SymbolEnv env, BType expType, DiagnosticCode diagCode) {
        SymbolEnv prevEnv = this.env;
        BType preExpType = this.expType;
        DiagnosticCode preDiagCode = this.diagCode;

        // TODO Check the possibility of using a try/finally here
        this.env = env;
        this.expType = expType;
        this.diagCode = diagCode;
        node.accept(this);
        this.env = prevEnv;
        this.expType = preExpType;
        this.diagCode = preDiagCode;

        return resType;
    }


    //Streaming related methods.

    public void visit(BLangStreamlet streamletNode) {

        BSymbol streamletSymbol = streamletNode.symbol;
        SymbolEnv streamletEnv = SymbolEnv.createStreamletEnv(streamletNode, streamletSymbol.scope, env);

        List<? extends StatementNode> statementNodes = streamletNode.getBody().getStatements();
        for (StatementNode statementNode : statementNodes) {
            this.analyzeDef((BLangStatement) statementNode, streamletEnv);
            ((BLangStatement) statementNode).accept(this);
        }

        List<BLangVariable> globalVariableList = this.env.enclPkg.globalVars;
        if (globalVariableList != null) {
            for (BLangVariable variable : globalVariableList) {
                if (((variable).type.tsymbol) != null) {
                    if ("stream".equals((((variable).type.tsymbol)).name.value)) {
                        ((BLangStreamlet) streamletNode).addGlobalVariable(variable);
                    }
                }
            }
        }
    }

    public void visit(BLangQueryStatement queryStatement) {
        StreamingQueryStatementNode streamingQueryStatementNode = queryStatement.getStreamingQueryStatement();
        if (streamingQueryStatementNode != null) {
            ((BLangStreamingQueryStatement) streamingQueryStatementNode).accept(this);
        }
    }

    public void visit(BLangStreamingQueryStatement streamingQueryStatement) {
        StreamingInput streamingInput = streamingQueryStatement.getStreamingInput();
        if (streamingInput != null) {
            ((BLangStreamingInput) streamingInput).accept(this);
            JoinStreamingInput joinStreamingInput = streamingQueryStatement.getJoiningInput();
            if (joinStreamingInput != null) {
                ((BLangJoinStreamingInput) joinStreamingInput).accept(this);
            }
        }

        SelectClauseNode selectClauseNode = streamingQueryStatement.getSelectClause();
        if (selectClauseNode != null) {
            ((BLangSelectClause) selectClauseNode).accept(this);
        }


        OrderByNode orderByNode = streamingQueryStatement.getOrderbyClause();
        if (orderByNode != null) {
            ((BLangOrderBy) orderByNode).accept(this);
        }

        StreamActionNode streamActionNode = streamingQueryStatement.getStreamingAction();
        if (streamActionNode != null) {
            ((BLangStreamAction) streamActionNode).accept(this);
        }

        //TODO - Add pattern query
    }

    public void visit(BLangStreamingInput streamingInput) {
        WhereNode beforeWhereNode = streamingInput.getBeforeStreamingCondition();
        if (beforeWhereNode != null) {
            ((BLangWhere) beforeWhereNode).accept(this);
        }

        WindowClauseNode windowClauseNode = streamingInput.getWindowClause();
        if (windowClauseNode != null) {
            ((BLangWindow) windowClauseNode).accept(this);
        }

        WhereNode afterWhereNode = streamingInput.getAfterStreamingCondition();
        if (afterWhereNode != null) {
            ((BLangWhere) afterWhereNode).accept(this);
        }
    }

    public void visit(BLangWindow windowClause) {
        ExpressionNode expressionNode = windowClause.getFunctionInvocation();
        ((BLangExpression) expressionNode).accept(this);
    }

    public void visit(BLangInvocation invocationExpr) {
        VariableReferenceNode variableReferenceNode = invocationExpr.getExpression();
        if (variableReferenceNode != null) {
            ((BLangVariableReference) variableReferenceNode).accept(this);
        }
    }

    public void visit(BLangWhere whereClause) {
        ExpressionNode expressionNode = whereClause.getExpression();
        ((BLangExpression) expressionNode).accept(this);
    }

    public void visit(BLangBinaryExpr binaryExpr) {
        ExpressionNode leftExpression = binaryExpr.getLeftExpression();
        ((BLangExpression) leftExpression).accept(this);

        ExpressionNode rightExpression = binaryExpr.getRightExpression();
        ((BLangExpression) rightExpression).accept(this);
    }

    public void visit(BLangSelectClause selectClause) {
        GroupByNode groupByNode = selectClause.getGroupBy();
        if (groupByNode != null) {
            ((BLangGroupBy) groupByNode).accept(this);
        }

        HavingNode havingNode = selectClause.getHaving();
        if (havingNode != null) {
            ((BLangHaving) havingNode).accept(this);
        }

        List<? extends SelectExpressionNode> selectExpressionsList = selectClause.getSelectExpressions();
        if (selectExpressionsList != null) {
            for (SelectExpressionNode selectExpressionNode : selectExpressionsList) {
                ((BLangSelectExpression) selectExpressionNode).accept(this);
            }
        }
    }

    public void visit(BLangGroupBy groupBy) {
        List<? extends ExpressionNode> variableExpressionList = groupBy.getVariables();
        for (ExpressionNode expressionNode : variableExpressionList) {
            ((BLangExpression) expressionNode).accept(this);
        }
    }

    public void visit(BLangHaving having) {
        ExpressionNode expressionNode = having.getExpression();
        if (expressionNode != null) {
            ((BLangExpression) expressionNode).accept(this);
        }
    }

    public void visit(BLangSelectExpression selectExpression) {
        ExpressionNode expressionNode = selectExpression.getExpression();
        ((BLangExpression) expressionNode).accept(this);
    }

    public void visit(BLangStreamAction streamAction) {
        ExpressionNode expressionNode = streamAction.getExpression();
        if (expressionNode != null) {
            ((BLangExpression) expressionNode).accept(this);
        }

        List<SetAssignmentNode> setAssignmentNodeList = streamAction.getSetClause();
        if (setAssignmentNodeList != null) {
            for (SetAssignmentNode setAssignmentNode : setAssignmentNodeList) {
                ((BLangSetAssignment) setAssignmentNode).accept(this);
            }
        }
    }

    public void visit(BLangJoinStreamingInput joinStreamingInput) {
        StreamingInput streamingInput = joinStreamingInput.getStreamingInput();
        if (streamingInput != null) {
            ((BLangStreamingInput) streamingInput).accept(this);
        }

        ExpressionNode expressionNode = joinStreamingInput.getOnExpression();
        if (expressionNode != null) {
            ((BLangExpression) expressionNode).accept(this);
        }
    }

    public void visit(BLangSetAssignment setAssignmentClause) {
        ExpressionNode expressionNode = setAssignmentClause.getExpressionNode();
        ((BLangExpression) expressionNode).accept(this);

        ExpressionNode variableReference = setAssignmentClause.getVariableReference();
        ((BLangExpression) variableReference).accept(this);
    }

    public void visit(BLangFieldBasedAccess fieldAccessExpr) {
        VariableReferenceNode variableReferenceNode = fieldAccessExpr.getExpression();
        ((BLangVariableReference) variableReferenceNode).accept(this);
    }

    @Override
    public void visit(BLangIndexBasedAccess indexAccessExpr) {
        // ignore
    }

    public void visit(BLangSimpleVarRef varRefExpr) {
        // ignore
    }

    public void visit(BLangLiteral literalExpr) {
        //ignore
    }

    // Private methods

    private void handleForeachVariables(BLangForeach foreachStmt, List<BType> varTypes, SymbolEnv env) {
        for (int i = 0; i < foreachStmt.varRefs.size(); i++) {
            BLangExpression varRef = foreachStmt.varRefs.get(i);
            // foreach variables supports only simpleVarRef expressions only.
            if (varRef.getKind() != NodeKind.SIMPLE_VARIABLE_REF) {
                dlog.error(varRef.pos, DiagnosticCode.INVALID_VARIABLE_ASSIGNMENT, varRef);
                continue;
            }
            BLangSimpleVarRef simpleVarRef = (BLangSimpleVarRef) varRef;
            simpleVarRef.lhsVar = true;
            Name varName = names.fromIdNode(simpleVarRef.variableName);
            if (varName == Names.IGNORE) {
                simpleVarRef.type = this.symTable.noType;
                typeChecker.checkExpr(simpleVarRef, env);
                continue;
            }
            // Check variable symbol for existence.
            BSymbol symbol = symResolver.lookupSymbol(env, varName, SymTag.VARIABLE);
            if (symbol == symTable.notFoundSymbol) {
                symbolEnter.defineVarSymbol(simpleVarRef.pos, Collections.emptySet(), varTypes.get(i), varName, env);
                typeChecker.checkExpr(simpleVarRef, env);
            } else {
                dlog.error(simpleVarRef.pos, DiagnosticCode.REDECLARED_SYMBOL, varName);
            }
        }
    }

    private void handleAssignNodeWithVar(BLangAssignment assignNode) {
        int ignoredCount = 0;
        int createdSymbolCount = 0;

        List<Name> newVariables = new ArrayList<Name>();

        List<BType> expTypes = new ArrayList<>();
        // Check each LHS expression.
        for (int i = 0; i < assignNode.varRefs.size(); i++) {
            BLangExpression varRef = assignNode.varRefs.get(i);
            // If the assignment is declared with "var", then lhs supports only simpleVarRef expressions only.
            if (varRef.getKind() != NodeKind.SIMPLE_VARIABLE_REF) {
                dlog.error(varRef.pos, DiagnosticCode.INVALID_VARIABLE_ASSIGNMENT, varRef);
                expTypes.add(symTable.errType);
                continue;
            }
            // Check variable symbol if exists.
            BLangSimpleVarRef simpleVarRef = (BLangSimpleVarRef) varRef;
            ((BLangVariableReference) varRef).lhsVar = true;
            Name varName = names.fromIdNode(simpleVarRef.variableName);
            if (varName == Names.IGNORE) {
                ignoredCount++;
                simpleVarRef.type = this.symTable.noType;
                expTypes.add(symTable.noType);
                typeChecker.checkExpr(simpleVarRef, env);
                continue;
            }

            BSymbol symbol = symResolver.lookupSymbol(env, varName, SymTag.VARIABLE);
            if (symbol == symTable.notFoundSymbol) {
                createdSymbolCount++;
                newVariables.add(varName);
                expTypes.add(symTable.noType);
            } else {
                expTypes.add(symbol.type);
            }
        }

        if (ignoredCount == assignNode.varRefs.size() || createdSymbolCount == 0) {
            dlog.error(assignNode.pos, DiagnosticCode.NO_NEW_VARIABLES_VAR_ASSIGNMENT);
        }
        // Check RHS expressions with expected type list.
        final List<BType> rhsTypes = typeChecker.checkExpr(assignNode.expr, this.env, expTypes);

        // visit all lhs expressions
        for (int i = 0; i < assignNode.varRefs.size(); i++) {
            BLangExpression varRef = assignNode.varRefs.get(i);
            if (varRef.getKind() != NodeKind.SIMPLE_VARIABLE_REF) {
                continue;
            }
            BType actualType = rhsTypes.get(i);
            BLangSimpleVarRef simpleVarRef = (BLangSimpleVarRef) varRef;
            Name varName = names.fromIdNode(simpleVarRef.variableName);
            if (newVariables.contains(varName)) {
                // define new variables
                this.symbolEnter.defineVarSymbol(simpleVarRef.pos, Collections.emptySet(), actualType, varName, env);
            }
            typeChecker.checkExpr(simpleVarRef, env);
        }
    }

    private void checkRetryStmtValidity(BLangExpression retryCountExpr) {
        boolean error = true;
        NodeKind retryKind = retryCountExpr.getKind();
        if (retryKind == NodeKind.LITERAL) {
            if (retryCountExpr.type.tag == TypeTags.INT) {
                int retryCount = Integer.parseInt(((BLangLiteral) retryCountExpr).getValue().toString());
                if (retryCount >= 0) {
                    error = false;
                }
            }
        } else if (retryKind == NodeKind.SIMPLE_VARIABLE_REF) {
            if (((BLangSimpleVarRef) retryCountExpr).symbol.flags == Flags.CONST) {
                if (((BLangSimpleVarRef) retryCountExpr).symbol.type.tag == TypeTags.INT) {
                    error = false;
                }
            }
        }
        if (error) {
            this.dlog.error(retryCountExpr.pos, DiagnosticCode.INVALID_RETRY_COUNT);
        }
    }

    private void validateTransformerMappingType(BLangVariable param) {
        BType type = param.type;
        if (types.isValueType(type) || (type instanceof BBuiltInRefType) || type.tag == TypeTags.STRUCT) {
            return;
        }

        dlog.error(param.pos, DiagnosticCode.TRANSFORMER_UNSUPPORTED_TYPES, type);
    }
<<<<<<< HEAD
=======

    private BLangExpression getBinaryExpr(BLangExpression lExpr,
                                          BLangExpression rExpr,
                                          OperatorKind opKind,
                                          BSymbol opSymbol) {
        BLangBinaryExpr binaryExpressionNode = (BLangBinaryExpr) TreeBuilder.createBinaryExpressionNode();
        binaryExpressionNode.lhsExpr = lExpr;
        binaryExpressionNode.rhsExpr = rExpr;
        binaryExpressionNode.pos = rExpr.pos;
        binaryExpressionNode.opKind = opKind;
        if (opSymbol != symTable.notFoundSymbol) {
            binaryExpressionNode.type = opSymbol.type.getReturnTypes().get(0);
            binaryExpressionNode.opSymbol = (BOperatorSymbol) opSymbol;
        } else {
            binaryExpressionNode.type = symTable.errType;
        }
        return binaryExpressionNode;
    }

>>>>>>> cd1339c2
}<|MERGE_RESOLUTION|>--- conflicted
+++ resolved
@@ -1319,8 +1319,6 @@
 
         dlog.error(param.pos, DiagnosticCode.TRANSFORMER_UNSUPPORTED_TYPES, type);
     }
-<<<<<<< HEAD
-=======
 
     private BLangExpression getBinaryExpr(BLangExpression lExpr,
                                           BLangExpression rExpr,
@@ -1339,6 +1337,4 @@
         }
         return binaryExpressionNode;
     }
-
->>>>>>> cd1339c2
 }