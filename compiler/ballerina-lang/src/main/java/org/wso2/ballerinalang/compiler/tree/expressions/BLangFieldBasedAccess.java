/*
*   Copyright (c) 2017, WSO2 Inc. (http://www.wso2.org) All Rights Reserved.
*
*  WSO2 Inc. licenses this file to you under the Apache License,
*  Version 2.0 (the "License"); you may not use this file except
*  in compliance with the License.
*  You may obtain a copy of the License at
*
*    http://www.apache.org/licenses/LICENSE-2.0
*
* Unless required by applicable law or agreed to in writing,
* software distributed under the License is distributed on an
* "AS IS" BASIS, WITHOUT WARRANTIES OR CONDITIONS OF ANY
* KIND, either express or implied.  See the License for the
* specific language governing permissions and limitations
* under the License.
*/
package org.wso2.ballerinalang.compiler.tree.expressions;


import org.ballerinalang.model.tree.NodeKind;
import org.ballerinalang.model.tree.expressions.FieldBasedAccessNode;
import org.wso2.ballerinalang.compiler.semantics.model.symbols.BVarSymbol;
import org.wso2.ballerinalang.compiler.tree.BLangIdentifier;
import org.wso2.ballerinalang.compiler.tree.BLangNodeVisitor;
import org.wso2.ballerinalang.compiler.util.FieldType;
import org.wso2.ballerinalang.compiler.util.diagnotic.DiagnosticPos;

/**
 * Implementation of {@link FieldBasedAccessNode}.
 *
 * @since 0.94
 */
public class BLangFieldBasedAccess extends BLangVariableReference implements FieldBasedAccessNode {

    public BLangIdentifier field;

    public BLangVariableReference expr;

<<<<<<< HEAD
    public boolean safeNavigate;
=======
    public FieldType fieldType;
>>>>>>> fdb981a2

    @Override
    public BLangVariableReference getExpression() {
        return expr;
    }

    @Override
    public BLangIdentifier getFieldName() {
        return field;
    }

    @Override
    public String toString() {
        return String.valueOf(expr) + "." + String.valueOf(field);
    }

    @Override
    public void accept(BLangNodeVisitor visitor) {
        visitor.visit(this);
    }

    @Override
    public NodeKind getKind() {
        return NodeKind.FIELD_BASED_ACCESS_EXPR;
    }

    /**
     * @since 0.94
     */
    public static class BLangStructFieldAccessExpr extends BLangFieldBasedAccess {

        public BLangStructFieldAccessExpr(DiagnosticPos pos, BLangVariableReference varRef, BVarSymbol fieldSymbol) {
            this.pos = pos;
            this.expr = varRef;
            this.symbol = fieldSymbol;
        }

        @Override
        public void accept(BLangNodeVisitor visitor) {
            visitor.visit(this);
        }
    }

    /**
     * @since 0.94
     */
    public static class BLangEnumeratorAccessExpr extends BLangFieldBasedAccess {

        public BLangIdentifier enumeratorName;

        public BLangEnumeratorAccessExpr(DiagnosticPos pos, BLangIdentifier enumeratorName,
                                         BVarSymbol enumeratorSymbol) {
            this.pos = pos;
            this.enumeratorName = enumeratorName;
            this.symbol = enumeratorSymbol;
        }

        @Override
        public void accept(BLangNodeVisitor visitor) {
            visitor.visit(this);
        }
    }
}<|MERGE_RESOLUTION|>--- conflicted
+++ resolved
@@ -37,11 +37,9 @@
 
     public BLangVariableReference expr;
 
-<<<<<<< HEAD
     public boolean safeNavigate;
-=======
+
     public FieldType fieldType;
->>>>>>> fdb981a2
 
     @Override
     public BLangVariableReference getExpression() {
