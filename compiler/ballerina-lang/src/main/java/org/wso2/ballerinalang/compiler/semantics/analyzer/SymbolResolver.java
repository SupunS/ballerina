/*
 *  Copyright (c) 2017, WSO2 Inc. (http://www.wso2.org) All Rights Reserved.
 *
 *  WSO2 Inc. licenses this file to you under the Apache License,
 *  Version 2.0 (the "License"); you may not use this file except
 *  in compliance with the License.
 *  You may obtain a copy of the License at
 *
 *    http://www.apache.org/licenses/LICENSE-2.0
 *
 *  Unless required by applicable law or agreed to in writing,
 *  software distributed under the License is distributed on an
 *  "AS IS" BASIS, WITHOUT WARRANTIES OR CONDITIONS OF ANY
 *  KIND, either express or implied.  See the License for the
 *  specific language governing permissions and limitations
 *  under the License.
 */
package org.wso2.ballerinalang.compiler.semantics.analyzer;

import org.ballerinalang.model.elements.Flag;
import org.ballerinalang.model.elements.PackageID;
import org.ballerinalang.model.symbols.SymbolKind;
import org.ballerinalang.model.tree.NodeKind;
import org.ballerinalang.model.tree.OperatorKind;
import org.ballerinalang.model.types.TypeKind;
import org.ballerinalang.util.diagnostic.DiagnosticCode;
import org.wso2.ballerinalang.compiler.parser.BLangAnonymousModelHelper;
import org.wso2.ballerinalang.compiler.semantics.model.Scope;
import org.wso2.ballerinalang.compiler.semantics.model.Scope.ScopeEntry;
import org.wso2.ballerinalang.compiler.semantics.model.SymbolEnv;
import org.wso2.ballerinalang.compiler.semantics.model.SymbolTable;
import org.wso2.ballerinalang.compiler.semantics.model.symbols.BErrorTypeSymbol;
import org.wso2.ballerinalang.compiler.semantics.model.symbols.BInvokableTypeSymbol;
import org.wso2.ballerinalang.compiler.semantics.model.symbols.BObjectTypeSymbol;
import org.wso2.ballerinalang.compiler.semantics.model.symbols.BOperatorSymbol;
import org.wso2.ballerinalang.compiler.semantics.model.symbols.BPackageSymbol;
import org.wso2.ballerinalang.compiler.semantics.model.symbols.BRecordTypeSymbol;
import org.wso2.ballerinalang.compiler.semantics.model.symbols.BSymbol;
import org.wso2.ballerinalang.compiler.semantics.model.symbols.BTypeSymbol;
import org.wso2.ballerinalang.compiler.semantics.model.symbols.BVarSymbol;
import org.wso2.ballerinalang.compiler.semantics.model.symbols.BXMLNSSymbol;
import org.wso2.ballerinalang.compiler.semantics.model.symbols.SymTag;
import org.wso2.ballerinalang.compiler.semantics.model.symbols.Symbols;
import org.wso2.ballerinalang.compiler.semantics.model.types.BArrayType;
import org.wso2.ballerinalang.compiler.semantics.model.types.BErrorType;
import org.wso2.ballerinalang.compiler.semantics.model.types.BFiniteType;
import org.wso2.ballerinalang.compiler.semantics.model.types.BFutureType;
import org.wso2.ballerinalang.compiler.semantics.model.types.BInvokableType;
import org.wso2.ballerinalang.compiler.semantics.model.types.BMapType;
import org.wso2.ballerinalang.compiler.semantics.model.types.BObjectType;
import org.wso2.ballerinalang.compiler.semantics.model.types.BRecordType;
import org.wso2.ballerinalang.compiler.semantics.model.types.BServiceType;
import org.wso2.ballerinalang.compiler.semantics.model.types.BStreamType;
import org.wso2.ballerinalang.compiler.semantics.model.types.BTableType;
import org.wso2.ballerinalang.compiler.semantics.model.types.BTupleType;
import org.wso2.ballerinalang.compiler.semantics.model.types.BType;
import org.wso2.ballerinalang.compiler.semantics.model.types.BTypedescType;
import org.wso2.ballerinalang.compiler.semantics.model.types.BUnionType;
<<<<<<< HEAD
import org.wso2.ballerinalang.compiler.tree.BLangIdentifier;
=======
import org.wso2.ballerinalang.compiler.semantics.model.types.BXMLType;
>>>>>>> 17cd36e6
import org.wso2.ballerinalang.compiler.tree.BLangNodeVisitor;
import org.wso2.ballerinalang.compiler.tree.BLangSimpleVariable;
import org.wso2.ballerinalang.compiler.tree.BLangTableKeySpecifier;
import org.wso2.ballerinalang.compiler.tree.BLangVariable;
import org.wso2.ballerinalang.compiler.tree.expressions.BLangBinaryExpr;
import org.wso2.ballerinalang.compiler.tree.expressions.BLangExpression;
import org.wso2.ballerinalang.compiler.tree.expressions.BLangLiteral;
import org.wso2.ballerinalang.compiler.tree.types.BLangArrayType;
import org.wso2.ballerinalang.compiler.tree.types.BLangBuiltInRefTypeNode;
import org.wso2.ballerinalang.compiler.tree.types.BLangConstrainedType;
import org.wso2.ballerinalang.compiler.tree.types.BLangErrorType;
import org.wso2.ballerinalang.compiler.tree.types.BLangFiniteTypeNode;
import org.wso2.ballerinalang.compiler.tree.types.BLangFunctionTypeNode;
import org.wso2.ballerinalang.compiler.tree.types.BLangObjectTypeNode;
import org.wso2.ballerinalang.compiler.tree.types.BLangRecordTypeNode;
import org.wso2.ballerinalang.compiler.tree.types.BLangStreamType;
import org.wso2.ballerinalang.compiler.tree.types.BLangTableTypeNode;
import org.wso2.ballerinalang.compiler.tree.types.BLangTupleTypeNode;
import org.wso2.ballerinalang.compiler.tree.types.BLangType;
import org.wso2.ballerinalang.compiler.tree.types.BLangUnionTypeNode;
import org.wso2.ballerinalang.compiler.tree.types.BLangUserDefinedType;
import org.wso2.ballerinalang.compiler.tree.types.BLangValueType;
import org.wso2.ballerinalang.compiler.util.BArrayState;
import org.wso2.ballerinalang.compiler.util.CompilerContext;
import org.wso2.ballerinalang.compiler.util.Name;
import org.wso2.ballerinalang.compiler.util.Names;
import org.wso2.ballerinalang.compiler.util.TypeTags;
import org.wso2.ballerinalang.compiler.util.diagnotic.BLangDiagnosticLogHelper;
import org.wso2.ballerinalang.compiler.util.diagnotic.DiagnosticPos;
import org.wso2.ballerinalang.util.Flags;
import org.wso2.ballerinalang.util.Lists;

import java.util.ArrayList;
import java.util.EnumSet;
import java.util.HashMap;
import java.util.Iterator;
import java.util.LinkedHashMap;
import java.util.LinkedHashSet;
import java.util.List;
import java.util.Map;
import java.util.Optional;
import java.util.stream.Collectors;
import java.util.stream.Stream;

import static java.lang.String.format;
import static org.wso2.ballerinalang.compiler.semantics.model.Scope.NOT_FOUND_ENTRY;
import static org.wso2.ballerinalang.compiler.util.Constants.OPEN_SEALED_ARRAY_INDICATOR;
import static org.wso2.ballerinalang.compiler.util.Constants.UNSEALED_ARRAY_INDICATOR;

/**
 * @since 0.94
 */
public class SymbolResolver extends BLangNodeVisitor {
    private static final CompilerContext.Key<SymbolResolver> SYMBOL_RESOLVER_KEY =
            new CompilerContext.Key<>();

    private SymbolTable symTable;
    private Names names;
    private BLangDiagnosticLogHelper dlog;
    private Types types;

    private SymbolEnv env;
    private BType resultType;
    private DiagnosticCode diagCode;
    private SymbolEnter symbolEnter;
    private BLangAnonymousModelHelper anonymousModelHelper;

    public static SymbolResolver getInstance(CompilerContext context) {
        SymbolResolver symbolResolver = context.get(SYMBOL_RESOLVER_KEY);
        if (symbolResolver == null) {
            symbolResolver = new SymbolResolver(context);
        }

        return symbolResolver;
    }

    public SymbolResolver(CompilerContext context) {
        context.put(SYMBOL_RESOLVER_KEY, this);

        this.symTable = SymbolTable.getInstance(context);
        this.names = Names.getInstance(context);
        this.dlog = BLangDiagnosticLogHelper.getInstance(context);
        this.types = Types.getInstance(context);
        this.symbolEnter = SymbolEnter.getInstance(context);
        this.anonymousModelHelper = BLangAnonymousModelHelper.getInstance(context);
    }

    public boolean checkForUniqueSymbol(DiagnosticPos pos, SymbolEnv env, BSymbol symbol) {
        //lookup symbol
        BSymbol foundSym = symTable.notFoundSymbol;
        int expSymTag = symbol.tag;
        if ((expSymTag & SymTag.IMPORT) == SymTag.IMPORT) {
            foundSym = lookupSymbolInPrefixSpace(env, symbol.name);
        } else if ((expSymTag & SymTag.ANNOTATION) == SymTag.ANNOTATION) {
            foundSym = lookupSymbolInAnnotationSpace(env, symbol.name);
        } else if ((expSymTag & SymTag.CONSTRUCTOR) == SymTag.CONSTRUCTOR) {
            foundSym = lookupSymbolInConstructorSpace(env, symbol.name);
        }  else if ((expSymTag & SymTag.MAIN) == SymTag.MAIN) {
            // Using this method for looking up in the main symbol space since record field symbols lookup have
            // different semantics depending on whether it's looking up a referenced symbol or looking up to see if
            // the symbol is unique within the scope.
            foundSym = lookupSymbolForDecl(env, symbol.name, SymTag.MAIN);
        }

        //if symbol is not found then it is unique for the current scope
        if (foundSym == symTable.notFoundSymbol) {
            return true;
        }

        if (isRedeclaredSymbol(symbol, foundSym)) {
            dlog.error(pos, DiagnosticCode.REDECLARED_SYMBOL, symbol.name);
            return false;
        }

        if ((foundSym.tag & SymTag.SERVICE) == SymTag.SERVICE) {
            // In order to remove duplicate errors.
            return false;
        }

        // if a symbol is found, then check whether it is unique
        return isDistinctSymbol(pos, symbol, foundSym);
    }

    private boolean isRedeclaredSymbol(BSymbol symbol, BSymbol foundSym) {
        return hasSameOwner(symbol, foundSym) || isSymbolRedeclaredInTestPackage(symbol, foundSym);
    }

    public boolean checkForUniqueSymbol(SymbolEnv env, BSymbol symbol) {
        BSymbol foundSym = lookupSymbolInMainSpace(env, symbol.name);
        if (foundSym == symTable.notFoundSymbol) {
            return true;
        }
        return isDistinctSymbol(symbol, foundSym);
    }

    /**
     * This method will check whether the given symbol that is being defined is unique by only checking its current
     * environment scope.
     *
     * @param pos       symbol pos for diagnostic purpose.
     * @param env       symbol environment to lookup.
     * @param symbol    the symbol that is being defined.
     * @param expSymTag expected tag of the symbol for.
     * @return true if the symbol is unique, false otherwise.
     */
    public boolean checkForUniqueSymbolInCurrentScope(DiagnosticPos pos, SymbolEnv env, BSymbol symbol,
                                                      int expSymTag) {
        //lookup in current scope
        BSymbol foundSym = lookupSymbolInGivenScope(env, symbol.name, expSymTag);

        //if symbol is not found then it is unique for the current scope
        if (foundSym == symTable.notFoundSymbol) {
            return true;
        }

        //if a symbol is found, then check whether it is unique
        return isDistinctSymbol(pos, symbol, foundSym);
    }

    /**
     * This method will check whether the symbol being defined is unique comparing it with the found symbol
     * from the scope.
     *
     * @param pos      symbol pos for diagnostic purpose.
     * @param symbol   symbol that is being defined.
     * @param foundSym symbol that is found from the scope.
     * @return true if the symbol is unique, false otherwise.
     */
    private boolean isDistinctSymbol(DiagnosticPos pos, BSymbol symbol, BSymbol foundSym) {
        // It is allowed to have a error constructor symbol with the same name as a type def.
        if (symbol.tag == SymTag.CONSTRUCTOR && foundSym.tag == SymTag.ERROR) {
            return false;
        }

        if (isSymbolDefinedInRootPkgLvl(foundSym)) {
            dlog.error(pos, DiagnosticCode.REDECLARED_BUILTIN_SYMBOL, symbol.name);
            return false;
        }

        return true;
    }

    /**
     * This method will check whether the symbol being defined is unique comparing it with the found symbol
     * from the scope.
     *
     * @param symbol   symbol that is being defined.
     * @param foundSym symbol that is found from the scope.
     * @return true if the symbol is unique, false otherwise.
     */
    private boolean isDistinctSymbol(BSymbol symbol, BSymbol foundSym) {
        // It is allowed to have a error constructor symbol with the same name as a type def.
        if (symbol.tag == SymTag.CONSTRUCTOR && foundSym.tag == SymTag.ERROR) {
            return false;
        }

        if (isSymbolDefinedInRootPkgLvl(foundSym)) {
            return false;
        }

        return !hasSameOwner(symbol, foundSym);
    }


    private boolean hasSameOwner(BSymbol symbol, BSymbol foundSym) {
        // check whether the given symbol owner is same as found symbol's owner
        if (foundSym.owner == symbol.owner) {
            return true;
        } else if (Symbols.isFlagOn(symbol.owner.flags, Flags.LAMBDA) &&
                ((foundSym.owner.tag & SymTag.INVOKABLE) == SymTag.INVOKABLE)) {
            // If the symbol being defined is inside a lambda and the existing symbol is defined inside a function, both
            // symbols are in the same block scope.
            return true;
        } else if (((symbol.owner.tag & SymTag.LET) == SymTag.LET) &&
                ((foundSym.owner.tag & SymTag.INVOKABLE) == SymTag.INVOKABLE)) {
            // If the symbol being defined is inside a let expression and the existing symbol is defined inside a
            // function both symbols are in the same scope.
            return  true;
        }
        return  false;
    }

    private boolean isSymbolRedeclaredInTestPackage(BSymbol symbol, BSymbol foundSym) {
        if (Symbols.isFlagOn(symbol.owner.flags, Flags.TESTABLE) &&
                !Symbols.isFlagOn(foundSym.owner.flags, Flags.TESTABLE)) {
            return true;
        }
        return false;
    }

    private boolean isSymbolDefinedInRootPkgLvl(BSymbol foundSym) {
        return symTable.rootPkgSymbol.pkgID.equals(foundSym.pkgID) &&
                (foundSym.tag & SymTag.VARIABLE_NAME) == SymTag.VARIABLE_NAME;
    }

    /**
     * Lookup the symbol using given name in the given environment scope only.
     *
     * @param env       environment to lookup the symbol.
     * @param name      name of the symbol to lookup.
     * @param expSymTag expected tag of the symbol.
     * @return if a symbol is found return it.
     */
    public BSymbol lookupSymbolInGivenScope(SymbolEnv env, Name name, int expSymTag) {
        ScopeEntry entry = env.scope.lookup(name);
        while (entry != NOT_FOUND_ENTRY) {
            if (symTable.rootPkgSymbol.pkgID.equals(entry.symbol.pkgID) &&
                    (entry.symbol.tag & SymTag.VARIABLE_NAME) == SymTag.VARIABLE_NAME) {
                return entry.symbol;
            }
            if ((entry.symbol.tag & expSymTag) == expSymTag && !isFieldRefFromWithinARecord(entry.symbol, env)) {
                return entry.symbol;
            }
            entry = entry.next;
        }
        return symTable.notFoundSymbol;
    }

    public boolean checkForUniqueMemberSymbol(DiagnosticPos pos, SymbolEnv env, BSymbol symbol) {
        BSymbol foundSym = lookupMemberSymbol(pos, env.scope, env, symbol.name, symbol.tag);
        if (foundSym != symTable.notFoundSymbol) {
            dlog.error(pos, DiagnosticCode.REDECLARED_SYMBOL, symbol.name);
            return false;
        }

        return true;
    }

    public BSymbol resolveBinaryOperator(OperatorKind opKind,
                                         BType lhsType,
                                         BType rhsType) {
        return resolveOperator(names.fromString(opKind.value()), Lists.of(lhsType, rhsType));
    }

    BSymbol createEqualityOperator(OperatorKind opKind, BType lhsType, BType rhsType) {
        List<BType> paramTypes = Lists.of(lhsType, rhsType);
        BType retType = symTable.booleanType;
        BInvokableType opType = new BInvokableType(paramTypes, retType, null);
        return new BOperatorSymbol(names.fromString(opKind.value()), null, opType, null);
    }

    public BSymbol resolveUnaryOperator(DiagnosticPos pos,
                                        OperatorKind opKind,
                                        BType type) {
        return resolveOperator(names.fromString(opKind.value()), Lists.of(type));
    }

    public BSymbol resolveOperator(Name name, List<BType> types) {
        ScopeEntry entry = symTable.rootScope.lookup(name);
        return resolveOperator(entry, types);
    }

    public BSymbol resolvePkgSymbol(DiagnosticPos pos, SymbolEnv env, Name pkgAlias) {
        if (pkgAlias == Names.EMPTY) {
            // Return the current package symbol
            return env.enclPkg.symbol;
        }

        // Lookup for an imported package
        BSymbol pkgSymbol = lookupSymbolInPrefixSpace(env, pkgAlias);
        if (pkgSymbol == symTable.notFoundSymbol) {
            dlog.error(pos, DiagnosticCode.UNDEFINED_MODULE, pkgAlias.value);
        }

        return pkgSymbol;
    }

    public BSymbol resolvePrefixSymbol(SymbolEnv env, Name pkgAlias, Name compUnit) {
        if (pkgAlias == Names.EMPTY) {
            // Return the current package symbol
            return env.enclPkg.symbol;
        }

        // Lookup for an imported package
        ScopeEntry entry = env.scope.lookup(pkgAlias);
        while (entry != NOT_FOUND_ENTRY) {
            if ((entry.symbol.tag & SymTag.XMLNS) == SymTag.XMLNS) {
                return entry.symbol;
            }

            if ((entry.symbol.tag & SymTag.IMPORT) == SymTag.IMPORT &&
                    ((BPackageSymbol) entry.symbol).compUnit.equals(compUnit)) {
                ((BPackageSymbol) entry.symbol).isUsed = true;
                return entry.symbol;
            }

            entry = entry.next;
        }

        if (env.enclEnv != null) {
            return resolvePrefixSymbol(env.enclEnv, pkgAlias, compUnit);
        }

        return symTable.notFoundSymbol;
    }

    public BSymbol resolveAnnotation(DiagnosticPos pos, SymbolEnv env, Name pkgAlias, Name annotationName) {
        return this.lookupAnnotationSpaceSymbolInPackage(pos, env, pkgAlias, annotationName);
    }

    public BSymbol resolveStructField(DiagnosticPos pos, SymbolEnv env, Name fieldName, BTypeSymbol structSymbol) {
        return lookupMemberSymbol(pos, structSymbol.scope, env, fieldName, SymTag.VARIABLE);
    }

    public BSymbol resolveObjectField(DiagnosticPos pos, SymbolEnv env, Name fieldName, BTypeSymbol objectSymbol) {
        return lookupMemberSymbol(pos, objectSymbol.scope, env, fieldName, SymTag.VARIABLE);
    }

    public BSymbol resolveObjectMethod(DiagnosticPos pos, SymbolEnv env, Name fieldName,
                                       BObjectTypeSymbol objectSymbol) {
        return lookupMemberSymbol(pos, objectSymbol.methodScope, env, fieldName, SymTag.VARIABLE);
    }

    public BType resolveTypeNode(BLangType typeNode, SymbolEnv env) {
        return resolveTypeNode(typeNode, env, DiagnosticCode.UNKNOWN_TYPE);
    }

    public BType resolveTypeNode(BLangType typeNode, SymbolEnv env, DiagnosticCode diagCode) {
        SymbolEnv prevEnv = this.env;
        DiagnosticCode preDiagCode = this.diagCode;

        this.env = env;
        this.diagCode = diagCode;
        typeNode.accept(this);
        this.env = prevEnv;
        this.diagCode = preDiagCode;

        // If the typeNode.nullable is true then convert the resultType to a union type
        // if it is not already a union type, JSON type, or any type
        if (typeNode.nullable && this.resultType.tag == TypeTags.UNION) {
            BUnionType unionType = (BUnionType) this.resultType;
            unionType.add(symTable.nilType);
        } else if (typeNode.nullable && resultType.tag != TypeTags.JSON && resultType.tag != TypeTags.ANY) {
            this.resultType = BUnionType.create(null, resultType, symTable.nilType);
        }

        typeNode.type = resultType;
        return resultType;
    }

    /**
     * Return the symbol associated with the given name in the current package. This method first searches the symbol in
     * the current scope and proceeds the enclosing scope, if it is not there in the current scope. This process
     * continues until the symbol is found or the root scope is reached. This method is mainly meant for checking
     * whether a given symbol is already defined in the scope hierarchy.
     *
     * @param env       current symbol environment
     * @param name      symbol name
     * @param expSymTag expected symbol type/tag
     * @return resolved symbol
     */
    private BSymbol lookupSymbolForDecl(SymbolEnv env, Name name, int expSymTag) {
        ScopeEntry entry = env.scope.lookup(name);
        while (entry != NOT_FOUND_ENTRY) {
            if ((entry.symbol.tag & expSymTag) == expSymTag) {
                return entry.symbol;
            }
            entry = entry.next;
        }

        if (env.enclEnv != null) {
            return lookupSymbol(env.enclEnv, name, expSymTag);
        }

        return symTable.notFoundSymbol;
    }

    /**
     * Return the symbol associated with the given name in the current package. This method first searches the symbol in
     * the current scope and proceeds the enclosing scope, if it is not there in the current scope. This process
     * continues until the symbol is found or the root scope is reached. This method is meant for looking up a symbol
     * when they are referenced. If looking up a symbol from within a record type definition, this method ignores record
     * fields. This is done so that default value expressions cannot refer to other record fields.
     *
     * @param env       current symbol environment
     * @param name      symbol name
     * @param expSymTag expected symbol type/tag
     * @return resolved symbol
     */
    private BSymbol lookupSymbol(SymbolEnv env, Name name, int expSymTag) {
        ScopeEntry entry = env.scope.lookup(name);
        while (entry != NOT_FOUND_ENTRY) {
            if ((entry.symbol.tag & expSymTag) == expSymTag && !isFieldRefFromWithinARecord(entry.symbol, env)) {
                return entry.symbol;
            }
            entry = entry.next;
        }

        if (env.enclEnv != null) {
            return lookupSymbol(env.enclEnv, name, expSymTag);
        }

        return symTable.notFoundSymbol;
    }

    /**
     * Checks whether the specified symbol is a symbol of a record field and whether that field is referred to from
     * within a record type definition (not necessarily the owner of the field).
     *
     * @param symbol symbol to be tested
     * @param env    the environment in which the symbol was found
     * @return returns `true` if the aboove described condition holds
     */
    private boolean isFieldRefFromWithinARecord(BSymbol symbol, SymbolEnv env) {
        return (symbol.owner.tag & SymTag.RECORD) == SymTag.RECORD &&
                env.enclType != null && env.enclType.getKind() == NodeKind.RECORD_TYPE;
    }

    public BSymbol lookupSymbolInMainSpace(SymbolEnv env, Name name) {
        return lookupSymbol(env, name, SymTag.MAIN);
    }

    public BSymbol lookupSymbolInAnnotationSpace(SymbolEnv env, Name name) {
        return lookupSymbol(env, name, SymTag.ANNOTATION);
    }

    public BSymbol lookupSymbolInPrefixSpace(SymbolEnv env, Name name) {
        return lookupSymbol(env, name, SymTag.IMPORT);
    }

    public BSymbol lookupSymbolInConstructorSpace(SymbolEnv env, Name name) {
        return lookupSymbol(env, name, SymTag.CONSTRUCTOR);
    }

    public BSymbol lookupLangLibMethod(BType type, Name name) {

        if (symTable.langAnnotationModuleSymbol == null) {
            return symTable.notFoundSymbol;
        }
        BSymbol bSymbol;
        switch (type.tag) {
            case TypeTags.ARRAY:
            case TypeTags.TUPLE:
                bSymbol = lookupLangLibMethodInModule(symTable.langArrayModuleSymbol, name);
                break;
            case TypeTags.DECIMAL:
                bSymbol = lookupLangLibMethodInModule(symTable.langDecimalModuleSymbol, name);
                break;
            case TypeTags.ERROR:
                bSymbol = lookupLangLibMethodInModule(symTable.langErrorModuleSymbol, name);
                break;
            case TypeTags.FLOAT:
                bSymbol = lookupLangLibMethodInModule(symTable.langFloatModuleSymbol, name);
                break;
            case TypeTags.FUTURE:
                bSymbol = lookupLangLibMethodInModule(symTable.langFutureModuleSymbol, name);
                break;
            case TypeTags.INT:
            case TypeTags.SIGNED32_INT:
            case TypeTags.SIGNED16_INT:
            case TypeTags.SIGNED8_INT:
            case TypeTags.UNSIGNED32_INT:
            case TypeTags.UNSIGNED16_INT:
            case TypeTags.UNSIGNED8_INT:
                bSymbol = lookupLangLibMethodInModule(symTable.langIntModuleSymbol, name);
                break;
            case TypeTags.MAP:
            case TypeTags.RECORD:
                bSymbol = lookupLangLibMethodInModule(symTable.langMapModuleSymbol, name);
                break;
            case TypeTags.OBJECT:
                bSymbol = lookupLangLibMethodInModule(symTable.langObjectModuleSymbol, name);
                break;
            case TypeTags.STREAM:
                bSymbol = lookupLangLibMethodInModule(symTable.langStreamModuleSymbol, name);
                break;
            case TypeTags.STRING:
            case TypeTags.CHAR_STRING:
                bSymbol = lookupLangLibMethodInModule(symTable.langStringModuleSymbol, name);
                break;
            case TypeTags.TYPEDESC:
                bSymbol = lookupLangLibMethodInModule(symTable.langTypedescModuleSymbol, name);
                break;
            case TypeTags.XML:
            case TypeTags.XML_ELEMENT:
            case TypeTags.XML_COMMENT:
            case TypeTags.XML_PI:
            case TypeTags.XML_TEXT:
                bSymbol = lookupLangLibMethodInModule(symTable.langXmlModuleSymbol, name);
                break;
            case TypeTags.BOOLEAN:
                bSymbol = lookupLangLibMethodInModule(symTable.langBooleanModuleSymbol, name);
                break;
            case TypeTags.UNION:
                Iterator<BType> itr = ((BUnionType) type).getMemberTypes().iterator();

                if (!itr.hasNext()) {
                    throw new IllegalArgumentException(
                            format("Union type '%s' does not have member types", type.toString()));
                }

                BType member = itr.next();
                if (types.isSubTypeOfBaseType(type, member.tag)) {
                    bSymbol = lookupLangLibMethod(member, name);
                } else {
                    bSymbol = symTable.notFoundSymbol;
                }
                break;
            default:
                bSymbol = symTable.notFoundSymbol;
        }
        if (bSymbol == symTable.notFoundSymbol) {
            bSymbol = lookupLangLibMethodInModule(symTable.langValueModuleSymbol, name);
        }

        if (bSymbol == symTable.notFoundSymbol) {
            bSymbol = lookupLangLibMethodInModule(symTable.langInternalModuleSymbol, name);
        }

        return bSymbol;
    }

    /**
     * Recursively analyse the symbol env to find the closure variable symbol that is being resolved.
     *
     * @param env       symbol env to analyse and find the closure variable.
     * @param name      name of the symbol to lookup
     * @param expSymTag symbol tag
     * @return closure symbol wrapper along with the resolved count
     */
    BSymbol lookupClosureVarSymbol(SymbolEnv env, Name name, int expSymTag) {
        ScopeEntry entry = env.scope.lookup(name);
        while (entry != NOT_FOUND_ENTRY) {
            if (symTable.rootPkgSymbol.pkgID.equals(entry.symbol.pkgID) &&
                    (entry.symbol.tag & SymTag.VARIABLE_NAME) == SymTag.VARIABLE_NAME) {
                return entry.symbol;
            }
            if ((entry.symbol.tag & expSymTag) == expSymTag && !isFieldRefFromWithinARecord(entry.symbol, env)) {
                return entry.symbol;
            }
            entry = entry.next;
        }

        if (env.enclEnv == null || env.enclEnv.node == null) {
            return symTable.notFoundSymbol;
        }

        return lookupClosureVarSymbol(env.enclEnv, name, expSymTag);
    }

    public BSymbol lookupMainSpaceSymbolInPackage(DiagnosticPos pos,
                                         SymbolEnv env,
                                         Name pkgAlias,
                                         Name name) {
        // 1) Look up the current package if the package alias is empty.
        if (pkgAlias == Names.EMPTY) {
            return lookupSymbolInMainSpace(env, name);
        }

        // 2) Retrieve the package symbol first
        BSymbol pkgSymbol =
                resolvePrefixSymbol(env, pkgAlias, names.fromString(pos.getSource().getCompilationUnitName()));
        if (pkgSymbol == symTable.notFoundSymbol) {
            dlog.error(pos, DiagnosticCode.UNDEFINED_MODULE, pkgAlias.value);
            return pkgSymbol;
        }

        // 3) Look up the package scope.
        return lookupMemberSymbol(pos, pkgSymbol.scope, env, name, SymTag.MAIN);
    }

    public BSymbol lookupPrefixSpaceSymbolInPackage(DiagnosticPos pos,
                                         SymbolEnv env,
                                         Name pkgAlias,
                                         Name name) {
        // 1) Look up the current package if the package alias is empty.
        if (pkgAlias == Names.EMPTY) {
            return lookupSymbolInPrefixSpace(env, name);
        }

        // 2) Retrieve the package symbol first
        BSymbol pkgSymbol =
                resolvePrefixSymbol(env, pkgAlias, names.fromString(pos.getSource().getCompilationUnitName()));
        if (pkgSymbol == symTable.notFoundSymbol) {
            dlog.error(pos, DiagnosticCode.UNDEFINED_MODULE, pkgAlias.value);
            return pkgSymbol;
        }

        // 3) Look up the package scope.
        return lookupMemberSymbol(pos, pkgSymbol.scope, env, name, SymTag.IMPORT);
    }

    public BSymbol lookupAnnotationSpaceSymbolInPackage(DiagnosticPos pos,
                                         SymbolEnv env,
                                         Name pkgAlias,
                                         Name name) {
        // 1) Look up the current package if the package alias is empty.
        if (pkgAlias == Names.EMPTY) {
            return lookupSymbolInAnnotationSpace(env, name);
        }

        // 2) Retrieve the package symbol first
        BSymbol pkgSymbol =
                resolvePrefixSymbol(env, pkgAlias, names.fromString(pos.getSource().getCompilationUnitName()));
        if (pkgSymbol == symTable.notFoundSymbol) {
            dlog.error(pos, DiagnosticCode.UNDEFINED_MODULE, pkgAlias.value);
            return pkgSymbol;
        }

        // 3) Look up the package scope.
        return lookupMemberSymbol(pos, pkgSymbol.scope, env, name, SymTag.ANNOTATION);
    }

    public BSymbol lookupConstructorSpaceSymbolInPackage(DiagnosticPos pos,
                                                        SymbolEnv env,
                                                        Name pkgAlias,
                                                        Name name) {
        // 1) Look up the current package if the package alias is empty.
        if (pkgAlias == Names.EMPTY) {
            return lookupSymbolInConstructorSpace(env, name);
        }

        // 2) Retrieve the package symbol first
        BSymbol pkgSymbol =
                resolvePrefixSymbol(env, pkgAlias, names.fromString(pos.getSource().getCompilationUnitName()));
        if (pkgSymbol == symTable.notFoundSymbol) {
            dlog.error(pos, DiagnosticCode.UNDEFINED_MODULE, pkgAlias.value);
            return pkgSymbol;
        }

        // 3) Look up the package scope.
        return lookupMemberSymbol(pos, pkgSymbol.scope, env, name, SymTag.CONSTRUCTOR);
    }

    public BSymbol lookupLangLibMethodInModule(BPackageSymbol moduleSymbol, Name name) {

        // What we get here is T.Name, this should convert to
        ScopeEntry entry = moduleSymbol.scope.lookup(name);
        while (entry != NOT_FOUND_ENTRY) {
            if ((entry.symbol.tag & SymTag.FUNCTION) != SymTag.FUNCTION) {
                entry = entry.next;
                continue;
            }
            if (isMemberAccessAllowed(env, entry.symbol)) {
                return entry.symbol;
            }
            return symTable.notFoundSymbol;
        }
        return symTable.notFoundSymbol;
    }

    /**
     * Return the symbol with the given name.
     * This method only looks at the symbol defined in the given scope.
     *
     * @param pos       diagnostic position
     * @param scope     current scope
     * @param env       symbol environment
     * @param name      symbol name
     * @param expSymTag expected symbol type/tag
     * @return resolved symbol
     */
    public BSymbol lookupMemberSymbol(DiagnosticPos pos,
                                      Scope scope,
                                      SymbolEnv env,
                                      Name name,
                                      int expSymTag) {
        ScopeEntry entry = scope.lookup(name);
        while (entry != NOT_FOUND_ENTRY) {
            if ((entry.symbol.tag & expSymTag) != expSymTag) {
                entry = entry.next;
                continue;
            }

            if (isMemberAccessAllowed(env, entry.symbol)) {
                return entry.symbol;
            } else {
                dlog.error(pos, DiagnosticCode.ATTEMPT_REFER_NON_ACCESSIBLE_SYMBOL, entry.symbol.name);
                return symTable.notFoundSymbol;
            }
        }

        return symTable.notFoundSymbol;
    }

    /**
     * Resolve and return the namespaces visible to the given environment, as a map.
     *
     * @param env Environment to get the visible namespaces
     * @return Map of namespace symbols visible to the given environment
     */
    public Map<Name, BXMLNSSymbol> resolveAllNamespaces(SymbolEnv env) {
        Map<Name, BXMLNSSymbol> namespaces = new LinkedHashMap<Name, BXMLNSSymbol>();
        addNamespacesInScope(namespaces, env);
        return namespaces;
    }

    public void reloadErrorAndDependentTypes() {

        ScopeEntry entry = symTable.rootPkgSymbol.scope.lookup(Names.ERROR);
        while (entry != NOT_FOUND_ENTRY) {
            if ((entry.symbol.tag & SymTag.TYPE) != SymTag.TYPE) {
                entry = entry.next;
                continue;
            }
            symTable.errorType = (BErrorType) entry.symbol.type;
            symTable.detailType = (BRecordType) symTable.errorType.detailType;
            symTable.errorConstructor = ((BErrorTypeSymbol) symTable.errorType.tsymbol).ctorSymbol;
            symTable.pureType = BUnionType.create(null, symTable.anydataType, this.symTable.errorType);
            symTable.detailType.restFieldType = symTable.pureType;
            symTable.streamType = new BStreamType(TypeTags.STREAM, symTable.pureType, null, null);
            symTable.defineOperators(); // Define all operators e.g. binary, unary, cast and conversion
            symTable.pureType = BUnionType.create(null, symTable.anydataType, symTable.errorType);
            symTable.errorOrNilType = BUnionType.create(null, symTable.errorType, symTable.nilType);
            symTable.anyOrErrorType = BUnionType.create(null, symTable.anyType, symTable.errorType);
            symTable.mapAllType = new BMapType(TypeTags.MAP, symTable.anyOrErrorType, null);
            return;
        }
        throw new IllegalStateException("built-in error not found ?");
    }

    public void reloadIntRangeType() {

        ScopeEntry entry = symTable.langInternalModuleSymbol.scope.lookup(Names.CREATE_INT_RANGE);
        while (entry != NOT_FOUND_ENTRY) {
            if ((entry.symbol.tag & SymTag.INVOKABLE) != SymTag.INVOKABLE) {
                entry = entry.next;
                continue;
            }
            symTable.intRangeType = (BObjectType) ((BInvokableType) entry.symbol.type).retType;
            symTable.defineBinaryOperator(OperatorKind.CLOSED_RANGE, symTable.intType, symTable.intType,
                    symTable.intRangeType);
            symTable.defineBinaryOperator(OperatorKind.HALF_OPEN_RANGE, symTable.intType, symTable.intType,
                    symTable.intRangeType);
            return;
        }
        throw new IllegalStateException("built-in Integer Range type not found ?");
    }

    // visit type nodes

    public void visit(BLangValueType valueTypeNode) {
        visitBuiltInTypeNode(valueTypeNode, valueTypeNode.typeKind, this.env);
    }

    public void visit(BLangBuiltInRefTypeNode builtInRefType) {
        visitBuiltInTypeNode(builtInRefType, builtInRefType.typeKind, this.env);
    }

    public void visit(BLangArrayType arrayTypeNode) {
        // The value of the dimensions field should always be >= 1
        // If sizes is null array is unsealed
        resultType = resolveTypeNode(arrayTypeNode.elemtype, env, diagCode);
        if (resultType == symTable.noType) {
            return;
        }
        for (int i = 0; i < arrayTypeNode.dimensions; i++) {
            BTypeSymbol arrayTypeSymbol = Symbols.createTypeSymbol(SymTag.ARRAY_TYPE, Flags.asMask(EnumSet
                    .of(Flag.PUBLIC)), Names.EMPTY, env.enclPkg.symbol.pkgID, null, env.scope.owner);
            if (arrayTypeNode.sizes.length == 0) {
                resultType = new BArrayType(resultType, arrayTypeSymbol);
            } else {
                int size = arrayTypeNode.sizes[i];
                resultType = (size == UNSEALED_ARRAY_INDICATOR) ?
                        new BArrayType(resultType, arrayTypeSymbol, size, BArrayState.UNSEALED) :
                        (size == OPEN_SEALED_ARRAY_INDICATOR) ?
                                new BArrayType(resultType, arrayTypeSymbol, size, BArrayState.OPEN_SEALED) :
                                new BArrayType(resultType, arrayTypeSymbol, size, BArrayState.CLOSED_SEALED);
            }
            arrayTypeSymbol.type = resultType;
        }
    }

    public void visit(BLangUnionTypeNode unionTypeNode) {
        LinkedHashSet<BType> memberTypes = unionTypeNode.memberTypeNodes.stream()
                .map(memTypeNode -> resolveTypeNode(memTypeNode, env))
                .flatMap(memBType ->
                        memBType.tag == TypeTags.UNION && !Symbols.isFlagOn(memBType.tsymbol.flags, Flags.TYPE_PARAM) ?
                                ((BUnionType) memBType).getMemberTypes().stream() :
                                Stream.of(memBType))
                .collect(Collectors.toCollection(LinkedHashSet::new));

        BTypeSymbol unionTypeSymbol = Symbols.createTypeSymbol(SymTag.UNION_TYPE, Flags.asMask(EnumSet.of(Flag.PUBLIC)),
                Names.EMPTY, env.enclPkg.symbol.pkgID, null, env.scope.owner);

        if (memberTypes.contains(symTable.noType)) {
            resultType = symTable.noType;
            return;
        }

        BUnionType unionType = BUnionType.create(unionTypeSymbol, memberTypes);
        unionTypeSymbol.type = unionType;

        resultType = unionType;
    }

    public void visit(BLangObjectTypeNode objectTypeNode) {
        EnumSet<Flag> flags = EnumSet.copyOf(objectTypeNode.flagSet);
        if (objectTypeNode.isAnonymous) {
            flags.add(Flag.PUBLIC);
        }

        BTypeSymbol objectSymbol = Symbols.createObjectSymbol(Flags.asMask(flags), Names.EMPTY,
                env.enclPkg.symbol.pkgID, null, env.scope.owner);
        BObjectType objectType;
        if (flags.contains(Flag.SERVICE)) {
            objectType = new BServiceType(objectSymbol);
        } else {
            objectType = new BObjectType(objectSymbol);
        }
        objectSymbol.type = objectType;
        objectTypeNode.symbol = objectSymbol;

        resultType = objectType;
    }

    public void visit(BLangRecordTypeNode recordTypeNode) {
        // If we cannot resolve a type of a type definition, we create a dummy symbol for it. If the type node is
        // a record, a symbol will be created for it when we define the dummy symbol (from here). When we define the
        // node later, this method will be called again. In such cases, we don't need to create a new symbol here.
        if (recordTypeNode.symbol == null) {
            EnumSet<Flag> flags = recordTypeNode.isAnonymous ? EnumSet.of(Flag.PUBLIC, Flag.ANONYMOUS)
                    : EnumSet.noneOf(Flag.class);
            BRecordTypeSymbol recordSymbol = Symbols.createRecordSymbol(Flags.asMask(flags), Names.EMPTY,
                                                                        env.enclPkg.symbol.pkgID, null,
                                                                        env.scope.owner);
            BRecordType recordType = new BRecordType(recordSymbol);
            recordSymbol.type = recordType;
            recordTypeNode.symbol = recordSymbol;

            if (env.node.getKind() != NodeKind.PACKAGE) {
                recordSymbol.name = names.fromString(
                        anonymousModelHelper.getNextAnonymousTypeKey(env.enclPkg.packageID));
                symbolEnter.defineSymbol(recordTypeNode.pos, recordTypeNode.symbol, env);
                symbolEnter.defineNode(recordTypeNode, env);
            }

            resultType = recordType;
        } else {
            resultType = recordTypeNode.symbol.type;
        }
    }

    public void visit(BLangStreamType streamTypeNode) {
        BType type = resolveTypeNode(streamTypeNode.type, env);
        BType constraintType = resolveTypeNode(streamTypeNode.constraint, env);
        BType error = streamTypeNode.error != null ? resolveTypeNode(streamTypeNode.error, env) : null;
        // If the constrained type is undefined, return noType as the type.
        if (constraintType == symTable.noType) {
            resultType = symTable.noType;
            return;
        }

        BType streamType = new BStreamType(TypeTags.STREAM, constraintType, error, null);
        BTypeSymbol typeSymbol = type.tsymbol;
        streamType.tsymbol = Symbols.createTypeSymbol(typeSymbol.tag, typeSymbol.flags, typeSymbol.name,
                typeSymbol.pkgID, streamType, typeSymbol.owner);
        resultType = streamType;
    }

    public void visit(BLangTableTypeNode tableTypeNode) {
        BType type = resolveTypeNode(tableTypeNode.type, env);
        BType constraintType = resolveTypeNode(tableTypeNode.constraint, env);

        BTableType tableType = new BTableType(TypeTags.TABLE, constraintType, null);
        BTypeSymbol typeSymbol = type.tsymbol;
        tableType.tsymbol = Symbols.createTypeSymbol(typeSymbol.tag, typeSymbol.flags, typeSymbol.name,
                typeSymbol.pkgID, tableType, typeSymbol.owner);

        if (tableTypeNode.tableKeyTypeConstraint != null) {
            tableType.keyTypeConstraint = resolveTypeNode(tableTypeNode.tableKeyTypeConstraint.keyType, env);
        } else if (tableTypeNode.tableKeySpecifier != null) {
            BLangTableKeySpecifier tableKeySpecifier = tableTypeNode.tableKeySpecifier;
            List<String> fieldNameList = new ArrayList<>();
            for (BLangIdentifier identifier : tableKeySpecifier.fieldNameIdentifierList) {
                fieldNameList.add(identifier.value);
            }
            tableType.fieldNameList = fieldNameList;
        }

        resultType = tableType;
    }

    public void visit(BLangFiniteTypeNode finiteTypeNode) {
        BTypeSymbol finiteTypeSymbol = Symbols.createTypeSymbol(SymTag.FINITE_TYPE,
                Flags.asMask(EnumSet.noneOf(Flag.class)), Names.EMPTY, env.enclPkg.symbol.pkgID, null, env.scope.owner);

        BFiniteType finiteType = new BFiniteType(finiteTypeSymbol);
        for (BLangExpression literal : finiteTypeNode.valueSpace) {
            ((BLangLiteral) literal).type = symTable.getTypeFromTag(((BLangLiteral) literal).type.tag);
            finiteType.addValue(literal);
        }
        finiteTypeSymbol.type = finiteType;

        resultType = finiteType;
    }

    public void visit(BLangTupleTypeNode tupleTypeNode) {
        List<BType> memberTypes = tupleTypeNode.memberTypeNodes.stream()
                .map(memTypeNode -> resolveTypeNode(memTypeNode, env))
                .collect(Collectors.toList());

        // If at least one member is undefined, return noType as the type.
        if (memberTypes.contains(symTable.noType)) {
            resultType = symTable.noType;
            return;
        }

        BTypeSymbol tupleTypeSymbol = Symbols.createTypeSymbol(SymTag.TUPLE_TYPE, Flags.asMask(EnumSet.of(Flag.PUBLIC)),
                Names.EMPTY, env.enclPkg.symbol.pkgID, null, env.scope.owner);

        BTupleType tupleType = new BTupleType(tupleTypeSymbol, memberTypes);
        tupleTypeSymbol.type = tupleType;
        if (tupleTypeNode.restParamType !=  null) {
            tupleType.restType = resolveTypeNode(tupleTypeNode.restParamType, env);
        }

        resultType = tupleType;
    }

    public void visit(BLangErrorType errorTypeNode) {
        BType reasonType = Optional.ofNullable(errorTypeNode.reasonType)
                .map(bLangType -> resolveTypeNode(bLangType, env)).orElse(symTable.stringType);
        BType detailType = Optional.ofNullable(errorTypeNode.detailType)
                .map(bLangType -> resolveTypeNode(bLangType, env)).orElse(symTable.detailType);

        // TODO: 7/12/19 FIX ME!!! This is a temporary hack to ensure the detail type is set to the error type when
        //  compiling the annotations module which contains the error def
        if (detailType == null && PackageID.ANNOTATIONS.equals(env.enclPkg.packageID)) {
            BSymbol symbol = this.lookupSymbolInMainSpace(env, Names.ERROR);
            resultType = symbol.type;
            symTable.errorType = (BErrorType) resultType;
            symTable.detailType = (BRecordType) symTable.errorType.detailType;
            return;
        }

        if (reasonType == symTable.stringType && detailType == symTable.detailType) {
            resultType = symTable.errorType;
            return;
        }

        // Define user define error type.
        BErrorTypeSymbol errorTypeSymbol = Symbols
                .createErrorSymbol(Flags.asMask(EnumSet.noneOf(Flag.class)), Names.EMPTY, env.enclPkg.symbol.pkgID,
                        null, env.scope.owner);
        BErrorType errorType = new BErrorType(errorTypeSymbol, reasonType, detailType);
        errorTypeSymbol.type = errorType;

        resultType = errorType;
    }

    public void visit(BLangConstrainedType constrainedTypeNode) {
        BType type = resolveTypeNode(constrainedTypeNode.type, env);
        BType constraintType = resolveTypeNode(constrainedTypeNode.constraint, env);
        // If the constrained type is undefined, return noType as the type.
        if (constraintType == symTable.noType) {
            resultType = symTable.noType;
            return;
        }

        BType constrainedType = null;
        if (type.tag == TypeTags.FUTURE) {
            constrainedType = new BFutureType(TypeTags.FUTURE, constraintType, null);
        } else if (type.tag == TypeTags.MAP) {
            constrainedType = new BMapType(TypeTags.MAP, constraintType, null);
        } else if (type.tag == TypeTags.TYPEDESC) {
            constrainedType = new BTypedescType(constraintType, null);
        } else if (type.tag == TypeTags.XML) {
            if (constraintType.tag != TypeTags.UNION) {
                if (!TypeTags.isXMLTypeTag(constraintType.tag)) {
                    dlog.error(constrainedTypeNode.pos, DiagnosticCode.INCOMPATIBLE_TYPE_CONSTRAINT, symTable.xmlType,
                            constraintType);
                }
                constrainedType = new BXMLType(constraintType, null);
            } else {
                checkUnionTypeForXMLSubTypes((BUnionType) constraintType, constrainedTypeNode.pos);
                constrainedType = new BXMLType(constraintType, null);
            }
        } else {
            return;
        }

        BTypeSymbol typeSymbol = type.tsymbol;
        constrainedType.tsymbol = Symbols.createTypeSymbol(typeSymbol.tag, typeSymbol.flags, typeSymbol.name,
                                                           typeSymbol.pkgID, constrainedType, typeSymbol.owner);
        resultType = constrainedType;
    }

<<<<<<< HEAD
=======
    private void checkUnionTypeForXMLSubTypes(BUnionType constraintUnionType, DiagnosticPos pos) {
        for (BType memberType : constraintUnionType.getMemberTypes()) {
            if (memberType.tag == TypeTags.UNION) {
                checkUnionTypeForXMLSubTypes((BUnionType) memberType, pos);
            }
            if (!TypeTags.isXMLTypeTag(memberType.tag)) {
                dlog.error(pos, DiagnosticCode.INCOMPATIBLE_TYPE_CONSTRAINT, symTable.xmlType, constraintUnionType);
            }
        }
    }

    public void visit(BLangStreamType streamTypeNode) {
        BType type = resolveTypeNode(streamTypeNode.type, env);
        BType constraintType = resolveTypeNode(streamTypeNode.constraint, env);
        BType error = streamTypeNode.error != null ? resolveTypeNode(streamTypeNode.error, env) : null;
        // If the constrained type is undefined, return noType as the type.
        if (constraintType == symTable.noType) {
            resultType = symTable.noType;
            return;
        }

        BType streamType = new BStreamType(TypeTags.STREAM, constraintType, error, null);
        BTypeSymbol typeSymbol = type.tsymbol;
        streamType.tsymbol = Symbols.createTypeSymbol(typeSymbol.tag, typeSymbol.flags, typeSymbol.name,
                typeSymbol.pkgID, streamType, typeSymbol.owner);
        resultType = streamType;
    }

>>>>>>> 17cd36e6
    public void visit(BLangUserDefinedType userDefinedTypeNode) {
        // 1) Resolve the package scope using the package alias.
        //    If the package alias is not empty or null, then find the package scope,
        //    if not use the current package scope.
        // 2) lookup the typename in the package scope returned from step 1.
        // 3) If the symbol is not found, then lookup in the root scope. e.g. for types such as 'error'

        Name pkgAlias = names.fromIdNode(userDefinedTypeNode.pkgAlias);
        Name typeName = names.fromIdNode(userDefinedTypeNode.typeName);
        BSymbol symbol = symTable.notFoundSymbol;

        // 1) Resolve ANNOTATION type if and only current scope inside ANNOTATION definition.
        // Only valued types and ANNOTATION type allowed.
        if (env.scope.owner.tag == SymTag.ANNOTATION) {
            symbol = lookupAnnotationSpaceSymbolInPackage(userDefinedTypeNode.pos, env, pkgAlias, typeName);
        }

        // 2) Resolve the package scope using the package alias.
        //    If the package alias is not empty or null, then find the package scope,
        if (symbol == symTable.notFoundSymbol) {
            BSymbol tempSymbol = lookupMainSpaceSymbolInPackage(userDefinedTypeNode.pos, env, pkgAlias, typeName);
            if ((tempSymbol.tag & SymTag.TYPE) == SymTag.TYPE) {
                symbol = tempSymbol;
            }
        }

        if (symbol == symTable.notFoundSymbol) {
            // 3) Lookup the root scope for types such as 'error'
            symbol = lookupMemberSymbol(userDefinedTypeNode.pos, symTable.rootScope, this.env, typeName,
                                        SymTag.VARIABLE_NAME);
        }

        if (this.env.logErrors && symbol == symTable.notFoundSymbol) {
            dlog.error(userDefinedTypeNode.pos, diagCode, typeName);
            resultType = symTable.semanticError;
            return;
        }

        resultType = symbol.type;
    }

    @Override
    public void visit(BLangFunctionTypeNode functionTypeNode) {
        resultType = createInvokableType(functionTypeNode.getParams(), functionTypeNode.restParam,
                functionTypeNode.returnTypeNode, Flags.asMask(functionTypeNode.flagSet), env);
    } 

    public BInvokableType createInvokableType(List<? extends BLangVariable> paramVars, BLangVariable restVariable,
                               BLangType retTypeVar, int flags, SymbolEnv env) {
        List<BType> paramTypes = new ArrayList<>();
        List<BVarSymbol> params = new ArrayList<>();

        boolean foundDefaultableParam = false;
        List<String> paramNames = new ArrayList<>();
        for (BLangVariable paramNode :  paramVars) {
            BLangSimpleVariable param = (BLangSimpleVariable) paramNode;
            Name paramName = names.fromIdNode(param.name);
            if (paramName != Names.EMPTY) {
                if (paramNames.contains(paramName.value)) {
                    dlog.error(param.name.pos, DiagnosticCode.REDECLARED_SYMBOL, paramName.value);
                } else {
                    paramNames.add(paramName.value);
                }
            }
            BType type = resolveTypeNode(param.getTypeNode(), env);
            paramNode.type = type;
            paramTypes.add(type);

            if (param.expr != null) {
                foundDefaultableParam = true;
            }

            BVarSymbol symbol = new BVarSymbol(type.flags, paramName,
                    env.enclPkg.symbol.pkgID, type, env.scope.owner);
            param.symbol = symbol;

            if (param.expr == null && foundDefaultableParam) {
                dlog.error(param.pos, DiagnosticCode.REQUIRED_PARAM_DEFINED_AFTER_DEFAULTABLE_PARAM);
            }

            if (param.flagSet.contains(Flag.PUBLIC)) {
                symbol.flags |= Flags.PUBLIC;
            }
            if (param.expr != null) {
                symbol.flags |= Flags.OPTIONAL;
                symbol.defaultableParam = true;
            }
            params.add(symbol);
        }

        BType retType = resolveTypeNode(retTypeVar, this.env);

        BVarSymbol restParam = null;
        BType restType = null;

        if (restVariable != null) {
            restType = resolveTypeNode(restVariable.typeNode, env);
            restVariable.type = restType;
            restParam = new BVarSymbol(restType.flags, names.fromIdNode(((BLangSimpleVariable) restVariable).name),
                    env.enclPkg.symbol.pkgID, restType, env.scope.owner);
        }

        BInvokableType bInvokableType = new BInvokableType(paramTypes, restType, retType, null);
        bInvokableType.flags = flags;
        BInvokableTypeSymbol tsymbol = Symbols.createInvokableTypeSymbol(SymTag.FUNCTION_TYPE,
                flags,
                env.enclPkg.symbol.pkgID,
                bInvokableType, env.scope.owner);

        tsymbol.params = params;
        tsymbol.restParam = restParam;
        tsymbol.returnType = retType;
        bInvokableType.tsymbol = tsymbol;

        return bInvokableType;
    }
    /**
     * Lookup all the visible in-scope symbols for a given environment scope.
     *
     * @param env Symbol environment
     * @return all the visible symbols
     */
    public Map<Name, List<ScopeEntry>> getAllVisibleInScopeSymbols(SymbolEnv env) {
        Map<Name, List<ScopeEntry>> visibleEntries = new HashMap<>();
        env.scope.entries.forEach((key, value) -> {
            ArrayList<ScopeEntry> entryList = new ArrayList<>();
            entryList.add(value);
            visibleEntries.put(key, entryList);
        });
        if (env.enclEnv != null) {
            getAllVisibleInScopeSymbols(env.enclEnv).forEach((name, entryList) -> {
                if (!visibleEntries.containsKey(name)) {
                    visibleEntries.put(name, entryList);
                } else {
                    List<ScopeEntry> scopeEntries = visibleEntries.get(name);
                    entryList.forEach(scopeEntry -> {
                        if (!scopeEntries.contains(scopeEntry) && !(scopeEntry.symbol instanceof BVarSymbol)) {
                            scopeEntries.add(scopeEntry);
                        }
                    });
                }
            });
        }
        return visibleEntries;
    }

    public BSymbol getBinaryEqualityForTypeSets(OperatorKind opKind, BType lhsType, BType rhsType,
                                                BLangBinaryExpr binaryExpr) {
        boolean validEqualityIntersectionExists;
        switch (opKind) {
            case EQUAL:
            case NOT_EQUAL:
                validEqualityIntersectionExists = types.validEqualityIntersectionExists(lhsType, rhsType);
                break;
            case REF_EQUAL:
            case REF_NOT_EQUAL:
                validEqualityIntersectionExists =
                        types.isAssignable(lhsType, rhsType) || types.isAssignable(rhsType, lhsType);
                break;
            default:
                return symTable.notFoundSymbol;
        }


        if (validEqualityIntersectionExists) {
            if ((!types.isValueType(lhsType) && !types.isValueType(rhsType)) ||
                    (types.isValueType(lhsType) && types.isValueType(rhsType))) {
                return createEqualityOperator(opKind, lhsType, rhsType);
            } else {
                types.setImplicitCastExpr(binaryExpr.rhsExpr, rhsType, symTable.anyType);
                types.setImplicitCastExpr(binaryExpr.lhsExpr, lhsType, symTable.anyType);

                switch (opKind) {
                    case REF_EQUAL:
                        // if one is a value type, consider === the same as ==
                        return createEqualityOperator(OperatorKind.EQUAL, symTable.anyType,
                                symTable.anyType);
                    case REF_NOT_EQUAL:
                        // if one is a value type, consider !== the same as !=
                        return createEqualityOperator(OperatorKind.NOT_EQUAL, symTable.anyType,
                                symTable.anyType);
                    default:
                        return createEqualityOperator(opKind, symTable.anyType, symTable.anyType);
                }
            }
        }
        return symTable.notFoundSymbol;
    }

    // private methods

    private BSymbol resolveOperator(ScopeEntry entry, List<BType> types) {
        BSymbol foundSymbol = symTable.notFoundSymbol;
        while (entry != NOT_FOUND_ENTRY) {
            BInvokableType opType = (BInvokableType) entry.symbol.type;
            if (types.size() == opType.paramTypes.size()) {
                boolean match = true;
                for (int i = 0; i < types.size(); i++) {
                    if (types.get(i).tag != opType.paramTypes.get(i).tag) {
                        match = false;
                    }
                }

                if (match) {
                    foundSymbol = entry.symbol;
                    break;
                }
            }

            entry = entry.next;
        }

        return foundSymbol;
    }

    private void visitBuiltInTypeNode(BLangType typeNode, TypeKind typeKind, SymbolEnv env) {
        Name typeName = names.fromTypeKind(typeKind);
        BSymbol typeSymbol = lookupMemberSymbol(typeNode.pos, symTable.rootScope,
                env, typeName, SymTag.TYPE);
        if (typeSymbol == symTable.notFoundSymbol) {
            dlog.error(typeNode.pos, diagCode, typeName);
        }

        resultType = typeNode.type = typeSymbol.type;
    }

    private void addNamespacesInScope(Map<Name, BXMLNSSymbol> namespaces, SymbolEnv env) {
        if (env == null) {
            return;
        }
        env.scope.entries.forEach((name, scopeEntry) -> {
            if (scopeEntry.symbol.kind == SymbolKind.XMLNS) {
                BXMLNSSymbol nsSymbol = (BXMLNSSymbol) scopeEntry.symbol;
                // Skip if the namespace is already added, by a child scope. That means it has been overridden.
                if (!namespaces.containsKey(name)) {
                    namespaces.put(name, nsSymbol);
                }
            }
        });
        addNamespacesInScope(namespaces, env.enclEnv);
    }

    private boolean isMemberAccessAllowed(SymbolEnv env, BSymbol symbol) {
        if (Symbols.isPublic(symbol)) {
            return true;
        }
        if (!Symbols.isPrivate(symbol)) {
            return env.enclPkg.symbol.pkgID == symbol.pkgID;
        }
        if (env.enclType != null) {
            return env.enclType.type.tsymbol == symbol.owner;
        }
        return isMemberAllowed(env, symbol);
    }

    private boolean isMemberAllowed(SymbolEnv env, BSymbol symbol) {
        return env != null && (env.enclInvokable != null
                && env.enclInvokable.symbol.receiverSymbol != null
                && env.enclInvokable.symbol.receiverSymbol.type.tsymbol == symbol.owner
                || isMemberAllowed(env.enclEnv, symbol));
    }
}<|MERGE_RESOLUTION|>--- conflicted
+++ resolved
@@ -56,11 +56,8 @@
 import org.wso2.ballerinalang.compiler.semantics.model.types.BType;
 import org.wso2.ballerinalang.compiler.semantics.model.types.BTypedescType;
 import org.wso2.ballerinalang.compiler.semantics.model.types.BUnionType;
-<<<<<<< HEAD
+import org.wso2.ballerinalang.compiler.semantics.model.types.BXMLType;
 import org.wso2.ballerinalang.compiler.tree.BLangIdentifier;
-=======
-import org.wso2.ballerinalang.compiler.semantics.model.types.BXMLType;
->>>>>>> 17cd36e6
 import org.wso2.ballerinalang.compiler.tree.BLangNodeVisitor;
 import org.wso2.ballerinalang.compiler.tree.BLangSimpleVariable;
 import org.wso2.ballerinalang.compiler.tree.BLangTableKeySpecifier;
@@ -1079,8 +1076,6 @@
         resultType = constrainedType;
     }
 
-<<<<<<< HEAD
-=======
     private void checkUnionTypeForXMLSubTypes(BUnionType constraintUnionType, DiagnosticPos pos) {
         for (BType memberType : constraintUnionType.getMemberTypes()) {
             if (memberType.tag == TypeTags.UNION) {
@@ -1092,24 +1087,6 @@
         }
     }
 
-    public void visit(BLangStreamType streamTypeNode) {
-        BType type = resolveTypeNode(streamTypeNode.type, env);
-        BType constraintType = resolveTypeNode(streamTypeNode.constraint, env);
-        BType error = streamTypeNode.error != null ? resolveTypeNode(streamTypeNode.error, env) : null;
-        // If the constrained type is undefined, return noType as the type.
-        if (constraintType == symTable.noType) {
-            resultType = symTable.noType;
-            return;
-        }
-
-        BType streamType = new BStreamType(TypeTags.STREAM, constraintType, error, null);
-        BTypeSymbol typeSymbol = type.tsymbol;
-        streamType.tsymbol = Symbols.createTypeSymbol(typeSymbol.tag, typeSymbol.flags, typeSymbol.name,
-                typeSymbol.pkgID, streamType, typeSymbol.owner);
-        resultType = streamType;
-    }
-
->>>>>>> 17cd36e6
     public void visit(BLangUserDefinedType userDefinedTypeNode) {
         // 1) Resolve the package scope using the package alias.
         //    If the package alias is not empty or null, then find the package scope,
