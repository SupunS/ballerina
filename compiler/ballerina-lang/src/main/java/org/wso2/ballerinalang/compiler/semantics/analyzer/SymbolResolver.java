/*
 *  Copyright (c) 2017, WSO2 Inc. (http://www.wso2.org) All Rights Reserved.
 *
 *  WSO2 Inc. licenses this file to you under the Apache License,
 *  Version 2.0 (the "License"); you may not use this file except
 *  in compliance with the License.
 *  You may obtain a copy of the License at
 *
 *    http://www.apache.org/licenses/LICENSE-2.0
 *
 *  Unless required by applicable law or agreed to in writing,
 *  software distributed under the License is distributed on an
 *  "AS IS" BASIS, WITHOUT WARRANTIES OR CONDITIONS OF ANY
 *  KIND, either express or implied.  See the License for the
 *  specific language governing permissions and limitations
 *  under the License.
 */
package org.wso2.ballerinalang.compiler.semantics.analyzer;

import org.ballerinalang.model.elements.Flag;
import org.ballerinalang.model.elements.PackageID;
import org.ballerinalang.model.symbols.SymbolKind;
import org.ballerinalang.model.tree.NodeKind;
import org.ballerinalang.model.tree.OperatorKind;
import org.ballerinalang.model.types.TypeKind;
import org.ballerinalang.util.diagnostic.DiagnosticCode;
import org.wso2.ballerinalang.compiler.parser.BLangAnonymousModelHelper;
import org.wso2.ballerinalang.compiler.semantics.model.Scope;
import org.wso2.ballerinalang.compiler.semantics.model.Scope.ScopeEntry;
import org.wso2.ballerinalang.compiler.semantics.model.SymbolEnv;
import org.wso2.ballerinalang.compiler.semantics.model.SymbolTable;
import org.wso2.ballerinalang.compiler.semantics.model.symbols.BConstructorSymbol;
import org.wso2.ballerinalang.compiler.semantics.model.symbols.BErrorTypeSymbol;
import org.wso2.ballerinalang.compiler.semantics.model.symbols.BInvokableTypeSymbol;
import org.wso2.ballerinalang.compiler.semantics.model.symbols.BObjectTypeSymbol;
import org.wso2.ballerinalang.compiler.semantics.model.symbols.BOperatorSymbol;
import org.wso2.ballerinalang.compiler.semantics.model.symbols.BPackageSymbol;
import org.wso2.ballerinalang.compiler.semantics.model.symbols.BRecordTypeSymbol;
import org.wso2.ballerinalang.compiler.semantics.model.symbols.BSymbol;
import org.wso2.ballerinalang.compiler.semantics.model.symbols.BTypeSymbol;
import org.wso2.ballerinalang.compiler.semantics.model.symbols.BVarSymbol;
import org.wso2.ballerinalang.compiler.semantics.model.symbols.BXMLNSSymbol;
import org.wso2.ballerinalang.compiler.semantics.model.symbols.SymTag;
import org.wso2.ballerinalang.compiler.semantics.model.symbols.Symbols;
import org.wso2.ballerinalang.compiler.semantics.model.types.BArrayType;
import org.wso2.ballerinalang.compiler.semantics.model.types.BErrorType;
import org.wso2.ballerinalang.compiler.semantics.model.types.BFiniteType;
import org.wso2.ballerinalang.compiler.semantics.model.types.BFutureType;
import org.wso2.ballerinalang.compiler.semantics.model.types.BInvokableType;
import org.wso2.ballerinalang.compiler.semantics.model.types.BMapType;
import org.wso2.ballerinalang.compiler.semantics.model.types.BObjectType;
import org.wso2.ballerinalang.compiler.semantics.model.types.BRecordType;
import org.wso2.ballerinalang.compiler.semantics.model.types.BServiceType;
import org.wso2.ballerinalang.compiler.semantics.model.types.BStreamType;
import org.wso2.ballerinalang.compiler.semantics.model.types.BTableType;
import org.wso2.ballerinalang.compiler.semantics.model.types.BTupleType;
import org.wso2.ballerinalang.compiler.semantics.model.types.BType;
import org.wso2.ballerinalang.compiler.semantics.model.types.BTypedescType;
import org.wso2.ballerinalang.compiler.semantics.model.types.BUnionType;
import org.wso2.ballerinalang.compiler.semantics.model.types.BXMLType;
import org.wso2.ballerinalang.compiler.tree.BLangIdentifier;
import org.wso2.ballerinalang.compiler.tree.BLangNodeVisitor;
import org.wso2.ballerinalang.compiler.tree.BLangSimpleVariable;
import org.wso2.ballerinalang.compiler.tree.BLangTableKeySpecifier;
import org.wso2.ballerinalang.compiler.tree.BLangVariable;
import org.wso2.ballerinalang.compiler.tree.expressions.BLangBinaryExpr;
import org.wso2.ballerinalang.compiler.tree.expressions.BLangExpression;
import org.wso2.ballerinalang.compiler.tree.expressions.BLangLiteral;
import org.wso2.ballerinalang.compiler.tree.types.BLangArrayType;
import org.wso2.ballerinalang.compiler.tree.types.BLangBuiltInRefTypeNode;
import org.wso2.ballerinalang.compiler.tree.types.BLangConstrainedType;
import org.wso2.ballerinalang.compiler.tree.types.BLangErrorType;
import org.wso2.ballerinalang.compiler.tree.types.BLangFiniteTypeNode;
import org.wso2.ballerinalang.compiler.tree.types.BLangFunctionTypeNode;
import org.wso2.ballerinalang.compiler.tree.types.BLangIntersectionTypeNode;
import org.wso2.ballerinalang.compiler.tree.types.BLangObjectTypeNode;
import org.wso2.ballerinalang.compiler.tree.types.BLangRecordTypeNode;
import org.wso2.ballerinalang.compiler.tree.types.BLangStreamType;
import org.wso2.ballerinalang.compiler.tree.types.BLangTableTypeNode;
import org.wso2.ballerinalang.compiler.tree.types.BLangTupleTypeNode;
import org.wso2.ballerinalang.compiler.tree.types.BLangType;
import org.wso2.ballerinalang.compiler.tree.types.BLangUnionTypeNode;
import org.wso2.ballerinalang.compiler.tree.types.BLangUserDefinedType;
import org.wso2.ballerinalang.compiler.tree.types.BLangValueType;
import org.wso2.ballerinalang.compiler.util.BArrayState;
import org.wso2.ballerinalang.compiler.util.CompilerContext;
<<<<<<< HEAD
import org.wso2.ballerinalang.compiler.util.ImmutableTypeCloner;
=======
import org.wso2.ballerinalang.compiler.util.FunctionalConstructorBuilder;
>>>>>>> b7309af6
import org.wso2.ballerinalang.compiler.util.Name;
import org.wso2.ballerinalang.compiler.util.Names;
import org.wso2.ballerinalang.compiler.util.TypeTags;
import org.wso2.ballerinalang.compiler.util.diagnotic.BLangDiagnosticLogHelper;
import org.wso2.ballerinalang.compiler.util.diagnotic.DiagnosticPos;
import org.wso2.ballerinalang.util.Flags;
import org.wso2.ballerinalang.util.Lists;

import java.util.ArrayList;
import java.util.EnumSet;
import java.util.HashMap;
import java.util.Iterator;
import java.util.LinkedHashMap;
import java.util.LinkedHashSet;
import java.util.List;
import java.util.Map;
import java.util.Optional;
import java.util.stream.Collectors;
import java.util.stream.Stream;

import static java.lang.String.format;
import static org.wso2.ballerinalang.compiler.semantics.model.Scope.NOT_FOUND_ENTRY;
import static org.wso2.ballerinalang.compiler.util.Constants.OPEN_SEALED_ARRAY_INDICATOR;
import static org.wso2.ballerinalang.compiler.util.Constants.UNSEALED_ARRAY_INDICATOR;

/**
 * @since 0.94
 */
public class SymbolResolver extends BLangNodeVisitor {
    private static final CompilerContext.Key<SymbolResolver> SYMBOL_RESOLVER_KEY =
            new CompilerContext.Key<>();

    private SymbolTable symTable;
    private Names names;
    private BLangDiagnosticLogHelper dlog;
    private Types types;

    private SymbolEnv env;
    private BType resultType;
    private DiagnosticCode diagCode;
    private SymbolEnter symbolEnter;
    private BLangAnonymousModelHelper anonymousModelHelper;

    public static SymbolResolver getInstance(CompilerContext context) {
        SymbolResolver symbolResolver = context.get(SYMBOL_RESOLVER_KEY);
        if (symbolResolver == null) {
            symbolResolver = new SymbolResolver(context);
        }

        return symbolResolver;
    }

    public SymbolResolver(CompilerContext context) {
        context.put(SYMBOL_RESOLVER_KEY, this);

        this.symTable = SymbolTable.getInstance(context);
        this.names = Names.getInstance(context);
        this.dlog = BLangDiagnosticLogHelper.getInstance(context);
        this.types = Types.getInstance(context);
        this.symbolEnter = SymbolEnter.getInstance(context);
        this.anonymousModelHelper = BLangAnonymousModelHelper.getInstance(context);
    }

    public boolean checkForUniqueSymbol(DiagnosticPos pos, SymbolEnv env, BSymbol symbol) {
        //lookup symbol
        BSymbol foundSym = symTable.notFoundSymbol;
        int expSymTag = symbol.tag;
        if ((expSymTag & SymTag.IMPORT) == SymTag.IMPORT) {
            foundSym = lookupSymbolInPrefixSpace(env, symbol.name);
        } else if ((expSymTag & SymTag.ANNOTATION) == SymTag.ANNOTATION) {
            foundSym = lookupSymbolInAnnotationSpace(env, symbol.name);
        } else if ((expSymTag & SymTag.CONSTRUCTOR) == SymTag.CONSTRUCTOR) {
            foundSym = lookupSymbolInConstructorSpace(env, symbol.name);
        }  else if ((expSymTag & SymTag.MAIN) == SymTag.MAIN) {
            // Using this method for looking up in the main symbol space since record field symbols lookup have
            // different semantics depending on whether it's looking up a referenced symbol or looking up to see if
            // the symbol is unique within the scope.
            foundSym = lookupSymbolForDecl(env, symbol.name, SymTag.MAIN);
        }

        //if symbol is not found then it is unique for the current scope
        if (foundSym == symTable.notFoundSymbol) {
            return true;
        }

        if (isRedeclaredSymbol(symbol, foundSym)) {
            dlog.error(pos, DiagnosticCode.REDECLARED_SYMBOL, symbol.name);
            return false;
        }

        if ((foundSym.tag & SymTag.SERVICE) == SymTag.SERVICE) {
            // In order to remove duplicate errors.
            return false;
        }

        // if a symbol is found, then check whether it is unique
        return isDistinctSymbol(pos, symbol, foundSym);
    }

    private boolean isRedeclaredSymbol(BSymbol symbol, BSymbol foundSym) {
        return hasSameOwner(symbol, foundSym) || isSymbolRedeclaredInTestPackage(symbol, foundSym);
    }

    public boolean checkForUniqueSymbol(SymbolEnv env, BSymbol symbol) {
        BSymbol foundSym = lookupSymbolInMainSpace(env, symbol.name);
        if (foundSym == symTable.notFoundSymbol) {
            return true;
        }
        return isDistinctSymbol(symbol, foundSym);
    }

    /**
     * This method will check whether the given symbol that is being defined is unique by only checking its current
     * environment scope.
     *
     * @param pos       symbol pos for diagnostic purpose.
     * @param env       symbol environment to lookup.
     * @param symbol    the symbol that is being defined.
     * @param expSymTag expected tag of the symbol for.
     * @return true if the symbol is unique, false otherwise.
     */
    public boolean checkForUniqueSymbolInCurrentScope(DiagnosticPos pos, SymbolEnv env, BSymbol symbol,
                                                      int expSymTag) {
        //lookup in current scope
        BSymbol foundSym = lookupSymbolInGivenScope(env, symbol.name, expSymTag);

        //if symbol is not found then it is unique for the current scope
        if (foundSym == symTable.notFoundSymbol) {
            return true;
        }

        //if a symbol is found, then check whether it is unique
        return isDistinctSymbol(pos, symbol, foundSym);
    }

    /**
     * This method will check whether the symbol being defined is unique comparing it with the found symbol
     * from the scope.
     *
     * @param pos      symbol pos for diagnostic purpose.
     * @param symbol   symbol that is being defined.
     * @param foundSym symbol that is found from the scope.
     * @return true if the symbol is unique, false otherwise.
     */
    private boolean isDistinctSymbol(DiagnosticPos pos, BSymbol symbol, BSymbol foundSym) {
        // It is allowed to have a error constructor symbol with the same name as a type def.
        if (symbol.tag == SymTag.CONSTRUCTOR && foundSym.tag == SymTag.ERROR) {
            return false;
        }

        if (isSymbolDefinedInRootPkgLvl(foundSym)) {
            dlog.error(pos, DiagnosticCode.REDECLARED_BUILTIN_SYMBOL, symbol.name);
            return false;
        }

        return true;
    }

    /**
     * This method will check whether the symbol being defined is unique comparing it with the found symbol
     * from the scope.
     *
     * @param symbol   symbol that is being defined.
     * @param foundSym symbol that is found from the scope.
     * @return true if the symbol is unique, false otherwise.
     */
    private boolean isDistinctSymbol(BSymbol symbol, BSymbol foundSym) {
        // It is allowed to have a error constructor symbol with the same name as a type def.
        if (symbol.tag == SymTag.CONSTRUCTOR && foundSym.tag == SymTag.ERROR) {
            return false;
        }

        if (isSymbolDefinedInRootPkgLvl(foundSym)) {
            return false;
        }

        return !hasSameOwner(symbol, foundSym);
    }


    private boolean hasSameOwner(BSymbol symbol, BSymbol foundSym) {
        // check whether the given symbol owner is same as found symbol's owner
        if (foundSym.owner == symbol.owner) {
            return true;
        } else if (Symbols.isFlagOn(symbol.owner.flags, Flags.LAMBDA) &&
                ((foundSym.owner.tag & SymTag.INVOKABLE) == SymTag.INVOKABLE)) {
            // If the symbol being defined is inside a lambda and the existing symbol is defined inside a function, both
            // symbols are in the same block scope.
            return true;
        } else if (((symbol.owner.tag & SymTag.LET) == SymTag.LET) &&
                ((foundSym.owner.tag & SymTag.INVOKABLE) == SymTag.INVOKABLE)) {
            // If the symbol being defined is inside a let expression and the existing symbol is defined inside a
            // function both symbols are in the same scope.
            return  true;
        }
        return  false;
    }

    private boolean isSymbolRedeclaredInTestPackage(BSymbol symbol, BSymbol foundSym) {
        if (Symbols.isFlagOn(symbol.owner.flags, Flags.TESTABLE) &&
                !Symbols.isFlagOn(foundSym.owner.flags, Flags.TESTABLE)) {
            return true;
        }
        return false;
    }

    private boolean isSymbolDefinedInRootPkgLvl(BSymbol foundSym) {
        return symTable.rootPkgSymbol.pkgID.equals(foundSym.pkgID) &&
                (foundSym.tag & SymTag.VARIABLE_NAME) == SymTag.VARIABLE_NAME;
    }

    /**
     * Lookup the symbol using given name in the given environment scope only.
     *
     * @param env       environment to lookup the symbol.
     * @param name      name of the symbol to lookup.
     * @param expSymTag expected tag of the symbol.
     * @return if a symbol is found return it.
     */
    public BSymbol lookupSymbolInGivenScope(SymbolEnv env, Name name, int expSymTag) {
        ScopeEntry entry = env.scope.lookup(name);
        while (entry != NOT_FOUND_ENTRY) {
            if (symTable.rootPkgSymbol.pkgID.equals(entry.symbol.pkgID) &&
                    (entry.symbol.tag & SymTag.VARIABLE_NAME) == SymTag.VARIABLE_NAME) {
                return entry.symbol;
            }
            if ((entry.symbol.tag & expSymTag) == expSymTag && !isFieldRefFromWithinARecord(entry.symbol, env)) {
                return entry.symbol;
            }
            entry = entry.next;
        }
        return symTable.notFoundSymbol;
    }

    public boolean checkForUniqueMemberSymbol(DiagnosticPos pos, SymbolEnv env, BSymbol symbol) {
        BSymbol foundSym = lookupMemberSymbol(pos, env.scope, env, symbol.name, symbol.tag);
        if (foundSym != symTable.notFoundSymbol) {
            dlog.error(pos, DiagnosticCode.REDECLARED_SYMBOL, symbol.name);
            return false;
        }

        return true;
    }

    public BSymbol resolveBinaryOperator(OperatorKind opKind,
                                         BType lhsType,
                                         BType rhsType) {
        return resolveOperator(names.fromString(opKind.value()), Lists.of(lhsType, rhsType));
    }

    BSymbol createEqualityOperator(OperatorKind opKind, BType lhsType, BType rhsType) {
        List<BType> paramTypes = Lists.of(lhsType, rhsType);
        BType retType = symTable.booleanType;
        BInvokableType opType = new BInvokableType(paramTypes, retType, null);
        return new BOperatorSymbol(names.fromString(opKind.value()), null, opType, null);
    }

    public BSymbol resolveUnaryOperator(DiagnosticPos pos,
                                        OperatorKind opKind,
                                        BType type) {
        return resolveOperator(names.fromString(opKind.value()), Lists.of(type));
    }

    public BSymbol resolveOperator(Name name, List<BType> types) {
        ScopeEntry entry = symTable.rootScope.lookup(name);
        return resolveOperator(entry, types);
    }

    public BSymbol resolvePkgSymbol(DiagnosticPos pos, SymbolEnv env, Name pkgAlias) {
        if (pkgAlias == Names.EMPTY) {
            // Return the current package symbol
            return env.enclPkg.symbol;
        }

        // Lookup for an imported package
        BSymbol pkgSymbol = lookupSymbolInPrefixSpace(env, pkgAlias);
        if (pkgSymbol == symTable.notFoundSymbol) {
            dlog.error(pos, DiagnosticCode.UNDEFINED_MODULE, pkgAlias.value);
        }

        return pkgSymbol;
    }

    public BSymbol resolvePrefixSymbol(SymbolEnv env, Name pkgAlias, Name compUnit) {
        if (pkgAlias == Names.EMPTY) {
            // Return the current package symbol
            return env.enclPkg.symbol;
        }

        // Lookup for an imported package
        ScopeEntry entry = env.scope.lookup(pkgAlias);
        while (entry != NOT_FOUND_ENTRY) {
            if ((entry.symbol.tag & SymTag.XMLNS) == SymTag.XMLNS) {
                return entry.symbol;
            }

            if ((entry.symbol.tag & SymTag.IMPORT) == SymTag.IMPORT &&
                    ((BPackageSymbol) entry.symbol).compUnit.equals(compUnit)) {
                ((BPackageSymbol) entry.symbol).isUsed = true;
                return entry.symbol;
            }

            entry = entry.next;
        }

        if (env.enclEnv != null) {
            return resolvePrefixSymbol(env.enclEnv, pkgAlias, compUnit);
        }

        return symTable.notFoundSymbol;
    }

    public BSymbol resolveAnnotation(DiagnosticPos pos, SymbolEnv env, Name pkgAlias, Name annotationName) {
        return this.lookupAnnotationSpaceSymbolInPackage(pos, env, pkgAlias, annotationName);
    }

    public BSymbol resolveStructField(DiagnosticPos pos, SymbolEnv env, Name fieldName, BTypeSymbol structSymbol) {
        return lookupMemberSymbol(pos, structSymbol.scope, env, fieldName, SymTag.VARIABLE);
    }

    public BSymbol resolveObjectField(DiagnosticPos pos, SymbolEnv env, Name fieldName, BTypeSymbol objectSymbol) {
        return lookupMemberSymbol(pos, objectSymbol.scope, env, fieldName, SymTag.VARIABLE);
    }

    public BSymbol resolveObjectMethod(DiagnosticPos pos, SymbolEnv env, Name fieldName,
                                       BObjectTypeSymbol objectSymbol) {
        return lookupMemberSymbol(pos, objectSymbol.methodScope, env, fieldName, SymTag.VARIABLE);
    }

    public BType resolveTypeNode(BLangType typeNode, SymbolEnv env) {
        return resolveTypeNode(typeNode, env, DiagnosticCode.UNKNOWN_TYPE);
    }

    public BType resolveTypeNode(BLangType typeNode, SymbolEnv env, DiagnosticCode diagCode) {
        SymbolEnv prevEnv = this.env;
        DiagnosticCode preDiagCode = this.diagCode;

        this.env = env;
        this.diagCode = diagCode;
        typeNode.accept(this);
        this.env = prevEnv;
        this.diagCode = preDiagCode;

        // If the typeNode.nullable is true then convert the resultType to a union type
        // if it is not already a union type, JSON type, or any type
        if (typeNode.nullable && this.resultType.tag == TypeTags.UNION) {
            BUnionType unionType = (BUnionType) this.resultType;
            unionType.add(symTable.nilType);
        } else if (typeNode.nullable && resultType.tag != TypeTags.JSON && resultType.tag != TypeTags.ANY) {
            this.resultType = BUnionType.create(null, resultType, symTable.nilType);
        }

        typeNode.type = resultType;
        return resultType;
    }

    /**
     * Return the symbol associated with the given name in the current package. This method first searches the symbol in
     * the current scope and proceeds the enclosing scope, if it is not there in the current scope. This process
     * continues until the symbol is found or the root scope is reached. This method is mainly meant for checking
     * whether a given symbol is already defined in the scope hierarchy.
     *
     * @param env       current symbol environment
     * @param name      symbol name
     * @param expSymTag expected symbol type/tag
     * @return resolved symbol
     */
    private BSymbol lookupSymbolForDecl(SymbolEnv env, Name name, int expSymTag) {
        ScopeEntry entry = env.scope.lookup(name);
        while (entry != NOT_FOUND_ENTRY) {
            if ((entry.symbol.tag & expSymTag) == expSymTag) {
                return entry.symbol;
            }
            entry = entry.next;
        }

        if (env.enclEnv != null) {
            return lookupSymbol(env.enclEnv, name, expSymTag);
        }

        return symTable.notFoundSymbol;
    }

    /**
     * Return the symbol associated with the given name in the current package. This method first searches the symbol in
     * the current scope and proceeds the enclosing scope, if it is not there in the current scope. This process
     * continues until the symbol is found or the root scope is reached. This method is meant for looking up a symbol
     * when they are referenced. If looking up a symbol from within a record type definition, this method ignores record
     * fields. This is done so that default value expressions cannot refer to other record fields.
     *
     * @param env       current symbol environment
     * @param name      symbol name
     * @param expSymTag expected symbol type/tag
     * @return resolved symbol
     */
    private BSymbol lookupSymbol(SymbolEnv env, Name name, int expSymTag) {
        ScopeEntry entry = env.scope.lookup(name);
        while (entry != NOT_FOUND_ENTRY) {
            if ((entry.symbol.tag & expSymTag) == expSymTag && !isFieldRefFromWithinARecord(entry.symbol, env)) {
                return entry.symbol;
            }
            entry = entry.next;
        }

        if (env.enclEnv != null) {
            return lookupSymbol(env.enclEnv, name, expSymTag);
        }

        return symTable.notFoundSymbol;
    }

    /**
     * Checks whether the specified symbol is a symbol of a record field and whether that field is referred to from
     * within a record type definition (not necessarily the owner of the field).
     *
     * @param symbol symbol to be tested
     * @param env    the environment in which the symbol was found
     * @return returns `true` if the aboove described condition holds
     */
    private boolean isFieldRefFromWithinARecord(BSymbol symbol, SymbolEnv env) {
        return (symbol.owner.tag & SymTag.RECORD) == SymTag.RECORD &&
                env.enclType != null && env.enclType.getKind() == NodeKind.RECORD_TYPE;
    }

    public BSymbol lookupSymbolInMainSpace(SymbolEnv env, Name name) {
        return lookupSymbol(env, name, SymTag.MAIN);
    }

    public BSymbol lookupSymbolInAnnotationSpace(SymbolEnv env, Name name) {
        return lookupSymbol(env, name, SymTag.ANNOTATION);
    }

    public BSymbol lookupSymbolInPrefixSpace(SymbolEnv env, Name name) {
        return lookupSymbol(env, name, SymTag.IMPORT);
    }

    public BSymbol lookupSymbolInConstructorSpace(SymbolEnv env, Name name) {
        return lookupSymbol(env, name, SymTag.CONSTRUCTOR);
    }

    public BSymbol lookupLangLibMethod(BType type, Name name) {

        if (symTable.langAnnotationModuleSymbol == null) {
            return symTable.notFoundSymbol;
        }
        BSymbol bSymbol;
        switch (type.tag) {
            case TypeTags.ARRAY:
            case TypeTags.TUPLE:
                bSymbol = lookupLangLibMethodInModule(symTable.langArrayModuleSymbol, name);
                break;
            case TypeTags.DECIMAL:
                bSymbol = lookupLangLibMethodInModule(symTable.langDecimalModuleSymbol, name);
                break;
            case TypeTags.ERROR:
                bSymbol = lookupLangLibMethodInModule(symTable.langErrorModuleSymbol, name);
                break;
            case TypeTags.FLOAT:
                bSymbol = lookupLangLibMethodInModule(symTable.langFloatModuleSymbol, name);
                break;
            case TypeTags.FUTURE:
                bSymbol = lookupLangLibMethodInModule(symTable.langFutureModuleSymbol, name);
                break;
            case TypeTags.INT:
            case TypeTags.SIGNED32_INT:
            case TypeTags.SIGNED16_INT:
            case TypeTags.SIGNED8_INT:
            case TypeTags.UNSIGNED32_INT:
            case TypeTags.UNSIGNED16_INT:
            case TypeTags.UNSIGNED8_INT:
                bSymbol = lookupLangLibMethodInModule(symTable.langIntModuleSymbol, name);
                break;
            case TypeTags.MAP:
            case TypeTags.RECORD:
                bSymbol = lookupLangLibMethodInModule(symTable.langMapModuleSymbol, name);
                break;
            case TypeTags.OBJECT:
                bSymbol = lookupLangLibMethodInModule(symTable.langObjectModuleSymbol, name);
                break;
            case TypeTags.STREAM:
                bSymbol = lookupLangLibMethodInModule(symTable.langStreamModuleSymbol, name);
                break;
            case TypeTags.TABLE:
                bSymbol = lookupLangLibMethodInModule(symTable.langTableModuleSymbol, name);
                break;
            case TypeTags.STRING:
            case TypeTags.CHAR_STRING:
                bSymbol = lookupLangLibMethodInModule(symTable.langStringModuleSymbol, name);
                break;
            case TypeTags.TYPEDESC:
                bSymbol = lookupLangLibMethodInModule(symTable.langTypedescModuleSymbol, name);
                break;
            case TypeTags.XML:
            case TypeTags.XML_ELEMENT:
            case TypeTags.XML_COMMENT:
            case TypeTags.XML_PI:
                bSymbol = lookupLangLibMethodInModule(symTable.langXmlModuleSymbol, name);
                break;
            case TypeTags.XML_TEXT:
                bSymbol = lookupLangLibMethodInModule(symTable.langXmlModuleSymbol, name);
                if (bSymbol == symTable.notFoundSymbol) {
                    bSymbol = lookupLangLibMethodInModule(symTable.langStringModuleSymbol, name);
                }
                break;
            case TypeTags.BOOLEAN:
                bSymbol = lookupLangLibMethodInModule(symTable.langBooleanModuleSymbol, name);
                break;
            case TypeTags.UNION:
                Iterator<BType> itr = ((BUnionType) type).getMemberTypes().iterator();

                if (!itr.hasNext()) {
                    throw new IllegalArgumentException(
                            format("Union type '%s' does not have member types", type.toString()));
                }

                BType member = itr.next();
                if (types.isSubTypeOfBaseType(type, member.tag)) {
                    bSymbol = lookupLangLibMethod(member, name);
                } else {
                    bSymbol = symTable.notFoundSymbol;
                }
                break;
            default:
                bSymbol = symTable.notFoundSymbol;
        }
        if (bSymbol == symTable.notFoundSymbol) {
            bSymbol = lookupLangLibMethodInModule(symTable.langValueModuleSymbol, name);
        }

        if (bSymbol == symTable.notFoundSymbol) {
            bSymbol = lookupLangLibMethodInModule(symTable.langInternalModuleSymbol, name);
        }

        return bSymbol;
    }

    /**
     * Recursively analyse the symbol env to find the closure variable symbol that is being resolved.
     *
     * @param env       symbol env to analyse and find the closure variable.
     * @param name      name of the symbol to lookup
     * @param expSymTag symbol tag
     * @return closure symbol wrapper along with the resolved count
     */
    BSymbol lookupClosureVarSymbol(SymbolEnv env, Name name, int expSymTag) {
        ScopeEntry entry = env.scope.lookup(name);
        while (entry != NOT_FOUND_ENTRY) {
            if (symTable.rootPkgSymbol.pkgID.equals(entry.symbol.pkgID) &&
                    (entry.symbol.tag & SymTag.VARIABLE_NAME) == SymTag.VARIABLE_NAME) {
                return entry.symbol;
            }
            if ((entry.symbol.tag & expSymTag) == expSymTag && !isFieldRefFromWithinARecord(entry.symbol, env)) {
                return entry.symbol;
            }
            entry = entry.next;
        }

        if (env.enclEnv == null || env.enclEnv.node == null) {
            return symTable.notFoundSymbol;
        }

        return lookupClosureVarSymbol(env.enclEnv, name, expSymTag);
    }

    public BSymbol lookupMainSpaceSymbolInPackage(DiagnosticPos pos,
                                         SymbolEnv env,
                                         Name pkgAlias,
                                         Name name) {
        // 1) Look up the current package if the package alias is empty.
        if (pkgAlias == Names.EMPTY) {
            return lookupSymbolInMainSpace(env, name);
        }

        // 2) Retrieve the package symbol first
        BSymbol pkgSymbol =
                resolvePrefixSymbol(env, pkgAlias, names.fromString(pos.getSource().getCompilationUnitName()));
        if (pkgSymbol == symTable.notFoundSymbol) {
            dlog.error(pos, DiagnosticCode.UNDEFINED_MODULE, pkgAlias.value);
            return pkgSymbol;
        }

        // 3) Look up the package scope.
        return lookupMemberSymbol(pos, pkgSymbol.scope, env, name, SymTag.MAIN);
    }

    public BSymbol lookupPrefixSpaceSymbolInPackage(DiagnosticPos pos,
                                         SymbolEnv env,
                                         Name pkgAlias,
                                         Name name) {
        // 1) Look up the current package if the package alias is empty.
        if (pkgAlias == Names.EMPTY) {
            return lookupSymbolInPrefixSpace(env, name);
        }

        // 2) Retrieve the package symbol first
        BSymbol pkgSymbol =
                resolvePrefixSymbol(env, pkgAlias, names.fromString(pos.getSource().getCompilationUnitName()));
        if (pkgSymbol == symTable.notFoundSymbol) {
            dlog.error(pos, DiagnosticCode.UNDEFINED_MODULE, pkgAlias.value);
            return pkgSymbol;
        }

        // 3) Look up the package scope.
        return lookupMemberSymbol(pos, pkgSymbol.scope, env, name, SymTag.IMPORT);
    }

    public BSymbol lookupAnnotationSpaceSymbolInPackage(DiagnosticPos pos,
                                         SymbolEnv env,
                                         Name pkgAlias,
                                         Name name) {
        // 1) Look up the current package if the package alias is empty.
        if (pkgAlias == Names.EMPTY) {
            return lookupSymbolInAnnotationSpace(env, name);
        }

        // 2) Retrieve the package symbol first
        BSymbol pkgSymbol =
                resolvePrefixSymbol(env, pkgAlias, names.fromString(pos.getSource().getCompilationUnitName()));
        if (pkgSymbol == symTable.notFoundSymbol) {
            dlog.error(pos, DiagnosticCode.UNDEFINED_MODULE, pkgAlias.value);
            return pkgSymbol;
        }

        // 3) Look up the package scope.
        return lookupMemberSymbol(pos, pkgSymbol.scope, env, name, SymTag.ANNOTATION);
    }

    public BSymbol lookupConstructorSpaceSymbolInPackage(DiagnosticPos pos,
                                                        SymbolEnv env,
                                                        Name pkgAlias,
                                                        Name name) {
        // 1) Look up the current package if the package alias is empty.
        if (pkgAlias == Names.EMPTY) {
            return lookupSymbolInConstructorSpace(env, name);
        }

        // 2) Retrieve the package symbol first
        BSymbol pkgSymbol =
                resolvePrefixSymbol(env, pkgAlias, names.fromString(pos.getSource().getCompilationUnitName()));
        if (pkgSymbol == symTable.notFoundSymbol) {
            dlog.error(pos, DiagnosticCode.UNDEFINED_MODULE, pkgAlias.value);
            return pkgSymbol;
        }

        // 3) Look up the package scope.
        return lookupMemberSymbol(pos, pkgSymbol.scope, env, name, SymTag.CONSTRUCTOR);
    }

    public BSymbol lookupLangLibMethodInModule(BPackageSymbol moduleSymbol, Name name) {

        // What we get here is T.Name, this should convert to
        ScopeEntry entry = moduleSymbol.scope.lookup(name);
        while (entry != NOT_FOUND_ENTRY) {
            if ((entry.symbol.tag & SymTag.FUNCTION) != SymTag.FUNCTION) {
                entry = entry.next;
                continue;
            }
            if (isMemberAccessAllowed(env, entry.symbol)) {
                return entry.symbol;
            }
            return symTable.notFoundSymbol;
        }
        return symTable.notFoundSymbol;
    }

    /**
     * Return the symbol with the given name.
     * This method only looks at the symbol defined in the given scope.
     *
     * @param pos       diagnostic position
     * @param scope     current scope
     * @param env       symbol environment
     * @param name      symbol name
     * @param expSymTag expected symbol type/tag
     * @return resolved symbol
     */
    public BSymbol lookupMemberSymbol(DiagnosticPos pos,
                                      Scope scope,
                                      SymbolEnv env,
                                      Name name,
                                      int expSymTag) {
        ScopeEntry entry = scope.lookup(name);
        while (entry != NOT_FOUND_ENTRY) {
            if ((entry.symbol.tag & expSymTag) != expSymTag) {
                entry = entry.next;
                continue;
            }

            if (isMemberAccessAllowed(env, entry.symbol)) {
                return entry.symbol;
            } else {
                dlog.error(pos, DiagnosticCode.ATTEMPT_REFER_NON_ACCESSIBLE_SYMBOL, entry.symbol.name);
                return symTable.notFoundSymbol;
            }
        }

        return symTable.notFoundSymbol;
    }

    /**
     * Resolve and return the namespaces visible to the given environment, as a map.
     *
     * @param env Environment to get the visible namespaces
     * @return Map of namespace symbols visible to the given environment
     */
    public Map<Name, BXMLNSSymbol> resolveAllNamespaces(SymbolEnv env) {
        Map<Name, BXMLNSSymbol> namespaces = new LinkedHashMap<Name, BXMLNSSymbol>();
        addNamespacesInScope(namespaces, env);
        return namespaces;
    }

    public void reloadErrorAndDependentTypes() {

        ScopeEntry entry = symTable.rootPkgSymbol.scope.lookup(Names.ERROR);
        while (entry != NOT_FOUND_ENTRY) {
            if ((entry.symbol.tag & SymTag.TYPE) != SymTag.TYPE) {
                entry = entry.next;
                continue;
            }
            symTable.errorType = (BErrorType) entry.symbol.type;
            symTable.detailType = (BRecordType) symTable.errorType.detailType;
            symTable.errorConstructor = ((BErrorTypeSymbol) symTable.errorType.tsymbol).ctorSymbol;
            symTable.pureType = BUnionType.create(null, symTable.anydataType, this.symTable.errorType);
            symTable.detailType.restFieldType = symTable.pureType;
            symTable.streamType = new BStreamType(TypeTags.STREAM, symTable.pureType, null, null);
            symTable.tableType = new BTableType(TypeTags.TABLE, symTable.pureType, null);
            symTable.defineOperators(); // Define all operators e.g. binary, unary, cast and conversion
            symTable.pureType = BUnionType.create(null, symTable.anydataType, symTable.errorType);
            symTable.errorOrNilType = BUnionType.create(null, symTable.errorType, symTable.nilType);
            symTable.anyOrErrorType = BUnionType.create(null, symTable.anyType, symTable.errorType);
            symTable.mapAllType = new BMapType(TypeTags.MAP, symTable.anyOrErrorType, null);
            symTable.arrayAllType = new BArrayType(symTable.anyOrErrorType);
            return;
        }
        throw new IllegalStateException("built-in error not found ?");
    }

    public void reloadIntRangeType() {

        ScopeEntry entry = symTable.langInternalModuleSymbol.scope.lookup(Names.CREATE_INT_RANGE);
        while (entry != NOT_FOUND_ENTRY) {
            if ((entry.symbol.tag & SymTag.INVOKABLE) != SymTag.INVOKABLE) {
                entry = entry.next;
                continue;
            }
            symTable.intRangeType = (BObjectType) ((BInvokableType) entry.symbol.type).retType;
            symTable.defineBinaryOperator(OperatorKind.CLOSED_RANGE, symTable.intType, symTable.intType,
                    symTable.intRangeType);
            symTable.defineBinaryOperator(OperatorKind.HALF_OPEN_RANGE, symTable.intType, symTable.intType,
                    symTable.intRangeType);
            return;
        }
        throw new IllegalStateException("built-in Integer Range type not found ?");
    }

    // visit type nodes

    public void visit(BLangValueType valueTypeNode) {
        visitBuiltInTypeNode(valueTypeNode, valueTypeNode.typeKind, this.env);
    }

    public void visit(BLangBuiltInRefTypeNode builtInRefType) {
        visitBuiltInTypeNode(builtInRefType, builtInRefType.typeKind, this.env);
    }

    public void visit(BLangArrayType arrayTypeNode) {
        // The value of the dimensions field should always be >= 1
        // If sizes is null array is unsealed
        resultType = resolveTypeNode(arrayTypeNode.elemtype, env, diagCode);
        if (resultType == symTable.noType) {
            return;
        }
        for (int i = 0; i < arrayTypeNode.dimensions; i++) {
            BTypeSymbol arrayTypeSymbol = Symbols.createTypeSymbol(SymTag.ARRAY_TYPE, Flags.asMask(EnumSet
                    .of(Flag.PUBLIC)), Names.EMPTY, env.enclPkg.symbol.pkgID, null, env.scope.owner);
            if (arrayTypeNode.sizes.length == 0) {
                resultType = new BArrayType(resultType, arrayTypeSymbol);
            } else {
                int size = arrayTypeNode.sizes[i];
                resultType = (size == UNSEALED_ARRAY_INDICATOR) ?
                        new BArrayType(resultType, arrayTypeSymbol, size, BArrayState.UNSEALED) :
                        (size == OPEN_SEALED_ARRAY_INDICATOR) ?
                                new BArrayType(resultType, arrayTypeSymbol, size, BArrayState.OPEN_SEALED) :
                                new BArrayType(resultType, arrayTypeSymbol, size, BArrayState.CLOSED_SEALED);
            }
            arrayTypeSymbol.type = resultType;
        }
    }

    public void visit(BLangUnionTypeNode unionTypeNode) {
        LinkedHashSet<BType> memberTypes = unionTypeNode.memberTypeNodes.stream()
                .map(memTypeNode -> resolveTypeNode(memTypeNode, env))
                .flatMap(memBType ->
                        memBType.tag == TypeTags.UNION && !Symbols.isFlagOn(memBType.tsymbol.flags, Flags.TYPE_PARAM) ?
                                ((BUnionType) memBType).getMemberTypes().stream() :
                                Stream.of(memBType))
                .collect(Collectors.toCollection(LinkedHashSet::new));

        BTypeSymbol unionTypeSymbol = Symbols.createTypeSymbol(SymTag.UNION_TYPE, Flags.asMask(EnumSet.of(Flag.PUBLIC)),
                Names.EMPTY, env.enclPkg.symbol.pkgID, null, env.scope.owner);

        if (memberTypes.contains(symTable.noType)) {
            resultType = symTable.noType;
            return;
        }

        BUnionType unionType = BUnionType.create(unionTypeSymbol, memberTypes);
        unionTypeSymbol.type = unionType;

        resultType = unionType;
    }

    public void visit(BLangIntersectionTypeNode intersectionTypeNode) {

        List<BLangType> constituentTypeNodes = intersectionTypeNode.constituentTypeNodes;

        boolean validIntersection = true;

        BType typeOne = resolveTypeNode(constituentTypeNodes.get(0), env);
        BType typeTwo = resolveTypeNode(constituentTypeNodes.get(1), env);

        boolean hasReadOnlyType = typeOne == symTable.readonlyType || typeTwo == symTable.readonlyType;

        BType intersectionType = getPotentialReadOnlyIntersection(typeOne, typeTwo);

        if (intersectionType == symTable.semanticError) {
            validIntersection = false;
        } else {
            for (int i = 2; i < constituentTypeNodes.size(); i++) {
                BType type = resolveTypeNode(constituentTypeNodes.get(i), env);

                if (!hasReadOnlyType) {
                    hasReadOnlyType = type == symTable.readonlyType;
                }

                intersectionType = getPotentialReadOnlyIntersection(intersectionType, type);
                if (intersectionType == symTable.semanticError) {
                    validIntersection = false;
                    break;
                }
            }
        }

        if (!validIntersection) {
            dlog.error(intersectionTypeNode.pos, DiagnosticCode.INVALID_INTERSECTION_TYPE, intersectionTypeNode);
            resultType = symTable.semanticError;
            return;
        }

        if (!hasReadOnlyType) {
            dlog.error(intersectionTypeNode.pos, DiagnosticCode.INVALID_NON_READONLY_INTERSECTION_TYPE,
                       intersectionTypeNode);
            resultType = symTable.semanticError;
            return;
        }

        if (types.isInherentlyImmutableType(intersectionType)) {
            resultType = intersectionType;
            return;
        }

        if (!types.isSelectivelyImmutableType(intersectionType)) {
            dlog.error(intersectionTypeNode.pos, DiagnosticCode.INVALID_READONLY_INTERSECTION_TYPE, intersectionType);
            resultType = symTable.semanticError;
            return;
        }

        resultType = ImmutableTypeCloner.setImmutableType(intersectionTypeNode.pos, types, intersectionType, env,
                                                          symTable, anonymousModelHelper, names);
    }

    public void visit(BLangObjectTypeNode objectTypeNode) {
        EnumSet<Flag> flags = EnumSet.copyOf(objectTypeNode.flagSet);
        if (objectTypeNode.isAnonymous) {
            flags.add(Flag.PUBLIC);
        }

        BTypeSymbol objectSymbol = Symbols.createObjectSymbol(Flags.asMask(flags), Names.EMPTY,
                env.enclPkg.symbol.pkgID, null, env.scope.owner);
        BObjectType objectType;
        if (flags.contains(Flag.SERVICE)) {
            objectType = new BServiceType(objectSymbol);
        } else {
            objectType = new BObjectType(objectSymbol);
        }
        objectSymbol.type = objectType;
        objectTypeNode.symbol = objectSymbol;

        resultType = objectType;
    }

    public void visit(BLangRecordTypeNode recordTypeNode) {
        // If we cannot resolve a type of a type definition, we create a dummy symbol for it. If the type node is
        // a record, a symbol will be created for it when we define the dummy symbol (from here). When we define the
        // node later, this method will be called again. In such cases, we don't need to create a new symbol here.
        if (recordTypeNode.symbol == null) {
            EnumSet<Flag> flags = recordTypeNode.isAnonymous ? EnumSet.of(Flag.PUBLIC, Flag.ANONYMOUS)
                    : EnumSet.noneOf(Flag.class);
            BRecordTypeSymbol recordSymbol = Symbols.createRecordSymbol(Flags.asMask(flags), Names.EMPTY,
                                                                        env.enclPkg.symbol.pkgID, null,
                                                                        env.scope.owner);
            BRecordType recordType = new BRecordType(recordSymbol);
            recordSymbol.type = recordType;
            recordTypeNode.symbol = recordSymbol;

            if (env.node.getKind() != NodeKind.PACKAGE) {
                recordSymbol.name = names.fromString(
                        anonymousModelHelper.getNextAnonymousTypeKey(env.enclPkg.packageID));
                symbolEnter.defineSymbol(recordTypeNode.pos, recordTypeNode.symbol, env);
                symbolEnter.defineNode(recordTypeNode, env);
            }

            resultType = recordType;
        } else {
            resultType = recordTypeNode.symbol.type;
        }
    }

    public void visit(BLangStreamType streamTypeNode) {
        BType type = resolveTypeNode(streamTypeNode.type, env);
        BType constraintType = resolveTypeNode(streamTypeNode.constraint, env);
        BType error = streamTypeNode.error != null ? resolveTypeNode(streamTypeNode.error, env) : null;
        // If the constrained type is undefined, return noType as the type.
        if (constraintType == symTable.noType) {
            resultType = symTable.noType;
            return;
        }

        BType streamType = new BStreamType(TypeTags.STREAM, constraintType, error, null);
        BTypeSymbol typeSymbol = type.tsymbol;
        streamType.tsymbol = Symbols.createTypeSymbol(typeSymbol.tag, typeSymbol.flags, typeSymbol.name,
                typeSymbol.pkgID, streamType, typeSymbol.owner);
        resultType = streamType;
    }

    public void visit(BLangTableTypeNode tableTypeNode) {
        BType type = resolveTypeNode(tableTypeNode.type, env);
        BType constraintType = resolveTypeNode(tableTypeNode.constraint, env);

        BTableType tableType = new BTableType(TypeTags.TABLE, constraintType, null);
        BTypeSymbol typeSymbol = type.tsymbol;
        tableType.tsymbol = Symbols.createTypeSymbol(SymTag.TYPE, Flags.asMask(EnumSet.noneOf(Flag.class)),
                typeSymbol.name, env.enclPkg.symbol.pkgID, tableType, env.scope.owner);
        tableType.constraintPos = tableTypeNode.constraint.pos;

        if (tableTypeNode.tableKeyTypeConstraint != null) {
            tableType.keyTypeConstraint = resolveTypeNode(tableTypeNode.tableKeyTypeConstraint.keyType, env);
            tableType.keyPos = tableTypeNode.tableKeyTypeConstraint.pos;
        } else if (tableTypeNode.tableKeySpecifier != null) {
            BLangTableKeySpecifier tableKeySpecifier = tableTypeNode.tableKeySpecifier;
            List<String> fieldNameList = new ArrayList<>();
            for (BLangIdentifier identifier : tableKeySpecifier.fieldNameIdentifierList) {
                fieldNameList.add(identifier.value);
            }
            tableType.fieldNameList = fieldNameList;
            tableType.keyPos = tableKeySpecifier.pos;
        }

        resultType = tableType;
    }

    public void visit(BLangFiniteTypeNode finiteTypeNode) {
        BTypeSymbol finiteTypeSymbol = Symbols.createTypeSymbol(SymTag.FINITE_TYPE,
                Flags.asMask(EnumSet.noneOf(Flag.class)), Names.EMPTY, env.enclPkg.symbol.pkgID, null, env.scope.owner);

        BFiniteType finiteType = new BFiniteType(finiteTypeSymbol);
        for (BLangExpression literal : finiteTypeNode.valueSpace) {
            ((BLangLiteral) literal).type = symTable.getTypeFromTag(((BLangLiteral) literal).type.tag);
            finiteType.addValue(literal);
        }
        finiteTypeSymbol.type = finiteType;

        resultType = finiteType;
    }

    public void visit(BLangTupleTypeNode tupleTypeNode) {
        List<BType> memberTypes = tupleTypeNode.memberTypeNodes.stream()
                .map(memTypeNode -> resolveTypeNode(memTypeNode, env))
                .collect(Collectors.toList());

        // If at least one member is undefined, return noType as the type.
        if (memberTypes.contains(symTable.noType)) {
            resultType = symTable.noType;
            return;
        }

        BTypeSymbol tupleTypeSymbol = Symbols.createTypeSymbol(SymTag.TUPLE_TYPE, Flags.asMask(EnumSet.of(Flag.PUBLIC)),
                Names.EMPTY, env.enclPkg.symbol.pkgID, null, env.scope.owner);

        BTupleType tupleType = new BTupleType(tupleTypeSymbol, memberTypes);
        tupleTypeSymbol.type = tupleType;
        if (tupleTypeNode.restParamType !=  null) {
            tupleType.restType = resolveTypeNode(tupleTypeNode.restParamType, env);
        }

        resultType = tupleType;
    }

    public void visit(BLangErrorType errorTypeNode) {
        BType reasonType = Optional.ofNullable(errorTypeNode.reasonType)
                .map(bLangType -> resolveTypeNode(bLangType, env)).orElse(symTable.stringType);
        BType detailType = Optional.ofNullable(errorTypeNode.detailType)
                .map(bLangType -> resolveTypeNode(bLangType, env)).orElse(symTable.detailType);

        // TODO: 7/12/19 FIX ME!!! This is a temporary hack to ensure the detail type is set to the error type when
        //  compiling the annotations module which contains the error def
        if (detailType == null && PackageID.ANNOTATIONS.equals(env.enclPkg.packageID)) {
            BSymbol symbol = this.lookupSymbolInMainSpace(env, Names.ERROR);
            resultType = symbol.type;
            symTable.errorType = (BErrorType) resultType;
            symTable.detailType = (BRecordType) symTable.errorType.detailType;
            return;
        }

        if (reasonType == symTable.stringType && detailType == symTable.detailType) {
            resultType = symTable.errorType;
            return;
        }

        // Define user define error type.
        BErrorTypeSymbol errorTypeSymbol = Symbols
                .createErrorSymbol(Flags.asMask(EnumSet.noneOf(Flag.class)), Names.EMPTY, env.enclPkg.symbol.pkgID,
                        null, env.scope.owner);
        BErrorType errorType = new BErrorType(errorTypeSymbol, reasonType, detailType);
        errorTypeSymbol.type = errorType;

        resultType = errorType;
    }

    public void visit(BLangConstrainedType constrainedTypeNode) {
        BType type = resolveTypeNode(constrainedTypeNode.type, env);
        BType constraintType = resolveTypeNode(constrainedTypeNode.constraint, env);
        // If the constrained type is undefined, return noType as the type.
        if (constraintType == symTable.noType) {
            resultType = symTable.noType;
            return;
        }

        BType constrainedType = null;
        if (type.tag == TypeTags.FUTURE) {
            constrainedType = new BFutureType(TypeTags.FUTURE, constraintType, null);
        } else if (type.tag == TypeTags.MAP) {
            constrainedType = new BMapType(TypeTags.MAP, constraintType, null);
        } else if (type.tag == TypeTags.TYPEDESC) {
            constrainedType = new BTypedescType(constraintType, null);
        } else if (type.tag == TypeTags.XML) {
            if (constraintType.tag != TypeTags.UNION) {
                if (!TypeTags.isXMLTypeTag(constraintType.tag)) {
                    dlog.error(constrainedTypeNode.pos, DiagnosticCode.INCOMPATIBLE_TYPE_CONSTRAINT, symTable.xmlType,
                            constraintType);
                }
                constrainedType = new BXMLType(constraintType, null);
            } else {
                checkUnionTypeForXMLSubTypes((BUnionType) constraintType, constrainedTypeNode.pos);
                constrainedType = new BXMLType(constraintType, null);
            }
        } else {
            return;
        }

        BTypeSymbol typeSymbol = type.tsymbol;
        constrainedType.tsymbol = Symbols.createTypeSymbol(typeSymbol.tag, typeSymbol.flags, typeSymbol.name,
                                                           typeSymbol.pkgID, constrainedType, typeSymbol.owner);
        resultType = constrainedType;
    }

    private void checkUnionTypeForXMLSubTypes(BUnionType constraintUnionType, DiagnosticPos pos) {
        for (BType memberType : constraintUnionType.getMemberTypes()) {
            if (memberType.tag == TypeTags.UNION) {
                checkUnionTypeForXMLSubTypes((BUnionType) memberType, pos);
            }
            if (!TypeTags.isXMLTypeTag(memberType.tag)) {
                dlog.error(pos, DiagnosticCode.INCOMPATIBLE_TYPE_CONSTRAINT, symTable.xmlType, constraintUnionType);
            }
        }
    }

    public void visit(BLangUserDefinedType userDefinedTypeNode) {
        // 1) Resolve the package scope using the package alias.
        //    If the package alias is not empty or null, then find the package scope,
        //    if not use the current package scope.
        // 2) lookup the typename in the package scope returned from step 1.
        // 3) If the symbol is not found, then lookup in the root scope. e.g. for types such as 'error'

        Name pkgAlias = names.fromIdNode(userDefinedTypeNode.pkgAlias);
        Name typeName = names.fromIdNode(userDefinedTypeNode.typeName);
        BSymbol symbol = symTable.notFoundSymbol;

        // 1) Resolve ANNOTATION type if and only current scope inside ANNOTATION definition.
        // Only valued types and ANNOTATION type allowed.
        if (env.scope.owner.tag == SymTag.ANNOTATION) {
            symbol = lookupAnnotationSpaceSymbolInPackage(userDefinedTypeNode.pos, env, pkgAlias, typeName);
        }

        // 2) Resolve the package scope using the package alias.
        //    If the package alias is not empty or null, then find the package scope,
        if (symbol == symTable.notFoundSymbol) {
            BSymbol tempSymbol = lookupMainSpaceSymbolInPackage(userDefinedTypeNode.pos, env, pkgAlias, typeName);
            if ((tempSymbol.tag & SymTag.TYPE) == SymTag.TYPE) {
                symbol = tempSymbol;
            }
        }

        if (symbol == symTable.notFoundSymbol) {
            // 3) Lookup the root scope for types such as 'error'
            symbol = lookupMemberSymbol(userDefinedTypeNode.pos, symTable.rootScope, this.env, typeName,
                                        SymTag.VARIABLE_NAME);
        }

        if (this.env.logErrors && symbol == symTable.notFoundSymbol) {
            dlog.error(userDefinedTypeNode.pos, diagCode, typeName);
            resultType = symTable.semanticError;
            return;
        }

        resultType = symbol.type;
    }

    @Override
    public void visit(BLangFunctionTypeNode functionTypeNode) {
        resultType = createInvokableType(functionTypeNode.getParams(), functionTypeNode.restParam,
                functionTypeNode.returnTypeNode, Flags.asMask(functionTypeNode.flagSet), env);
    } 

    public BInvokableType createInvokableType(List<? extends BLangVariable> paramVars, BLangVariable restVariable,
                               BLangType retTypeVar, int flags, SymbolEnv env) {
        List<BType> paramTypes = new ArrayList<>();
        List<BVarSymbol> params = new ArrayList<>();

        boolean foundDefaultableParam = false;
        List<String> paramNames = new ArrayList<>();
        for (BLangVariable paramNode :  paramVars) {
            BLangSimpleVariable param = (BLangSimpleVariable) paramNode;
            Name paramName = names.fromIdNode(param.name);
            if (paramName != Names.EMPTY) {
                if (paramNames.contains(paramName.value)) {
                    dlog.error(param.name.pos, DiagnosticCode.REDECLARED_SYMBOL, paramName.value);
                } else {
                    paramNames.add(paramName.value);
                }
            }
            BType type = resolveTypeNode(param.getTypeNode(), env);
            paramNode.type = type;
            paramTypes.add(type);

            if (param.expr != null) {
                foundDefaultableParam = true;
            }

            BVarSymbol symbol = new BVarSymbol(type.flags, paramName,
                    env.enclPkg.symbol.pkgID, type, env.scope.owner);
            param.symbol = symbol;

            if (param.expr == null && foundDefaultableParam) {
                dlog.error(param.pos, DiagnosticCode.REQUIRED_PARAM_DEFINED_AFTER_DEFAULTABLE_PARAM);
            }

            if (param.flagSet.contains(Flag.PUBLIC)) {
                symbol.flags |= Flags.PUBLIC;
            }
            if (param.expr != null) {
                symbol.flags |= Flags.OPTIONAL;
                symbol.defaultableParam = true;
            }
            params.add(symbol);
        }

        BType retType = resolveTypeNode(retTypeVar, this.env);

        BVarSymbol restParam = null;
        BType restType = null;

        if (restVariable != null) {
            restType = resolveTypeNode(restVariable.typeNode, env);
            restVariable.type = restType;
            restParam = new BVarSymbol(restType.flags, names.fromIdNode(((BLangSimpleVariable) restVariable).name),
                    env.enclPkg.symbol.pkgID, restType, env.scope.owner);
        }

        BInvokableType bInvokableType = new BInvokableType(paramTypes, restType, retType, null);
        bInvokableType.flags = flags;
        BInvokableTypeSymbol tsymbol = Symbols.createInvokableTypeSymbol(SymTag.FUNCTION_TYPE,
                flags,
                env.enclPkg.symbol.pkgID,
                bInvokableType, env.scope.owner);

        tsymbol.params = params;
        tsymbol.restParam = restParam;
        tsymbol.returnType = retType;
        bInvokableType.tsymbol = tsymbol;

        return bInvokableType;
    }
    /**
     * Lookup all the visible in-scope symbols for a given environment scope.
     *
     * @param env Symbol environment
     * @return all the visible symbols
     */
    public Map<Name, List<ScopeEntry>> getAllVisibleInScopeSymbols(SymbolEnv env) {
        Map<Name, List<ScopeEntry>> visibleEntries = new HashMap<>();
        env.scope.entries.forEach((key, value) -> {
            ArrayList<ScopeEntry> entryList = new ArrayList<>();
            entryList.add(value);
            visibleEntries.put(key, entryList);
        });
        if (env.enclEnv != null) {
            getAllVisibleInScopeSymbols(env.enclEnv).forEach((name, entryList) -> {
                if (!visibleEntries.containsKey(name)) {
                    visibleEntries.put(name, entryList);
                } else {
                    List<ScopeEntry> scopeEntries = visibleEntries.get(name);
                    entryList.forEach(scopeEntry -> {
                        if (!scopeEntries.contains(scopeEntry) && !(scopeEntry.symbol instanceof BVarSymbol)) {
                            scopeEntries.add(scopeEntry);
                        }
                    });
                }
            });
        }
        return visibleEntries;
    }

    public BSymbol getBinaryEqualityForTypeSets(OperatorKind opKind, BType lhsType, BType rhsType,
                                                BLangBinaryExpr binaryExpr) {
        boolean validEqualityIntersectionExists;
        switch (opKind) {
            case EQUAL:
            case NOT_EQUAL:
                validEqualityIntersectionExists = types.validEqualityIntersectionExists(lhsType, rhsType);
                break;
            case REF_EQUAL:
            case REF_NOT_EQUAL:
                validEqualityIntersectionExists =
                        types.isAssignable(lhsType, rhsType) || types.isAssignable(rhsType, lhsType);
                break;
            default:
                return symTable.notFoundSymbol;
        }


        if (validEqualityIntersectionExists) {
            if ((!types.isValueType(lhsType) && !types.isValueType(rhsType)) ||
                    (types.isValueType(lhsType) && types.isValueType(rhsType))) {
                return createEqualityOperator(opKind, lhsType, rhsType);
            } else {
                types.setImplicitCastExpr(binaryExpr.rhsExpr, rhsType, symTable.anyType);
                types.setImplicitCastExpr(binaryExpr.lhsExpr, lhsType, symTable.anyType);

                switch (opKind) {
                    case REF_EQUAL:
                        // if one is a value type, consider === the same as ==
                        return createEqualityOperator(OperatorKind.EQUAL, symTable.anyType,
                                symTable.anyType);
                    case REF_NOT_EQUAL:
                        // if one is a value type, consider !== the same as !=
                        return createEqualityOperator(OperatorKind.NOT_EQUAL, symTable.anyType,
                                symTable.anyType);
                    default:
                        return createEqualityOperator(opKind, symTable.anyType, symTable.anyType);
                }
            }
        }
        return symTable.notFoundSymbol;
    }

    // private methods

    private BSymbol resolveOperator(ScopeEntry entry, List<BType> types) {
        BSymbol foundSymbol = symTable.notFoundSymbol;
        while (entry != NOT_FOUND_ENTRY) {
            BInvokableType opType = (BInvokableType) entry.symbol.type;
            if (types.size() == opType.paramTypes.size()) {
                boolean match = true;
                for (int i = 0; i < types.size(); i++) {
                    if (types.get(i).tag != opType.paramTypes.get(i).tag) {
                        match = false;
                    }
                }

                if (match) {
                    foundSymbol = entry.symbol;
                    break;
                }
            }

            entry = entry.next;
        }

        return foundSymbol;
    }

    private void visitBuiltInTypeNode(BLangType typeNode, TypeKind typeKind, SymbolEnv env) {
        Name typeName = names.fromTypeKind(typeKind);
        BSymbol typeSymbol = lookupMemberSymbol(typeNode.pos, symTable.rootScope,
                env, typeName, SymTag.TYPE);
        if (typeSymbol == symTable.notFoundSymbol) {
            dlog.error(typeNode.pos, diagCode, typeName);
        }

        resultType = typeNode.type = typeSymbol.type;
    }

    private void addNamespacesInScope(Map<Name, BXMLNSSymbol> namespaces, SymbolEnv env) {
        if (env == null) {
            return;
        }
        env.scope.entries.forEach((name, scopeEntry) -> {
            if (scopeEntry.symbol.kind == SymbolKind.XMLNS) {
                BXMLNSSymbol nsSymbol = (BXMLNSSymbol) scopeEntry.symbol;
                // Skip if the namespace is already added, by a child scope. That means it has been overridden.
                if (!namespaces.containsKey(name)) {
                    namespaces.put(name, nsSymbol);
                }
            }
        });
        addNamespacesInScope(namespaces, env.enclEnv);
    }

    private boolean isMemberAccessAllowed(SymbolEnv env, BSymbol symbol) {
        if (Symbols.isPublic(symbol)) {
            return true;
        }
        if (!Symbols.isPrivate(symbol)) {
            return env.enclPkg.symbol.pkgID == symbol.pkgID;
        }
        if (env.enclType != null) {
            return env.enclType.type.tsymbol == symbol.owner;
        }
        return isMemberAllowed(env, symbol);
    }

    private boolean isMemberAllowed(SymbolEnv env, BSymbol symbol) {
        return env != null && (env.enclInvokable != null
                && env.enclInvokable.symbol.receiverSymbol != null
                && env.enclInvokable.symbol.receiverSymbol.type.tsymbol == symbol.owner
                || isMemberAllowed(env.enclEnv, symbol));
    }

<<<<<<< HEAD
    private BType getPotentialReadOnlyIntersection(BType lhsType, BType rhsType) {
        if (lhsType == symTable.readonlyType) {
            return rhsType;
        }

        if (rhsType == symTable.readonlyType) {
            return lhsType;
        }

        return types.getTypeIntersection(lhsType, rhsType);
=======
    public void loadFunctionalConstructors() {
        BPackageSymbol xmlModuleSymbol = symTable.langXmlModuleSymbol;
        if (xmlModuleSymbol == null) {
            return;
        }

        BConstructorSymbol elementCtor =
                FunctionalConstructorBuilder.newConstructor("Element", xmlModuleSymbol, symTable.xmlElementType)
                    .addParam("name", symTable.stringType)
                    .addDefaultableParam("attributes", symTable.mapStringType)
                    .addDefaultableParam("children", symTable.xmlType)
                    .build();
        xmlModuleSymbol.scope.define(elementCtor.name, elementCtor);

        BConstructorSymbol piCtor =
                FunctionalConstructorBuilder.newConstructor("ProcessingInstruction",
                        xmlModuleSymbol,
                        symTable.xmlPIType)
                    .addParam("target", symTable.stringType)
                    .addDefaultableParam("content", symTable.stringType)
                    .build();
        xmlModuleSymbol.scope.define(piCtor.name, piCtor);

        BConstructorSymbol commentCtor =
                FunctionalConstructorBuilder.newConstructor("Comment", xmlModuleSymbol, symTable.xmlCommentType)
                    .addDefaultableParam("comment", symTable.stringType)
                    .build();
        xmlModuleSymbol.scope.define(commentCtor.name, commentCtor);

        BConstructorSymbol textCtor =
                FunctionalConstructorBuilder.newConstructor("Text", xmlModuleSymbol, symTable.xmlTextType)
                    .addDefaultableParam("characters", symTable.stringType)
                    .build();
        xmlModuleSymbol.scope.define(textCtor.name, textCtor);
>>>>>>> b7309af6
    }
}<|MERGE_RESOLUTION|>--- conflicted
+++ resolved
@@ -84,11 +84,8 @@
 import org.wso2.ballerinalang.compiler.tree.types.BLangValueType;
 import org.wso2.ballerinalang.compiler.util.BArrayState;
 import org.wso2.ballerinalang.compiler.util.CompilerContext;
-<<<<<<< HEAD
+import org.wso2.ballerinalang.compiler.util.FunctionalConstructorBuilder;
 import org.wso2.ballerinalang.compiler.util.ImmutableTypeCloner;
-=======
-import org.wso2.ballerinalang.compiler.util.FunctionalConstructorBuilder;
->>>>>>> b7309af6
 import org.wso2.ballerinalang.compiler.util.Name;
 import org.wso2.ballerinalang.compiler.util.Names;
 import org.wso2.ballerinalang.compiler.util.TypeTags;
@@ -1428,18 +1425,6 @@
                 || isMemberAllowed(env.enclEnv, symbol));
     }
 
-<<<<<<< HEAD
-    private BType getPotentialReadOnlyIntersection(BType lhsType, BType rhsType) {
-        if (lhsType == symTable.readonlyType) {
-            return rhsType;
-        }
-
-        if (rhsType == symTable.readonlyType) {
-            return lhsType;
-        }
-
-        return types.getTypeIntersection(lhsType, rhsType);
-=======
     public void loadFunctionalConstructors() {
         BPackageSymbol xmlModuleSymbol = symTable.langXmlModuleSymbol;
         if (xmlModuleSymbol == null) {
@@ -1474,6 +1459,17 @@
                     .addDefaultableParam("characters", symTable.stringType)
                     .build();
         xmlModuleSymbol.scope.define(textCtor.name, textCtor);
->>>>>>> b7309af6
+    }
+
+    private BType getPotentialReadOnlyIntersection(BType lhsType, BType rhsType) {
+        if (lhsType == symTable.readonlyType) {
+            return rhsType;
+        }
+
+        if (rhsType == symTable.readonlyType) {
+            return lhsType;
+        }
+
+        return types.getTypeIntersection(lhsType, rhsType);
     }
 }