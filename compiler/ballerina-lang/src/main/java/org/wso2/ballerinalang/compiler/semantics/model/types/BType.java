--- conflicted
+++ resolved
@@ -113,22 +113,6 @@
         return tsymbol.pkgID.toString() + ":" + tsymbol.name;
     }
 
-<<<<<<< HEAD
-    public boolean hasImplicitInitialValue() {
-        switch (tag) {
-            case INT:
-            case BYTE:
-            case FLOAT:
-            case DECIMAL:
-            case STRING:
-            case BOOLEAN:
-            case NIL:
-            case TYPEDESC:
-                return true;
-            default:
-                throw new IllegalStateException("hasImplicitInitialValue not implemented for " +
-                        this.getClass().getSimpleName() + " " + this.tsymbol.name);
-=======
     /**
      * A data holder to hold the type associated with an expression.
      */
@@ -144,7 +128,23 @@
         @Override
         public String toString() {
             return "(" + trueType + ", " + falseType + ")";
->>>>>>> e9d0d5ca
+        }
+    }
+
+    public boolean hasImplicitInitialValue() {
+        switch (tag) {
+            case INT:
+            case BYTE:
+            case FLOAT:
+            case DECIMAL:
+            case STRING:
+            case BOOLEAN:
+            case NIL:
+            case TYPEDESC:
+                return true;
+            default:
+                throw new IllegalStateException("hasImplicitInitialValue not implemented for " +
+                        this.getClass().getSimpleName() + " " + this.tsymbol.name);
         }
     }
 }