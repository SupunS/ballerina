/*
 *  Copyright (c) 2018, WSO2 Inc. (http://www.wso2.org) All Rights Reserved.
 *
 *  WSO2 Inc. licenses this file to you under the Apache License,
 *  Version 2.0 (the "License"); you may not use this file except
 *  in compliance with the License.
 *  You may obtain a copy of the License at
 *
 *    http://www.apache.org/licenses/LICENSE-2.0
 *
 * Unless required by applicable law or agreed to in writing,
 * software distributed under the License is distributed on an
 * "AS IS" BASIS, WITHOUT WARRANTIES OR CONDITIONS OF ANY
 * KIND, either express or implied.  See the License for the
 * specific language governing permissions and limitations
 * under the License.
 */
package org.wso2.ballerinalang.compiler.semantics.model;

/**
 * Ballerina Built-in function list.
 *
 * @since 0.983.0
 */
public enum BLangBuiltInMethod {

    IS_NAN("isNaN"),

    IS_INFINITE("isInfinite"),

    IS_FINITE("isFinite"),

    LENGTH("length"),

    REASON("reason"),

    DETAIL("detail"),

    STACKTRACE("stackTrace"),

<<<<<<< HEAD
    CLONE("clone"),
=======
    FREEZE("freeze"),

    IS_FROZEN("isFrozen"),
>>>>>>> 2332016e

    UNDEFINED("$undefined");

    private String name;

    BLangBuiltInMethod(String name) {
        this.name = name;
    }

    public String getName() {
        return name;
    }

    @Override
    public String toString() {
        return name;
    }

    public static BLangBuiltInMethod getFromString(String name) {
        for (BLangBuiltInMethod function : BLangBuiltInMethod.values()) {
            if (function.name.equals(name)) {
                return function;
            }
        }
        return BLangBuiltInMethod.UNDEFINED;
    }
}<|MERGE_RESOLUTION|>--- conflicted
+++ resolved
@@ -38,13 +38,11 @@
 
     STACKTRACE("stackTrace"),
 
-<<<<<<< HEAD
-    CLONE("clone"),
-=======
     FREEZE("freeze"),
 
     IS_FROZEN("isFrozen"),
->>>>>>> 2332016e
+
+    CLONE("clone"),
 
     UNDEFINED("$undefined");
 
