/*
*  Copyright (c) 2017, WSO2 Inc. (http://www.wso2.org) All Rights Reserved.
*
*  WSO2 Inc. licenses this file to you under the Apache License,
*  Version 2.0 (the "License"); you may not use this file except
*  in compliance with the License.
*  You may obtain a copy of the License at
*
*    http://www.apache.org/licenses/LICENSE-2.0
*
*  Unless required by applicable law or agreed to in writing,
*  software distributed under the License is distributed on an
*  "AS IS" BASIS, WITHOUT WARRANTIES OR CONDITIONS OF ANY
*  KIND, either express or implied.  See the License for the
*  specific language governing permissions and limitations
*  under the License.
*/
package org.wso2.ballerinalang.programfile;

/**
 * @since 0.87
 */
public class Mnemonics {
    private static final String[] mnemonics = new String[InstructionCodes.INSTRUCTION_CODE_COUNT];

    static {
        mnemonics[InstructionCodes.ICONST] = "iconst";
        mnemonics[InstructionCodes.FCONST] = "fconst";
        mnemonics[InstructionCodes.SCONST] = "sconst";
        mnemonics[InstructionCodes.ICONST_0] = "iconst_0";
        mnemonics[InstructionCodes.ICONST_1] = "iconst_1";
        mnemonics[InstructionCodes.ICONST_2] = "iconst_2";
        mnemonics[InstructionCodes.ICONST_3] = "iconst_3";
        mnemonics[InstructionCodes.ICONST_4] = "iconst_4";
        mnemonics[InstructionCodes.ICONST_5] = "iconst_5";
        mnemonics[InstructionCodes.FCONST_0] = "fconst_0";
        mnemonics[InstructionCodes.FCONST_1] = "fconst_1";
        mnemonics[InstructionCodes.FCONST_2] = "fconst_2";
        mnemonics[InstructionCodes.FCONST_3] = "fconst_3";
        mnemonics[InstructionCodes.FCONST_4] = "fconst_4";
        mnemonics[InstructionCodes.FCONST_5] = "fconst_5";
        mnemonics[InstructionCodes.BCONST_0] = "bconst_0";
        mnemonics[InstructionCodes.BCONST_1] = "bconst_1";
        mnemonics[InstructionCodes.RCONST_NULL] = "rconst_null";
        mnemonics[InstructionCodes.BICONST] = "biconst";

        mnemonics[InstructionCodes.IMOVE] = "imove";
        mnemonics[InstructionCodes.FMOVE] = "fmove";
        mnemonics[InstructionCodes.SMOVE] = "smove";
        mnemonics[InstructionCodes.BMOVE] = "bmove";
        mnemonics[InstructionCodes.RMOVE] = "rmove";
        mnemonics[InstructionCodes.BIALOAD] = "biaload";
        mnemonics[InstructionCodes.IALOAD] = "iaload";
        mnemonics[InstructionCodes.FALOAD] = "faload";
        mnemonics[InstructionCodes.SALOAD] = "saload";
        mnemonics[InstructionCodes.BALOAD] = "baload";
        mnemonics[InstructionCodes.RALOAD] = "raload";
        mnemonics[InstructionCodes.JSONALOAD] = "jsonaload";
        mnemonics[InstructionCodes.IGLOAD] = "igload";
        mnemonics[InstructionCodes.FGLOAD] = "fgload";
        mnemonics[InstructionCodes.SGLOAD] = "sgload";
        mnemonics[InstructionCodes.BGLOAD] = "bgload";
        mnemonics[InstructionCodes.RGLOAD] = "rgload";

        mnemonics[InstructionCodes.BIASTORE] = "biastore";
        mnemonics[InstructionCodes.IASTORE] = "iastore";
        mnemonics[InstructionCodes.FASTORE] = "fastore";
        mnemonics[InstructionCodes.SASTORE] = "sastore";
        mnemonics[InstructionCodes.BASTORE] = "bastore";
        mnemonics[InstructionCodes.RASTORE] = "rastore";
        mnemonics[InstructionCodes.JSONASTORE] = "jsonastore";
        mnemonics[InstructionCodes.IGSTORE] = "igstore";
        mnemonics[InstructionCodes.FGSTORE] = "fgstore";
        mnemonics[InstructionCodes.SGSTORE] = "sgstore";
        mnemonics[InstructionCodes.BGSTORE] = "bgstore";
        mnemonics[InstructionCodes.RGSTORE] = "rgstore";

        mnemonics[InstructionCodes.ERROR] = "error";
        mnemonics[InstructionCodes.PANIC] = "panic";
        mnemonics[InstructionCodes.REASON] = "reason";
        mnemonics[InstructionCodes.DETAIL] = "detail";

        mnemonics[InstructionCodes.MAPLOAD] = "mapload";
        mnemonics[InstructionCodes.MAPSTORE] = "mapstore";
        mnemonics[InstructionCodes.JSONLOAD] = "jsonload";
        mnemonics[InstructionCodes.JSONSTORE] = "jsonstore";

        mnemonics[InstructionCodes.IADD] = "iadd";
        mnemonics[InstructionCodes.FADD] = "fadd";
        mnemonics[InstructionCodes.SADD] = "sadd";
        mnemonics[InstructionCodes.XMLADD] = "radd";
        mnemonics[InstructionCodes.IAND] = "iand";
        mnemonics[InstructionCodes.BIAND] = "biand";
        mnemonics[InstructionCodes.IOR] = "ior";
        mnemonics[InstructionCodes.BIOR] = "bior";
        mnemonics[InstructionCodes.IXOR] = "ior";
        mnemonics[InstructionCodes.BIXOR] = "bior";
        mnemonics[InstructionCodes.BILSHIFT] = "bilshift";
        mnemonics[InstructionCodes.BIRSHIFT] = "birshift";
        mnemonics[InstructionCodes.IRSHIFT] = "irshift";
        mnemonics[InstructionCodes.ILSHIFT] = "ilshift";
        mnemonics[InstructionCodes.IURSHIFT] = "iurshift";
        mnemonics[InstructionCodes.BACONST] = "baconst";

        mnemonics[InstructionCodes.ISUB] = "isub";
        mnemonics[InstructionCodes.FSUB] = "fsub";
        mnemonics[InstructionCodes.SADD] = "sadd";
        mnemonics[InstructionCodes.IMUL] = "imul";
        mnemonics[InstructionCodes.FMUL] = "fmul";
        mnemonics[InstructionCodes.IDIV] = "idiv";
        mnemonics[InstructionCodes.FDIV] = "fdiv";
        mnemonics[InstructionCodes.IMOD] = "imod";
        mnemonics[InstructionCodes.FMOD] = "fmod";
        mnemonics[InstructionCodes.INEG] = "ineg";
        mnemonics[InstructionCodes.FNEG] = "fneg";
        mnemonics[InstructionCodes.BNOT] = "bnot";

        mnemonics[InstructionCodes.IEQ] = "ieq";
        mnemonics[InstructionCodes.FEQ] = "feq";
        mnemonics[InstructionCodes.SEQ] = "seq";
        mnemonics[InstructionCodes.BEQ] = "beq";
        mnemonics[InstructionCodes.REQ] = "req";
<<<<<<< HEAD
        mnemonics[InstructionCodes.REF_EQ] = "ref_eq";
        mnemonics[InstructionCodes.TEQ] = "teq";
=======
        mnemonics[InstructionCodes.TYPE_TEST] = "teq";
>>>>>>> 63632088
        mnemonics[InstructionCodes.INE] = "ine";
        mnemonics[InstructionCodes.FNE] = "fne";
        mnemonics[InstructionCodes.SNE] = "sne";
        mnemonics[InstructionCodes.BNE] = "bne";
        mnemonics[InstructionCodes.RNE] = "rne";
        mnemonics[InstructionCodes.TNE] = "tne";

        mnemonics[InstructionCodes.IGT] = "igt";
        mnemonics[InstructionCodes.FGT] = "fgt";
        mnemonics[InstructionCodes.IGE] = "ige";
        mnemonics[InstructionCodes.FGE] = "fge";
        mnemonics[InstructionCodes.ILT] = "ilt";
        mnemonics[InstructionCodes.FLT] = "flt";
        mnemonics[InstructionCodes.ILE] = "ile";
        mnemonics[InstructionCodes.FLE] = "fle";

        mnemonics[InstructionCodes.REQ_NULL] = "reg_null";
        mnemonics[InstructionCodes.RNE_NULL] = "rne_null";
        mnemonics[InstructionCodes.BR_TRUE] = "br_true";
        mnemonics[InstructionCodes.BR_FALSE] = "br_false";

        mnemonics[InstructionCodes.GOTO] = "goto";
        mnemonics[InstructionCodes.HALT] = "halt";
        mnemonics[InstructionCodes.TR_RETRY] = "tr_retry";
        mnemonics[InstructionCodes.CALL] = "call";
        mnemonics[InstructionCodes.VCALL] = "ncall";
        mnemonics[InstructionCodes.FPCALL] = "fp_call";
        mnemonics[InstructionCodes.FPLOAD] = "fp_load";

        mnemonics[InstructionCodes.I2F] = "i2f";
        mnemonics[InstructionCodes.I2S] = "i2s";
        mnemonics[InstructionCodes.I2B] = "i2b";
        mnemonics[InstructionCodes.I2ANY] = "i2any";
        mnemonics[InstructionCodes.I2BI] = "i2bi";
        mnemonics[InstructionCodes.BI2I] = "bi2i";
        mnemonics[InstructionCodes.BI2ANY] = "bi2any";
        mnemonics[InstructionCodes.F2I] = "f2i";
        mnemonics[InstructionCodes.F2S] = "f2s";
        mnemonics[InstructionCodes.F2B] = "f2b";
        mnemonics[InstructionCodes.F2ANY] = "f2any";
        mnemonics[InstructionCodes.S2I] = "s2i";
        mnemonics[InstructionCodes.S2F] = "s2f";
        mnemonics[InstructionCodes.S2B] = "s2b";
        mnemonics[InstructionCodes.S2ANY] = "s2any";
        mnemonics[InstructionCodes.B2I] = "b2i";
        mnemonics[InstructionCodes.B2F] = "b2f";
        mnemonics[InstructionCodes.B2S] = "b2s";
        mnemonics[InstructionCodes.B2ANY] = "b2any";
        mnemonics[InstructionCodes.ANY2SCONV] = "any2sconv";
        mnemonics[InstructionCodes.LENGTHOF] = "lengthof";

        mnemonics[InstructionCodes.TYPELOAD] = "typeload";

        // Type cast
        mnemonics[InstructionCodes.ANY2I] = "any2i";
        mnemonics[InstructionCodes.ANY2BI] = "any2bi";
        mnemonics[InstructionCodes.ANY2F] = "any2f";
        mnemonics[InstructionCodes.ANY2S] = "any2s";
        mnemonics[InstructionCodes.ANY2B] = "any2b";
        mnemonics[InstructionCodes.ANY2JSON] = "any2json";
        mnemonics[InstructionCodes.ANY2XML] = "any2xml";
        mnemonics[InstructionCodes.ANY2TYPE] = "any2type";
        mnemonics[InstructionCodes.ANY2T] = "any2t";
        mnemonics[InstructionCodes.ANY2MAP] = "any2map";
        mnemonics[InstructionCodes.CHECKCAST] = "checkcast";
        mnemonics[InstructionCodes.DT2JSON] = "dt2json";
        mnemonics[InstructionCodes.DT2XML] = "dt2xml";
        mnemonics[InstructionCodes.MAP2JSON] = "map2json";
        mnemonics[InstructionCodes.JSON2MAP] = "json2map";
        mnemonics[InstructionCodes.O2JSON] = "o2json";

        // Transactions
        mnemonics[InstructionCodes.TR_BEGIN] = "tr_begin";
        mnemonics[InstructionCodes.TR_END] = "tr_end";

        mnemonics[InstructionCodes.WRKSEND] = "wrksend";
        mnemonics[InstructionCodes.WRKRECEIVE] = "wrkreceive";
        mnemonics[InstructionCodes.FORKJOIN] = "forkjoin";
        
        mnemonics[InstructionCodes.AWAIT] = "await";

        mnemonics[InstructionCodes.BINEWARRAY] = "binewarray";
        mnemonics[InstructionCodes.INEWARRAY] = "inewarray";
        mnemonics[InstructionCodes.FNEWARRAY] = "fnewarray";
        mnemonics[InstructionCodes.SNEWARRAY] = "snewarray";
        mnemonics[InstructionCodes.BNEWARRAY] = "bnewarray";
        mnemonics[InstructionCodes.RNEWARRAY] = "rnewarray";

        mnemonics[InstructionCodes.NEWSTRUCT] = "newstruct";
        mnemonics[InstructionCodes.NEWMAP] = "newmap";
        mnemonics[InstructionCodes.NEWTABLE] = "newtable";
        mnemonics[InstructionCodes.NEWSTREAM] = "newstream";

        mnemonics[InstructionCodes.NEW_INT_RANGE] = "new_int_range";
        mnemonics[InstructionCodes.ITR_NEW] = "itr_new";
        mnemonics[InstructionCodes.ITR_HAS_NEXT] = "itr_has_next";
        mnemonics[InstructionCodes.ITR_NEXT] = "itr_next";
        mnemonics[InstructionCodes.INT_RANGE] = "int_range";

        mnemonics[InstructionCodes.IRET] = "iret";
        mnemonics[InstructionCodes.FRET] = "fret";
        mnemonics[InstructionCodes.SRET] = "sret";
        mnemonics[InstructionCodes.BRET] = "bret";
        mnemonics[InstructionCodes.RRET] = "rret";
        mnemonics[InstructionCodes.RET] = "ret";

        mnemonics[InstructionCodes.XML2XMLATTRS] = "xml2xmlattrs";
        mnemonics[InstructionCodes.XMLATTRLOAD] = "xmlattrload";
        mnemonics[InstructionCodes.XMLATTRSTORE] = "xmlattrstore";
        mnemonics[InstructionCodes.S2QNAME] = "s2qname";
        mnemonics[InstructionCodes.XMLATTRS2MAP] = "xmlattr2map";
        mnemonics[InstructionCodes.NEWQNAME] = "newqname";
        mnemonics[InstructionCodes.NEWXMLELEMENT] = "newqxmlelement";
        mnemonics[InstructionCodes.NEWXMLCOMMENT] = "newxmlcomment";
        mnemonics[InstructionCodes.NEWXMLTEXT] = "newxmltext";
        mnemonics[InstructionCodes.NEWXMLPI] = "newxmlpi";
        mnemonics[InstructionCodes.XMLSEQSTORE] = "xmlseqstore";
        mnemonics[InstructionCodes.XMLSEQLOAD] = "xmlseqload";
        mnemonics[InstructionCodes.XMLLOAD] = "xmlload";
        mnemonics[InstructionCodes.XMLLOADALL] = "xmlloadall";
        mnemonics[InstructionCodes.NEWXMLSEQ] = "newxmlseq";
        mnemonics[InstructionCodes.XML2S] = "xml2s";
        mnemonics[InstructionCodes.LOCK] = "lock";
        mnemonics[InstructionCodes.UNLOCK] = "unlock";

        mnemonics[InstructionCodes.SCOPE_END] = "scope_end";
        mnemonics[InstructionCodes.COMPENSATE] = "compensate";
        mnemonics[InstructionCodes.LOOP_COMPENSATE] = "loop_compensate";

        mnemonics[InstructionCodes.TYPE_TEST] = "type_test";
    }

    public static String getMnem(int opcode) {
        String mnem = mnemonics[opcode];
        if (mnem == null) {
            throw new IllegalStateException("opcode " + opcode + " is not added to mnemonics");
        }
        return mnem;
    }
}<|MERGE_RESOLUTION|>--- conflicted
+++ resolved
@@ -120,12 +120,8 @@
         mnemonics[InstructionCodes.SEQ] = "seq";
         mnemonics[InstructionCodes.BEQ] = "beq";
         mnemonics[InstructionCodes.REQ] = "req";
-<<<<<<< HEAD
         mnemonics[InstructionCodes.REF_EQ] = "ref_eq";
-        mnemonics[InstructionCodes.TEQ] = "teq";
-=======
         mnemonics[InstructionCodes.TYPE_TEST] = "teq";
->>>>>>> 63632088
         mnemonics[InstructionCodes.INE] = "ine";
         mnemonics[InstructionCodes.FNE] = "fne";
         mnemonics[InstructionCodes.SNE] = "sne";
