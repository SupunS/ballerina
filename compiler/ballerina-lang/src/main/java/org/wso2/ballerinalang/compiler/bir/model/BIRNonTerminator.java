/*
 *  Copyright (c) 2018, WSO2 Inc. (http://www.wso2.org) All Rights Reserved.
 *
 *  WSO2 Inc. licenses this file to you under the Apache License,
 *  Version 2.0 (the "License"); you may not use this file except
 *  in compliance with the License.
 *  You may obtain a copy of the License at
 *
 *    http://www.apache.org/licenses/LICENSE-2.0
 *
 *  Unless required by applicable law or agreed to in writing,
 *  software distributed under the License is distributed on an
 *  "AS IS" BASIS, WITHOUT WARRANTIES OR CONDITIONS OF ANY
 *  KIND, either express or implied.  See the License for the
 *  specific language governing permissions and limitations
 *  under the License.
 */
package org.wso2.ballerinalang.compiler.bir.model;

import org.ballerinalang.model.Name;
import org.ballerinalang.model.elements.PackageID;
import org.wso2.ballerinalang.compiler.semantics.model.types.BType;
import org.wso2.ballerinalang.compiler.util.diagnotic.DiagnosticPos;

import java.util.List;

/**
 * A non-terminating instruction.
 * <p>
 * Non-terminating instructions do not terminate a basic block.
 *
 * @since 0.980.0
 */
public abstract class BIRNonTerminator extends BIRNode implements BIRInstruction {

    public InstructionKind kind;

    BIRNonTerminator(DiagnosticPos pos, InstructionKind kind) {
        super(pos);
        this.kind = kind;
    }

    /**
     * A move instruction that copy a value from variable to a temp location, vice versa.
     * <p>
     * e.g., _1 = move _2
     *
     * @since 0.980.0
     */
    public static class Move extends BIRNonTerminator implements BIRAssignInstruction {
        public BIROperand lhsOp;
        public BIROperand rhsOp;

        public Move(DiagnosticPos pos, BIROperand fromOperand, BIROperand toOperand) {
            super(pos, InstructionKind.MOVE);
            this.rhsOp = fromOperand;
            this.lhsOp = toOperand;
        }

        @Override
        public BIROperand getLhsOperand() {
            return lhsOp;
        }

        @Override
        public void accept(BIRVisitor visitor) {
            visitor.visit(this);
        }
    }

    /**
     * A binary operator instruction.
     * <p>
     * e.g., _1 = add _2 _3
     *
     * @since 0.980.0
     */
    public static class BinaryOp extends BIRNonTerminator implements BIRAssignInstruction {
        public BIROperand lhsOp;
        public BIROperand rhsOp1;
        public BIROperand rhsOp2;

        public BinaryOp(DiagnosticPos pos,
                        InstructionKind kind,
                        BType type,
                        BIROperand lhsOp,
                        BIROperand rhsOp1,
                        BIROperand rhsOp2) {
            super(pos, kind);
            this.lhsOp = lhsOp;
            this.rhsOp1 = rhsOp1;
            this.rhsOp2 = rhsOp2;
        }

        @Override
        public BIROperand getLhsOperand() {
            return lhsOp;
        }

        @Override
        public void accept(BIRVisitor visitor) {
            visitor.visit(this);
        }
    }

    /**
     * A unary operator instruction.
     * <p>
     * e.g., _1 = minus _2
     *
     * @since 0.980.0
     */
    public static class UnaryOP extends BIRNonTerminator implements BIRAssignInstruction {
        public BIROperand lhsOp;
        public BIROperand rhsOp;

        public UnaryOP(DiagnosticPos pos, InstructionKind kind, BIROperand lhsOp, BIROperand rhsOp) {
            super(pos, kind);
            this.lhsOp = lhsOp;
            this.rhsOp = rhsOp;
        }

        @Override
        public BIROperand getLhsOperand() {
            return lhsOp;
        }

        @Override
        public void accept(BIRVisitor visitor) {
            visitor.visit(this);
        }
    }

    /**
     * A constant value load instruction.
     * <p>
     * e.g., _1 = const 10 (int)
     *
     * @since 0.980.0
     */
    public static class ConstantLoad extends BIRNonTerminator implements BIRAssignInstruction {
        public BIROperand lhsOp;
        public Object value;
        public BType type;

        public ConstantLoad(DiagnosticPos pos, Object value, BType type, BIROperand lhsOp) {
            super(pos, InstructionKind.CONST_LOAD);
            this.value = value;
            this.type = type;
            this.lhsOp = lhsOp;
        }

        @Override
        public BIROperand getLhsOperand() {
            return lhsOp;
        }

        @Override
        public void accept(BIRVisitor visitor) {
            visitor.visit(this);
        }
    }

    /**
     * A new map instruction.
     * <p>
     * e.g., map a = {}
     *
     * @since 0.980.0
     */
    public static class NewStructure extends BIRNonTerminator {
        public BIROperand lhsOp;
        public BType type;

        public NewStructure(DiagnosticPos pos, BType type, BIROperand lhsOp) {
            super(pos, InstructionKind.NEW_STRUCTURE);
            this.type = type;
            this.lhsOp = lhsOp;
        }

        @Override
        public void accept(BIRVisitor visitor) {
            visitor.visit(this);
        }
    }

    /**
     * A new instruction.
     * <p>
     * e.g., object{int i;}  a = new;
     *
     * @since 0.995.0
     */
    public static class NewInstance extends BIRNonTerminator {
        public BIRTypeDefinition def;
        public BIROperand lhsOp;

        public NewInstance(DiagnosticPos pos, BIRTypeDefinition def, BIROperand lhsOp) {
            super(pos, InstructionKind.NEW_INSTANCE);
            this.lhsOp = lhsOp;
            this.def = def;
        }

        @Override
        public void accept(BIRVisitor visitor) {
            visitor.visit(this);
        }
    }

    /**
     * A new array instruction.
     * <p>
     * e.g., int[] a = {}
     *
     * @since 0.980.0
     */
    public static class NewArray extends BIRNonTerminator {
        public BIROperand lhsOp;
        public BIROperand sizeOp;
        public BType type;

        public NewArray(DiagnosticPos pos, BType type, BIROperand lhsOp, BIROperand sizeOp) {
            super(pos, InstructionKind.NEW_ARRAY);
            this.type = type;
            this.lhsOp = lhsOp;
            this.sizeOp = sizeOp;
        }

        @Override
        public void accept(BIRVisitor visitor) {
            visitor.visit(this);
        }
    }

    /**
     * A field access expression.
     * <p>
     * e.g., a["b"] = 10 (int)
     * or
     * _1 = mapload _3 _2
     *
     * @since 0.980.0
     */
    public static class FieldAccess extends BIRNonTerminator {
        public BIROperand lhsOp;
        public BIROperand keyOp;
        public BIROperand rhsOp;

        public FieldAccess(DiagnosticPos pos, InstructionKind kind,
                           BIROperand lhsOp, BIROperand keyOp, BIROperand rhsOp) {
            super(pos, kind);
            this.lhsOp = lhsOp;
            this.keyOp = keyOp;
            this.rhsOp = rhsOp;
        }

        @Override
        public void accept(BIRVisitor visitor) {
            visitor.visit(this);
        }
    }

    /**
     * An error constructor expression.
     * <p>
     * error(reason as string, detail as map)
     *
     * @since 0.995.0
     */
    public static class NewError extends BIRNonTerminator {

        public BIROperand lhsOp;

        public BIROperand reasonOp;

        public BIROperand detailOp;

        public NewError(DiagnosticPos pos, InstructionKind kind, BIROperand lhsOp,
                        BIROperand reasonOp, BIROperand detailOp) {
            super(pos, kind);
            this.lhsOp = lhsOp;
            this.reasonOp = reasonOp;
            this.detailOp = detailOp;
                        
        }

        @Override
        public void accept(BIRVisitor visitor) {
            visitor.visit(this);
        }
    }

    /**
     * A type cast expression.
     * <p>
     * e.g., int a = cast(int) b;
     *
     * @since 0.980.0
     */
    public static class TypeCast extends BIRNonTerminator {
        public BIROperand lhsOp;
        public BIROperand rhsOp;

        public TypeCast(DiagnosticPos pos, BIROperand lhsOp, BIROperand rhsOp) {
            super(pos, InstructionKind.TYPE_CAST);
            this.lhsOp = lhsOp;
            this.rhsOp = rhsOp;
        }

        @Override
        public void accept(BIRVisitor visitor) {
            visitor.visit(this);
        }
    }

    /**
     * A is like instruction.
     * <p>
     * e.g., a isLike b
     *
     * @since 0.980.0
     */
    public static class IsLike extends BIRNonTerminator {
        public BIROperand lhsOp;
        public BIROperand rhsOp;
        public BType type;

        public IsLike(DiagnosticPos pos, BType type, BIROperand lhsOp, BIROperand rhsOp) {
            super(pos, InstructionKind.IS_LIKE);
            this.type = type;
            this.lhsOp = lhsOp;
            this.rhsOp = rhsOp;
        }

        @Override
        public void accept(BIRVisitor visitor) {
            visitor.visit(this);
        }
    }

    /**
     * A type test instruction.
     * <p>
     * e.g., a is int
     *
     * @since 0.980.0
     */
    public static class TypeTest extends BIRNonTerminator {
        public BIROperand lhsOp;
        public BIROperand rhsOp;
        public BType type;

        public TypeTest(DiagnosticPos pos, BType type, BIROperand lhsOp, BIROperand rhsOp) {
            super(pos, InstructionKind.TYPE_TEST);
            this.type = type;
            this.lhsOp = lhsOp;
            this.rhsOp = rhsOp;
        }

        @Override
        public void accept(BIRVisitor visitor) {
            visitor.visit(this);
        }
    }

    /**
     * New XML element instruction.
     * 
     * @since 0.995.0
     */
    public static class NewXMLElement extends BIRNonTerminator {
        public BIROperand lhsOp;
        public BIROperand startTagOp;
        public BIROperand endTagOp;
        public BIROperand defaultNsURIOp;

        public NewXMLElement(DiagnosticPos pos, BIROperand lhsOp, BIROperand startTagOp, BIROperand endTagOp,
                BIROperand defaultNsURIOp) {
            super(pos, InstructionKind.NEW_XML_ELEMENT);
            this.lhsOp = lhsOp;
            this.startTagOp = startTagOp;
            this.endTagOp = endTagOp;
            this.defaultNsURIOp = defaultNsURIOp;
        }

        @Override
        public void accept(BIRVisitor visitor) {
            visitor.visit(this);
        }
    }

    /**
     * New XML QName instruction.
     * <p>
     * e.g.: {@code ns0:foo}
     * 
     * @since 0.995.0
     */
    public static class NewXMLQName extends BIRNonTerminator {
        public BIROperand lhsOp;
        public BIROperand localnameOp;
        public BIROperand nsURIOp;
        public BIROperand prefixOp;

        public NewXMLQName(DiagnosticPos pos, BIROperand lhsOp, BIROperand localnameOp, BIROperand nsURIOp,
                BIROperand prefixOp) {
            super(pos, InstructionKind.NEW_XML_QNAME);
            this.lhsOp = lhsOp;
            this.localnameOp = localnameOp;
            this.nsURIOp = nsURIOp;
            this.prefixOp = prefixOp;
        }

        @Override
        public void accept(BIRVisitor visitor) {
            visitor.visit(this);
        }
    }

    /**
     * New XML QName from a string.
     * <p>
     * e.g.: {@code "{http://nsuri/}foo"}
     * 
     * @since 0.995.0
     */
    public static class NewStringXMLQName extends BIRNonTerminator {
        public BIROperand lhsOp;
        public BIROperand stringQNameOP;

        public NewStringXMLQName(DiagnosticPos pos, BIROperand lhsOp, BIROperand stringQName) {
            super(pos, InstructionKind.NEW_STRING_XML_QNAME);
            this.lhsOp = lhsOp;
            this.stringQNameOP = stringQName;
        }

        @Override
        public void accept(BIRVisitor visitor) {
            visitor.visit(this);
        }
    }

    /**
     * New XML text instruction.
     * 
     * @since 0.995.0
     */
    public static class NewXMLText extends BIRNonTerminator {
        public BIROperand lhsOp;
        public BIROperand textOp;

        public NewXMLText(DiagnosticPos pos, BIROperand lhsOp, BIROperand textOp) {
            super(pos, InstructionKind.NEW_XML_TEXT);
            this.lhsOp = lhsOp;
            this.textOp = textOp;
        }

        @Override
        public void accept(BIRVisitor visitor) {
            visitor.visit(this);
        }
    }

    /**
     * New XML text instruction.
     * 
     * @since 0.995.0
     */
    public static class NewXMLProcIns extends BIRNonTerminator {
        public BIROperand lhsOp;
        public BIROperand dataOp;
        public BIROperand targetOp;

        public NewXMLProcIns(DiagnosticPos pos, BIROperand lhsOp, BIROperand dataOp, BIROperand targetOp) {
            super(pos, InstructionKind.NEW_XML_PI);
            this.lhsOp = lhsOp;
            this.dataOp = dataOp;
            this.targetOp = targetOp;
        }

        @Override
        public void accept(BIRVisitor visitor) {
            visitor.visit(this);
        }
    }

    /**
     * New XML comment instruction.
     * 
     * @since 0.995.0
     */
    public static class NewXMLComment extends BIRNonTerminator {
        public BIROperand lhsOp;
        public BIROperand textOp;

        public NewXMLComment(DiagnosticPos pos, BIROperand lhsOp, BIROperand textOp) {
            super(pos, InstructionKind.NEW_XML_COMMENT);
            this.lhsOp = lhsOp;
            this.textOp = textOp;
        }

        @Override
        public void accept(BIRVisitor visitor) {
            visitor.visit(this);
        }
    }

    /**
     * XML access expression with two operands.
     * e.g: {@code InstructionKind.XML_SEQ_STORE}, {@code InstructionKind.XML_LOAD_ALL}
     *
     * @since 0.995.0
     */
    public static class XMLAccess extends BIRNonTerminator {
        public BIROperand lhsOp;
        public BIROperand rhsOp;

        public XMLAccess(DiagnosticPos pos, InstructionKind kind, BIROperand lhsOp, BIROperand rhsOp) {
            super(pos, kind);
            this.lhsOp = lhsOp;
            this.rhsOp = rhsOp;
        }

        @Override
        public void accept(BIRVisitor visitor) {
            visitor.visit(this);
        }
    }

    /**
     * A FP load instruction.
     * <p>
     * e.g., function (string, string) returns (string) anonFunction =
     *             function (string x, string y) returns (string) {
     *                 return x + y;
     *             };
     *
     * @since 0.995.0
     */
    public static class FPLoad extends BIRNonTerminator {
        public BIROperand lhsOp;
        public Name funcName;
        public PackageID pkgId;
        public List<BIRVariableDcl> params;
        public List<BIROperand> closureMaps;

        public FPLoad(DiagnosticPos pos, PackageID pkgId, Name funcName, BIROperand lhsOp,
                      List<BIRVariableDcl> params, List<BIROperand> closureMaps) {
            super(pos, InstructionKind.FP_LOAD);
            this.lhsOp = lhsOp;
            this.funcName = funcName;
            this.pkgId = pkgId;
            this.params = params;
            this.closureMaps = closureMaps;
        }

        @Override
        public void accept(BIRVisitor visitor) {
            visitor.visit(this);
        }
    }

    /**
     * The new table instruction.
     * <p>
     * e.g. {@code table<Employee> tbEmployee = table {
     *         { key id, name, salary },
     *         [ { 1, "Mary",  300.5 },
     *           { 2, "John",  200.5 },
     *           { 3, "Jim", 330.5 }
     *         ]
     *      };}
     *
     * @since 0.995.0
     */
    public static class NewTable extends BIRNonTerminator {
        public BIROperand lhsOp;
        public BIROperand columnsOp;
        public BIROperand dataOp;
        public BIROperand indexColOp;
        public BIROperand keyColOp;
        public BType type;

        public NewTable(DiagnosticPos pos, BType type, BIROperand lhsOp, BIROperand columnsOp,
                        BIROperand dataOp, BIROperand indexColOp,
                        BIROperand keyColOp) {
            super(pos, InstructionKind.NEW_TABLE);
            this.type = type;
            this.lhsOp = lhsOp;
            this.columnsOp = columnsOp;
            this.dataOp = dataOp;
            this.indexColOp = indexColOp;
            this.keyColOp = keyColOp;
        }

        @Override
        public void accept(BIRVisitor visitor) {
            visitor.visit(this);
        }
    }

    /**
     * A type cast expression.
     * <p>
     * e.g., int a = cast(int) b;
     *
     * @since 0.995.0
     */
    public static class NewTypeDesc extends BIRNonTerminator {
        public BIROperand lhsOp;
        public BType type;

        public NewTypeDesc(DiagnosticPos pos, BIROperand lhsOp, BType type) {
            super(pos, InstructionKind.NEW_TYPEDESC);
            this.lhsOp = lhsOp;
            this.type = type;
        }

        @Override
        public void accept(BIRVisitor visitor) {
            visitor.visit(this);
        }
    }

    /**
<<<<<<< HEAD
     * A ternary operator instruction
     * <p>
     * e.g., a == null ? b : c
     *
     * @since 0.995.0
     */
    public static class TernaryOp extends BIRNonTerminator implements BIRAssignInstruction {
        public BIROperand lhsOp;
        public BIROperand conditionOp;
        public BIROperand thenOp;
        public BIROperand elseOp;

        public TernaryOp(DiagnosticPos pos, BIROperand lhsOp, BIROperand conditionOp, BIROperand thenOp,
                BIROperand elseOp) {
            super(pos, InstructionKind.TERNARY);
            this.lhsOp = lhsOp;
            this.conditionOp = conditionOp;
            this.thenOp = thenOp;
            this.elseOp = elseOp;
        }

        @Override
        public BIROperand getLhsOperand() {
            return lhsOp;
=======
     * The new stream instruction.
     * <p>
     * e.g. {@code stream<Employee> employeeStream = new;}
     *
     * @since 0.995.0
     */
    public static class NewStream extends BIRNonTerminator {
        public BIROperand lhsOp;
        public BIROperand nameOp;
        public BType type;

        public NewStream(DiagnosticPos pos, BType type, BIROperand lhsOp, BIROperand nameOp) {
            super(pos, InstructionKind.NEW_STREAM);
            this.type = type;
            this.lhsOp = lhsOp;
            this.nameOp = nameOp;
>>>>>>> 94b3f7d0
        }

        @Override
        public void accept(BIRVisitor visitor) {
            visitor.visit(this);
        }
    }
}<|MERGE_RESOLUTION|>--- conflicted
+++ resolved
@@ -623,7 +623,31 @@
     }
 
     /**
-<<<<<<< HEAD
+     * The new stream instruction.
+     * <p>
+     * e.g. {@code stream<Employee> employeeStream = new;}
+     *
+     * @since 0.995.0
+     */
+    public static class NewStream extends BIRNonTerminator {
+        public BIROperand lhsOp;
+        public BIROperand nameOp;
+        public BType type;
+
+        public NewStream(DiagnosticPos pos, BType type, BIROperand lhsOp, BIROperand nameOp) {
+            super(pos, InstructionKind.NEW_STREAM);
+            this.type = type;
+            this.lhsOp = lhsOp;
+            this.nameOp = nameOp;
+        }
+
+        @Override
+        public void accept(BIRVisitor visitor) {
+            visitor.visit(this);
+        }
+    }
+
+    /**
      * A ternary operator instruction
      * <p>
      * e.g., a == null ? b : c
@@ -648,24 +672,6 @@
         @Override
         public BIROperand getLhsOperand() {
             return lhsOp;
-=======
-     * The new stream instruction.
-     * <p>
-     * e.g. {@code stream<Employee> employeeStream = new;}
-     *
-     * @since 0.995.0
-     */
-    public static class NewStream extends BIRNonTerminator {
-        public BIROperand lhsOp;
-        public BIROperand nameOp;
-        public BType type;
-
-        public NewStream(DiagnosticPos pos, BType type, BIROperand lhsOp, BIROperand nameOp) {
-            super(pos, InstructionKind.NEW_STREAM);
-            this.type = type;
-            this.lhsOp = lhsOp;
-            this.nameOp = nameOp;
->>>>>>> 94b3f7d0
         }
 
         @Override
