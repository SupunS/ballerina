--- conflicted
+++ resolved
@@ -56,12 +56,7 @@
 
     public static void addDefaultableBooleanVarsToSignature(@Nilable BIRFunction func) {
         BIRFunction currentFunc = getFunction(func);
-<<<<<<< HEAD
-        currentFunc.type = new BInvokableType(null, currentFunc.type.restType, currentFunc.type.retType,
-                currentFunc.type.tsymbol);
-=======
         currentFunc.type = new BInvokableType(currentFunc.type.paramTypes, currentFunc.type.restType, currentFunc.type.retType, currentFunc.type.tsymbol);
->>>>>>> 1ee43ca7
         BInvokableType type = currentFunc.type;
         currentFunc.type.paramTypes = updateParamTypesWithDefaultableBooleanVar(currentFunc.type.paramTypes,
                 type != null ? type.restType : type);
