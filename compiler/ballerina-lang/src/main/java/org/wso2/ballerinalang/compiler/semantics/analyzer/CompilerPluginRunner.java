--- conflicted
+++ resolved
@@ -22,11 +22,7 @@
 import org.ballerinalang.compiler.plugins.SupportedAnnotationPackages;
 import org.ballerinalang.model.elements.PackageID;
 import org.ballerinalang.model.tree.AnnotationAttachmentNode;
-<<<<<<< HEAD
-import org.ballerinalang.util.diagnostic.DiagnosticCode;
 import org.wso2.ballerinalang.compiler.PackageCache;
-=======
->>>>>>> 3f2b6d0e
 import org.wso2.ballerinalang.compiler.semantics.model.SymbolEnv;
 import org.wso2.ballerinalang.compiler.semantics.model.SymbolTable;
 import org.wso2.ballerinalang.compiler.semantics.model.symbols.BAnnotationSymbol;
@@ -221,7 +217,7 @@
 
         for (String annPackage : annotationPkgs) {
             // Check whether each annotation type definition is available in the AST.
-            List<BAnnotationSymbol> annotationSymbols = getAnnotationSymbols(annPackage, plugin);
+            List<BAnnotationSymbol> annotationSymbols = getAnnotationSymbols(annPackage);
             annotationSymbols.forEach(annSymbol -> {
                 AnnotationID annotationID = new AnnotationID(annSymbol.pkgID.name.value, annSymbol.name.value);
                 List<CompilerPlugin> processorList = processorMap.computeIfAbsent(
@@ -233,33 +229,16 @@
         plugin.init(dlog);
     }
 
-    private List<BAnnotationSymbol> getAnnotationSymbols(String annPackage, CompilerPlugin plugin) {
+    private List<BAnnotationSymbol> getAnnotationSymbols(String annPackage) {
         List<BAnnotationSymbol> annotationSymbols = new ArrayList<>();
         PackageID pkdID = new PackageID(Names.ANON_ORG, names.fromString(annPackage), Names.EMPTY);
-<<<<<<< HEAD
+
         BLangPackage pkgNode = this.packageCache.get(pkdID);
-
-        if (pkgNode == null || pkgNode.symbol == null) {
-            dlog.error(defaultPos, DiagnosticCode.COMPILER_PLUGIN_NO_PACKAGE_FOUND,
-                    annPackage, plugin.getClass().getName());
-            return annotationSymbols;
-        }
-
         SymbolEnv pkgEnv = symTable.pkgEnvMap.get(pkgNode.symbol);
-        for (BLangAnnotation annotationNode : pkgEnv.enclPkg.annotations) {
-            annotationSymbols.add((BAnnotationSymbol) annotationNode.symbol);
-        }
-
-        if (annotationSymbols.isEmpty()) {
-            dlog.error(defaultPos, DiagnosticCode.COMPILER_PLUGIN_NO_ANNOTATIONS_FOUND_IN_PACKAGE);
-=======
-        BPackageSymbol pkgSymbol = this.symTable.pkgSymbolMap.get(pkdID);
-        SymbolEnv pkgEnv = symTable.pkgEnvMap.get(pkgSymbol);
         if (pkgEnv != null) {
             for (BLangAnnotation annotationNode : pkgEnv.enclPkg.annotations) {
                 annotationSymbols.add((BAnnotationSymbol) annotationNode.symbol);
             }
->>>>>>> 3f2b6d0e
         }
         return annotationSymbols;
     }
