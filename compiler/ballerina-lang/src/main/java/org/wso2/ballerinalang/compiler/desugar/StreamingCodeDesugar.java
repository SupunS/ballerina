--- conflicted
+++ resolved
@@ -339,13 +339,8 @@
         BLangInvocation orderByProcessMethodInvocation = ASTBuilderUtil.
                 createInvocationExprForMethod(orderBy.pos, orderByProcessInvokableSymbol, args, symResolver);
         orderByProcessMethodInvocation.argExprs = args;
-<<<<<<< HEAD
-        BLangSimpleVariable orderByProcessInvokableTypeVariable =
-                ASTBuilderUtil.createVariable(orderBy.pos, getVariableName(ORDER_BY_PROCESS_FUNC_REFERENCE),
-=======
         BLangSimpleVariable orderByProcessInvokableTypeVariable = ASTBuilderUtil.
                 createVariable(orderBy.pos, getVariableName(ORDER_BY_PROCESS_FUNC_REFERENCE),
->>>>>>> 0653b1b9
                         orderByProcessInvokableType, orderByProcessMethodInvocation,
                         orderByProcessInvokableTypeVarSymbol);
 
