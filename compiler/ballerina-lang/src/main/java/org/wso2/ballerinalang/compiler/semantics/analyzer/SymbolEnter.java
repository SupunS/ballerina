--- conflicted
+++ resolved
@@ -35,11 +35,7 @@
 import org.wso2.ballerinalang.compiler.semantics.model.SymbolTable;
 import org.wso2.ballerinalang.compiler.semantics.model.symbols.BAnnotationSymbol;
 import org.wso2.ballerinalang.compiler.semantics.model.symbols.BAttachedFunction;
-<<<<<<< HEAD
-=======
 import org.wso2.ballerinalang.compiler.semantics.model.symbols.BConstantSymbol;
-import org.wso2.ballerinalang.compiler.semantics.model.symbols.BEndpointVarSymbol;
->>>>>>> 023f6aa0
 import org.wso2.ballerinalang.compiler.semantics.model.symbols.BInvokableSymbol;
 import org.wso2.ballerinalang.compiler.semantics.model.symbols.BObjectTypeSymbol;
 import org.wso2.ballerinalang.compiler.semantics.model.symbols.BPackageSymbol;
@@ -392,7 +388,7 @@
     }
 
     private void checkErrors(BLangTypeDefinition unresolvedType, BLangType currentTypeNode, List<String> visitedNodes,
-                             List<LocationData> encounteredUnknownTypes) {
+            List<LocationData> encounteredUnknownTypes) {
         String unresolvedTypeNodeName = unresolvedType.name.value;
         // Type node can be either user defined type or union type. Finite types will not be added to the
         // unresolved list because they can be resolved.
@@ -1042,15 +1038,9 @@
             case XMLNS:
                 pkgNode.xmlnsList.add((BLangXMLNS) node);
                 break;
-<<<<<<< HEAD
-=======
-            case ENDPOINT:
-                pkgNode.globalEndpoints.add((BLangEndpoint) node);
-                break;
             case CONSTANT:
                 pkgNode.constants.add((BLangConstant) node);
                 break;
->>>>>>> 023f6aa0
         }
     }
 
@@ -1525,9 +1515,8 @@
                 return Stream.empty();
             }
 
-            if (structureTypeNode.type.tag == TypeTags.OBJECT &&
-                    (referredType.tag != TypeTags.OBJECT || !Symbols.isFlagOn(referredType.tsymbol.flags,
-                                                                              Flags.ABSTRACT))) {
+            if (structureTypeNode.type.tag == TypeTags.OBJECT && (referredType.tag != TypeTags.OBJECT || !Symbols
+                    .isFlagOn(referredType.tsymbol.flags, Flags.ABSTRACT))) {
                 dlog.error(typeRef.pos, DiagnosticCode.INCOMPATIBLE_TYPE_REFERENCE, typeRef);
                 return Stream.empty();
             }
