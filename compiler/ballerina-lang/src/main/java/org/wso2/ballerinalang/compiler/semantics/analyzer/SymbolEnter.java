--- conflicted
+++ resolved
@@ -1560,33 +1560,6 @@
         ((BObjectTypeSymbol) typeDef.symbol).referencedFunctions.add(attachedFunc);
     }
 
-<<<<<<< HEAD
-    /**
-     * Used to store location data for encountered unknown types in `checkErrors` method.
-     *
-     * @since 0.985.0
-     */
-    class LocationData {
-
-        private String name;
-        private int row;
-        private int column;
-
-        LocationData(String name, int row, int column) {
-            this.name = name;
-            this.row = row;
-            this.column = column;
-        }
-
-        @Override
-        public boolean equals(Object o) {
-            if (!(o instanceof LocationData)) {
-                return false;
-            }
-            LocationData data = (LocationData) o;
-            return name.equals(data.name) && row == data.row && column == data.column;
-        }
-=======
     private void defineInitFunctionParam(BLangSimpleVariable varNode) {
         Name varName = names.fromIdNode(varNode.name);
 
@@ -1618,6 +1591,32 @@
                 (BLangStatement) createAssignmentStmt(varNode, paramSymbol, fieldSymbol));
         varNode.symbol = paramSymbol;
         return;
->>>>>>> 37d19e4a
+    }
+
+    /**
+     * Used to store location data for encountered unknown types in `checkErrors` method.
+     *
+     * @since 0.985.0
+     */
+    class LocationData {
+
+        private String name;
+        private int row;
+        private int column;
+
+        LocationData(String name, int row, int column) {
+            this.name = name;
+            this.row = row;
+            this.column = column;
+        }
+
+        @Override
+        public boolean equals(Object o) {
+            if (!(o instanceof LocationData)) {
+                return false;
+            }
+            LocationData data = (LocationData) o;
+            return name.equals(data.name) && row == data.row && column == data.column;
+        }
     }
 }