/*
 *  Copyright (c) 2017, WSO2 Inc. (http://www.wso2.org) All Rights Reserved.
 *
 *  WSO2 Inc. licenses this file to you under the Apache License,
 *  Version 2.0 (the "License"); you may not use this file except
 *  in compliance with the License.
 *  You may obtain a copy of the License at
 *
 *    http://www.apache.org/licenses/LICENSE-2.0
 *
 *  Unless required by applicable law or agreed to in writing,
 *  software distributed under the License is distributed on an
 *  "AS IS" BASIS, WITHOUT WARRANTIES OR CONDITIONS OF ANY
 *  KIND, either express or implied.  See the License for the
 *  specific language governing permissions and limitations
 *  under the License.
 */
package org.wso2.ballerinalang.compiler.semantics.analyzer;

import org.ballerinalang.compiler.CompilerPhase;
import org.ballerinalang.model.TreeBuilder;
import org.ballerinalang.model.elements.DocTag;
import org.ballerinalang.model.elements.Flag;
import org.ballerinalang.model.elements.MarkdownDocAttachment;
import org.ballerinalang.model.elements.PackageID;
import org.ballerinalang.model.symbols.SymbolKind;
import org.ballerinalang.model.tree.IdentifierNode;
import org.ballerinalang.model.tree.NodeKind;
import org.ballerinalang.model.tree.TopLevelNode;
import org.ballerinalang.model.tree.statements.StatementNode;
import org.ballerinalang.util.diagnostic.DiagnosticCode;
import org.wso2.ballerinalang.compiler.PackageCache;
import org.wso2.ballerinalang.compiler.PackageLoader;
import org.wso2.ballerinalang.compiler.desugar.ASTBuilderUtil;
import org.wso2.ballerinalang.compiler.semantics.model.Scope;
import org.wso2.ballerinalang.compiler.semantics.model.SymbolEnv;
import org.wso2.ballerinalang.compiler.semantics.model.SymbolTable;
import org.wso2.ballerinalang.compiler.semantics.model.symbols.BAnnotationSymbol;
import org.wso2.ballerinalang.compiler.semantics.model.symbols.BAttachedFunction;
import org.wso2.ballerinalang.compiler.semantics.model.symbols.BEndpointVarSymbol;
import org.wso2.ballerinalang.compiler.semantics.model.symbols.BInvokableSymbol;
import org.wso2.ballerinalang.compiler.semantics.model.symbols.BObjectTypeSymbol;
import org.wso2.ballerinalang.compiler.semantics.model.symbols.BPackageSymbol;
import org.wso2.ballerinalang.compiler.semantics.model.symbols.BRecordTypeSymbol;
import org.wso2.ballerinalang.compiler.semantics.model.symbols.BServiceSymbol;
import org.wso2.ballerinalang.compiler.semantics.model.symbols.BSymbol;
import org.wso2.ballerinalang.compiler.semantics.model.symbols.BTypeSymbol;
import org.wso2.ballerinalang.compiler.semantics.model.symbols.BVarSymbol;
import org.wso2.ballerinalang.compiler.semantics.model.symbols.BXMLAttributeSymbol;
import org.wso2.ballerinalang.compiler.semantics.model.symbols.BXMLNSSymbol;
import org.wso2.ballerinalang.compiler.semantics.model.symbols.SymTag;
import org.wso2.ballerinalang.compiler.semantics.model.symbols.Symbols;
import org.wso2.ballerinalang.compiler.semantics.model.types.BAnnotationType;
import org.wso2.ballerinalang.compiler.semantics.model.types.BField;
import org.wso2.ballerinalang.compiler.semantics.model.types.BInvokableType;
import org.wso2.ballerinalang.compiler.semantics.model.types.BRecordType;
import org.wso2.ballerinalang.compiler.semantics.model.types.BServiceType;
import org.wso2.ballerinalang.compiler.semantics.model.types.BStructureType;
import org.wso2.ballerinalang.compiler.semantics.model.types.BType;
import org.wso2.ballerinalang.compiler.tree.BLangAction;
import org.wso2.ballerinalang.compiler.tree.BLangAnnotation;
import org.wso2.ballerinalang.compiler.tree.BLangAnnotationAttachment;
import org.wso2.ballerinalang.compiler.tree.BLangCompilationUnit;
import org.wso2.ballerinalang.compiler.tree.BLangEndpoint;
import org.wso2.ballerinalang.compiler.tree.BLangFunction;
import org.wso2.ballerinalang.compiler.tree.BLangIdentifier;
import org.wso2.ballerinalang.compiler.tree.BLangImportPackage;
import org.wso2.ballerinalang.compiler.tree.BLangInvokableNode;
import org.wso2.ballerinalang.compiler.tree.BLangMarkdownDocumentation;
import org.wso2.ballerinalang.compiler.tree.BLangNode;
import org.wso2.ballerinalang.compiler.tree.BLangNodeVisitor;
import org.wso2.ballerinalang.compiler.tree.BLangPackage;
import org.wso2.ballerinalang.compiler.tree.BLangResource;
import org.wso2.ballerinalang.compiler.tree.BLangService;
import org.wso2.ballerinalang.compiler.tree.BLangTestablePackage;
import org.wso2.ballerinalang.compiler.tree.BLangTypeDefinition;
import org.wso2.ballerinalang.compiler.tree.BLangVariable;
import org.wso2.ballerinalang.compiler.tree.BLangWorker;
import org.wso2.ballerinalang.compiler.tree.BLangXMLNS;
import org.wso2.ballerinalang.compiler.tree.expressions.BLangExpression;
import org.wso2.ballerinalang.compiler.tree.expressions.BLangLiteral;
import org.wso2.ballerinalang.compiler.tree.expressions.BLangSimpleVarRef;
import org.wso2.ballerinalang.compiler.tree.expressions.BLangXMLAttribute;
import org.wso2.ballerinalang.compiler.tree.expressions.BLangXMLQName;
import org.wso2.ballerinalang.compiler.tree.statements.BLangAssignment;
import org.wso2.ballerinalang.compiler.tree.statements.BLangBlockStmt;
import org.wso2.ballerinalang.compiler.tree.statements.BLangReturn;
import org.wso2.ballerinalang.compiler.tree.statements.BLangScope;
import org.wso2.ballerinalang.compiler.tree.statements.BLangStatement;
import org.wso2.ballerinalang.compiler.tree.statements.BLangVariableDef;
import org.wso2.ballerinalang.compiler.tree.statements.BLangXMLNSStatement;
import org.wso2.ballerinalang.compiler.tree.types.BLangObjectTypeNode;
import org.wso2.ballerinalang.compiler.tree.types.BLangRecordTypeNode;
import org.wso2.ballerinalang.compiler.tree.types.BLangStructureTypeNode;
import org.wso2.ballerinalang.compiler.tree.types.BLangUserDefinedType;
import org.wso2.ballerinalang.compiler.util.CompilerContext;
import org.wso2.ballerinalang.compiler.util.Name;
import org.wso2.ballerinalang.compiler.util.Names;
import org.wso2.ballerinalang.compiler.util.TypeTags;
import org.wso2.ballerinalang.compiler.util.diagnotic.BLangDiagnosticLog;
import org.wso2.ballerinalang.compiler.util.diagnotic.DiagnosticPos;
import org.wso2.ballerinalang.util.AttachPoints;
import org.wso2.ballerinalang.util.Flags;

import java.util.ArrayList;
import java.util.List;
import java.util.Set;
import java.util.stream.Collectors;

import javax.xml.XMLConstants;

import static org.ballerinalang.model.tree.NodeKind.IMPORT;

/**
 * @since 0.94
 */
public class SymbolEnter extends BLangNodeVisitor {

    private static final CompilerContext.Key<SymbolEnter> SYMBOL_ENTER_KEY =
            new CompilerContext.Key<>();

    private final PackageLoader pkgLoader;
    private final SymbolTable symTable;
    private final PackageCache packageCache;
    private final Names names;
    private final SymbolResolver symResolver;
    private final BLangDiagnosticLog dlog;
    private final EndpointSPIAnalyzer endpointSPIAnalyzer;
    private final Types types;
    private List<BLangTypeDefinition> unresolvedTypes;
    private int typePrecedence;

    private SymbolEnv env;

    public static SymbolEnter getInstance(CompilerContext context) {
        SymbolEnter symbolEnter = context.get(SYMBOL_ENTER_KEY);
        if (symbolEnter == null) {
            symbolEnter = new SymbolEnter(context);
        }

        return symbolEnter;
    }

    public SymbolEnter(CompilerContext context) {
        context.put(SYMBOL_ENTER_KEY, this);

        this.pkgLoader = PackageLoader.getInstance(context);
        this.symTable = SymbolTable.getInstance(context);
        this.packageCache = PackageCache.getInstance(context);
        this.names = Names.getInstance(context);
        this.symResolver = SymbolResolver.getInstance(context);
        this.endpointSPIAnalyzer = EndpointSPIAnalyzer.getInstance(context);
        this.dlog = BLangDiagnosticLog.getInstance(context);
        this.types = Types.getInstance(context);
    }

    public BLangPackage definePackage(BLangPackage pkgNode) {
        populatePackageNode(pkgNode);
        defineNode(pkgNode, null);
        return pkgNode;
    }

    public void defineNode(BLangNode node, SymbolEnv env) {
        SymbolEnv prevEnv = this.env;
        this.env = env;
        node.accept(this);
        this.env = prevEnv;
    }


    // Visitor methods

    @Override
    public void visit(BLangPackage pkgNode) {
        if (pkgNode.completedPhases.contains(CompilerPhase.DEFINE)) {
            return;
        }

        // Create PackageSymbol
        BPackageSymbol pkgSymbol = Symbols.createPackageSymbol(pkgNode.packageID, this.symTable);
        pkgNode.symbol = pkgSymbol;
        SymbolEnv builtinEnv = this.symTable.pkgEnvMap.get(symTable.builtInPackageSymbol);
        SymbolEnv pkgEnv = SymbolEnv.createPkgEnv(pkgNode, pkgSymbol.scope, builtinEnv);
        this.symTable.pkgEnvMap.put(pkgSymbol, pkgEnv);

        createPackageInitFunctions(pkgNode);
        defineConstructs(pkgNode, pkgEnv);
        definePackageInitFunctions(pkgNode, pkgEnv);
        pkgNode.completedPhases.add(CompilerPhase.DEFINE);

        // Visit testable node if not null
        if (pkgNode.testablePackage != null) {
            visit(pkgNode.testablePackage);
        }
    }

    private void defineConstructs(BLangPackage pkgNode, SymbolEnv pkgEnv) {
        // visit the package node recursively and define all package level symbols.
        // And maintain a list of created package symbols.
        pkgNode.imports.forEach(importNode -> defineNode(importNode, pkgEnv));

        // Define type definitions.
        this.typePrecedence = 0;
        defineTypeNodes(pkgNode.typeDefinitions, pkgEnv);

        pkgNode.globalVars.forEach(var -> defineNode(var, pkgEnv));

        // Enabled logging errors after type def visit.
        // TODO: Do this in a cleaner way
        pkgEnv.logErrors = true;

        // Define type def fields (if any)
        defineFields(pkgNode.typeDefinitions, pkgEnv);

        // Define type def members (if any)
        defineMembers(pkgNode.typeDefinitions, pkgEnv);

        // Define service and resource nodes.
        pkgNode.services.forEach(service -> defineNode(service, pkgEnv));

        // Define function nodes.
        pkgNode.functions.forEach(func -> defineNode(func, pkgEnv));

        // Define service resource nodes.
        defineServiceMembers(pkgNode.services, pkgEnv);

        // Define annotation nodes.
        pkgNode.annotations.forEach(annot -> defineNode(annot, pkgEnv));

        pkgNode.globalEndpoints.forEach(ep -> defineNode(ep, pkgEnv));
    }

    public void visit(BLangTestablePackage pkgNode) {
        if (pkgNode.completedPhases.contains(CompilerPhase.DEFINE)) {
            return;
        }
        BPackageSymbol pkgSymbol = Symbols.createPackageSymbol(pkgNode.packageID, this.symTable);
        pkgNode.symbol = pkgSymbol;

        // Get the enclosing package symbol environment
        SymbolEnv enclosingPkgEnv = this.symTable.pkgEnvMap.get(pkgSymbol);
        // Set symbol environment of the enclosing package
        SymbolEnv pkgEnv = SymbolEnv.createPkgEnv(pkgNode, pkgSymbol.scope, enclosingPkgEnv);
        this.symTable.testPkgEnvMap.put(pkgSymbol, pkgEnv);

        createPackageTestInitFunctions(pkgNode);
        defineConstructs(pkgNode, pkgEnv);
        definePackageTestInitFunctions(pkgNode, pkgEnv);

        pkgNode.completedPhases.add(CompilerPhase.DEFINE);
    }

    public void visit(BLangAnnotation annotationNode) {
        BSymbol annotationSymbol = Symbols.createAnnotationSymbol(Flags.asMask(annotationNode.flagSet),
                AttachPoints.asMask(annotationNode.attachPoints), names.fromIdNode(annotationNode.name),
                env.enclPkg.symbol.pkgID, null, env.scope.owner);
        annotationSymbol.markdownDocumentation =
                getMarkdownDocAttachment(annotationNode.markdownDocumentationAttachment);
        annotationSymbol.type = new BAnnotationType((BAnnotationSymbol) annotationSymbol);
        annotationNode.symbol = annotationSymbol;
        defineSymbol(annotationNode.name.pos, annotationSymbol);
        SymbolEnv annotationEnv = SymbolEnv.createAnnotationEnv(annotationNode, annotationSymbol.scope, env);
        if (annotationNode.typeNode != null) {
            BType structType = this.symResolver.resolveTypeNode(annotationNode.typeNode, annotationEnv);
            ((BAnnotationSymbol) annotationSymbol).attachedType = structType.tsymbol;
        }
    }

    @Override
    public void visit(BLangImportPackage importPkgNode) {
        Name pkgAlias = names.fromIdNode(importPkgNode.alias);
        if (symResolver.lookupSymbol(env, pkgAlias, SymTag.IMPORT) != symTable.notFoundSymbol) {
            dlog.error(importPkgNode.pos, DiagnosticCode.REDECLARED_SYMBOL, pkgAlias);
            return;
        }

        // TODO Clean this code up. Can we move the this to BLangPackageBuilder class
        // Create import package symbol
        Name orgName;
        Name version;
        PackageID enclPackageID = env.enclPkg.packageID;
        if (importPkgNode.orgName.value == null || importPkgNode.orgName.value.isEmpty()) {
            // means it's in 'import <pkg-name>' style
            orgName = enclPackageID.orgName;
            version = (Names.DEFAULT_VERSION.equals(enclPackageID.version)) ? new Name("") : enclPackageID.version;
        } else {
            // means it's in 'import <org-name>/<pkg-name>' style
            orgName = names.fromIdNode(importPkgNode.orgName);
            version = names.fromIdNode(importPkgNode.version);
        }
        List<Name> nameComps = importPkgNode.pkgNameComps.stream()
                .map(identifier -> names.fromIdNode(identifier))
                .collect(Collectors.toList());

        PackageID pkgId = new PackageID(orgName, nameComps, version);
        if (pkgId.name.getValue().startsWith(Names.BUILTIN_PACKAGE.value)) {
            dlog.error(importPkgNode.pos, DiagnosticCode.PACKAGE_NOT_FOUND,
                    importPkgNode.getQualifiedPackageName());
            return;
        }

        BPackageSymbol pkgSymbol = pkgLoader.loadPackageSymbol(pkgId, enclPackageID, this.env.enclPkg.repos);
        if (pkgSymbol == null) {
            dlog.error(importPkgNode.pos, DiagnosticCode.PACKAGE_NOT_FOUND,
                    importPkgNode.getQualifiedPackageName());
            return;
        }

        // define the import package symbol in the current package scope
        importPkgNode.symbol = pkgSymbol;
        ((BPackageSymbol) this.env.scope.owner).imports.add(pkgSymbol);
        this.env.scope.define(pkgAlias, pkgSymbol);
    }

    @Override
    public void visit(BLangXMLNS xmlnsNode) {
        String nsURI = (String) ((BLangLiteral) xmlnsNode.namespaceURI).value;

        if (xmlnsNode.prefix.value != null && nsURI.isEmpty()) {
            dlog.error(xmlnsNode.pos, DiagnosticCode.INVALID_NAMESPACE_DECLARATION, xmlnsNode.prefix);
        }

        // set the prefix of the default namespace
        if (xmlnsNode.prefix.value == null) {
            xmlnsNode.prefix.value = XMLConstants.DEFAULT_NS_PREFIX;
        }

        BXMLNSSymbol xmlnsSymbol = Symbols.createXMLNSSymbol(names.fromIdNode(xmlnsNode.prefix), nsURI,
                env.enclPkg.symbol.pkgID, env.scope.owner);
        xmlnsNode.symbol = xmlnsSymbol;

        // First check for package-imports with the same alias.
        // Here we do not check for owner equality, since package import is always at the package
        // level, but the namespace declaration can be at any level.
        BSymbol foundSym = symResolver.lookupSymbol(env, xmlnsSymbol.name, SymTag.PACKAGE);
        if (foundSym != symTable.notFoundSymbol) {
            dlog.error(xmlnsNode.pos, DiagnosticCode.REDECLARED_SYMBOL, xmlnsSymbol.name);
            return;
        }

        // Define it in the enclosing scope. Here we check for the owner equality,
        // to support overriding of namespace declarations defined at package level.
        defineSymbol(xmlnsNode.pos, xmlnsSymbol);
    }

    public void visit(BLangXMLNSStatement xmlnsStmtNode) {
        defineNode(xmlnsStmtNode.xmlnsDecl, env);
    }

    private void defineTypeNodes(List<BLangTypeDefinition> typeDefs, SymbolEnv env) {
        if (typeDefs.size() == 0) {
            return;
        }
        this.unresolvedTypes = new ArrayList<>();
        for (BLangTypeDefinition typeDef : typeDefs) {
            defineNode(typeDef, env);
        }
        if (typeDefs.size() <= unresolvedTypes.size()) {
            dlog.error(typeDefs.get(0).pos, DiagnosticCode.CYCLIC_TYPE_REFERENCE, unresolvedTypes);
            return;
        }
        defineTypeNodes(unresolvedTypes, env);
    }

    @Override
    public void visit(BLangTypeDefinition typeDefinition) {
        BType definedType = symResolver.resolveTypeNode(typeDefinition.typeNode, env);
        if (definedType == symTable.noType) {
            this.unresolvedTypes.add(typeDefinition);
            return;
        }
        typeDefinition.precedence = this.typePrecedence++;
        BTypeSymbol typeDefSymbol;
        if (definedType.tsymbol.name != Names.EMPTY) {
            typeDefSymbol = definedType.tsymbol.createLabelSymbol();
        } else {
            typeDefSymbol = definedType.tsymbol;
        }
        typeDefSymbol.markdownDocumentation = getMarkdownDocAttachment(typeDefinition.markdownDocumentationAttachment);
        typeDefSymbol.name = names.fromIdNode(typeDefinition.getName());
        typeDefSymbol.pkgID = env.enclPkg.packageID;
        typeDefSymbol.flags |= Flags.asMask(typeDefinition.flagSet);

        typeDefinition.symbol = typeDefSymbol;

        defineSymbol(typeDefinition.name.pos, typeDefSymbol);
    }

    @Override
    public void visit(BLangWorker workerNode) {
        BInvokableSymbol workerSymbol = Symbols.createWorkerSymbol(Flags.asMask(workerNode.flagSet),
                names.fromIdNode(workerNode.name), env.enclPkg.symbol.pkgID, null, env.scope.owner);
        workerSymbol.markdownDocumentation = getMarkdownDocAttachment(workerNode.markdownDocumentationAttachment);
        workerNode.symbol = workerSymbol;
        defineSymbolWithCurrentEnvOwner(workerNode.pos, workerSymbol);
    }

    @Override
    public void visit(BLangService serviceNode) {
        BServiceSymbol serviceSymbol = Symbols.createServiceSymbol(Flags.asMask(serviceNode.flagSet),
                names.fromIdNode(serviceNode.name), env.enclPkg.symbol.pkgID, serviceNode.type, env.scope.owner);
        serviceSymbol.markdownDocumentation = getMarkdownDocAttachment(serviceNode.markdownDocumentationAttachment);
        serviceNode.symbol = serviceSymbol;
        serviceNode.symbol.type = new BServiceType(serviceSymbol);
        defineSymbol(serviceNode.name.pos, serviceSymbol);
    }

    @Override
    public void visit(BLangFunction funcNode) {
        boolean validAttachedFunc = validateFuncReceiver(funcNode);
        if (funcNode.attachedOuterFunction) {
            if (Symbols.isFlagOn(Flags.asMask(funcNode.flagSet), Flags.PUBLIC)) { //no visibility modifiers allowed
                dlog.error(funcNode.pos, DiagnosticCode.ATTACHED_FUNC_CANT_HAVE_VISIBILITY_MODIFIERS, funcNode.name);
            }
            if (funcNode.receiver.type.tsymbol.kind == SymbolKind.RECORD) {
                dlog.error(funcNode.pos, DiagnosticCode.CANNOT_ATTACH_FUNCTIONS_TO_RECORDS, funcNode.name,
                        funcNode.receiver.type.tsymbol.name);
                createDummyFunctionSymbol(funcNode);
                visitObjectAttachedFunction(funcNode);
                return;
            }
            SymbolEnv objectEnv = SymbolEnv.createTypeDefEnv(null, funcNode.receiver.type.
                    tsymbol.scope, env);
            BSymbol funcSymbol = symResolver.lookupSymbol(objectEnv, getFuncSymbolName(funcNode), SymTag.FUNCTION);
            if (funcSymbol == symTable.notFoundSymbol) {
                dlog.error(funcNode.pos, DiagnosticCode.CANNOT_FIND_MATCHING_FUNCTION, funcNode.name,
                        funcNode.receiver.type.tsymbol.name);
                createDummyFunctionSymbol(funcNode);
                visitObjectAttachedFunction(funcNode);
                return;
            }
            funcNode.symbol = (BInvokableSymbol) funcSymbol;
            if (funcNode.symbol.bodyExist) {
                dlog.error(funcNode.pos, DiagnosticCode.IMPLEMENTATION_ALREADY_EXIST, funcNode.name);
            }
            validateAttachedFunction(funcNode, funcNode.receiver.type.tsymbol.name);
            visitObjectAttachedFunction(funcNode);
            return;
        }
        BInvokableSymbol funcSymbol = Symbols.createFunctionSymbol(Flags.asMask(funcNode.flagSet),
                getFuncSymbolName(funcNode), env.enclPkg.symbol.pkgID, null, env.scope.owner, funcNode.body != null);
        funcSymbol.markdownDocumentation = getMarkdownDocAttachment(funcNode.markdownDocumentationAttachment);
        SymbolEnv invokableEnv = SymbolEnv.createFunctionEnv(funcNode, funcSymbol.scope, env);
        defineInvokableSymbol(funcNode, funcSymbol, invokableEnv);
        // Define function receiver if any.
        if (funcNode.receiver != null) {
            defineAttachedFunctions(funcNode, funcSymbol, invokableEnv, validAttachedFunc);
        }
    }

    private void createDummyFunctionSymbol(BLangFunction funcNode) {
        // This is only to keep the flow running so that at the end there will be proper semantic errors
        funcNode.symbol = Symbols.createFunctionSymbol(Flags.asMask(funcNode.flagSet),
                getFuncSymbolName(funcNode), env.enclPkg.symbol.pkgID, null, env.scope.owner, true);
        funcNode.symbol.scope = new Scope(funcNode.symbol);
    }

    private void visitObjectAttachedFunction(BLangFunction funcNode) {
        //TODO check function parameters and return types
        SymbolEnv invokableEnv = SymbolEnv.createFunctionEnv(funcNode, funcNode.symbol.scope, env);

        invokableEnv.scope = funcNode.symbol.scope;
        defineObjectAttachedInvokableSymbolParams(funcNode, invokableEnv);

        if (env.enclPkg.objAttachedFunctions.contains(funcNode.symbol)) {
            dlog.error(funcNode.pos, DiagnosticCode.IMPLEMENTATION_ALREADY_EXIST, funcNode.name);
            return;
        }

        env.enclPkg.objAttachedFunctions.add(funcNode.symbol);

        funcNode.receiver.symbol = funcNode.symbol.receiverSymbol;
    }

    private void validateAttachedFunction(BLangFunction funcNode, Name objName) {
        SymbolEnv invokableEnv = SymbolEnv.createDummyEnv(funcNode, funcNode.symbol.scope, env);
        List<BType> paramTypes = funcNode.requiredParams.stream()
                .peek(varNode -> varNode.type = symResolver.resolveTypeNode(varNode.typeNode, invokableEnv))
                .map(varNode -> varNode.type)
                .collect(Collectors.toList());

        funcNode.defaultableParams.forEach(p -> paramTypes.add(symResolver
                .resolveTypeNode(p.var.typeNode, invokableEnv)));

        if (!funcNode.desugaredReturnType) {
            symResolver.resolveTypeNode(funcNode.returnTypeNode, invokableEnv);
        }

        if (funcNode.restParam != null) {
            if (!funcNode.symbol.restParam.name.equals(names.fromIdNode(funcNode.restParam.name))) {
                dlog.error(funcNode.pos, DiagnosticCode.CANNOT_FIND_MATCHING_INTERFACE, funcNode.name, objName);
                return;
            }
            BType restParamType = symResolver.resolveTypeNode(funcNode.restParam.typeNode, invokableEnv);
            paramTypes.add(restParamType);
        }

        BInvokableType sourceType = (BInvokableType) funcNode.symbol.type;
        //this was used earlier to one to one match object declaration with definitions for attached functions
        // keeping this commented as we may need uncomment this later.
        //        int flags = Flags.asMask(funcNode.flagSet);
        //        if (((flags & Flags.NATIVE) != (funcNode.symbol.flags & Flags.NATIVE))
        //                || ((flags & Flags.PUBLIC) != (funcNode.symbol.flags & Flags.PUBLIC))) {
        //            dlog.error(funcNode.pos, DiagnosticCode.CANNOT_FIND_MATCHING_INTERFACE, funcNode.name, objName);
        //            return;
        //        }

        if (typesMissMatch(paramTypes, sourceType.paramTypes)
                || namesMissMatch(funcNode.requiredParams, funcNode.symbol.params)
                || namesMissMatchDef(funcNode.defaultableParams, funcNode.symbol.defaultableParams)) {
            dlog.error(funcNode.pos, DiagnosticCode.CANNOT_FIND_MATCHING_INTERFACE, funcNode.name, objName);
            return;
        }

        if (funcNode.returnTypeNode.type == null && sourceType.retType == null) {
            return;
        } else if (funcNode.returnTypeNode.type == null || sourceType.retType == null) {
            dlog.error(funcNode.pos, DiagnosticCode.CANNOT_FIND_MATCHING_INTERFACE, funcNode.name, objName);
            return;
        }

        if (funcNode.returnTypeNode.type.tag != sourceType.retType.tag) {
            dlog.error(funcNode.pos, DiagnosticCode.CANNOT_FIND_MATCHING_INTERFACE, funcNode.name, objName);
            return;
        }
        //Reset symbol flags to remove interface flag
        funcNode.symbol.flags = funcNode.symbol.flags ^ Flags.INTERFACE;
    }

    private boolean typesMissMatch(List<BType> lhs, List<BType> rhs) {
        if (lhs.size() != rhs.size()) {
            return true;
        }

        for (int i = 0; i < lhs.size(); i++) {
            if (!types.isSameType(lhs.get(i), rhs.get(i))) {
                return true;
            }
        }
        return false;
    }

    private boolean namesMissMatch(List<BLangVariable> lhs, List<BVarSymbol> rhs) {
        if (lhs.size() != rhs.size()) {
            return true;
        }

        for (int i = 0; i < lhs.size(); i++) {
            if (!rhs.get(i).name.equals(names.fromIdNode(lhs.get(i).name))) {
                return true;
            }
        }
        return false;
    }

    private boolean namesMissMatchDef(List<BLangVariableDef> lhs, List<BVarSymbol> rhs) {
        if (lhs.size() != rhs.size()) {
            return true;
        }

        for (int i = 0; i < lhs.size(); i++) {
            if (!rhs.get(i).name.equals(names.fromIdNode(lhs.get(i).var.name))) {
                return true;
            }
        }
        return false;
    }

    private void defineObjectAttachedInvokableSymbolParams(BLangInvokableNode invokableNode, SymbolEnv invokableEnv) {
        // visit required params of the function
        invokableNode.requiredParams.forEach(varNode -> {
            visitObjectAttachedFunctionParam(varNode, invokableEnv);
        });

        invokableNode.defaultableParams.forEach(varDefNode -> {
            visitObjectAttachedFunctionParam(varDefNode.var, invokableEnv);
        });

        if (invokableNode.returnTypeNode != null) {
            invokableNode.returnTypeNode.type = symResolver.resolveTypeNode(invokableNode.returnTypeNode, env);
        }

        if (invokableNode.restParam != null) {
            visitObjectAttachedFunctionParam(invokableNode.restParam, invokableEnv);
        }
    }

    void visitObjectAttachedFunctionParam(BLangVariable variable, SymbolEnv invokableEnv) {
        // assign the type to var type node
        if (variable.type == null) {
            variable.type = symResolver.resolveTypeNode(variable.typeNode, env);
        }

        visitObjectAttachedFunctionParamSymbol(variable, invokableEnv);
    }

    void visitObjectAttachedFunctionParamSymbol(BLangVariable variable, SymbolEnv invokableEnv) {
        BSymbol varSymbol = symResolver.lookupSymbol(invokableEnv, names.fromIdNode(variable.name),
                SymTag.VARIABLE);
        if (varSymbol == symTable.notFoundSymbol) {
            defineNode(variable, invokableEnv);
        } else {
            variable.symbol = (BVarSymbol) varSymbol;
        }
        if (variable.expr == null) {
            return;
        }
        if (variable.expr.getKind() != NodeKind.LITERAL) {
            this.dlog.error(variable.expr.pos, DiagnosticCode.INVALID_DEFAULT_PARAM_VALUE, variable.name);
            return;
        }
        BLangLiteral literal = (BLangLiteral) variable.expr;
        variable.symbol.defaultValue = literal.value;
    }

    @Override
    public void visit(BLangAction actionNode) {
        BInvokableSymbol actionSymbol = Symbols
                .createActionSymbol(Flags.asMask(actionNode.flagSet), names.fromIdNode(actionNode.name),
                        env.enclPkg.symbol.pkgID, null, env.scope.owner);
        actionSymbol.markdownDocumentation = getMarkdownDocAttachment(actionNode.markdownDocumentationAttachment);
        SymbolEnv invokableEnv = SymbolEnv.createResourceActionSymbolEnv(actionNode, actionSymbol.scope, env);
        defineInvokableSymbol(actionNode, actionSymbol, invokableEnv);
        actionNode.endpoints.forEach(ep -> defineNode(ep, invokableEnv));
    }

    @Override
    public void visit(BLangResource resourceNode) {
        BInvokableSymbol resourceSymbol = Symbols
                .createResourceSymbol(Flags.asMask(resourceNode.flagSet), names.fromIdNode(resourceNode.name),
                        env.enclPkg.symbol.pkgID, null, env.scope.owner);
        resourceSymbol.markdownDocumentation = getMarkdownDocAttachment(resourceNode.markdownDocumentationAttachment);
        SymbolEnv invokableEnv = SymbolEnv.createResourceActionSymbolEnv(resourceNode, resourceSymbol.scope, env);
        if (!resourceNode.getParameters().isEmpty()
                && resourceNode.getParameters().get(0) != null
                && resourceNode.getParameters().get(0).typeNode == null) {
            // This is endpoint variable. Setting temporary type for now till we find actual type at semantic phase.
            resourceNode.getParameters().get(0).type = symTable.endpointType;
        }
        defineInvokableSymbol(resourceNode, resourceSymbol, invokableEnv);
    }

    @Override
    public void visit(BLangVariable varNode) {
        // this is a field variable defined for object init function
        if (varNode.isField) {
            Name varName = names.fromIdNode(varNode.name);
            BSymbol symbol;
            if (env.enclTypeDefinition != null) {
                symbol = symResolver.resolveObjectField(varNode.pos, env, varName,
                        env.enclTypeDefinition.symbol.type.tsymbol);
            } else {
                symbol = symResolver.lookupSymbol(env, varName, SymTag.VARIABLE);
            }

            if (symbol == symTable.notFoundSymbol) {
                dlog.error(varNode.pos, DiagnosticCode.UNDEFINED_STRUCTURE_FIELD, varName,
                        env.enclTypeDefinition.symbol.type.getKind().typeName(), env.enclTypeDefinition.name);
            }
            varNode.type = symbol.type;
            Name updatedVarName = varName;
            if (((BLangFunction) env.enclInvokable).receiver != null) {
                updatedVarName = getFieldSymbolName(((BLangFunction) env.enclInvokable).receiver, varNode);
            }
            BVarSymbol varSymbol = defineVarSymbol(varNode.pos, varNode.flagSet, varNode.type, updatedVarName, env);

            // Reset the name of the symbol to the original var name
            varSymbol.name = varName;

            // This means enclosing type definition is a object type defintion
            if (env.enclTypeDefinition != null) {
                BLangObjectTypeNode objectTypeNode = (BLangObjectTypeNode) env.enclTypeDefinition.typeNode;
                objectTypeNode.initFunction.initFunctionStmts
                        .put(symbol, (BLangStatement) createAssignmentStmt(varNode, varSymbol, symbol));
            }
            varSymbol.docTag = varNode.docTag;
            varNode.symbol = varSymbol;
            return;
        }

        // assign the type to var type node
        if (varNode.type == null) {
            varNode.type = symResolver.resolveTypeNode(varNode.typeNode, env);
        }

        Name varName = names.fromIdNode(varNode.name);
        if (varName == Names.EMPTY || varName == Names.IGNORE) {
            // This is a variable created for a return type
            // e.g. function foo() (int);
            return;
        }

        //Check annotations attached to the variable
        if (varNode.annAttachments.size() > 0) {
            if (hasAnnotation(varNode.annAttachments, Names.ANNOTATION_FINAL.getValue())) {
                varNode.flagSet.add(Flag.FINAL);
            }
            if (hasAnnotation(varNode.annAttachments, Names.ANNOTATION_READONLY.getValue())) {
                varNode.flagSet.add(Flag.READONLY);
            }
        }

        BVarSymbol varSymbol = defineVarSymbol(varNode.pos, varNode.flagSet,
                varNode.type, varName, env);
        varSymbol.markdownDocumentation = getMarkdownDocAttachment(varNode.markdownDocumentationAttachment);
        varSymbol.docTag = varNode.docTag;
        varNode.symbol = varSymbol;
    }

    @Override
    public void visit(BLangEndpoint endpoint) {
        BType varType = symResolver.resolveTypeNode(endpoint.endpointTypeNode, env);
        Name varName = names.fromIdNode(endpoint.name);
        endpoint.type = varType;
        endpoint.symbol = defineEndpointVarSymbol(endpoint.pos, endpoint.flagSet, varType, varName, env);
        endpointSPIAnalyzer.resolveEndpointSymbol(endpoint);
    }

    public void visit(BLangXMLAttribute bLangXMLAttribute) {
        if (!(bLangXMLAttribute.name.getKind() == NodeKind.XML_QNAME)) {
            return;
        }

        BLangXMLQName qname = (BLangXMLQName) bLangXMLAttribute.name;

        // If the attribute is not an in-line namespace declaration, check for duplicate attributes.
        // If no duplicates, then define this attribute symbol.
        if (!bLangXMLAttribute.isNamespaceDeclr) {
            BXMLAttributeSymbol attrSymbol = new BXMLAttributeSymbol(qname.localname.value, qname.namespaceURI,
                    env.enclPkg.symbol.pkgID, env.scope.owner);
            if (symResolver.checkForUniqueMemberSymbol(bLangXMLAttribute.pos, env, attrSymbol)) {
                env.scope.define(attrSymbol.name, attrSymbol);
                bLangXMLAttribute.symbol = attrSymbol;
            }
            return;
        }

        List<BLangExpression> exprs = bLangXMLAttribute.value.textFragments;
        String nsURI = null;

        // We reach here if the attribute is an in-line namesapce declaration.
        // Get the namespace URI, only if it is statically defined. Then define the namespace symbol.
        // This namespace URI is later used by the attributes, when they lookup for duplicate attributes.
        // TODO: find a better way to get the statically defined URI.
        if (exprs.size() == 1 && exprs.get(0).getKind() == NodeKind.LITERAL) {
            nsURI = (String) ((BLangLiteral) exprs.get(0)).value;
        }

        String symbolName = qname.localname.value;
        if (symbolName.equals(XMLConstants.XMLNS_ATTRIBUTE)) {
            symbolName = XMLConstants.DEFAULT_NS_PREFIX;
        }
        BXMLNSSymbol xmlnsSymbol =
                new BXMLNSSymbol(names.fromString(symbolName), nsURI, env.enclPkg.symbol.pkgID, env.scope.owner);
        if (symResolver.checkForUniqueMemberSymbol(bLangXMLAttribute.pos, env, xmlnsSymbol)) {
            env.scope.define(xmlnsSymbol.name, xmlnsSymbol);
            bLangXMLAttribute.symbol = xmlnsSymbol;
        }
    }

    @Override
    public void visit(BLangScope scopeNode) {
        BTypeSymbol symbol = Symbols
                .createScopeSymbol(names.fromString(scopeNode.name.getValue()), env.enclPkg.symbol.pkgID,
                        scopeNode.type, env.scope.owner);
        scopeNode.type = symbol.type;
        env.scope.define(names.fromString(scopeNode.name.getValue()), symbol);
    }


    // Private methods

    private boolean hasAnnotation(List<BLangAnnotationAttachment> annotationAttachmentList, String expectedAnnotation) {
        return annotationAttachmentList.stream()
                .filter(annotation -> annotation.annotationName.value.equals(expectedAnnotation)).count() > 0;
    }

    /**
     * Visit each compilation unit (.bal file) and add each top-level node
     * in the compilation unit to the package node.
     *
     * @param pkgNode current package node
     */
    private void populatePackageNode(BLangPackage pkgNode) {
        List<BLangCompilationUnit> compUnits = pkgNode.getCompilationUnits();
        compUnits.forEach(compUnit -> populateCompilationUnit(pkgNode, compUnit));

        // Populate testable node if not null
        if (pkgNode.testablePackage != null) {
            populateTestablePackageNode(pkgNode);
        }
    }

    /**
     * Visit each compilation unit (.bal file) and add each top-level node in the compilation unit to the
     * testable package node.
     *
     * @param pkgNode current package node
     */
    private void populateTestablePackageNode(BLangPackage pkgNode) {
        List<BLangCompilationUnit> compUnits = pkgNode.testablePackage.getCompilationUnits();
        compUnits.forEach(compUnit -> populateCompilationUnit(pkgNode.testablePackage, compUnit));
        // Remove recurring imports from the testable package which appears in the enclosing bLangPackage
        pkgNode.testablePackage.getImports().removeIf(bLangImportPackage -> pkgNode.getImports()
                                                                                   .contains(bLangImportPackage));
    }

    /**
     * Visit each top-level node and add it to the package node.
     *
     * @param pkgNode  current package node
     * @param compUnit current compilation unit
     */
    private void populateCompilationUnit(BLangPackage pkgNode, BLangCompilationUnit compUnit) {
        compUnit.getTopLevelNodes().forEach(node -> addTopLevelNode(pkgNode, node));
    }

    private void addTopLevelNode(BLangPackage pkgNode, TopLevelNode node) {
        NodeKind kind = node.getKind();

        // Here we keep all the top-level nodes of a compilation unit (aka file) in exact same
        // order as they appear in the compilation unit. This list contains all the top-level
        // nodes of all the compilation units grouped by the compilation unit.
        // This allows other compiler phases to visit top-level nodes in the exact same order
        // as they appear in compilation units. This is required for error reporting.
        if (kind != NodeKind.PACKAGE_DECLARATION && kind != IMPORT) {
            pkgNode.topLevelNodes.add(node);
        }

        switch (kind) {
            case IMPORT:
                // TODO Verify the rules..
                // TODO Check whether the same package alias (if any) has been used for the same import
                // TODO The version of an import package can be specified only once for a package
                if (!pkgNode.imports.contains(node)) {
                    pkgNode.imports.add((BLangImportPackage) node);
                }
                break;
            case FUNCTION:
                pkgNode.functions.add((BLangFunction) node);
                break;
            case TYPE_DEFINITION:
                pkgNode.typeDefinitions.add((BLangTypeDefinition) node);
                break;
            case SERVICE:
                pkgNode.services.add((BLangService) node);
                break;
            case VARIABLE:
                pkgNode.globalVars.add((BLangVariable) node);
                // TODO There are two kinds of package level variables, constant and regular variables.
                break;
            case ANNOTATION:
                // TODO
                pkgNode.annotations.add((BLangAnnotation) node);
                break;
            case XMLNS:
                pkgNode.xmlnsList.add((BLangXMLNS) node);
                break;
            case ENDPOINT:
                pkgNode.globalEndpoints.add((BLangEndpoint) node);
                break;
        }
    }

    private void defineFields(List<BLangTypeDefinition> typeDefNodes, SymbolEnv pkgEnv) {
        for (BLangTypeDefinition typeDef : typeDefNodes) {
            if (typeDef.typeNode.getKind() == NodeKind.USER_DEFINED_TYPE ||
                    (typeDef.symbol.kind != SymbolKind.OBJECT && typeDef.symbol.kind != SymbolKind.RECORD)) {
                continue;
            }

            // Create typeDef type
            BStructureType structureType = (BStructureType) typeDef.symbol.type;
            BLangStructureTypeNode structureTypeNode = (BLangStructureTypeNode) typeDef.typeNode;
            SymbolEnv typeDefEnv = SymbolEnv.createTypeDefEnv(typeDef, typeDef.symbol.scope, pkgEnv);
            structureType.fields = structureTypeNode.fields.stream()
                    .peek(field -> defineNode(field, typeDefEnv))
                    .map(field -> new BField(names.fromIdNode(field.name),
                            field.symbol, field.expr != null))
                    .collect(Collectors.toList());

            if (typeDef.symbol.kind != SymbolKind.RECORD) {
                continue;
            }

            BLangRecordTypeNode recordTypeNode = (BLangRecordTypeNode) structureTypeNode;
            BRecordType recordType = (BRecordType) structureType;
            recordType.sealed = recordTypeNode.sealed;

            if (recordTypeNode.sealed && recordTypeNode.restFieldType != null) {
                dlog.error(recordTypeNode.restFieldType.pos, DiagnosticCode.REST_FIELD_NOT_ALLOWED_IN_SEALED_RECORDS);
                continue;
            }

            if (recordTypeNode.restFieldType == null) {
                if (recordTypeNode.sealed) {
                    recordType.restFieldType = symTable.noType;
                    continue;
                }
                recordType.restFieldType = symTable.anyType;
                continue;
            }

            recordType.restFieldType = symResolver.resolveTypeNode(recordTypeNode.restFieldType, typeDefEnv);
        }
    }

    private void defineMembers(List<BLangTypeDefinition> typeDefNodes, SymbolEnv pkgEnv) {
        for (BLangTypeDefinition typeDef : typeDefNodes) {
            if (typeDef.typeNode.getKind() == NodeKind.USER_DEFINED_TYPE) {
                continue;
            }
            if (typeDef.symbol.kind == SymbolKind.OBJECT) {
                BLangObjectTypeNode objTypeNode = (BLangObjectTypeNode) typeDef.typeNode;
                SymbolEnv objEnv = SymbolEnv.createTypeDefEnv(typeDef, typeDef.symbol.scope, pkgEnv);
                defineObjectInitFunction(objTypeNode, objEnv);
                objTypeNode.functions.forEach(f -> {
                    f.setReceiver(ASTBuilderUtil.createReceiver(typeDef.pos, typeDef.symbol.type));
                    defineNode(f, objEnv);
                });
            } else if (typeDef.symbol.kind == SymbolKind.RECORD) {
                // Create typeDef type
                BLangRecordTypeNode recordTypeNode = (BLangRecordTypeNode) typeDef.typeNode;
                SymbolEnv typeDefEnv = SymbolEnv.createPkgLevelSymbolEnv(recordTypeNode, typeDef.symbol.scope, pkgEnv);
                defineRecordInitFunction(typeDef, typeDefEnv);
            }
        }
    }

    private void defineServiceMembers(List<BLangService> services, SymbolEnv pkgEnv) {
        services.forEach(service -> {
            SymbolEnv serviceEnv = SymbolEnv.createServiceEnv(service, service.symbol.scope, pkgEnv);
            service.nsDeclarations.forEach(xmlns -> defineNode(xmlns, serviceEnv));
            service.vars.forEach(varDef -> defineNode(varDef.var, serviceEnv));
            defineServiceInitFunction(service, serviceEnv);
            service.resources.stream()
                    .peek(action -> action.flagSet.add(Flag.PUBLIC))
                    .forEach(resource -> defineNode(resource, serviceEnv));
        });
    }

    private void defineInvokableSymbol(BLangInvokableNode invokableNode, BInvokableSymbol funcSymbol,
                                       SymbolEnv invokableEnv) {
        invokableNode.symbol = funcSymbol;
        defineSymbol(invokableNode.name.pos, funcSymbol);
        invokableEnv.scope = funcSymbol.scope;
        defineInvokableSymbolParams(invokableNode, funcSymbol, invokableEnv);
    }

    private void defineInvokableSymbolParams(BLangInvokableNode invokableNode, BInvokableSymbol invokableSymbol,
                                             SymbolEnv invokableEnv) {
        List<BVarSymbol> paramSymbols =
                invokableNode.requiredParams.stream()
                        .peek(varNode -> defineNode(varNode, invokableEnv))
                        .map(varNode -> varNode.symbol)
                        .collect(Collectors.toList());

        List<BVarSymbol> namedParamSymbols =
                invokableNode.defaultableParams.stream()
                        .peek(varDefNode -> defineNode(varDefNode.var, invokableEnv))
                        .map(varDefNode -> {
                            BVarSymbol varSymbol = varDefNode.var.symbol;
                            if (varDefNode.var.expr.getKind() != NodeKind.LITERAL) {
                                this.dlog.error(varDefNode.var.expr.pos, DiagnosticCode.INVALID_DEFAULT_PARAM_VALUE,
                                        varDefNode.var.name);
                            } else {
                                BLangLiteral literal = (BLangLiteral) varDefNode.var.expr;
                                varSymbol.defaultValue = literal.value;
                            }
                            return varSymbol;
                        })
                        .collect(Collectors.toList());

        if (!invokableNode.desugaredReturnType) {
            symResolver.resolveTypeNode(invokableNode.returnTypeNode, invokableEnv);
        }
        invokableSymbol.params = paramSymbols;
        invokableSymbol.retType = invokableNode.returnTypeNode.type;
        invokableSymbol.defaultableParams = namedParamSymbols;

        // Create function type
        List<BType> paramTypes = paramSymbols.stream()
                .map(paramSym -> paramSym.type)
                .collect(Collectors.toList());
        namedParamSymbols.forEach(paramSymbol -> paramTypes.add(paramSymbol.type));

        if (invokableNode.restParam != null) {
            defineNode(invokableNode.restParam, invokableEnv);
            invokableSymbol.restParam = invokableNode.restParam.symbol;
            paramTypes.add(invokableSymbol.restParam.type);
        }
        invokableSymbol.type = new BInvokableType(paramTypes, invokableNode.returnTypeNode.type, null);
    }

    private void defineSymbol(DiagnosticPos pos, BSymbol symbol) {
        symbol.scope = new Scope(symbol);
        if (symResolver.checkForUniqueSymbol(pos, env, symbol, symbol.tag)) {
            env.scope.define(symbol.name, symbol);
        }
    }

    private void defineSymbolWithCurrentEnvOwner(DiagnosticPos pos, BSymbol symbol) {
        symbol.scope = new Scope(env.scope.owner);
        if (symResolver.checkForUniqueSymbol(pos, env, symbol, symbol.tag)) {
            env.scope.define(symbol.name, symbol);
        }
    }

    public BVarSymbol defineVarSymbol(DiagnosticPos pos, Set<Flag> flagSet, BType varType, Name varName,
                                      SymbolEnv env) {
        // Create variable symbol
        Scope enclScope = env.scope;
        BVarSymbol varSymbol = createVarSymbol(flagSet, varType, varName, env);

        // Add it to the enclosing scope
        if (!symResolver.checkForUniqueSymbol(pos, env, varSymbol, SymTag.VARIABLE_NAME)) {
            varSymbol.type = symTable.errType;
        }
        enclScope.define(varSymbol.name, varSymbol);
        return varSymbol;
    }

    private BVarSymbol createVarSymbol(Set<Flag> flagSet, BType varType, Name varName, SymbolEnv env) {
        BVarSymbol varSymbol;
        if (varType.tag == TypeTags.INVOKABLE) {
            varSymbol = new BInvokableSymbol(SymTag.VARIABLE, Flags.asMask(flagSet), varName,
                    env.enclPkg.symbol.pkgID, varType, env.scope.owner);
        } else {
            varSymbol = new BVarSymbol(Flags.asMask(flagSet), varName,
                    env.enclPkg.symbol.pkgID, varType, env.scope.owner);
        }
        return varSymbol;
    }

    public BEndpointVarSymbol defineEndpointVarSymbol(DiagnosticPos pos, Set<Flag> flagSet, BType varType,
                                                      Name varName, SymbolEnv env) {
        // Create variable symbol
        Scope enclScope = env.scope;
        BEndpointVarSymbol varSymbol = new BEndpointVarSymbol(Flags.asMask(flagSet), varName, env.enclPkg.symbol
                .pkgID, varType, enclScope.owner);
        Scope.ScopeEntry scopeEntry = enclScope.entries.get(names.fromString("$" + varName.value));
        if (scopeEntry != null && scopeEntry.symbol != null && scopeEntry.symbol instanceof BVarSymbol) {
            varSymbol.docTag = ((BVarSymbol) scopeEntry.symbol).docTag;
        }

        // Add it to the enclosing scope
        // Find duplicates
        if (!symResolver.checkForUniqueSymbol(pos, env, varSymbol, SymTag.VARIABLE_NAME)) {
            varSymbol.type = symTable.errType;
        }
        enclScope.define(varSymbol.name, varSymbol);
        return varSymbol;
    }

    private void defineObjectInitFunction(BLangObjectTypeNode object, SymbolEnv conEnv) {
        BLangFunction initFunction = object.initFunction;
        if (initFunction == null) {
            return;
        }

        //Set cached receiver to the init function
        initFunction.receiver = ASTBuilderUtil.createReceiver(object.pos, object.type);

        initFunction.attachedFunction = true;
        initFunction.flagSet.add(Flag.ATTACHED);
        defineNode(initFunction, conEnv);
    }

    private void defineRecordInitFunction(BLangTypeDefinition typeDef, SymbolEnv conEnv) {
        BLangRecordTypeNode recordTypeNode = (BLangRecordTypeNode) typeDef.typeNode;
        recordTypeNode.initFunction = ASTBuilderUtil.createInitFunction(typeDef.pos, "", Names.INIT_FUNCTION_SUFFIX);

        recordTypeNode.initFunction.receiver = createReceiver(typeDef.pos, typeDef.name);
        recordTypeNode.initFunction.attachedFunction = true;
        recordTypeNode.initFunction.flagSet.add(Flag.ATTACHED);

        // Adding record level variables to the init function is done at desugar phase

        defineNode(recordTypeNode.initFunction, conEnv);
    }

    private void defineServiceInitFunction(BLangService service, SymbolEnv conEnv) {
        BLangFunction initFunction = ASTBuilderUtil.createInitFunction(service.pos, service.getName().getValue(),
                Names.INIT_FUNCTION_SUFFIX);
        service.initFunction = initFunction;
        defineNode(service.initFunction, conEnv);
    }

    private void defineAttachedFunctions(BLangFunction funcNode, BInvokableSymbol funcSymbol,
                                         SymbolEnv invokableEnv, boolean isValidAttachedFunc) {
        BTypeSymbol typeSymbol = funcNode.receiver.type.tsymbol;

        // Check whether there exists a struct field with the same name as the function name.
        if (isValidAttachedFunc) {
            if (typeSymbol.tag == SymTag.OBJECT) {
                validateFunctionsAttachedToObject(funcNode, funcSymbol, invokableEnv);
            } else if (typeSymbol.tag == SymTag.RECORD) {
                validateFunctionsAttachedToRecords(funcNode, funcSymbol, invokableEnv);
            }
        }

        defineNode(funcNode.receiver, invokableEnv);
        funcSymbol.receiverSymbol = funcNode.receiver.symbol;
    }

    private void validateFunctionsAttachedToRecords(BLangFunction funcNode, BInvokableSymbol funcSymbol,
                                                    SymbolEnv invokableEnv) {
        BInvokableType funcType = (BInvokableType) funcSymbol.type;
        BRecordTypeSymbol recordSymbol = (BRecordTypeSymbol) funcNode.receiver.type.tsymbol;

        recordSymbol.initializerFunc = new BAttachedFunction(
                names.fromIdNode(funcNode.name), funcSymbol, funcType);
    }

    private void validateFunctionsAttachedToObject(BLangFunction funcNode, BInvokableSymbol funcSymbol,
                                                   SymbolEnv invokableEnv) {

        BInvokableType funcType = (BInvokableType) funcSymbol.type;
        BObjectTypeSymbol objectSymbol = (BObjectTypeSymbol) funcNode.receiver.type.tsymbol;
        BSymbol symbol = symResolver.lookupMemberSymbol(funcNode.receiver.pos, objectSymbol.scope, invokableEnv,
                names.fromIdNode(funcNode.name), SymTag.VARIABLE);
        if (symbol != symTable.notFoundSymbol) {
            dlog.error(funcNode.pos, DiagnosticCode.OBJECT_FIELD_AND_FUNC_WITH_SAME_NAME,
                    funcNode.name.value, funcNode.receiver.type.toString());
            return;
        }

        BAttachedFunction attachedFunc = new BAttachedFunction(
                names.fromIdNode(funcNode.name), funcSymbol, funcType);
        objectSymbol.attachedFuncs.add(attachedFunc);

        // Check whether this attached function is a object initializer.
        if (!Names.OBJECT_INIT_SUFFIX.value.equals(funcNode.name.value)) {
            // Not a object initializer.
            return;
        }

        if (funcNode.returnTypeNode.type != symTable.nilType) {
            dlog.error(funcNode.pos, DiagnosticCode.INVALID_OBJECT_CONSTRUCTOR,
                    funcNode.name.value, funcNode.receiver.type.toString());
        }
        objectSymbol.initializerFunc = attachedFunc;
    }

    private StatementNode createAssignmentStmt(BLangVariable variable, BVarSymbol varSym, BSymbol fieldVar) {
        //Create LHS reference variable
        BLangSimpleVarRef varRef = (BLangSimpleVarRef) TreeBuilder.createSimpleVariableReferenceNode();
        varRef.pos = variable.pos;
        varRef.variableName = (BLangIdentifier) createIdentifier(fieldVar.name.getValue());
        varRef.pkgAlias = (BLangIdentifier) TreeBuilder.createIdentifierNode();
        varRef.symbol = fieldVar;
        varRef.type = fieldVar.type;

        //Create RHS variable reference
        BLangSimpleVarRef exprVar = (BLangSimpleVarRef) TreeBuilder.createSimpleVariableReferenceNode();
        exprVar.pos = variable.pos;
        exprVar.variableName = (BLangIdentifier) createIdentifier(varSym.name.getValue());
        exprVar.pkgAlias = (BLangIdentifier) TreeBuilder.createIdentifierNode();
        exprVar.symbol = varSym;
        exprVar.type = varSym.type;

        //Create assignment statement
        BLangAssignment assignmentStmt = (BLangAssignment) TreeBuilder.createAssignmentNode();
        assignmentStmt.expr = exprVar;
        assignmentStmt.pos = variable.pos;
        assignmentStmt.setVariable(varRef);
        return assignmentStmt;
    }

    private BLangVariable createReceiver(DiagnosticPos pos, BLangIdentifier name) {
        BLangVariable receiver = (BLangVariable) TreeBuilder.createVariableNode();
        receiver.pos = pos;
        IdentifierNode identifier = createIdentifier(Names.SELF.getValue());
        receiver.setName(identifier);
        receiver.docTag = DocTag.RECEIVER;

        BLangUserDefinedType structTypeNode = (BLangUserDefinedType) TreeBuilder.createUserDefinedTypeNode();
        structTypeNode.pkgAlias = new BLangIdentifier();
        structTypeNode.typeName = name;
        receiver.setTypeNode(structTypeNode);
        return receiver;
    }

    private void definePackageInitFunctions(BLangPackage pkgNode, SymbolEnv env) {
        BLangFunction initFunction = pkgNode.initFunction;
        // Add package level namespace declarations to the init function
        pkgNode.xmlnsList.forEach(xmlns -> {
            initFunction.body.addStatement(createNamespaceDeclrStatement(xmlns));
        });

        defineNode(pkgNode.initFunction, env);
        pkgNode.symbol.initFunctionSymbol = pkgNode.initFunction.symbol;

        addInitReturnStatement(pkgNode.startFunction.body);
        defineNode(pkgNode.startFunction, env);
        pkgNode.symbol.startFunctionSymbol = pkgNode.startFunction.symbol;

        addInitReturnStatement(pkgNode.stopFunction.body);
        defineNode(pkgNode.stopFunction, env);
        pkgNode.symbol.stopFunctionSymbol = pkgNode.stopFunction.symbol;
    }

    private void createPackageInitFunctions(BLangPackage pkgNode) {
        String alias = pkgNode.symbol.pkgID.toString();
        pkgNode.initFunction = ASTBuilderUtil.createInitFunction(pkgNode.pos, alias,
                Names.INIT_FUNCTION_SUFFIX);
        pkgNode.startFunction = ASTBuilderUtil.createInitFunction(pkgNode.pos, alias,
                Names.START_FUNCTION_SUFFIX);
        pkgNode.stopFunction = ASTBuilderUtil.createInitFunction(pkgNode.pos, alias,
                Names.STOP_FUNCTION_SUFFIX);
    }

<<<<<<< HEAD
    private void createPackageTestInitFunctions(BLangTestablePackage pkgNode) {
        String alias = pkgNode.symbol.pkgID.toString();
        pkgNode.testInitFunction = createInitFunction(pkgNode.pos, alias,
                                                  Names.TEST_INIT_FUNCTION_SUFFIX);
        pkgNode.testStartFunction = createInitFunction(pkgNode.pos, alias,
                                                   Names.TEST_START_FUNCTION_SUFFIX);
        pkgNode.testStopFunction = createInitFunction(pkgNode.pos, alias,
                                                  Names.TEST_STOP_FUNCTION_SUFFIX);
    }

    private void definePackageTestInitFunctions(BLangTestablePackage pkgNode, SymbolEnv env) {
        BLangFunction initFunction = pkgNode.testInitFunction;
        // Add package level namespace declarations to the test init function
        pkgNode.xmlnsList.forEach(xmlns -> {
            initFunction.body.addStatement(createNamespaceDeclrStatement(xmlns));
        });

        defineNode(pkgNode.testInitFunction, env);
        pkgNode.symbol.testInitFunctionSymbol = pkgNode.testInitFunction.symbol;

        addInitReturnStatement(pkgNode.testStartFunction.body);
        defineNode(pkgNode.testStartFunction, env);
        pkgNode.symbol.testStartFunctionSymbol = pkgNode.testStartFunction.symbol;

        addInitReturnStatement(pkgNode.testStopFunction.body);
        defineNode(pkgNode.testStopFunction, env);
        pkgNode.symbol.testStopFunctionSymbol = pkgNode.testStopFunction.symbol;
    }

    private BLangFunction createInitFunction(DiagnosticPos pos, String name, Name sufix) {
        BLangFunction initFunction = (BLangFunction) TreeBuilder.createFunctionNode();
        initFunction.setName(createIdentifier(name + sufix.getValue()));
        initFunction.flagSet = EnumSet.of(Flag.PUBLIC);
        initFunction.pos = pos;

        BLangValueType typeNode = (BLangValueType) TreeBuilder.createValueTypeNode();
        typeNode.pos = pos;
        typeNode.typeKind = TypeKind.NIL;
        initFunction.returnTypeNode = typeNode;

        //Create body of the init function
        BLangBlockStmt body = (BLangBlockStmt) TreeBuilder.createBlockNode();
        body.pos = pos;
        initFunction.setBody(body);
        return initFunction;
    }

=======
>>>>>>> 3962854c
    private IdentifierNode createIdentifier(String value) {
        IdentifierNode node = TreeBuilder.createIdentifierNode();
        if (value != null) {
            node.setValue(value);
        }
        return node;
    }

    private void addInitReturnStatement(BLangBlockStmt bLangBlockStmt) {
        BLangReturn returnStmt = ASTBuilderUtil.createNilReturnStmt(bLangBlockStmt.pos, symTable.nilType);
        bLangBlockStmt.addStatement(returnStmt);
    }

    private BLangXMLNSStatement createNamespaceDeclrStatement(BLangXMLNS xmlns) {
        BLangXMLNSStatement xmlnsStmt = (BLangXMLNSStatement) TreeBuilder.createXMLNSDeclrStatementNode();
        xmlnsStmt.xmlnsDecl = xmlns;
        xmlnsStmt.pos = xmlns.pos;
        return xmlnsStmt;
    }

    private boolean validateFuncReceiver(BLangFunction funcNode) {
        if (funcNode.receiver == null) {
            return true;
        }

        if (funcNode.receiver.type == null) {
            funcNode.receiver.type = symResolver.resolveTypeNode(funcNode.receiver.typeNode, env);
        }
        if (funcNode.receiver.type.tag == TypeTags.ERROR) {
            return true;
        }

        if (funcNode.receiver.type.tag != TypeTags.BOOLEAN
                && funcNode.receiver.type.tag != TypeTags.STRING
                && funcNode.receiver.type.tag != TypeTags.INT
                && funcNode.receiver.type.tag != TypeTags.FLOAT
                && funcNode.receiver.type.tag != TypeTags.JSON
                && funcNode.receiver.type.tag != TypeTags.XML
                && funcNode.receiver.type.tag != TypeTags.MAP
                && funcNode.receiver.type.tag != TypeTags.TABLE
                && funcNode.receiver.type.tag != TypeTags.STREAM
                && funcNode.receiver.type.tag != TypeTags.FUTURE
                && funcNode.receiver.type.tag != TypeTags.OBJECT
                && funcNode.receiver.type.tag != TypeTags.RECORD) {
            dlog.error(funcNode.receiver.pos, DiagnosticCode.FUNC_DEFINED_ON_NOT_SUPPORTED_TYPE,
                    funcNode.name.value, funcNode.receiver.type.toString());
            return false;
        }

        if (!this.env.enclPkg.symbol.pkgID.equals(funcNode.receiver.type.tsymbol.pkgID)) {
            dlog.error(funcNode.receiver.pos, DiagnosticCode.FUNC_DEFINED_ON_NON_LOCAL_TYPE,
                    funcNode.name.value, funcNode.receiver.type.toString());
            return false;
        }
        return true;
    }

    private Name getFuncSymbolName(BLangFunction funcNode) {
        if (funcNode.receiver != null) {
            return names.fromString(Symbols.getAttachedFuncSymbolName(
                    funcNode.receiver.type.tsymbol.name.value, funcNode.name.value));
        }
        return names.fromIdNode(funcNode.name);
    }

    private Name getFieldSymbolName(BLangVariable receiver, BLangVariable variable) {
        return names.fromString(Symbols.getAttachedFuncSymbolName(
                receiver.type.tsymbol.name.value, variable.name.value));
    }

    private MarkdownDocAttachment getMarkdownDocAttachment(BLangMarkdownDocumentation docNode) {
        if (docNode == null) {
            return new MarkdownDocAttachment();
        }
        MarkdownDocAttachment docAttachment = new MarkdownDocAttachment();
        docAttachment.description = docNode.getDocumentation();

        docNode.getParameters().forEach(p ->
                docAttachment.parameters.add(new MarkdownDocAttachment.Parameter(p.parameterName.value,
                        p.getParameterDocumentation())));

        docAttachment.returnValueDescription = docNode.getReturnParameterDocumentation();
        return docAttachment;
    }
}<|MERGE_RESOLUTION|>--- conflicted
+++ resolved
@@ -1210,14 +1210,13 @@
                 Names.STOP_FUNCTION_SUFFIX);
     }
 
-<<<<<<< HEAD
     private void createPackageTestInitFunctions(BLangTestablePackage pkgNode) {
         String alias = pkgNode.symbol.pkgID.toString();
-        pkgNode.testInitFunction = createInitFunction(pkgNode.pos, alias,
+        pkgNode.testInitFunction = ASTBuilderUtil.createInitFunction(pkgNode.pos, alias,
                                                   Names.TEST_INIT_FUNCTION_SUFFIX);
-        pkgNode.testStartFunction = createInitFunction(pkgNode.pos, alias,
+        pkgNode.testStartFunction = ASTBuilderUtil.createInitFunction(pkgNode.pos, alias,
                                                    Names.TEST_START_FUNCTION_SUFFIX);
-        pkgNode.testStopFunction = createInitFunction(pkgNode.pos, alias,
+        pkgNode.testStopFunction = ASTBuilderUtil.createInitFunction(pkgNode.pos, alias,
                                                   Names.TEST_STOP_FUNCTION_SUFFIX);
     }
 
@@ -1240,26 +1239,6 @@
         pkgNode.symbol.testStopFunctionSymbol = pkgNode.testStopFunction.symbol;
     }
 
-    private BLangFunction createInitFunction(DiagnosticPos pos, String name, Name sufix) {
-        BLangFunction initFunction = (BLangFunction) TreeBuilder.createFunctionNode();
-        initFunction.setName(createIdentifier(name + sufix.getValue()));
-        initFunction.flagSet = EnumSet.of(Flag.PUBLIC);
-        initFunction.pos = pos;
-
-        BLangValueType typeNode = (BLangValueType) TreeBuilder.createValueTypeNode();
-        typeNode.pos = pos;
-        typeNode.typeKind = TypeKind.NIL;
-        initFunction.returnTypeNode = typeNode;
-
-        //Create body of the init function
-        BLangBlockStmt body = (BLangBlockStmt) TreeBuilder.createBlockNode();
-        body.pos = pos;
-        initFunction.setBody(body);
-        return initFunction;
-    }
-
-=======
->>>>>>> 3962854c
     private IdentifierNode createIdentifier(String value) {
         IdentifierNode node = TreeBuilder.createIdentifierNode();
         if (value != null) {
