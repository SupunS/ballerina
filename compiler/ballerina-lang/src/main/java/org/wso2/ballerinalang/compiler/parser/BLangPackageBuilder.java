--- conflicted
+++ resolved
@@ -1471,10 +1471,6 @@
         invocationNode.pos = pos;
         invocationNode.addWS(ws);
         invocationNode.addWS(invocationWsStack.pop());
-<<<<<<< HEAD
-        invocationNode.errorSafeNavigation = safeNavigate;
-=======
->>>>>>> c45a8c09
         if (argsAvailable) {
             List<ExpressionNode> exprNodes = exprNodeListStack.pop();
             exprNodes.forEach(exprNode -> invocationNode.argExprs.add((BLangExpression) exprNode));
