--- conflicted
+++ resolved
@@ -1707,9 +1707,8 @@
         }
     }
 
-<<<<<<< HEAD
     void addGlobalVariable(DiagnosticPos pos, Set<Whitespace> ws, String identifier, boolean isPublic, boolean isFinal,
-                           boolean isDeclaredWithVar, boolean isExpressionAvailable) {
+                           boolean isDeclaredWithVar, boolean isExpressionAvailable, boolean isListenerVar) {
         BLangVariable var = (BLangVariable) this.generateBasicVarNode(pos, ws, identifier, isDeclaredWithVar,
                 isExpressionAvailable);
 
@@ -1719,21 +1718,11 @@
         if (isFinal) {
             var.flagSet.add(Flag.FINAL);
         }
+        if (isListenerVar) {
+            var.flagSet.add(Flag.LISTENER);
+        }
 
         attachAnnotations(var);
-=======
-    void addGlobalVariable(DiagnosticPos pos, Set<Whitespace> ws, String identifier, boolean exprAvailable,
-            boolean publicVar, boolean listenerVar) {
-        BLangSimpleVariable var = (BLangSimpleVariable) this.generateBasicVarNode(pos, ws, identifier, exprAvailable);
-        attachAnnotations(var);
-        if (publicVar) {
-            var.flagSet.add(Flag.PUBLIC);
-        }
-
-        if (listenerVar) {
-            var.flagSet.add(Flag.LISTENER);
-        }
->>>>>>> 85e83d8d
         attachMarkdownDocumentations(var);
         attachDeprecatedNode(var);
 
