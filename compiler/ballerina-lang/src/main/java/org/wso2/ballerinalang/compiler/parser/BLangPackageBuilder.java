--- conflicted
+++ resolved
@@ -245,17 +245,15 @@
 
     private Stack<List<SelectExpressionNode>> selectExpressionsListStack = new Stack<>();
 
-<<<<<<< HEAD
+    private Stack<SelectClauseNode> selectClausesStack = new Stack<>();
+
+    private Stack<FunctionClauseNode> functionClausesStack = new Stack<>();
+
     private Stack<SetAssignmentNode> setAssignmentStack = new Stack<>();
 
     private Stack<List<SetAssignmentNode>> setAssignmentListStack = new Stack<>();
 
     private Stack<StreamActionNode> streamActionNodeStack = new Stack<>();
-=======
-    private Stack<SelectClauseNode> selectClausesStack = new Stack<>();
-
-    private Stack<FunctionClauseNode> functionClausesStack = new Stack<>();
->>>>>>> 10a74eaa
 
     private Set<BLangImportPackage> imports = new HashSet<>();
 
@@ -1969,63 +1967,6 @@
         whereNode.setExpression(exprNodeStack.pop());
     }
 
-<<<<<<< HEAD
-    public void startSetAssignmentClauseNode(DiagnosticPos pos, Set<Whitespace> ws) {
-        SetAssignmentNode setAssignmentNode = TreeBuilder.createSetAssignmentNode();
-        ((BLangSetAssignment) setAssignmentNode).pos = pos;
-        ((BLangSetAssignment) setAssignmentNode).addWS(ws);
-        this.setAssignmentStack.push(setAssignmentNode);
-    }
-
-    public void endSetAssignmentClauseNode(DiagnosticPos currentPos, Set<Whitespace> ws) {
-        if (this.exprNodeStack.empty()) {
-            throw new IllegalStateException("Expression stack cannot be empty in processing a Set Assignment Clause");
-        }
-        SetAssignmentNode setAssignmentNode = this.setAssignmentStack.peek();
-        setAssignmentNode.setExpression(exprNodeStack.pop());
-        setAssignmentNode.setVariableReference(exprNodeStack.pop());
-    }
-
-    public void startSetClauseNode() {
-        this.setAssignmentListStack.push(new ArrayList<>());
-    }
-
-    public void endSetClauseNode(Set<Whitespace> ws, int selectExprCount) {
-        List<SetAssignmentNode> setAssignmentNodeList = this.setAssignmentListStack.peek();
-        addSetAssignmentToSelectAssignmentNodeList(setAssignmentNodeList, selectExprCount);
-    }
-
-    private void addSetAssignmentToSelectAssignmentNodeList(List<SetAssignmentNode> setAssignmentNodeList, int n) {
-        if (this.setAssignmentStack.isEmpty()) {
-            throw new IllegalStateException("Set expression stack cannot be empty in processing a SelectClause");
-        }
-        SetAssignmentNode expr = this.setAssignmentStack.pop();
-        if (n > 1) {
-            addSetAssignmentToSelectAssignmentNodeList(setAssignmentNodeList, n - 1);
-        }
-        setAssignmentNodeList.add(expr);
-    }
-
-    public void startStreamActionNode(DiagnosticPos pos, Set<Whitespace> ws) {
-        StreamActionNode streamActionNode = TreeBuilder.createStreamActionNode();
-        ((BLangStreamAction) streamActionNode).pos = pos;
-        ((BLangStreamAction) streamActionNode).addWS(ws);
-        this.streamActionNodeStack.push(streamActionNode);
-    }
-
-    public void endStreamActionNode(DiagnosticPos currentPos, Set<Whitespace> ws, String identifier, String action) {
-        if (this.exprNodeStack.empty()) {
-            throw new IllegalStateException("Expression stack cannot be empty in processing a Stream Action clause");
-        }
-        StreamActionNode streamActionNode = this.streamActionNodeStack.peek();
-
-        streamActionNode.setExpression(exprNodeStack.pop());
-        streamActionNode.setSetClause(setAssignmentListStack.pop());
-        streamActionNode.setIdentifier(identifier);
-        streamActionNode.setStreamActionType(action);
-    }
-
-=======
     public void startSelectClauseNode(DiagnosticPos pos, Set<Whitespace> ws) {
         SelectClauseNode selectClauseNode = TreeBuilder.createSelectClauseNode();
         ((BLangSelectClause) selectClauseNode).pos = pos;
@@ -2063,5 +2004,60 @@
         ((BLangFunctionClause) functionClauseNode).addWS(ws);
         functionClauseNode.setFunctionInvocation(this.exprNodeStack.pop());
     }
->>>>>>> 10a74eaa
+
+    public void startSetAssignmentClauseNode(DiagnosticPos pos, Set<Whitespace> ws) {
+        SetAssignmentNode setAssignmentNode = TreeBuilder.createSetAssignmentNode();
+        ((BLangSetAssignment) setAssignmentNode).pos = pos;
+        ((BLangSetAssignment) setAssignmentNode).addWS(ws);
+        this.setAssignmentStack.push(setAssignmentNode);
+    }
+
+    public void endSetAssignmentClauseNode(DiagnosticPos currentPos, Set<Whitespace> ws) {
+        if (this.exprNodeStack.empty()) {
+            throw new IllegalStateException("Expression stack cannot be empty in processing a Set Assignment Clause");
+        }
+        SetAssignmentNode setAssignmentNode = this.setAssignmentStack.peek();
+        setAssignmentNode.setExpression(exprNodeStack.pop());
+        setAssignmentNode.setVariableReference(exprNodeStack.pop());
+    }
+
+    public void startSetClauseNode() {
+        this.setAssignmentListStack.push(new ArrayList<>());
+    }
+
+    public void endSetClauseNode(Set<Whitespace> ws, int selectExprCount) {
+        List<SetAssignmentNode> setAssignmentNodeList = this.setAssignmentListStack.peek();
+        addSetAssignmentToSelectAssignmentNodeList(setAssignmentNodeList, selectExprCount);
+    }
+
+    private void addSetAssignmentToSelectAssignmentNodeList(List<SetAssignmentNode> setAssignmentNodeList, int n) {
+        if (this.setAssignmentStack.isEmpty()) {
+            throw new IllegalStateException("Set expression stack cannot be empty in processing a SelectClause");
+        }
+        SetAssignmentNode expr = this.setAssignmentStack.pop();
+        if (n > 1) {
+            addSetAssignmentToSelectAssignmentNodeList(setAssignmentNodeList, n - 1);
+        }
+        setAssignmentNodeList.add(expr);
+    }
+
+    public void startStreamActionNode(DiagnosticPos pos, Set<Whitespace> ws) {
+        StreamActionNode streamActionNode = TreeBuilder.createStreamActionNode();
+        ((BLangStreamAction) streamActionNode).pos = pos;
+        ((BLangStreamAction) streamActionNode).addWS(ws);
+        this.streamActionNodeStack.push(streamActionNode);
+    }
+
+    public void endStreamActionNode(DiagnosticPos currentPos, Set<Whitespace> ws, String identifier, String action) {
+        if (this.exprNodeStack.empty()) {
+            throw new IllegalStateException("Expression stack cannot be empty in processing a Stream Action clause");
+        }
+        StreamActionNode streamActionNode = this.streamActionNodeStack.peek();
+
+        streamActionNode.setExpression(exprNodeStack.pop());
+        streamActionNode.setSetClause(setAssignmentListStack.pop());
+        streamActionNode.setIdentifier(identifier);
+        streamActionNode.setStreamActionType(action);
+    }
+
 }