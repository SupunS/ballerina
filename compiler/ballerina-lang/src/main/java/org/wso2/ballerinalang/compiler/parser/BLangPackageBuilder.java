/*
 *  Copyright (c) 2017, WSO2 Inc. (http://www.wso2.org) All Rights Reserved.
 *
 *  WSO2 Inc. licenses this file to you under the Apache License,
 *  Version 2.0 (the "License"); you may not use this file except
 *  in compliance with the License.
 *  You may obtain a copy of the License at
 *
 *    http://www.apache.org/licenses/LICENSE-2.0
 *
 *  Unless required by applicable law or agreed to in writing,
 *  software distributed under the License is distributed on an
 *  "AS IS" BASIS, WITHOUT WARRANTIES OR CONDITIONS OF ANY
 *  KIND, either express or implied.  See the License for the
 *  specific language governing permissions and limitations
 *  under the License.
 */
package org.wso2.ballerinalang.compiler.parser;

import org.apache.commons.lang3.StringEscapeUtils;
import org.ballerinalang.compiler.CompilerOptionName;
import org.ballerinalang.model.TreeBuilder;
import org.ballerinalang.model.TreeUtils;
import org.ballerinalang.model.Whitespace;
import org.ballerinalang.model.elements.DocTag;
import org.ballerinalang.model.elements.Flag;
import org.ballerinalang.model.elements.PackageID;
import org.ballerinalang.model.tree.ActionNode;
import org.ballerinalang.model.tree.AnnotatableNode;
import org.ballerinalang.model.tree.AnnotationAttachmentNode;
import org.ballerinalang.model.tree.AnnotationNode;
import org.ballerinalang.model.tree.CompilationUnitNode;
import org.ballerinalang.model.tree.ConnectorNode;
import org.ballerinalang.model.tree.DeprecatedNode;
import org.ballerinalang.model.tree.DocumentableNode;
import org.ballerinalang.model.tree.DocumentationNode;
import org.ballerinalang.model.tree.EnumNode;
import org.ballerinalang.model.tree.FunctionNode;
import org.ballerinalang.model.tree.IdentifierNode;
import org.ballerinalang.model.tree.InvokableNode;
import org.ballerinalang.model.tree.NodeKind;
import org.ballerinalang.model.tree.ObjectNode;
import org.ballerinalang.model.tree.OperatorKind;
import org.ballerinalang.model.tree.ResourceNode;
import org.ballerinalang.model.tree.ServiceNode;
import org.ballerinalang.model.tree.StreamletNode;
import org.ballerinalang.model.tree.StructNode;
import org.ballerinalang.model.tree.TransformerNode;
import org.ballerinalang.model.tree.VariableNode;
import org.ballerinalang.model.tree.WorkerNode;
import org.ballerinalang.model.tree.clauses.FunctionClauseNode;
import org.ballerinalang.model.tree.clauses.GroupByNode;
import org.ballerinalang.model.tree.clauses.HavingNode;
import org.ballerinalang.model.tree.clauses.JoinStreamingInput;
import org.ballerinalang.model.tree.clauses.OrderByNode;
import org.ballerinalang.model.tree.clauses.OutputRateLimitNode;
import org.ballerinalang.model.tree.clauses.PatternClause;
import org.ballerinalang.model.tree.clauses.PatternStreamingEdgeInputNode;
import org.ballerinalang.model.tree.clauses.PatternStreamingInputNode;
import org.ballerinalang.model.tree.clauses.SelectClauseNode;
import org.ballerinalang.model.tree.clauses.SelectExpressionNode;
import org.ballerinalang.model.tree.clauses.SetAssignmentNode;
import org.ballerinalang.model.tree.clauses.StreamActionNode;
import org.ballerinalang.model.tree.clauses.StreamingInput;
import org.ballerinalang.model.tree.clauses.TableQuery;
import org.ballerinalang.model.tree.clauses.WhereNode;
import org.ballerinalang.model.tree.clauses.WindowClauseNode;
import org.ballerinalang.model.tree.clauses.WithinClause;
import org.ballerinalang.model.tree.expressions.ExpressionNode;
import org.ballerinalang.model.tree.expressions.TableQueryExpression;
import org.ballerinalang.model.tree.expressions.XMLAttributeNode;
import org.ballerinalang.model.tree.expressions.XMLLiteralNode;
import org.ballerinalang.model.tree.statements.BlockNode;
import org.ballerinalang.model.tree.statements.WheneverNode;
import org.ballerinalang.model.tree.statements.ForkJoinNode;
import org.ballerinalang.model.tree.statements.IfNode;
import org.ballerinalang.model.tree.statements.QueryStatementNode;
import org.ballerinalang.model.tree.statements.StatementNode;
import org.ballerinalang.model.tree.statements.StreamingQueryStatementNode;
import org.ballerinalang.model.tree.statements.TransactionNode;
import org.ballerinalang.model.tree.statements.VariableDefinitionNode;
import org.ballerinalang.model.tree.types.TypeNode;
import org.ballerinalang.util.diagnostic.DiagnosticCode;
import org.wso2.ballerinalang.compiler.tree.BLangAction;
import org.wso2.ballerinalang.compiler.tree.BLangAnnotation;
import org.wso2.ballerinalang.compiler.tree.BLangAnnotationAttachment;
import org.wso2.ballerinalang.compiler.tree.BLangAnnotationAttachmentPoint;
import org.wso2.ballerinalang.compiler.tree.BLangConnector;
import org.wso2.ballerinalang.compiler.tree.BLangDeprecatedNode;
import org.wso2.ballerinalang.compiler.tree.BLangDocumentation;
import org.wso2.ballerinalang.compiler.tree.BLangEndpoint;
import org.wso2.ballerinalang.compiler.tree.BLangEnum;
import org.wso2.ballerinalang.compiler.tree.BLangEnum.BLangEnumerator;
import org.wso2.ballerinalang.compiler.tree.BLangFunction;
import org.wso2.ballerinalang.compiler.tree.BLangIdentifier;
import org.wso2.ballerinalang.compiler.tree.BLangImportPackage;
import org.wso2.ballerinalang.compiler.tree.BLangNameReference;
import org.wso2.ballerinalang.compiler.tree.BLangObject;
import org.wso2.ballerinalang.compiler.tree.BLangPackageDeclaration;
import org.wso2.ballerinalang.compiler.tree.BLangResource;
import org.wso2.ballerinalang.compiler.tree.BLangService;
import org.wso2.ballerinalang.compiler.tree.BLangStreamlet;
import org.wso2.ballerinalang.compiler.tree.BLangStruct;
import org.wso2.ballerinalang.compiler.tree.BLangTransformer;
import org.wso2.ballerinalang.compiler.tree.BLangVariable;
import org.wso2.ballerinalang.compiler.tree.BLangWorker;
import org.wso2.ballerinalang.compiler.tree.BLangXMLNS;
import org.wso2.ballerinalang.compiler.tree.clauses.BLangGroupBy;
import org.wso2.ballerinalang.compiler.tree.clauses.BLangHaving;
import org.wso2.ballerinalang.compiler.tree.clauses.BLangJoinStreamingInput;
import org.wso2.ballerinalang.compiler.tree.clauses.BLangOrderBy;
import org.wso2.ballerinalang.compiler.tree.clauses.BLangOutputRateLimit;
import org.wso2.ballerinalang.compiler.tree.clauses.BLangPatternClause;
import org.wso2.ballerinalang.compiler.tree.clauses.BLangPatternStreamingEdgeInput;
import org.wso2.ballerinalang.compiler.tree.clauses.BLangPatternStreamingInput;
import org.wso2.ballerinalang.compiler.tree.clauses.BLangSelectClause;
import org.wso2.ballerinalang.compiler.tree.clauses.BLangSelectExpression;
import org.wso2.ballerinalang.compiler.tree.clauses.BLangSetAssignment;
import org.wso2.ballerinalang.compiler.tree.clauses.BLangStreamAction;
import org.wso2.ballerinalang.compiler.tree.clauses.BLangStreamingInput;
import org.wso2.ballerinalang.compiler.tree.clauses.BLangTableQuery;
import org.wso2.ballerinalang.compiler.tree.clauses.BLangWhere;
import org.wso2.ballerinalang.compiler.tree.clauses.BLangWindow;
import org.wso2.ballerinalang.compiler.tree.clauses.BLangWithinClause;
import org.wso2.ballerinalang.compiler.tree.expressions.BLangArrayLiteral;
import org.wso2.ballerinalang.compiler.tree.expressions.BLangAwaitExpr;
import org.wso2.ballerinalang.compiler.tree.expressions.BLangBinaryExpr;
import org.wso2.ballerinalang.compiler.tree.expressions.BLangBracedOrTupleExpr;
import org.wso2.ballerinalang.compiler.tree.expressions.BLangDocumentationAttribute;
import org.wso2.ballerinalang.compiler.tree.expressions.BLangExpression;
import org.wso2.ballerinalang.compiler.tree.expressions.BLangFieldBasedAccess;
import org.wso2.ballerinalang.compiler.tree.expressions.BLangIndexBasedAccess;
import org.wso2.ballerinalang.compiler.tree.expressions.BLangIntRangeExpression;
import org.wso2.ballerinalang.compiler.tree.expressions.BLangInvocation;
import org.wso2.ballerinalang.compiler.tree.expressions.BLangLambdaFunction;
import org.wso2.ballerinalang.compiler.tree.expressions.BLangLiteral;
import org.wso2.ballerinalang.compiler.tree.expressions.BLangNamedArgsExpression;
import org.wso2.ballerinalang.compiler.tree.expressions.BLangRecordLiteral;
import org.wso2.ballerinalang.compiler.tree.expressions.BLangRecordLiteral.BLangRecordKey;
import org.wso2.ballerinalang.compiler.tree.expressions.BLangRecordLiteral.BLangRecordKeyValue;
import org.wso2.ballerinalang.compiler.tree.expressions.BLangRestArgsExpression;
import org.wso2.ballerinalang.compiler.tree.expressions.BLangSimpleVarRef;
import org.wso2.ballerinalang.compiler.tree.expressions.BLangStringTemplateLiteral;
import org.wso2.ballerinalang.compiler.tree.expressions.BLangTableQueryExpression;
import org.wso2.ballerinalang.compiler.tree.expressions.BLangTernaryExpr;
import org.wso2.ballerinalang.compiler.tree.expressions.BLangTypeCastExpr;
import org.wso2.ballerinalang.compiler.tree.expressions.BLangTypeConversionExpr;
import org.wso2.ballerinalang.compiler.tree.expressions.BLangTypeInit;
import org.wso2.ballerinalang.compiler.tree.expressions.BLangTypeofExpr;
import org.wso2.ballerinalang.compiler.tree.expressions.BLangUnaryExpr;
import org.wso2.ballerinalang.compiler.tree.expressions.BLangVariableReference;
import org.wso2.ballerinalang.compiler.tree.expressions.BLangXMLAttribute;
import org.wso2.ballerinalang.compiler.tree.expressions.BLangXMLAttributeAccess;
import org.wso2.ballerinalang.compiler.tree.expressions.BLangXMLCommentLiteral;
import org.wso2.ballerinalang.compiler.tree.expressions.BLangXMLElementLiteral;
import org.wso2.ballerinalang.compiler.tree.expressions.BLangXMLProcInsLiteral;
import org.wso2.ballerinalang.compiler.tree.expressions.BLangXMLQName;
import org.wso2.ballerinalang.compiler.tree.expressions.BLangXMLQuotedString;
import org.wso2.ballerinalang.compiler.tree.expressions.BLangXMLTextLiteral;
import org.wso2.ballerinalang.compiler.tree.statements.BLangAbort;
import org.wso2.ballerinalang.compiler.tree.statements.BLangAssignment;
import org.wso2.ballerinalang.compiler.tree.statements.BLangBlockStmt;
import org.wso2.ballerinalang.compiler.tree.statements.BLangBreak;
import org.wso2.ballerinalang.compiler.tree.statements.BLangCatch;
import org.wso2.ballerinalang.compiler.tree.statements.BLangCompoundAssignment;
import org.wso2.ballerinalang.compiler.tree.statements.BLangExpressionStmt;
import org.wso2.ballerinalang.compiler.tree.statements.BLangForeach;
import org.wso2.ballerinalang.compiler.tree.statements.BLangWhenever;
import org.wso2.ballerinalang.compiler.tree.statements.BLangForkJoin;
import org.wso2.ballerinalang.compiler.tree.statements.BLangIf;
import org.wso2.ballerinalang.compiler.tree.statements.BLangLock;
import org.wso2.ballerinalang.compiler.tree.statements.BLangMatch;
import org.wso2.ballerinalang.compiler.tree.statements.BLangMatch.BLangMatchStmtPatternClause;
import org.wso2.ballerinalang.compiler.tree.statements.BLangNext;
import org.wso2.ballerinalang.compiler.tree.statements.BLangPostIncrement;
import org.wso2.ballerinalang.compiler.tree.statements.BLangReturn;
import org.wso2.ballerinalang.compiler.tree.statements.BLangStreamingQueryStatement;
import org.wso2.ballerinalang.compiler.tree.statements.BLangThrow;
import org.wso2.ballerinalang.compiler.tree.statements.BLangTransaction;
import org.wso2.ballerinalang.compiler.tree.statements.BLangTryCatchFinally;
import org.wso2.ballerinalang.compiler.tree.statements.BLangTupleDestructure;
import org.wso2.ballerinalang.compiler.tree.statements.BLangVariableDef;
import org.wso2.ballerinalang.compiler.tree.statements.BLangWhile;
import org.wso2.ballerinalang.compiler.tree.statements.BLangWorkerReceive;
import org.wso2.ballerinalang.compiler.tree.statements.BLangWorkerSend;
import org.wso2.ballerinalang.compiler.tree.statements.BLangXMLNSStatement;
import org.wso2.ballerinalang.compiler.tree.types.BLangArrayType;
import org.wso2.ballerinalang.compiler.tree.types.BLangBuiltInRefTypeNode;
import org.wso2.ballerinalang.compiler.tree.types.BLangConstrainedType;
import org.wso2.ballerinalang.compiler.tree.types.BLangFunctionTypeNode;
import org.wso2.ballerinalang.compiler.tree.types.BLangTupleTypeNode;
import org.wso2.ballerinalang.compiler.tree.types.BLangType;
import org.wso2.ballerinalang.compiler.tree.types.BLangUnionTypeNode;
import org.wso2.ballerinalang.compiler.tree.types.BLangUserDefinedType;
import org.wso2.ballerinalang.compiler.tree.types.BLangValueType;
import org.wso2.ballerinalang.compiler.util.CompilerContext;
import org.wso2.ballerinalang.compiler.util.CompilerOptions;
import org.wso2.ballerinalang.compiler.util.Names;
import org.wso2.ballerinalang.compiler.util.QuoteType;
import org.wso2.ballerinalang.compiler.util.TypeTags;
import org.wso2.ballerinalang.compiler.util.diagnotic.BLangDiagnosticLog;
import org.wso2.ballerinalang.compiler.util.diagnotic.DiagnosticPos;

import java.util.ArrayDeque;
import java.util.ArrayList;
import java.util.Arrays;
import java.util.Collections;
import java.util.Deque;
import java.util.HashSet;
import java.util.Iterator;
import java.util.List;
import java.util.Set;
import java.util.Stack;
import java.util.TreeSet;
import java.util.stream.Collectors;

/**
 * This class builds the package AST of a Ballerina source file.
 *
 * @since 0.94
 */
public class BLangPackageBuilder {

    private CompilationUnitNode compUnit;

    private Stack<BLangNameReference> nameReferenceStack = new Stack<>();

    private Stack<TypeNode> typeNodeStack = new Stack<>();

    private Stack<BlockNode> blockNodeStack = new Stack<>();

    private Stack<VariableNode> varStack = new Stack<>();

    private Stack<List<VariableNode>> varListStack = new Stack<>();

    private Stack<InvokableNode> invokableNodeStack = new Stack<>();

    private Stack<ExpressionNode> exprNodeStack = new Stack<>();

    private Stack<List<ExpressionNode>> exprNodeListStack = new Stack<>();

    private Stack<Set<Whitespace>> commaWsStack = new Stack<>();

    private Stack<Set<Whitespace>> invocationWsStack = new Stack<>();

    private Stack<BLangRecordLiteral> recordLiteralNodes = new Stack<>();

    private Stack<BLangTryCatchFinally> tryCatchFinallyNodesStack = new Stack<>();

    private Stack<StructNode> structStack = new Stack<>();

    private Stack<ObjectNode> objectStack = new Stack<>();

    private Stack<EnumNode> enumStack = new Stack<>();

    private List<BLangEnumerator> enumeratorList = new ArrayList<>();

    private Stack<ConnectorNode> connectorNodeStack = new Stack<>();

    private Stack<List<ActionNode>> actionNodeStack = new Stack<>();

    private Stack<AnnotationNode> annotationStack = new Stack<>();

    private Stack<DocumentationNode> docAttachmentStack = new Stack<>();

    private Stack<DeprecatedNode> deprecatedAttachmentStack = new Stack<>();

    private Stack<AnnotationAttachmentNode> annotAttachmentStack = new Stack<>();

    private Stack<IfNode> ifElseStatementStack = new Stack<>();

    private Stack<TransactionNode> transactionNodeStack = new Stack<>();

    private Stack<ForkJoinNode> forkJoinNodesStack = new Stack<>();

    private Stack<ServiceNode> serviceNodeStack = new Stack<>();

    private Stack<List<BLangEndpoint>> endpointListStack = new Stack<>();
    private BLangEndpoint lastBuiltEndpoint;

    private Stack<XMLAttributeNode> xmlAttributeNodeStack = new Stack<>();

    private Stack<BLangAnnotationAttachmentPoint> attachmentPointStack = new Stack<>();

    private Stack<OrderByNode> orderByClauseStack = new Stack<>();

    private Stack<GroupByNode> groupByClauseStack = new Stack<>();

    private Stack<HavingNode> havingClauseStack = new Stack<>();

    private Stack<WhereNode> whereClauseStack = new Stack<>();

    private Stack<SelectExpressionNode> selectExpressionsStack = new Stack<>();

    private Stack<List<SelectExpressionNode>> selectExpressionsListStack = new Stack<>();

    private Stack<SelectClauseNode> selectClausesStack = new Stack<>();

    private Stack<FunctionClauseNode> functionClausesStack = new Stack<>();

    private Stack<WindowClauseNode> windowClausesStack = new Stack<>();

    private Stack<StreamingInput> streamingInputStack = new Stack<>();

    private Stack<JoinStreamingInput> joinStreamingInputsStack = new Stack<>();

    private Stack<TableQuery> tableQueriesStack = new Stack<>();

    private Stack<SetAssignmentNode> setAssignmentStack = new Stack<>();

    private Stack<List<SetAssignmentNode>> setAssignmentListStack = new Stack<>();

    private Stack<StreamActionNode> streamActionNodeStack = new Stack<>();

    private Stack<PatternStreamingEdgeInputNode> patternStreamingEdgeInputStack = new Stack<>();

    private Stack<PatternStreamingInputNode> patternStreamingInputStack = new Stack<>();

    private Stack<StreamingQueryStatementNode> streamingQueryStatementStack = new Stack<>();

    private Stack<QueryStatementNode> queryStatementStack = new Stack<>();

    private Stack<StreamletNode> streamletNodeStack = new Stack<>();

    private Stack<WheneverNode> wheneverNodeStack = new Stack<>();

    private Stack<OutputRateLimitNode> outputRateLimitStack = new Stack<>();

    private Stack<WithinClause> withinClauseStack = new Stack<>();

    private Stack<PatternClause> patternClauseStack = new Stack<>();

    private Set<BLangImportPackage> imports = new HashSet<>();

    private List<VariableDefinitionNode> defaultableParamsList = new ArrayList<>();

    private Stack<VariableNode> restParamStack = new Stack<>();

    private Set<Whitespace> endpointVarWs;

    private Set<Whitespace> endpointKeywordWs;

    private Deque<BLangMatch> matchStmtStack;

    private PatternStreamingInputNode recentStreamingPatternInputNode;

    private BLangAnonymousModelHelper anonymousModelHelper;
    private CompilerOptions compilerOptions;

    /**
     * Keep the number of anonymous structs found so far in the current package.
     * This field is used to generate a name for an anonymous struct.
     */
    private int anonStructCount = 0;

    protected int lambdaFunctionCount = 0;

    private BLangDiagnosticLog dlog;

    private static final String IDENTIFIER_LITERAL_PREFIX = "^\"";
    private static final String IDENTIFIER_LITERAL_SUFFIX = "\"";

    public BLangPackageBuilder(CompilerContext context, CompilationUnitNode compUnit) {
        this.dlog = BLangDiagnosticLog.getInstance(context);
        this.anonymousModelHelper = BLangAnonymousModelHelper.getInstance(context);
        this.dlog = BLangDiagnosticLog.getInstance(context);
        this.compilerOptions = CompilerOptions.getInstance(context);
        this.compUnit = compUnit;
    }

    public void addAttachPoint(BLangAnnotationAttachmentPoint.AttachmentPoint attachPoint) {
        attachmentPointStack.push(new BLangAnnotationAttachmentPoint(attachPoint));
    }

    public void addValueType(DiagnosticPos pos, Set<Whitespace> ws, String typeName) {
        BLangValueType typeNode = (BLangValueType) TreeBuilder.createValueTypeNode();
        typeNode.addWS(ws);
        typeNode.pos = pos;
        typeNode.typeKind = (TreeUtils.stringToTypeKind(typeName));

        addType(typeNode);
    }

    public void addUnionType(DiagnosticPos pos, Set<Whitespace> ws) {
        BLangType rhsTypeNode = (BLangType) this.typeNodeStack.pop();
        BLangType lhsTypeNode = (BLangType) this.typeNodeStack.pop();

        BLangUnionTypeNode unionTypeNode;
        if (rhsTypeNode.getKind() == NodeKind.UNION_TYPE_NODE) {
            unionTypeNode = (BLangUnionTypeNode) rhsTypeNode;
            unionTypeNode.memberTypeNodes.add(0, lhsTypeNode);
            this.typeNodeStack.push(unionTypeNode);
            return;
        } else {
            unionTypeNode = (BLangUnionTypeNode) TreeBuilder.createUnionTypeNode();
            unionTypeNode.memberTypeNodes.add(lhsTypeNode);
            unionTypeNode.memberTypeNodes.add(rhsTypeNode);
        }

        unionTypeNode.pos = pos;
        unionTypeNode.addWS(ws);
        this.typeNodeStack.push(unionTypeNode);
    }

    public void addTupleType(DiagnosticPos pos, Set<Whitespace> ws, int members) {
        BLangTupleTypeNode tupleTypeNode = (BLangTupleTypeNode) TreeBuilder.createTupleTypeNode();
        for (int i = 0; i < members; i++) {
            final BLangType member = (BLangType) this.typeNodeStack.pop();
            tupleTypeNode.memberTypeNodes.add(0, member);
        }
        tupleTypeNode.pos = pos;
        tupleTypeNode.addWS(ws);
        this.typeNodeStack.push(tupleTypeNode);
    }

    public void addArrayType(DiagnosticPos pos, Set<Whitespace> ws, int dimensions) {
        BLangType eType = (BLangType) this.typeNodeStack.pop();
        BLangArrayType arrayTypeNode = (BLangArrayType) TreeBuilder.createArrayTypeNode();
        arrayTypeNode.addWS(ws);
        arrayTypeNode.pos = pos;
        arrayTypeNode.elemtype = eType;
        arrayTypeNode.dimensions = dimensions;

        addType(arrayTypeNode);
    }

    public void markTypeNodeAsNullable(Set<Whitespace> ws) {
        BLangType typeNode = (BLangType) this.typeNodeStack.peek();
        typeNode.addWS(ws);
        typeNode.nullable = true;
    }

    public void markTypeNodeAsGrouped(Set<Whitespace> ws) {
        BLangType typeNode = (BLangType) this.typeNodeStack.peek();
        typeNode.addWS(ws);
        typeNode.grouped = true;
    }

    public void addUserDefineType(Set<Whitespace> ws) {
        BLangNameReference nameReference = nameReferenceStack.pop();
        BLangUserDefinedType userDefinedType = createUserDefinedType(nameReference.pos, ws,
                (BLangIdentifier) nameReference.pkgAlias, (BLangIdentifier) nameReference.name);
        userDefinedType.addWS(nameReference.ws);
        addType(userDefinedType);
    }

    public void addAnonStructType(DiagnosticPos pos, Set<Whitespace> ws) {
        // Generate a name for the anonymous struct
        String genName = anonymousModelHelper.getNextAnonymousStructKey(pos.src.pkgID);
        IdentifierNode anonStructGenName = createIdentifier(genName);

        // Create an anonymous struct and add it to the list of structs in the current package.
        BLangStruct structNode = populateStructNode(pos, ws, anonStructGenName, true);
        this.compUnit.addTopLevelNode(structNode);

        addType(createUserDefinedType(pos, ws, (BLangIdentifier) TreeBuilder.createIdentifierNode(), structNode.name));

    }

    public void addBuiltInReferenceType(DiagnosticPos pos, Set<Whitespace> ws, String typeName) {
        BLangBuiltInRefTypeNode refType = (BLangBuiltInRefTypeNode) TreeBuilder.createBuiltInReferenceTypeNode();
        refType.typeKind = TreeUtils.stringToTypeKind(typeName);
        refType.pos = pos;
        refType.addWS(ws);
        addType(refType);
    }

    public void addConstraintType(DiagnosticPos pos, Set<Whitespace> ws, String typeName) {
        BLangNameReference nameReference = nameReferenceStack.pop();
        BLangUserDefinedType constraintType = (BLangUserDefinedType) TreeBuilder.createUserDefinedTypeNode();
        constraintType.pos = pos;
        constraintType.pkgAlias = (BLangIdentifier) nameReference.pkgAlias;
        constraintType.typeName = (BLangIdentifier) nameReference.name;
        constraintType.addWS(nameReference.ws);
        Set<Whitespace> refTypeWS = removeNthFromLast(ws, 2);

        BLangBuiltInRefTypeNode refType = (BLangBuiltInRefTypeNode) TreeBuilder.createBuiltInReferenceTypeNode();
        refType.typeKind = TreeUtils.stringToTypeKind(typeName);
        refType.pos = pos;
        refType.addWS(refTypeWS);

        BLangConstrainedType constrainedType = (BLangConstrainedType) TreeBuilder.createConstrainedTypeNode();
        constrainedType.type = refType;
        constrainedType.constraint = constraintType;
        constrainedType.pos = pos;
        constrainedType.addWS(ws);

        addType(constrainedType);
    }

    public void addConstraintTypeWithTypeName(DiagnosticPos pos, Set<Whitespace> ws, String typeName) {
        Set<Whitespace> refTypeWS = removeNthFromLast(ws, 2);

        BLangBuiltInRefTypeNode refType = (BLangBuiltInRefTypeNode) TreeBuilder.createBuiltInReferenceTypeNode();
        refType.typeKind = TreeUtils.stringToTypeKind(typeName);
        refType.pos = pos;
        refType.addWS(refTypeWS);

        BLangConstrainedType constrainedType = (BLangConstrainedType) TreeBuilder.createConstrainedTypeNode();
        constrainedType.type = refType;
        constrainedType.constraint = (BLangType) this.typeNodeStack.pop();
        constrainedType.pos = pos;
        constrainedType.addWS(ws);

        addType(constrainedType);
    }

    public void addEndpointType(DiagnosticPos pos, Set<Whitespace> ws) {
        BLangNameReference nameReference = nameReferenceStack.pop();
        BLangUserDefinedType constraintType = (BLangUserDefinedType) TreeBuilder.createUserDefinedTypeNode();
        constraintType.pos = pos;
        constraintType.pkgAlias = (BLangIdentifier) nameReference.pkgAlias;
        constraintType.typeName = (BLangIdentifier) nameReference.name;
        constraintType.addWS(nameReference.ws);
        addType(constraintType);
    }

    public void addFunctionType(DiagnosticPos pos, Set<Whitespace> ws, boolean paramsAvail, boolean paramsTypeOnly,
                                boolean retParamsAvail) {
        // TODO : Fix function main ()(boolean , function(string x)(float, int)){} issue
        BLangFunctionTypeNode functionTypeNode = (BLangFunctionTypeNode) TreeBuilder.createFunctionTypeNode();
        functionTypeNode.pos = pos;
        functionTypeNode.returnsKeywordExists = true;

        if (retParamsAvail) {
//            functionTypeNode.addWS(commaWsStack.pop());
            functionTypeNode.returnParamTypeNodes.add(this.varStack.pop().getTypeNode());
        }
        if (paramsAvail) {
            functionTypeNode.addWS(commaWsStack.pop());
            this.varListStack.pop().forEach(v -> functionTypeNode.paramTypeNodes.add(v.getTypeNode()));
        }

        functionTypeNode.addWS(ws);
        addType(functionTypeNode);
    }

    private void addType(TypeNode typeNode) {
        this.typeNodeStack.push(typeNode);
    }

    public void addNameReference(DiagnosticPos currentPos, Set<Whitespace> ws, String pkgName, String name) {
        IdentifierNode pkgNameNode = createIdentifier(pkgName);
        IdentifierNode nameNode = createIdentifier(name);
        nameReferenceStack.push(new BLangNameReference(currentPos, ws, pkgNameNode, nameNode));
    }

    public void startVarList() {
        this.varListStack.push(new ArrayList<>());
    }

    public void startFunctionDef() {
        FunctionNode functionNode = TreeBuilder.createFunctionNode();
        attachAnnotations(functionNode);
        attachDocumentations(functionNode);
        attachDeprecatedNode(functionNode);
        this.invokableNodeStack.push(functionNode);
        startEndpointDeclarationScope(((BLangFunction) functionNode).endpoints);
    }

    public void startBlock() {
        this.blockNodeStack.push(TreeBuilder.createBlockNode());
    }

    private IdentifierNode createIdentifier(String value) {
        IdentifierNode node = TreeBuilder.createIdentifierNode();
        if (value == null) {
            return node;
        }

        if (value.startsWith(IDENTIFIER_LITERAL_PREFIX) && value.endsWith(IDENTIFIER_LITERAL_SUFFIX)) {
            node.setValue(value.substring(2, value.length() - 1));
            node.setLiteral(true);
        } else {
            node.setValue(value);
            node.setLiteral(false);
        }
        return node;
    }

    public void addVarToStruct(DiagnosticPos pos,
                               Set<Whitespace> ws,
                               String identifier,
                               boolean exprAvailable,
                               int annotCount,
                               boolean isPrivate) {

        Set<Whitespace> wsForSemiColon = removeNthFromLast(ws, 0);
        BLangStruct structNode = (BLangStruct) this.structStack.peek();
        structNode.addWS(wsForSemiColon);
        BLangVariable field = addVar(pos, ws, identifier, exprAvailable, annotCount);

        if (!isPrivate) {
            field.flagSet.add(Flag.PUBLIC);
        }
    }

    public BLangVariable addVar(DiagnosticPos pos,
                                Set<Whitespace> ws,
                                String identifier,
                                boolean exprAvailable,
                                int annotCount) {
        BLangVariable var = (BLangVariable) this.generateBasicVarNode(pos, ws, identifier, exprAvailable);
        attachAnnotations(var, annotCount);
        var.pos = pos;
        if (this.varListStack.empty()) {
            this.varStack.push(var);
        } else {
            this.varListStack.peek().add(var);
        }

        return var;
    }

    public BLangVariable addReturnParam(DiagnosticPos pos,
                                Set<Whitespace> ws,
                                String identifier,
                                boolean exprAvailable,
                                int annotCount) {
        BLangVariable var = (BLangVariable) this.generateBasicVarNode(pos, ws, identifier, exprAvailable);
        attachAnnotations(var, annotCount);
        var.pos = pos;
        this.varStack.push(var);
        return var;
    }

    public void endCallableUnitSignature(Set<Whitespace> ws, String identifier, boolean paramsAvail,
                                         boolean retParamsAvail, boolean restParamAvail) {
        InvokableNode invNode = this.invokableNodeStack.peek();
        invNode.setName(this.createIdentifier(identifier));
        invNode.addWS(ws);
        if (retParamsAvail) {
            BLangVariable variableNode = (BLangVariable) this.varStack.pop();
            variableNode.docTag = DocTag.RETURN;
            invNode.addReturnParameter(variableNode);
        }

        if (paramsAvail) {
            this.varListStack.pop().forEach(variableNode -> {
                ((BLangVariable) variableNode).docTag = DocTag.PARAM;
                invNode.addParameter(variableNode);
            });

            this.defaultableParamsList.forEach(variableDef -> {
                BLangVariableDef varDef = (BLangVariableDef) variableDef;
                varDef.var.docTag = DocTag.PARAM;
                invNode.addDefaultableParameter(varDef);
            });
            this.defaultableParamsList = new ArrayList<>();

            if (restParamAvail) {
                invNode.setRestParameter(this.restParamStack.pop());
            }
        }
    }

    public void startLambdaFunctionDef(PackageID pkgID) {
        startFunctionDef();
        BLangFunction lambdaFunction = (BLangFunction) this.invokableNodeStack.peek();
        lambdaFunction.setName(createIdentifier(anonymousModelHelper.getNextAnonymousFunctionKey(pkgID)));
        lambdaFunction.addFlag(Flag.LAMBDA);
    }

    public void addLambdaFunctionDef(DiagnosticPos pos, Set<Whitespace> ws, boolean paramsAvail, boolean retParamsAvail,
                                     boolean restParamAvail) {
        BLangFunction lambdaFunction = (BLangFunction) this.invokableNodeStack.peek();
        lambdaFunction.pos = pos;
        endCallableUnitSignature(ws, lambdaFunction.getName().value, paramsAvail, retParamsAvail, restParamAvail);
        BLangLambdaFunction lambdaExpr = (BLangLambdaFunction) TreeBuilder.createLambdaFunctionNode();
        lambdaExpr.function = lambdaFunction;
        lambdaExpr.pos = pos;
        addExpressionNode(lambdaExpr);
        // TODO: is null correct here
        endFunctionDef(pos, null, false, false, true, false);
    }

    private void startEndpointDeclarationScope(List<BLangEndpoint> endpointList) {
        endpointListStack.push(endpointList);
    }

    private void endEndpointDeclarationScope() {
        endpointListStack.pop();
    }

    public void addEndpointDefinition(DiagnosticPos pos, Set<Whitespace> ws, String identifier, boolean initExprExist) {
        final BLangEndpoint endpointNode = (BLangEndpoint) TreeBuilder.createEndpointNode();
        attachAnnotations(endpointNode);
        endpointNode.pos = pos;
        endpointNode.name = (BLangIdentifier) this.createIdentifier(identifier);
        endpointNode.endpointTypeNode = (BLangUserDefinedType) typeNodeStack.pop();
        if (initExprExist) {
            endpointNode.configurationExpr = (BLangExpression) this.exprNodeStack.pop();
        }
        endpointNode.addWS(ws);
        if (endpointListStack.empty()) {
            // Top level node.
            lastBuiltEndpoint = endpointNode;
            this.compUnit.addTopLevelNode(endpointNode);
        } else {
            endpointListStack.peek().add(endpointNode);
        }
    }

    public void markLastEndpointAsPublic() {
        lastBuiltEndpoint.flagSet.add(Flag.PUBLIC);
    }

    public void addVariableDefStatement(DiagnosticPos pos,
                                        Set<Whitespace> ws,
                                        String identifier,
                                        boolean exprAvailable,
                                        boolean endpoint,
                                        boolean safeAssignment) {
        BLangVariable var = (BLangVariable) TreeBuilder.createVariableNode();
        BLangVariableDef varDefNode = (BLangVariableDef) TreeBuilder.createVariableDefinitionNode();
        // TODO : Remove endpoint logic from here.
        Set<Whitespace> wsOfSemiColon = null;
        if (endpoint) {
            var.addWS(endpointVarWs);
            var.addWS(endpointKeywordWs);
            endpointVarWs = null;
            endpointKeywordWs = null;
        } else {
            wsOfSemiColon = removeNthFromLast(ws, 0);
        }
        var.pos = pos;
        var.addWS(ws);
        var.setName(this.createIdentifier(identifier));
        var.setTypeNode(this.typeNodeStack.pop());
        var.safeAssignment = safeAssignment;
        if (exprAvailable) {
            var.setInitialExpression(this.exprNodeStack.pop());
        }

        varDefNode.pos = pos;
        varDefNode.setVariable(var);
        varDefNode.addWS(wsOfSemiColon);
        addStmtToCurrentBlock(varDefNode);
    }

    public void addTypeInitExpression(DiagnosticPos pos, Set<Whitespace> ws, String initName, boolean exprAvailable) {
        BLangTypeInit objectInitNode = (BLangTypeInit) TreeBuilder.createObjectInitNode();
        objectInitNode.pos = pos;
        objectInitNode.addWS(ws);
        objectInitNode.userDefinedType = (BLangUserDefinedType) typeNodeStack.pop();

        BLangInvocation invocationNode = (BLangInvocation) TreeBuilder.createInvocationNode();
        invocationNode.pos = pos;
        invocationNode.addWS(ws);
        if (exprAvailable) {
            List<ExpressionNode> exprNodes = exprNodeListStack.pop();
            Set<Whitespace> cws = commaWsStack.pop();
            exprNodes.forEach(exprNode -> {
                invocationNode.argExprs.add((BLangExpression) exprNode);
                objectInitNode.argsExpr.add((BLangExpression) exprNode);

            });
            invocationNode.addWS(cws);
            objectInitNode.addWS(cws);
        }

        //TODO check whether pkgName can be be empty
        IdentifierNode pkgNameNode = TreeBuilder.createIdentifierNode();
        IdentifierNode nameNode = createIdentifier(initName);
        BLangNameReference nameReference = new BLangNameReference(pos, ws, pkgNameNode, nameNode);
        invocationNode.name = (BLangIdentifier) nameReference.name;
        invocationNode.addWS(nameReference.ws);
        invocationNode.pkgAlias = (BLangIdentifier) nameReference.pkgAlias;
        invocationNode.async = false;

        objectInitNode.objectInitInvocation = invocationNode;
        this.addExpressionNode(objectInitNode);
    }

    private void addStmtToCurrentBlock(StatementNode statement) {
        this.blockNodeStack.peek().addStatement(statement);
    }

    public void startTryCatchFinallyStmt() {
        this.tryCatchFinallyNodesStack.push((BLangTryCatchFinally) TreeBuilder.createTryCatchFinallyNode());
        startBlock();
    }

    public void addTryClause(DiagnosticPos pos) {
        BLangBlockStmt tryBlock = (BLangBlockStmt) this.blockNodeStack.pop();
        tryBlock.pos = pos;
        tryCatchFinallyNodesStack.peek().tryBody = tryBlock;
    }

    public void startCatchClause() {
        startBlock();
    }

    public void addCatchClause(DiagnosticPos poc, Set<Whitespace> ws, String paramName) {
        BLangVariable variableNode = (BLangVariable) TreeBuilder.createVariableNode();
        variableNode.typeNode = (BLangType) this.typeNodeStack.pop();
        variableNode.name = (BLangIdentifier) createIdentifier(paramName);
        variableNode.pos = variableNode.typeNode.pos;
        variableNode.addWS(removeNthFromLast(ws, 3));

        BLangCatch catchNode = (BLangCatch) TreeBuilder.createCatchNode();
        catchNode.pos = poc;
        catchNode.addWS(ws);
        catchNode.body = (BLangBlockStmt) this.blockNodeStack.pop();
        catchNode.param = variableNode;
        tryCatchFinallyNodesStack.peek().catchBlocks.add(catchNode);
    }

    public void startFinallyBlock() {
        startBlock();
    }

    public void addFinallyBlock(DiagnosticPos poc, Set<Whitespace> ws) {
        BLangBlockStmt blockNode = (BLangBlockStmt) this.blockNodeStack.pop();
        BLangTryCatchFinally rootTry = tryCatchFinallyNodesStack.peek();
        rootTry.finallyBody = blockNode;
        rootTry.addWS(ws);
        blockNode.pos = poc;
    }

    public void addTryCatchFinallyStmt(DiagnosticPos poc, Set<Whitespace> ws) {
        BLangTryCatchFinally stmtNode = tryCatchFinallyNodesStack.pop();
        stmtNode.pos = poc;
        stmtNode.addWS(ws);
        addStmtToCurrentBlock(stmtNode);
    }

    public void addThrowStmt(DiagnosticPos poc, Set<Whitespace> ws) {
        ExpressionNode throwExpr = this.exprNodeStack.pop();
        BLangThrow throwNode = (BLangThrow) TreeBuilder.createThrowNode();
        throwNode.pos = poc;
        throwNode.addWS(ws);
        throwNode.expr = (BLangExpression) throwExpr;
        addStmtToCurrentBlock(throwNode);
    }

    private void addExpressionNode(ExpressionNode expressionNode) {
        this.exprNodeStack.push(expressionNode);
    }

    public void addLiteralValue(DiagnosticPos pos, Set<Whitespace> ws, int typeTag, Object value) {
        BLangLiteral litExpr = (BLangLiteral) TreeBuilder.createLiteralExpression();
        litExpr.addWS(ws);
        litExpr.pos = pos;
        litExpr.typeTag = typeTag;
        litExpr.value = value;
        addExpressionNode(litExpr);
    }

    public void addArrayInitExpr(DiagnosticPos pos, Set<Whitespace> ws, boolean argsAvailable) {
        List<ExpressionNode> argExprList;
        BLangArrayLiteral arrayLiteral = (BLangArrayLiteral) TreeBuilder.createArrayLiteralNode();
        if (argsAvailable) {
            arrayLiteral.addWS(commaWsStack.pop());
            argExprList = exprNodeListStack.pop();
        } else {
            argExprList = new ArrayList<>(0);
        }
        arrayLiteral.exprs = argExprList.stream().map(expr -> (BLangExpression) expr).collect(Collectors.toList());
        arrayLiteral.pos = pos;
        arrayLiteral.addWS(ws);
        addExpressionNode(arrayLiteral);
    }

    public void addKeyValueRecord(Set<Whitespace> ws) {
        BLangRecordKeyValue keyValue = (BLangRecordKeyValue) TreeBuilder.createRecordKeyValue();
        keyValue.addWS(ws);
        keyValue.valueExpr = (BLangExpression) exprNodeStack.pop();
        keyValue.key = new BLangRecordKey((BLangExpression) exprNodeStack.pop());
        recordLiteralNodes.peek().keyValuePairs.add(keyValue);
    }

    public void addMapStructLiteral(DiagnosticPos pos, Set<Whitespace> ws) {
        BLangRecordLiteral recordTypeLiteralNode = recordLiteralNodes.pop();
        recordTypeLiteralNode.pos = pos;
        recordTypeLiteralNode.addWS(ws);
        addExpressionNode(recordTypeLiteralNode);
    }

    public void startMapStructLiteral() {
        BLangRecordLiteral literalNode = (BLangRecordLiteral) TreeBuilder.createRecordLiteralNode();
        recordLiteralNodes.push(literalNode);
    }

    public void startExprNodeList() {
        this.exprNodeListStack.push(new ArrayList<>());
    }

    public void endExprNodeList(Set<Whitespace> ws, int exprCount) {
        commaWsStack.push(ws);
        List<ExpressionNode> exprList = exprNodeListStack.peek();
        addExprToExprNodeList(exprList, exprCount);
    }

    private void addExprToExprNodeList(List<ExpressionNode> exprList, int n) {
        if (exprNodeStack.empty()) {
            throw new IllegalStateException("Expression stack cannot be empty in processing an ExpressionList");
        }
        ExpressionNode expr = exprNodeStack.pop();
        if (n > 1) {
            addExprToExprNodeList(exprList, n - 1);
        }
        exprList.add(expr);
    }


    public void createSimpleVariableReference(DiagnosticPos pos, Set<Whitespace> ws) {
        BLangNameReference nameReference = nameReferenceStack.pop();
        BLangSimpleVarRef varRef = (BLangSimpleVarRef) TreeBuilder
                .createSimpleVariableReferenceNode();
        varRef.pos = pos;
        varRef.addWS(ws);
        varRef.addWS(nameReference.ws);
        varRef.pkgAlias = (BLangIdentifier) nameReference.pkgAlias;
        varRef.variableName = (BLangIdentifier) nameReference.name;
        this.exprNodeStack.push(varRef);
    }

    public void createFunctionInvocation(DiagnosticPos pos, Set<Whitespace> ws, boolean argsAvailable,
                                         boolean async) {
        BLangInvocation invocationNode = (BLangInvocation) TreeBuilder.createInvocationNode();
        invocationNode.pos = pos;
        invocationNode.addWS(ws);
        if (argsAvailable) {
            List<ExpressionNode> exprNodes = exprNodeListStack.pop();
            exprNodes.forEach(exprNode -> invocationNode.argExprs.add((BLangExpression) exprNode));
            invocationNode.addWS(commaWsStack.pop());
        }

        BLangNameReference nameReference = nameReferenceStack.pop();
        invocationNode.name = (BLangIdentifier) nameReference.name;
        invocationNode.addWS(nameReference.ws);
        invocationNode.pkgAlias = (BLangIdentifier) nameReference.pkgAlias;
        invocationNode.async = async;
        addExpressionNode(invocationNode);
    }

    public void startInvocationNode(Set<Whitespace> ws) {
        invocationWsStack.push(ws);
    }

    public void createInvocationNode(DiagnosticPos pos, Set<Whitespace> ws, String invocation, boolean argsAvailable) {
        BLangInvocation invocationNode = (BLangInvocation) TreeBuilder.createInvocationNode();
        invocationNode.pos = pos;
        invocationNode.addWS(ws);
        invocationNode.addWS(invocationWsStack.pop());
        if (argsAvailable) {
            List<ExpressionNode> exprNodes = exprNodeListStack.pop();
            exprNodes.forEach(exprNode -> invocationNode.argExprs.add((BLangExpression) exprNode));
            invocationNode.addWS(commaWsStack.pop());
        }

        invocationNode.expr = (BLangVariableReference) exprNodeStack.pop();
        invocationNode.name = (BLangIdentifier) createIdentifier(invocation);
        invocationNode.pkgAlias = (BLangIdentifier) createIdentifier(null);
        addExpressionNode(invocationNode);
    }

    public void createActionInvocationNode(DiagnosticPos pos, Set<Whitespace> ws) {
        BLangInvocation invocationExpr = (BLangInvocation) exprNodeStack.pop();
        invocationExpr.actionInvocation = true;
        invocationExpr.pos = pos;
        invocationExpr.addWS(ws);

        BLangNameReference nameReference = nameReferenceStack.pop();
        BLangSimpleVarRef varRef = (BLangSimpleVarRef) TreeBuilder.createSimpleVariableReferenceNode();
        varRef.pos = nameReference.pos;
        varRef.addWS(nameReference.ws);
        varRef.pkgAlias = (BLangIdentifier) nameReference.pkgAlias;
        varRef.variableName = (BLangIdentifier) nameReference.name;
        invocationExpr.expr = varRef;
        exprNodeStack.push(invocationExpr);
    }

    public void createFieldBasedAccessNode(DiagnosticPos pos, Set<Whitespace> ws, String fieldName) {
        BLangFieldBasedAccess fieldBasedAccess = (BLangFieldBasedAccess) TreeBuilder.createFieldBasedAccessNode();
        fieldBasedAccess.pos = pos;
        fieldBasedAccess.addWS(ws);
        fieldBasedAccess.field = (BLangIdentifier) createIdentifier(fieldName);
        fieldBasedAccess.expr = (BLangVariableReference) exprNodeStack.pop();
        addExpressionNode(fieldBasedAccess);
    }

    public void createIndexBasedAccessNode(DiagnosticPos pos, Set<Whitespace> ws) {
        BLangIndexBasedAccess indexBasedAccess = (BLangIndexBasedAccess) TreeBuilder.createIndexBasedAccessNode();
        indexBasedAccess.pos = pos;
        indexBasedAccess.addWS(ws);
        indexBasedAccess.indexExpr = (BLangExpression) exprNodeStack.pop();
        indexBasedAccess.expr = (BLangVariableReference) exprNodeStack.pop();
        addExpressionNode(indexBasedAccess);
    }

    public void createBracedOrTupleExpression(DiagnosticPos pos, Set<Whitespace> ws, int numberOfExpressions) {
        final BLangBracedOrTupleExpr expr = (BLangBracedOrTupleExpr) TreeBuilder.createBracedOrTupleExpression();
        expr.pos = pos;
        expr.addWS(ws);
        for (int i = 0; i < numberOfExpressions; i++) {
            expr.expressions.add(0, (BLangExpression) exprNodeStack.pop());
        }
        addExpressionNode(expr);
    }

    public void createBinaryExpr(DiagnosticPos pos, Set<Whitespace> ws, String operator) {
        BLangBinaryExpr binaryExpressionNode = (BLangBinaryExpr) TreeBuilder.createBinaryExpressionNode();
        binaryExpressionNode.pos = pos;
        binaryExpressionNode.addWS(ws);
        binaryExpressionNode.rhsExpr = (BLangExpression) exprNodeStack.pop();
        binaryExpressionNode.lhsExpr = (BLangExpression) exprNodeStack.pop();
        binaryExpressionNode.opKind = OperatorKind.valueFrom(operator);
        addExpressionNode(binaryExpressionNode);
    }

    public void createTypeCastExpr(DiagnosticPos pos, Set<Whitespace> ws) {
        BLangTypeCastExpr typeCastNode = (BLangTypeCastExpr) TreeBuilder.createTypeCastNode();
        typeCastNode.pos = pos;
        typeCastNode.addWS(ws);
        typeCastNode.expr = (BLangExpression) exprNodeStack.pop();
        typeCastNode.typeNode = (BLangType) typeNodeStack.pop();
        addExpressionNode(typeCastNode);
    }

    public void createTypeAccessExpr(DiagnosticPos pos, Set<Whitespace> ws) {
        BLangTypeofExpr typeAccessExpr = (BLangTypeofExpr) TreeBuilder.createTypeAccessNode();
        typeAccessExpr.pos = pos;
        typeAccessExpr.addWS(ws);
        typeAccessExpr.typeNode = (BLangType) typeNodeStack.pop();
        addExpressionNode(typeAccessExpr);
    }

    public void createTypeConversionExpr(DiagnosticPos pos, Set<Whitespace> ws, boolean namedTransformer) {
        BLangTypeConversionExpr typeConversionNode = (BLangTypeConversionExpr) TreeBuilder.createTypeConversionNode();
        typeConversionNode.pos = pos;
        typeConversionNode.addWS(ws);
        typeConversionNode.typeNode = (BLangType) typeNodeStack.pop();
        typeConversionNode.expr = (BLangExpression) exprNodeStack.pop();
        if (namedTransformer) {
            typeConversionNode.transformerInvocation = (BLangInvocation) exprNodeStack.pop();
        }
        addExpressionNode(typeConversionNode);
    }

    public void createUnaryExpr(DiagnosticPos pos, Set<Whitespace> ws, String operator) {
        BLangUnaryExpr unaryExpressionNode = (BLangUnaryExpr) TreeBuilder.createUnaryExpressionNode();
        unaryExpressionNode.pos = pos;
        unaryExpressionNode.addWS(ws);
        unaryExpressionNode.expr = (BLangExpression) exprNodeStack.pop();
        unaryExpressionNode.operator = OperatorKind.valueFrom(operator);
        addExpressionNode(unaryExpressionNode);
    }

    public void createTernaryExpr(DiagnosticPos pos, Set<Whitespace> ws) {
        BLangTernaryExpr ternaryExpr = (BLangTernaryExpr) TreeBuilder.createTernaryExpressionNode();
        ternaryExpr.pos = pos;
        ternaryExpr.addWS(ws);
        ternaryExpr.elseExpr = (BLangExpression) exprNodeStack.pop();
        ternaryExpr.thenExpr = (BLangExpression) exprNodeStack.pop();
        ternaryExpr.expr = (BLangExpression) exprNodeStack.pop();
        if (ternaryExpr.expr.getKind() == NodeKind.TERNARY_EXPR) {
            // Re-organizing ternary expression tree if there nested ternary expressions.
            BLangTernaryExpr root = (BLangTernaryExpr) ternaryExpr.expr;
            BLangTernaryExpr parent = root;
            while (parent.elseExpr.getKind() == NodeKind.TERNARY_EXPR) {
                parent = (BLangTernaryExpr) parent.elseExpr;
            }
            ternaryExpr.expr = parent.elseExpr;
            parent.elseExpr = ternaryExpr;
            ternaryExpr = root;
        }
        addExpressionNode(ternaryExpr);
    }
    
    public void createAwaitExpr(DiagnosticPos pos, Set<Whitespace> ws) {
        BLangAwaitExpr awaitExpr = (BLangAwaitExpr) TreeBuilder.createAwaitExpressionNode();
        awaitExpr.pos = pos;
        awaitExpr.addWS(ws);
        awaitExpr.expr = (BLangExpression) exprNodeStack.pop();
        addExpressionNode(awaitExpr);
    }

    public void endFunctionDef(DiagnosticPos pos,
                               Set<Whitespace> ws,
                               boolean publicFunc,
                               boolean nativeFunc,
                               boolean bodyExists,
                               boolean isReceiverAttached) {
        BLangFunction function = (BLangFunction) this.invokableNodeStack.pop();
        endEndpointDeclarationScope();
        function.pos = pos;
        function.addWS(ws);

        if (publicFunc) {
            function.flagSet.add(Flag.PUBLIC);
        }

        if (nativeFunc) {
            function.flagSet.add(Flag.NATIVE);
        }

        if (!bodyExists) {
            function.body = null;
        }

        if (isReceiverAttached) {
            BLangVariable receiver = (BLangVariable) this.varStack.pop();
            receiver.docTag = DocTag.RECEIVER;
            function.receiver = receiver;
            function.flagSet.add(Flag.ATTACHED);
        }

        if (!function.deprecatedAttachments.isEmpty()) {
            function.flagSet.add(Flag.DEPRECATED);
        }

        this.compUnit.addTopLevelNode(function);
    }

    public void startWorker() {
        WorkerNode workerNode = TreeBuilder.createWorkerNode();
        this.invokableNodeStack.push(workerNode);
        startBlock();
    }

    public void addWorker(DiagnosticPos pos, Set<Whitespace> ws, String workerName) {
        BLangWorker worker = (BLangWorker) this.invokableNodeStack.pop();
        worker.setName(createIdentifier(workerName));
        worker.pos = pos;
        worker.addWS(ws);
        worker.setBody(this.blockNodeStack.pop());
        if (this.forkJoinNodesStack.empty()) {
            InvokableNode invokableNode = this.invokableNodeStack.peek();
            invokableNode.getParameters().forEach(worker::addParameter);
            invokableNode.getReturnParameters().forEach(worker::addReturnParameter);
            invokableNode.addWorker(worker);
            invokableNode.addFlag(Flag.PARALLEL);
        } else {
            ((BLangForkJoin) this.forkJoinNodesStack.peek()).workers.add(worker);
        }
    }

    public void attachWorkerWS(Set<Whitespace> ws) {
        BLangWorker worker = (BLangWorker) this.invokableNodeStack.peek();
        worker.addWS(ws);
    }

    public void startForkJoinStmt() {
        this.forkJoinNodesStack.push(TreeBuilder.createForkJoinNode());
    }

    public void addForkJoinStmt(DiagnosticPos pos, Set<Whitespace> ws) {
        BLangForkJoin forkJoin = (BLangForkJoin) this.forkJoinNodesStack.pop();
        forkJoin.pos = pos;
        forkJoin.addWS(ws);
        this.addStmtToCurrentBlock(forkJoin);
    }

    public void startJoinCause() {
        startBlock();
    }

    public void addJoinCause(Set<Whitespace> ws, String identifier) {
        BLangForkJoin forkJoin = (BLangForkJoin) this.forkJoinNodesStack.peek();
        forkJoin.joinedBody = (BLangBlockStmt) this.blockNodeStack.pop();
        Set<Whitespace> varWS = removeNthFromLast(ws, 3);
        forkJoin.addWS(ws);
        forkJoin.joinResultVar = (BLangVariable) this.generateBasicVarNode(
                (DiagnosticPos) this.typeNodeStack.peek().getPosition(), varWS, identifier, false);
    }

    public void addJoinCondition(Set<Whitespace> ws, String joinType, List<String> workerNames, int joinCount) {
        BLangForkJoin forkJoin = (BLangForkJoin) this.forkJoinNodesStack.peek();
        forkJoin.joinedWorkerCount = joinCount;
        forkJoin.joinType = ForkJoinNode.JoinType.valueOf(joinType);
        forkJoin.addWS(ws);
        workerNames.forEach(s -> forkJoin.joinedWorkers.add((BLangIdentifier) createIdentifier(s)));
    }

    public void startTimeoutCause() {
        startBlock();
    }

    public void addTimeoutCause(Set<Whitespace> ws, String identifier) {
        BLangForkJoin forkJoin = (BLangForkJoin) this.forkJoinNodesStack.peek();
        forkJoin.timeoutBody = (BLangBlockStmt) this.blockNodeStack.pop();
        forkJoin.timeoutExpression = (BLangExpression) this.exprNodeStack.pop();
        Set<Whitespace> varWS = removeNthFromLast(ws, 3);
        forkJoin.addWS(ws);
        forkJoin.timeoutVariable = (BLangVariable) this.generateBasicVarNode(
                (DiagnosticPos) this.typeNodeStack.peek().getPosition(), varWS, identifier, false);
    }

    public void endCallableUnitBody(Set<Whitespace> ws) {
        BlockNode block = this.blockNodeStack.pop();
        InvokableNode invokableNode = this.invokableNodeStack.peek();
        invokableNode.addWS(ws);
        invokableNode.setBody(block);
    }

    public void setPackageDeclaration(DiagnosticPos pos, Set<Whitespace> ws, List<String> nameComps, String version) {
        List<BLangIdentifier> pkgNameComps = new ArrayList<>();
        nameComps.forEach(e -> pkgNameComps.add((BLangIdentifier) this.createIdentifier(e)));
        BLangIdentifier versionNode = (BLangIdentifier) this.createIdentifier(version);

        BLangPackageDeclaration pkgDcl = (BLangPackageDeclaration) TreeBuilder.createPackageDeclarationNode();
        pkgDcl.pos = pos;
        // TODO: orgname is null, fix it.
        pkgDcl.addWS(ws);
        pkgDcl.pkgNameComps = pkgNameComps;
        pkgDcl.version = versionNode;
        this.compUnit.addTopLevelNode(pkgDcl);
    }

    public void addImportPackageDeclaration(DiagnosticPos pos,
                                            Set<Whitespace> ws,
                                            String orgName,
                                            List<String> nameComps,
                                            String version,
                                            String alias) {

        List<BLangIdentifier> pkgNameComps = new ArrayList<>();
        nameComps.forEach(e -> pkgNameComps.add((BLangIdentifier) this.createIdentifier(e)));
        BLangIdentifier versionNode = (BLangIdentifier) this.createIdentifier(version);
        BLangIdentifier aliasNode = (alias != null && !alias.isEmpty()) ?
                (BLangIdentifier) this.createIdentifier(alias) :
                pkgNameComps.get(pkgNameComps.size() - 1);

        BLangImportPackage importDcl = (BLangImportPackage) TreeBuilder.createImportPackageNode();
        importDcl.pos = pos;
        importDcl.addWS(ws);
        importDcl.pkgNameComps = pkgNameComps;
        importDcl.version = versionNode;
        importDcl.orgName = (BLangIdentifier) this.createIdentifier(orgName);
        importDcl.alias = aliasNode;
        this.compUnit.addTopLevelNode(importDcl);
        if (this.imports.contains(importDcl)) {
            this.dlog.warning(pos, DiagnosticCode.REDECLARED_IMPORT_PACKAGE, importDcl.getQualifiedPackageName());
        } else {
            this.imports.add(importDcl);
        }
    }

    private VariableNode generateBasicVarNode(DiagnosticPos pos,
                                              Set<Whitespace> ws,
                                              String identifier,
                                              boolean exprAvailable) {
        BLangVariable var = (BLangVariable) TreeBuilder.createVariableNode();
        var.pos = pos;
        IdentifierNode name = this.createIdentifier(identifier);
        var.setName(name);
        var.addWS(ws);
        var.setTypeNode(this.typeNodeStack.pop());
        if (exprAvailable) {
            var.setInitialExpression(this.exprNodeStack.pop());
        }
        return var;
    }

    public void addGlobalVariable(DiagnosticPos pos,
                                  Set<Whitespace> ws,
                                  String identifier,
                                  boolean exprAvailable,
                                  boolean publicVar,
                                  boolean safeAssignment) {
        BLangVariable var = (BLangVariable) this.generateBasicVarNode(pos, ws, identifier, exprAvailable);
        if (publicVar) {
            var.flagSet.add(Flag.PUBLIC);
        }
        var.docTag = DocTag.VARIABLE;
        var.safeAssignment = safeAssignment;

        this.compUnit.addTopLevelNode(var);
    }

    public void addConstVariable(DiagnosticPos pos, Set<Whitespace> ws, String identifier,
                                 boolean publicVar, boolean safeAssignment) {
        BLangVariable var = (BLangVariable) this.generateBasicVarNode(pos, ws, identifier, true);
        var.flagSet.add(Flag.CONST);
        if (publicVar) {
            var.flagSet.add(Flag.PUBLIC);
        }
        var.docTag = DocTag.VARIABLE;
        var.safeAssignment = safeAssignment;

        attachAnnotations(var);
        attachDocumentations(var);
        attachDeprecatedNode(var);
        this.compUnit.addTopLevelNode(var);
    }

    public void startStructDef() {
        StructNode structNode = TreeBuilder.createStructNode();
        attachAnnotations(structNode);
        attachDocumentations(structNode);
        attachDeprecatedNode(structNode);
        this.structStack.add(structNode);
    }

    public void endStructDef(DiagnosticPos pos, Set<Whitespace> ws, String identifier, boolean publicStruct) {
        BLangStruct structNode = populateStructNode(pos, ws, createIdentifier(identifier), false);
        structNode.setName(this.createIdentifier(identifier));
        if (publicStruct) {
            structNode.flagSet.add(Flag.PUBLIC);
        }

        this.compUnit.addTopLevelNode(structNode);
    }

    void startObjectDef() {
        ObjectNode objectNode = TreeBuilder.createObjectNode();
        attachAnnotations(objectNode);
        attachDocumentations(objectNode);
        attachDeprecatedNode(objectNode);
        this.objectStack.add(objectNode);
    }

    void endObjectDef(DiagnosticPos pos, Set<Whitespace> ws, String identifier, boolean publicStruct) {
        BLangObject objectNode = populateObjectNode(pos, ws, createIdentifier(identifier), false);
        objectNode.setName(this.createIdentifier(identifier));
        if (publicStruct) {
            objectNode.flagSet.add(Flag.PUBLIC);
        }

        //TODO check whether pkgName null being ok or not
        addNameReference(pos, ws, null, identifier);
        addUserDefineType(ws);
        TypeNode objectType = this.typeNodeStack.pop();

        //Create and add receiver to attached functions
        BLangVariable receiver = (BLangVariable) TreeBuilder.createVariableNode();
        receiver.pos = pos;

        IdentifierNode name = createIdentifier(Names.SELF.getValue());
        receiver.setName(name);
        receiver.addWS(ws);

        receiver.docTag = DocTag.RECEIVER;
        receiver.setTypeNode(objectType);

        //Cache receiver to add to init function in symbolEnter
        objectNode.receiver = receiver;

        objectNode.functions.forEach(f -> f.setReceiver(receiver));

        this.compUnit.addTopLevelNode(objectNode);
    }

    private BLangObject populateObjectNode(DiagnosticPos pos, Set<Whitespace> ws,
                                           IdentifierNode name, boolean isAnonymous) {
        BLangObject objectNode = (BLangObject) this.objectStack.pop();
        objectNode.pos = pos;
        objectNode.addWS(ws);
        objectNode.name = (BLangIdentifier) name;
        objectNode.isAnonymous = isAnonymous;

        return objectNode;
    }

    void endObjectInitParamList(Set<Whitespace> ws, boolean paramsAvail, boolean restParamAvail) {
        InvokableNode invNode = this.invokableNodeStack.peek();
        invNode.addWS(ws);

        if (paramsAvail) {
            this.varListStack.pop().forEach(variableNode -> {
                ((BLangVariable) variableNode).docTag = DocTag.PARAM;
                invNode.addParameter(variableNode);
            });

            this.defaultableParamsList.forEach(variableDef -> {
                BLangVariableDef varDef = (BLangVariableDef) variableDef;
                varDef.var.docTag = DocTag.PARAM;
                invNode.addDefaultableParameter(varDef);
            });
            this.defaultableParamsList = new ArrayList<>();

            if (restParamAvail) {
                invNode.setRestParameter(this.restParamStack.pop());
            }
        }
    }

    void endObjectInitFunctionDef(DiagnosticPos pos, Set<Whitespace> ws, String identifier,
                                  boolean publicFunc, boolean bodyExists) {
        BLangFunction function = (BLangFunction) this.invokableNodeStack.pop();
        endEndpointDeclarationScope();
        function.setName(this.createIdentifier(identifier));
        function.pos = pos;
        function.addWS(ws);

        if (publicFunc) {
            function.flagSet.add(Flag.PUBLIC);
        }

        if (!bodyExists) {
            function.body = null;
        }

        if (!function.deprecatedAttachments.isEmpty()) {
            function.flagSet.add(Flag.DEPRECATED);
        }

        ((BLangObject) this.objectStack.peek()).initFunction = function;
    }

    void endObjectAttachedFunctionDef(DiagnosticPos pos, Set<Whitespace> ws, boolean publicFunc,
                                      boolean nativeFunc, boolean bodyExists) {
        BLangFunction function = (BLangFunction) this.invokableNodeStack.pop();
        endEndpointDeclarationScope();
        function.pos = pos;
        function.addWS(ws);

        function.flagSet.add(Flag.ATTACHED);

        if (publicFunc) {
            function.flagSet.add(Flag.PUBLIC);
        }

        if (nativeFunc) {
            function.flagSet.add(Flag.NATIVE);
        }

        if (!bodyExists) {
            function.body = null;
            if (!nativeFunc) {
                function.interfaceFunction = true;
            }
        }

        function.attachedFunction = true;

        if (!function.deprecatedAttachments.isEmpty()) {
            function.flagSet.add(Flag.DEPRECATED);
        }

        this.objectStack.peek().addFunction(function);
    }

    BLangVariable addObjectParameter(DiagnosticPos pos, Set<Whitespace> ws, boolean isField,
                                     String identifier, boolean exprAvailable, int annotCount) {
        BLangVariable var = (BLangVariable) this.generateObjectVarNode(pos, ws, isField, identifier, exprAvailable);
        attachAnnotations(var, annotCount);
        var.pos = pos;
        if (this.varListStack.empty()) {
            this.varStack.push(var);
        } else {
            this.varListStack.peek().add(var);
        }

        return var;
    }

    private VariableNode generateObjectVarNode(DiagnosticPos pos, Set<Whitespace> ws,
                                               boolean isField, String identifier, boolean exprAvailable) {
        BLangVariable var = (BLangVariable) TreeBuilder.createVariableNode();
        var.pos = pos;
        IdentifierNode name = this.createIdentifier(identifier);
        var.setName(name);
        var.addWS(ws);
        var.isField = isField;
        if (!isField) {
            var.setTypeNode(this.typeNodeStack.pop());
        }
        if (exprAvailable) {
            var.setInitialExpression(this.exprNodeStack.pop());
        }
        return var;
    }

    void endObjectFieldList(boolean isPublic) {
        BLangObject objectNode = (BLangObject) this.objectStack.peek();

        this.varListStack.pop().forEach(variableNode -> {
            ((BLangVariable) variableNode).docTag = DocTag.FIELD;
            if (isPublic) {
                ((BLangVariable) variableNode).flagSet.add(Flag.PUBLIC);
            }
            objectNode.addField(variableNode);
        });
        this.varListStack.push(new ArrayList<>());
    }

    void addFieldToObject(DiagnosticPos pos, Set<Whitespace> ws, String identifier,
                          boolean exprAvailable, int annotCount, boolean isPrivate) {

        Set<Whitespace> wsForSemiColon = removeNthFromLast(ws, 0);
        BLangObject objectNode = (BLangObject) this.objectStack.peek();
        objectNode.addWS(wsForSemiColon);
        BLangVariable field = addVar(pos, ws, identifier, exprAvailable, annotCount);

        if (!isPrivate) {
            field.flagSet.add(Flag.PUBLIC);
        }
    }

    public void startEnumDef(DiagnosticPos pos) {
        BLangEnum bLangEnum = (BLangEnum) TreeBuilder.createEnumNode();
        bLangEnum.pos = pos;
        attachAnnotations(bLangEnum);
        attachDocumentations(bLangEnum);
        attachDeprecatedNode(bLangEnum);
        this.enumStack.add(bLangEnum);
    }

    public void endEnumDef(String identifier, boolean publicEnum) {
        BLangEnum enumNode = (BLangEnum) this.enumStack.pop();
        enumNode.name = (BLangIdentifier) this.createIdentifier(identifier);
        if (publicEnum) {
            enumNode.flagSet.add(Flag.PUBLIC);
        }

        enumeratorList.forEach(enumNode::addEnumerator);
        this.compUnit.addTopLevelNode(enumNode);
        enumeratorList = new ArrayList<>();
    }

    public void addEnumerator(DiagnosticPos pos, Set<Whitespace> ws, String name) {
        BLangEnumerator enumerator = (BLangEnumerator) TreeBuilder.createEnumeratorNode();
        enumerator.pos = pos;
        enumerator.addWS(ws);
        enumerator.name = (BLangIdentifier) createIdentifier(name);
        enumeratorList.add(enumerator);
    }


    public void startConnectorDef() {
        ConnectorNode connectorNode = TreeBuilder.createConnectorNode();
        attachAnnotations(connectorNode);
        attachDocumentations(connectorNode);
        attachDeprecatedNode(connectorNode);
        this.connectorNodeStack.push(connectorNode);
        startEndpointDeclarationScope(((BLangConnector) connectorNode).endpoints);
    }

    public void startConnectorBody() {
        /* end of connector definition header, so let's populate
         * the connector information before processing the body */
        ConnectorNode connectorNode = this.connectorNodeStack.peek();
        if (!this.varListStack.empty()) {
            this.varListStack.pop().forEach(variableNode -> {
                ((BLangVariable) variableNode).docTag = DocTag.PARAM;
                connectorNode.addParameter(variableNode);
            });
        }
        /* add a temporary block node to contain connector variable definitions */
        this.blockNodeStack.add(TreeBuilder.createBlockNode());
        /* action node list to contain the actions of the connector */
        this.actionNodeStack.add(new ArrayList<>());
    }

    public void endConnectorDef(DiagnosticPos pos, Set<Whitespace> ws, String identifier, boolean publicCon) {
        BLangConnector connectorNode = (BLangConnector) this.connectorNodeStack.pop();
        connectorNode.pos = pos;
        connectorNode.addWS(ws);
        connectorNode.setName(this.createIdentifier(identifier));
        if (publicCon) {
            connectorNode.flagSet.add(Flag.PUBLIC);
        }
        endEndpointDeclarationScope();
        this.compUnit.addTopLevelNode(connectorNode);
    }

    public void endConnectorBody(Set<Whitespace> ws) {
        ConnectorNode connectorNode = this.connectorNodeStack.peek();
        connectorNode.addWS(ws);
        this.blockNodeStack.pop().getStatements().forEach(
                e -> connectorNode.addVariableDef((VariableDefinitionNode) e));
        this.actionNodeStack.pop().forEach(connectorNode::addAction);
    }

    public void startActionDef() {
        ActionNode actionNode = TreeBuilder.createActionNode();
        this.invokableNodeStack.push(actionNode);
        startEndpointDeclarationScope(((BLangAction) actionNode).endpoints);
    }

    public void endActionDef(DiagnosticPos pos,
                             Set<Whitespace> ws, int annotCount,
                             boolean nativeAction, boolean bodyExists, boolean docExists, boolean isDeprecated) {
        BLangAction actionNode = (BLangAction) this.invokableNodeStack.pop();
        endEndpointDeclarationScope();
        actionNode.pos = pos;
        actionNode.addWS(ws);
        if (nativeAction) {
            actionNode.flagSet.add(Flag.NATIVE);
        }

        if (!bodyExists) {
            actionNode.body = null;
        }

        if (docExists) {
            attachDocumentations(actionNode);
        }

        if (isDeprecated) {
            attachDeprecatedNode(actionNode);
        }

        attachAnnotations(actionNode, annotCount);
        this.connectorNodeStack.peek().addAction(actionNode);
    }

    public void startAnnotationDef(DiagnosticPos pos) {
        BLangAnnotation annotNode = (BLangAnnotation) TreeBuilder.createAnnotationNode();
        annotNode.pos = pos;
        attachAnnotations(annotNode);
        attachDocumentations(annotNode);
        attachDeprecatedNode(annotNode);
        this.annotationStack.add(annotNode);
    }

    public void endAnnotationDef(Set<Whitespace> ws, String identifier, boolean publicAnnotation,
                                 boolean isTypeAttached) {
        BLangAnnotation annotationNode = (BLangAnnotation) this.annotationStack.pop();
        annotationNode.addWS(ws);
        annotationNode.setName(this.createIdentifier(identifier));

        if (publicAnnotation) {
            annotationNode.flagSet.add(Flag.PUBLIC);
        }
        while (!attachmentPointStack.empty()) {
            annotationNode.attachmentPoints.add(attachmentPointStack.pop());
        }
        if (isTypeAttached) {
            annotationNode.typeNode = (BLangType) this.typeNodeStack.pop();
        }

        this.compUnit.addTopLevelNode(annotationNode);
    }

    public void startDocumentationAttachment(DiagnosticPos currentPos) {
        BLangDocumentation docAttachmentNode =
                (BLangDocumentation) TreeBuilder.createDocumentationNode();
        docAttachmentNode.pos = currentPos;
        docAttachmentStack.push(docAttachmentNode);
    }

    public void endDocumentationAttachment(Set<Whitespace> ws) {
        DocumentationNode docAttachmentNode = docAttachmentStack.peek();
        docAttachmentNode.addWS(ws);
    }

    public void setDocumentationAttachmentContent(DiagnosticPos pos,
                                                  Set<Whitespace> ws,
                                                  String contentText) {
        DocumentationNode docAttachmentNode = docAttachmentStack.peek();
        docAttachmentNode.addWS(ws);

        docAttachmentNode.setDocumentationText(contentText);
    }

    public void createDocumentationAttribute(DiagnosticPos pos,
                                             Set<Whitespace> ws,
                                             String attributeName,
                                             String endText, String docPrefix) {
        BLangDocumentationAttribute attrib =
                (BLangDocumentationAttribute) TreeBuilder.createDocumentationAttributeNode();
        attrib.documentationField = (BLangIdentifier) createIdentifier(attributeName);

        attrib.documentationText = endText;
        attrib.docTag = DocTag.fromString(docPrefix);

        attrib.pos = pos;
        attrib.addWS(ws);
        docAttachmentStack.peek().addAttribute(attrib);
    }

    public void createDeprecatedNode(DiagnosticPos pos,
                                     Set<Whitespace> ws,
                                     String content) {
        BLangDeprecatedNode deprecatedNode = (BLangDeprecatedNode) TreeBuilder.createDeprecatedNode();

        deprecatedNode.pos = pos;
        deprecatedNode.addWS(ws);

        deprecatedNode.documentationText = content;
        deprecatedAttachmentStack.push(deprecatedNode);
    }

    public void startAnnotationAttachment(DiagnosticPos currentPos) {
        BLangAnnotationAttachment annotAttachmentNode =
                (BLangAnnotationAttachment) TreeBuilder.createAnnotAttachmentNode();
        annotAttachmentNode.pos = currentPos;
        annotAttachmentStack.push(annotAttachmentNode);
    }

    public void setAnnotationAttachmentName(Set<Whitespace> ws, boolean hasExpr, DiagnosticPos currentPos,
                                            boolean popAnnAttachment) {
        BLangNameReference nameReference = nameReferenceStack.pop();
        BLangAnnotationAttachment bLangAnnotationAttachment = (BLangAnnotationAttachment) annotAttachmentStack.peek();
        bLangAnnotationAttachment.pos = currentPos;
        bLangAnnotationAttachment.addWS(nameReference.ws);
        bLangAnnotationAttachment.addWS(ws);
        bLangAnnotationAttachment.setAnnotationName(nameReference.name);
        bLangAnnotationAttachment.setPackageAlias(nameReference.pkgAlias);
        if (hasExpr) {
            bLangAnnotationAttachment.setExpression(exprNodeStack.pop());
        }
        if (popAnnAttachment) {
            annotAttachmentStack.pop();
        }
    }

    private void attachAnnotations(AnnotatableNode annotatableNode) {
        annotAttachmentStack.forEach(annot -> annotatableNode.addAnnotationAttachment(annot));
        annotAttachmentStack.clear();
    }

    private void attachDocumentations(DocumentableNode documentableNode) {
        if (!docAttachmentStack.empty()) {
            documentableNode.addDocumentationAttachment(docAttachmentStack.pop());
        }
    }

    private void attachDeprecatedNode(DocumentableNode documentableNode) {
        if (!deprecatedAttachmentStack.empty()) {
            documentableNode.addDeprecatedAttachment(deprecatedAttachmentStack.pop());
        }
    }

    private void attachAnnotations(AnnotatableNode annotatableNode, int count) {
        if (count == 0 || annotAttachmentStack.empty()) {
            return;
        }

        List<AnnotationAttachmentNode> tempAnnotAttachments = new ArrayList<>(count);
        for (int i = 0; i < count; i++) {
            if (annotAttachmentStack.empty()) {
                break;
            }
            tempAnnotAttachments.add(annotAttachmentStack.pop());
        }
        // reversing the collected annotations to preserve the original order
        Collections.reverse(tempAnnotAttachments);
        tempAnnotAttachments.forEach(annot -> annotatableNode.addAnnotationAttachment(annot));
    }

    public void addAssignmentStatement(DiagnosticPos pos, Set<Whitespace> ws,
                                       boolean isVarDeclaration, boolean safeAssignment) {
        ExpressionNode rExprNode = exprNodeStack.pop();
        List<ExpressionNode> lExprList = exprNodeListStack.pop();
        BLangAssignment assignmentNode = (BLangAssignment) TreeBuilder.createAssignmentNode();
        assignmentNode.setExpression(rExprNode);
        assignmentNode.setDeclaredWithVar(isVarDeclaration);
        assignmentNode.pos = pos;
        assignmentNode.addWS(ws);
        assignmentNode.addWS(commaWsStack.pop());
        assignmentNode.safeAssignment = safeAssignment;
        lExprList.forEach(expressionNode -> assignmentNode.addVariable((BLangVariableReference) expressionNode));
        addStmtToCurrentBlock(assignmentNode);
    }

    public void addTupleDestructuringStatement(DiagnosticPos pos, Set<Whitespace> ws,
                                               boolean isVarsExist, boolean varDeclaration) {
        BLangTupleDestructure stmt = (BLangTupleDestructure) TreeBuilder.createTupleDestructureStatementNode();
        stmt.pos = pos;
        stmt.addWS(ws);
        if (isVarsExist) {
            stmt.setDeclaredWithVar(varDeclaration);
            stmt.expr = (BLangExpression) exprNodeStack.pop();
            List<ExpressionNode> lExprList = exprNodeListStack.pop();
            lExprList.forEach(expressionNode -> stmt.varRefs.add((BLangVariableReference) expressionNode));
        }
        // TODO: handle ParamList Destructue.
        addStmtToCurrentBlock(stmt);
    }

    public void startForeachStatement() {
        startBlock();
    }

    public void addCompoundAssignmentStatement(DiagnosticPos pos, Set<Whitespace> ws, String operator) {
        BLangCompoundAssignment assignmentNode =
                (BLangCompoundAssignment) TreeBuilder.createCompoundAssignmentNode();
        assignmentNode.setExpression(exprNodeStack.pop());
        assignmentNode.setVariable((BLangVariableReference) exprNodeStack.pop());
        assignmentNode.pos = pos;
        assignmentNode.addWS(ws);
        assignmentNode.opKind = OperatorKind.valueFrom(operator);
        addStmtToCurrentBlock(assignmentNode);
    }

    public void addPostIncrementStatement(DiagnosticPos pos, Set<Whitespace> ws, String operator) {
        BLangPostIncrement postIncrement =
                (BLangPostIncrement) TreeBuilder.createPostIncrementNode();
        postIncrement.setVariable((BLangVariableReference) exprNodeStack.pop());
        postIncrement.pos = pos;
        postIncrement.addWS(ws);
        addLiteralValue(pos, ws, TypeTags.INT, Long.parseLong("1"));
        postIncrement.increment = (BLangExpression) exprNodeStack.pop();
        postIncrement.opKind = OperatorKind.valueFrom(operator);
        addStmtToCurrentBlock(postIncrement);
    }

    public void addForeachStatement(DiagnosticPos pos, Set<Whitespace> ws) {
        BLangForeach foreach = (BLangForeach) TreeBuilder.createForeachNode();
        foreach.addWS(ws);
        foreach.pos = pos;
        foreach.setCollection(exprNodeStack.pop());
        foreach.addWS(commaWsStack.pop());
        List<ExpressionNode> lExprList = exprNodeListStack.pop();
        lExprList.forEach(expressionNode -> foreach.addVariable((BLangVariableReference) expressionNode));
        BLangBlockStmt foreachBlock = (BLangBlockStmt) this.blockNodeStack.pop();
        foreachBlock.pos = pos;
        foreach.setBody(foreachBlock);
        addStmtToCurrentBlock(foreach);
    }

    public void startWhileStmt() {
        startBlock();
    }

    public void addWhileStmt(DiagnosticPos pos, Set<Whitespace> ws) {
        BLangWhile whileNode = (BLangWhile) TreeBuilder.createWhileNode();
        whileNode.setCondition(exprNodeStack.pop());
        whileNode.pos = pos;
        whileNode.addWS(ws);
        BLangBlockStmt whileBlock = (BLangBlockStmt) this.blockNodeStack.pop();
        whileBlock.pos = pos;
        whileNode.setBody(whileBlock);
        addStmtToCurrentBlock(whileNode);
    }

    public void startLockStmt() {
        startBlock();
    }

    public void addLockStmt(DiagnosticPos pos, Set<Whitespace> ws) {
        BLangLock lockNode = (BLangLock) TreeBuilder.createLockNode();
        lockNode.pos = pos;
        lockNode.addWS(ws);
        BLangBlockStmt lockBlock = (BLangBlockStmt) this.blockNodeStack.pop();
        lockBlock.pos = pos;
        lockNode.setBody(lockBlock);
        addStmtToCurrentBlock(lockNode);
    }

    public void addNextStatement(DiagnosticPos pos, Set<Whitespace> ws) {
        BLangNext nextNode = (BLangNext) TreeBuilder.createNextNode();
        nextNode.pos = pos;
        nextNode.addWS(ws);
        addStmtToCurrentBlock(nextNode);
    }

    public void addBreakStatement(DiagnosticPos pos, Set<Whitespace> ws) {
        BLangBreak breakNode = (BLangBreak) TreeBuilder.createBreakNode();
        breakNode.pos = pos;
        breakNode.addWS(ws);
        addStmtToCurrentBlock(breakNode);
    }

    public void addReturnStatement(DiagnosticPos pos, Set<Whitespace> ws, boolean exprAvailable) {
        BLangReturn retStmt = (BLangReturn) TreeBuilder.createReturnNode();
        retStmt.pos = pos;
        retStmt.addWS(ws);
        if (exprAvailable) {
            retStmt.addWS(commaWsStack.pop());
            for (ExpressionNode expr : this.exprNodeListStack.pop()) {
                retStmt.exprs.add((BLangExpression) expr);
            }
        }
        addStmtToCurrentBlock(retStmt);
    }

    public void startTransactionStmt() {
        transactionNodeStack.push(TreeBuilder.createTransactionNode());
        startBlock();
    }

    public void addTransactionBlock(DiagnosticPos pos) {
        TransactionNode transactionNode = transactionNodeStack.peek();
        BLangBlockStmt transactionBlock = (BLangBlockStmt) this.blockNodeStack.pop();
        transactionBlock.pos = pos;
        transactionNode.setTransactionBody(transactionBlock);
    }

    public void endTransactionBlock(Set<Whitespace> ws) {
        TransactionNode transactionNode = transactionNodeStack.peek();
        transactionNode.getTransactionBody().addWS(ws);
    }

    public void startOnretryBlock() {
        startBlock();
    }

    public void addOnretryBlock(DiagnosticPos pos, Set<Whitespace> ws) {
        TransactionNode transactionNode = transactionNodeStack.peek();
        BLangBlockStmt onretryBlock = (BLangBlockStmt) this.blockNodeStack.pop();
        onretryBlock.pos = pos;
        transactionNode.addWS(ws);
        transactionNode.setOnRetryBody(onretryBlock);
    }

    public void endTransactionStmt(DiagnosticPos pos, Set<Whitespace> ws, boolean distributedTransactionEnabled) {
        BLangTransaction transaction = (BLangTransaction) transactionNodeStack.pop();
        transaction.pos = pos;
        transaction.addWS(ws);
        addStmtToCurrentBlock(transaction);

        if (distributedTransactionEnabled) {
            // TODO This is a temporary workaround to flag coordinator service start
            String value = compilerOptions.get(CompilerOptionName.TRANSACTION_EXISTS);
            if (value != null) {
                return;
            }

            compilerOptions.put(CompilerOptionName.TRANSACTION_EXISTS, "true");
            List<String> nameComps = getPackageNameComps(Names.TRANSACTION_PACKAGE.value);
            addImportPackageDeclaration(pos, null, Names.ANON_ORG.value, nameComps, Names.DEFAULT_VERSION.value,
                    Names.DOT.value + nameComps.get(nameComps.size() - 1));
        }
    }

    public void addAbortStatement(DiagnosticPos pos, Set<Whitespace> ws) {
        BLangAbort abortNode = (BLangAbort) TreeBuilder.createAbortNode();
        abortNode.pos = pos;
        abortNode.addWS(ws);
        addStmtToCurrentBlock(abortNode);
    }

    public void addRetryCountExpression() {
        BLangTransaction transaction = (BLangTransaction) transactionNodeStack.peek();
        transaction.retryCount = (BLangExpression) exprNodeStack.pop();
    }

    public void addCommittedBlock() {
        BLangTransaction transaction = (BLangTransaction) transactionNodeStack.peek();
        transaction.onCommitFunction = (BLangExpression) exprNodeStack.pop();
    }

    public void addAbortedBlock() {
        BLangTransaction transaction = (BLangTransaction) transactionNodeStack.peek();
        transaction.onAbortFunction = (BLangExpression) exprNodeStack.pop();
    }

    public void startIfElseNode(DiagnosticPos pos) {
        BLangIf ifNode = (BLangIf) TreeBuilder.createIfElseStatementNode();
        ifNode.pos = pos;
        ifElseStatementStack.push(ifNode);
        startBlock();
    }

    public void addIfBlock(DiagnosticPos pos, Set<Whitespace> ws) {
        IfNode ifNode = ifElseStatementStack.peek();
        ((BLangIf) ifNode).pos = pos;
        ifNode.addWS(ws);
        ifNode.setCondition(exprNodeStack.pop());
        ifNode.setBody(blockNodeStack.pop());
    }

    public void addElseIfBlock(DiagnosticPos pos, Set<Whitespace> ws) {
        IfNode elseIfNode = ifElseStatementStack.pop();
        ((BLangIf) elseIfNode).pos = pos;
        elseIfNode.setCondition(exprNodeStack.pop());
        elseIfNode.setBody(blockNodeStack.pop());
        Set<Whitespace> elseWS = removeNthFromStart(ws, 0);
        elseIfNode.addWS(ws);

        IfNode parentIfNode = ifElseStatementStack.peek();
        while (parentIfNode.getElseStatement() != null) {
            parentIfNode = (IfNode) parentIfNode.getElseStatement();
        }
        parentIfNode.addWS(elseWS);
        parentIfNode.setElseStatement(elseIfNode);
    }

    public void addElseBlock(DiagnosticPos pos, Set<Whitespace> ws) {
        IfNode ifNode = ifElseStatementStack.peek();
        while (ifNode.getElseStatement() != null) {
            ifNode = (IfNode) ifNode.getElseStatement();
        }
        ifNode.addWS(ws);
        BlockNode elseBlock = blockNodeStack.pop();
        ((BLangBlockStmt) elseBlock).pos = pos;
        ifNode.setElseStatement(elseBlock);
    }

    public void endIfElseNode(Set<Whitespace> ws) {
        IfNode ifNode = ifElseStatementStack.pop();
        ifNode.addWS(ws);
        addStmtToCurrentBlock(ifNode);
    }

    public void createMatchNode(DiagnosticPos pos, Set<Whitespace> ws) {
        if (this.matchStmtStack == null) {
            this.matchStmtStack = new ArrayDeque<>();
        }

        BLangMatch matchStmt = (BLangMatch) TreeBuilder.createMatchStatement();
        matchStmt.pos = pos;
        matchStmt.addWS(ws);
        matchStmt.patternClauses = new ArrayList<>();

        this.matchStmtStack.addFirst(matchStmt);
    }

    public void completeMatchNode(Set<Whitespace> ws) {
        BLangMatch matchStmt = this.matchStmtStack.removeFirst();
        matchStmt.addWS(ws);
        matchStmt.expr = (BLangExpression) this.exprNodeStack.pop();
        addStmtToCurrentBlock(matchStmt);
    }

    public void startMatchStmtPattern() {
        startBlock();
    }

    public void addMatchStmtPattern(DiagnosticPos pos, Set<Whitespace> ws, String identifier) {
        BLangMatchStmtPatternClause patternClause =
                (BLangMatchStmtPatternClause) TreeBuilder.createMatchStatementPattern();
        patternClause.pos = pos;
        patternClause.addWS(ws);

        // Create a variable node
        identifier = identifier == null ? Names.IGNORE.value : identifier;
        BLangVariable var = (BLangVariable) TreeBuilder.createVariableNode();
        var.pos = pos;
        var.setName(this.createIdentifier(identifier));
        var.setTypeNode(this.typeNodeStack.pop());
        patternClause.variable = var;
        patternClause.body = (BLangBlockStmt) blockNodeStack.pop();
        this.matchStmtStack.peekFirst().patternClauses.add(patternClause);
    }

    public void addWorkerSendStmt(DiagnosticPos pos, Set<Whitespace> ws, String workerName, boolean isForkJoinSend) {
        BLangWorkerSend workerSendNode = (BLangWorkerSend) TreeBuilder.createWorkerSendNode();
        workerSendNode.setWorkerName(this.createIdentifier(workerName));
        exprNodeListStack.pop().forEach(expr -> workerSendNode.exprs.add((BLangExpression) expr));
        workerSendNode.addWS(commaWsStack.pop());
        workerSendNode.isForkJoinSend = isForkJoinSend;
        workerSendNode.pos = pos;
        workerSendNode.addWS(ws);
        addStmtToCurrentBlock(workerSendNode);
    }

    public void addWorkerReceiveStmt(DiagnosticPos pos, Set<Whitespace> ws, String workerName) {
        BLangWorkerReceive workerReceiveNode = (BLangWorkerReceive) TreeBuilder.createWorkerReceiveNode();
        workerReceiveNode.setWorkerName(this.createIdentifier(workerName));
        exprNodeListStack.pop().forEach(expr -> workerReceiveNode.exprs.add((BLangExpression) expr));
        workerReceiveNode.addWS(commaWsStack.pop());
        workerReceiveNode.pos = pos;
        workerReceiveNode.addWS(ws);
        addStmtToCurrentBlock(workerReceiveNode);
    }

    public void addExpressionStmt(DiagnosticPos pos, Set<Whitespace> ws) {
        BLangExpressionStmt exprStmt = (BLangExpressionStmt) TreeBuilder.createExpressionStatementNode();
        exprStmt.pos = pos;
        exprStmt.addWS(ws);
        exprStmt.expr = (BLangExpression) exprNodeStack.pop();
        addStmtToCurrentBlock(exprStmt);
    }

    public void startServiceDef(DiagnosticPos pos) {
        BLangService serviceNode = (BLangService) TreeBuilder.createServiceNode();
        serviceNode.pos = pos;
        attachAnnotations(serviceNode);
        attachDocumentations(serviceNode);
        attachDeprecatedNode(serviceNode);
        serviceNodeStack.push(serviceNode);
        startEndpointDeclarationScope(serviceNode.endpoints);
    }

    public void addServiceBody(Set<Whitespace> ws) {
        ServiceNode serviceNode = serviceNodeStack.peek();
        serviceNode.addWS(ws);
        blockNodeStack.pop().getStatements()
                .forEach(varDef -> serviceNode.addVariable((VariableDefinitionNode) varDef));
    }

    public void addServiceEndpointAttachments(int size) {
        ServiceNode serviceNode = serviceNodeStack.peek();
        for (int i = 0; i < size; i++) {
            BLangNameReference nameReference = nameReferenceStack.pop();
            BLangSimpleVarRef varRef = (BLangSimpleVarRef) TreeBuilder.createSimpleVariableReferenceNode();
            varRef.pos = nameReference.pos;
            varRef.addWS(nameReference.ws);
            varRef.pkgAlias = (BLangIdentifier) nameReference.pkgAlias;
            varRef.variableName = (BLangIdentifier) nameReference.name;
            serviceNode.bindToEndpoint(varRef);
        }
    }

    public void endServiceDef(DiagnosticPos pos, Set<Whitespace> ws, String serviceName, boolean constrained) {
        BLangService serviceNode = (BLangService) serviceNodeStack.pop();
        serviceNode.setName(createIdentifier(serviceName));
        if (constrained) {
            final BLangNameReference epName = nameReferenceStack.pop();
            serviceNode.setServiceTypeStruct(createUserDefinedType(pos, epName.ws, (BLangIdentifier) epName.pkgAlias,
                    (BLangIdentifier) epName.name));
        }
        serviceNode.pos = pos;
        serviceNode.addWS(ws);
        this.compUnit.addTopLevelNode(serviceNode);
        endEndpointDeclarationScope();
    }

    public void startResourceDef() {
        ResourceNode resourceNode = TreeBuilder.createResourceNode();
        invokableNodeStack.push(resourceNode);
        startEndpointDeclarationScope(((BLangResource) resourceNode).endpoints);
    }

    public void endResourceDef(DiagnosticPos pos, Set<Whitespace> ws, String resourceName,
                               boolean docExists, boolean isDeprecated, boolean hasParameters) {
        BLangResource resourceNode = (BLangResource) invokableNodeStack.pop();
        endEndpointDeclarationScope();
        resourceNode.pos = pos;
        resourceNode.addWS(ws);
        resourceNode.setName(createIdentifier(resourceName));
        if (docExists) {
            attachDocumentations(resourceNode);
        }
        if (isDeprecated) {
            attachDeprecatedNode(resourceNode);
        }
        if (hasParameters) {
            varListStack.pop().forEach(variableNode -> {
                ((BLangVariable) variableNode).docTag = DocTag.PARAM;
                resourceNode.addParameter(variableNode);
            });
        }
        serviceNodeStack.peek().addResource(resourceNode);
    }

    public void addResourceAnnotation(int annotCount) {
        BLangResource resourceNode = (BLangResource) invokableNodeStack.peek();
        attachAnnotations(resourceNode, annotCount);
    }

    public void addEndpointVariable(DiagnosticPos pos, Set<Whitespace> ws, String endpointName) {
        BLangVariable var = (BLangVariable) TreeBuilder.createVariableNode();
        var.pos = pos;
        // endpointName has to be redefine at semantic analyze phase. So appending $ to make it work.
        IdentifierNode name = this.createIdentifier("$" + endpointName);
        var.setName(name);
        var.addWS(ws);
        // Type will be calculated at SymEnter phase.
        if (varListStack.empty()) {
            varListStack.push(new ArrayList<>());
        }
        varListStack.peek().add(0, var);
    }

    public void createXMLQName(DiagnosticPos pos, Set<Whitespace> ws, String localname, String prefix) {
        BLangXMLQName qname = (BLangXMLQName) TreeBuilder.createXMLQNameNode();
        qname.localname = (BLangIdentifier) createIdentifier(localname);
        qname.prefix = (BLangIdentifier) createIdentifier(prefix);
        qname.pos = pos;
        qname.addWS(ws);
        addExpressionNode(qname);
    }

    public void createXMLAttribute(DiagnosticPos pos, Set<Whitespace> ws) {
        BLangXMLAttribute xmlAttribute = (BLangXMLAttribute) TreeBuilder.createXMLAttributeNode();
        xmlAttribute.value = (BLangXMLQuotedString) exprNodeStack.pop();
        xmlAttribute.name = (BLangExpression) exprNodeStack.pop();
        xmlAttribute.pos = pos;
        xmlAttribute.addWS(ws);
        xmlAttributeNodeStack.push(xmlAttribute);
    }

    public void attachXmlLiteralWS(Set<Whitespace> ws) {
        this.exprNodeStack.peek().addWS(ws);
    }

    public void startXMLElement(DiagnosticPos pos, Set<Whitespace> ws, boolean isRoot) {
        BLangXMLElementLiteral xmlElement = (BLangXMLElementLiteral) TreeBuilder.createXMLElementLiteralNode();
        BLangExpression startTag = (BLangExpression) exprNodeStack.pop();
        xmlElement.addWS(ws);
        xmlElement.startTagName = startTag;
        xmlElement.pos = pos;
        xmlElement.isRoot = isRoot;
        xmlAttributeNodeStack.forEach(attribute -> xmlElement.addAttribute(attribute));
        xmlAttributeNodeStack.clear();
        addExpressionNode(xmlElement);
    }

    public void endXMLElement(Set<Whitespace> ws) {
        BLangExpression endTag = (BLangExpression) exprNodeStack.pop();
        BLangXMLElementLiteral xmlElement = (BLangXMLElementLiteral) exprNodeStack.peek();
        xmlElement.addWS(ws);
        xmlElement.endTagName = endTag;
    }

    public void createXMLQuotedLiteral(DiagnosticPos pos,
                                       Set<Whitespace> ws,
                                       Stack<String> precedingTextFragments,
                                       String endingText,
                                       QuoteType quoteType) {
        List<BLangExpression> templateExprs =
                getExpressionsInTemplate(pos, ws, precedingTextFragments, endingText, NodeKind.LITERAL);
        BLangXMLQuotedString quotedString = (BLangXMLQuotedString) TreeBuilder.createXMLQuotedStringNode();
        quotedString.pos = pos;
        quotedString.quoteType = quoteType;
        quotedString.textFragments = templateExprs;
        addExpressionNode(quotedString);
    }

    public void addChildToXMLElement(Set<Whitespace> ws) {
        XMLLiteralNode child = (XMLLiteralNode) exprNodeStack.pop();
        child.addWS(ws);
        BLangXMLElementLiteral parentXMLExpr = (BLangXMLElementLiteral) exprNodeStack.peek();
        parentXMLExpr.addChild(child);
    }

    public void createXMLTextLiteral(DiagnosticPos pos,
                                     Set<Whitespace> ws,
                                     Stack<String> precedingTextFragments,
                                     String endingText) {
        BLangXMLTextLiteral xmlTextLiteral = (BLangXMLTextLiteral) TreeBuilder.createXMLTextLiteralNode();
        xmlTextLiteral.textFragments =
                getExpressionsInTemplate(pos, ws, precedingTextFragments, endingText, NodeKind.XML_TEXT_LITERAL);
        xmlTextLiteral.pos = pos;
        addExpressionNode(xmlTextLiteral);
    }

    public void addXMLTextToElement(DiagnosticPos pos,
                                    Set<Whitespace> ws,
                                    Stack<String> precedingTextFragments,
                                    String endingText) {

        List<BLangExpression> templateExprs =
                getExpressionsInTemplate(pos, ws, precedingTextFragments, endingText, NodeKind.XML_TEXT_LITERAL);
        BLangXMLElementLiteral parentElement = (BLangXMLElementLiteral) exprNodeStack.peek();
        templateExprs.forEach(expr -> parentElement.addChild(expr));
    }

    public void createXMLCommentLiteral(DiagnosticPos pos,
                                        Set<Whitespace> ws,
                                        Stack<String> precedingTextFragments,
                                        String endingText) {

        BLangXMLCommentLiteral xmlCommentLiteral = (BLangXMLCommentLiteral) TreeBuilder.createXMLCommentLiteralNode();
        xmlCommentLiteral.textFragments =
                getExpressionsInTemplate(pos, null, precedingTextFragments, endingText, NodeKind.LITERAL);
        xmlCommentLiteral.pos = pos;
        xmlCommentLiteral.addWS(ws);
        addExpressionNode(xmlCommentLiteral);
    }

    public void createXMLPILiteral(DiagnosticPos pos,
                                   Set<Whitespace> ws,
                                   String targetQName,
                                   Stack<String> precedingTextFragments,
                                   String endingText) {
        List<BLangExpression> dataExprs =
                getExpressionsInTemplate(pos, ws, precedingTextFragments, endingText, NodeKind.LITERAL);
        addLiteralValue(pos, ws, TypeTags.STRING, targetQName);

        BLangXMLProcInsLiteral xmlProcInsLiteral =
                (BLangXMLProcInsLiteral) TreeBuilder.createXMLProcessingIntsructionLiteralNode();
        xmlProcInsLiteral.pos = pos;
        xmlProcInsLiteral.dataFragments = dataExprs;
        xmlProcInsLiteral.target = (BLangLiteral) exprNodeStack.pop();
        ;
        addExpressionNode(xmlProcInsLiteral);
    }

    public void addXMLNSDeclaration(DiagnosticPos pos,
                                    Set<Whitespace> ws,
                                    String namespaceUri,
                                    String prefix,
                                    boolean isTopLevel) {
        BLangXMLNS xmlns = (BLangXMLNS) TreeBuilder.createXMLNSNode();
        BLangIdentifier prefixIdentifer = (BLangIdentifier) TreeBuilder.createIdentifierNode();
        prefixIdentifer.pos = pos;
        prefixIdentifer.value = prefix;

        addLiteralValue(pos, removeNthFromStart(ws, 1), TypeTags.STRING, namespaceUri);
        xmlns.namespaceURI = (BLangLiteral) exprNodeStack.pop();
        xmlns.prefix = prefixIdentifer;
        xmlns.pos = pos;
        xmlns.addWS(ws);

        if (isTopLevel) {
            this.compUnit.addTopLevelNode(xmlns);
            return;
        }

        BLangXMLNSStatement xmlnsStmt = (BLangXMLNSStatement) TreeBuilder.createXMLNSDeclrStatementNode();
        xmlnsStmt.xmlnsDecl = xmlns;
        xmlnsStmt.pos = pos;
        addStmtToCurrentBlock(xmlnsStmt);
    }

    public void createStringTemplateLiteral(DiagnosticPos pos, Set<Whitespace> ws, Stack<String> precedingTextFragments,
                                            String endingText) {
        BLangStringTemplateLiteral stringTemplateLiteral =
                (BLangStringTemplateLiteral) TreeBuilder.createStringTemplateLiteralNode();
        stringTemplateLiteral.exprs =
                getExpressionsInTemplate(pos, null, precedingTextFragments, endingText, NodeKind.LITERAL);
        stringTemplateLiteral.addWS(ws);
        stringTemplateLiteral.pos = pos;
        addExpressionNode(stringTemplateLiteral);
    }

    public void createXmlAttributesRefExpr(DiagnosticPos pos, Set<Whitespace> ws, boolean singleAttribute) {
        BLangXMLAttributeAccess xmlAttributeAccess =
                (BLangXMLAttributeAccess) TreeBuilder.createXMLAttributeAccessNode();
        xmlAttributeAccess.pos = pos;
        xmlAttributeAccess.addWS(ws);
        if (singleAttribute) {
            xmlAttributeAccess.indexExpr = (BLangExpression) exprNodeStack.pop();
        }
        xmlAttributeAccess.expr = (BLangVariableReference) exprNodeStack.pop();
        addExpressionNode(xmlAttributeAccess);
    }

    public void startTransformerDef() {
        TransformerNode transformerNode = TreeBuilder.createTransformerNode();
        attachAnnotations(transformerNode);
        attachDocumentations(transformerNode);
        attachDeprecatedNode(transformerNode);
        this.invokableNodeStack.push(transformerNode);
    }

    public void endTransformerDef(DiagnosticPos pos,
                                  Set<Whitespace> ws,
                                  boolean publicFunc,
                                  String name,
                                  boolean paramsAvailable) {

        BLangTransformer transformer = (BLangTransformer) this.invokableNodeStack.pop();
        transformer.pos = pos;
        transformer.addWS(ws);
        transformer.setName(this.createIdentifier(name));

        if (paramsAvailable) {
            this.varListStack.pop().forEach(variableNode -> {
                ((BLangVariable) variableNode).docTag = DocTag.PARAM;
                transformer.addParameter(variableNode);
            });
        }

        // get the source and the target params
        List<VariableNode> mappingParams = this.varListStack.pop();

        // set the first mapping-param as the source for transformer
        VariableNode source = mappingParams.remove(0);
        ((BLangVariable) source).docTag = DocTag.RECEIVER;
        transformer.setSource(source);
        mappingParams.forEach(variableNode -> {
            ((BLangVariable) variableNode).docTag = DocTag.RECEIVER;
            transformer.addReturnParameter(variableNode);
        });

        if (publicFunc) {
            transformer.flagSet.add(Flag.PUBLIC);
        }

        this.compUnit.addTopLevelNode(transformer);
    }

    public void addIntRangeExpression(DiagnosticPos pos,
                                      Set<Whitespace> ws,
                                      boolean includeStart,
                                      boolean includeEnd) {
        BLangIntRangeExpression intRangeExpr = (BLangIntRangeExpression) TreeBuilder.createIntRangeExpression();
        intRangeExpr.pos = pos;
        intRangeExpr.addWS(ws);
        intRangeExpr.endExpr = (BLangExpression) this.exprNodeStack.pop();
        intRangeExpr.startExpr = (BLangExpression) this.exprNodeStack.pop();
        intRangeExpr.includeStart = includeStart;
        intRangeExpr.includeEnd = includeEnd;
        exprNodeStack.push(intRangeExpr);
    }

    public void addNamedArgument(DiagnosticPos pos, Set<Whitespace> ws, String name) {
        BLangNamedArgsExpression namedArg = (BLangNamedArgsExpression) TreeBuilder.createNamedArgNode();
        namedArg.pos = pos;
        namedArg.addWS(ws);
        namedArg.name = (BLangIdentifier) this.createIdentifier(name);
        namedArg.expr = (BLangExpression) this.exprNodeStack.pop();
        addExpressionNode(namedArg);
    }

    public void addRestArgument(DiagnosticPos pos, Set<Whitespace> ws) {
        BLangRestArgsExpression varArgs = (BLangRestArgsExpression) TreeBuilder.createVarArgsNode();
        varArgs.pos = pos;
        varArgs.addWS(ws);
        varArgs.expr = (BLangExpression) this.exprNodeStack.pop();
        addExpressionNode(varArgs);
    }

    public void addDefaultableParam(DiagnosticPos pos, Set<Whitespace> ws) {
        BLangVariableDef defaultableParam = (BLangVariableDef) TreeBuilder.createVariableDefinitionNode();
        defaultableParam.pos = pos;
        defaultableParam.addWS(ws);
        List<VariableNode> params = this.varListStack.peek();
        BLangVariable var = (BLangVariable) params.remove(params.size() - 1);
        var.expr = (BLangExpression) this.exprNodeStack.pop();
        defaultableParam.var = var;
        this.defaultableParamsList.add(defaultableParam);
    }

    public void addRestParam(DiagnosticPos pos, Set<Whitespace> ws, String identifier, int annotCount) {
        BLangVariable restParam = (BLangVariable) this.generateBasicVarNode(pos, ws, identifier, false);
        attachAnnotations(restParam, annotCount);
        restParam.pos = pos;

        BLangArrayType typeNode = (BLangArrayType) TreeBuilder.createArrayTypeNode();
        typeNode.elemtype = restParam.typeNode;
        typeNode.dimensions = 1;
        restParam.typeNode = typeNode;
        this.restParamStack.push(restParam);
    }

    // Private methods

    private List<BLangExpression> getExpressionsInTemplate(DiagnosticPos pos,
                                                           Set<Whitespace> ws,
                                                           Stack<String> precedingTextFragments,
                                                           String endingText,
                                                           NodeKind targetStrExprKind) {
        List<BLangExpression> expressions = new ArrayList<>();

        endingText = endingText == null ? "" : StringEscapeUtils.unescapeJava(endingText);
        addLiteralValue(pos, ws, TypeTags.STRING, endingText);
        expressions.add((BLangExpression) exprNodeStack.pop());

        while (!precedingTextFragments.empty()) {
            expressions.add((BLangExpression) exprNodeStack.pop());
            String textFragment = precedingTextFragments.pop();
            textFragment = textFragment == null ? "" : StringEscapeUtils.unescapeJava(textFragment);
            addLiteralValue(pos, ws, TypeTags.STRING, textFragment);
            expressions.add((BLangExpression) exprNodeStack.pop());
        }

        Collections.reverse(expressions);
        return expressions;
    }

    public void endCompilationUnit(Set<Whitespace> ws) {
        compUnit.addWS(ws);
    }

    public void endCallableParamList(Set<Whitespace> ws) {
        this.invokableNodeStack.peek().addWS(ws);
    }

    public void endFuncTypeParamList(Set<Whitespace> ws) {
        this.commaWsStack.push(ws);
    }

    public void endConnectorParamList(Set<Whitespace> ws) {
        this.connectorNodeStack.peek().addWS(ws);
    }

    private Set<Whitespace> removeNthFromLast(Set<Whitespace> ws, int n) {
        if (ws == null) {
            return null;
        }
        return removeNth(((TreeSet<Whitespace>) ws).descendingIterator(), n);
    }

    private Set<Whitespace> removeNthFromStart(Set<Whitespace> ws, int n) {
        if (ws == null) {
            return null;
        }
        return removeNth(ws.iterator(), n);
    }

    private Set<Whitespace> removeNth(Iterator<Whitespace> iterator, int n) {
        int i = 0;
        while (iterator.hasNext()) {
            Whitespace next = iterator.next();
            if (i++ == n) {
                Set<Whitespace> varWS = new TreeSet<>();
                varWS.add(next);
                iterator.remove();
                return varWS;
            }
        }
        return null;
    }

    private BLangStruct populateStructNode(DiagnosticPos pos,
                                           Set<Whitespace> ws,
                                           IdentifierNode name,
                                           boolean isAnonymous) {
        BLangStruct structNode = (BLangStruct) this.structStack.pop();
        structNode.pos = pos;
        structNode.addWS(ws);
        structNode.name = (BLangIdentifier) name;
        structNode.isAnonymous = isAnonymous;
        this.varListStack.pop().forEach(variableNode -> {
            ((BLangVariable) variableNode).docTag = DocTag.FIELD;
            structNode.addField(variableNode);
        });
        return structNode;
    }

    private BLangUserDefinedType createUserDefinedType(DiagnosticPos pos,
                                                       Set<Whitespace> ws,
                                                       BLangIdentifier pkgAlias,
                                                       BLangIdentifier name) {
        BLangUserDefinedType userDefinedType = (BLangUserDefinedType) TreeBuilder.createUserDefinedTypeNode();
        userDefinedType.pos = pos;
        userDefinedType.addWS(ws);
        userDefinedType.pkgAlias = pkgAlias;
        userDefinedType.typeName = name;
        return userDefinedType;
    }

    private List<String> getPackageNameComps(String sourcePkg) {
        String[] pkgParts = sourcePkg.split("\\.|\\\\|\\/");
        return Arrays.asList(pkgParts);
    }

    public void startOrderByClauseNode(DiagnosticPos pos, Set<Whitespace> ws) {
        OrderByNode orderByNode = TreeBuilder.createOrderByNode();
        ((BLangOrderBy) orderByNode).pos = pos;
        orderByNode.addWS(ws);
        this.orderByClauseStack.push(orderByNode);
    }

    public void endOrderByClauseNode(DiagnosticPos pos, Set<Whitespace> ws) {
        OrderByNode orderByNode = this.orderByClauseStack.peek();
        ((BLangOrderBy) orderByNode).pos = pos;
        orderByNode.addWS(ws);
        this.exprNodeListStack.pop().forEach(orderByNode::addVariableReference);
    }

    public void startGroupByClauseNode(DiagnosticPos pos, Set<Whitespace> ws) {
        GroupByNode groupByNode = TreeBuilder.createGroupByNode();
        ((BLangGroupBy) groupByNode).pos = pos;
        groupByNode.addWS(ws);
        this.groupByClauseStack.push(groupByNode);
    }

    public void endGroupByClauseNode(DiagnosticPos pos, Set<Whitespace> ws) {
        GroupByNode groupByNode = this.groupByClauseStack.peek();
        ((BLangGroupBy) groupByNode).pos = pos;
        groupByNode.addWS(ws);
        this.exprNodeListStack.pop().forEach(groupByNode::addVariableReference);
    }

    public void startHavingClauseNode(DiagnosticPos pos, Set<Whitespace> ws) {
        HavingNode havingNode = TreeBuilder.createHavingNode();
        ((BLangHaving) havingNode).pos = pos;
        havingNode.addWS(ws);
        this.havingClauseStack.push(havingNode);
    }

    public void endHavingClauseNode(DiagnosticPos pos, Set<Whitespace> ws) {
        HavingNode havingNode = this.havingClauseStack.peek();
        ((BLangHaving) havingNode).pos = pos;
        havingNode.addWS(ws);
        havingNode.setExpression(this.exprNodeStack.pop());
    }

    public void startSelectExpressionNode(DiagnosticPos pos, Set<Whitespace> ws) {
        SelectExpressionNode selectExpr = TreeBuilder.createSelectExpressionNode();
        ((BLangSelectExpression) selectExpr).pos = pos;
        selectExpr.addWS(ws);
        this.selectExpressionsStack.push(selectExpr);
    }

    public void endSelectExpressionNode(String identifier, DiagnosticPos pos, Set<Whitespace> ws) {
        SelectExpressionNode selectExpression = this.selectExpressionsStack.peek();
        selectExpression.setExpression(exprNodeStack.pop());
        ((BLangSelectExpression) selectExpression).pos = pos;
        selectExpression.addWS(ws);
        selectExpression.setIdentifier(identifier);
    }

    public void startSelectExpressionList() {
        this.selectExpressionsListStack.push(new ArrayList<>());
    }

    public void endSelectExpressionList(Set<Whitespace> ws, int selectExprCount) {
        List<SelectExpressionNode> selectExprList = this.selectExpressionsListStack.peek();
        addSelectExprToSelectExprNodeList(selectExprList, selectExprCount);
    }

    private void addSelectExprToSelectExprNodeList(List<SelectExpressionNode> selectExprList, int n) {
        if (this.selectExpressionsStack.empty()) {
            throw new IllegalStateException("Select expression stack cannot be empty in processing a SelectClause");
        }
        SelectExpressionNode expr = this.selectExpressionsStack.pop();
        if (n > 1) {
            addSelectExprToSelectExprNodeList(selectExprList, n - 1);
        }
        selectExprList.add(expr);
    }

    public void startWhereClauseNode(DiagnosticPos pos, Set<Whitespace> ws) {
        WhereNode whereNode = TreeBuilder.createWhereNode();
        ((BLangWhere) whereNode).pos = pos;
        whereNode.addWS(ws);
        this.whereClauseStack.push(whereNode);
    }

    public void endWhereClauseNode(DiagnosticPos pos, Set<Whitespace> ws) {
        WhereNode whereNode = this.whereClauseStack.peek();
        ((BLangWhere) whereNode).pos = pos;
        whereNode.addWS(ws);
        whereNode.setExpression(exprNodeStack.pop());
    }

    public void startSelectClauseNode(DiagnosticPos pos, Set<Whitespace> ws) {
        SelectClauseNode selectClauseNode = TreeBuilder.createSelectClauseNode();
        ((BLangSelectClause) selectClauseNode).pos = pos;
        selectClauseNode.addWS(ws);
        this.selectClausesStack.push(selectClauseNode);
    }

    public void endSelectClauseNode(boolean isSelectAll, boolean isGroupByAvailable, boolean isHavingAvailable,
                                    DiagnosticPos pos, Set<Whitespace> ws) {
        SelectClauseNode selectClauseNode = this.selectClausesStack.peek();
        ((BLangSelectClause) selectClauseNode).pos = pos;
        selectClauseNode.addWS(ws);
        if (!isSelectAll) {
            selectClauseNode.setSelectExpressions(this.selectExpressionsListStack.pop());
        } else {
            selectClauseNode.setSelectAll(true);
        }
        if (isGroupByAvailable) {
            selectClauseNode.setGroupBy(this.groupByClauseStack.pop());
        }
        if (isHavingAvailable) {
            selectClauseNode.setHaving(this.havingClauseStack.pop());
        }
    }

    public void startWindowClauseNode(DiagnosticPos pos, Set<Whitespace> ws) {
        WindowClauseNode windowClauseNode = TreeBuilder.createWindowClauseNode();
        ((BLangWindow) windowClauseNode).pos = pos;
        windowClauseNode.addWS(ws);
        this.windowClausesStack.push(windowClauseNode);
    }

    public void endWindowsClauseNode(DiagnosticPos pos, Set<Whitespace> ws) {
        WindowClauseNode windowClauseNode = this.windowClausesStack.peek();
        ((BLangWindow) windowClauseNode).pos = pos;
        windowClauseNode.addWS(ws);
        windowClauseNode.setFunctionInvocation(this.exprNodeStack.pop());

        if (!this.whereClauseStack.empty()) {
            this.streamingInputStack.peek().setWindowTraversedAfterWhere(true);
        } else {
            this.streamingInputStack.peek().setWindowTraversedAfterWhere(false);
        }
    }

    public void startStreamingInputNode(DiagnosticPos pos, Set<Whitespace> ws) {
        StreamingInput streamingInput = TreeBuilder.createStreamingInputNode();
        ((BLangStreamingInput) streamingInput).pos = pos;
        streamingInput.addWS(ws);
        this.streamingInputStack.push(streamingInput);
    }

    public void endStreamingInputNode(String alias, DiagnosticPos pos,
                                      Set<Whitespace> ws) {
        BLangStreamingInput streamingInput = (BLangStreamingInput) this.streamingInputStack.peek();
        streamingInput.pos = pos;
        streamingInput.addWS(ws);

        if (this.whereClauseStack.size() == 2) {
            streamingInput.setAfterStreamingCondition(this.whereClauseStack.pop());
            streamingInput.setBeforeStreamingCondition(this.whereClauseStack.pop());
        } else if (this.whereClauseStack.size() == 1) {
            if (streamingInput.isWindowTraversedAfterWhere()) {
                streamingInput.setBeforeStreamingCondition(this.whereClauseStack.pop());
            } else {
                streamingInput.setAfterStreamingCondition(this.whereClauseStack.pop());
            }
        }

        if (!this.windowClausesStack.empty()) {
            streamingInput.setWindowClause(this.windowClausesStack.pop());
        }
        streamingInput.setStreamReference(this.exprNodeStack.pop());
        streamingInput.setAlias(alias);
    }

    public void startJoinStreamingInputNode(DiagnosticPos pos, Set<Whitespace> ws) {
        JoinStreamingInput joinStreamingInput = TreeBuilder.createJoinStreamingInputNode();
        ((BLangJoinStreamingInput) joinStreamingInput).pos = pos;
        joinStreamingInput.addWS(ws);
        this.joinStreamingInputsStack.push(joinStreamingInput);
    }

    public void endJoinStreamingInputNode(DiagnosticPos pos, Set<Whitespace> ws, boolean isUnidirectionalBeforeJoin,
                                          boolean isUnidirectionalAfterJoin, String joinType) {
        JoinStreamingInput joinStreamingInput = this.joinStreamingInputsStack.peek();
        ((BLangJoinStreamingInput) joinStreamingInput).pos = pos;
        joinStreamingInput.addWS(ws);
        joinStreamingInput.setStreamingInput(this.streamingInputStack.pop());
        joinStreamingInput.setOnExpression(this.exprNodeStack.pop());
        joinStreamingInput.setUnidirectionalBeforeJoin(isUnidirectionalBeforeJoin);
        joinStreamingInput.setUnidirectionalAfterJoin(isUnidirectionalAfterJoin);
        joinStreamingInput.setJoinType(joinType);
    }

    public void startTableQueryNode(DiagnosticPos pos, Set<Whitespace> ws) {
        TableQuery tableQuery = TreeBuilder.createTableQueryNode();
        ((BLangTableQuery) tableQuery).pos = pos;
        tableQuery.addWS(ws);
        this.tableQueriesStack.push(tableQuery);
    }

    public void endTableQueryNode(boolean isJoinClauseAvailable, boolean isSelectClauseAvailable,
                                  boolean isOrderByClauseAvailable, DiagnosticPos pos, Set<Whitespace> ws) {
        BLangTableQuery tableQuery = (BLangTableQuery) this.tableQueriesStack.peek();
        tableQuery.pos = pos;
        tableQuery.addWS(ws);
        tableQuery.setStreamingInput(this.streamingInputStack.pop());
        if (isJoinClauseAvailable) {
            tableQuery.setJoinStreamingInput(this.joinStreamingInputsStack.pop());
        }
        if (isSelectClauseAvailable) {
            tableQuery.setSelectClause(this.selectClausesStack.pop());
        }
        if (isOrderByClauseAvailable) {
            tableQuery.setOrderByClause(this.orderByClauseStack.pop());
        }
    }

    public void addTableQueryExpression(DiagnosticPos pos, Set<Whitespace> ws) {
        TableQueryExpression tableQueryExpression = TreeBuilder.createTableQueryExpression();
        ((BLangTableQueryExpression) tableQueryExpression).pos = pos;
        tableQueryExpression.addWS(ws);
        tableQueryExpression.setTableQuery(tableQueriesStack.pop());
        this.exprNodeStack.push(tableQueryExpression);
    }

    public void startSetAssignmentClauseNode(DiagnosticPos pos, Set<Whitespace> ws) {
        SetAssignmentNode setAssignmentNode = TreeBuilder.createSetAssignmentNode();
        ((BLangSetAssignment) setAssignmentNode).pos = pos;
        setAssignmentNode.addWS(ws);
        this.setAssignmentStack.push(setAssignmentNode);
    }

    public void endSetAssignmentClauseNode(DiagnosticPos pos, Set<Whitespace> ws) {
        if (this.exprNodeStack.empty()) {
            throw new IllegalStateException("Expression stack cannot be empty in processing a Set Assignment Clause");
        }
        SetAssignmentNode setAssignmentNode = this.setAssignmentStack.peek();

        ((BLangSetAssignment) setAssignmentNode).pos = pos;
        setAssignmentNode.addWS(ws);

        setAssignmentNode.setExpression(exprNodeStack.pop());
        setAssignmentNode.setVariableReference(exprNodeStack.pop());
    }

    public void startSetClauseNode() {
        this.setAssignmentListStack.push(new ArrayList<>());
    }

    public void endSetClauseNode(Set<Whitespace> ws, int selectExprCount) {
        List<SetAssignmentNode> setAssignmentNodeList = this.setAssignmentListStack.peek();
        addSetAssignmentToSelectAssignmentNodeList(setAssignmentNodeList, selectExprCount);
    }

    private void addSetAssignmentToSelectAssignmentNodeList(List<SetAssignmentNode> setAssignmentNodeList, int n) {
        if (this.setAssignmentStack.empty()) {
            throw new IllegalStateException("Set expression stack cannot be empty in processing a SelectClause");
        }
        SetAssignmentNode expr = this.setAssignmentStack.pop();
        if (n > 1) {
            addSetAssignmentToSelectAssignmentNodeList(setAssignmentNodeList, n - 1);
        }
        setAssignmentNodeList.add(expr);
    }

    public void startStreamActionNode(DiagnosticPos pos, Set<Whitespace> ws, PackageID packageID) {
        StreamActionNode streamActionNode = TreeBuilder.createStreamActionNode();
        ((BLangStreamAction) streamActionNode).pos = pos;
        streamActionNode.addWS(ws);
        this.streamActionNodeStack.push(streamActionNode);
        this.startLambdaFunctionDef(packageID);
    }

    public void endStreamActionNode(DiagnosticPos pos, Set<Whitespace> ws) {
        StreamActionNode streamActionNode = this.streamActionNodeStack.peek();
        ((BLangStreamAction) streamActionNode).pos = pos;
        streamActionNode.addWS(ws);
        this.addLambdaFunctionDef(pos, ws, true, false, false);
        streamActionNode.setInvokableBody((BLangLambdaFunction) this.exprNodeStack.peek());
    }

    public void startPatternStreamingEdgeInputNode(DiagnosticPos pos, Set<Whitespace> ws) {
        PatternStreamingEdgeInputNode patternStreamingEdgeInputNode = TreeBuilder.createPatternStreamingEdgeInputNode();
        ((BLangPatternStreamingEdgeInput) patternStreamingEdgeInputNode).pos = pos;
        patternStreamingEdgeInputNode.addWS(ws);
        this.patternStreamingEdgeInputStack.push(patternStreamingEdgeInputNode);
    }

    public void endPatternStreamingEdgeInputNode(DiagnosticPos pos, Set<Whitespace> ws, String alias) {
        PatternStreamingEdgeInputNode patternStreamingEdgeInputNode = this.patternStreamingEdgeInputStack.peek();

        ((BLangPatternStreamingEdgeInput) patternStreamingEdgeInputNode).pos = pos;
        patternStreamingEdgeInputNode.addWS(ws);

        if (exprNodeStack.size() == 2) {
            patternStreamingEdgeInputNode.setExpression(exprNodeStack.pop());
            patternStreamingEdgeInputNode.setStreamReference(exprNodeStack.pop());
        } else if (exprNodeStack.size() == 1) {
            patternStreamingEdgeInputNode.setStreamReference(exprNodeStack.pop());
        }

        if (!whereClauseStack.empty()) {
            patternStreamingEdgeInputNode.setWhereClause(whereClauseStack.pop());
        }
        patternStreamingEdgeInputNode.setAliasIdentifier(alias);
    }

    public void startPatternStreamingInputNode(DiagnosticPos pos, Set<Whitespace> ws) {
        PatternStreamingInputNode patternStreamingInputNode = TreeBuilder.createPatternStreamingInputNode();
        ((BLangPatternStreamingInput) patternStreamingInputNode).pos = pos;
        patternStreamingInputNode.addWS(ws);
        this.patternStreamingInputStack.push(patternStreamingInputNode);
    }

    public void endPatternStreamingInputNode(DiagnosticPos pos, Set<Whitespace> ws, boolean isFollowedBy,
                                             boolean enclosedInParanthesis) {

        if (!this.patternStreamingInputStack.empty()) {
            PatternStreamingInputNode patternStreamingInputNode = this.patternStreamingInputStack.peek();

            ((BLangPatternStreamingInput) patternStreamingInputNode).pos = pos;
            patternStreamingInputNode.addWS(ws);

            if (isFollowedBy) {
                patternStreamingInputNode.setFollowedBy(true);
                patternStreamingInputNode.addPatternStreamingEdgeInput(this.patternStreamingEdgeInputStack.pop());
                patternStreamingInputNode.setPatternStreamingInput(this.recentStreamingPatternInputNode);
                this.recentStreamingPatternInputNode = this.patternStreamingInputStack.pop();
            }

            if (enclosedInParanthesis) {
                patternStreamingInputNode.setEnclosedInParanthesis(true);
                patternStreamingInputNode.setPatternStreamingInput(this.recentStreamingPatternInputNode);
                this.recentStreamingPatternInputNode = this.patternStreamingInputStack.pop();
            }

            if (!isFollowedBy && !enclosedInParanthesis) {
                patternStreamingInputNode.addPatternStreamingEdgeInput(this.patternStreamingEdgeInputStack.pop());
                this.recentStreamingPatternInputNode = this.patternStreamingInputStack.pop();
            }
        }
        if (this.patternStreamingInputStack.empty()) {
            this.patternStreamingInputStack.push(this.recentStreamingPatternInputNode);
            this.recentStreamingPatternInputNode = null;
        }
    }

    public void startStreamingQueryStatementNode(DiagnosticPos pos, Set<Whitespace> ws) {
        StreamingQueryStatementNode streamingQueryStatementNode = TreeBuilder.createStreamingQueryStatementNode();
        ((BLangStreamingQueryStatement) streamingQueryStatementNode).pos = pos;
        streamingQueryStatementNode.addWS(ws);
        this.streamingQueryStatementStack.push(streamingQueryStatementNode);
    }

    public void endStreamingQueryStatementNode(DiagnosticPos pos, Set<Whitespace> ws) {
        StreamingQueryStatementNode streamingQueryStatementNode = this.streamingQueryStatementStack.peek();

        ((BLangStreamingQueryStatement) streamingQueryStatementNode).pos = pos;
        streamingQueryStatementNode.addWS(ws);

        if (!streamingInputStack.empty()) {
            streamingQueryStatementNode.setStreamingInput(streamingInputStack.pop());

            if (!joinStreamingInputsStack.empty()) {
                streamingQueryStatementNode.setJoinStreamingInput(joinStreamingInputsStack.pop());
            }
        } else if (!patternClauseStack.empty()) {
            streamingQueryStatementNode.setPatternClause(patternClauseStack.pop());
        }

        if (!selectClausesStack.empty()) {
            streamingQueryStatementNode.setSelectClause(selectClausesStack.pop());
        }

        if (!orderByClauseStack.empty()) {
            streamingQueryStatementNode.setOrderByClause(orderByClauseStack.pop());
        }

        if (!outputRateLimitStack.empty()) {
            streamingQueryStatementNode.setOutputRateLimitNode(outputRateLimitStack.pop());
        }

        streamingQueryStatementNode.setStreamingAction(streamActionNodeStack.pop());
    }

    public void startOutputRateLimitNode(DiagnosticPos pos, Set<Whitespace> ws) {
        OutputRateLimitNode outputRateLimit = TreeBuilder.createOutputRateLimitNode();
        ((BLangOutputRateLimit) outputRateLimit).pos = pos;
        outputRateLimit.addWS(ws);
        this.outputRateLimitStack.push(outputRateLimit);
    }

    public void endOutputRateLimitNode(DiagnosticPos pos, Set<Whitespace> ws, boolean isSnapshotOutputRateLimit,
                                       boolean isEventBasedOutputRateLimit, boolean isFirst, boolean isLast,
                                       boolean isAll, String timeScale, String rateLimitValue) {
        OutputRateLimitNode outputRateLimit = this.outputRateLimitStack.peek();
        ((BLangOutputRateLimit) outputRateLimit).pos = pos;
        outputRateLimit.addWS(ws);

        outputRateLimit.setSnapshot(isSnapshotOutputRateLimit);
        outputRateLimit.setEventBasedRateLimit(isEventBasedOutputRateLimit);
        outputRateLimit.setOutputRateType(isFirst, isLast, isAll);
        outputRateLimit.setTimeScale(timeScale);
        outputRateLimit.setRateLimitValue(rateLimitValue);
    }

    public void startWithinClause(DiagnosticPos pos, Set<Whitespace> ws) {
        WithinClause withinClause = TreeBuilder.createWithinClause();
        ((BLangWithinClause) withinClause).pos = pos;
        withinClause.addWS(ws);
        this.withinClauseStack.push(withinClause);
    }

    public void endWithinClause(DiagnosticPos pos, Set<Whitespace> ws) {
        WithinClause withinClause = this.withinClauseStack.peek();
        ((BLangWithinClause) withinClause).pos = pos;
        withinClause.addWS(ws);
        withinClause.setWithinTimePeriod(exprNodeStack.pop());
    }

    public void startPatternClause(DiagnosticPos pos, Set<Whitespace> ws) {
        PatternClause patternClause = TreeBuilder.createPatternClause();
        ((BLangPatternClause) patternClause).pos = pos;
        patternClause.addWS(ws);
        this.patternClauseStack.push(patternClause);
    }

    public void endPatternClause(boolean isForEvents, boolean isWithinClauseAvailable, DiagnosticPos pos,
                                 Set<Whitespace> ws) {
        PatternClause patternClause = this.patternClauseStack.peek();
        ((BLangPatternClause) patternClause).pos = pos;
        patternClause.addWS(ws);
        patternClause.setForAllEvents(isForEvents);
        patternClause.setPatternStreamingInputNode(this.patternStreamingInputStack.pop());
        if (isWithinClauseAvailable) {
            patternClause.setWithinClause(this.withinClauseStack.pop());
        }
    }

    public void startStreamletNode(DiagnosticPos pos, Set<Whitespace> ws) {
        StreamletNode streamletNode = TreeBuilder.createStreamletNode();
        ((BLangStreamlet) streamletNode).pos = pos;
        streamletNode.addWS(ws);
        startBlock();
        this.streamletNodeStack.push(streamletNode);
    }

    public void endStreamletNode(DiagnosticPos pos, Set<Whitespace> ws, String identifier) {
        StreamletNode streamletNode = this.streamletNodeStack.peek();
        ((BLangStreamlet) streamletNode).pos = pos;
        streamletNode.addWS(ws);

        streamletNode.setName(this.createIdentifier(identifier));
        BlockNode blocknode = this.blockNodeStack.pop();
        streamletNode.setBody(blocknode);

        if (!this.varListStack.empty()) {
            this.varListStack.pop().forEach(streamletNode::addParameter);
        }

        this.compUnit.addTopLevelNode(streamletNode);
    }
<<<<<<< HEAD


    public void startWheneverNode(DiagnosticPos pos, Set<Whitespace> ws) {
        WheneverNode wheneverNode = TreeBuilder.createWheneverNode();
        ((BLangWhenever) wheneverNode).pos = pos;
        wheneverNode.addWS(ws);
        this.wheneverNodeStack.push(wheneverNode);
    }

    public void endWheneverNode(DiagnosticPos pos, Set<Whitespace> ws) {
        WheneverNode wheneverNode = this.wheneverNodeStack.pop();
        ((BLangWhenever) wheneverNode).pos = pos;
        wheneverNode.addWS(ws);

        if (!this.varListStack.empty()) {
            this.varListStack.pop().forEach(wheneverNode::addParameter);
        }

        Collections.reverse(streamingQueryStatementStack);
        while (!streamingQueryStatementStack.empty()) {
            wheneverNode.addStreamingQueryStatement(streamingQueryStatementStack.pop());
        }

        addStmtToCurrentBlock(wheneverNode);
    }

    public void markLastExpressionAsAwait() {
        ((BLangExpression) this.exprNodeStack.peek()).await = true;
    }
=======
>>>>>>> d192dffb

}<|MERGE_RESOLUTION|>--- conflicted
+++ resolved
@@ -276,6 +276,7 @@
     private Stack<ServiceNode> serviceNodeStack = new Stack<>();
 
     private Stack<List<BLangEndpoint>> endpointListStack = new Stack<>();
+
     private BLangEndpoint lastBuiltEndpoint;
 
     private Stack<XMLAttributeNode> xmlAttributeNodeStack = new Stack<>();
@@ -1068,7 +1069,7 @@
         }
         addExpressionNode(ternaryExpr);
     }
-    
+
     public void createAwaitExpr(DiagnosticPos pos, Set<Whitespace> ws) {
         BLangAwaitExpr awaitExpr = (BLangAwaitExpr) TreeBuilder.createAwaitExpressionNode();
         awaitExpr.pos = pos;
@@ -2961,7 +2962,6 @@
 
         this.compUnit.addTopLevelNode(streamletNode);
     }
-<<<<<<< HEAD
 
 
     public void startWheneverNode(DiagnosticPos pos, Set<Whitespace> ws) {
@@ -2987,11 +2987,4 @@
 
         addStmtToCurrentBlock(wheneverNode);
     }
-
-    public void markLastExpressionAsAwait() {
-        ((BLangExpression) this.exprNodeStack.peek()).await = true;
-    }
-=======
->>>>>>> d192dffb
-
 }