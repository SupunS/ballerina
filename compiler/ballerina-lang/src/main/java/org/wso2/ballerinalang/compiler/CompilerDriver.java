--- conflicted
+++ resolved
@@ -161,12 +161,7 @@
             symbolTable.langXmlModuleSymbol = pkgLoader.loadPackageSymbol(XML, null, null);
             symbolTable.langBooleanModuleSymbol = pkgLoader.loadPackageSymbol(BOOLEAN, null, null);
             symbolTable.langQueryModuleSymbol = pkgLoader.loadPackageSymbol(QUERY, null, null);
-<<<<<<< HEAD
-            symbolTable.loadPredeclaredModules();
-
-=======
             symbolTable.langTransactionModuleSymbol = pkgLoader.loadPackageSymbol(TRANSACTION, null, null);
->>>>>>> 7416a558
             symResolver.loadFunctionalConstructors();
             return;
         }
