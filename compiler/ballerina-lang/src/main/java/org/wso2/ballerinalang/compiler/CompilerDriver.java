/*
 *  Copyright (c) 2018, WSO2 Inc. (http://www.wso2.org) All Rights Reserved.
 *
 *  WSO2 Inc. licenses this file to you under the Apache License,
 *  Version 2.0 (the "License"); you may not use this file except
 *  in compliance with the License.
 *  You may obtain a copy of the License at
 *
 *    http://www.apache.org/licenses/LICENSE-2.0
 *
 *  Unless required by applicable law or agreed to in writing,
 *  software distributed under the License is distributed on an
 *  "AS IS" BASIS, WITHOUT WARRANTIES OR CONDITIONS OF ANY
 *  KIND, either express or implied.  See the License for the
 *  specific language governing permissions and limitations
 *  under the License.
 */
package org.wso2.ballerinalang.compiler;

import org.ballerinalang.compiler.CompilerOptionName;
import org.ballerinalang.compiler.CompilerPhase;
import org.wso2.ballerinalang.compiler.bir.BIRGen;
import org.wso2.ballerinalang.compiler.codegen.CodeGenerator;
import org.wso2.ballerinalang.compiler.desugar.Desugar;
import org.wso2.ballerinalang.compiler.semantics.analyzer.CodeAnalyzer;
import org.wso2.ballerinalang.compiler.semantics.analyzer.CompilerPluginRunner;
import org.wso2.ballerinalang.compiler.semantics.analyzer.DataflowAnalyzer;
import org.wso2.ballerinalang.compiler.semantics.analyzer.DocumentationAnalyzer;
import org.wso2.ballerinalang.compiler.semantics.analyzer.SemanticAnalyzer;
import org.wso2.ballerinalang.compiler.semantics.analyzer.SymbolEnter;
import org.wso2.ballerinalang.compiler.semantics.analyzer.TaintAnalyzer;
import org.wso2.ballerinalang.compiler.semantics.model.SymbolTable;
import org.wso2.ballerinalang.compiler.semantics.model.symbols.BPackageSymbol;
import org.wso2.ballerinalang.compiler.tree.BLangPackage;
import org.wso2.ballerinalang.compiler.util.CompilerContext;
import org.wso2.ballerinalang.compiler.util.CompilerOptions;
import org.wso2.ballerinalang.compiler.util.diagnotic.BLangDiagnosticLog;

import static org.wso2.ballerinalang.compiler.semantics.model.SymbolTable.BUILTIN;
import static org.wso2.ballerinalang.util.RepoUtils.LOAD_BUILTIN_FROM_SOURCE;

/**
 * This class drives the compilation of packages through various phases
 * such as symbol enter, semantic analysis, type checking, code analysis,
 * desugar and code generation.
 *
 * @since 0.965.0
 */
public class CompilerDriver {

    private static final CompilerContext.Key<CompilerDriver> COMPILER_DRIVER_KEY =
            new CompilerContext.Key<>();

    private final CompilerOptions options;
    private final BLangDiagnosticLog dlog;
    private final PackageLoader pkgLoader;
    private final PackageCache pkgCache;
    private final SymbolTable symbolTable;
    private final SymbolEnter symbolEnter;
    private final SemanticAnalyzer semAnalyzer;
    private final CodeAnalyzer codeAnalyzer;
    private final TaintAnalyzer taintAnalyzer;
    private final DocumentationAnalyzer documentationAnalyzer;
    private final CompilerPluginRunner compilerPluginRunner;
    private final Desugar desugar;
    private final CodeGenerator codeGenerator;
    private final BIRGen birGenerator;
    private final CompilerPhase compilerPhase;
<<<<<<< HEAD
    private final SymbolResolver symResolver;
    private final DataflowAnalyzer dataflowAnalyzer;
=======
>>>>>>> 06de5928

    public static CompilerDriver getInstance(CompilerContext context) {
        CompilerDriver compilerDriver = context.get(COMPILER_DRIVER_KEY);
        if (compilerDriver == null) {
            compilerDriver = new CompilerDriver(context);
        }
        return compilerDriver;
    }

    private CompilerDriver(CompilerContext context) {
        context.put(COMPILER_DRIVER_KEY, this);

        this.options = CompilerOptions.getInstance(context);
        this.dlog = BLangDiagnosticLog.getInstance(context);
        this.pkgLoader = PackageLoader.getInstance(context);
        this.pkgCache = PackageCache.getInstance(context);
        this.symbolTable = SymbolTable.getInstance(context);
        this.symbolEnter = SymbolEnter.getInstance(context);
        this.semAnalyzer = SemanticAnalyzer.getInstance(context);
        this.codeAnalyzer = CodeAnalyzer.getInstance(context);
        this.documentationAnalyzer = DocumentationAnalyzer.getInstance(context);
        this.taintAnalyzer = TaintAnalyzer.getInstance(context);
        this.compilerPluginRunner = CompilerPluginRunner.getInstance(context);
        this.desugar = Desugar.getInstance(context);
        this.codeGenerator = CodeGenerator.getInstance(context);
        this.birGenerator = BIRGen.getInstance(context);
        this.compilerPhase = getCompilerPhase();
<<<<<<< HEAD
        this.symResolver = SymbolResolver.getInstance(context);
        this.dataflowAnalyzer = DataflowAnalyzer.getInstance(context);
=======
>>>>>>> 06de5928
    }

    public BLangPackage compilePackage(BLangPackage packageNode) {
        compilePackageSymbol(packageNode.symbol);
        return packageNode;
    }

    public void loadBuiltinPackage() {
        // Load built-in packages.
        if (LOAD_BUILTIN_FROM_SOURCE) {
            BLangPackage builtInPkg = getBuiltInPackage();
            symbolTable.builtInPackageSymbol = builtInPkg.symbol;
        } else {
            symbolTable.builtInPackageSymbol = pkgLoader.loadPackageSymbol(BUILTIN, null, null);
        }

    }

    // Private methods

    private void compilePackageSymbol(BPackageSymbol packageSymbol) {
        BLangPackage pkgNode = this.pkgCache.get(packageSymbol.pkgID);
        if (pkgNode == null) {
            // This is a package loaded from a BALO.
            return;
        }

        if (pkgNode.completedPhases.contains(CompilerPhase.TYPE_CHECK)) {
            return;
        }

        pkgNode.imports.stream()
                .filter(pkg -> pkg.symbol != null)
                .forEach(importPkgNode -> this.compilePackageSymbol(importPkgNode.symbol));
        compile(pkgNode);
    }

    private void compile(BLangPackage pkgNode) {
        if (this.stopCompilation(pkgNode, CompilerPhase.TYPE_CHECK)) {
            return;
        }

        typeCheck(pkgNode);
        if (this.stopCompilation(pkgNode, CompilerPhase.CODE_ANALYZE)) {
            return;
        }

        codeAnalyze(pkgNode);
        if (this.stopCompilation(pkgNode, CompilerPhase.DATAFLOW_ANALYZE)) {
            return;
        }

        dataflowAnalyze(pkgNode);
        if (this.stopCompilation(pkgNode, CompilerPhase.DOCUMENTATION_ANALYZE)) {
            return;
        }

        documentationAnalyze(pkgNode);
        if (this.stopCompilation(pkgNode, CompilerPhase.TAINT_ANALYZE)) {
            return;
        }

        taintAnalyze(pkgNode);
        if (this.stopCompilation(pkgNode, CompilerPhase.COMPILER_PLUGIN)) {
            return;
        }

        annotationProcess(pkgNode);
        if (this.stopCompilation(pkgNode, CompilerPhase.DESUGAR)) {
            return;
        }

        desugar(pkgNode);
        if (this.stopCompilation(pkgNode, CompilerPhase.CODE_GEN)) {
            return;
        }

        codegen(pkgNode);
    }

    public BLangPackage define(BLangPackage pkgNode) {
        return this.symbolEnter.definePackage(pkgNode);
    }

    private BLangPackage typeCheck(BLangPackage pkgNode) {
        return this.semAnalyzer.analyze(pkgNode);
    }

    private BLangPackage documentationAnalyze(BLangPackage pkgNode) {
        return this.documentationAnalyzer.analyze(pkgNode);
    }

    private BLangPackage codeAnalyze(BLangPackage pkgNode) {
        return this.codeAnalyzer.analyze(pkgNode);
    }

    private BLangPackage dataflowAnalyze(BLangPackage pkgNode) {
        return this.dataflowAnalyzer.analyze(pkgNode);
    }

    private BLangPackage taintAnalyze(BLangPackage pkgNode) {
        return this.taintAnalyzer.analyze(pkgNode);
    }

    private BLangPackage annotationProcess(BLangPackage pkgNode) {
        return this.compilerPluginRunner.runPlugins(pkgNode);
    }

    public BLangPackage desugar(BLangPackage pkgNode) {
        return this.desugar.perform(pkgNode);
    }

    public BLangPackage codegen(BLangPackage pkgNode) {
        if (this.compilerPhase == CompilerPhase.BIR_GEN) {
            return this.birGenerator.genBIR(pkgNode);
        }

        return this.codeGenerator.generateBALO(pkgNode);
    }

    private CompilerPhase getCompilerPhase() {
        String phaseName = options.get(CompilerOptionName.COMPILER_PHASE);
        if (phaseName == null || phaseName.isEmpty()) {
            return CompilerPhase.CODE_GEN;
        }

        return CompilerPhase.fromValue(phaseName);
    }

    private boolean stopCompilation(BLangPackage pkgNode, CompilerPhase nextPhase) {
        if (compilerPhase.compareTo(nextPhase) < 0) {
            return true;
        }
        if (pkgNode.containsTestablePkg()) {
            // We have to check both the compilation unit nodes in the package and testable node
            return checkNextPhase(nextPhase) && (dlog.errorCount > 0 || pkgNode.getCompilationUnits().isEmpty() ||
                    pkgNode.getTestablePkg().getCompilationUnits().isEmpty());
        }
        return (checkNextPhase(nextPhase)) && (dlog.errorCount > 0 || pkgNode.getCompilationUnits().isEmpty());
    }

    private boolean checkNextPhase(CompilerPhase nextPhase) {
        return nextPhase == CompilerPhase.TAINT_ANALYZE ||
                nextPhase == CompilerPhase.COMPILER_PLUGIN ||
                nextPhase == CompilerPhase.DESUGAR;
    }

    private BLangPackage getBuiltInPackage() {
        return codegen(desugar(taintAnalyze(codeAnalyze(semAnalyzer.analyze(
                pkgLoader.loadAndDefinePackage(SymbolTable.BUILTIN))))));
    }

}<|MERGE_RESOLUTION|>--- conflicted
+++ resolved
@@ -66,11 +66,7 @@
     private final CodeGenerator codeGenerator;
     private final BIRGen birGenerator;
     private final CompilerPhase compilerPhase;
-<<<<<<< HEAD
-    private final SymbolResolver symResolver;
     private final DataflowAnalyzer dataflowAnalyzer;
-=======
->>>>>>> 06de5928
 
     public static CompilerDriver getInstance(CompilerContext context) {
         CompilerDriver compilerDriver = context.get(COMPILER_DRIVER_KEY);
@@ -98,11 +94,7 @@
         this.codeGenerator = CodeGenerator.getInstance(context);
         this.birGenerator = BIRGen.getInstance(context);
         this.compilerPhase = getCompilerPhase();
-<<<<<<< HEAD
-        this.symResolver = SymbolResolver.getInstance(context);
         this.dataflowAnalyzer = DataflowAnalyzer.getInstance(context);
-=======
->>>>>>> 06de5928
     }
 
     public BLangPackage compilePackage(BLangPackage packageNode) {
