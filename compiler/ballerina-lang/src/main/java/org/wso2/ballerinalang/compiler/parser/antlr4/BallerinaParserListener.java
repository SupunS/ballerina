--- conflicted
+++ resolved
@@ -1922,7 +1922,6 @@
 	 */
 	void exitTypeTestExpression(BallerinaParser.TypeTestExpressionContext ctx);
 	/**
-<<<<<<< HEAD
 	 * Enter a parse tree produced by the {@code annotAccessExpression}
 	 * labeled alternative in {@link BallerinaParser#expression}.
 	 * @param ctx the parse tree
@@ -1935,20 +1934,6 @@
 	 */
 	void exitAnnotAccessExpression(BallerinaParser.AnnotAccessExpressionContext ctx);
 	/**
-	 * Enter a parse tree produced by the {@code bracedOrTupleExpression}
-	 * labeled alternative in {@link BallerinaParser#expression}.
-	 * @param ctx the parse tree
-	 */
-	void enterBracedOrTupleExpression(BallerinaParser.BracedOrTupleExpressionContext ctx);
-	/**
-	 * Exit a parse tree produced by the {@code bracedOrTupleExpression}
-	 * labeled alternative in {@link BallerinaParser#expression}.
-	 * @param ctx the parse tree
-	 */
-	void exitBracedOrTupleExpression(BallerinaParser.BracedOrTupleExpressionContext ctx);
-	/**
-=======
->>>>>>> 25c210e4
 	 * Enter a parse tree produced by the {@code binaryDivMulModExpression}
 	 * labeled alternative in {@link BallerinaParser#expression}.
 	 * @param ctx the parse tree
