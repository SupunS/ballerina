--- conflicted
+++ resolved
@@ -1,22 +1,4 @@
-/*
- *  Copyright (c) 2018, WSO2 Inc. (http://www.wso2.org) All Rights Reserved.
- *
- * WSO2 Inc. licenses this file to you under the Apache License,
- * Version 2.0 (the "License"); you may not use this file except
- * in compliance with the License.
- * You may obtain a copy of the License at
- *
- *  http://www.apache.org/licenses/LICENSE-2.0
- *
- * Unless required by applicable law or agreed to in writing,
- * software distributed under the License is distributed on an
- * "AS IS" BASIS, WITHOUT WARRANTIES OR CONDITIONS OF ANY
- * KIND, either express or implied.  See the License for the
- * specific language governing permissions and limitations
- * under the License.
- */
-
-// Generated from BallerinaLexer.g4 by ANTLR 4.5.3
+// Generated from BallerinaParser.g4 by ANTLR 4.5.3
 package org.wso2.ballerinalang.compiler.parser.antlr4;
 import org.antlr.v4.runtime.tree.ParseTreeListener;
 
@@ -216,36 +198,6 @@
 	 */
 	void exitStructBody(BallerinaParser.StructBodyContext ctx);
 	/**
-	 * Enter a parse tree produced by {@link BallerinaParser#streamletDefinition}.
-	 * @param ctx the parse tree
-	 */
-	void enterStreamletDefinition(BallerinaParser.StreamletDefinitionContext ctx);
-	/**
-	 * Exit a parse tree produced by {@link BallerinaParser#streamletDefinition}.
-	 * @param ctx the parse tree
-	 */
-	void exitStreamletDefinition(BallerinaParser.StreamletDefinitionContext ctx);
-	/**
-	 * Enter a parse tree produced by {@link BallerinaParser#streamletBody}.
-	 * @param ctx the parse tree
-	 */
-	void enterStreamletBody(BallerinaParser.StreamletBodyContext ctx);
-	/**
-	 * Exit a parse tree produced by {@link BallerinaParser#streamletBody}.
-	 * @param ctx the parse tree
-	 */
-	void exitStreamletBody(BallerinaParser.StreamletBodyContext ctx);
-	/**
-	 * Enter a parse tree produced by {@link BallerinaParser#streamingQueryDeclaration}.
-	 * @param ctx the parse tree
-	 */
-	void enterStreamingQueryDeclaration(BallerinaParser.StreamingQueryDeclarationContext ctx);
-	/**
-	 * Exit a parse tree produced by {@link BallerinaParser#streamingQueryDeclaration}.
-	 * @param ctx the parse tree
-	 */
-	void exitStreamingQueryDeclaration(BallerinaParser.StreamingQueryDeclarationContext ctx);
-	/**
 	 * Enter a parse tree produced by {@link BallerinaParser#privateStructBody}.
 	 * @param ctx the parse tree
 	 */
@@ -377,18 +329,6 @@
 	 * @param ctx the parse tree
 	 */
 	void exitStructAttachPoint(BallerinaParser.StructAttachPointContext ctx);
-	/**
-	 * Enter a parse tree produced by the {@code streamletAttachPoint}
-	 * labeled alternative in {@link BallerinaParser#attachmentPoint}.
-	 * @param ctx the parse tree
-	 */
-	void enterStreamletAttachPoint(BallerinaParser.StreamletAttachPointContext ctx);
-	/**
-	 * Exit a parse tree produced by the {@code streamletAttachPoint}
-	 * labeled alternative in {@link BallerinaParser#attachmentPoint}.
-	 * @param ctx the parse tree
-	 */
-	void exitStreamletAttachPoint(BallerinaParser.StreamletAttachPointContext ctx);
 	/**
 	 * Enter a parse tree produced by the {@code enumAttachPoint}
 	 * labeled alternative in {@link BallerinaParser#attachmentPoint}.
@@ -1502,18 +1442,6 @@
 	 */
 	void exitUnaryExpression(BallerinaParser.UnaryExpressionContext ctx);
 	/**
-	 * Enter a parse tree produced by the {@code tableQueryExpression}
-	 * labeled alternative in {@link BallerinaParser#expression}.
-	 * @param ctx the parse tree
-	 */
-	void enterTableQueryExpression(BallerinaParser.TableQueryExpressionContext ctx);
-	/**
-	 * Exit a parse tree produced by the {@code tableQueryExpression}
-	 * labeled alternative in {@link BallerinaParser#expression}.
-	 * @param ctx the parse tree
-	 */
-	void exitTableQueryExpression(BallerinaParser.TableQueryExpressionContext ctx);
-	/**
 	 * Enter a parse tree produced by the {@code ternaryExpression}
 	 * labeled alternative in {@link BallerinaParser#expression}.
 	 * @param ctx the parse tree
@@ -1808,217 +1736,6 @@
 	 */
 	void exitReservedWord(BallerinaParser.ReservedWordContext ctx);
 	/**
-<<<<<<< HEAD
-	 * Enter a parse tree produced by {@link BallerinaParser#tableQuery}.
-	 * @param ctx the parse tree
-	 */
-	void enterTableQuery(BallerinaParser.TableQueryContext ctx);
-	/**
-	 * Exit a parse tree produced by {@link BallerinaParser#tableQuery}.
-	 * @param ctx the parse tree
-	 */
-	void exitTableQuery(BallerinaParser.TableQueryContext ctx);
-	/**
-	 * Enter a parse tree produced by {@link BallerinaParser#aggregationQuery}.
-	 * @param ctx the parse tree
-	 */
-	void enterAggregationQuery(BallerinaParser.AggregationQueryContext ctx);
-	/**
-	 * Exit a parse tree produced by {@link BallerinaParser#aggregationQuery}.
-	 * @param ctx the parse tree
-	 */
-	void exitAggregationQuery(BallerinaParser.AggregationQueryContext ctx);
-	/**
-	 * Enter a parse tree produced by {@link BallerinaParser#streamingQueryStatement}.
-	 * @param ctx the parse tree
-	 */
-	void enterStreamingQueryStatement(BallerinaParser.StreamingQueryStatementContext ctx);
-	/**
-	 * Exit a parse tree produced by {@link BallerinaParser#streamingQueryStatement}.
-	 * @param ctx the parse tree
-	 */
-	void exitStreamingQueryStatement(BallerinaParser.StreamingQueryStatementContext ctx);
-	/**
-	 * Enter a parse tree produced by {@link BallerinaParser#orderByClause}.
-	 * @param ctx the parse tree
-	 */
-	void enterOrderByClause(BallerinaParser.OrderByClauseContext ctx);
-	/**
-	 * Exit a parse tree produced by {@link BallerinaParser#orderByClause}.
-	 * @param ctx the parse tree
-	 */
-	void exitOrderByClause(BallerinaParser.OrderByClauseContext ctx);
-	/**
-	 * Enter a parse tree produced by {@link BallerinaParser#selectClause}.
-	 * @param ctx the parse tree
-	 */
-	void enterSelectClause(BallerinaParser.SelectClauseContext ctx);
-	/**
-	 * Exit a parse tree produced by {@link BallerinaParser#selectClause}.
-	 * @param ctx the parse tree
-	 */
-	void exitSelectClause(BallerinaParser.SelectClauseContext ctx);
-	/**
-	 * Enter a parse tree produced by {@link BallerinaParser#selectExpressionList}.
-	 * @param ctx the parse tree
-	 */
-	void enterSelectExpressionList(BallerinaParser.SelectExpressionListContext ctx);
-	/**
-	 * Exit a parse tree produced by {@link BallerinaParser#selectExpressionList}.
-	 * @param ctx the parse tree
-	 */
-	void exitSelectExpressionList(BallerinaParser.SelectExpressionListContext ctx);
-	/**
-	 * Enter a parse tree produced by {@link BallerinaParser#selectExpression}.
-	 * @param ctx the parse tree
-	 */
-	void enterSelectExpression(BallerinaParser.SelectExpressionContext ctx);
-	/**
-	 * Exit a parse tree produced by {@link BallerinaParser#selectExpression}.
-	 * @param ctx the parse tree
-	 */
-	void exitSelectExpression(BallerinaParser.SelectExpressionContext ctx);
-	/**
-	 * Enter a parse tree produced by {@link BallerinaParser#groupByClause}.
-	 * @param ctx the parse tree
-	 */
-	void enterGroupByClause(BallerinaParser.GroupByClauseContext ctx);
-	/**
-	 * Exit a parse tree produced by {@link BallerinaParser#groupByClause}.
-	 * @param ctx the parse tree
-	 */
-	void exitGroupByClause(BallerinaParser.GroupByClauseContext ctx);
-	/**
-	 * Enter a parse tree produced by {@link BallerinaParser#havingClause}.
-	 * @param ctx the parse tree
-	 */
-	void enterHavingClause(BallerinaParser.HavingClauseContext ctx);
-	/**
-	 * Exit a parse tree produced by {@link BallerinaParser#havingClause}.
-	 * @param ctx the parse tree
-	 */
-	void exitHavingClause(BallerinaParser.HavingClauseContext ctx);
-	/**
-	 * Enter a parse tree produced by {@link BallerinaParser#streamingAction}.
-	 * @param ctx the parse tree
-	 */
-	void enterStreamingAction(BallerinaParser.StreamingActionContext ctx);
-	/**
-	 * Exit a parse tree produced by {@link BallerinaParser#streamingAction}.
-	 * @param ctx the parse tree
-	 */
-	void exitStreamingAction(BallerinaParser.StreamingActionContext ctx);
-	/**
-	 * Enter a parse tree produced by {@link BallerinaParser#setClause}.
-	 * @param ctx the parse tree
-	 */
-	void enterSetClause(BallerinaParser.SetClauseContext ctx);
-	/**
-	 * Exit a parse tree produced by {@link BallerinaParser#setClause}.
-	 * @param ctx the parse tree
-	 */
-	void exitSetClause(BallerinaParser.SetClauseContext ctx);
-	/**
-	 * Enter a parse tree produced by {@link BallerinaParser#setAssignmentClause}.
-	 * @param ctx the parse tree
-	 */
-	void enterSetAssignmentClause(BallerinaParser.SetAssignmentClauseContext ctx);
-	/**
-	 * Exit a parse tree produced by {@link BallerinaParser#setAssignmentClause}.
-	 * @param ctx the parse tree
-	 */
-	void exitSetAssignmentClause(BallerinaParser.SetAssignmentClauseContext ctx);
-	/**
-	 * Enter a parse tree produced by {@link BallerinaParser#streamingInput}.
-	 * @param ctx the parse tree
-	 */
-	void enterStreamingInput(BallerinaParser.StreamingInputContext ctx);
-	/**
-	 * Exit a parse tree produced by {@link BallerinaParser#streamingInput}.
-	 * @param ctx the parse tree
-	 */
-	void exitStreamingInput(BallerinaParser.StreamingInputContext ctx);
-	/**
-	 * Enter a parse tree produced by {@link BallerinaParser#joinStreamingInput}.
-	 * @param ctx the parse tree
-	 */
-	void enterJoinStreamingInput(BallerinaParser.JoinStreamingInputContext ctx);
-	/**
-	 * Exit a parse tree produced by {@link BallerinaParser#joinStreamingInput}.
-	 * @param ctx the parse tree
-	 */
-	void exitJoinStreamingInput(BallerinaParser.JoinStreamingInputContext ctx);
-	/**
-	 * Enter a parse tree produced by {@link BallerinaParser#pattenStreamingInput}.
-	 * @param ctx the parse tree
-	 */
-	void enterPattenStreamingInput(BallerinaParser.PattenStreamingInputContext ctx);
-	/**
-	 * Exit a parse tree produced by {@link BallerinaParser#pattenStreamingInput}.
-	 * @param ctx the parse tree
-	 */
-	void exitPattenStreamingInput(BallerinaParser.PattenStreamingInputContext ctx);
-	/**
-	 * Enter a parse tree produced by {@link BallerinaParser#pattenStreamingEdgeInput}.
-	 * @param ctx the parse tree
-	 */
-	void enterPattenStreamingEdgeInput(BallerinaParser.PattenStreamingEdgeInputContext ctx);
-	/**
-	 * Exit a parse tree produced by {@link BallerinaParser#pattenStreamingEdgeInput}.
-	 * @param ctx the parse tree
-	 */
-	void exitPattenStreamingEdgeInput(BallerinaParser.PattenStreamingEdgeInputContext ctx);
-	/**
-	 * Enter a parse tree produced by {@link BallerinaParser#whereClause}.
-	 * @param ctx the parse tree
-	 */
-	void enterWhereClause(BallerinaParser.WhereClauseContext ctx);
-	/**
-	 * Exit a parse tree produced by {@link BallerinaParser#whereClause}.
-	 * @param ctx the parse tree
-	 */
-	void exitWhereClause(BallerinaParser.WhereClauseContext ctx);
-	/**
-	 * Enter a parse tree produced by {@link BallerinaParser#functionClause}.
-	 * @param ctx the parse tree
-	 */
-	void enterFunctionClause(BallerinaParser.FunctionClauseContext ctx);
-	/**
-	 * Exit a parse tree produced by {@link BallerinaParser#functionClause}.
-	 * @param ctx the parse tree
-	 */
-	void exitFunctionClause(BallerinaParser.FunctionClauseContext ctx);
-	/**
-	 * Enter a parse tree produced by {@link BallerinaParser#windowClause}.
-	 * @param ctx the parse tree
-	 */
-	void enterWindowClause(BallerinaParser.WindowClauseContext ctx);
-	/**
-	 * Exit a parse tree produced by {@link BallerinaParser#windowClause}.
-	 * @param ctx the parse tree
-	 */
-	void exitWindowClause(BallerinaParser.WindowClauseContext ctx);
-	/**
-	 * Enter a parse tree produced by {@link BallerinaParser#queryDeclaration}.
-	 * @param ctx the parse tree
-	 */
-	void enterQueryDeclaration(BallerinaParser.QueryDeclarationContext ctx);
-	/**
-	 * Exit a parse tree produced by {@link BallerinaParser#queryDeclaration}.
-	 * @param ctx the parse tree
-	 */
-	void exitQueryDeclaration(BallerinaParser.QueryDeclarationContext ctx);
-	/**
-	 * Enter a parse tree produced by {@link BallerinaParser#queryDefinition}.
-	 * @param ctx the parse tree
-	 */
-	void enterQueryDefinition(BallerinaParser.QueryDefinitionContext ctx);
-	/**
-	 * Exit a parse tree produced by {@link BallerinaParser#queryDefinition}.
-	 * @param ctx the parse tree
-	 */
-	void exitQueryDefinition(BallerinaParser.QueryDefinitionContext ctx);
-=======
 	 * Enter a parse tree produced by {@link BallerinaParser#deprecatedAttachment}.
 	 * @param ctx the parse tree
 	 */
@@ -2158,5 +1875,4 @@
 	 * @param ctx the parse tree
 	 */
 	void exitTripleBackTickDocInlineCode(BallerinaParser.TripleBackTickDocInlineCodeContext ctx);
->>>>>>> 382c5e10
 }