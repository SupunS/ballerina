--- conflicted
+++ resolved
@@ -165,13 +165,8 @@
         }
     }
 
-<<<<<<< HEAD
     public void visit(BLangSimpleVariableDef astVarDefStmt) {
-        BIRVariableDcl birVarDcl = new BIRVariableDcl(astVarDefStmt.var.symbol.type,
-=======
-    public void visit(BLangVariableDef astVarDefStmt) {
         BIRVariableDcl birVarDcl = new BIRVariableDcl(astVarDefStmt.pos, astVarDefStmt.var.symbol.type,
->>>>>>> 5e68b8d9
                 this.env.nextLocalVarId(names), VarKind.LOCAL);
         this.env.enclFunc.localVars.add(birVarDcl);
 
