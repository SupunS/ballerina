--- conflicted
+++ resolved
@@ -1250,12 +1250,8 @@
             case TypeTags.UNION:
             case TypeTags.FINITE:
             case TypeTags.JSON:
-<<<<<<< HEAD
             case TypeTags.READONLY:
-                mv.visitMethodInsn(INVOKESTATIC, TYPE_CHECKER, "anyToByte", String.format("(L%s;)I", OBJECT),
-=======
                 mv.visitMethodInsn(INVOKESTATIC, TYPE_CHECKER, ANY_TO_BYTE_METHOD, String.format("(L%s;)I", OBJECT),
->>>>>>> acfc5fcd
                         false);
                 break;
             default:
@@ -1427,13 +1423,9 @@
             case TypeTags.ANYDATA:
             case TypeTags.UNION:
             case TypeTags.JSON:
-<<<<<<< HEAD
             case TypeTags.READONLY:
-                mv.visitMethodInsn(INVOKESTATIC, TYPE_CHECKER, "anyToInt", String.format("(L%s;)J", OBJECT), false);
-=======
                 mv.visitMethodInsn(INVOKESTATIC, TYPE_CHECKER, ANY_TO_INT_METHOD, String.format("(L%s;)J", OBJECT),
                         false);
->>>>>>> acfc5fcd
                 break;
             default:
                 throw new BLangCompilerException(String.format("Casting is not supported from '%s' to 'int'",
@@ -1552,14 +1544,9 @@
         } else if (sourceType.tag == TypeTags.ANY ||
                 sourceType.tag == TypeTags.ANYDATA ||
                 sourceType.tag == TypeTags.UNION ||
-<<<<<<< HEAD
                 sourceType.tag == TypeTags.JSON ||
                 sourceType.tag == TypeTags.READONLY) {
-            mv.visitMethodInsn(INVOKESTATIC, TYPE_CHECKER, "anyToByte", String.format("(L%s;)I", OBJECT), false);
-=======
-                sourceType.tag == TypeTags.JSON) {
             mv.visitMethodInsn(INVOKESTATIC, TYPE_CHECKER, ANY_TO_BYTE_METHOD, String.format("(L%s;)I", OBJECT), false);
->>>>>>> acfc5fcd
         } else {
             throw new BLangCompilerException(String.format("Casting is not supported from '%s' to 'byte'", sourceType));
         }
