--- conflicted
+++ resolved
@@ -87,15 +87,10 @@
 import static org.wso2.ballerinalang.compiler.bir.codegen.JvmConstants.TYPE_CHECKER;
 import static org.wso2.ballerinalang.compiler.bir.codegen.JvmConstants.TYPE_CONVERTER;
 import static org.wso2.ballerinalang.compiler.bir.codegen.JvmConstants.XML_VALUE;
-<<<<<<< HEAD
 import static org.wso2.ballerinalang.compiler.bir.codegen.JvmInstructionGen.B_STRING_VALUE;
 import static org.wso2.ballerinalang.compiler.bir.codegen.JvmInstructionGen.addBoxInsn;
 import static org.wso2.ballerinalang.compiler.bir.codegen.JvmLabelGen.LabelGenerator;
 import static org.wso2.ballerinalang.compiler.bir.codegen.JvmPackageGen.symbolTable;
-=======
-import static org.wso2.ballerinalang.compiler.bir.codegen.JvmInstructionGen.addBoxInsn;
-import static org.wso2.ballerinalang.compiler.bir.codegen.JvmPackageGen.IS_BSTRING;
->>>>>>> d421b799
 import static org.wso2.ballerinalang.compiler.bir.codegen.JvmTypeGen.loadType;
 import static org.wso2.ballerinalang.compiler.bir.codegen.interop.InteropMethodGen.getSignatureForJType;
 
@@ -138,15 +133,7 @@
         } else if (targetType.jTag == JTypeTags.JDOUBLE) {
             generateCheckCastBToJDouble(mv, sourceType);
         } else if (targetType.jTag == JTypeTags.JREF) {
-<<<<<<< HEAD
             generateCheckCastBToJRef(mv, sourceType, targetType);
-=======
-            if (!IS_BSTRING && ((JType.JRefType) targetType).typeValue.equals(B_STRING_VALUE)) {
-                generateCheckCastBToJString(mv, sourceType);
-            } else {
-                generateCheckCastBToJRef(mv, sourceType, targetType);
-            }
->>>>>>> d421b799
         } else if (targetType.jTag == JTypeTags.JARRAY) {
             generateCheckCastBToJRef(mv, sourceType, targetType);
         } else {
@@ -155,20 +142,6 @@
         }
     }
 
-<<<<<<< HEAD
-=======
-    private static void generateCheckCastBToJString(MethodVisitor mv, BType sourceType) {
-
-        if (TypeTags.isStringTypeTag(sourceType.tag)) {
-            mv.visitMethodInsn(INVOKESTATIC, STRING_UTILS, "fromString",
-                    String.format("(L%s;)L%s;", STRING_VALUE, B_STRING_VALUE), false);
-        } else {
-            throw new BLangCompilerException(String.format("Casting is not supported from '%s' to 'java byte'",
-                    sourceType));
-        }
-    }
-
->>>>>>> d421b799
     private static void generateCheckCastBToJByte(MethodVisitor mv, BType sourceType) {
 
         if (sourceType.tag == TypeTags.BYTE) {
@@ -933,15 +906,7 @@
                 sourceType.tag == TypeTags.JSON ||
                 sourceType.tag == TypeTags.FINITE) {
             checkCast(mv, symbolTable.stringType);
-<<<<<<< HEAD
             mv.visitTypeInsn(CHECKCAST, B_STRING_VALUE);
-=======
-            if (IS_BSTRING) {
-                mv.visitTypeInsn(CHECKCAST, B_STRING_VALUE);
-            } else {
-                mv.visitTypeInsn(CHECKCAST, STRING_VALUE);
-            }
->>>>>>> d421b799
             return;
         } else if (TypeTags.isIntegerTypeTag(sourceType.tag)) {
             mv.visitMethodInsn(INVOKESTATIC, LONG_VALUE, "toString", String.format("(J)L%s;", STRING_VALUE), false);
@@ -1205,15 +1170,7 @@
                 sourceType.tag == TypeTags.ANYDATA ||
                 sourceType.tag == TypeTags.UNION ||
                 sourceType.tag == TypeTags.JSON) {
-<<<<<<< HEAD
             mv.visitTypeInsn(CHECKCAST, B_STRING_VALUE);
-=======
-            if (IS_BSTRING) {
-                mv.visitTypeInsn(CHECKCAST, B_STRING_VALUE);
-            } else {
-                mv.visitTypeInsn(CHECKCAST, STRING_VALUE);
-            }
->>>>>>> d421b799
         } else {
             throw new BLangCompilerException(String.format("Casting is not supported from '%s' to 'string'",
                     sourceType));
