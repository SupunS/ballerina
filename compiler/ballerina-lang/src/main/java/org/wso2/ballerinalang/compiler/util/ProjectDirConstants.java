--- conflicted
+++ resolved
@@ -58,11 +58,8 @@
 
     public static final String NIGHTLY_BUILD = "nightly.build";
 
-<<<<<<< HEAD
     public static final String DS_STORE_FILE = ".DS_Store";
-=======
+
     public static final String BALLERINA_CENTRAL_ACCESS_TOKEN = "BALLERINA_CENTRAL_ACCESS_TOKEN";
 
->>>>>>> cc1961f9
-
 }