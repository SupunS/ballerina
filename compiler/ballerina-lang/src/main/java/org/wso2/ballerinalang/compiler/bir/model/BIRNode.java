/*
 *  Copyright (c) 2018, WSO2 Inc. (http://www.wso2.org) All Rights Reserved.
 *
 *  WSO2 Inc. licenses this file to you under the Apache License,
 *  Version 2.0 (the "License"); you may not use this file except
 *  in compliance with the License.
 *  You may obtain a copy of the License at
 *
 *    http://www.apache.org/licenses/LICENSE-2.0
 *
 *  Unless required by applicable law or agreed to in writing,
 *  software distributed under the License is distributed on an
 *  "AS IS" BASIS, WITHOUT WARRANTIES OR CONDITIONS OF ANY
 *  KIND, either express or implied.  See the License for the
 *  specific language governing permissions and limitations
 *  under the License.
 */
package org.wso2.ballerinalang.compiler.bir.model;

<<<<<<< HEAD
import org.ballerinalang.model.elements.AttachPoint;
=======
import org.ballerinalang.model.elements.PackageID;
>>>>>>> b75d9a8b
import org.wso2.ballerinalang.compiler.semantics.model.types.BInvokableType;
import org.wso2.ballerinalang.compiler.semantics.model.types.BType;
import org.wso2.ballerinalang.compiler.util.Name;
import org.wso2.ballerinalang.compiler.util.diagnotic.DiagnosticPos;

import java.util.ArrayList;
import java.util.LinkedHashMap;
import java.util.List;
import java.util.Map;
import java.util.Set;

/**
 * Root class of Ballerina intermediate representation-BIR.
 *
 * @since 0.980.0
 */
public abstract class BIRNode {
    public DiagnosticPos pos;

    public BIRNode(DiagnosticPos pos) {
        this.pos = pos;
    }

    public abstract void accept(BIRVisitor visitor);

    /**
     * A package definition.
     *
     * @since 0.980.0
     */
    public static class BIRPackage extends BIRNode {
        public Name org;
        public Name name;
        public Name version;
        public Name sourceFileName;
        public List<BIRImportModule> importModules;
        public List<BIRTypeDefinition> typeDefs;
        public List<BIRGlobalVariableDcl> globalVars;
        public List<BIRFunction> functions;
        public List<BIRAnnotation> annotations;
        public List<BIRConstant> constants;

        public BIRPackage(DiagnosticPos pos, Name org, Name name, Name version,
                          Name sourceFileName) {
            super(pos);
            this.org = org;
            this.name = name;
            this.version = version;
            this.sourceFileName = sourceFileName;
            this.importModules = new ArrayList<>();
            this.typeDefs = new ArrayList<>();
            this.globalVars = new ArrayList<>();
            this.functions = new ArrayList<>();
            this.annotations = new ArrayList<>();
            this.constants = new ArrayList<>();
        }

        @Override
        public void accept(BIRVisitor visitor) {
            visitor.visit(this);
        }
        
        public Name getSourceFileName() {
            return sourceFileName;
        }
    }

    /**
     * An import package definition.
     *
     * @since 0.990.0
     */
    public static class BIRImportModule extends BIRNode {
        public Name org;
        public Name name;
        public Name version;

        public BIRImportModule(DiagnosticPos pos, Name org, Name name, Name version) {
            super(pos);
            this.org = org;
            this.name = name;
            this.version = version;
        }

        @Override
        public void accept(BIRVisitor visitor) {
            visitor.visit(this);
        }
    }

    /**
     * A variable declaration.
     *
     * @since 0.980.0
     */
    public static class BIRVariableDcl extends BIRNode {
        public BType type;
        public Name name;
        public VarKind kind;
        public VarScope scope;
        public boolean ignoreVariable;

        public BIRVariableDcl(DiagnosticPos pos, BType type, Name name, VarScope scope, VarKind kind) {
            super(pos);
            this.type = type;
            this.name = name;
            this.scope = scope;
            this.kind = kind;
        }

        public BIRVariableDcl(BType type, Name name, VarScope scope, VarKind kind) {
            this(null, type, name, scope, kind);
        }

        @Override
        public void accept(BIRVisitor visitor) {
            visitor.visit(this);
        }
    }

    /**
     * A parameter.
     *
     * @since 0.995.0
     */
    public static class BIRParameter extends BIRNode {
        public Name name;

        public BIRParameter(DiagnosticPos pos, Name name) {
            super(pos);
            this.name = name;
        }

        @Override
        public void accept(BIRVisitor visitor) {
            visitor.visit(this);
        }
    }

    /**
     * A global variable declaration.
     *
     * @since 0.980.0
     */
    public static class BIRGlobalVariableDcl extends BIRVariableDcl {
        /**
         * Value represents Flags.
         */
        public int flags;
        public PackageID pkgId;

        public BIRGlobalVariableDcl(DiagnosticPos pos, int flags, BType type,
                                    Name name, VarScope scope, VarKind kind) {
            super(pos, type, name, scope, kind);
            this.flags = flags;
        }

        public BIRGlobalVariableDcl(DiagnosticPos pos, int flags, BType type, PackageID pkgId, Name name,
                                    VarScope scope, VarKind kind) {
            super(pos, type, name, scope, kind);
            this.flags = flags;
            this.pkgId = pkgId;
        }

        @Override
        public void accept(BIRVisitor visitor) {
            visitor.visit(this);
        }
    }

    /**
     * A function parameter declaration.
     *
     * @since 0.995.0
     */
    public static class BIRFunctionParameter extends BIRVariableDcl {
        public final boolean hasDefaultExpr;

        public BIRFunctionParameter(DiagnosticPos pos, BType type, Name name,
                                    VarScope scope, VarKind kind, boolean hasDefaultExpr) {
            super(pos, type, name, scope, kind);
            this.hasDefaultExpr = hasDefaultExpr;
        }

        @Override
        public void accept(BIRVisitor visitor) {
            visitor.visit(this);
        }
    }

    /**
     * A function definition.
     *
     * @since 0.980.0
     */
    public static class BIRFunction extends BIRNode {

        /**
         * Name of the function.
         */
        public Name name;

        /**
         * Value represents flags.
         */
        public int flags;

        /**
         * Type of this function. e.g., (int, int) returns (int).
         */
        public BInvokableType type;

        /**
         * List of required parameters.
         */
        public List<BIRParameter> requiredParams;

        /**
         * List of defaultable parameters.
         */
        public List<BIRParameter> defaultParams;

        /**
         * Type of the receiver. This is an optional field.
         */
        public BType receiverType;

        /**
         * Rest parameter.
         */
        public BIRParameter restParam;

        /**
         * Number of function arguments.
         */
        public int argsCount;

        /**
         * User defined local variables of this function.
         * <p>
         * First variable is reserved to store the return value of this function. The next 'argsCount'
         * entries are allocated for function arguments. The rest are for user-defined local variables and
         * temporary variables.
         */
        public List<BIRVariableDcl> localVars;

        public BIRVariableDcl returnVariable;

        /**
         * Variable used for parameters of this function.
         */
        public Map<BIRFunctionParameter, List<BIRBasicBlock>>  parameters;

        /**
         * List of basic blocks in this function.
         */
        public List<BIRBasicBlock> basicBlocks;

        /**
         * List of error entries in this function.
         */
        public List<BIRErrorEntry> errorTable;

        /**
         * Name of the current worker.
         */
        public Name workerName;

        /**
         * List of channels this worker interacts.
         */
        public ChannelDetails[] workerChannels;

        /**
         * Taint table for the function.
         */
        public TaintTable taintTable;

        public List<BIRAnnotationAttachment> annotAttachments;

        public BIRFunction(DiagnosticPos pos, Name name, int flags, BInvokableType type, BType receiverType,
                           Name workerName, int sendInsCount, TaintTable taintTable) {
            super(pos);
            this.name = name;
            this.flags = flags;
            this.type = type;
            this.localVars = new ArrayList<>();
            this.parameters = new LinkedHashMap<>();
            this.requiredParams = new ArrayList<>();
            this.defaultParams = new ArrayList<>();
            this.receiverType = receiverType;
            this.basicBlocks = new ArrayList<>();
            this.errorTable = new ArrayList<>();
            this.workerName = workerName;
            this.workerChannels = new ChannelDetails[sendInsCount];
            this.taintTable = taintTable;
            this.annotAttachments = new ArrayList<>();
        }

        @Override
        public void accept(BIRVisitor visitor) {
            visitor.visit(this);
        }
    }

    /**
     * A basic block definition.
     *
     * @since 0.980.0
     */
    public static class BIRBasicBlock extends BIRNode {
        public Name id;
        public List<BIRInstruction> instructions;
        public BIRTerminator terminator;

        public BIRBasicBlock(Name id) {
            super(null);
            this.id = id;
            this.instructions = new ArrayList<>();
            this.terminator = null;
        }

        @Override
        public void accept(BIRVisitor visitor) {
            visitor.visit(this);
        }
    }

    /**
     * Type definition node in BIR.
     *
     * @since 0.995.0
     */
    public static class BIRTypeDefinition extends BIRNode {

        /**
         * Name of the type definition.
         */
        public Name name;


        public List<BIRFunction> attachedFuncs;

        public int flags;

        public BType type;
        
        public boolean isLabel;

        /**
         * this is not serialized. it's used to keep the index of the def in the list.
         * otherwise the writer has to *find* it in the list.
         */
        public int index;

        public BIRTypeDefinition(DiagnosticPos pos, Name name, int flags, boolean isLabel,
                                 BType type, List<BIRFunction> attachedFuncs) {
            super(pos);
            this.name = name;
            this.flags = flags;
            this.isLabel = isLabel;
            this.type = type;
            this.attachedFuncs = attachedFuncs;
        }

        @Override
        public void accept(BIRVisitor visitor) {

        }

        @Override
        public String toString() {
            return String.valueOf(type) + " " + String.valueOf(name);
        }
    }

    /**
     * An error entry in the error table.
     *
     * @since 0.995.0
     */
    public static class BIRErrorEntry extends BIRNode {

        public BIRBasicBlock trapBB;

        public BIROperand errorOp;

        public BIRErrorEntry(BIRBasicBlock trapBB, BIROperand errorOp) {
            super(null);
            this.trapBB = trapBB;
            this.errorOp = errorOp;
        }

        @Override
        public void accept(BIRVisitor visitor) {
            visitor.visit(this);
        }
    }

    /**
     * Channel details which has channel name and where it resides.
     *
     * @since 0.995.0
     */
    public static class ChannelDetails {
        public String name;
        public boolean channelInSameStrand;
        public boolean send;

        public ChannelDetails(String name, boolean channelInSameStrand, boolean send) {
            this.name = name;
            this.channelInSameStrand = channelInSameStrand;
            this.send = send;
        }

        @Override
        public String toString() {
            return name;
        }
    }

    /**
     * Annotation definition node in BIR.
     *
     * @since 0.995.0
     */
    public static class BIRAnnotation extends BIRNode {
        /**
         * Name of the annotation definition.
         */
        public Name name;

        /**
         * Value represents flags.
         */
        public int flags;

        /**
         * Attach points, this is needed only in compiled symbol enter as it is.
         */
        public Set<AttachPoint> attachPoints;

        /**
         * Type of the annotation body.
         */
        public BType annotationType;

        public BIRAnnotation(DiagnosticPos pos, Name name, int flags,
                             Set<AttachPoint> points, BType annotationType) {
            super(pos);
            this.name = name;
            this.flags = flags;
            this.attachPoints = points;
            this.annotationType = annotationType;
        }

        @Override
        public void accept(BIRVisitor visitor) {
            visitor.visit(this);
        }

    }

    /**
     * Constant definition node in BIR.
     *
     * @since 0.995.0
     */
    public static class BIRConstant extends BIRNode {
        /**
         * Name of the constant.
         */
        public Name name;

        /**
         * Value for the Flags.
         */
        public int flags;

        /**
         * Type of the constant symbol.
         */
        public BType type;

        /**
         * Value of the constant.
         */
        public ConstValue constValue;

        public BIRConstant(DiagnosticPos pos, Name name, int flags,
                           BType type, ConstValue constValue) {
            super(pos);
            this.name = name;
            this.flags = flags;
            this.type = type;
            this.constValue = constValue;
        }

        @Override
        public void accept(BIRVisitor visitor) {
            visitor.visit(this);
        }

    }

    /**
     * Represents an annotation attachment in BIR node tree.
     *
     * @since 1.0.0
     */
    public static class BIRAnnotationAttachment extends BIRNode {

        public Name annotTagRef;

        // The length == 0 means that the value of this attachment is 'true'
        // The length > 1 means that there are one or more attachments of this annotation
        public List<BIRAnnotationValue> annotValues;

        public BIRAnnotationAttachment(DiagnosticPos pos, Name annotTagRef) {
            super(pos);
            this.annotTagRef = annotTagRef;
            this.annotValues = new ArrayList<>();
        }

        @Override
        public void accept(BIRVisitor visitor) {
            visitor.visit(this);
        }
    }

    /**
     * Represents the record value of an annotation attachment.
     *
     * @since 1.0.0
     */
    public static class BIRAnnotationValue {
        public Map<String, BIRAnnotationValueEntry> annotValEntryMap;

        public BIRAnnotationValue(Map<String, BIRAnnotationValueEntry> annotValEntryMap) {
            this.annotValEntryMap = annotValEntryMap;
        }
    }

    /**
     * Represent one key/value pair entry in an annotation attachment value.
     *
     * @since 1.0.0
     */
    public static class BIRAnnotationValueEntry extends ConstValue {

        public BIRAnnotationValueEntry(Object value, BType type) {
            super(value, type);
        }
    }

    /**
     * Constant value.
     *
     * @since 0.995.0
     */
    public static class ConstValue {
        public BType type;
        public Object value;

        public ConstValue(Object value, BType type) {
            this.value = value;
            this.type = type;
        }
    }

    /**
     * Taint table of the function.
     *
     * @since 0.995.0
     */
    public static class TaintTable {
        public int columnCount;
        public int rowCount;
        public Map<Integer, List<Byte>> taintTable;

        public TaintTable() {
            this.taintTable = new LinkedHashMap<>();
        }
    }
}<|MERGE_RESOLUTION|>--- conflicted
+++ resolved
@@ -17,11 +17,8 @@
  */
 package org.wso2.ballerinalang.compiler.bir.model;
 
-<<<<<<< HEAD
 import org.ballerinalang.model.elements.AttachPoint;
-=======
 import org.ballerinalang.model.elements.PackageID;
->>>>>>> b75d9a8b
 import org.wso2.ballerinalang.compiler.semantics.model.types.BInvokableType;
 import org.wso2.ballerinalang.compiler.semantics.model.types.BType;
 import org.wso2.ballerinalang.compiler.util.Name;
@@ -368,7 +365,7 @@
         public int flags;
 
         public BType type;
-        
+
         public boolean isLabel;
 
         /**
