/*
 *  Copyright (c) 2017, WSO2 Inc. (http://www.wso2.org) All Rights Reserved.
 *
 *  WSO2 Inc. licenses this file to you under the Apache License,
 *  Version 2.0 (the "License"); you may not use this file except
 *  in compliance with the License.
 *  You may obtain a copy of the License at
 *
 *    http://www.apache.org/licenses/LICENSE-2.0
 *
 *  Unless required by applicable law or agreed to in writing,
 *  software distributed under the License is distributed on an
 *  "AS IS" BASIS, WITHOUT WARRANTIES OR CONDITIONS OF ANY
 *  KIND, either express or implied.  See the License for the
 *  specific language governing permissions and limitations
 *  under the License.
 */
package org.wso2.ballerinalang.compiler.semantics.analyzer;

import org.ballerinalang.model.TreeBuilder;
import org.ballerinalang.model.elements.Flag;
import org.ballerinalang.model.tree.NodeKind;
import org.ballerinalang.model.tree.OperatorKind;
import org.ballerinalang.model.tree.clauses.OrderByVariableNode;
import org.ballerinalang.model.tree.clauses.SelectExpressionNode;
import org.ballerinalang.model.tree.expressions.NamedArgNode;
import org.ballerinalang.util.diagnostic.DiagnosticCode;
import org.wso2.ballerinalang.compiler.semantics.model.BLangBuiltInMethod;
import org.wso2.ballerinalang.compiler.semantics.model.SymbolEnv;
import org.wso2.ballerinalang.compiler.semantics.model.SymbolTable;
import org.wso2.ballerinalang.compiler.semantics.model.iterable.IterableKind;
import org.wso2.ballerinalang.compiler.semantics.model.symbols.BConstantSymbol;
import org.wso2.ballerinalang.compiler.semantics.model.symbols.BInvokableSymbol;
import org.wso2.ballerinalang.compiler.semantics.model.symbols.BObjectTypeSymbol;
import org.wso2.ballerinalang.compiler.semantics.model.symbols.BOperatorSymbol;
import org.wso2.ballerinalang.compiler.semantics.model.symbols.BPackageSymbol;
import org.wso2.ballerinalang.compiler.semantics.model.symbols.BRecordTypeSymbol;
import org.wso2.ballerinalang.compiler.semantics.model.symbols.BSymbol;
import org.wso2.ballerinalang.compiler.semantics.model.symbols.BVarSymbol;
import org.wso2.ballerinalang.compiler.semantics.model.symbols.BXMLNSSymbol;
import org.wso2.ballerinalang.compiler.semantics.model.symbols.SymTag;
import org.wso2.ballerinalang.compiler.semantics.model.symbols.Symbols;
import org.wso2.ballerinalang.compiler.semantics.model.types.BArrayType;
import org.wso2.ballerinalang.compiler.semantics.model.types.BChannelType;
import org.wso2.ballerinalang.compiler.semantics.model.types.BErrorType;
import org.wso2.ballerinalang.compiler.semantics.model.types.BField;
import org.wso2.ballerinalang.compiler.semantics.model.types.BFiniteType;
import org.wso2.ballerinalang.compiler.semantics.model.types.BFutureType;
import org.wso2.ballerinalang.compiler.semantics.model.types.BInvokableType;
import org.wso2.ballerinalang.compiler.semantics.model.types.BJSONType;
import org.wso2.ballerinalang.compiler.semantics.model.types.BMapType;
import org.wso2.ballerinalang.compiler.semantics.model.types.BObjectType;
import org.wso2.ballerinalang.compiler.semantics.model.types.BRecordType;
import org.wso2.ballerinalang.compiler.semantics.model.types.BStreamType;
import org.wso2.ballerinalang.compiler.semantics.model.types.BTableType;
import org.wso2.ballerinalang.compiler.semantics.model.types.BTupleType;
import org.wso2.ballerinalang.compiler.semantics.model.types.BType;
import org.wso2.ballerinalang.compiler.semantics.model.types.BUnionType;
import org.wso2.ballerinalang.compiler.tree.BLangFunction;
import org.wso2.ballerinalang.compiler.tree.BLangIdentifier;
import org.wso2.ballerinalang.compiler.tree.BLangInvokableNode;
import org.wso2.ballerinalang.compiler.tree.BLangNodeVisitor;
import org.wso2.ballerinalang.compiler.tree.BLangSimpleVariable;
import org.wso2.ballerinalang.compiler.tree.clauses.BLangGroupBy;
import org.wso2.ballerinalang.compiler.tree.clauses.BLangHaving;
import org.wso2.ballerinalang.compiler.tree.clauses.BLangJoinStreamingInput;
import org.wso2.ballerinalang.compiler.tree.clauses.BLangOrderBy;
import org.wso2.ballerinalang.compiler.tree.clauses.BLangOrderByVariable;
import org.wso2.ballerinalang.compiler.tree.clauses.BLangSelectClause;
import org.wso2.ballerinalang.compiler.tree.clauses.BLangSelectExpression;
import org.wso2.ballerinalang.compiler.tree.clauses.BLangStreamingInput;
import org.wso2.ballerinalang.compiler.tree.clauses.BLangTableQuery;
import org.wso2.ballerinalang.compiler.tree.expressions.BLangAccessExpression;
import org.wso2.ballerinalang.compiler.tree.expressions.BLangArrayLiteral;
import org.wso2.ballerinalang.compiler.tree.expressions.BLangArrowFunction;
import org.wso2.ballerinalang.compiler.tree.expressions.BLangBinaryExpr;
import org.wso2.ballerinalang.compiler.tree.expressions.BLangBracedOrTupleExpr;
import org.wso2.ballerinalang.compiler.tree.expressions.BLangCheckedExpr;
import org.wso2.ballerinalang.compiler.tree.expressions.BLangElvisExpr;
import org.wso2.ballerinalang.compiler.tree.expressions.BLangErrorConstructorExpr;
import org.wso2.ballerinalang.compiler.tree.expressions.BLangErrorVarRef;
import org.wso2.ballerinalang.compiler.tree.expressions.BLangExpression;
import org.wso2.ballerinalang.compiler.tree.expressions.BLangFieldBasedAccess;
import org.wso2.ballerinalang.compiler.tree.expressions.BLangIndexBasedAccess;
import org.wso2.ballerinalang.compiler.tree.expressions.BLangIntRangeExpression;
import org.wso2.ballerinalang.compiler.tree.expressions.BLangInvocation;
import org.wso2.ballerinalang.compiler.tree.expressions.BLangLambdaFunction;
import org.wso2.ballerinalang.compiler.tree.expressions.BLangLiteral;
import org.wso2.ballerinalang.compiler.tree.expressions.BLangMatchExpression;
import org.wso2.ballerinalang.compiler.tree.expressions.BLangMatchExpression.BLangMatchExprPatternClause;
import org.wso2.ballerinalang.compiler.tree.expressions.BLangNamedArgsExpression;
import org.wso2.ballerinalang.compiler.tree.expressions.BLangRecordLiteral;
import org.wso2.ballerinalang.compiler.tree.expressions.BLangRecordLiteral.BLangRecordKey;
import org.wso2.ballerinalang.compiler.tree.expressions.BLangRecordLiteral.BLangRecordKeyValue;
import org.wso2.ballerinalang.compiler.tree.expressions.BLangRecordVarRef;
import org.wso2.ballerinalang.compiler.tree.expressions.BLangRestArgsExpression;
import org.wso2.ballerinalang.compiler.tree.expressions.BLangServiceConstructorExpr;
import org.wso2.ballerinalang.compiler.tree.expressions.BLangSimpleVarRef;
import org.wso2.ballerinalang.compiler.tree.expressions.BLangStringTemplateLiteral;
import org.wso2.ballerinalang.compiler.tree.expressions.BLangTableLiteral;
import org.wso2.ballerinalang.compiler.tree.expressions.BLangTableQueryExpression;
import org.wso2.ballerinalang.compiler.tree.expressions.BLangTernaryExpr;
import org.wso2.ballerinalang.compiler.tree.expressions.BLangTrapExpr;
import org.wso2.ballerinalang.compiler.tree.expressions.BLangTupleVarRef;
import org.wso2.ballerinalang.compiler.tree.expressions.BLangTypeConversionExpr;
import org.wso2.ballerinalang.compiler.tree.expressions.BLangTypeInit;
import org.wso2.ballerinalang.compiler.tree.expressions.BLangTypeTestExpr;
import org.wso2.ballerinalang.compiler.tree.expressions.BLangTypedescExpr;
import org.wso2.ballerinalang.compiler.tree.expressions.BLangUnaryExpr;
import org.wso2.ballerinalang.compiler.tree.expressions.BLangVariableReference;
import org.wso2.ballerinalang.compiler.tree.expressions.BLangWaitExpr;
import org.wso2.ballerinalang.compiler.tree.expressions.BLangWaitForAllExpr;
import org.wso2.ballerinalang.compiler.tree.expressions.BLangWorkerFlushExpr;
import org.wso2.ballerinalang.compiler.tree.expressions.BLangWorkerReceive;
import org.wso2.ballerinalang.compiler.tree.expressions.BLangWorkerSyncSendExpr;
import org.wso2.ballerinalang.compiler.tree.expressions.BLangXMLAttribute;
import org.wso2.ballerinalang.compiler.tree.expressions.BLangXMLAttributeAccess;
import org.wso2.ballerinalang.compiler.tree.expressions.BLangXMLCommentLiteral;
import org.wso2.ballerinalang.compiler.tree.expressions.BLangXMLElementLiteral;
import org.wso2.ballerinalang.compiler.tree.expressions.BLangXMLProcInsLiteral;
import org.wso2.ballerinalang.compiler.tree.expressions.BLangXMLQName;
import org.wso2.ballerinalang.compiler.tree.expressions.BLangXMLQuotedString;
import org.wso2.ballerinalang.compiler.tree.expressions.BLangXMLTextLiteral;
import org.wso2.ballerinalang.compiler.tree.statements.BLangBlockStmt;
import org.wso2.ballerinalang.compiler.tree.types.BLangValueType;
import org.wso2.ballerinalang.compiler.util.BArrayState;
import org.wso2.ballerinalang.compiler.util.CompilerContext;
import org.wso2.ballerinalang.compiler.util.FieldKind;
import org.wso2.ballerinalang.compiler.util.Name;
import org.wso2.ballerinalang.compiler.util.Names;
import org.wso2.ballerinalang.compiler.util.TypeTags;
import org.wso2.ballerinalang.compiler.util.diagnotic.BLangDiagnosticLog;
import org.wso2.ballerinalang.compiler.util.diagnotic.DiagnosticPos;
import org.wso2.ballerinalang.programfile.InstructionCodes;
import org.wso2.ballerinalang.util.Flags;
import org.wso2.ballerinalang.util.Lists;

import java.util.ArrayList;
import java.util.Collections;
import java.util.HashMap;
import java.util.Iterator;
import java.util.LinkedHashSet;
import java.util.List;
import java.util.Map;
import java.util.Map.Entry;
import java.util.Optional;
import java.util.Set;
import java.util.stream.Collectors;
import javax.xml.XMLConstants;

import static org.wso2.ballerinalang.compiler.semantics.model.SymbolTable.BBYTE_MAX_VALUE;
import static org.wso2.ballerinalang.compiler.semantics.model.SymbolTable.BBYTE_MIN_VALUE;
import static org.wso2.ballerinalang.compiler.tree.BLangInvokableNode.DEFAULT_WORKER_NAME;
import static org.wso2.ballerinalang.compiler.util.Constants.WORKER_LAMBDA_VAR_PREFIX;

/**
 * @since 0.94
 */
public class TypeChecker extends BLangNodeVisitor {

    private static final CompilerContext.Key<TypeChecker> TYPE_CHECKER_KEY =
            new CompilerContext.Key<>();

    private Names names;
    private SymbolTable symTable;
    private SymbolEnter symbolEnter;
    private SymbolResolver symResolver;
    private Types types;
    private IterableAnalyzer iterableAnalyzer;
    private BLangDiagnosticLog dlog;
    private SymbolEnv env;
    private boolean isTypeChecked;

    /**
     * Expected types or inherited types.
     */
    private BType expType;
    private BType resultType;

    private DiagnosticCode diagCode;

    public static TypeChecker getInstance(CompilerContext context) {
        TypeChecker typeChecker = context.get(TYPE_CHECKER_KEY);
        if (typeChecker == null) {
            typeChecker = new TypeChecker(context);
        }

        return typeChecker;
    }

    public TypeChecker(CompilerContext context) {
        context.put(TYPE_CHECKER_KEY, this);

        this.names = Names.getInstance(context);
        this.symTable = SymbolTable.getInstance(context);
        this.symbolEnter = SymbolEnter.getInstance(context);
        this.symResolver = SymbolResolver.getInstance(context);
        this.types = Types.getInstance(context);
        this.iterableAnalyzer = IterableAnalyzer.getInstance(context);
        this.dlog = BLangDiagnosticLog.getInstance(context);
    }

    public BType checkExpr(BLangExpression expr, SymbolEnv env) {
        return checkExpr(expr, env, symTable.noType);
    }

    public BType checkExpr(BLangExpression expr, SymbolEnv env, BType expType) {
        return checkExpr(expr, env, expType, DiagnosticCode.INCOMPATIBLE_TYPES);
    }

    /**
     * Check the given list of expressions against the given expected types.
     *
     * @param exprs   list of expressions to be analyzed
     * @param env     current symbol environment
     * @param expType expected type
     * @return the actual types of the given list of expressions
     */
    public List<BType> checkExprs(List<BLangExpression> exprs, SymbolEnv env, BType expType) {
        List<BType> resTypes = new ArrayList<>(exprs.size());
        for (BLangExpression expr : exprs) {
            resTypes.add(checkExpr(expr, env, expType));
        }
        return resTypes;
    }

    public BType checkExpr(BLangExpression expr, SymbolEnv env, BType expType, DiagnosticCode diagCode) {
        if (expr.typeChecked) {
            return expr.type;
        }

        // TODO Check the possibility of using a try/finally here
        SymbolEnv prevEnv = this.env;
        BType preExpType = this.expType;
        DiagnosticCode preDiagCode = this.diagCode;
        this.env = env;
        this.diagCode = diagCode;
        this.expType = expType;
        this.isTypeChecked = true;

        expr.accept(this);

        expr.type = resultType;
        expr.typeChecked = isTypeChecked;
        this.env = prevEnv;
        this.expType = preExpType;
        this.diagCode = preDiagCode;
        return resultType;
    }


    // Expressions

    public void visit(BLangLiteral literalExpr) {
        BType literalType = symTable.getTypeFromTag(literalExpr.typeTag);

        Object literalValue = literalExpr.value;

        if (literalType.tag == TypeTags.INT) {
            if (expType.tag == TypeTags.FLOAT) {
                literalType = symTable.floatType;
                literalExpr.value = ((Long) literalValue).doubleValue();
            } else if (expType.tag == TypeTags.DECIMAL) {
                literalType = symTable.decimalType;
                literalExpr.value = String.valueOf(literalValue);
            } else if (expType.tag == TypeTags.BYTE) {
                if (!isByteLiteralValue((Long) literalValue)) {
                    dlog.error(literalExpr.pos, DiagnosticCode.INCOMPATIBLE_TYPES, expType, literalType);
                    return;
                }
                literalType = symTable.byteType;
                literalExpr.value = ((Long) literalValue).byteValue();
            }
        }

        // check whether this is a byte array
        if (literalExpr.typeTag == TypeTags.BYTE_ARRAY) {
            literalType = new BArrayType(symTable.byteType);
        }

        // Check whether this belongs to decimal type or float type
        if (literalType.tag == TypeTags.FLOAT) {
            if (expType.tag == TypeTags.DECIMAL) {
                literalType = symTable.decimalType;
                literalExpr.value = String.valueOf(literalValue);
            } else if (expType.tag == TypeTags.FLOAT) {
                literalExpr.value = Double.parseDouble(String.valueOf(literalValue));
            }
        }

        if (this.expType.tag == TypeTags.FINITE) {
            BFiniteType expType = (BFiniteType) this.expType;
            boolean foundMember = types.isAssignableToFiniteType(expType, literalExpr);
            if (foundMember) {
                types.setImplicitCastExpr(literalExpr, literalType, this.expType);
                resultType = literalType;
                return;
            }
        } else if (this.expType.tag == TypeTags.UNION) {
            BUnionType unionType = (BUnionType) this.expType;
            boolean foundMember = unionType.memberTypes
                    .stream()
                    .map(memberType -> types.isAssignableToFiniteType(memberType, literalExpr))
                    .anyMatch(foundType -> foundType);
            if (foundMember) {
                types.setImplicitCastExpr(literalExpr, literalType, this.expType);
                resultType = literalType;
                return;
            }
        }
        resultType = types.checkType(literalExpr, literalType, expType);
    }

    private static boolean isByteLiteralValue(Long longObject) {
        return (longObject.intValue() >= BBYTE_MIN_VALUE && longObject.intValue() <= BBYTE_MAX_VALUE);
    }

    public void visit(BLangTableLiteral tableLiteral) {
        if (expType.tag == symTable.semanticError.tag) {
            return;
        }
        BType tableConstraint = ((BTableType) expType).getConstraint();
        if (tableConstraint.tag == TypeTags.NONE) {
            dlog.error(tableLiteral.pos, DiagnosticCode.TABLE_CANNOT_BE_CREATED_WITHOUT_CONSTRAINT);
            return;
        }
        validateTableColumns(tableConstraint, tableLiteral);
        checkExprs(tableLiteral.tableDataRows, this.env, tableConstraint);
        resultType = types.checkType(tableLiteral, expType, symTable.noType);
    }

    private void validateTableColumns(BType tableConstraint, BLangTableLiteral tableLiteral) {
        if (tableConstraint.tag != TypeTags.SEMANTIC_ERROR) {
            List<String> columnNames = new ArrayList<>();
            for (BField field : ((BRecordType) tableConstraint).fields) {
                columnNames.add(field.getName().getValue());
            }
            for (BLangTableLiteral.BLangTableColumn column : tableLiteral.columns) {
                boolean contains = columnNames.contains(column.columnName);
                if (!contains) {
                    dlog.error(tableLiteral.pos, DiagnosticCode.UNDEFINED_TABLE_COLUMN, column.columnName,
                            tableConstraint);
                }
            }
        }
    }

    public void visit(BLangArrayLiteral arrayLiteral) {
        // Check whether the expected type is an array type
        // var a = []; and var a = [1,2,3,4]; are illegal statements, because we cannot infer the type here.
        BType actualType = symTable.semanticError;

        if (expType.tag == TypeTags.ANY) {
            dlog.error(arrayLiteral.pos, DiagnosticCode.INVALID_ARRAY_LITERAL, expType);
            resultType = symTable.semanticError;
            return;
        }

        int expTypeTag = expType.tag;
        if (expTypeTag == TypeTags.JSON) {
            checkExprs(arrayLiteral.exprs, this.env, expType);
            actualType = expType;

        } else if (expTypeTag == TypeTags.ARRAY) {
            BArrayType arrayType = (BArrayType) expType;
            if (arrayType.state == BArrayState.OPEN_SEALED) {
                arrayType.size = arrayLiteral.exprs.size();
                arrayType.state = BArrayState.CLOSED_SEALED;
            } else if (arrayType.state != BArrayState.UNSEALED && arrayType.size != arrayLiteral.exprs.size()) {
                dlog.error(arrayLiteral.pos,
                        DiagnosticCode.MISMATCHING_ARRAY_LITERAL_VALUES, arrayType.size, arrayLiteral.exprs.size());
                resultType = symTable.semanticError;
                return;
            }
            checkExprs(arrayLiteral.exprs, this.env, arrayType.eType);
            actualType = arrayType;

        } else if (expTypeTag != TypeTags.SEMANTIC_ERROR) {
            List<BType> resTypes = checkExprs(arrayLiteral.exprs, this.env, symTable.noType);
            Set<BType> arrayLitExprTypeSet = new LinkedHashSet<>(resTypes);
            BType[] uniqueExprTypes = arrayLitExprTypeSet.toArray(new BType[0]);
            if (uniqueExprTypes.length == 0) {
                actualType = symTable.anyType;
            } else if (uniqueExprTypes.length == 1) {
                actualType = resTypes.get(0);
            } else {
                BType superType = uniqueExprTypes[0];
                for (int i = 1; i < uniqueExprTypes.length; i++) {
                    if (types.isAssignable(superType, uniqueExprTypes[i])) {
                        superType = uniqueExprTypes[i];
                    } else if (!types.isAssignable(uniqueExprTypes[i], superType)) {
                        superType = symTable.anyType;
                        break;
                    }
                }
                actualType = superType;
            }
            actualType = new BArrayType(actualType, null, arrayLiteral.exprs.size(), BArrayState.UNSEALED);

            List<BType> arrayCompatibleType = getArrayCompatibleTypes(expType, actualType);
            if (arrayCompatibleType.isEmpty()) {
                dlog.error(arrayLiteral.pos, DiagnosticCode.INCOMPATIBLE_TYPES, expType, actualType);
            } else if (arrayCompatibleType.size() > 1) {
                dlog.error(arrayLiteral.pos, DiagnosticCode.AMBIGUOUS_TYPES, expType);
            } else if (arrayCompatibleType.get(0).tag == TypeTags.ANY) {
                dlog.error(arrayLiteral.pos, DiagnosticCode.INVALID_ARRAY_LITERAL, expType);
            } else if (arrayCompatibleType.get(0).tag == TypeTags.ARRAY) {
                checkExprs(arrayLiteral.exprs, this.env, ((BArrayType) arrayCompatibleType.get(0)).eType);
            }
        }

        resultType = types.checkType(arrayLiteral, actualType, expType);
    }

    public void visit(BLangRecordLiteral recordLiteral) {
        BType actualType = symTable.semanticError;
        int expTypeTag = expType.tag;
        BType originalExpType = expType;
        if (expTypeTag == TypeTags.NONE || expTypeTag == TypeTags.ANY) {
            // Change the expected type to map,
            expType = symTable.mapType;
        }
        if (expTypeTag == TypeTags.ANY || expTypeTag == TypeTags.ANYDATA || expTypeTag == TypeTags.OBJECT) {
            dlog.error(recordLiteral.pos, DiagnosticCode.INVALID_RECORD_LITERAL, originalExpType);
            resultType = symTable.semanticError;
            return;
        }

        List<BType> matchedTypeList = getRecordCompatibleType(expType, recordLiteral);

        if (matchedTypeList.isEmpty()) {
            dlog.error(recordLiteral.pos, DiagnosticCode.INVALID_LITERAL_FOR_TYPE, expType);
            recordLiteral.keyValuePairs
                    .forEach(keyValuePair -> checkRecLiteralKeyValue(keyValuePair, symTable.errorType));
        } else if (matchedTypeList.size() > 1) {
            dlog.error(recordLiteral.pos, DiagnosticCode.AMBIGUOUS_TYPES, expType);
            recordLiteral.keyValuePairs
                    .forEach(keyValuePair -> checkRecLiteralKeyValue(keyValuePair, symTable.errorType));
        } else {
            recordLiteral.keyValuePairs
                    .forEach(keyValuePair -> checkRecLiteralKeyValue(keyValuePair, matchedTypeList.get(0)));
            actualType = matchedTypeList.get(0);
        }

        resultType = types.checkType(recordLiteral, actualType, expType);

        // If the record literal is of record type and types are validated for the fields, check if there are any
        // required fields missing.
        if (recordLiteral.type.tag == TypeTags.RECORD) {
            checkMissingRequiredFields((BRecordType) recordLiteral.type, recordLiteral.keyValuePairs,
                    recordLiteral.pos);
        }
    }

    private List<BType> getRecordCompatibleType(BType bType, BLangRecordLiteral recordLiteral) {

        if (bType.tag == TypeTags.UNION) {
            Set<BType> expTypes = ((BUnionType) bType).memberTypes;
            return expTypes.stream()
                    .filter(type -> type.tag == TypeTags.JSON ||
                            type.tag == TypeTags.MAP ||
                            (type.tag == TypeTags.RECORD && !((BRecordType) type).sealed) ||
                            (type.tag == TypeTags.RECORD
                                    && ((BRecordType) type).sealed
                                    && isCompatibleClosedRecordLiteral((BRecordType) type, recordLiteral)))
                    .collect(Collectors.toList());
        } else {
            switch (expType.tag) {
                case TypeTags.JSON:
                case TypeTags.MAP:
                case TypeTags.RECORD:
                    return new ArrayList<>(Collections.singleton(expType));
                default:
                    return Collections.emptyList();
            }
        }
    }

    private boolean isCompatibleClosedRecordLiteral(BRecordType bRecordType, BLangRecordLiteral recordLiteral) {
        if (!hasRequiredRecordFields(recordLiteral.getKeyValuePairs(), bRecordType)) {
            return false;
        }

        for (BLangRecordKeyValue literalKeyValuePair : recordLiteral.getKeyValuePairs()) {
            boolean matched = false;
            for (BField field : bRecordType.getFields()) {
                matched = ((BLangSimpleVarRef) literalKeyValuePair.getKey()).variableName.value
                        .equals(field.getName().getValue());
                if (matched) {
                    break;
                }
            }
            if (!matched) {
                return false;
            }
        }
        return true;
    }

    private void checkMissingRequiredFields(BRecordType type, List<BLangRecordKeyValue> keyValuePairs,
                                            DiagnosticPos pos) {
        type.fields.forEach(field -> {
            // Check if `field` is explicitly assigned a value in the record literal
            boolean hasField = keyValuePairs.stream()
                    .filter(keyVal -> keyVal.key.expr.getKind() == NodeKind.SIMPLE_VARIABLE_REF)
                    .anyMatch(keyVal -> field.name.value
                            .equals(((BLangSimpleVarRef) keyVal.key.expr).variableName.value));

            // If a required field is missing, it's a compile error
            if (!hasField && Symbols.isFlagOn(field.symbol.flags, Flags.REQUIRED)) {
                dlog.error(pos, DiagnosticCode.MISSING_REQUIRED_RECORD_FIELD, field.name);
            }
        });
    }

    private boolean hasRequiredRecordFields(List<BLangRecordKeyValue> keyValuePairs, BRecordType targetRecType) {
        for (BField field : targetRecType.fields) {
            boolean hasField = keyValuePairs.stream()
                    .filter(keyVal -> keyVal.key.expr.getKind() == NodeKind.SIMPLE_VARIABLE_REF)
                    .anyMatch(keyVal -> field.name.value
                            .equals(((BLangSimpleVarRef) keyVal.key.expr).variableName.value));

            if (!hasField && Symbols.isFlagOn(field.symbol.flags, Flags.REQUIRED)) {
                return false;
            }
        }
        return true;
    }

    private List<BType> getArrayCompatibleTypes(BType expType, BType actualType) {
        Set<BType> expTypes =
                expType.tag == TypeTags.UNION ? ((BUnionType) expType).memberTypes : new LinkedHashSet<BType>() {
                    {
                        add(expType);
                    }
                };

        return expTypes.stream()
                .filter(type -> types.isAssignable(actualType, type) ||
                        type.tag == TypeTags.NONE ||
                        type.tag == TypeTags.ANY)
                .collect(Collectors.toList());
    }

    @Override
    public void visit(BLangWorkerFlushExpr workerFlushExpr) {
        if (workerFlushExpr.workerIdentifier != null) {
            String workerName = workerFlushExpr.workerIdentifier.getValue();
            if (!this.workerExists(this.env, workerName)) {
                this.dlog.error(workerFlushExpr.pos, DiagnosticCode.UNDEFINED_WORKER, workerName);
            }
        }
        BType actualType = new BUnionType(null, new LinkedHashSet<BType>() {
            {
                add(symTable.nilType);
                add(symTable.errorType);
            }
        }, false);
        resultType = types.checkType(workerFlushExpr, actualType, expType);
    }

    @Override
    public void visit(BLangWorkerSyncSendExpr syncSendExpr) {
        BSymbol symbol = symResolver.lookupSymbol(env, names.fromIdNode(syncSendExpr.workerIdentifier),
                                                  SymTag.VARIABLE);

        if (symTable.notFoundSymbol.equals(symbol)) {
            syncSendExpr.workerType = symTable.semanticError;
        } else {
            syncSendExpr.workerType = symbol.type;
        }

        // TODO Need to remove this cached env
        syncSendExpr.env = this.env;
        checkExpr(syncSendExpr.expr, this.env);

        // Validate if the send expression type is anydata
        if (!types.isAnydata(syncSendExpr.expr.type)) {
            this.dlog.error(syncSendExpr.pos, DiagnosticCode.INVALID_TYPE_FOR_SEND, syncSendExpr.expr.type);
        }

        String workerName = syncSendExpr.workerIdentifier.getValue();
        if (!this.workerExists(this.env, workerName)) {
            this.dlog.error(syncSendExpr.pos, DiagnosticCode.UNDEFINED_WORKER, workerName);
        }

        if (expType == symTable.noType) {
            LinkedHashSet<BType> memberTypes = new LinkedHashSet<>();
            memberTypes.add(symTable.errorType);
            memberTypes.add(symTable.nilType);
            resultType = new BUnionType(null, memberTypes, true);
        } else {
            resultType = expType;
        }
    }

    @Override
    public void visit(BLangWorkerReceive workerReceiveExpr) {
        BSymbol symbol = symResolver.lookupSymbol(env, names.fromIdNode(workerReceiveExpr.workerIdentifier),
                                                  SymTag.VARIABLE);

<<<<<<< HEAD
=======
        // TODO Need to remove this cached env
>>>>>>> a079f4c8
        workerReceiveExpr.env = this.env;
        if (workerReceiveExpr.isChannel || symbol.getType().tag == TypeTags.CHANNEL) {
            visitChannelReceive(workerReceiveExpr, symbol);
            return;
        }

        if (symTable.notFoundSymbol.equals(symbol)) {
            workerReceiveExpr.workerType = symTable.semanticError;
        } else {
            workerReceiveExpr.workerType = symbol.type;
        }
        // The receive expression cannot be assigned to var, since we cannot infer the type.
        if (symTable.noType == this.expType) {
            this.dlog.error(workerReceiveExpr.pos, DiagnosticCode.INVALID_USAGE_OF_RECEIVE_EXPRESSION);
        }
        // We cannot predict the type of the receive expression as it depends on the type of the data sent by the other
        // worker/channel. Since receive is an expression now we infer the type of it from the lhs of the statement.
        workerReceiveExpr.type = this.expType;
        resultType = this.expType;
    }

    private void visitChannelReceive(BLangWorkerReceive workerReceiveNode, BSymbol symbol) {
        workerReceiveNode.isChannel = true;
        if (symbol == null) {
            symbol = symResolver.lookupSymbol(env, names.fromString(workerReceiveNode.getWorkerName().getValue()),
                                              SymTag.VARIABLE);
        }

        if (symTable.notFoundSymbol.equals(symbol)) {
            dlog.error(workerReceiveNode.pos, DiagnosticCode.UNDEFINED_SYMBOL, workerReceiveNode.workerIdentifier);
            return;
        }

        if (TypeTags.CHANNEL != symbol.type.tag) {
            dlog.error(workerReceiveNode.pos, DiagnosticCode.INCOMPATIBLE_TYPES, symTable.channelType, symbol.type);
            return;
        }

        BType constraint = ((BChannelType) symbol.type).constraint;
        if (this.expType.tag != constraint.tag) {
            dlog.error(workerReceiveNode.pos, DiagnosticCode.INCOMPATIBLE_TYPES, constraint, this.expType);
            return;
        }

        if (workerReceiveNode.keyExpr != null) {
            checkExpr(workerReceiveNode.keyExpr, env);
        }

        // We cannot predict the type of the receive expression as it depends on the type of the data sent by the other
        // worker/channel. Since receive is an expression now we infer the type of it from the lhs of the statement.
        resultType = this.expType;
    }

    private boolean workerExists(SymbolEnv env, String workerName) {
        //TODO: move this method to CodeAnalyzer
        if (workerName.equals(DEFAULT_WORKER_NAME)) {
           return true;
        }
        BSymbol symbol = this.symResolver.lookupSymbol(env, new Name(workerName), SymTag.VARIABLE);
        return symbol != this.symTable.notFoundSymbol &&
               symbol.type.tag == TypeTags.FUTURE &&
               ((BFutureType) symbol.type).workerDerivative;
    }

    public void visit(BLangSimpleVarRef varRefExpr) {
        // Set error type as the actual type.
        BType actualType = symTable.semanticError;

        Name varName = names.fromIdNode(varRefExpr.variableName);
        if (varName == Names.IGNORE) {
            if (varRefExpr.lhsVar) {
                varRefExpr.type = this.symTable.noType;
            } else {
                varRefExpr.type = this.symTable.semanticError;
                dlog.error(varRefExpr.pos, DiagnosticCode.UNDERSCORE_NOT_ALLOWED);
            }
            varRefExpr.symbol = new BVarSymbol(0, varName, env.enclPkg.symbol.pkgID, actualType, env.scope.owner);
            resultType = varRefExpr.type;
            return;
        }

        varRefExpr.pkgSymbol = symResolver.resolveImportSymbol(varRefExpr.pos,
                env, names.fromIdNode(varRefExpr.pkgAlias));
        if (varRefExpr.pkgSymbol.tag == SymTag.XMLNS) {
            actualType = symTable.stringType;
        } else if (varRefExpr.pkgSymbol != symTable.notFoundSymbol) {
            BSymbol symbol = symResolver.lookupSymbolInPackage(varRefExpr.pos, env,
                    names.fromIdNode(varRefExpr.pkgAlias), varName, SymTag.VARIABLE_NAME);
            // if no symbol, check same for object attached function
            if (symbol == symTable.notFoundSymbol && env.enclType != null) {
                Name objFuncName = names.fromString(Symbols
                        .getAttachedFuncSymbolName(env.enclType.type.tsymbol.name.value, varName.value));
                symbol = symResolver.resolveStructField(varRefExpr.pos, env, objFuncName,
                        env.enclType.type.tsymbol);
            }
            if ((symbol.tag & SymTag.VARIABLE) == SymTag.VARIABLE) {
                BVarSymbol varSym = (BVarSymbol) symbol;
                checkSefReferences(varRefExpr.pos, env, varSym);
                varRefExpr.symbol = varSym;
                actualType = varSym.type;
                BLangInvokableNode encInvokable = env.enclInvokable;
                if (encInvokable != null && encInvokable.flagSet.contains(Flag.LAMBDA) &&
                        !(symbol.owner instanceof BPackageSymbol)) {
                    SymbolEnv encInvokableEnv = findEnclosingInvokableEnv(env, encInvokable);
                    BSymbol closureVarSymbol = symResolver.lookupClosureVarSymbol(encInvokableEnv, symbol.name,
                            SymTag.VARIABLE_NAME);
                    if (closureVarSymbol != symTable.notFoundSymbol &&
                            !isFunctionArgument(closureVarSymbol, env.enclInvokable.requiredParams)) {
                        ((BLangFunction) env.enclInvokable).closureVarSymbols.add((BVarSymbol) closureVarSymbol);
                    }
                }
                if (env.node.getKind() == NodeKind.ARROW_EXPR && !(symbol.owner instanceof BPackageSymbol)) {
                    // The owner of the variable ref should be an invokable symbol.
                    // It's set here because the arrow expression changes to an invokable only at desugar
                    // and is not an invokable at this phase.
                    symbol.owner = Symbols.createInvokableSymbol(SymTag.FUNCTION, 0, null,
                            env.enclPkg.packageID, null, symbol.owner);
                    SymbolEnv encInvokableEnv = findEnclosingInvokableEnv(env, encInvokable);
                    BSymbol closureVarSymbol = symResolver.lookupClosureVarSymbol(encInvokableEnv, symbol.name,
                            SymTag.VARIABLE_NAME);
                    if (closureVarSymbol != symTable.notFoundSymbol &&
                            !isFunctionArgument(closureVarSymbol, ((BLangArrowFunction) env.node).params)) {
                        ((BLangArrowFunction) env.node).closureVarSymbols.add((BVarSymbol) closureVarSymbol);
                    }
                }
            } else if ((symbol.tag & SymTag.TYPE) == SymTag.TYPE) {
                actualType = symTable.typeDesc;
                varRefExpr.symbol = symbol;
            } else if ((symbol.tag & SymTag.CONSTANT) == SymTag.CONSTANT) {
                varRefExpr.symbol = symbol;
                if (types.isAssignable(symbol.type, expType)) {
                    actualType = symbol.type;
                } else {
                    actualType = ((BConstantSymbol) symbol).literalValueType;
                }
            } else {
                dlog.error(varRefExpr.pos, DiagnosticCode.UNDEFINED_SYMBOL, varName.toString());
            }
        }

        // Check type compatibility
        if (expType.tag == TypeTags.ARRAY && isArrayOpenSealedType((BArrayType) expType)) {
            dlog.error(varRefExpr.pos, DiagnosticCode.SEALED_ARRAY_TYPE_CAN_NOT_INFER_SIZE);
            return;

        }
        resultType = types.checkType(varRefExpr, actualType, expType);
    }

    @Override
    public void visit(BLangRecordVarRef varRefExpr) {
        List<BField> fields = new ArrayList<>();
        BRecordTypeSymbol recordSymbol = Symbols.createRecordSymbol(0, Names.EMPTY, env.enclPkg.symbol.pkgID,
                null, env.scope.owner);
        boolean unresolvedReference = false;
        for (BLangRecordVarRef.BLangRecordVarRefKeyValue recordRefField : varRefExpr.recordRefFields) {
            ((BLangVariableReference) recordRefField.variableReference).lhsVar = true;
            checkExpr(recordRefField.variableReference, env);
            BVarSymbol bVarSymbol = getVarSymbolForRecordVariableReference(recordRefField.variableReference);
            if (bVarSymbol == null) {
                unresolvedReference = true;
                continue;
            }
            fields.add(new BField(names.fromIdNode(recordRefField.variableName),
                    new BVarSymbol(0, names.fromIdNode(recordRefField.variableName), env.enclPkg.symbol.pkgID,
                            bVarSymbol.type, recordSymbol)));
        }

        if (varRefExpr.restParam != null) {
            BLangExpression restParam = (BLangExpression) varRefExpr.restParam;
            checkExpr(restParam, env);
            BVarSymbol bVarSymbol = getVarSymbolForRecordVariableReference(restParam);
            unresolvedReference = (bVarSymbol == null);
        }

        if (unresolvedReference) {
            resultType = symTable.semanticError;
            return;
        }

        BRecordType bRecordType = new BRecordType(recordSymbol);
        bRecordType.fields = fields;
        recordSymbol.type = bRecordType;
        varRefExpr.symbol = new BVarSymbol(0, Names.EMPTY, env.enclPkg.symbol.pkgID, bRecordType, env.scope.owner);

        if (varRefExpr.isClosed) {
            bRecordType.sealed = true;
        } else {
            bRecordType.restFieldType = symTable.mapType;
        }

        resultType = bRecordType;
    }

    @Override
    public void visit(BLangErrorVarRef varRefExpr) {
        // TODO: Complete
    }

    @Override
    public void visit(BLangTupleVarRef varRefExpr) {
        List<BType> results = new ArrayList<>();
        for (int i = 0; i < varRefExpr.expressions.size(); i++) {
            ((BLangVariableReference) varRefExpr.expressions.get(i)).lhsVar = true;
            results.add(checkExpr(varRefExpr.expressions.get(i), env, symTable.noType));
        }
        BType actualType = new BTupleType(results);
        resultType = types.checkType(varRefExpr, actualType, expType);
    }

    /**
     * This method will recursively check if a multidimensional array has at least one open sealed dimension.
     *
     * @param arrayType array to check if open sealed
     * @return true if at least one dimension is open sealed
     */
    public boolean isArrayOpenSealedType(BArrayType arrayType) {
        if (arrayType.state == BArrayState.OPEN_SEALED) {
            return true;
        }
        if (arrayType.eType.tag == TypeTags.ARRAY) {
            return isArrayOpenSealedType((BArrayType) arrayType.eType);
        }
        return false;
    }

    /**
     * This method will recursively traverse and find the symbol environment of a lambda node (which is given as the
     * enclosing invokable node) which is needed to lookup closure variables. The variable lookup will start from the
     * enclosing invokable node's environment, which are outside of the scope of a lambda function.
     */
    private SymbolEnv findEnclosingInvokableEnv(SymbolEnv env, BLangInvokableNode encInvokable) {
        if (env.enclEnv.node != null && env.enclEnv.node.getKind() == NodeKind.ARROW_EXPR) {
            // if enclosing env's node is arrow expression
            return env.enclEnv;
        }
        if (env.enclInvokable != null && env.enclInvokable == encInvokable) {
            return findEnclosingInvokableEnv(env.enclEnv, encInvokable);
        }
        return env;
    }

    private boolean isFunctionArgument(BSymbol symbol, List<BLangSimpleVariable> params) {
        return params.stream().anyMatch(param -> (param.symbol.name.equals(symbol.name) &&
                param.type.tag == symbol.type.tag));
    }

    public void visit(BLangFieldBasedAccess fieldAccessExpr) {
        // First analyze the variable reference expression.
        ((BLangVariableReference) fieldAccessExpr.expr).lhsVar = fieldAccessExpr.lhsVar;
        BType varRefType = getTypeOfExprInFieldAccess(fieldAccessExpr.expr);

        // Accessing all fields using * is only supported for XML.
        if (fieldAccessExpr.fieldKind == FieldKind.ALL && varRefType.tag != TypeTags.XML) {
            dlog.error(fieldAccessExpr.pos, DiagnosticCode.CANNOT_GET_ALL_FIELDS, varRefType);
        }

        // error lifting on lhs is not supported
        if (fieldAccessExpr.lhsVar && fieldAccessExpr.safeNavigate) {
            dlog.error(fieldAccessExpr.pos, DiagnosticCode.INVALID_ERROR_LIFTING_ON_LHS);
            resultType = symTable.semanticError;
            return;
        }

        if (isSafeNavigable(fieldAccessExpr, varRefType)) {
            varRefType = getSafeType(varRefType, fieldAccessExpr);
        }

        Name fieldName = names.fromIdNode(fieldAccessExpr.field);
        BType actualType = checkFieldAccessExpr(fieldAccessExpr, varRefType, fieldName);

        // If this is on lhs, no need to do type checking further. And null/error
        // will not propagate from parent expressions
        if (fieldAccessExpr.lhsVar) {
            fieldAccessExpr.originalType = actualType;
            fieldAccessExpr.type = actualType;
            resultType = actualType;
            return;
        }

        // Get the effective types of the expression. If there are errors/nill propagating from parent
        // expressions, then the effective type will include those as well.
        actualType = getAccessExprFinalType(fieldAccessExpr, actualType);
        resultType = types.checkType(fieldAccessExpr, actualType, this.expType);
    }

    public void visit(BLangIndexBasedAccess indexBasedAccessExpr) {
        // First analyze the variable reference expression.
        ((BLangVariableReference) indexBasedAccessExpr.expr).lhsVar = indexBasedAccessExpr.lhsVar;
        checkExpr(indexBasedAccessExpr.expr, this.env, symTable.noType);

        BType varRefType = indexBasedAccessExpr.expr.type;

        if (isSafeNavigable(indexBasedAccessExpr, varRefType)) {
            varRefType = getSafeType(varRefType, indexBasedAccessExpr);
        }

        BType actualType = checkIndexAccessExpr(indexBasedAccessExpr, varRefType);

        // If this is on lhs, no need to do type checking further. And null/error
        // will not propagate from parent expressions
        if (indexBasedAccessExpr.lhsVar) {
            indexBasedAccessExpr.originalType = actualType;
            indexBasedAccessExpr.type = actualType;
            resultType = actualType;
            return;
        }

        // Get the effective types of the expression. If there are errors/nil propagating from parent
        // expressions, then the effective type will include those as well.
        actualType = getAccessExprFinalType(indexBasedAccessExpr, actualType);
        this.resultType = this.types.checkType(indexBasedAccessExpr, actualType, this.expType);
    }

    public void visit(BLangInvocation iExpr) {
        // Variable ref expression null means this is the leaf node of the variable ref expression tree
        // e.g. foo();, foo(), foo().k;
        if (iExpr.expr == null) {
            // This is a function invocation expression. e.g. foo()
            checkFunctionInvocationExpr(iExpr);
            return;
        }

        Name pkgAlias = names.fromIdNode(iExpr.pkgAlias);
        if (pkgAlias != Names.EMPTY) {
            dlog.error(iExpr.pos, DiagnosticCode.PKG_ALIAS_NOT_ALLOWED_HERE);
            return;
        }

        // Find the variable reference expression type
        final BType exprType = checkExpr(iExpr.expr, this.env, symTable.noType);
        if (isIterableOperationInvocation(iExpr)) {
            iExpr.iterableOperationInvocation = true;
            iterableAnalyzer.handlerIterableOperation(iExpr, expType, env);
            resultType = iExpr.iContext.operations.getLast().resultType;
            return;
        }

        if (iExpr.actionInvocation) {
            checkActionInvocationExpr(iExpr, exprType);
            return;
        }

        BType varRefType = iExpr.expr.type;

        if (isSafeNavigable(iExpr, varRefType)) {
            varRefType = getSafeType(varRefType, iExpr);
        }

        BLangBuiltInMethod builtInFunction = BLangBuiltInMethod.getFromString(iExpr.name.value);
        // Returns if the function is a builtin function
        if (BLangBuiltInMethod.UNDEFINED != builtInFunction && builtInFunction.isExternal() &&
                checkBuiltinFunctionInvocation(iExpr, builtInFunction, varRefType)) {
            return;
        }

        switch (varRefType.tag) {
            case TypeTags.OBJECT:
                // Invoking a function bound to an object
                // First check whether there exist a function with this name
                // Then perform arg and param matching
                checkObjectFunctionInvocationExpr(iExpr, (BObjectType) varRefType);
                break;
            case TypeTags.RECORD:
            case TypeTags.BOOLEAN:
            case TypeTags.STRING:
            case TypeTags.INT:
            case TypeTags.FLOAT:
            case TypeTags.DECIMAL:
            case TypeTags.XML:
                checkFunctionInvocationExpr(iExpr, varRefType);
                break;
            case TypeTags.JSON:
                checkFunctionInvocationExpr(iExpr, symTable.jsonType);
                break;
            case TypeTags.TABLE:
                checkFunctionInvocationExpr(iExpr, symTable.tableType);
                break;
            case TypeTags.STREAM:
                checkFunctionInvocationExpr(iExpr, symTable.streamType);
                break;
            case TypeTags.FUTURE:
                checkFunctionInvocationExpr(iExpr, symTable.futureType);
                break;
            case TypeTags.NONE:
                dlog.error(iExpr.pos, DiagnosticCode.UNDEFINED_FUNCTION, iExpr.name);
                break;
            case TypeTags.MAP:
                // allow map function for both constrained / un constrained maps
                checkFunctionInvocationExpr(iExpr, this.symTable.mapType);
                break;
            case TypeTags.SEMANTIC_ERROR:
                break;
            case TypeTags.INTERMEDIATE_COLLECTION:
                dlog.error(iExpr.pos, DiagnosticCode.INVALID_FUNCTION_INVOCATION_WITH_NAME, iExpr.name,
                        iExpr.expr.type);
                resultType = symTable.semanticError;
                break;
            default:
                dlog.error(iExpr.pos, DiagnosticCode.INVALID_FUNCTION_INVOCATION, iExpr.expr.type);
                resultType = symTable.semanticError;
                break;
        }

        if (iExpr.symbol != null) {
            iExpr.originalType = ((BInvokableSymbol) iExpr.symbol).type.getReturnType();
        } else {
            iExpr.originalType = iExpr.type;
        }
    }

    public void visit(BLangTypeInit cIExpr) {
        if ((expType.tag == TypeTags.ANY && cIExpr.userDefinedType == null) || expType.tag == TypeTags.RECORD) {
            dlog.error(cIExpr.pos, DiagnosticCode.INVALID_TYPE_NEW_LITERAL, expType);
            resultType = symTable.semanticError;
            return;
        }

        BType actualType;
        if (cIExpr.userDefinedType != null) {
            actualType = symResolver.resolveTypeNode(cIExpr.userDefinedType, env);
        } else {
            actualType = expType;
        }

        if (actualType == symTable.semanticError) {
            //TODO dlog error?
            resultType = symTable.semanticError;
            return;
        }

        switch (actualType.tag) {
            case TypeTags.OBJECT:
                if ((actualType.tsymbol.flags & Flags.ABSTRACT) == Flags.ABSTRACT) {
                    dlog.error(cIExpr.pos, DiagnosticCode.CANNOT_INITIALIZE_ABSTRACT_OBJECT, actualType.tsymbol);
                    cIExpr.initInvocation.argExprs.forEach(expr -> checkExpr(expr, env, symTable.noType));
                    resultType = symTable.semanticError;
                    return;
                }

                if (((BObjectTypeSymbol) actualType.tsymbol).initializerFunc != null) {
                    cIExpr.initInvocation.symbol = ((BObjectTypeSymbol) actualType.tsymbol).initializerFunc.symbol;
                    checkInvocationParam(cIExpr.initInvocation);
                } else if (cIExpr.initInvocation.argExprs.size() > 0) {
                    // If the initializerFunc is null then this is a default constructor invocation. Hence should not
                    // pass any arguments.
                    dlog.error(cIExpr.pos, DiagnosticCode.TOO_MANY_ARGS_FUNC_CALL, cIExpr.initInvocation.exprSymbol);
                    cIExpr.initInvocation.argExprs.forEach(expr -> checkExpr(expr, env, symTable.noType));
                    resultType = symTable.semanticError;
                    return;
                }
                break;
            case TypeTags.STREAM:
            case TypeTags.CHANNEL:
                if (cIExpr.initInvocation.argExprs.size() > 0) {
                    dlog.error(cIExpr.pos, DiagnosticCode.TOO_MANY_ARGS_FUNC_CALL, cIExpr.initInvocation.name);
                    resultType = symTable.semanticError;
                    return;
                }
                break;
            default:
                dlog.error(cIExpr.pos, DiagnosticCode.CANNOT_INFER_OBJECT_TYPE_FROM_LHS, actualType);
                resultType = symTable.semanticError;
                return;
        }

        cIExpr.initInvocation.type = symTable.nilType;
        resultType = types.checkType(cIExpr, actualType, expType);
    }

    public void visit(BLangWaitForAllExpr waitForAllExpr) {
        switch (expType.tag) {
            case TypeTags.RECORD:
                checkTypesForRecords(waitForAllExpr);
                break;
            case TypeTags.MAP:
                checkTypesForMap(waitForAllExpr.keyValuePairs, ((BMapType) expType).constraint);
                LinkedHashSet<BType> memberTypesForMap = collectWaitExprTypes(waitForAllExpr.keyValuePairs);
                if (memberTypesForMap.size() == 1) {
                    resultType = new BMapType(TypeTags.MAP,
                            memberTypesForMap.iterator().next(), symTable.mapType.tsymbol);
                    break;
                }
                BUnionType constraintTypeForMap = new BUnionType(null, memberTypesForMap, false);
                resultType = new BMapType(TypeTags.MAP, constraintTypeForMap, symTable.mapType.tsymbol);
                break;
            case TypeTags.NONE:
            case TypeTags.ANY:
                checkTypesForMap(waitForAllExpr.keyValuePairs, expType);
                LinkedHashSet<BType> memberTypes = collectWaitExprTypes(waitForAllExpr.keyValuePairs);
                if (memberTypes.size() == 1) {
                    resultType = new BMapType(TypeTags.MAP, memberTypes.iterator().next(), symTable.mapType.tsymbol);
                    break;
                }
                BUnionType constraintType = new BUnionType(null, memberTypes, false);
                resultType = new BMapType(TypeTags.MAP, constraintType, symTable.mapType.tsymbol);
                break;
            default:
                dlog.error(waitForAllExpr.pos, DiagnosticCode.INVALID_LITERAL_FOR_TYPE, expType);
                resultType = symTable.semanticError;
                break;
        }
        waitForAllExpr.type = resultType;

        if (resultType != null && resultType != symTable.semanticError) {
            types.setImplicitCastExpr(waitForAllExpr, waitForAllExpr.type, expType);
        }
    }

    private LinkedHashSet<BType> collectWaitExprTypes(List<BLangWaitForAllExpr.BLangWaitKeyValue> keyVals) {
        LinkedHashSet<BType> memberTypes = new LinkedHashSet<>();
        for (BLangWaitForAllExpr.BLangWaitKeyValue keyVal : keyVals) {
            BType bType = keyVal.keyExpr != null ? keyVal.keyExpr.type : keyVal.valueExpr.type;
            if (bType.tag == TypeTags.UNION) {
                memberTypes = collectMemberTypes((BUnionType) bType, memberTypes);
            } else if (bType.tag == TypeTags.FUTURE) {
                memberTypes.add(((BFutureType) bType).constraint);
            } else {
                memberTypes.add(bType);
            }
        }
        return memberTypes;
    }

    private void checkTypesForMap(List<BLangWaitForAllExpr.BLangWaitKeyValue> keyValuePairs, BType expType) {
        keyValuePairs.forEach(keyVal -> checkWaitKeyValExpr(keyVal, expType));
    }

    private void checkTypesForRecords(BLangWaitForAllExpr waitExpr) {
        List<BLangWaitForAllExpr.BLangWaitKeyValue> rhsFields = waitExpr.getKeyValuePairs();
        Map<String, BType> lhsFields = new HashMap<>();
        ((BRecordType) expType).getFields().forEach(field -> lhsFields.put(field.name.value, field.type));

        // check if the record is sealed, if so check if the fields in wait collection is more than the fields expected
        // by the lhs record
        if (((BRecordType) expType).sealed && rhsFields.size() > lhsFields.size()) {
            dlog.error(waitExpr.pos, DiagnosticCode.INVALID_LITERAL_FOR_TYPE, expType);
            resultType = symTable.semanticError;
            return;
        }

        for (BLangWaitForAllExpr.BLangWaitKeyValue keyVal : rhsFields) {
            String key = keyVal.key.value;
            if (!lhsFields.containsKey(key)) {
                // Check if the field is sealed if so you cannot have dynamic fields
                if (((BRecordType) expType).sealed) {
                    dlog.error(waitExpr.pos, DiagnosticCode.INVALID_FIELD_NAME_RECORD_LITERAL, key, expType);
                    resultType = symTable.semanticError;
                } else {
                    // Else if the record is an open record, then check if the rest field type matches the expression
                    BType restFieldType = ((BRecordType) expType).restFieldType;
                    checkWaitKeyValExpr(keyVal, restFieldType);
                }
            } else {
                checkWaitKeyValExpr(keyVal, lhsFields.get(key));
            }
        }
        // If the record literal is of record type and types are validated for the fields, check if there are any
        // required fields missing.
        checkMissingReqFieldsForWait(((BRecordType) expType), rhsFields, waitExpr.pos);

        if (symTable.semanticError != resultType) {
            resultType = expType;
        }
    }

    private void checkMissingReqFieldsForWait(BRecordType type, List<BLangWaitForAllExpr.BLangWaitKeyValue> keyValPairs,
                                              DiagnosticPos pos) {
        type.fields.forEach(field -> {
            // Check if `field` is explicitly assigned a value in the record literal
            boolean hasField = keyValPairs.stream().anyMatch(keyVal -> field.name.value.equals(keyVal.key.value));

            // If a required field is missing, it's a compile error
            if (!hasField && Symbols.isFlagOn(field.symbol.flags, Flags.REQUIRED)) {
                dlog.error(pos, DiagnosticCode.MISSING_REQUIRED_RECORD_FIELD, field.name);
            }
        });
    }

    private void checkWaitKeyValExpr(BLangWaitForAllExpr.BLangWaitKeyValue keyVal, BType type) {
        BLangExpression expr;
        if (keyVal.keyExpr != null) {
            BSymbol symbol = symResolver.lookupSymbol(env, names.fromIdNode(keyVal.keyExpr.variableName),
                                                      SymTag.VARIABLE);
            keyVal.keyExpr.symbol = symbol;
            keyVal.keyExpr.type = symbol.type;
            expr = keyVal.keyExpr;
        } else {
            expr = keyVal.valueExpr;
        }
        BFutureType futureType = new BFutureType(TypeTags.FUTURE, type, null);
        checkExpr(expr, env, futureType);
    }

    public void visit(BLangTernaryExpr ternaryExpr) {
        BType condExprType = checkExpr(ternaryExpr.expr, env, this.symTable.booleanType);

        SymbolEnv thenEnv = SymbolEnv.createExpressionEnv(ternaryExpr.thenExpr, env);
        SymbolEnv elseEnv = SymbolEnv.createExpressionEnv(ternaryExpr.elseExpr, env);
        Map<BVarSymbol, BType> thenTypeGuards = getTypeGuards(ternaryExpr.expr);
        if (!thenTypeGuards.isEmpty()) {
            defineThenTypeGuards(ternaryExpr, thenEnv, thenTypeGuards);
            defineElseTypeGuards(thenTypeGuards, ternaryExpr, elseEnv);
        }

        BType thenType = checkExpr(ternaryExpr.thenExpr, thenEnv, expType);
        BType elseType = checkExpr(ternaryExpr.elseExpr, elseEnv, expType);

        if (condExprType == symTable.semanticError || thenType == symTable.semanticError
                || elseType == symTable.semanticError) {
            resultType = symTable.semanticError;
        } else if (expType == symTable.noType) {
            if (thenType == elseType) {
                resultType = thenType;
            } else {
                dlog.error(ternaryExpr.pos, DiagnosticCode.INCOMPATIBLE_TYPES, thenType, elseType);
                resultType = symTable.semanticError;
            }
        } else {
            resultType = expType;
        }
    }

    public void visit(BLangWaitExpr waitExpr) {
        expType = new BFutureType(TypeTags.FUTURE, expType, null);
        checkExpr(waitExpr.getExpression(), env, expType);
        // Handle union types in lhs
        if (resultType.tag == TypeTags.UNION) {
            LinkedHashSet<BType> memberTypes = collectMemberTypes((BUnionType) resultType, new LinkedHashSet<>());
            if (memberTypes.size() == 1) {
                resultType = memberTypes.toArray(new BType[0])[0];
            } else {
                resultType = new BUnionType(null, memberTypes, false);
            }
        } else if (resultType != symTable.semanticError) {
            // Handle other types except for semantic errors
            resultType = ((BFutureType) resultType).constraint;
        }
        waitExpr.type = resultType;

        if (resultType != null && resultType != symTable.semanticError) {
            types.setImplicitCastExpr(waitExpr, waitExpr.type, ((BFutureType) expType).constraint);
        }
    }

    private LinkedHashSet<BType> collectMemberTypes(BUnionType unionType, LinkedHashSet<BType> memberTypes) {
        for (BType memberType : unionType.memberTypes) {
            if (memberType.tag == TypeTags.UNION) {
                collectMemberTypes((BUnionType) memberType, memberTypes);
            } else if (memberType.tag == TypeTags.FUTURE) {
                memberTypes.add(((BFutureType) memberType).constraint);
            } else {
                memberTypes.add(memberType);
            }
        }
        return memberTypes;
    }

    @Override
    public void visit(BLangTrapExpr trapExpr) {
        boolean firstVisit = trapExpr.expr.type == null;
        BType actualType;
        BType exprType = checkExpr(trapExpr.expr, env, expType);
        boolean definedWithVar = expType == symTable.noType;

        if (trapExpr.expr.getKind() == NodeKind.WORKER_RECEIVE) {
            if (firstVisit) {
                isTypeChecked = false;
                resultType = expType;
                return;
            } else {
                expType = trapExpr.type;
                exprType = trapExpr.expr.type;
            }
        }

        if (expType == symTable.semanticError) {
            actualType = symTable.semanticError;
        } else {
            LinkedHashSet<BType> resultTypes = new LinkedHashSet<>();
            if (exprType.tag == TypeTags.UNION) {
                resultTypes.addAll(((BUnionType) exprType).memberTypes);
            } else {
                resultTypes.add(exprType);
            }
            resultTypes.add(symTable.errorType);
            actualType = new BUnionType(null, resultTypes, resultTypes.contains(symTable.nilType));
        }

        resultType = types.checkType(trapExpr, actualType, expType);
        if (definedWithVar && resultType != null && resultType != symTable.semanticError) {
            types.setImplicitCastExpr(trapExpr.expr, trapExpr.expr.type, resultType);
        }
    }

    public void visit(BLangBinaryExpr binaryExpr) {
        // Bitwise operator should be applied for the future types in the wait expression
        if (expType.tag == TypeTags.FUTURE && binaryExpr.opKind == OperatorKind.BITWISE_OR) {
            BType lhsResultType = checkExpr(binaryExpr.lhsExpr, env, expType);
            BType rhsResultType = checkExpr(binaryExpr.rhsExpr, env, expType);
            // Return if both or atleast one of lhs and rhs types are errors
            if (lhsResultType == symTable.semanticError || rhsResultType == symTable.semanticError) {
                resultType = symTable.semanticError;
                return;
            }
            resultType = new BUnionType(null, new LinkedHashSet<BType>() {
                {
                    add(lhsResultType);
                    add(rhsResultType);
                }
            }, false);
            return;
        }
        BType lhsType = checkExpr(binaryExpr.lhsExpr, env);
        BType rhsType = checkExpr(binaryExpr.rhsExpr, env);

        // Set error type as the actual type.
        BType actualType = symTable.semanticError;

        // Look up operator symbol if both rhs and lhs types are error types
        if (lhsType != symTable.semanticError && rhsType != symTable.semanticError) {
            BSymbol opSymbol = symResolver.resolveBinaryOperator(binaryExpr.opKind, lhsType, rhsType);

            if (opSymbol == symTable.notFoundSymbol) {
                opSymbol = symResolver.getBinaryEqualityForTypeSets(binaryExpr.opKind, lhsType, rhsType, binaryExpr);
            }

            if (opSymbol == symTable.notFoundSymbol) {
                dlog.error(binaryExpr.pos, DiagnosticCode.BINARY_OP_INCOMPATIBLE_TYPES,
                        binaryExpr.opKind, lhsType, rhsType);
            } else {
                binaryExpr.opSymbol = (BOperatorSymbol) opSymbol;
                actualType = opSymbol.type.getReturnType();
            }
        }

        resultType = types.checkType(binaryExpr, actualType, expType);
    }

    public void visit(BLangElvisExpr elvisExpr) {
        BType lhsType = checkExpr(elvisExpr.lhsExpr, env);
        BType actualType = symTable.semanticError;
        if (lhsType != symTable.semanticError) {
            if (lhsType.tag == TypeTags.UNION && lhsType.isNullable()) {
                BUnionType unionType = (BUnionType) lhsType;
                LinkedHashSet<BType> memberTypes = new LinkedHashSet<>();
                Iterator<BType> iterator = unionType.getMemberTypes().iterator();
                while (iterator.hasNext()) {
                    BType memberType = iterator.next();
                    if (memberType != symTable.nilType) {
                        memberTypes.add(memberType);
                    }
                }
                if (memberTypes.size() == 1) {
                    BType[] memberArray = new BType[1];
                    memberTypes.toArray(memberArray);
                    actualType = memberArray[0];
                } else {
                    actualType = new BUnionType(null, memberTypes, false);
                }
            } else {
                dlog.error(elvisExpr.pos, DiagnosticCode.OPERATOR_NOT_SUPPORTED,
                        OperatorKind.ELVIS, lhsType);
            }
        }
        BType rhsReturnType = checkExpr(elvisExpr.rhsExpr, env, expType);
        BType lhsReturnType = types.checkType(elvisExpr.lhsExpr.pos, actualType, expType,
                DiagnosticCode.INCOMPATIBLE_TYPES);
        if (rhsReturnType == symTable.semanticError || lhsReturnType == symTable.semanticError) {
            resultType = symTable.semanticError;
        } else if (expType == symTable.noType) {
            if (types.isSameType(rhsReturnType, lhsReturnType)) {
                resultType = lhsReturnType;
            } else {
                dlog.error(elvisExpr.rhsExpr.pos, DiagnosticCode.INCOMPATIBLE_TYPES, lhsReturnType, rhsReturnType);
                resultType = symTable.semanticError;
            }
        } else {
            resultType = expType;
        }
    }

    @Override
    public void visit(BLangBracedOrTupleExpr bracedOrTupleExpr) {
        // Handle Tuple Expression.
        if (expType.tag == TypeTags.TUPLE) {
            BTupleType tupleType = (BTupleType) this.expType;
            // Fix this.
            List<BType> expTypes = getListWithErrorTypes(bracedOrTupleExpr.expressions.size());
            if (tupleType.tupleTypes.size() != bracedOrTupleExpr.expressions.size()) {
                dlog.error(bracedOrTupleExpr.pos, DiagnosticCode.SYNTAX_ERROR,
                        "tuple and expression size does not match");
            } else {
                expTypes = tupleType.tupleTypes;
            }
            List<BType> results = new ArrayList<>();
            for (int i = 0; i < bracedOrTupleExpr.expressions.size(); i++) {
                // Infer type from lhs since lhs might be union
                // TODO: Need to fix with tuple casting
                BType expType = expTypes.get(i);
                BType actualType = checkExpr(bracedOrTupleExpr.expressions.get(i), env, expType);
                results.add(expType.tag != TypeTags.NONE ? expType : actualType);
            }
            resultType = new BTupleType(results);
            return;
        }
        List<BType> results = new ArrayList<>();
        for (int i = 0; i < bracedOrTupleExpr.expressions.size(); i++) {
            results.add(checkExpr(bracedOrTupleExpr.expressions.get(i), env, symTable.noType));
        }
        if (expType.tag == TypeTags.TYPEDESC) {
            bracedOrTupleExpr.isTypedescExpr = true;
            List<BType> actualTypes = new ArrayList<>();
            for (int i = 0; i < bracedOrTupleExpr.expressions.size(); i++) {
                final BLangExpression expr = bracedOrTupleExpr.expressions.get(i);
                if (expr.getKind() == NodeKind.TYPEDESC_EXPRESSION) {
                    actualTypes.add(((BLangTypedescExpr) expr).resolvedType);
                } else if (expr.getKind() == NodeKind.SIMPLE_VARIABLE_REF) {
                    actualTypes.add(((BLangSimpleVarRef) expr).symbol.type);
                } else {
                    actualTypes.add(results.get(i));
                }
            }
            if (actualTypes.size() == 1) {
                bracedOrTupleExpr.typedescType = actualTypes.get(0);
            } else {
                bracedOrTupleExpr.typedescType = new BTupleType(actualTypes);
            }
            resultType = symTable.typeDesc;
        } else if (bracedOrTupleExpr.expressions.size() > 1) {
            // This is a tuple.
            BType actualType = new BTupleType(results);

            if (expType.tag == TypeTags.ANY || expType.tag == TypeTags.ANYDATA) {
                dlog.error(bracedOrTupleExpr.pos, DiagnosticCode.INVALID_TUPLE_LITERAL, expType);
                resultType = symTable.semanticError;
                return;
            }

            List<BType> tupleCompatibleType = getArrayCompatibleTypes(expType, actualType);
            if (tupleCompatibleType.isEmpty()) {
                dlog.error(bracedOrTupleExpr.pos, DiagnosticCode.INCOMPATIBLE_TYPES, expType, actualType);
            } else if (tupleCompatibleType.size() > 1) {
                dlog.error(bracedOrTupleExpr.pos, DiagnosticCode.AMBIGUOUS_TYPES, expType);
            } else if (tupleCompatibleType.get(0).tag == TypeTags.ANY) {
                dlog.error(bracedOrTupleExpr.pos, DiagnosticCode.INVALID_TUPLE_LITERAL, expType);
            } else {
                resultType = types.checkType(bracedOrTupleExpr, actualType, expType);
            }
        } else {
            // This is a braced expression.
            bracedOrTupleExpr.isBracedExpr = true;
            final BType actualType = results.get(0);
            BLangExpression expression = bracedOrTupleExpr.expressions.get(0);
            resultType = types.checkType(expression, actualType, expType);
        }
    }

    public void visit(BLangTypedescExpr accessExpr) {
        BType actualType = symTable.typeDesc;
        accessExpr.resolvedType = symResolver.resolveTypeNode(accessExpr.typeNode, env);
        resultType = types.checkType(accessExpr, actualType, expType);
    }

    public void visit(BLangUnaryExpr unaryExpr) {
        BType exprType;
        BType actualType = symTable.semanticError;
        if (OperatorKind.UNTAINT.equals(unaryExpr.operator)) {
            exprType = checkExpr(unaryExpr.expr, env);
            if (exprType != symTable.semanticError) {
                actualType = exprType;
            }
        } else {
            exprType = checkExpr(unaryExpr.expr, env);
            if (exprType != symTable.semanticError) {
                BSymbol symbol = symResolver.resolveUnaryOperator(unaryExpr.pos, unaryExpr.operator, exprType);
                if (symbol == symTable.notFoundSymbol) {
                    dlog.error(unaryExpr.pos, DiagnosticCode.UNARY_OP_INCOMPATIBLE_TYPES,
                            unaryExpr.operator, exprType);
                } else {
                    unaryExpr.opSymbol = (BOperatorSymbol) symbol;
                    actualType = symbol.type.getReturnType();
                }
            }
        }

        resultType = types.checkType(unaryExpr, actualType, expType);
    }

    public void visit(BLangTypeConversionExpr conversionExpr) {
        // Set error type as the actual type.
        BType actualType = symTable.semanticError;

        BType targetType = symResolver.resolveTypeNode(conversionExpr.typeNode, env);
        conversionExpr.targetType = targetType;
        BType expType = conversionExpr.expr.getKind() == NodeKind.RECORD_LITERAL_EXPR ? targetType : symTable.noType;
        BType sourceType = checkExpr(conversionExpr.expr, env, expType);

        if (targetType.tag == TypeTags.ERROR || targetType.tag == TypeTags.FUTURE) {
            dlog.error(conversionExpr.pos, DiagnosticCode.TYPE_ASSERTION_NOT_YET_SUPPORTED, targetType);
        } else {
            BSymbol symbol = symResolver.resolveTypeCastOrAssertionOperator(sourceType, targetType);

            if (symbol == symTable.notFoundSymbol) {
                dlog.error(conversionExpr.pos, DiagnosticCode.INVALID_EXPLICIT_TYPE_FOR_EXPRESSION, sourceType,
                           targetType);
            } else {
                BOperatorSymbol conversionSym = (BOperatorSymbol) symbol;
                conversionExpr.conversionSymbol = conversionSym;
                actualType = conversionSym.type.getReturnType();
            }
        }
        resultType = types.checkType(conversionExpr, actualType, this.expType);
    }

    @Override
    public void visit(BLangLambdaFunction bLangLambdaFunction) {
        bLangLambdaFunction.type = bLangLambdaFunction.function.symbol.type;
        // creating a copy of the env to visit the lambda function later
        bLangLambdaFunction.cachedEnv = env.createClone();
        env.enclPkg.lambdaFunctions.add(bLangLambdaFunction);
        resultType = types.checkType(bLangLambdaFunction, bLangLambdaFunction.type, expType);
    }

    @Override
    public void visit(BLangArrowFunction bLangArrowFunction) {
        BType expectedType = expType;
        if (expectedType.tag == TypeTags.UNION) {
            BUnionType unionType = (BUnionType) expectedType;
            BType invokableType = unionType.memberTypes.stream().filter(type -> type.tag == TypeTags.INVOKABLE)
                    .collect(Collectors.collectingAndThen(Collectors.toList(), list -> {
                                if (list.size() != 1) {
                                    return null;
                                }
                                return list.get(0);
                            }
                    ));

            if (invokableType != null) {
                expectedType = invokableType;
            }
        }
        if (expectedType.tag != TypeTags.INVOKABLE) {
            dlog.error(bLangArrowFunction.pos, DiagnosticCode.ARROW_EXPRESSION_CANNOT_INFER_TYPE_FROM_LHS);
            resultType = symTable.semanticError;
            return;
        }

        BInvokableType expectedInvocation = (BInvokableType) expectedType;
        populateArrowExprParamTypes(bLangArrowFunction, expectedInvocation.paramTypes);
        bLangArrowFunction.expression.type = populateArrowExprReturn(bLangArrowFunction, expectedInvocation.retType);
        // if function return type is none, assign the inferred return type
        if (expectedInvocation.retType.tag == TypeTags.NONE) {
            expectedInvocation.retType = bLangArrowFunction.expression.type;
        }
        resultType = bLangArrowFunction.funcType = expectedInvocation;
    }

    public void visit(BLangXMLQName bLangXMLQName) {
        String prefix = bLangXMLQName.prefix.value;
        resultType = types.checkType(bLangXMLQName, symTable.stringType, expType);
        // TODO: check isLHS

        if (env.node.getKind() == NodeKind.XML_ATTRIBUTE && prefix.isEmpty()
                && bLangXMLQName.localname.value.equals(XMLConstants.XMLNS_ATTRIBUTE)) {
            ((BLangXMLAttribute) env.node).isNamespaceDeclr = true;
            return;
        }

        if (env.node.getKind() == NodeKind.XML_ATTRIBUTE && prefix.equals(XMLConstants.XMLNS_ATTRIBUTE)) {
            ((BLangXMLAttribute) env.node).isNamespaceDeclr = true;
            return;
        }

        if (prefix.equals(XMLConstants.XMLNS_ATTRIBUTE)) {
            dlog.error(bLangXMLQName.pos, DiagnosticCode.INVALID_NAMESPACE_PREFIX, prefix);
            bLangXMLQName.type = symTable.semanticError;
            return;
        }

        BSymbol xmlnsSymbol = symResolver.lookupSymbol(env, names.fromIdNode(bLangXMLQName.prefix), SymTag.XMLNS);
        if (prefix.isEmpty() && xmlnsSymbol == symTable.notFoundSymbol) {
            return;
        }

        if (!prefix.isEmpty() && xmlnsSymbol == symTable.notFoundSymbol) {
            dlog.error(bLangXMLQName.pos, DiagnosticCode.UNDEFINED_SYMBOL, prefix);
            bLangXMLQName.type = symTable.semanticError;
            return;
        }
        bLangXMLQName.namespaceURI = ((BXMLNSSymbol) xmlnsSymbol).namespaceURI;
        bLangXMLQName.nsSymbol = (BXMLNSSymbol) xmlnsSymbol;
    }

    public void visit(BLangXMLAttribute bLangXMLAttribute) {
        SymbolEnv xmlAttributeEnv = SymbolEnv.getXMLAttributeEnv(bLangXMLAttribute, env);

        // check attribute name
        checkExpr(bLangXMLAttribute.name, xmlAttributeEnv, symTable.stringType);

        // check attribute value
        checkExpr(bLangXMLAttribute.value, xmlAttributeEnv, symTable.stringType);

        symbolEnter.defineNode(bLangXMLAttribute, env);
    }

    public void visit(BLangXMLElementLiteral bLangXMLElementLiteral) {
        SymbolEnv xmlElementEnv = SymbolEnv.getXMLElementEnv(bLangXMLElementLiteral, env);

        // Visit in-line namespace declarations
        bLangXMLElementLiteral.attributes.forEach(attribute -> {
            if (attribute.name.getKind() == NodeKind.XML_QNAME
                    && ((BLangXMLQName) attribute.name).prefix.value.equals(XMLConstants.XMLNS_ATTRIBUTE)) {
                checkExpr(attribute, xmlElementEnv, symTable.noType);
            }
        });

        // Visit attributes.
        bLangXMLElementLiteral.attributes.forEach(attribute -> {
            if (attribute.name.getKind() != NodeKind.XML_QNAME
                    || !((BLangXMLQName) attribute.name).prefix.value.equals(XMLConstants.XMLNS_ATTRIBUTE)) {
                checkExpr(attribute, xmlElementEnv, symTable.noType);
            }
        });

        Map<Name, BXMLNSSymbol> namespaces = symResolver.resolveAllNamespaces(xmlElementEnv);
        Name defaultNs = names.fromString(XMLConstants.DEFAULT_NS_PREFIX);
        if (namespaces.containsKey(defaultNs)) {
            bLangXMLElementLiteral.defaultNsSymbol = namespaces.remove(defaultNs);
        }
        bLangXMLElementLiteral.namespacesInScope.putAll(namespaces);

        // Visit the tag names
        validateTags(bLangXMLElementLiteral, xmlElementEnv);

        // Visit the children
        bLangXMLElementLiteral.modifiedChildren =
                concatSimilarKindXMLNodes(bLangXMLElementLiteral.children, xmlElementEnv);
        resultType = types.checkType(bLangXMLElementLiteral, symTable.xmlType, expType);
    }

    public void visit(BLangXMLTextLiteral bLangXMLTextLiteral) {
        bLangXMLTextLiteral.concatExpr = getStringTemplateConcatExpr(bLangXMLTextLiteral.textFragments);
        resultType = types.checkType(bLangXMLTextLiteral, symTable.xmlType, expType);
    }

    public void visit(BLangXMLCommentLiteral bLangXMLCommentLiteral) {
        bLangXMLCommentLiteral.concatExpr = getStringTemplateConcatExpr(bLangXMLCommentLiteral.textFragments);
        resultType = types.checkType(bLangXMLCommentLiteral, symTable.xmlType, expType);
    }

    public void visit(BLangXMLProcInsLiteral bLangXMLProcInsLiteral) {
        checkExpr(bLangXMLProcInsLiteral.target, env, symTable.stringType);
        bLangXMLProcInsLiteral.dataConcatExpr = getStringTemplateConcatExpr(bLangXMLProcInsLiteral.dataFragments);
        resultType = types.checkType(bLangXMLProcInsLiteral, symTable.xmlType, expType);
    }

    public void visit(BLangXMLQuotedString bLangXMLQuotedString) {
        bLangXMLQuotedString.concatExpr = getStringTemplateConcatExpr(bLangXMLQuotedString.textFragments);
        resultType = types.checkType(bLangXMLQuotedString, symTable.stringType, expType);
    }

    public void visit(BLangXMLAttributeAccess xmlAttributeAccessExpr) {
        BType actualType = symTable.semanticError;

        // First analyze the variable reference expression.
        checkExpr(xmlAttributeAccessExpr.expr, env, symTable.xmlType);

        // Then analyze the index expression.
        BLangExpression indexExpr = xmlAttributeAccessExpr.indexExpr;
        if (indexExpr == null) {
            if (xmlAttributeAccessExpr.lhsVar) {
                dlog.error(xmlAttributeAccessExpr.pos, DiagnosticCode.XML_ATTRIBUTE_MAP_UPDATE_NOT_ALLOWED);
            } else {
                actualType = symTable.xmlAttributesType;
            }
            resultType = types.checkType(xmlAttributeAccessExpr, actualType, expType);
            return;
        }

        checkExpr(indexExpr, env, symTable.stringType);

        if (indexExpr.type.tag == TypeTags.STRING) {
            actualType = symTable.stringType;
        }

        xmlAttributeAccessExpr.namespaces.putAll(symResolver.resolveAllNamespaces(env));
        resultType = types.checkType(xmlAttributeAccessExpr, actualType, expType);
    }

    public void visit(BLangStringTemplateLiteral stringTemplateLiteral) {
        stringTemplateLiteral.concatExpr = getStringTemplateConcatExpr(stringTemplateLiteral.exprs);
        resultType = types.checkType(stringTemplateLiteral, symTable.stringType, expType);
    }

    @Override
    public void visit(BLangIntRangeExpression intRangeExpression) {
        checkExpr(intRangeExpression.startExpr, env, symTable.intType);
        checkExpr(intRangeExpression.endExpr, env, symTable.intType);
        resultType = new BArrayType(symTable.intType);
    }

    @Override
    public void visit(BLangTableQueryExpression tableQueryExpression) {
        BType actualType = symTable.semanticError;
        int expTypeTag = expType.tag;

        if (expTypeTag == TypeTags.TABLE) {
            actualType = expType;
        } else if (expTypeTag != TypeTags.SEMANTIC_ERROR) {
            dlog.error(tableQueryExpression.pos, DiagnosticCode.INCOMPATIBLE_TYPES_CONVERSION, expType);
        }

        BLangTableQuery tableQuery = (BLangTableQuery) tableQueryExpression.getTableQuery();
        tableQuery.accept(this);

        resultType = types.checkType(tableQueryExpression, actualType, expType);
    }

    @Override
    public void visit(BLangTableQuery tableQuery) {
        BLangStreamingInput streamingInput = (BLangStreamingInput) tableQuery.getStreamingInput();
        streamingInput.accept(this);

        BLangJoinStreamingInput joinStreamingInput = (BLangJoinStreamingInput) tableQuery.getJoinStreamingInput();
        if (joinStreamingInput != null) {
            joinStreamingInput.accept(this);
        }
    }

    @Override
    public void visit(BLangSelectClause selectClause) {
        List<? extends SelectExpressionNode> selectExprList = selectClause.getSelectExpressions();
        selectExprList.forEach(selectExpr -> ((BLangSelectExpression) selectExpr).accept(this));

        BLangGroupBy groupBy = (BLangGroupBy) selectClause.getGroupBy();
        if (groupBy != null) {
            groupBy.accept(this);
        }

        BLangHaving having = (BLangHaving) selectClause.getHaving();
        if (having != null) {
            having.accept(this);
        }
    }

    @Override
    public void visit(BLangSelectExpression selectExpression) {
        BLangExpression expr = (BLangExpression) selectExpression.getExpression();
        expr.accept(this);
    }

    @Override
    public void visit(BLangGroupBy groupBy) {
        groupBy.getVariables().forEach(expr -> ((BLangExpression) expr).accept(this));
    }

    @Override
    public void visit(BLangHaving having) {
        BLangExpression expr = (BLangExpression) having.getExpression();
        expr.accept(this);
    }

    @Override
    public void visit(BLangOrderBy orderBy) {
        for (OrderByVariableNode orderByVariableNode : orderBy.getVariables()) {
            ((BLangOrderByVariable) orderByVariableNode).accept(this);
        }
    }

    @Override
    public void visit(BLangOrderByVariable orderByVariable) {
        BLangExpression expression = (BLangExpression) orderByVariable.getVariableReference();
        expression.accept(this);
    }

    @Override
    public void visit(BLangJoinStreamingInput joinStreamingInput) {
        BLangStreamingInput streamingInput = (BLangStreamingInput) joinStreamingInput.getStreamingInput();
        streamingInput.accept(this);
    }

    @Override
    public void visit(BLangStreamingInput streamingInput) {
        BLangExpression varRef = (BLangExpression) streamingInput.getStreamReference();
        varRef.accept(this);
    }

    @Override
    public void visit(BLangRestArgsExpression bLangRestArgExpression) {
        resultType = checkExpr(bLangRestArgExpression.expr, env, expType);
    }

    @Override
    public void visit(BLangNamedArgsExpression bLangNamedArgsExpression) {
        resultType = checkExpr(bLangNamedArgsExpression.expr, env, expType);
        bLangNamedArgsExpression.type = bLangNamedArgsExpression.expr.type;
    }

    @Override
    public void visit(BLangMatchExpression bLangMatchExpression) {
        SymbolEnv matchExprEnv = SymbolEnv.createBlockEnv((BLangBlockStmt) TreeBuilder.createBlockNode(), env);
        checkExpr(bLangMatchExpression.expr, matchExprEnv);

        // Type check and resolve patterns and their expressions
        bLangMatchExpression.patternClauses.forEach(pattern -> {
            if (!pattern.variable.name.value.endsWith(Names.IGNORE.value)) {
                symbolEnter.defineNode(pattern.variable, matchExprEnv);
            }
            checkExpr(pattern.expr, matchExprEnv, expType);
            pattern.variable.type = symResolver.resolveTypeNode(pattern.variable.typeNode, matchExprEnv);
        });

        LinkedHashSet<BType> matchExprTypes = getMatchExpressionTypes(bLangMatchExpression);

        BType actualType;
        if (matchExprTypes.contains(symTable.semanticError)) {
            actualType = symTable.semanticError;
        } else if (matchExprTypes.size() == 1) {
            actualType = matchExprTypes.toArray(new BType[matchExprTypes.size()])[0];
        } else {
            actualType = new BUnionType(null, matchExprTypes, matchExprTypes.contains(symTable.nilType));
        }

        resultType = types.checkType(bLangMatchExpression, actualType, expType);
    }

    @Override
    public void visit(BLangCheckedExpr checkedExpr) {
        boolean firstVisit = checkedExpr.expr.type == null;
        BType exprExpType;
        if (expType == symTable.noType) {
            exprExpType = symTable.noType;
        } else {
            LinkedHashSet<BType> memberTypes = new LinkedHashSet<>();
            memberTypes.add(expType);
            memberTypes.add(symTable.errorType);
            exprExpType = new BUnionType(null, memberTypes, false);
        }

        BType exprType = checkExpr(checkedExpr.expr, env, exprExpType);
        if (checkedExpr.expr.getKind() == NodeKind.WORKER_RECEIVE) {
            if (firstVisit) {
                isTypeChecked = false;
                resultType = expType;
                return;
            } else {
                expType = checkedExpr.type;
                exprType = checkedExpr.expr.type;
            }
        }

        if (exprType.tag != TypeTags.UNION) {
            if (types.isAssignable(exprType, symTable.errorType)) {
                dlog.error(checkedExpr.expr.pos, DiagnosticCode.CHECKED_EXPR_INVALID_USAGE_ALL_ERROR_TYPES_IN_RHS);
            } else if (exprType != symTable.semanticError) {
                dlog.error(checkedExpr.expr.pos, DiagnosticCode.CHECKED_EXPR_INVALID_USAGE_NO_ERROR_TYPE_IN_RHS);
            }
            checkedExpr.type = symTable.semanticError;
            return;
        }

        BUnionType unionType = (BUnionType) exprType;
        // Filter out the list of types which are not equivalent with the error type.
        Map<Boolean, List<BType>> resultTypeMap = unionType.memberTypes.stream()
                .collect(Collectors.groupingBy(memberType -> types.isAssignable(memberType, symTable.errorType)));

        // This list will be used in the desugar phase
        checkedExpr.equivalentErrorTypeList = resultTypeMap.get(true);
        if (checkedExpr.equivalentErrorTypeList == null ||
                checkedExpr.equivalentErrorTypeList.size() == 0) {
            // No member types in this union is equivalent to the error type
            dlog.error(checkedExpr.expr.pos, DiagnosticCode.CHECKED_EXPR_INVALID_USAGE_NO_ERROR_TYPE_IN_RHS);
            checkedExpr.type = symTable.semanticError;
            return;
        }

        List<BType> nonErrorTypeList = resultTypeMap.get(false);
        if (nonErrorTypeList == null || nonErrorTypeList.size() == 0) {
            // All member types in the union are equivalent to the error type.
            // Checked expression requires at least one type which is not equivalent to the error type.
            dlog.error(checkedExpr.expr.pos, DiagnosticCode.CHECKED_EXPR_INVALID_USAGE_ALL_ERROR_TYPES_IN_RHS);
            checkedExpr.type = symTable.semanticError;
            return;
        }

        BType actualType;
        if (nonErrorTypeList.size() == 1) {
            actualType = nonErrorTypeList.get(0);
        } else {
            actualType = new BUnionType(null, new LinkedHashSet<>(nonErrorTypeList),
                    nonErrorTypeList.contains(symTable.nilType));
        }

        resultType = types.checkType(checkedExpr, actualType, expType);
    }

    @Override
    public void visit(BLangErrorConstructorExpr errorConstructorExpr) {
        if (expType.tag != TypeTags.ERROR) {
            dlog.error(errorConstructorExpr.pos, DiagnosticCode.CANNOT_INFER_ERROR_TYPE, expType);
            resultType = symTable.semanticError;
            return;
        }

        // No matter what, message expression has to exist and it's type should be string type.
        Optional.ofNullable(errorConstructorExpr.reasonExpr)
                .map(expr -> checkExpr(expr, env, symTable.stringType))
                .orElseThrow(AssertionError::new);

        Optional.ofNullable(errorConstructorExpr.detailsExpr)
                .ifPresent(expr -> checkExpr(expr, env, ((BErrorType) expType).detailType));
        resultType = expType;
    }

    @Override
    public void visit(BLangServiceConstructorExpr serviceConstructorExpr) {
        resultType = serviceConstructorExpr.serviceNode.symbol.type;
    }

    @Override
    public void visit(BLangTypeTestExpr typeTestExpr) {
        typeTestExpr.typeNode.type = symResolver.resolveTypeNode(typeTestExpr.typeNode, env);
        checkExpr(typeTestExpr.expr, env);

        resultType = types.checkType(typeTestExpr, symTable.booleanType, expType);
    }

    // Private methods

    private BVarSymbol getVarSymbolForRecordVariableReference(BLangExpression varRef) {
        if (varRef.getKind() == NodeKind.SIMPLE_VARIABLE_REF) {
            return (BVarSymbol) ((BLangSimpleVarRef) varRef).symbol;
        }
        if (varRef.getKind() == NodeKind.RECORD_VARIABLE_REF) {
            return (BVarSymbol) ((BLangRecordVarRef) varRef).symbol;
        }
        if (varRef.getKind() == NodeKind.TUPLE_VARIABLE_REF) {
            return (BVarSymbol) ((BLangTupleVarRef) varRef).symbol;
        }
        if (varRef.getKind() == NodeKind.FIELD_BASED_ACCESS_EXPR) {
            return (BVarSymbol) ((BLangFieldBasedAccess) varRef).symbol;
        }
        if (varRef.getKind() == NodeKind.INDEX_BASED_ACCESS_EXPR) {
            return (BVarSymbol) ((BLangIndexBasedAccess) varRef).symbol;
        }
        if (varRef.getKind() == NodeKind.XML_ATTRIBUTE_ACCESS_EXPR) {
            return (BVarSymbol) ((BLangXMLAttributeAccess) varRef).symbol;
        }

        dlog.error(varRef.pos, DiagnosticCode.INVALID_RECORD_BINDING_PATTERN, varRef.type);
        return null;
    }

    private BType populateArrowExprReturn(BLangArrowFunction bLangArrowFunction, BType expectedRetType) {
        SymbolEnv arrowFunctionEnv = SymbolEnv.createArrowFunctionSymbolEnv(bLangArrowFunction, env);
        bLangArrowFunction.params.forEach(param -> symbolEnter.defineNode(param, arrowFunctionEnv));
        return checkExpr(bLangArrowFunction.expression, arrowFunctionEnv, expectedRetType);
    }

    private void populateArrowExprParamTypes(BLangArrowFunction bLangArrowFunction, List<BType> paramTypes) {
        if (paramTypes.size() != bLangArrowFunction.params.size()) {
            dlog.error(bLangArrowFunction.pos, DiagnosticCode.ARROW_EXPRESSION_MISMATCHED_PARAMETER_LENGTH,
                    paramTypes.size(), bLangArrowFunction.params.size());
            resultType = symTable.semanticError;
            bLangArrowFunction.params.forEach(param -> param.type = symTable.semanticError);
            return;
        }

        for (int i = 0; i < bLangArrowFunction.params.size(); i++) {
            BLangSimpleVariable paramIdentifier = bLangArrowFunction.params.get(i);
            BType bType = paramTypes.get(i);
            BLangValueType valueTypeNode = (BLangValueType) TreeBuilder.createValueTypeNode();
            valueTypeNode.setTypeKind(bType.getKind());
            paramIdentifier.setTypeNode(valueTypeNode);
            paramIdentifier.type = bType;
        }
    }

    private void checkSefReferences(DiagnosticPos pos, SymbolEnv env, BVarSymbol varSymbol) {
        if (env.enclVarSym == varSymbol) {
            dlog.error(pos, DiagnosticCode.SELF_REFERENCE_VAR, varSymbol.name);
        }
    }

    public List<BType> getListWithErrorTypes(int count) {
        List<BType> list = new ArrayList<>(count);
        for (int i = 0; i < count; i++) {
            list.add(symTable.semanticError);
        }

        return list;
    }

    private void checkFunctionInvocationExpr(BLangInvocation iExpr) {
        Name funcName = names.fromIdNode(iExpr.name);
        Name pkgAlias = names.fromIdNode(iExpr.pkgAlias);
        BSymbol funcSymbol = symTable.notFoundSymbol;
        // TODO: we may not need this section now, with the mandatory 'self'
        // if no package alias, check for same object attached function
        if (pkgAlias == Names.EMPTY && env.enclType != null) {
            Name objFuncName = names.fromString(Symbols.getAttachedFuncSymbolName(
                    env.enclType.type.tsymbol.name.value, funcName.value));
            funcSymbol = symResolver.resolveStructField(iExpr.pos, env, objFuncName,
                    env.enclType.type.tsymbol);
            if (funcSymbol != symTable.notFoundSymbol) {
                iExpr.exprSymbol = symResolver.lookupSymbol(env, Names.SELF, SymTag.VARIABLE);
            }
        }

        // if no such function found, then try resolving in package
        if (funcSymbol == symTable.notFoundSymbol) {
            funcSymbol = symResolver.lookupSymbolInPackage(iExpr.pos, env, pkgAlias, funcName, SymTag.VARIABLE);
        }

        if (funcSymbol == symTable.notFoundSymbol || (funcSymbol.tag & SymTag.FUNCTION) != SymTag.FUNCTION) {
            dlog.error(iExpr.pos, DiagnosticCode.UNDEFINED_FUNCTION, funcName);
            iExpr.argExprs.forEach(arg -> checkExpr(arg, env));
            resultType = symTable.semanticError;
            return;
        }
        if (Symbols.isFlagOn(funcSymbol.flags, Flags.REMOTE)) {
            dlog.error(iExpr.pos, DiagnosticCode.INVALID_ACTION_INVOCATION_SYNTAX);
        }
        if (Symbols.isFlagOn(funcSymbol.flags, Flags.RESOURCE)) {
            dlog.error(iExpr.pos, DiagnosticCode.INVALID_RESOURCE_FUNCTION_INVOCATION);
        }
        // Set the resolved function symbol in the invocation expression.
        // This is used in the code generation phase.
        iExpr.symbol = funcSymbol;
        checkInvocationParamAndReturnType(iExpr);
    }

    private void checkObjectFunctionInvocationExpr(BLangInvocation iExpr, BObjectType objectType) {
        // check for object attached function
        Name funcName =
                names.fromString(Symbols.getAttachedFuncSymbolName(objectType.tsymbol.name.value, iExpr.name.value));
        BSymbol funcSymbol =
                symResolver.resolveObjectMethod(iExpr.pos, env, funcName, (BObjectTypeSymbol) objectType.tsymbol);
        if (funcSymbol == symTable.notFoundSymbol || funcSymbol.type.tag != TypeTags.INVOKABLE) {
            dlog.error(iExpr.pos, DiagnosticCode.UNDEFINED_FUNCTION_IN_OBJECT, iExpr.name.value, objectType);
            resultType = symTable.semanticError;
            return;
        }
        if (Symbols.isFlagOn(funcSymbol.flags, Flags.REMOTE)) {
            dlog.error(iExpr.pos, DiagnosticCode.INVALID_ACTION_INVOCATION_SYNTAX);
        }
        if (Symbols.isFlagOn(funcSymbol.flags, Flags.RESOURCE)) {
            dlog.error(iExpr.pos, DiagnosticCode.INVALID_RESOURCE_FUNCTION_INVOCATION);
        }
        iExpr.symbol = funcSymbol;
        checkInvocationParamAndReturnType(iExpr);
    }

    private void checkFunctionInvocationExpr(BLangInvocation iExpr, BType bType) {
        Name funcName = names.fromString(
                Symbols.getAttachedFuncSymbolName(bType.toString(), iExpr.name.value));
        BPackageSymbol packageSymbol = (BPackageSymbol) bType.tsymbol.owner;
        BSymbol funcSymbol = symResolver.lookupMemberSymbol(iExpr.pos, packageSymbol.scope, this.env,
                funcName, SymTag.FUNCTION);
        if (funcSymbol == symTable.notFoundSymbol) {
            dlog.error(iExpr.pos, DiagnosticCode.UNDEFINED_FUNCTION, funcName);
            resultType = symTable.semanticError;
            return;
        }
        iExpr.symbol = funcSymbol;
        checkInvocationParamAndReturnType(iExpr);
    }

    private boolean isIterableOperationInvocation(BLangInvocation iExpr) {
        final IterableKind iterableKind = IterableKind.getFromString(iExpr.name.value);
        switch (iExpr.expr.type.tag) {
            case TypeTags.ARRAY:
            case TypeTags.MAP:
            case TypeTags.RECORD:
            case TypeTags.STREAM:
            case TypeTags.TABLE:
            case TypeTags.INTERMEDIATE_COLLECTION:
                return iterableKind != IterableKind.UNDEFINED;
            case TypeTags.XML: {
                // This has been done as there are an iterable operation and a function both named "select"
                // "select" function is applicable over XML type and select iterable operation is applicable over
                // Table type. In order to avoid XML.select being confused for iterable function select at
                // TypeChecker#visit(BLangInvocation iExpr) following condition is checked.
                // TODO: There should be a proper way to resolve the conflict
                return iterableKind != IterableKind.SELECT
                        && iterableKind != IterableKind.UNDEFINED;
            }
        }
        return false;
    }

    private void checkInvocationParamAndReturnType(BLangInvocation iExpr) {
        BType actualType = checkInvocationParam(iExpr);
        if (iExpr.expr != null) {
            actualType = getAccessExprFinalType(iExpr, actualType);
        }

        resultType = types.checkType(iExpr, actualType, this.expType);
    }

    private BType checkInvocationParam(BLangInvocation iExpr) {
        BType safeType = getSafeType(iExpr.symbol.type, iExpr);
        List<BType> paramTypes = ((BInvokableType) safeType).getParameterTypes();
        int requiredParamsCount;
        if (iExpr.symbol.tag == SymTag.VARIABLE) {
            // Here we assume function pointers can have only required params.
            // And assume that named params and rest params are not supported.
            requiredParamsCount = paramTypes.size();
        } else {
            requiredParamsCount = ((BInvokableSymbol) iExpr.symbol).params.size();
        }

        iExpr.requiredArgs = new ArrayList<>();

        // Split the different argument types: required args, named args and rest args
        int i = 0;
        BLangExpression vararg = null;
        for (BLangExpression expr : iExpr.argExprs) {
            switch (expr.getKind()) {
                case NAMED_ARGS_EXPR:
                    iExpr.namedArgs.add(expr);
                    break;
                case REST_ARGS_EXPR:
                    vararg = expr;
                    break;
                default:
                    if (i < requiredParamsCount) {
                        iExpr.requiredArgs.add(expr);
                    } else {
                        iExpr.restArgs.add(expr);
                    }
                    i++;
                    break;
            }
        }

        return checkInvocationArgs(iExpr, paramTypes, requiredParamsCount, vararg);
    }

    private BType checkInvocationArgs(BLangInvocation iExpr, List<BType> paramTypes, int requiredParamsCount,
                                      BLangExpression vararg) {
        BType actualType = symTable.semanticError;
        BInvokableSymbol invocableSymbol = (BInvokableSymbol) iExpr.symbol;

        // Check whether the expected param count and the actual args counts are matching.
        if (requiredParamsCount > iExpr.requiredArgs.size()) {
            dlog.error(iExpr.pos, DiagnosticCode.NOT_ENOUGH_ARGS_FUNC_CALL, iExpr.name.value);
            return actualType;
        } else if (invocableSymbol.restParam == null && (vararg != null || !iExpr.restArgs.isEmpty())) {
            if (invocableSymbol.defaultableParams.isEmpty()) {
                dlog.error(iExpr.pos, DiagnosticCode.TOO_MANY_ARGS_FUNC_CALL, iExpr.name.value);
            } else {
                dlog.error(iExpr.pos, DiagnosticCode.DEFAULTABLE_ARG_PASSED_AS_REQUIRED_ARG, iExpr.name.value);
            }
            return actualType;
        }

        checkRequiredArgs(iExpr.requiredArgs, paramTypes);
        checkNamedArgs(iExpr.namedArgs, invocableSymbol.defaultableParams);
        checkRestArgs(iExpr.restArgs, vararg, invocableSymbol.restParam);

        if (iExpr.async) {
            return this.generateFutureType(invocableSymbol);
        } else {
            return getSafeType(invocableSymbol.type, iExpr).getReturnType();
        }
    }

    private BFutureType generateFutureType(BInvokableSymbol invocableSymbol) {
        BType retType = invocableSymbol.type.getReturnType();
        boolean isWorkerStart = invocableSymbol.name.value.startsWith(WORKER_LAMBDA_VAR_PREFIX);
        return new BFutureType(TypeTags.FUTURE, retType, null, isWorkerStart);
    }

    private void checkRequiredArgs(List<BLangExpression> requiredArgExprs, List<BType> requiredParamTypes) {
        for (int i = 0; i < requiredArgExprs.size(); i++) {
            checkExpr(requiredArgExprs.get(i), this.env, requiredParamTypes.get(i));
        }
    }

    private void checkNamedArgs(List<BLangExpression> namedArgExprs, List<BVarSymbol> defaultableParams) {
        for (BLangExpression expr : namedArgExprs) {
            BLangIdentifier argName = ((NamedArgNode) expr).getName();
            BVarSymbol varSym = defaultableParams.stream()
                    .filter(param -> param.getName().value.equals(argName.value))
                    .findAny()
                    .orElse(null);
            if (varSym == null) {
                dlog.error(expr.pos, DiagnosticCode.UNDEFINED_PARAMETER, argName);
                break;
            }

            checkExpr(expr, this.env, varSym.type);
        }
    }

    private void checkRestArgs(List<BLangExpression> restArgExprs, BLangExpression vararg, BVarSymbol restParam) {
        if (vararg != null && !restArgExprs.isEmpty()) {
            dlog.error(vararg.pos, DiagnosticCode.INVALID_REST_ARGS);
            return;
        }

        if (vararg != null) {
            checkExpr(vararg, this.env, restParam.type);
            restArgExprs.add(vararg);
            return;
        }

        for (BLangExpression arg : restArgExprs) {
            checkExpr(arg, this.env, ((BArrayType) restParam.type).eType);
        }
    }

    private boolean checkBuiltinFunctionInvocation(BLangInvocation iExpr, BLangBuiltInMethod function, BType... args) {
        Name funcName = names.fromString(iExpr.name.value);

        BSymbol funcSymbol = symResolver.resolveBuiltinOperator(funcName, args);

        if (funcSymbol == symTable.notFoundSymbol) {
            funcSymbol = getSymbolForBuiltinMethodWithDynamicRetType(iExpr, function);
            if (funcSymbol == symTable.notFoundSymbol) {
                return false;
            }
        }

        iExpr.builtinMethodInvocation = true;
        iExpr.builtInMethod = function;
        iExpr.symbol = funcSymbol;

        checkInvocationParamAndReturnType(iExpr);
        if (resultType != null && resultType != symTable.semanticError && iExpr.impConversionExpr == null) {
            types.setImplicitCastExpr(iExpr, resultType, expType);
        }
        return true;
    }

    private void checkActionInvocationExpr(BLangInvocation iExpr, BType epType) {
        BType actualType = symTable.semanticError;
        if (epType == symTable.semanticError || epType.tag != TypeTags.OBJECT
                || ((BLangVariableReference) iExpr.expr).symbol.tag != SymTag.ENDPOINT) {
            dlog.error(iExpr.pos, DiagnosticCode.INVALID_ACTION_INVOCATION);
            resultType = actualType;
            return;
        }

        final BVarSymbol epSymbol = (BVarSymbol) ((BLangVariableReference) iExpr.expr).symbol;

        Name remoteFuncQName = names
                .fromString(Symbols.getAttachedFuncSymbolName(epType.tsymbol.name.value, iExpr.name.value));
        Name actionName = names.fromIdNode(iExpr.name);
        BSymbol remoteFuncSymbol = symResolver
                .lookupMemberSymbol(iExpr.pos, ((BObjectTypeSymbol) epSymbol.type.tsymbol).methodScope, env,
                        remoteFuncQName, SymTag.FUNCTION);
        if (remoteFuncSymbol == symTable.notFoundSymbol || !Symbols.isFlagOn(remoteFuncSymbol.flags, Flags.REMOTE)) {
            dlog.error(iExpr.pos, DiagnosticCode.UNDEFINED_ACTION, actionName, epSymbol.type.tsymbol.name);
            resultType = actualType;
            return;
        }
        iExpr.symbol = remoteFuncSymbol;
        checkInvocationParamAndReturnType(iExpr);
    }

    private void checkRecLiteralKeyValue(BLangRecordKeyValue keyValuePair, BType recType) {
        BType fieldType = symTable.semanticError;
        BLangExpression valueExpr = keyValuePair.valueExpr;
        switch (recType.tag) {
            case TypeTags.RECORD:
                fieldType = checkStructLiteralKeyExpr(keyValuePair.key, recType);
                break;
            case TypeTags.MAP:
                fieldType = checkMapLiteralKeyExpr(keyValuePair.key.expr, recType);
                break;
            case TypeTags.JSON:
                fieldType = checkJSONLiteralKeyExpr(keyValuePair.key, recType);

                // If the field is again a struct, treat that literal expression as another constraint JSON.
                if (fieldType.tag == TypeTags.OBJECT || fieldType.tag == TypeTags.RECORD) {
                    fieldType = new BJSONType(TypeTags.JSON, fieldType, symTable.jsonType.tsymbol);
                }

                // First visit the expression having field type, as the expected type.
                checkExpr(valueExpr, this.env, fieldType);

                // Again check the type compatibility with JSON
                if (valueExpr.impConversionExpr == null) {
                    types.checkTypes(valueExpr, Lists.of(valueExpr.type), Lists.of(symTable.jsonType));
                } else {
                    BType valueType = valueExpr.type;
                    types.checkType(valueExpr, valueExpr.impConversionExpr.type, symTable.jsonType);
                    valueExpr.type = valueType;
                }
                resultType = valueExpr.type;
                return;
            case TypeTags.ERROR:
                checkExpr(valueExpr, this.env, fieldType);
        }

        checkExpr(valueExpr, this.env, fieldType);
    }

    private BType checkStructLiteralKeyExpr(BLangRecordKey key, BType recordType) {
        Name fieldName;
        BLangExpression keyExpr = key.expr;

        if (keyExpr.getKind() == NodeKind.SIMPLE_VARIABLE_REF) {
            BLangSimpleVarRef varRef = (BLangSimpleVarRef) keyExpr;
            fieldName = names.fromIdNode(varRef.variableName);
        } else {
            // keys of the struct literal can only be a varRef (identifier)
            dlog.error(keyExpr.pos, DiagnosticCode.INVALID_RECORD_LITERAL_KEY);
            return symTable.semanticError;
        }

        // Check whether the struct field exists
        BSymbol fieldSymbol = symResolver.resolveStructField(keyExpr.pos, this.env,
                fieldName, recordType.tsymbol);
        if (fieldSymbol == symTable.notFoundSymbol) {
            if (((BRecordType) recordType).sealed) {
                dlog.error(keyExpr.pos, DiagnosticCode.UNDEFINED_STRUCTURE_FIELD, fieldName,
                        recordType.tsymbol.type.getKind().typeName(), recordType.tsymbol);
                return symTable.semanticError;
            }

            return ((BRecordType) recordType).restFieldType;
        }

        return fieldSymbol.type;
    }

    private BType checkJSONLiteralKeyExpr(BLangRecordKey key, BType recordType) {
        BJSONType type = (BJSONType) recordType;

        // If the JSON is constrained with a struct, get the field type from the struct
        if (type.constraint.tag != TypeTags.NONE && type.constraint.tag != TypeTags.SEMANTIC_ERROR) {
            return checkStructLiteralKeyExpr(key, type.constraint);
        }

        if (checkRecLiteralKeyExpr(key.expr).tag != TypeTags.STRING) {
            return symTable.semanticError;
        }

        // If the JSON is not constrained, field type is always JSON.
        return symTable.jsonType;
    }

    private BType checkMapLiteralKeyExpr(BLangExpression keyExpr, BType recordType) {
        if (checkRecLiteralKeyExpr(keyExpr).tag != TypeTags.STRING) {
            return symTable.semanticError;
        }

        return ((BMapType) recordType).constraint;
    }

    private BType checkRecLiteralKeyExpr(BLangExpression keyExpr) {
        // If the key is not at identifier (i.e: varRef), check the expression
        if (keyExpr.getKind() != NodeKind.SIMPLE_VARIABLE_REF) {
            return checkExpr(keyExpr, this.env, symTable.stringType);
        }

        // If the key expression is an identifier then we simply set the type as string.
        keyExpr.type = symTable.stringType;
        return keyExpr.type;
    }

    private BType checkIndexExprForStructFieldAccess(BLangExpression indexExpr) {
        if (indexExpr.getKind() != NodeKind.LITERAL) {
            indexExpr.type = symTable.semanticError;
            dlog.error(indexExpr.pos, DiagnosticCode.INVALID_INDEX_EXPR_STRUCT_FIELD_ACCESS);
            return indexExpr.type;
        }

        return checkExpr(indexExpr, this.env, symTable.stringType);
    }

    private BType checkTypeForIndexBasedAccess(BLangIndexBasedAccess indexBasedAccessExpr, BType actualType) {
        // index based map/record access always returns a nil-able type
        if (actualType.tag == TypeTags.ANY || actualType.tag == TypeTags.JSON) {
            return actualType;
        }

        if (indexBasedAccessExpr.leafNode && indexBasedAccessExpr.lhsVar) {
            return actualType;
        }

        BUnionType type = new BUnionType(null, new LinkedHashSet<>(getTypesList(actualType)), true);
        type.memberTypes.add(symTable.nilType);
        return type;
    }

    private BType checkStructFieldAccess(BLangVariableReference varReferExpr, Name fieldName, BType structType) {
        BSymbol fieldSymbol = symResolver.resolveStructField(varReferExpr.pos, this.env, fieldName, structType.tsymbol);

        if (fieldSymbol != symTable.notFoundSymbol) {
            // Setting the field symbol. This is used during the code generation phase
            varReferExpr.symbol = fieldSymbol;
            return fieldSymbol.type;
        }

        if (structType.tag == TypeTags.OBJECT) {
            // check if it is an attached function pointer call
            Name objFuncName = names.fromString(Symbols.getAttachedFuncSymbolName(structType.tsymbol.name.value,
                    fieldName.value));
            fieldSymbol = symResolver.resolveObjectField(varReferExpr.pos, env, objFuncName, structType.tsymbol);

            if (fieldSymbol == symTable.notFoundSymbol) {
                dlog.error(varReferExpr.pos, DiagnosticCode.UNDEFINED_STRUCTURE_FIELD, fieldName,
                        structType.tsymbol.type.getKind().typeName(), structType.tsymbol);
                return symTable.semanticError;
            }

            // Setting the field symbol. This is used during the code generation phase
            varReferExpr.symbol = fieldSymbol;
            return fieldSymbol.type;
        }

        // Assuming this method is only used for objects and records
        if (((BRecordType) structType).sealed) {
            dlog.error(varReferExpr.pos, DiagnosticCode.UNDEFINED_STRUCTURE_FIELD, fieldName,
                    structType.tsymbol.type.getKind().typeName(), structType.tsymbol);
            return symTable.semanticError;
        }

        return ((BRecordType) structType).restFieldType;
    }

    private BType checkTupleFieldType(BLangIndexBasedAccess indexBasedAccessExpr, BType varRefType, int indexValue) {
        List<BType> tupleTypes = ((BTupleType) varRefType).tupleTypes;
        if (indexValue < 0 || tupleTypes.size() <= indexValue) {
            dlog.error(indexBasedAccessExpr.pos,
                    DiagnosticCode.TUPLE_INDEX_OUT_OF_RANGE, indexValue, tupleTypes.size());
            return symTable.semanticError;
        }
        return tupleTypes.get(indexValue);
    }

    private BType checkIndexExprForTupleFieldAccess(BLangExpression indexExpr) {
        if (indexExpr.getKind() != NodeKind.LITERAL) {
            indexExpr.type = symTable.semanticError;
            dlog.error(indexExpr.pos, DiagnosticCode.INVALID_INDEX_EXPR_TUPLE_FIELD_ACCESS);
            return indexExpr.type;
        }

        return checkExpr(indexExpr, this.env, symTable.intType);
    }

    private void validateTags(BLangXMLElementLiteral bLangXMLElementLiteral, SymbolEnv xmlElementEnv) {
        // check type for start and end tags
        BLangExpression startTagName = bLangXMLElementLiteral.startTagName;
        checkExpr(startTagName, xmlElementEnv, symTable.stringType);
        BLangExpression endTagName = bLangXMLElementLiteral.endTagName;
        if (endTagName != null) {
            checkExpr(endTagName, xmlElementEnv, symTable.stringType);
        }

        if (endTagName == null) {
            return;
        }

        if (startTagName.getKind() == NodeKind.XML_QNAME && startTagName.getKind() == NodeKind.XML_QNAME
                && startTagName.equals(endTagName)) {
            return;
        }

        if (startTagName.getKind() != NodeKind.XML_QNAME && startTagName.getKind() != NodeKind.XML_QNAME) {
            return;
        }

        dlog.error(startTagName.pos, DiagnosticCode.XML_TAGS_MISMATCH);
    }

    private BLangExpression getStringTemplateConcatExpr(List<BLangExpression> exprs) {
        BLangExpression concatExpr = null;
        for (BLangExpression expr : exprs) {
            checkExpr(expr, env);
            if (concatExpr == null) {
                concatExpr = expr;
                continue;
            }

            BSymbol opSymbol = symResolver.resolveBinaryOperator(OperatorKind.ADD, symTable.stringType, expr.type);
            if (opSymbol == symTable.notFoundSymbol && expr.type != symTable.semanticError) {
                dlog.error(expr.pos, DiagnosticCode.INCOMPATIBLE_TYPES, symTable.stringType, expr.type);
            }

            concatExpr = getBinaryAddExpr(concatExpr, expr, opSymbol);
        }

        return concatExpr;
    }

    /**
     * Concatenate the consecutive text type nodes, and get the reduced set of children.
     *
     * @param exprs         Child nodes
     * @param xmlElementEnv
     * @return Reduced set of children
     */
    private List<BLangExpression> concatSimilarKindXMLNodes(List<BLangExpression> exprs, SymbolEnv xmlElementEnv) {
        List<BLangExpression> newChildren = new ArrayList<>();
        BLangExpression strConcatExpr = null;

        for (BLangExpression expr : exprs) {
            BType exprType = checkExpr(expr, xmlElementEnv);
            if (exprType == symTable.xmlType) {
                if (strConcatExpr != null) {
                    newChildren.add(getXMLTextLiteral(strConcatExpr));
                    strConcatExpr = null;
                }
                newChildren.add(expr);
                continue;
            }

            BSymbol opSymbol = symResolver.resolveBinaryOperator(OperatorKind.ADD, symTable.stringType, exprType);
            if (opSymbol == symTable.notFoundSymbol && exprType != symTable.semanticError) {
                dlog.error(expr.pos, DiagnosticCode.INCOMPATIBLE_TYPES, symTable.xmlType, exprType);
            }

            if (strConcatExpr == null) {
                strConcatExpr = expr;
                continue;
            }
            strConcatExpr = getBinaryAddExpr(strConcatExpr, expr, opSymbol);
        }

        // Add remaining concatenated text nodes as children
        if (strConcatExpr != null) {
            newChildren.add(getXMLTextLiteral(strConcatExpr));
        }

        return newChildren;
    }

    private BLangExpression getBinaryAddExpr(BLangExpression lExpr, BLangExpression rExpr, BSymbol opSymbol) {
        BLangBinaryExpr binaryExpressionNode = (BLangBinaryExpr) TreeBuilder.createBinaryExpressionNode();
        binaryExpressionNode.lhsExpr = lExpr;
        binaryExpressionNode.rhsExpr = rExpr;
        binaryExpressionNode.pos = rExpr.pos;
        binaryExpressionNode.opKind = OperatorKind.ADD;
        if (opSymbol != symTable.notFoundSymbol) {
            binaryExpressionNode.type = opSymbol.type.getReturnType();
            binaryExpressionNode.opSymbol = (BOperatorSymbol) opSymbol;
        } else {
            binaryExpressionNode.type = symTable.semanticError;
        }

        types.checkType(binaryExpressionNode, binaryExpressionNode.type, symTable.stringType);
        return binaryExpressionNode;
    }

    private BLangExpression getXMLTextLiteral(BLangExpression contentExpr) {
        BLangXMLTextLiteral xmlTextLiteral = (BLangXMLTextLiteral) TreeBuilder.createXMLTextLiteralNode();
        xmlTextLiteral.concatExpr = contentExpr;
        xmlTextLiteral.pos = contentExpr.pos;
        return xmlTextLiteral;
    }

    private BType getTypeOfExprInFieldAccess(BLangExpression expr) {
        checkExpr(expr, this.env, symTable.noType);
        return expr.type;
    }

    private BType getAccessExprFinalType(BLangAccessExpression accessExpr, BType actualType) {
        if (!isSafeNavigableExpr(accessExpr)) {
            return actualType;
        }

        // Cache the actual type of the field. This will be used in desuagr phase to create safe navigation.
        accessExpr.originalType = actualType;

        BUnionType unionType = new BUnionType(null, new LinkedHashSet<>(), false);
        if (actualType.tag == TypeTags.UNION) {
            unionType.memberTypes.addAll(((BUnionType) actualType).memberTypes);
            unionType.setNullable(actualType.isNullable());
        } else {
            unionType.memberTypes.add(actualType);
        }

        if (returnsNull(accessExpr)) {
            unionType.memberTypes.add(symTable.nilType);
            unionType.setNullable(true);
        }

        BType parentType = accessExpr.expr.type;
        if (accessExpr.safeNavigate && (parentType.tag == TypeTags.SEMANTIC_ERROR || (parentType.tag == TypeTags.UNION
                && ((BUnionType) parentType).memberTypes.contains(symTable.errorType)))) {
            unionType.memberTypes.add(symTable.errorType);
        }

        // If there's only one member, and the one an only member is:
        //    a) nilType OR
        //    b) not-nullable 
        // then return that only member, as the return type.
        if (unionType.memberTypes.size() == 1 &&
                (!unionType.isNullable() || unionType.memberTypes.contains(symTable.nilType))) {
            return unionType.memberTypes.toArray(new BType[0])[0];
        }

        return unionType;
    }

    private boolean returnsNull(BLangAccessExpression accessExpr) {
        BType parentType = accessExpr.expr.type;
        if (parentType.isNullable() && parentType.tag != TypeTags.JSON) {
            return true;
        }

        // Check whether this is a map access by index. If not, null is not a possible return type.
        if (parentType.tag != TypeTags.MAP) {
            return false;
        }

        // A map access with index, returns nullable type
        if (accessExpr.getKind() == NodeKind.INDEX_BASED_ACCESS_EXPR && accessExpr.expr.type.tag == TypeTags.MAP) {
            BType constraintType = ((BMapType) accessExpr.expr.type).constraint;

            // JSON and any is special cased here, since those are two union types, with null within them.
            // Therefore return 'type' will not include null.
            return constraintType != null && constraintType.tag != TypeTags.ANY && constraintType.tag != TypeTags.JSON;
        }

        return false;
    }

    private boolean isSafeNavigableExpr(BLangAccessExpression accessExpr) {
        return !(accessExpr.getKind() == NodeKind.INVOCATION && ((BLangInvocation) accessExpr).builtinMethodInvocation
                && ((BLangInvocation) accessExpr).builtInMethod == BLangBuiltInMethod.IS_FROZEN);
    }

    private BType checkFieldAccessExpr(BLangFieldBasedAccess fieldAccessExpr, BType varRefType, Name fieldName) {
        BType actualType = symTable.semanticError;
        switch (varRefType.tag) {
            case TypeTags.OBJECT:
            case TypeTags.RECORD:
                actualType = checkStructFieldAccess(fieldAccessExpr, fieldName, varRefType);
                break;
            case TypeTags.MAP:
                actualType = ((BMapType) varRefType).getConstraint();
                break;
            case TypeTags.STREAM:
                BType streamConstraintType = ((BStreamType) varRefType).constraint;
                if (streamConstraintType.tag == TypeTags.RECORD) {
                    actualType = checkStructFieldAccess(fieldAccessExpr, fieldName, streamConstraintType);
                }
                break;
            case TypeTags.JSON:
                BType constraintType = ((BJSONType) varRefType).constraint;
                if (constraintType.tag == TypeTags.OBJECT || constraintType.tag == TypeTags.RECORD) {
                    BType fieldType = checkStructFieldAccess(fieldAccessExpr, fieldName, constraintType);

                    // If the type of the field is struct, treat it as constraint JSON type.
                    if (fieldType.tag == TypeTags.OBJECT || fieldType.tag == TypeTags.RECORD) {
                        actualType = new BJSONType(TypeTags.JSON, fieldType, symTable.jsonType.tsymbol);
                        break;
                    }
                }
                // TODO: 11/30/18 FIX ME!!! https://github.com/ballerina-platform/ballerina-lang/issues/9386
                actualType = symTable.jsonType;
                break;
            case TypeTags.XML:
                if (fieldAccessExpr.lhsVar) {
                    dlog.error(fieldAccessExpr.pos, DiagnosticCode.CANNOT_UPDATE_XML_SEQUENCE);
                    break;
                }
                actualType = symTable.xmlType;
                break;
            case TypeTags.SEMANTIC_ERROR:
                // Do nothing
                break;
            default:
                dlog.error(fieldAccessExpr.pos, DiagnosticCode.OPERATION_DOES_NOT_SUPPORT_FIELD_ACCESS,
                        varRefType);
        }

        return actualType;
    }

    private BType checkIndexAccessExpr(BLangIndexBasedAccess indexBasedAccessExpr, BType varRefType) {
        BLangExpression indexExpr = indexBasedAccessExpr.indexExpr;
        BType actualType = symTable.semanticError;
        BType indexExprType;
        switch (varRefType.tag) {
            case TypeTags.OBJECT:
                indexExprType = checkIndexExprForStructFieldAccess(indexExpr);
                if (indexExprType.tag == TypeTags.STRING) {
                    String fieldName = (String) ((BLangLiteral) indexExpr).value;
                    actualType = checkStructFieldAccess(indexBasedAccessExpr, names.fromString(fieldName), varRefType);
                }
                break;
            case TypeTags.RECORD:
                indexExprType = checkIndexExprForStructFieldAccess(indexExpr);
                if (indexExprType.tag == TypeTags.STRING) {
                    String fieldName = (String) ((BLangLiteral) indexExpr).value;
                    actualType = checkStructFieldAccess(indexBasedAccessExpr, names.fromString(fieldName), varRefType);
                    actualType = checkTypeForIndexBasedAccess(indexBasedAccessExpr, actualType);
                }
                break;
            case TypeTags.MAP:
                indexExprType = checkExpr(indexExpr, this.env, symTable.stringType);
                if (indexExprType.tag == TypeTags.STRING) {
                    actualType = ((BMapType) varRefType).getConstraint();
                    actualType = checkTypeForIndexBasedAccess(indexBasedAccessExpr, actualType);
                }
                break;
            case TypeTags.JSON:
                BType constraintType = ((BJSONType) varRefType).constraint;
                if (constraintType.tag == TypeTags.OBJECT || constraintType.tag == TypeTags.RECORD) {
                    indexExprType = checkIndexExprForStructFieldAccess(indexExpr);
                    if (indexExprType.tag != TypeTags.STRING) {
                        break;
                    }
                    String fieldName = (String) ((BLangLiteral) indexExpr).value;
                    BType fieldType =
                            checkStructFieldAccess(indexBasedAccessExpr, names.fromString(fieldName), constraintType);

                    // If the type of the field is struct, treat it as constraint JSON type.
                    if (fieldType.tag == TypeTags.OBJECT || fieldType.tag == TypeTags.RECORD) {
                        actualType = new BJSONType(TypeTags.JSON, fieldType, symTable.jsonType.tsymbol);
                        break;
                    }
                } else {
                    indexExprType = checkExpr(indexExpr, this.env, symTable.noType);
                    if (indexExprType.tag != TypeTags.STRING && indexExprType.tag != TypeTags.INT) {
                        dlog.error(indexExpr.pos, DiagnosticCode.INCOMPATIBLE_TYPES, symTable.stringType,
                                indexExprType);
                        break;
                    }
                }
                actualType = symTable.jsonType;
                break;
            case TypeTags.ARRAY:
                indexExprType = checkExpr(indexExpr, this.env, symTable.intType);
                if (indexExprType.tag == TypeTags.INT) {
                    actualType = ((BArrayType) varRefType).getElementType();
                }
                break;
            case TypeTags.XML:
                if (indexBasedAccessExpr.lhsVar) {
                    indexExpr.type = symTable.semanticError;
                    dlog.error(indexBasedAccessExpr.pos, DiagnosticCode.CANNOT_UPDATE_XML_SEQUENCE);
                    break;
                }

                checkExpr(indexExpr, this.env);
                actualType = symTable.xmlType;
                break;
            case TypeTags.TUPLE:
                indexExprType = checkIndexExprForTupleFieldAccess(indexExpr);
                if (indexExprType.tag == TypeTags.INT) {
                    int indexValue = ((Long) ((BLangLiteral) indexExpr).value).intValue();
                    actualType = checkTupleFieldType(indexBasedAccessExpr, varRefType, indexValue);
                }
                break;
            case TypeTags.SEMANTIC_ERROR:
                indexBasedAccessExpr.indexExpr.type = symTable.semanticError;
                break;
            default:
                indexBasedAccessExpr.indexExpr.type = symTable.semanticError;
                dlog.error(indexBasedAccessExpr.pos, DiagnosticCode.OPERATION_DOES_NOT_SUPPORT_INDEXING,
                        indexBasedAccessExpr.expr.type);
        }

        return actualType;
    }

    private BType getSafeType(BType type, BLangAccessExpression accessExpr) {
        if (type.tag != TypeTags.UNION) {
            return type;
        }

        // Extract the types without the error and null, and revisit access expression
        Set<BType> varRefMemberTypes = ((BUnionType) type).memberTypes;
        List<BType> lhsTypes;

        boolean nullable = false;
        if (accessExpr.safeNavigate) {
            if (!varRefMemberTypes.contains(symTable.errorType)) {
                dlog.error(accessExpr.pos, DiagnosticCode.SAFE_NAVIGATION_NOT_REQUIRED, type);
                return symTable.semanticError;
            }

            lhsTypes = varRefMemberTypes.stream().filter(memberType -> {
                return memberType != symTable.errorType && memberType != symTable.nilType;
            }).collect(Collectors.toList());

            if (lhsTypes.isEmpty()) {
                dlog.error(accessExpr.pos, DiagnosticCode.SAFE_NAVIGATION_NOT_REQUIRED, type);
                return symTable.semanticError;
            }
        } else {
            lhsTypes = varRefMemberTypes.stream().filter(memberType -> {
                return memberType != symTable.nilType;
            }).collect(Collectors.toList());
        }

        if (lhsTypes.size() == 1) {
            return lhsTypes.get(0);
        }

        return new BUnionType(null, new LinkedHashSet<>(lhsTypes), nullable);
    }

    private List<BType> getTypesList(BType type) {
        if (type.tag == TypeTags.UNION) {
            BUnionType unionType = (BUnionType) type;
            return new ArrayList<>(unionType.memberTypes);
        } else {
            return Lists.of(type);
        }
    }

    private LinkedHashSet<BType> getMatchExpressionTypes(BLangMatchExpression bLangMatchExpression) {
        List<BType> exprTypes = getTypesList(bLangMatchExpression.expr.type);
        LinkedHashSet<BType> matchExprTypes = new LinkedHashSet<>();
        for (BType type : exprTypes) {
            boolean assignable = false;
            for (BLangMatchExprPatternClause pattern : bLangMatchExpression.patternClauses) {
                BType patternExprType = pattern.expr.type;

                // Type of the pattern expression, becomes one of the types of the whole but expression
                matchExprTypes.addAll(getTypesList(patternExprType));

                if (type.tag == TypeTags.SEMANTIC_ERROR || patternExprType.tag == TypeTags.SEMANTIC_ERROR) {
                    return new LinkedHashSet<BType>() {
                        {
                            add(symTable.semanticError);
                        }
                    };
                }

                assignable = this.types.isAssignable(type, pattern.variable.type);
                if (assignable) {
                    break;
                }
            }

            // If the matching expr type is not matching to any pattern, it becomes one of the types
            // returned by the whole but expression
            if (!assignable) {
                matchExprTypes.add(type);
            }
        }

        return matchExprTypes;
    }

    /**
     * Returns the type guards included in a given expression.
     *
     * @param expr Expression to get type guards
     * @return A map of type guards, with the original variable symbol as keys
     * and their guarded type.
     */
    Map<BVarSymbol, BType> getTypeGuards(BLangExpression expr) {
        Map<BVarSymbol, BType> typeGuards = new HashMap<>();
        collectTypeGuards(expr, typeGuards);
        return typeGuards;
    }

    private Map<BVarSymbol, BType> collectTypeGuards(BLangExpression expr, Map<BVarSymbol, BType> typeGuards) {
        switch (expr.getKind()) {
            case TYPE_TEST_EXPR:
                BLangTypeTestExpr typeTest = (BLangTypeTestExpr) expr;
                if (typeTest.expr.getKind() == NodeKind.SIMPLE_VARIABLE_REF) {
                    BVarSymbol varSymbol = (BVarSymbol) ((BLangSimpleVarRef) typeTest.expr).symbol;
                    if (varSymbol == null) {
                        break;
                    }
                    if (!typeGuards.containsKey(varSymbol)) {
                        typeGuards.put(varSymbol, typeTest.typeNode.type);
                    } else {
                        // TODO: handle two type-tests for same var
                    }
                }
                break;
            case BRACED_TUPLE_EXPR:
                BLangBracedOrTupleExpr bracedExpr = (BLangBracedOrTupleExpr) expr;
                if (bracedExpr.isBracedExpr) {
                    collectTypeGuards(bracedExpr.expressions.get(0), typeGuards);
                }
                break;
            case BINARY_EXPR:
                BLangBinaryExpr binExpr = (BLangBinaryExpr) expr;
                if (binExpr.getOperatorKind() == OperatorKind.AND) {
                    collectTypeGuards(binExpr.lhsExpr, typeGuards);
                    collectTypeGuards(binExpr.rhsExpr, typeGuards);
                }
                break;
            default:
                break;
        }
        return typeGuards;
    }

    private BSymbol getSymbolForBuiltinMethodWithDynamicRetType(BLangInvocation iExpr, BLangBuiltInMethod function) {
        switch (function) {
            case CLONE:
            case FREEZE:
                return getSymbolForAnydataReturningBuiltinMethods(iExpr);
            case IS_FROZEN:
                return getSymbolForIsFrozenBuiltinMethod(iExpr);
            case STAMP:
                List<BLangExpression> functionArgList = iExpr.argExprs;
                // Resolve the type of the variables passed as arguments to stamp in-built function.
                for (BLangExpression expression : functionArgList) {
                    checkExpr(expression, env, symTable.noType);
                }
                return symResolver.createSymbolForStampOperator(iExpr.pos, new Name(function.getName()),
                        functionArgList, iExpr.expr);
            case CONVERT:
                functionArgList = iExpr.argExprs;
                // Resolve the type of the variables passed as arguments to convert in-built function.
                for (BLangExpression expression : functionArgList) {
                    checkExpr(expression, env, symTable.noType);
                }
                return symResolver.createSymbolForConvertOperator(iExpr.pos, new Name(function.getName()),
                                                                  functionArgList, iExpr.expr);
            case CALL:
                return getFunctionPointerCallSymbol(iExpr);
            case DETAIL:
                return symResolver.createSymbolForDetailBuiltInMethod(iExpr.name, iExpr.expr.type);
            default:
                return symTable.notFoundSymbol;
        }
    }

    private BSymbol getFunctionPointerCallSymbol(BLangInvocation iExpr) {
        if (iExpr.expr == null) {
            // shouldn't reach here
            return symTable.notFoundSymbol;
        }

        BSymbol funcSymbol = ((BLangVariableReference) iExpr.expr).symbol;
        if (funcSymbol == null || getSafeType(funcSymbol.type, iExpr).tag != TypeTags.INVOKABLE) {
            return symTable.notFoundSymbol;
        }

        iExpr.symbol = funcSymbol;
        return funcSymbol;
    }

    private BSymbol getSymbolForAnydataReturningBuiltinMethods(BLangInvocation iExpr) {
        BType type = iExpr.expr.type;
        if (!types.isLikeAnydataOrNotNil(type)) {
            return symTable.notFoundSymbol;
        }

        BType retType;
        if (types.isAnydata(type)) {
            retType = type;
        } else {
            if (type.tag == TypeTags.UNION) {
                BUnionType unionType = (BUnionType) type;
                if (unionType.getMemberTypes().stream().noneMatch(memType -> memType.tag == TypeTags.ERROR)) {
                    unionType.memberTypes.add(symTable.errorType);
                }
                retType = unionType;
            } else {
                retType = new BUnionType(null, new LinkedHashSet<BType>() {{
                    add(type);
                    add(symTable.errorType);
                }}, false);
            }
        }
        return symResolver.createBuiltinMethodSymbol(BLangBuiltInMethod.FREEZE, type, retType, InstructionCodes.FREEZE);
    }

    private BSymbol getSymbolForIsFrozenBuiltinMethod(BLangInvocation iExpr) {
        BType type = iExpr.expr.type;
        if (!types.isLikeAnydataOrNotNil(type)) {
            return symTable.notFoundSymbol;
        }
        return symResolver.createBuiltinMethodSymbol(BLangBuiltInMethod.IS_FROZEN, type, symTable.booleanType,
                InstructionCodes.IS_FROZEN);
    }

    private void defineThenTypeGuards(BLangTernaryExpr ternaryExpr, SymbolEnv thenEnv,
                                      Map<BVarSymbol, BType> thenTypeGuards) {
        for (Entry<BVarSymbol, BType> entry : thenTypeGuards.entrySet()) {
            BVarSymbol originalVarSymbol = entry.getKey();
            BVarSymbol varSymbol = symbolEnter.createVarSymbol(0, entry.getValue(), originalVarSymbol.name, this.env);
            symbolEnter.defineShadowedSymbol(ternaryExpr.pos, varSymbol, thenEnv);

            // Cache the type guards, to be reused at the desugar.
            ternaryExpr.ifTypeGuards.put(originalVarSymbol, varSymbol);
        }
    }

    private void defineElseTypeGuards(Map<BVarSymbol, BType> typeGuardsSet, BLangTernaryExpr ternaryExpr,
                                      SymbolEnv elseEnv) {
        for (Entry<BVarSymbol, BType> entry : typeGuardsSet.entrySet()) {
            BVarSymbol originalVarSymbol = entry.getKey();
            BType remainingType = types.getRemainingType(originalVarSymbol.type, entry.getValue());
            BVarSymbol varSymbol = symbolEnter.createVarSymbol(0, remainingType, originalVarSymbol.name, this.env);
            symbolEnter.defineShadowedSymbol(ternaryExpr.expr.pos, varSymbol, elseEnv);

            // Cache the type guards, to be reused at the desugar.
            ternaryExpr.elseTypeGuards.put(originalVarSymbol, varSymbol);
        }
    }

    private boolean isSafeNavigable(BLangAccessExpression fieldAccessExpr, BType varRefType) {
        // If the expression is safe navigable, then the type should be an union. Otherwise safe navigation is not
        // required.
        if (fieldAccessExpr.safeNavigate && varRefType.tag != TypeTags.UNION && varRefType != symTable.semanticError) {
            dlog.error(fieldAccessExpr.pos, DiagnosticCode.SAFE_NAVIGATION_NOT_REQUIRED, varRefType);
            return false;
        }
        return true;
    }
}<|MERGE_RESOLUTION|>--- conflicted
+++ resolved
@@ -599,10 +599,7 @@
         BSymbol symbol = symResolver.lookupSymbol(env, names.fromIdNode(workerReceiveExpr.workerIdentifier),
                                                   SymTag.VARIABLE);
 
-<<<<<<< HEAD
-=======
         // TODO Need to remove this cached env
->>>>>>> a079f4c8
         workerReceiveExpr.env = this.env;
         if (workerReceiveExpr.isChannel || symbol.getType().tag == TypeTags.CHANNEL) {
             visitChannelReceive(workerReceiveExpr, symbol);
