/*
 *  Copyright (c) 2017, WSO2 Inc. (http://www.wso2.org) All Rights Reserved.
 *
 *  WSO2 Inc. licenses this file to you under the Apache License,
 *  Version 2.0 (the "License"); you may not use this file except
 *  in compliance with the License.
 *  You may obtain a copy of the License at
 *
 *    http://www.apache.org/licenses/LICENSE-2.0
 *
 *  Unless required by applicable law or agreed to in writing,
 *  software distributed under the License is distributed on an
 *  "AS IS" BASIS, WITHOUT WARRANTIES OR CONDITIONS OF ANY
 *  KIND, either express or implied.  See the License for the
 *  specific language governing permissions and limitations
 *  under the License.
 */
package org.wso2.ballerinalang.compiler.semantics.analyzer;

import org.ballerinalang.model.TreeBuilder;
import org.ballerinalang.model.clauses.FromClauseNode;
import org.ballerinalang.model.clauses.LetClauseNode;
import org.ballerinalang.model.clauses.WhereClauseNode;
import org.ballerinalang.model.elements.Flag;
import org.ballerinalang.model.elements.PackageID;
import org.ballerinalang.model.elements.TableColumnFlag;
import org.ballerinalang.model.symbols.SymbolKind;
import org.ballerinalang.model.tree.NodeKind;
import org.ballerinalang.model.tree.OperatorKind;
import org.ballerinalang.model.tree.expressions.NamedArgNode;
import org.ballerinalang.model.tree.expressions.RecordLiteralNode;
import org.ballerinalang.model.types.TypeKind;
import org.ballerinalang.util.diagnostic.DiagnosticCode;
import org.wso2.ballerinalang.compiler.parser.BLangAnonymousModelHelper;
import org.wso2.ballerinalang.compiler.parser.NodeCloner;
import org.wso2.ballerinalang.compiler.semantics.model.Scope;
import org.wso2.ballerinalang.compiler.semantics.model.SymbolEnv;
import org.wso2.ballerinalang.compiler.semantics.model.SymbolTable;
import org.wso2.ballerinalang.compiler.semantics.model.symbols.BAnnotationSymbol;
import org.wso2.ballerinalang.compiler.semantics.model.symbols.BAttachedFunction;
import org.wso2.ballerinalang.compiler.semantics.model.symbols.BConstantSymbol;
import org.wso2.ballerinalang.compiler.semantics.model.symbols.BErrorTypeSymbol;
import org.wso2.ballerinalang.compiler.semantics.model.symbols.BInvokableSymbol;
import org.wso2.ballerinalang.compiler.semantics.model.symbols.BInvokableTypeSymbol;
import org.wso2.ballerinalang.compiler.semantics.model.symbols.BLetSymbol;
import org.wso2.ballerinalang.compiler.semantics.model.symbols.BObjectTypeSymbol;
import org.wso2.ballerinalang.compiler.semantics.model.symbols.BOperatorSymbol;
import org.wso2.ballerinalang.compiler.semantics.model.symbols.BPackageSymbol;
import org.wso2.ballerinalang.compiler.semantics.model.symbols.BRecordTypeSymbol;
import org.wso2.ballerinalang.compiler.semantics.model.symbols.BSymbol;
import org.wso2.ballerinalang.compiler.semantics.model.symbols.BVarSymbol;
import org.wso2.ballerinalang.compiler.semantics.model.symbols.BXMLNSSymbol;
import org.wso2.ballerinalang.compiler.semantics.model.symbols.SymTag;
import org.wso2.ballerinalang.compiler.semantics.model.symbols.Symbols;
import org.wso2.ballerinalang.compiler.semantics.model.types.BArrayType;
import org.wso2.ballerinalang.compiler.semantics.model.types.BErrorType;
import org.wso2.ballerinalang.compiler.semantics.model.types.BField;
import org.wso2.ballerinalang.compiler.semantics.model.types.BFiniteType;
import org.wso2.ballerinalang.compiler.semantics.model.types.BFutureType;
import org.wso2.ballerinalang.compiler.semantics.model.types.BInvokableType;
import org.wso2.ballerinalang.compiler.semantics.model.types.BMapType;
import org.wso2.ballerinalang.compiler.semantics.model.types.BObjectType;
import org.wso2.ballerinalang.compiler.semantics.model.types.BRecordType;
import org.wso2.ballerinalang.compiler.semantics.model.types.BStreamType;
import org.wso2.ballerinalang.compiler.semantics.model.types.BTableType;
import org.wso2.ballerinalang.compiler.semantics.model.types.BTupleType;
import org.wso2.ballerinalang.compiler.semantics.model.types.BType;
import org.wso2.ballerinalang.compiler.semantics.model.types.BTypedescType;
import org.wso2.ballerinalang.compiler.semantics.model.types.BUnionType;
import org.wso2.ballerinalang.compiler.tree.BLangFunction;
import org.wso2.ballerinalang.compiler.tree.BLangIdentifier;
import org.wso2.ballerinalang.compiler.tree.BLangInvokableNode;
import org.wso2.ballerinalang.compiler.tree.BLangNode;
import org.wso2.ballerinalang.compiler.tree.BLangNodeVisitor;
import org.wso2.ballerinalang.compiler.tree.BLangSimpleVariable;
import org.wso2.ballerinalang.compiler.tree.BLangVariable;
import org.wso2.ballerinalang.compiler.tree.clauses.BLangDoClause;
import org.wso2.ballerinalang.compiler.tree.clauses.BLangFromClause;
import org.wso2.ballerinalang.compiler.tree.clauses.BLangLetClause;
import org.wso2.ballerinalang.compiler.tree.clauses.BLangSelectClause;
import org.wso2.ballerinalang.compiler.tree.clauses.BLangWhereClause;
import org.wso2.ballerinalang.compiler.tree.expressions.BLangAccessExpression;
import org.wso2.ballerinalang.compiler.tree.expressions.BLangAnnotAccessExpr;
import org.wso2.ballerinalang.compiler.tree.expressions.BLangArrowFunction;
import org.wso2.ballerinalang.compiler.tree.expressions.BLangBinaryExpr;
import org.wso2.ballerinalang.compiler.tree.expressions.BLangCheckPanickedExpr;
import org.wso2.ballerinalang.compiler.tree.expressions.BLangCheckedExpr;
import org.wso2.ballerinalang.compiler.tree.expressions.BLangConstRef;
import org.wso2.ballerinalang.compiler.tree.expressions.BLangElvisExpr;
import org.wso2.ballerinalang.compiler.tree.expressions.BLangErrorVarRef;
import org.wso2.ballerinalang.compiler.tree.expressions.BLangExpression;
import org.wso2.ballerinalang.compiler.tree.expressions.BLangFieldBasedAccess;
import org.wso2.ballerinalang.compiler.tree.expressions.BLangGroupExpr;
import org.wso2.ballerinalang.compiler.tree.expressions.BLangIndexBasedAccess;
import org.wso2.ballerinalang.compiler.tree.expressions.BLangIntRangeExpression;
import org.wso2.ballerinalang.compiler.tree.expressions.BLangInvocation;
import org.wso2.ballerinalang.compiler.tree.expressions.BLangLambdaFunction;
import org.wso2.ballerinalang.compiler.tree.expressions.BLangLetExpression;
import org.wso2.ballerinalang.compiler.tree.expressions.BLangListConstructorExpr;
import org.wso2.ballerinalang.compiler.tree.expressions.BLangLiteral;
import org.wso2.ballerinalang.compiler.tree.expressions.BLangMatchExpression;
import org.wso2.ballerinalang.compiler.tree.expressions.BLangMatchExpression.BLangMatchExprPatternClause;
import org.wso2.ballerinalang.compiler.tree.expressions.BLangNamedArgsExpression;
import org.wso2.ballerinalang.compiler.tree.expressions.BLangQueryAction;
import org.wso2.ballerinalang.compiler.tree.expressions.BLangQueryExpr;
import org.wso2.ballerinalang.compiler.tree.expressions.BLangRecordLiteral;
import org.wso2.ballerinalang.compiler.tree.expressions.BLangRecordLiteral.BLangRecordKey;
import org.wso2.ballerinalang.compiler.tree.expressions.BLangRecordLiteral.BLangRecordKeyValueField;
import org.wso2.ballerinalang.compiler.tree.expressions.BLangRecordVarRef;
import org.wso2.ballerinalang.compiler.tree.expressions.BLangRestArgsExpression;
import org.wso2.ballerinalang.compiler.tree.expressions.BLangServiceConstructorExpr;
import org.wso2.ballerinalang.compiler.tree.expressions.BLangSimpleVarRef;
import org.wso2.ballerinalang.compiler.tree.expressions.BLangStringTemplateLiteral;
import org.wso2.ballerinalang.compiler.tree.expressions.BLangTableLiteral;
import org.wso2.ballerinalang.compiler.tree.expressions.BLangTernaryExpr;
import org.wso2.ballerinalang.compiler.tree.expressions.BLangTrapExpr;
import org.wso2.ballerinalang.compiler.tree.expressions.BLangTupleVarRef;
import org.wso2.ballerinalang.compiler.tree.expressions.BLangTypeConversionExpr;
import org.wso2.ballerinalang.compiler.tree.expressions.BLangTypeInit;
import org.wso2.ballerinalang.compiler.tree.expressions.BLangTypeTestExpr;
import org.wso2.ballerinalang.compiler.tree.expressions.BLangTypedescExpr;
import org.wso2.ballerinalang.compiler.tree.expressions.BLangUnaryExpr;
import org.wso2.ballerinalang.compiler.tree.expressions.BLangVariableReference;
import org.wso2.ballerinalang.compiler.tree.expressions.BLangWaitExpr;
import org.wso2.ballerinalang.compiler.tree.expressions.BLangWaitForAllExpr;
import org.wso2.ballerinalang.compiler.tree.expressions.BLangWorkerFlushExpr;
import org.wso2.ballerinalang.compiler.tree.expressions.BLangWorkerReceive;
import org.wso2.ballerinalang.compiler.tree.expressions.BLangWorkerSyncSendExpr;
import org.wso2.ballerinalang.compiler.tree.expressions.BLangXMLAttribute;
import org.wso2.ballerinalang.compiler.tree.expressions.BLangXMLAttributeAccess;
import org.wso2.ballerinalang.compiler.tree.expressions.BLangXMLCommentLiteral;
import org.wso2.ballerinalang.compiler.tree.expressions.BLangXMLElementAccess;
import org.wso2.ballerinalang.compiler.tree.expressions.BLangXMLElementFilter;
import org.wso2.ballerinalang.compiler.tree.expressions.BLangXMLElementLiteral;
import org.wso2.ballerinalang.compiler.tree.expressions.BLangXMLNavigationAccess;
import org.wso2.ballerinalang.compiler.tree.expressions.BLangXMLProcInsLiteral;
import org.wso2.ballerinalang.compiler.tree.expressions.BLangXMLQName;
import org.wso2.ballerinalang.compiler.tree.expressions.BLangXMLQuotedString;
import org.wso2.ballerinalang.compiler.tree.expressions.BLangXMLTextLiteral;
import org.wso2.ballerinalang.compiler.tree.statements.BLangBlockStmt;
import org.wso2.ballerinalang.compiler.tree.types.BLangLetVariable;
import org.wso2.ballerinalang.compiler.tree.types.BLangRecordTypeNode;
import org.wso2.ballerinalang.compiler.tree.types.BLangValueType;
import org.wso2.ballerinalang.compiler.util.BArrayState;
import org.wso2.ballerinalang.compiler.util.ClosureVarSymbol;
import org.wso2.ballerinalang.compiler.util.CompilerContext;
import org.wso2.ballerinalang.compiler.util.FieldKind;
import org.wso2.ballerinalang.compiler.util.Name;
import org.wso2.ballerinalang.compiler.util.Names;
import org.wso2.ballerinalang.compiler.util.NumericLiteralSupport;
import org.wso2.ballerinalang.compiler.util.TypeDefBuilderHelper;
import org.wso2.ballerinalang.compiler.util.TypeTags;
import org.wso2.ballerinalang.compiler.util.diagnotic.BLangDiagnosticLog;
import org.wso2.ballerinalang.compiler.util.diagnotic.BLangDiagnosticLogHelper;
import org.wso2.ballerinalang.compiler.util.diagnotic.DiagnosticPos;
import org.wso2.ballerinalang.util.Flags;
import org.wso2.ballerinalang.util.Lists;

import java.util.ArrayList;
import java.util.Arrays;
import java.util.Collections;
import java.util.HashMap;
import java.util.HashSet;
import java.util.LinkedHashMap;
import java.util.LinkedHashSet;
import java.util.List;
import java.util.Map;
import java.util.Set;
import java.util.stream.Collectors;

import javax.xml.XMLConstants;

import static org.wso2.ballerinalang.compiler.tree.BLangInvokableNode.DEFAULT_WORKER_NAME;
import static org.wso2.ballerinalang.compiler.util.Constants.WORKER_LAMBDA_VAR_PREFIX;

/**
 * @since 0.94
 */
public class TypeChecker extends BLangNodeVisitor {

    private static final CompilerContext.Key<TypeChecker> TYPE_CHECKER_KEY =
            new CompilerContext.Key<>();
    private static final String TABLE_TNAME = "table";

    private Names names;
    private SymbolTable symTable;
    private SymbolEnter symbolEnter;
    private SymbolResolver symResolver;
    private NodeCloner nodeCloner;
    private Types types;
    private BLangDiagnosticLogHelper dlog;
    private SymbolEnv env;
    private boolean isTypeChecked;
    private TypeNarrower typeNarrower;
    private TypeParamAnalyzer typeParamAnalyzer;
    private BLangAnonymousModelHelper anonymousModelHelper;
    private SemanticAnalyzer semanticAnalyzer;
    private boolean nonErrorLoggingCheck = false;

    private int letCount = 0;
    /**
     * Expected types or inherited types.
     */
    private BType expType;
    private BType resultType;

    private DiagnosticCode diagCode;

    public static TypeChecker getInstance(CompilerContext context) {
        TypeChecker typeChecker = context.get(TYPE_CHECKER_KEY);
        if (typeChecker == null) {
            typeChecker = new TypeChecker(context);
        }

        return typeChecker;
    }

    public TypeChecker(CompilerContext context) {
        context.put(TYPE_CHECKER_KEY, this);

        this.names = Names.getInstance(context);
        this.symTable = SymbolTable.getInstance(context);
        this.symbolEnter = SymbolEnter.getInstance(context);
        this.symResolver = SymbolResolver.getInstance(context);
        this.nodeCloner = NodeCloner.getInstance(context);
        this.types = Types.getInstance(context);
        this.dlog = BLangDiagnosticLogHelper.getInstance(context);
        this.typeNarrower = TypeNarrower.getInstance(context);
        this.typeParamAnalyzer = TypeParamAnalyzer.getInstance(context);
        this.anonymousModelHelper = BLangAnonymousModelHelper.getInstance(context);
        this.semanticAnalyzer = SemanticAnalyzer.getInstance(context);
    }

    public BType checkExpr(BLangExpression expr, SymbolEnv env) {
        return checkExpr(expr, env, symTable.noType);
    }

    public BType checkExpr(BLangExpression expr, SymbolEnv env, BType expType) {
        return checkExpr(expr, env, expType, DiagnosticCode.INCOMPATIBLE_TYPES);
    }

    /**
     * Check the given list of expressions against the given expected types.
     *
     * @param exprs   list of expressions to be analyzed
     * @param env     current symbol environment
     * @param expType expected type
     * @return the actual types of the given list of expressions
     */
    public List<BType> checkExprs(List<BLangExpression> exprs, SymbolEnv env, BType expType) {
        List<BType> resTypes = new ArrayList<>(exprs.size());
        for (BLangExpression expr : exprs) {
            resTypes.add(checkExpr(expr, env, expType));
        }
        return resTypes;
    }

    public BType checkExpr(BLangExpression expr, SymbolEnv env, BType expType, DiagnosticCode diagCode) {
        if (expr.typeChecked) {
            return expr.type;
        }

        SymbolEnv prevEnv = this.env;
        BType preExpType = this.expType;
        DiagnosticCode preDiagCode = this.diagCode;
        this.env = env;
        this.diagCode = diagCode;
        this.expType = expType;
        this.isTypeChecked = true;
        expr.expectedType = expType;

        expr.accept(this);

        expr.type = resultType;
        expr.typeChecked = isTypeChecked;
        this.env = prevEnv;
        this.expType = preExpType;
        this.diagCode = preDiagCode;
        if (resultType.tag != TypeTags.SEMANTIC_ERROR) {
            expr.expectedType = resultType;
        }
        return resultType;
    }


    // Expressions

    public void visit(BLangLiteral literalExpr) {

        BType literalType = setLiteralValueAndGetType(literalExpr, expType);
        if (literalType == symTable.semanticError || literalExpr.isFiniteContext) {
            return;
        }
        resultType = types.checkType(literalExpr, literalType, expType);
    }

    @Override
    public void visit(BLangXMLElementAccess xmlElementAccess) {
        // check for undeclared namespaces.
        checkXMLNamespacePrefixes(xmlElementAccess.filters);
<<<<<<< HEAD
        resultType = checkExpr(xmlElementAccess.expr, env, expType);
=======
        resultType = checkExpr(xmlElementAccess.expr, env, symTable.xmlType);
>>>>>>> 596a4651
        // todo: we may need to add some logic to constrain result type to xml @namedSubType type.
    }

    @Override
    public void visit(BLangXMLNavigationAccess xmlNavigation) {
        if (xmlNavigation.lhsVar) {
            dlog.error(xmlNavigation.pos, DiagnosticCode.CANNOT_UPDATE_XML_SEQUENCE);
        }
        checkXMLNamespacePrefixes(xmlNavigation.filters);
        if (xmlNavigation.childIndex != null) {
            checkExpr(xmlNavigation.childIndex, env, symTable.intType);
        }
        resultType = checkExpr(xmlNavigation.expr, env, symTable.xmlType);
        // todo: we may need to add some logic to constrain result type to  @namedSubType type.
    }

    private void checkXMLNamespacePrefixes(List<BLangXMLElementFilter> filters) {
        for (BLangXMLElementFilter filter : filters) {
            if (!filter.namespace.isEmpty()) {
                Name nsName = names.fromString(filter.namespace);
                BSymbol nsSymbol = symResolver.lookupSymbolInPrefixSpace(env, nsName);
                filter.namespaceSymbol = nsSymbol;
                if (nsSymbol == symTable.notFoundSymbol) {
                    dlog.error(filter.nsPos, DiagnosticCode.CANNOT_FIND_XML_NAMESPACE, nsName);
                }
            }
        }
    }

    private BType setLiteralValueAndGetType(BLangLiteral literalExpr, BType expType) {
        // Get the type matching to the tag from the symbol table.
        BType literalType = symTable.getTypeFromTag(literalExpr.type.tag);
        Object literalValue = literalExpr.value;
        literalExpr.isJSONContext = types.isJSONContext(expType);

        if (literalType.tag == TypeTags.INT) {
            if (expType.tag == TypeTags.FLOAT) {
                literalType = symTable.floatType;
                literalExpr.value = ((Long) literalValue).doubleValue();
            } else if (expType.tag == TypeTags.DECIMAL) {
                literalType = symTable.decimalType;
                literalExpr.value = String.valueOf(literalValue);
            } else if (TypeTags.isIntegerTypeTag(expType.tag) || expType.tag == TypeTags.BYTE) {
                literalType = getIntLiteralType(literalExpr.pos, expType, literalType, literalValue);
                if (literalType == symTable.semanticError) {
                    return symTable.semanticError;
                }
            } else if (expType.tag == TypeTags.FINITE && types.isAssignableToFiniteType(expType, literalExpr)) {
                BFiniteType finiteType = (BFiniteType) expType;
                if (literalAssignableToFiniteType(literalExpr, finiteType, TypeTags.INT)) {
                    BType valueType = setLiteralValueAndGetType(literalExpr, symTable.intType);
                    setLiteralValueForFiniteType(literalExpr, valueType);
                    return valueType;
                } else if (literalAssignableToFiniteType(literalExpr, finiteType, TypeTags.BYTE)) {
                    BType valueType = setLiteralValueAndGetType(literalExpr, symTable.byteType);
                    setLiteralValueForFiniteType(literalExpr, valueType);
                    return valueType;
                } else if (literalAssignableToFiniteType(literalExpr, finiteType, TypeTags.FLOAT)) {
                    BType valueType = setLiteralValueAndGetType(literalExpr, symTable.floatType);
                    setLiteralValueForFiniteType(literalExpr, valueType);
                    return valueType;
                } else if (literalAssignableToFiniteType(literalExpr, finiteType, TypeTags.DECIMAL)) {
                    BType valueType = setLiteralValueAndGetType(literalExpr, symTable.decimalType);
                    setLiteralValueForFiniteType(literalExpr, valueType);
                    return valueType;
                } else if (literalAssignableToFiniteType(literalExpr, finiteType, TypeTags.SIGNED32_INT)) {
                    BType valueType = setLiteralValueAndGetType(literalExpr, symTable.signed32IntType);
                    setLiteralValueForFiniteType(literalExpr, valueType);
                    return valueType;
                } else if (literalAssignableToFiniteType(literalExpr, finiteType, TypeTags.SIGNED16_INT)) {
                    BType valueType = setLiteralValueAndGetType(literalExpr, symTable.signed16IntType);
                    setLiteralValueForFiniteType(literalExpr, valueType);
                    return valueType;
                } else if (literalAssignableToFiniteType(literalExpr, finiteType, TypeTags.SIGNED8_INT)) {
                    BType valueType = setLiteralValueAndGetType(literalExpr, symTable.signed8IntType);
                    setLiteralValueForFiniteType(literalExpr, valueType);
                    return valueType;
                } else if (literalAssignableToFiniteType(literalExpr, finiteType, TypeTags.UNSIGNED32_INT)) {
                    BType valueType = setLiteralValueAndGetType(literalExpr, symTable.unsigned32IntType);
                    setLiteralValueForFiniteType(literalExpr, valueType);
                    return valueType;
                } else if (literalAssignableToFiniteType(literalExpr, finiteType, TypeTags.UNSIGNED16_INT)) {
                    BType valueType = setLiteralValueAndGetType(literalExpr, symTable.unsigned16IntType);
                    setLiteralValueForFiniteType(literalExpr, valueType);
                    return valueType;
                } else if (literalAssignableToFiniteType(literalExpr, finiteType, TypeTags.UNSIGNED8_INT)) {
                    BType valueType = setLiteralValueAndGetType(literalExpr, symTable.unsigned8IntType);
                    setLiteralValueForFiniteType(literalExpr, valueType);
                    return valueType;
                }
            } else if (expType.tag == TypeTags.UNION) {
                Set<BType> memberTypes = ((BUnionType) expType).getMemberTypes();
                if (memberTypes.stream()
                        .anyMatch(memType -> memType.tag == TypeTags.INT || memType.tag == TypeTags.JSON ||
                                memType.tag == TypeTags.ANYDATA || memType.tag == TypeTags.ANY)) {
                    return setLiteralValueAndGetType(literalExpr, symTable.intType);
                }

                BType finiteType = getFiniteTypeWithValuesOfSingleType((BUnionType) expType, symTable.intType);
                if (finiteType != symTable.semanticError) {
                    BType setType = setLiteralValueAndGetType(literalExpr, finiteType);
                    if (literalExpr.isFiniteContext) {
                        // i.e., a match was found for a finite type
                        return setType;
                    }
                }

                if (memberTypes.stream().anyMatch(memType -> memType.tag == TypeTags.BYTE)) {
                    return setLiteralValueAndGetType(literalExpr, symTable.byteType);
                }

                finiteType = getFiniteTypeWithValuesOfSingleType((BUnionType) expType, symTable.byteType);
                if (finiteType != symTable.semanticError) {
                    BType setType = setLiteralValueAndGetType(literalExpr, finiteType);
                    if (literalExpr.isFiniteContext) {
                        // i.e., a match was found for a finite type
                        return setType;
                    }
                }

                if (memberTypes.stream().anyMatch(memType -> memType.tag == TypeTags.FLOAT)) {
                    return setLiteralValueAndGetType(literalExpr, symTable.floatType);
                }

                finiteType = getFiniteTypeWithValuesOfSingleType((BUnionType) expType, symTable.floatType);
                if (finiteType != symTable.semanticError) {
                    BType setType = setLiteralValueAndGetType(literalExpr, finiteType);
                    if (literalExpr.isFiniteContext) {
                        // i.e., a match was found for a finite type
                        return setType;
                    }
                }

                if (memberTypes.stream().anyMatch(memType -> memType.tag == TypeTags.DECIMAL)) {
                    return setLiteralValueAndGetType(literalExpr, symTable.decimalType);
                }

                finiteType = getFiniteTypeWithValuesOfSingleType((BUnionType) expType, symTable.decimalType);
                if (finiteType != symTable.semanticError) {
                    BType setType = setLiteralValueAndGetType(literalExpr, finiteType);
                    if (literalExpr.isFiniteContext) {
                        // i.e., a match was found for a finite type
                        return setType;
                    }
                }
            }
        } else if (literalType.tag == TypeTags.FLOAT) {
            String literal = String.valueOf(literalValue);
            String numericLiteral = NumericLiteralSupport.stripDiscriminator(literal);
            boolean isDiscriminatedFloat = NumericLiteralSupport.isFloatDiscriminated(literal);

            if (expType.tag == TypeTags.DECIMAL) {
                // It's illegal to assign discriminated float literal or hex literal to a decimal LHS.
                if (isDiscriminatedFloat || NumericLiteralSupport.isHexLiteral(numericLiteral)) {
                    dlog.error(literalExpr.pos, DiagnosticCode.INCOMPATIBLE_TYPES, expType,
                               symTable.floatType);
                    resultType = symTable.semanticError;
                    return resultType;
                }
                // LHS expecting decimal value and RHS offer non discriminated float, consider RHS as decimal.
                literalType = symTable.decimalType;
                literalExpr.value = numericLiteral;
            } else if (expType.tag == TypeTags.FLOAT) {
                literalExpr.value = Double.parseDouble(String.valueOf(numericLiteral));
            } else if (expType.tag == TypeTags.FINITE && types.isAssignableToFiniteType(expType, literalExpr)) {
                BFiniteType finiteType = (BFiniteType) expType;
                if (literalAssignableToFiniteType(literalExpr, finiteType, TypeTags.FLOAT)) {
                    BType valueType = setLiteralValueAndGetType(literalExpr, symTable.floatType);
                    setLiteralValueForFiniteType(literalExpr, valueType);
                    return valueType;
                } else if (!isDiscriminatedFloat
                        && literalAssignableToFiniteType(literalExpr, finiteType, TypeTags.DECIMAL)) {
                    BType valueType = setLiteralValueAndGetType(literalExpr, symTable.decimalType);
                    setLiteralValueForFiniteType(literalExpr, valueType);
                    return valueType;
                }
            } else if (expType.tag == TypeTags.UNION) {
                BUnionType unionType = (BUnionType) expType;
                BType unionMember = getAndSetAssignableUnionMember(literalExpr, unionType, symTable.floatType);
                if (unionMember != symTable.noType) {
                    return unionMember;
                }
            }
        } else if (literalType.tag == TypeTags.DECIMAL) {
            return decimalLiteral(literalValue, literalExpr, expType);
        } else if (literalType.tag == TypeTags.STRING && this.expType.tag == TypeTags.CHAR_STRING &&
                types.isCharLiteralValue((String) literalValue)) {
            return symTable.charStringType;
        } else {
            if (this.expType.tag == TypeTags.FINITE) {
                boolean foundMember = types.isAssignableToFiniteType(this.expType, literalExpr);
                if (foundMember) {
                    setLiteralValueForFiniteType(literalExpr, literalType);
                    return literalType;
                }
            } else if (this.expType.tag == TypeTags.UNION) {
                BUnionType unionType = (BUnionType) this.expType;
                boolean foundMember = unionType.getMemberTypes()
                        .stream()
                        .anyMatch(memberType -> types.isAssignableToFiniteType(memberType, literalExpr));
                if (foundMember) {
                    setLiteralValueForFiniteType(literalExpr, literalType);
                    return literalType;
                }
            }
        }

        if (literalExpr.type.tag == TypeTags.BYTE_ARRAY) {
            // check whether this is a byte array
            literalType = new BArrayType(symTable.byteType);
        }

        return literalType;
    }

    private BType getAndSetAssignableUnionMember(BLangLiteral literalExpr, BUnionType expType, BType desiredType) {
        Set<BType> memberTypes = expType.getMemberTypes();
        if (memberTypes.stream()
                .anyMatch(memType -> memType.tag == desiredType.tag
                        || memType.tag == TypeTags.JSON
                        || memType.tag == TypeTags.ANYDATA
                        || memType.tag == TypeTags.ANY)) {
            return setLiteralValueAndGetType(literalExpr, desiredType);
        }

        BType finiteType = getFiniteTypeWithValuesOfSingleType(expType, symTable.floatType);
        if (finiteType != symTable.semanticError) {
            BType setType = setLiteralValueAndGetType(literalExpr, finiteType);
            if (literalExpr.isFiniteContext) {
                // i.e., a match was found for a finite type
                return setType;
            }
        }

        if (memberTypes.stream().anyMatch(memType -> memType.tag == TypeTags.DECIMAL)) {
            return setLiteralValueAndGetType(literalExpr, symTable.decimalType);
        }

        finiteType = getFiniteTypeWithValuesOfSingleType(expType, symTable.decimalType);
        if (finiteType != symTable.semanticError) {
            BType setType = setLiteralValueAndGetType(literalExpr, finiteType);
            if (literalExpr.isFiniteContext) {
                // i.e., a match was found for a finite type
                return setType;
            }
        }
        return symTable.noType;
    }

    private boolean literalAssignableToFiniteType(BLangLiteral literalExpr, BFiniteType finiteType,
                                                  int targetMemberTypeTag) {

        for (BLangExpression valueExpr : finiteType.getValueSpace()) {
            if (valueExpr.type.tag == targetMemberTypeTag &&
                    types.checkLiteralAssignabilityBasedOnType((BLangLiteral) valueExpr, literalExpr)) {
                return true;
            }
        }
        return false;
    }

    private BType decimalLiteral(Object literalValue, BLangLiteral literalExpr, BType expType) {
        String literal = String.valueOf(literalValue);
        if (expType.tag == TypeTags.FLOAT && NumericLiteralSupport.isDecimalDiscriminated(literal)) {
            dlog.error(literalExpr.pos, DiagnosticCode.INCOMPATIBLE_TYPES, expType,
                       symTable.decimalType);
            resultType = symTable.semanticError;
            return resultType;
        }
        if (expType.tag == TypeTags.FINITE && types.isAssignableToFiniteType(expType, literalExpr)) {
            BFiniteType finiteType = (BFiniteType) expType;
            if (literalAssignableToFiniteType(literalExpr, finiteType, TypeTags.DECIMAL)) {
                BType valueType = setLiteralValueAndGetType(literalExpr, symTable.decimalType);
                setLiteralValueForFiniteType(literalExpr, valueType);
                return valueType;
            }
        } else if (expType.tag == TypeTags.UNION) {
            BUnionType unionType = (BUnionType) expType;
            BType unionMember = getAndSetAssignableUnionMember(literalExpr, unionType, symTable.decimalType);
            if (unionMember != symTable.noType) {
                return unionMember;
            }
        }
        literalExpr.value = NumericLiteralSupport.stripDiscriminator(literal);
        resultType = symTable.decimalType;
        return symTable.decimalType;
    }

    private void setLiteralValueForFiniteType(BLangLiteral literalExpr, BType type) {
        types.setImplicitCastExpr(literalExpr, type, this.expType);
        this.resultType = type;
        literalExpr.isFiniteContext = true;
    }

    private BType getFiniteTypeWithValuesOfSingleType(BUnionType unionType, BType matchType) {
        List<BFiniteType> finiteTypeMembers = unionType.getMemberTypes().stream()
                .filter(memType -> memType.tag == TypeTags.FINITE)
                .map(memFiniteType -> (BFiniteType) memFiniteType)
                .collect(Collectors.toList());

        if (finiteTypeMembers.isEmpty()) {
            return symTable.semanticError;
        }

        int tag = matchType.tag;
        Set<BLangExpression> matchedValueSpace = new LinkedHashSet<>();

        for (BFiniteType finiteType : finiteTypeMembers) {
            Set<BLangExpression> set = new HashSet<>();
            for (BLangExpression expression : finiteType.getValueSpace()) {
                if (expression.type.tag == tag) {
                    set.add(expression);
                }
            }
            matchedValueSpace.addAll(set);
        }

        if (matchedValueSpace.isEmpty()) {
            return symTable.semanticError;
        }

        return new BFiniteType(null, matchedValueSpace);
    }

    private BType getIntLiteralType(DiagnosticPos pos, BType expType, BType literalType, Object literalValue) {

        switch (expType.tag) {
            case TypeTags.INT:
                return symTable.intType;
            case TypeTags.BYTE:
                if (types.isByteLiteralValue((Long) literalValue)) {
                    return symTable.byteType;
                }
                break;
            case TypeTags.SIGNED32_INT:
                if (types.isSigned32LiteralValue((Long) literalValue)) {
                    return symTable.signed32IntType;
                }
                break;
            case TypeTags.SIGNED16_INT:
                if (types.isSigned16LiteralValue((Long) literalValue)) {
                    return symTable.signed16IntType;
                }
                break;
            case TypeTags.SIGNED8_INT:
                if (types.isSigned8LiteralValue((Long) literalValue)) {
                    return symTable.signed8IntType;
                }
                break;
            case TypeTags.UNSIGNED32_INT:
                if (types.isUnsigned32LiteralValue((Long) literalValue)) {
                    return symTable.unsigned32IntType;
                }
                break;
            case TypeTags.UNSIGNED16_INT:
                if (types.isUnsigned16LiteralValue((Long) literalValue)) {
                    return symTable.unsigned16IntType;
                }
                break;
            case TypeTags.UNSIGNED8_INT:
                if (types.isUnsigned8LiteralValue((Long) literalValue)) {
                    return symTable.unsigned8IntType;
                }
                break;
            default:
        }
        dlog.error(pos, DiagnosticCode.INCOMPATIBLE_TYPES, expType, literalType);
        resultType = symTable.semanticError;
        return resultType;
    }

    public void visit(BLangTableLiteral tableLiteral) {

        if (expType.tag == symTable.semanticError.tag) {
            return;
        }
        if (expType.getKind() != TypeKind.TABLE) {
            dlog.error(tableLiteral.pos, DiagnosticCode.CANNOT_INFER_TABLE_TYPE);
            resultType = symTable.semanticError;
            return;
        }
        BType tableConstraint = ((BTableType) expType).getConstraint();
        if (tableConstraint.tag == TypeTags.NONE) {
            dlog.error(tableLiteral.pos, DiagnosticCode.TABLE_CANNOT_BE_CREATED_WITHOUT_CONSTRAINT);
            return;
        } else if (tableConstraint.tag != TypeTags.RECORD) {
            dlog.error(tableLiteral.pos, DiagnosticCode.TABLE_CONSTRAINT_MUST_BE_A_RECORD_TYPE);
            return;
        }
        validateTableColumns(tableConstraint, tableLiteral);
        checkExprs(tableLiteral.tableDataRows, this.env, tableConstraint);
        resultType = types.checkType(tableLiteral, expType, symTable.noType);
    }

    private void validateTableColumns(BType tableConstraint, BLangTableLiteral tableLiteral) {
        if (tableConstraint.tag != TypeTags.SEMANTIC_ERROR) {
            List<String> columnNames = new ArrayList<>();
            for (BField field : ((BRecordType) tableConstraint).fields) {
                columnNames.add(field.getName().getValue());
                //Check for valid column types
                if (!(field.type.tag == TypeTags.INT || field.type.tag == TypeTags.STRING ||
                        field.type.tag == TypeTags.FLOAT || field.type.tag == TypeTags.DECIMAL ||
                        field.type.tag == TypeTags.XML || field.type.tag == TypeTags.JSON ||
                        field.type.tag == TypeTags.BOOLEAN || field.type.tag == TypeTags.ARRAY)) {
                    dlog.error(tableLiteral.pos, DiagnosticCode.FIELD_NOT_ALLOWED_WITH_TABLE_COLUMN,
                               field.name.value, field.type);
                }
                //Check for valid array types as columns
                if (field.type.tag == TypeTags.ARRAY) {
                    BType arrayType = ((BArrayType) field.type).eType;
                    if (!(arrayType.tag == TypeTags.INT || arrayType.tag == TypeTags.FLOAT ||
                            arrayType.tag == TypeTags.DECIMAL || arrayType.tag == TypeTags.STRING ||
                            arrayType.tag == TypeTags.BOOLEAN || arrayType.tag == TypeTags.BYTE)) {
                        dlog.error(tableLiteral.pos, DiagnosticCode.FIELD_NOT_ALLOWED_WITH_TABLE_COLUMN,
                                   field.name.value, field.type);
                    }
                }
            }
            for (BLangTableLiteral.BLangTableColumn column : tableLiteral.columns) {
                boolean contains = columnNames.contains(column.columnName);
                if (!contains) {
                    dlog.error(column.pos, DiagnosticCode.UNDEFINED_TABLE_COLUMN, column.columnName,
                               tableConstraint);
                }
                //Check for valid primary key column types
                if (column.flagSet.contains(TableColumnFlag.PRIMARYKEY)) {
                    for (BField field : ((BRecordType) tableConstraint).fields) {
                        if (field.name.value.equals(column.columnName)) {
                            if (!(field.type.tag == TypeTags.INT || field.type.tag == TypeTags.STRING)) {
                                dlog.error(column.pos, DiagnosticCode.TYPE_NOT_ALLOWED_WITH_PRIMARYKEY,
                                           column.columnName, field.type);
                            }
                            break;
                        }
                    }
                }
            }
        }
    }

    @Override
    public void visit(BLangListConstructorExpr listConstructor) {
        if (expType.tag == TypeTags.NONE) {
            BType inferredType = getInferredTupleType(listConstructor);
            if (inferredType != symTable.semanticError) {
                resultType = types.checkType(listConstructor, inferredType, expType);
            }
            return;
        }

        resultType = checkListConstructorCompatibility(expType, listConstructor);
    }

    private BType checkListConstructorCompatibility(BType bType, BLangListConstructorExpr listConstructor) {
        if (bType.tag == TypeTags.UNION) {
            boolean prevNonErrorLoggingCheck = this.nonErrorLoggingCheck;
            this.nonErrorLoggingCheck = true;

            BLangDiagnosticLog prevDLog = this.dlog.getCurrentLog();
            this.dlog.setNonConsoleDLog();

            List<BType> compatibleTypes = new ArrayList<>();
            for (BType memberType : ((BUnionType) bType).getMemberTypes()) {
                BType listCompatibleMemType = getListConstructorCompatibleNonUnionType(memberType);

                if (listCompatibleMemType == symTable.semanticError) {
                    continue;
                }

                BType memCompatibiltyType = checkListConstructorCompatibility(listCompatibleMemType, listConstructor);

                if (memCompatibiltyType != symTable.semanticError && dlog.getErrorCount() == 0 &&
                        isUniqueType(compatibleTypes, memCompatibiltyType)) {
                    compatibleTypes.add(memCompatibiltyType);
                }
                dlog.resetErrorCount();
            }

            this.dlog.setCurrentLog(prevDLog);
            this.nonErrorLoggingCheck = prevNonErrorLoggingCheck;

            if (compatibleTypes.isEmpty()) {
                dlog.error(listConstructor.pos,
                           DiagnosticCode.INCOMPATIBLE_TYPES, expType,
                           getInferredTupleType(listConstructor));
                return symTable.semanticError;
            } else if (compatibleTypes.size() != 1) {
                dlog.error(listConstructor.pos, DiagnosticCode.AMBIGUOUS_TYPES,
                           expType);
                return symTable.semanticError;
            }

            return checkListConstructorCompatibility(compatibleTypes.get(0), listConstructor);
        }

        BType possibleType = getListConstructorCompatibleNonUnionType(bType);

        switch (possibleType.tag) {
            case TypeTags.ARRAY:
                return checkArrayType(listConstructor, (BArrayType) possibleType);
            case TypeTags.TUPLE:
                return checkTupleType(listConstructor, (BTupleType) possibleType);
            case TypeTags.TYPEDESC:
                // i.e typedesc t = [int, string]
                List<BType> results = new ArrayList<>();
                listConstructor.isTypedescExpr = true;
                for (int i = 0; i < listConstructor.exprs.size(); i++) {
                    results.add(checkExpr(listConstructor.exprs.get(i), env, symTable.noType));
                }
                List<BType> actualTypes = new ArrayList<>();
                for (int i = 0; i < listConstructor.exprs.size(); i++) {
                    final BLangExpression expr = listConstructor.exprs.get(i);
                    if (expr.getKind() == NodeKind.TYPEDESC_EXPRESSION) {
                        actualTypes.add(((BLangTypedescExpr) expr).resolvedType);
                    } else if (expr.getKind() == NodeKind.SIMPLE_VARIABLE_REF) {
                        actualTypes.add(((BLangSimpleVarRef) expr).symbol.type);
                    } else {
                        actualTypes.add(results.get(i));
                    }
                }
                if (actualTypes.size() == 1) {
                    listConstructor.typedescType = actualTypes.get(0);
                } else {
                    listConstructor.typedescType = new BTupleType(actualTypes);
                }
                return new BTypedescType(listConstructor.typedescType, null);
        }
        dlog.error(listConstructor.pos, DiagnosticCode.INCOMPATIBLE_TYPES, bType,
                   getInferredTupleType(listConstructor));
        return symTable.semanticError;
    }

    private BType getListConstructorCompatibleNonUnionType(BType type) {
        switch (type.tag) {
            case TypeTags.ARRAY:
            case TypeTags.TUPLE:
            case TypeTags.TYPEDESC:
                return type;
            case TypeTags.JSON:
                return symTable.arrayJsonType;
            case TypeTags.ANYDATA:
                return symTable.arrayAnydataType;
            case TypeTags.ANY:
                return symTable.arrayType;
        }
        return symTable.semanticError;
    }

    private BType checkArrayType(BLangListConstructorExpr listConstructor, BArrayType arrayType) {
        BType eType = arrayType.eType;

        if (arrayType.state == BArrayState.OPEN_SEALED) {
            arrayType.size = listConstructor.exprs.size();
            arrayType.state = BArrayState.CLOSED_SEALED;
        } else if ((arrayType.state != BArrayState.UNSEALED) && (arrayType.size != listConstructor.exprs.size())) {
            if (arrayType.size < listConstructor.exprs.size()) {
                dlog.error(listConstructor.pos,
                           DiagnosticCode.MISMATCHING_ARRAY_LITERAL_VALUES, arrayType.size,
                           listConstructor.exprs.size());
                return symTable.semanticError;
            }

            if (!types.hasFillerValue(eType)) {
                dlog.error(listConstructor.pos,
                           DiagnosticCode.INVALID_LIST_CONSTRUCTOR_ELEMENT_TYPE, expType);
                return symTable.semanticError;
            }
        }

        boolean errored = false;
        for (BLangExpression expr : listConstructor.exprs) {
            if (exprIncompatible(eType, expr) && !errored) {
                errored = true;
            }
        }

        return errored ? symTable.semanticError : arrayType;
    }

    private BType checkTupleType(BLangListConstructorExpr listConstructor, BTupleType tupleType) {
        List<BLangExpression> exprs = listConstructor.exprs;
        List<BType> memberTypes = tupleType.tupleTypes;
        BType restType = tupleType.restType;

        int listExprSize = exprs.size();
        int memberTypeSize = memberTypes.size();

        if (listExprSize < memberTypeSize) {
            for (int i = listExprSize; i < memberTypeSize; i++) {
                if (!types.hasFillerValue(memberTypes.get(i))) {
                    dlog.error(listConstructor.pos, DiagnosticCode.SYNTAX_ERROR,
                               "tuple and expression size does not match");
                    return symTable.semanticError;
                }
            }
        } else if (listExprSize > memberTypeSize && restType == null) {
            dlog.error(listConstructor.pos, DiagnosticCode.SYNTAX_ERROR,
                       "tuple and expression size does not match");
            return symTable.semanticError;
        }

        boolean errored = false;

        int nonRestCountToCheck = listExprSize < memberTypeSize ? listExprSize : memberTypeSize;

        for (int i = 0; i < nonRestCountToCheck; i++) {
            if (exprIncompatible(memberTypes.get(i), exprs.get(i)) && !errored) {
                errored = true;
            }
        }

        for (int i = nonRestCountToCheck; i < exprs.size(); i++) {
            if (exprIncompatible(restType, exprs.get(i)) && !errored) {
                errored = true;
            }
        }
        return errored ? symTable.semanticError : tupleType;
    }

    private boolean exprIncompatible(BType eType, BLangExpression expr) {
        if (expr.typeChecked) {
            return expr.type == symTable.semanticError;
        }

        BLangExpression exprToCheck = expr;

        if (this.nonErrorLoggingCheck) {
            expr.cloneAttempt++;
            exprToCheck = nodeCloner.clone(expr);
        }

        return checkExpr(exprToCheck, this.env, eType) == symTable.semanticError;
<<<<<<< HEAD
    }

    private BType[] getExprListUniqueTypes(List<BLangExpression> exprs, SymbolEnv env) {
        LinkedHashSet<BType> typesSet = new LinkedHashSet<>(checkExprList(exprs, env));
        return typesSet.toArray(new BType[0]);
    }

=======
    }

    private BType[] getExprListUniqueTypes(List<BLangExpression> exprs, SymbolEnv env) {
        LinkedHashSet<BType> typesSet = new LinkedHashSet<>(checkExprList(exprs, env));
        return typesSet.toArray(new BType[0]);
    }

>>>>>>> 596a4651
    private List<BType> checkExprList(List<BLangExpression> exprs, SymbolEnv env) {
        List<BType> types = new ArrayList<>();
        SymbolEnv prevEnv = this.env;
        BType preExpType = this.expType;
        this.env = env;
        this.expType = symTable.noType;
        for (BLangExpression e : exprs) {
            e.accept(this);
            types.add(resultType);
        }
        this.env = prevEnv;
        this.expType = preExpType;
        return types;
    }

    private BType getInferredTupleType(BLangListConstructorExpr listConstructor) {
        List<BType> memTypes = checkExprList(listConstructor.exprs, env);

        for (BType memType : memTypes) {
            if (memType == symTable.semanticError) {
                return symTable.semanticError;
            }
        }

        return new BTupleType(memTypes);
    }

    public void visit(BLangRecordLiteral recordLiteral) {
        int expTypeTag = expType.tag;

        if (expTypeTag == TypeTags.NONE) {
            expType = defineInferredRecordType(recordLiteral);
        } else if (expTypeTag == TypeTags.OBJECT) {
            dlog.error(recordLiteral.pos,
                       DiagnosticCode.INVALID_RECORD_LITERAL, expType);
            resultType = symTable.semanticError;
            return;
        }

        resultType = checkMappingConstructorCompatibility(expType, recordLiteral);
    }

    private BType checkMappingConstructorCompatibility(BType bType, BLangRecordLiteral mappingConstructor) {
        if (bType.tag == TypeTags.UNION) {
            boolean prevNonErrorLoggingCheck = this.nonErrorLoggingCheck;
            this.nonErrorLoggingCheck = true;

            BLangDiagnosticLog prevDLog = this.dlog.getCurrentLog();
            this.dlog.setNonConsoleDLog();

            List<BType> compatibleTypes = new ArrayList<>();
            for (BType memberType : ((BUnionType) bType).getMemberTypes()) {
                BType listCompatibleMemType = getMappingConstructorCompatibleNonUnionType(memberType);

                if (listCompatibleMemType == symTable.semanticError) {
                    continue;
                }

                BType memCompatibiltyType = checkMappingConstructorCompatibility(listCompatibleMemType,
                                                                                 mappingConstructor);

                if (memCompatibiltyType != symTable.semanticError && dlog.getErrorCount() == 0 &&
                        isUniqueType(compatibleTypes, memCompatibiltyType)) {
                    compatibleTypes.add(memCompatibiltyType);
                }
                dlog.resetErrorCount();
            }

            this.dlog.setCurrentLog(prevDLog);
            this.nonErrorLoggingCheck = prevNonErrorLoggingCheck;

            if (compatibleTypes.isEmpty()) {
                reportIncompatibleMappingConstructorError(mappingConstructor, bType);
                validateSpecifiedFields(mappingConstructor, symTable.semanticError);
                return symTable.semanticError;
            } else if (compatibleTypes.size() != 1) {
                dlog.error(mappingConstructor.pos, DiagnosticCode.AMBIGUOUS_TYPES, bType);
                validateSpecifiedFields(mappingConstructor, symTable.semanticError);
                return symTable.semanticError;
            }

            return checkMappingConstructorCompatibility(compatibleTypes.get(0), mappingConstructor);
        }

        BType possibleType = getMappingConstructorCompatibleNonUnionType(bType);

        switch (possibleType.tag) {
            case TypeTags.MAP:
                return validateSpecifiedFields(mappingConstructor, possibleType) ? possibleType :
                        symTable.semanticError;
            case TypeTags.RECORD:
                boolean isSpecifiedFieldsValid = validateSpecifiedFields(mappingConstructor, possibleType);

                boolean hasAllRequiredFields = validateRequiredFields((BRecordType) possibleType,
                                                                      mappingConstructor.fields,
                                                                      mappingConstructor.pos);

                return isSpecifiedFieldsValid && hasAllRequiredFields ? possibleType : symTable.semanticError;
        }
        reportIncompatibleMappingConstructorError(mappingConstructor, bType);
        validateSpecifiedFields(mappingConstructor, symTable.semanticError);
        return symTable.semanticError;
    }

    private BType getMappingConstructorCompatibleNonUnionType(BType type) {
        switch (type.tag) {
            case TypeTags.MAP:
            case TypeTags.RECORD:
                return type;
            case TypeTags.JSON:
                return symTable.mapJsonType;
            case TypeTags.ANYDATA:
                return symTable.mapAnydataType;
            case TypeTags.ANY:
                return symTable.mapType;
        }
        return symTable.semanticError;
    }

    private boolean isMappingConstructorCompatibleType(BType type) {
        return type.tag == TypeTags.RECORD || type.tag == TypeTags.MAP;
    }

    private void reportIncompatibleMappingConstructorError(BLangRecordLiteral mappingConstructorExpr, BType expType) {
        if (expType.tag != TypeTags.UNION) {
            dlog.error(mappingConstructorExpr.pos,
                       DiagnosticCode.MAPPING_CONSTRUCTOR_COMPATIBLE_TYPE_NOT_FOUND, expType);
            return;
        }

        BUnionType unionType = (BUnionType) expType;
        BType[] memberTypes = unionType.getMemberTypes().toArray(new BType[0]);

        // Special case handling for `T?` where T is a record type. This is done to give more user friendly error
        // messages for this common scenario.
        if (memberTypes.length == 2) {
            BRecordType recType = null;

            if (memberTypes[0].tag == TypeTags.RECORD && memberTypes[1].tag == TypeTags.NIL) {
                recType = (BRecordType) memberTypes[0];
            } else if (memberTypes[1].tag == TypeTags.RECORD && memberTypes[0].tag == TypeTags.NIL) {
                recType = (BRecordType) memberTypes[1];
            }

            if (recType != null) {
                validateSpecifiedFields(mappingConstructorExpr, recType);
                validateRequiredFields(recType, mappingConstructorExpr.fields, mappingConstructorExpr.pos);
                return;
            }
        }

        // By this point, we know there aren't any types to which we can assign the mapping constructor. If this is
        // case where there is at least one type with which we can use mapping constructors, but this particular
        // mapping constructor is incompatible, we give an incompatible mapping constructor error.
        for (BType bType : memberTypes) {
            if (isMappingConstructorCompatibleType(bType)) {
                dlog.error(mappingConstructorExpr.pos, DiagnosticCode.INCOMPATIBLE_MAPPING_CONSTRUCTOR,
                           unionType);
                return;
            }
        }

        dlog.error(mappingConstructorExpr.pos,
                   DiagnosticCode.MAPPING_CONSTRUCTOR_COMPATIBLE_TYPE_NOT_FOUND, unionType);
    }

    private boolean validateSpecifiedFields(BLangRecordLiteral mappingConstructor, BType possibleType) {
        boolean isFieldsValid = true;

        for (RecordLiteralNode.RecordField field : mappingConstructor.fields) {
            BType checkedType = checkMappingField(field, possibleType);
            if (isFieldsValid && checkedType == symTable.semanticError) {
                isFieldsValid = false;
            }
        }

        return isFieldsValid;
    }

    private boolean validateRequiredFields(BRecordType type, List<RecordLiteralNode.RecordField> specifiedFields,
                                           DiagnosticPos pos) {
        HashSet<String> specFieldNames = getFieldNames(specifiedFields);
        boolean hasAllRequiredFields = true;

        for (BField field : type.fields) {
            // Check if `field` is explicitly assigned a value in the record literal
            // If a required field is missing, it's a compile error
            if (!specFieldNames.contains(field.name.value) && Symbols.isFlagOn(field.symbol.flags, Flags.REQUIRED)) {
                dlog.error(pos, DiagnosticCode.MISSING_REQUIRED_RECORD_FIELD, field.name);
                if (hasAllRequiredFields) {
                    hasAllRequiredFields = false;
                }
            }
        }
        return hasAllRequiredFields;
    }

    private HashSet<String> getFieldNames(List<RecordLiteralNode.RecordField> specifiedFields) {
        HashSet<String> fieldNames = new HashSet<>();

        for (RecordLiteralNode.RecordField specifiedField : specifiedFields) {
            if (specifiedField.isKeyValueField()) {
                String name = getKeyValueFieldName((BLangRecordKeyValueField) specifiedField);
                if (name == null) {
                    continue; // computed key
                }

                fieldNames.add(name);
            } else if (specifiedField.getKind() == NodeKind.SIMPLE_VARIABLE_REF) {
                fieldNames.add(getVarNameFieldName((BLangRecordLiteral.BLangRecordVarNameField) specifiedField));
            } else {
                fieldNames.addAll(getSpreadOpFieldRequiredFieldNames(
                        (BLangRecordLiteral.BLangRecordSpreadOperatorField) specifiedField));
            }
        }

        return fieldNames;
    }

    private String getKeyValueFieldName(BLangRecordKeyValueField field) {
        BLangRecordKey key = field.key;
        if (key.computedKey) {
            return null;
        }

        BLangExpression keyExpr = key.expr;

        if (keyExpr.getKind() == NodeKind.SIMPLE_VARIABLE_REF) {
            return ((BLangSimpleVarRef) keyExpr).variableName.value;
        } else if (keyExpr.getKind() == NodeKind.LITERAL) {
            return (String) ((BLangLiteral) keyExpr).value;
        }
        return null;
    }

    private String getVarNameFieldName(BLangRecordLiteral.BLangRecordVarNameField field) {
        return field.variableName.value;
    }

    private List<String> getSpreadOpFieldRequiredFieldNames(BLangRecordLiteral.BLangRecordSpreadOperatorField field) {
        BType spreadType = checkExpr(field.expr, env);

        if (spreadType.tag != TypeTags.RECORD) {
            return Collections.emptyList();
        }

        List<String> fieldNames = new ArrayList<>();
        for (BField bField : ((BRecordType) spreadType).getFields()) {
            if (!Symbols.isOptional(bField.symbol)) {
                fieldNames.add(bField.name.value);
            }
        }
        return fieldNames;
    }

    @Override
    public void visit(BLangWorkerFlushExpr workerFlushExpr) {
        if (workerFlushExpr.workerIdentifier != null) {
            String workerName = workerFlushExpr.workerIdentifier.getValue();
            if (!this.workerExists(this.env, workerName)) {
                this.dlog.error(workerFlushExpr.pos, DiagnosticCode.UNDEFINED_WORKER, workerName);
            }
        }
        BType actualType = BUnionType.create(null, symTable.errorType, symTable.nilType);
        resultType = types.checkType(workerFlushExpr, actualType, expType);
    }

    @Override
    public void visit(BLangWorkerSyncSendExpr syncSendExpr) {
        BSymbol symbol = symResolver.lookupSymbolInMainSpace(env, names.fromIdNode(syncSendExpr.workerIdentifier));

        if (symTable.notFoundSymbol.equals(symbol)) {
            syncSendExpr.workerType = symTable.semanticError;
        } else {
            syncSendExpr.workerType = symbol.type;
        }

        // TODO Need to remove this cached env
        syncSendExpr.env = this.env;
        checkExpr(syncSendExpr.expr, this.env);

        // Validate if the send expression type is anydata
        if (!syncSendExpr.expr.type.isAnydata()) {
            this.dlog.error(syncSendExpr.pos, DiagnosticCode.INVALID_TYPE_FOR_SEND,
                            syncSendExpr.expr.type);
        }

        String workerName = syncSendExpr.workerIdentifier.getValue();
        if (!this.workerExists(this.env, workerName)) {
            this.dlog.error(syncSendExpr.pos, DiagnosticCode.UNDEFINED_WORKER, workerName);
        }

        syncSendExpr.expectedType = expType;

        // Type checking against the matching receive is done during code analysis.
        // When the expected type is noType, set the result type as nil to avoid variable assignment is required errors.
        resultType = expType == symTable.noType ? symTable.nilType : expType;
    }

    @Override
    public void visit(BLangWorkerReceive workerReceiveExpr) {
        BSymbol symbol = symResolver.lookupSymbolInMainSpace(env, names.fromIdNode(workerReceiveExpr.workerIdentifier));

        if (workerReceiveExpr.isChannel) {
            this.dlog.error(workerReceiveExpr.pos, DiagnosticCode.UNDEFINED_ACTION);
            return;
        }
        // TODO Need to remove this cached env
        workerReceiveExpr.env = this.env;

        if (symTable.notFoundSymbol.equals(symbol)) {
            workerReceiveExpr.workerType = symTable.semanticError;
        } else {
            workerReceiveExpr.workerType = symbol.type;
        }
        // The receive expression cannot be assigned to var, since we cannot infer the type.
        if (symTable.noType == this.expType) {
            this.dlog.error(workerReceiveExpr.pos, DiagnosticCode.INVALID_USAGE_OF_RECEIVE_EXPRESSION);
        }
        // We cannot predict the type of the receive expression as it depends on the type of the data sent by the other
        // worker/channel. Since receive is an expression now we infer the type of it from the lhs of the statement.
        workerReceiveExpr.type = this.expType;
        resultType = this.expType;
    }

    private boolean workerExists(SymbolEnv env, String workerName) {
        //TODO: move this method to CodeAnalyzer
        if (workerName.equals(DEFAULT_WORKER_NAME)) {
           return true;
        }
        BSymbol symbol = this.symResolver.lookupSymbolInMainSpace(env, new Name(workerName));
        return symbol != this.symTable.notFoundSymbol &&
               symbol.type.tag == TypeTags.FUTURE &&
               ((BFutureType) symbol.type).workerDerivative;
    }

    @Override
    public void visit(BLangConstRef constRef) {
        constRef.symbol = symResolver.lookupMainSpaceSymbolInPackage(constRef.pos, env,
                names.fromIdNode(constRef.pkgAlias), names.fromIdNode(constRef.variableName));

        types.setImplicitCastExpr(constRef, constRef.type, expType);
        resultType = constRef.type;
    }

    public void visit(BLangSimpleVarRef varRefExpr) {
        // Set error type as the actual type.
        BType actualType = symTable.semanticError;

        Name varName = names.fromIdNode(varRefExpr.variableName);
        if (varName == Names.IGNORE) {
            if (varRefExpr.lhsVar) {
                varRefExpr.type = this.symTable.anyType;
            } else {
                varRefExpr.type = this.symTable.semanticError;
                dlog.error(varRefExpr.pos, DiagnosticCode.UNDERSCORE_NOT_ALLOWED);
            }
            varRefExpr.symbol = new BVarSymbol(0, varName, env.enclPkg.symbol.pkgID, varRefExpr.type, env.scope.owner);
            resultType = varRefExpr.type;
            return;
        }

        Name compUnitName = getCurrentCompUnit(varRefExpr);
        varRefExpr.pkgSymbol =
                symResolver.resolvePrefixSymbol(env, names.fromIdNode(varRefExpr.pkgAlias), compUnitName);
        if (varRefExpr.pkgSymbol == symTable.notFoundSymbol) {
            dlog.error(varRefExpr.pos, DiagnosticCode.UNDEFINED_MODULE, varRefExpr.pkgAlias);
        }

        if (varRefExpr.pkgSymbol.tag == SymTag.XMLNS) {
            actualType = symTable.stringType;
        } else if (varRefExpr.pkgSymbol != symTable.notFoundSymbol) {
            BSymbol symbol = symResolver.lookupMainSpaceSymbolInPackage(varRefExpr.pos, env,
                    names.fromIdNode(varRefExpr.pkgAlias), varName);
            // if no symbol, check same for object attached function
            if (symbol == symTable.notFoundSymbol && env.enclType != null) {
                Name objFuncName = names.fromString(Symbols
                        .getAttachedFuncSymbolName(env.enclType.type.tsymbol.name.value, varName.value));
                symbol = symResolver.resolveStructField(varRefExpr.pos, env, objFuncName,
                        env.enclType.type.tsymbol);
            }

            // TODO: call to isInLocallyDefinedRecord() is a temporary fix done to disallow local var references in
            //  locally defined record type defs. This check should be removed once local var referencing is supported.
            if (((symbol.tag & SymTag.VARIABLE) == SymTag.VARIABLE) && !isInLocallyDefinedRecord(symbol, env)) {
                BVarSymbol varSym = (BVarSymbol) symbol;
                checkSefReferences(varRefExpr.pos, env, varSym);
                varRefExpr.symbol = varSym;
                actualType = varSym.type;
                markAndRegisterClosureVariable(symbol, varRefExpr.pos);
            } else if ((symbol.tag & SymTag.TYPE_DEF) == SymTag.TYPE_DEF) {
                actualType = new BTypedescType(symbol.type, null);
                varRefExpr.symbol = symbol;
            } else if ((symbol.tag & SymTag.CONSTANT) == SymTag.CONSTANT) {
                BConstantSymbol constSymbol = (BConstantSymbol) symbol;
                varRefExpr.symbol = constSymbol;
                BType symbolType = symbol.type;
                if (symbolType != symTable.noType && expType.tag == TypeTags.FINITE ||
                        (expType.tag == TypeTags.UNION && ((BUnionType) expType).getMemberTypes().stream()
                                .anyMatch(memType -> memType.tag == TypeTags.FINITE &&
                                        types.isAssignable(symbolType, memType)))) {
                    actualType = symbolType;
                } else {
                    actualType = constSymbol.literalType;
                }

                // If the constant is on the LHS, modifications are not allowed.
                // E.g. m.k = "10"; // where `m` is a constant.
                if (varRefExpr.lhsVar || varRefExpr.compoundAssignmentLhsVar) {
                    actualType = symTable.semanticError;
                    dlog.error(varRefExpr.pos, DiagnosticCode.CANNOT_UPDATE_CONSTANT_VALUE);
                }
                if (Symbols.isFlagOn(symbol.flags, Flags.DEPRECATED)) {
                    dlog.warning(varRefExpr.pos, DiagnosticCode.USAGE_OF_DEPRECATED_CONSTRUCT, varName.getValue());
                }
            } else {
                dlog.error(varRefExpr.pos, DiagnosticCode.UNDEFINED_SYMBOL, varName.toString());
            }
        }

        // Check type compatibility
        if (expType.tag == TypeTags.ARRAY && isArrayOpenSealedType((BArrayType) expType)) {
            dlog.error(varRefExpr.pos, DiagnosticCode.SEALED_ARRAY_TYPE_CAN_NOT_INFER_SIZE);
            return;

        }
        resultType = types.checkType(varRefExpr, actualType, expType);
    }

    @Override
    public void visit(BLangRecordVarRef varRefExpr) {
        List<BField> fields = new ArrayList<>();
        BRecordTypeSymbol recordSymbol = Symbols.createRecordSymbol(0,
                names.fromString(this.anonymousModelHelper.getNextAnonymousTypeKey(env.enclPkg.symbol.pkgID)),
                env.enclPkg.symbol.pkgID, null, env.scope.owner);
        boolean unresolvedReference = false;
        for (BLangRecordVarRef.BLangRecordVarRefKeyValue recordRefField : varRefExpr.recordRefFields) {
            ((BLangVariableReference) recordRefField.variableReference).lhsVar = true;
            checkExpr(recordRefField.variableReference, env);
            if (((BLangVariableReference) recordRefField.variableReference).symbol == null ||
                    !isValidVariableReference(recordRefField.variableReference)) {
                unresolvedReference = true;
                continue;
            }
            BVarSymbol bVarSymbol = (BVarSymbol) ((BLangVariableReference) recordRefField.variableReference).symbol;
            fields.add(new BField(names.fromIdNode(recordRefField.variableName), varRefExpr.pos,
                    new BVarSymbol(0, names.fromIdNode(recordRefField.variableName), env.enclPkg.symbol.pkgID,
                            bVarSymbol.type, recordSymbol)));
        }

        if (varRefExpr.restParam != null) {
            BLangExpression restParam = (BLangExpression) varRefExpr.restParam;
            checkExpr(restParam, env);
            unresolvedReference = !isValidVariableReference(restParam);
        }

        if (unresolvedReference) {
            resultType = symTable.semanticError;
            return;
        }

        BRecordType bRecordType = new BRecordType(recordSymbol);
        bRecordType.fields = fields;
        recordSymbol.type = bRecordType;
        varRefExpr.symbol = new BVarSymbol(0, recordSymbol.name,
                env.enclPkg.symbol.pkgID, bRecordType, env.scope.owner);

        if (varRefExpr.restParam == null) {
            bRecordType.sealed = true;
            bRecordType.restFieldType = symTable.noType;
        } else {
            bRecordType.restFieldType = symTable.mapType;
        }

        resultType = bRecordType;
    }

    @Override
    public void visit(BLangErrorVarRef varRefExpr) {
        if (varRefExpr.typeNode != null) {
            BType bType = symResolver.resolveTypeNode(varRefExpr.typeNode, env);
            varRefExpr.type = bType;
            checkIndirectErrorVarRef(varRefExpr);
            resultType = bType;
            return;
        }

        if (varRefExpr.reason != null) {
            varRefExpr.reason.lhsVar = true;
            checkExpr(varRefExpr.reason, env);
        }

        boolean unresolvedReference = false;

        for (BLangNamedArgsExpression detailItem : varRefExpr.detail) {
            BLangVariableReference refItem = (BLangVariableReference) detailItem.expr;
            refItem.lhsVar = true;
            checkExpr(refItem, env);

            if (!isValidVariableReference(refItem)) {
                unresolvedReference = true;
                continue;
            }

            if (refItem.getKind() == NodeKind.FIELD_BASED_ACCESS_EXPR
                    || refItem.getKind() == NodeKind.INDEX_BASED_ACCESS_EXPR) {
                dlog.error(refItem.pos, DiagnosticCode.INVALID_VARIABLE_REFERENCE_IN_BINDING_PATTERN,
                           refItem);
                unresolvedReference = true;
                continue;
            }

            if (refItem.symbol == null) {
                unresolvedReference = true;
                continue;
            }
        }

        if (varRefExpr.restVar != null) {
            varRefExpr.restVar.lhsVar = true;
            if (varRefExpr.restVar.getKind() == NodeKind.SIMPLE_VARIABLE_REF) {
                checkExpr(varRefExpr.restVar, env);
                unresolvedReference = unresolvedReference
                        || varRefExpr.restVar.symbol == null
                        || !isValidVariableReference(varRefExpr.restVar);

            } else if (varRefExpr.restVar.getKind() == NodeKind.FIELD_BASED_ACCESS_EXPR
                    || varRefExpr.restVar.getKind() == NodeKind.INDEX_BASED_ACCESS_EXPR) {
                unresolvedReference = checkErrorRestParamVarRef(varRefExpr, unresolvedReference);
            }
        }

        if (unresolvedReference) {
            resultType = symTable.semanticError;
            return;
        }

        BType errorRefRestFieldType;
        if (varRefExpr.restVar == null) {
            errorRefRestFieldType = symTable.pureType;
        } else if (varRefExpr.restVar.getKind() == NodeKind.SIMPLE_VARIABLE_REF
                && ((BLangSimpleVarRef) varRefExpr.restVar).variableName.value.equals(Names.IGNORE.value)) {
            errorRefRestFieldType = symTable.pureType;
        } else if (varRefExpr.restVar.getKind() == NodeKind.INDEX_BASED_ACCESS_EXPR
            || varRefExpr.restVar.getKind() == NodeKind.FIELD_BASED_ACCESS_EXPR) {
            errorRefRestFieldType = varRefExpr.restVar.type;
        } else if (varRefExpr.restVar.type.tag == TypeTags.MAP) {
            errorRefRestFieldType = ((BMapType) varRefExpr.restVar.type).constraint;
        } else {
            dlog.error(varRefExpr.restVar.pos, DiagnosticCode.INCOMPATIBLE_TYPES,
                       varRefExpr.restVar.type, symTable.detailType);
            resultType = symTable.semanticError;
            return;
        }

        BType errorDetailType = getCompatibleDetailType(errorRefRestFieldType);
        resultType = new BErrorType(symTable.errorType.tsymbol, varRefExpr.reason.type, errorDetailType);
    }

    private void checkIndirectErrorVarRef(BLangErrorVarRef varRefExpr) {
        for (BLangNamedArgsExpression detailItem : varRefExpr.detail) {
            checkExpr(detailItem.expr, env);
            checkExpr(detailItem, env, detailItem.expr.type);
        }

        if (varRefExpr.restVar != null) {
            checkExpr(varRefExpr.restVar, env);
        }

        // Indirect error binding pattern does not have an error reason binding fragment
        varRefExpr.reason.type = symTable.noType;
    }

    private BRecordType getCompatibleDetailType(BType errorRefRestFieldType) {

        PackageID packageID = env.enclPkg.packageID;
        BRecordTypeSymbol detailSymbol = new BRecordTypeSymbol(SymTag.RECORD, Flags.PUBLIC, Names.EMPTY,
                packageID, null, env.scope.owner);
        detailSymbol.scope = new Scope(env.scope.owner);
        BRecordType detailType = new BRecordType(detailSymbol);

        int flags = Flags.asMask(new HashSet<>(Lists.of(Flag.OPTIONAL, Flag.PUBLIC)));
        BField messageField = new BField(Names.DETAIL_MESSAGE, null,
                new BVarSymbol(flags, Names.DETAIL_MESSAGE, packageID, symTable.stringType, detailSymbol));
        detailType.fields.add(messageField);
        detailSymbol.scope.define(Names.DETAIL_MESSAGE, messageField.symbol);

        BField causeField = new BField(Names.DETAIL_CAUSE, null,
                new BVarSymbol(flags, Names.DETAIL_CAUSE, packageID, symTable.errorType, detailSymbol));
        detailType.fields.add(causeField);
        detailSymbol.scope.define(Names.DETAIL_CAUSE, causeField.symbol);

        detailType.restFieldType = errorRefRestFieldType;

        // TODO : Remove this. Had to add this due to BIR codegen requires this.
        BInvokableType invokableType = new BInvokableType(new ArrayList<>(), symTable.nilType, null);
        BInvokableSymbol initSymbol = Symbols.createFunctionSymbol(0, Names.INIT_FUNCTION_SUFFIX, packageID,
                invokableType, detailSymbol, false);
        detailSymbol.initializerFunc = new BAttachedFunction(Names.INIT_FUNCTION_SUFFIX, initSymbol, invokableType);
        detailSymbol.scope.define(initSymbol.name, initSymbol);
        return detailType;
    }

    private boolean checkErrorRestParamVarRef(BLangErrorVarRef varRefExpr, boolean unresolvedReference) {
        BLangAccessExpression accessExpression = (BLangAccessExpression) varRefExpr.restVar;
        Name exprName = names.fromIdNode(((BLangSimpleVarRef) accessExpression.expr).variableName);
        BSymbol fSym = symResolver.lookupSymbolInMainSpace(env, exprName);
        if (fSym != null) {
            if (fSym.type.getKind() == TypeKind.MAP) {
                BType constraint = ((BMapType) fSym.type).constraint;
                if (types.isAssignable(constraint, symTable.pureType)) {
                    varRefExpr.restVar.type = constraint;
                } else {
                    varRefExpr.restVar.type = symTable.pureType;
                }
            } else {
                throw new UnsupportedOperationException("rec field base access");
            }
        } else {
            unresolvedReference = true;
        }
        return unresolvedReference;
    }

    @Override
    public void visit(BLangTupleVarRef varRefExpr) {
        List<BType> results = new ArrayList<>();
        for (int i = 0; i < varRefExpr.expressions.size(); i++) {
            ((BLangVariableReference) varRefExpr.expressions.get(i)).lhsVar = true;
            results.add(checkExpr(varRefExpr.expressions.get(i), env, symTable.noType));
        }
        BTupleType actualType = new BTupleType(results);
        if (varRefExpr.restParam != null) {
            BLangExpression restExpr = (BLangExpression) varRefExpr.restParam;
            ((BLangVariableReference) restExpr).lhsVar = true;
            BType checkedType = checkExpr(restExpr, env, symTable.noType);
            if (checkedType.tag != TypeTags.ARRAY) {
                dlog.error(varRefExpr.pos, DiagnosticCode.INVALID_TYPE_FOR_REST_DESCRIPTOR, checkedType);
                resultType = symTable.semanticError;
                return;
            }
            actualType.restType = ((BArrayType) checkedType).eType;
        }
        resultType = types.checkType(varRefExpr, actualType, expType);
    }

    /**
     * This method will recursively check if a multidimensional array has at least one open sealed dimension.
     *
     * @param arrayType array to check if open sealed
     * @return true if at least one dimension is open sealed
     */
    public boolean isArrayOpenSealedType(BArrayType arrayType) {
        if (arrayType.state == BArrayState.OPEN_SEALED) {
            return true;
        }
        if (arrayType.eType.tag == TypeTags.ARRAY) {
            return isArrayOpenSealedType((BArrayType) arrayType.eType);
        }
        return false;
    }

    /**
     * This method will recursively traverse and find the symbol environment of a lambda node (which is given as the
     * enclosing invokable node) which is needed to lookup closure variables. The variable lookup will start from the
     * enclosing invokable node's environment, which are outside of the scope of a lambda function.
     */
    private SymbolEnv findEnclosingInvokableEnv(SymbolEnv env, BLangInvokableNode encInvokable) {
        if (env.enclEnv.node != null && env.enclEnv.node.getKind() == NodeKind.ARROW_EXPR) {
            // if enclosing env's node is arrow expression
            return env.enclEnv;
        }

        if (env.enclEnv.node != null && env.enclEnv.node.getKind() == NodeKind.TRANSACTION) {
            // if enclosing env's node is a transaction
            return env.enclEnv;
        }

        if (env.enclInvokable != null && env.enclInvokable == encInvokable) {
            return findEnclosingInvokableEnv(env.enclEnv, encInvokable);
        }
        return env;
    }

    private boolean isFunctionArgument(BSymbol symbol, List<BLangSimpleVariable> params) {
        return params.stream().anyMatch(param -> (param.symbol.name.equals(symbol.name) &&
                param.type.tag == symbol.type.tag));
    }

    public void visit(BLangFieldBasedAccess fieldAccessExpr) {
        // First analyze the variable reference expression.
        ((BLangVariableReference) fieldAccessExpr.expr).lhsVar = fieldAccessExpr.lhsVar;
        ((BLangVariableReference) fieldAccessExpr.expr).compoundAssignmentLhsVar =
                fieldAccessExpr.compoundAssignmentLhsVar;
        BType varRefType = getTypeOfExprInFieldAccess(fieldAccessExpr.expr);

        // Disallow `expr.ns:attrname` syntax on non xml expressions.
        if (fieldAccessExpr instanceof BLangFieldBasedAccess.BLangNSPrefixedFieldBasedAccess
                && !isXmlAccess(fieldAccessExpr)) {
            dlog.error(fieldAccessExpr.pos, DiagnosticCode.INVALID_FIELD_ACCESS_EXPRESSION);
            resultType = symTable.semanticError;
            return;
        }

        BType actualType;
        // Accessing all fields using * is only supported for XML.
        // todo: remove this, this is no longer supported, this is moved to xml.<*>
        if (fieldAccessExpr.fieldKind == FieldKind.ALL && varRefType.tag != TypeTags.XML) {
            dlog.error(fieldAccessExpr.pos, DiagnosticCode.CANNOT_GET_ALL_FIELDS, varRefType);
            actualType = symTable.semanticError;
        } else {
            if (fieldAccessExpr.optionalFieldAccess) {
                if (fieldAccessExpr.lhsVar || fieldAccessExpr.compoundAssignmentLhsVar) {
                    dlog.error(fieldAccessExpr.pos,
                               DiagnosticCode.OPTIONAL_FIELD_ACCESS_NOT_REQUIRED_ON_LHS);
                    resultType = symTable.semanticError;
                    return;
                }
                actualType = checkOptionalFieldAccessExpr(fieldAccessExpr, varRefType,
                                                          names.fromIdNode(fieldAccessExpr.field));
            } else {
                actualType = checkFieldAccessExpr(fieldAccessExpr, varRefType, names.fromIdNode(fieldAccessExpr.field));
            }
        }

        resultType = types.checkType(fieldAccessExpr, actualType, this.expType);
<<<<<<< HEAD
    }

    private boolean isXmlAccess(BLangFieldBasedAccess fieldAccessExpr) {
        BLangExpression expr = fieldAccessExpr.expr;
        BType exprType = expr.type;

        if (exprType.tag == TypeTags.XML || exprType.tag == TypeTags.XML_ELEMENT) {
            return true;
        }

        if (expr.getKind() == NodeKind.FIELD_BASED_ACCESS_EXPR  && hasLaxOriginalType((BLangFieldBasedAccess) expr)
                && exprType.tag == TypeTags.UNION) {
            Set<BType> memberTypes = ((BUnionType) exprType).getMemberTypes();
            return memberTypes.contains(symTable.xmlType) || memberTypes.contains(symTable.xmlElementType);
          }

        return false;
=======
>>>>>>> 596a4651
    }

    private boolean isXmlAccess(BLangFieldBasedAccess fieldAccessExpr) {
        BLangExpression expr = fieldAccessExpr.expr;
        BType exprType = expr.type;

        if (exprType.tag == TypeTags.XML || exprType.tag == TypeTags.XML_ELEMENT) {
            return true;
        }

        if (expr.getKind() == NodeKind.FIELD_BASED_ACCESS_EXPR  && hasLaxOriginalType((BLangFieldBasedAccess) expr)
                && exprType.tag == TypeTags.UNION) {
            Set<BType> memberTypes = ((BUnionType) exprType).getMemberTypes();
            return memberTypes.contains(symTable.xmlType) || memberTypes.contains(symTable.xmlElementType);
          }

        return false;
    }

    public void visit(BLangIndexBasedAccess indexBasedAccessExpr) {
        // First analyze the variable reference expression.
        ((BLangVariableReference) indexBasedAccessExpr.expr).lhsVar = indexBasedAccessExpr.lhsVar;
        ((BLangVariableReference) indexBasedAccessExpr.expr).compoundAssignmentLhsVar =
                indexBasedAccessExpr.compoundAssignmentLhsVar;
        checkExpr(indexBasedAccessExpr.expr, this.env, symTable.noType);

        BType actualType = checkIndexAccessExpr(indexBasedAccessExpr);

        // If this is on lhs, no need to do type checking further. And null/error
        // will not propagate from parent expressions
        if (indexBasedAccessExpr.lhsVar) {
            indexBasedAccessExpr.originalType = actualType;
            indexBasedAccessExpr.type = actualType;
            resultType = actualType;
            return;
        }

        this.resultType = this.types.checkType(indexBasedAccessExpr, actualType, this.expType);
    }

    public void visit(BLangInvocation iExpr) {
        // Variable ref expression null means this is the leaf node of the variable ref expression tree
        // e.g. foo();, foo(), foo().k;
        if (iExpr.expr == null) {
            // This is a function invocation expression. e.g. foo()
            checkFunctionInvocationExpr(iExpr);
            return;
        }

        Name pkgAlias = names.fromIdNode(iExpr.pkgAlias);
        if (pkgAlias != Names.EMPTY) {
            dlog.error(iExpr.pos, DiagnosticCode.PKG_ALIAS_NOT_ALLOWED_HERE);
            return;
        }

        // Find the variable reference expression type
        final BType exprType = checkExpr(iExpr.expr, this.env, symTable.noType);

        if (iExpr.actionInvocation) {
            checkActionInvocationExpr(iExpr, exprType);
            return;
        }

        BType varRefType = iExpr.expr.type;

        switch (varRefType.tag) {
            case TypeTags.OBJECT:
                // Invoking a function bound to an object
                // First check whether there exist a function with this name
                // Then perform arg and param matching
                checkObjectFunctionInvocationExpr(iExpr, (BObjectType) varRefType);
                break;
            case TypeTags.RECORD:
                boolean methodFound = checkFieldFunctionPointer(iExpr);
                if (!methodFound) {
                    checkInLangLib(iExpr, varRefType);
                }
                break;
            case TypeTags.NONE:
                dlog.error(iExpr.pos, DiagnosticCode.UNDEFINED_FUNCTION, iExpr.name);
                break;
            case TypeTags.SEMANTIC_ERROR:
                break;
            default:
                checkInLangLib(iExpr, varRefType);
        }
    }

    public void visit(BLangLetExpression letExpression) {
        BLetSymbol letSymbol = new BLetSymbol(SymTag.LET, Flags.asMask(new HashSet<>(Lists.of())),
                                              new Name(String.format("$let_symbol_%d$", letCount++)),
                                              env.enclPkg.symbol.pkgID, letExpression.type, env.scope.owner);
        letExpression.env = SymbolEnv.createExprEnv(letExpression, env, letSymbol);
        for (BLangLetVariable letVariable : letExpression.letVarDeclarations) {
            semanticAnalyzer.analyzeDef((BLangNode) letVariable.definitionNode, letExpression.env);
        }
        BType exprType = checkExpr(letExpression.expr, letExpression.env);
        types.checkType(letExpression, exprType, this.expType);
    }

    private void checkInLangLib(BLangInvocation iExpr, BType varRefType) {
        boolean langLibMethodExists = checkLangLibMethodInvocationExpr(iExpr, varRefType);
        if (!langLibMethodExists) {
            dlog.error(iExpr.name.pos, DiagnosticCode.UNDEFINED_FUNCTION, iExpr.name.value);
            resultType = symTable.semanticError;
        }
    }

    private boolean checkFieldFunctionPointer(BLangInvocation iExpr) {
        BType type = checkExpr(iExpr.expr, this.env);
        if (type == symTable.semanticError) {
            return false;
        }
        BSymbol funcSymbol = symResolver.resolveStructField(iExpr.pos, env, names.fromIdNode(iExpr.name), type.tsymbol);
        if (funcSymbol == symTable.notFoundSymbol) {
            return false;
        }
        iExpr.symbol = funcSymbol;
        iExpr.type = ((BInvokableSymbol) funcSymbol).retType;
        checkInvocationParamAndReturnType(iExpr);
        iExpr.functionPointerInvocation = true;
        return true;
    }

    public void visit(BLangTypeInit cIExpr) {
        if ((expType.tag == TypeTags.ANY && cIExpr.userDefinedType == null) || expType.tag == TypeTags.RECORD) {
            dlog.error(cIExpr.pos, DiagnosticCode.INVALID_TYPE_NEW_LITERAL, expType);
            resultType = symTable.semanticError;
            return;
        }

        BType actualType;
        if (cIExpr.userDefinedType != null) {
            actualType = symResolver.resolveTypeNode(cIExpr.userDefinedType, env);
        } else {
            actualType = expType;
        }

        if (actualType == symTable.semanticError) {
            //TODO dlog error?
            resultType = symTable.semanticError;
            return;
        }

        switch (actualType.tag) {
            case TypeTags.OBJECT:
                if ((actualType.tsymbol.flags & Flags.ABSTRACT) == Flags.ABSTRACT) {
                    dlog.error(cIExpr.pos, DiagnosticCode.CANNOT_INITIALIZE_ABSTRACT_OBJECT,
                               actualType.tsymbol);
                    cIExpr.initInvocation.argExprs.forEach(expr -> checkExpr(expr, env, symTable.noType));
                    resultType = symTable.semanticError;
                    return;
                }

                if (((BObjectTypeSymbol) actualType.tsymbol).initializerFunc != null) {
                    cIExpr.initInvocation.symbol = ((BObjectTypeSymbol) actualType.tsymbol).initializerFunc.symbol;
                    checkInvocationParam(cIExpr.initInvocation);
                    cIExpr.initInvocation.type = ((BInvokableSymbol) cIExpr.initInvocation.symbol).retType;
                } else {
                    // If the initializerFunc is null then this is a default constructor invocation. Hence should not
                    // pass any arguments.
                    if (!isValidInitInvocation(cIExpr, (BObjectType) actualType)) {
                        return;
                    }
                }
                break;
            case TypeTags.STREAM:
                if (cIExpr.initInvocation.argExprs.size() != 1) {
                    dlog.error(cIExpr.pos, DiagnosticCode.INVALID_STREAM_CONSTRUCTOR, cIExpr.initInvocation.name);
                    resultType = symTable.semanticError;
                    return;
                }

                BStreamType actualStreamType = (BStreamType) actualType;
                if (actualStreamType.error != null) {
                    BType error = actualStreamType.error;
                    if (!types.containsErrorType(error)) {
                        dlog.error(cIExpr.pos, DiagnosticCode.ERROR_TYPE_EXPECTED, error.toString());
                        resultType = symTable.semanticError;
                        return;
                    }
                }

                BLangExpression iteratorExpr = cIExpr.initInvocation.argExprs.get(0);
                BType constructType = checkExpr(iteratorExpr, env, symTable.noType);
                BUnionType nextReturnType = types.getVarTypeFromIteratorFuncReturnType(constructType);
                BUnionType expectedReturnType = createNextReturnType(cIExpr.pos, (BStreamType) actualType);
                if (nextReturnType == null) {
                    dlog.error(iteratorExpr.pos, DiagnosticCode.MISSING_REQUIRED_METHOD_NEXT,
                            constructType, expectedReturnType);
                    resultType = symTable.semanticError;
                    return;
                }

                types.checkType(iteratorExpr.pos, nextReturnType, expectedReturnType,
                        DiagnosticCode.INCOMPATIBLE_TYPES);
                resultType = actualType;
                return;
            case TypeTags.UNION:
                List<BType> matchingMembers = findMembersWithMatchingInitFunc(cIExpr, (BUnionType) actualType);
                BType matchedType = getMatchingType(matchingMembers, cIExpr, actualType);
                cIExpr.initInvocation.type = symTable.nilType;

                if (matchedType.tag == TypeTags.OBJECT) {
                    if (((BObjectTypeSymbol) matchedType.tsymbol).initializerFunc != null) {
                        cIExpr.initInvocation.symbol = ((BObjectTypeSymbol) matchedType.tsymbol).initializerFunc.symbol;
                        checkInvocationParam(cIExpr.initInvocation);
                        cIExpr.initInvocation.type = ((BInvokableSymbol) cIExpr.initInvocation.symbol).retType;
                        actualType = matchedType;
                        break;
                    } else {
                        if (!isValidInitInvocation(cIExpr, (BObjectType) matchedType)) {
                            return;
                        }
                    }
                }
                types.checkType(cIExpr, matchedType, expType);
                cIExpr.type = matchedType;
                resultType = matchedType;
                return;
            default:
                dlog.error(cIExpr.pos, DiagnosticCode.CANNOT_INFER_OBJECT_TYPE_FROM_LHS, actualType);
                resultType = symTable.semanticError;
                return;
        }

        if (cIExpr.initInvocation.type == null) {
            cIExpr.initInvocation.type = symTable.nilType;
        }
        BType actualTypeInitType = getObjectConstructorReturnType(actualType, cIExpr.initInvocation.type);
        resultType = types.checkType(cIExpr, actualTypeInitType, expType);
    }

    private BUnionType createNextReturnType(DiagnosticPos pos, BStreamType streamType) {
        BRecordType recordType = new BRecordType(null);
        recordType.restFieldType = symTable.noType;
        recordType.sealed = true;

        Name fieldName = Names.VALUE;
        BField field = new BField(fieldName, pos, new BVarSymbol(Flags.PUBLIC,
                fieldName, env.enclPkg.packageID, streamType.constraint, env.scope.owner));
        field.type = streamType.constraint;
        recordType.fields.add(field);

        recordType.tsymbol = Symbols.createRecordSymbol(0, Names.EMPTY, env.enclPkg.packageID,
                recordType, env.scope.owner);
        recordType.tsymbol.scope = new Scope(env.scope.owner);
        recordType.tsymbol.scope.define(fieldName, field.symbol);

        LinkedHashSet<BType> retTypeMembers = new LinkedHashSet<>();
        retTypeMembers.add(recordType);
        if (streamType.error != null) {
            retTypeMembers.add(streamType.error);
        }
        retTypeMembers.add(symTable.nilType);

        BUnionType unionType = BUnionType.create(null, retTypeMembers);
        unionType.tsymbol = Symbols.createTypeSymbol(SymTag.UNION_TYPE, 0, Names.EMPTY,
                env.enclPkg.symbol.pkgID, unionType, env.scope.owner);

        return unionType;
    }

    private boolean isValidInitInvocation(BLangTypeInit cIExpr, BObjectType objType) {

        if (!cIExpr.initInvocation.argExprs.isEmpty()
                && ((BObjectTypeSymbol) objType.tsymbol).initializerFunc == null) {
            dlog.error(cIExpr.pos, DiagnosticCode.TOO_MANY_ARGS_FUNC_CALL,
                       cIExpr.initInvocation.exprSymbol);
            cIExpr.initInvocation.argExprs.forEach(expr -> checkExpr(expr, env, symTable.noType));
            resultType = symTable.semanticError;
            return false;
        }
        return true;
    }

    private BType getObjectConstructorReturnType(BType objType, BType initRetType) {
        if (initRetType.tag == TypeTags.UNION) {
            LinkedHashSet<BType> retTypeMembers = new LinkedHashSet<>();
            retTypeMembers.add(objType);

            retTypeMembers.addAll(((BUnionType) initRetType).getMemberTypes());
            retTypeMembers.remove(symTable.nilType);

            BUnionType unionType = BUnionType.create(null, retTypeMembers);
            unionType.tsymbol = Symbols.createTypeSymbol(SymTag.UNION_TYPE, 0,
                                                         Names.EMPTY, env.enclPkg.symbol.pkgID, unionType,
                                                         env.scope.owner);
            return unionType;
        } else if (initRetType.tag == TypeTags.NIL) {
            return objType;
        }
        return symTable.semanticError;
    }

    private List<BType> findMembersWithMatchingInitFunc(BLangTypeInit cIExpr, BUnionType lhsUnionType) {
        boolean containsSingleObject = lhsUnionType.getMemberTypes().stream()
                .filter(x -> x.tag == TypeTags.OBJECT)
                .count() == 1;

        List<BType> matchingLhsMemberTypes = new ArrayList<>();
        for (BType memberType : lhsUnionType.getMemberTypes()) {
            if (memberType.tag != TypeTags.OBJECT) {
                // member is not an object.
                continue;
            }
            if ((memberType.tsymbol.flags & Flags.ABSTRACT) == Flags.ABSTRACT) {
                dlog.error(cIExpr.pos, DiagnosticCode.CANNOT_INITIALIZE_ABSTRACT_OBJECT,
                           lhsUnionType.tsymbol);
            }

            if (containsSingleObject) {
                return Collections.singletonList(memberType);
            }

            BAttachedFunction initializerFunc = ((BObjectTypeSymbol) memberType.tsymbol).initializerFunc;
            if (isArgsMatchesFunction(cIExpr.argsExpr, initializerFunc)) {
                matchingLhsMemberTypes.add(memberType);
            }
        }
        return matchingLhsMemberTypes;
    }

    private BType getMatchingType(List<BType> matchingLhsMembers, BLangTypeInit cIExpr, BType lhsUnion) {
        if (matchingLhsMembers.isEmpty()) {
            // No union type member found which matches with initializer expression.
            dlog.error(cIExpr.pos, DiagnosticCode.CANNOT_INFER_OBJECT_TYPE_FROM_LHS, lhsUnion);
            resultType = symTable.semanticError;
            return symTable.semanticError;
        } else if (matchingLhsMembers.size() == 1) {
            // We have a correct match.
            return matchingLhsMembers.get(0).tsymbol.type;
        } else {
            // Multiple matches found.
            dlog.error(cIExpr.pos, DiagnosticCode.AMBIGUOUS_TYPES, lhsUnion);
            resultType = symTable.semanticError;
            return symTable.semanticError;
        }
    }

    private boolean isArgsMatchesFunction(List<BLangExpression> invocationArguments, BAttachedFunction function) {
        invocationArguments.forEach(expr -> checkExpr(expr, env, symTable.noType));

        if (function == null) {
            return invocationArguments.isEmpty();
        }

        if (function.symbol.params.isEmpty() && invocationArguments.isEmpty()) {
            return true;
        }

        List<BLangNamedArgsExpression> namedArgs = new ArrayList<>();
        List<BLangExpression> positionalArgs = new ArrayList<>();
        for (BLangExpression argument : invocationArguments) {
            if (argument.getKind() == NodeKind.NAMED_ARGS_EXPR) {
                namedArgs.add((BLangNamedArgsExpression) argument);
            } else {
                positionalArgs.add(argument);
            }
        }

        List<BVarSymbol> requiredParams = function.symbol.params.stream()
                .filter(param -> !param.defaultableParam)
                .collect(Collectors.toList());
        // Given named and positional arguments are less than required parameters.
        if (requiredParams.size() > invocationArguments.size()) {
            return false;
        }

        List<BVarSymbol> defaultableParams = function.symbol.params.stream()
                .filter(param -> param.defaultableParam)
                .collect(Collectors.toList());

        int givenRequiredParamCount = 0;
        for (int i = 0; i < positionalArgs.size(); i++) {
            if (function.symbol.params.size() > i) {
                givenRequiredParamCount++;
                BVarSymbol functionParam = function.symbol.params.get(i);
                // check the type compatibility of positional args against function params.
                if (!types.isAssignable(positionalArgs.get(i).type, functionParam.type)) {
                    return false;
                }
                requiredParams.remove(functionParam);
                defaultableParams.remove(functionParam);
                continue;
            }

            if (function.symbol.restParam != null) {
                BType restParamType = ((BArrayType) function.symbol.restParam.type).eType;
                if (!types.isAssignable(positionalArgs.get(i).type, restParamType)) {
                    return false;
                }
                continue;
            }

            // additional positional args given for function with no rest param
            return false;
        }

        for (BLangNamedArgsExpression namedArg : namedArgs) {
            boolean foundNamedArg = false;
            // check the type compatibility of named args against function params.
            List<BVarSymbol> params = function.symbol.params;
            for (int i = givenRequiredParamCount; i < params.size(); i++) {
                BVarSymbol functionParam = params.get(i);
                if (!namedArg.name.value.equals(functionParam.name.value)) {
                    continue;
                }
                foundNamedArg = true;
                BType namedArgExprType = checkExpr(namedArg.expr, env);
                if (!types.isAssignable(functionParam.type, namedArgExprType)) {
                    // Name matched, type mismatched.
                    return false;
                }
                requiredParams.remove(functionParam);
                defaultableParams.remove(functionParam);
            }
            if (!foundNamedArg) {
                return false;
            }
        }

        // all required params are not given by positional or named args.
        return requiredParams.size() <= 0;
    }

    public void visit(BLangWaitForAllExpr waitForAllExpr) {
        switch (expType.tag) {
            case TypeTags.RECORD:
                checkTypesForRecords(waitForAllExpr);
                break;
            case TypeTags.MAP:
                checkTypesForMap(waitForAllExpr.keyValuePairs, ((BMapType) expType).constraint);
                LinkedHashSet<BType> memberTypesForMap = collectWaitExprTypes(waitForAllExpr.keyValuePairs);
                if (memberTypesForMap.size() == 1) {
                    resultType = new BMapType(TypeTags.MAP,
                            memberTypesForMap.iterator().next(), symTable.mapType.tsymbol);
                    break;
                }
                BUnionType constraintTypeForMap = BUnionType.create(null, memberTypesForMap);
                resultType = new BMapType(TypeTags.MAP, constraintTypeForMap, symTable.mapType.tsymbol);
                break;
            case TypeTags.NONE:
            case TypeTags.ANY:
                checkTypesForMap(waitForAllExpr.keyValuePairs, expType);
                LinkedHashSet<BType> memberTypes = collectWaitExprTypes(waitForAllExpr.keyValuePairs);
                if (memberTypes.size() == 1) {
                    resultType = new BMapType(TypeTags.MAP, memberTypes.iterator().next(), symTable.mapType.tsymbol);
                    break;
                }
                BUnionType constraintType = BUnionType.create(null, memberTypes);
                resultType = new BMapType(TypeTags.MAP, constraintType, symTable.mapType.tsymbol);
                break;
            default:
                dlog.error(waitForAllExpr.pos, DiagnosticCode.INCOMPATIBLE_TYPES, expType,
                           getWaitForAllExprReturnType(waitForAllExpr.keyValuePairs));
                resultType = symTable.semanticError;
                break;
        }
        waitForAllExpr.type = resultType;

        if (resultType != null && resultType != symTable.semanticError) {
            types.setImplicitCastExpr(waitForAllExpr, waitForAllExpr.type, expType);
        }
    }

    private BRecordType getWaitForAllExprReturnType(List<BLangWaitForAllExpr.BLangWaitKeyValue> keyVals) {
        BRecordType retType = new BRecordType(null);
        
        for (BLangWaitForAllExpr.BLangWaitKeyValue keyVal : keyVals) {
            BLangIdentifier fieldName;
            if (keyVal.valueExpr == null || keyVal.valueExpr.getKind() != NodeKind.SIMPLE_VARIABLE_REF) {
                fieldName = keyVal.key;
            } else {
                fieldName = ((BLangSimpleVarRef) keyVal.valueExpr).variableName;
            }

            BSymbol symbol = symResolver.lookupSymbolInMainSpace(env, names.fromIdNode(fieldName));
            BType fieldType = symbol.type.tag == TypeTags.FUTURE ? ((BFutureType) symbol.type).constraint : symbol.type;
            BField field = new BField(names.fromIdNode(keyVal.key), null,
                                      new BVarSymbol(0, names.fromIdNode(keyVal.key), env.enclPkg.packageID,
                                                     fieldType, null));
            retType.fields.add(field);
        }

        retType.restFieldType = symTable.noType;
        retType.sealed = true;
        retType.tsymbol = Symbols.createRecordSymbol(0, Names.EMPTY, env.enclPkg.packageID, retType, null);
        return retType;
    }

    private LinkedHashSet<BType> collectWaitExprTypes(List<BLangWaitForAllExpr.BLangWaitKeyValue> keyVals) {
        LinkedHashSet<BType> memberTypes = new LinkedHashSet<>();
        for (BLangWaitForAllExpr.BLangWaitKeyValue keyVal : keyVals) {
            BType bType = keyVal.keyExpr != null ? keyVal.keyExpr.type : keyVal.valueExpr.type;
            if (bType.tag == TypeTags.FUTURE) {
                memberTypes.add(((BFutureType) bType).constraint);
            } else {
                memberTypes.add(bType);
            }
        }
        return memberTypes;
    }

    private void checkTypesForMap(List<BLangWaitForAllExpr.BLangWaitKeyValue> keyValuePairs, BType expType) {
        keyValuePairs.forEach(keyVal -> checkWaitKeyValExpr(keyVal, expType));
    }

    private void checkTypesForRecords(BLangWaitForAllExpr waitExpr) {
        List<BLangWaitForAllExpr.BLangWaitKeyValue> rhsFields = waitExpr.getKeyValuePairs();
        Map<String, BType> lhsFields = new HashMap<>();
        ((BRecordType) expType).getFields().forEach(field -> lhsFields.put(field.name.value, field.type));

        // check if the record is sealed, if so check if the fields in wait collection is more than the fields expected
        // by the lhs record
        if (((BRecordType) expType).sealed && rhsFields.size() > lhsFields.size()) {
            dlog.error(waitExpr.pos, DiagnosticCode.INCOMPATIBLE_TYPES, expType,
                       getWaitForAllExprReturnType(waitExpr.keyValuePairs));
            resultType = symTable.semanticError;
            return;
        }

        for (BLangWaitForAllExpr.BLangWaitKeyValue keyVal : rhsFields) {
            String key = keyVal.key.value;
            if (!lhsFields.containsKey(key)) {
                // Check if the field is sealed if so you cannot have dynamic fields
                if (((BRecordType) expType).sealed) {
                    dlog.error(waitExpr.pos, DiagnosticCode.INVALID_FIELD_NAME_RECORD_LITERAL, key,
                               expType);
                    resultType = symTable.semanticError;
                } else {
                    // Else if the record is an open record, then check if the rest field type matches the expression
                    BType restFieldType = ((BRecordType) expType).restFieldType;
                    checkWaitKeyValExpr(keyVal, restFieldType);
                }
            } else {
                checkWaitKeyValExpr(keyVal, lhsFields.get(key));
            }
        }
        // If the record literal is of record type and types are validated for the fields, check if there are any
        // required fields missing.
        checkMissingReqFieldsForWait(((BRecordType) expType), rhsFields, waitExpr.pos);

        if (symTable.semanticError != resultType) {
            resultType = expType;
        }
    }

    private void checkMissingReqFieldsForWait(BRecordType type, List<BLangWaitForAllExpr.BLangWaitKeyValue> keyValPairs,
                                              DiagnosticPos pos) {
        type.fields.forEach(field -> {
            // Check if `field` is explicitly assigned a value in the record literal
            boolean hasField = keyValPairs.stream().anyMatch(keyVal -> field.name.value.equals(keyVal.key.value));

            // If a required field is missing, it's a compile error
            if (!hasField && Symbols.isFlagOn(field.symbol.flags, Flags.REQUIRED)) {
                dlog.error(pos, DiagnosticCode.MISSING_REQUIRED_RECORD_FIELD, field.name);
            }
        });
    }

    private void checkWaitKeyValExpr(BLangWaitForAllExpr.BLangWaitKeyValue keyVal, BType type) {
        BLangExpression expr;
        if (keyVal.keyExpr != null) {
            BSymbol symbol = symResolver.lookupSymbolInMainSpace(env, names.fromIdNode
                    (((BLangSimpleVarRef) keyVal.keyExpr).variableName));
            keyVal.keyExpr.type = symbol.type;
            expr = keyVal.keyExpr;
        } else {
            expr = keyVal.valueExpr;
        }
        BFutureType futureType = new BFutureType(TypeTags.FUTURE, type, null);
        checkExpr(expr, env, futureType);
    }

    public void visit(BLangTernaryExpr ternaryExpr) {
        BType condExprType = checkExpr(ternaryExpr.expr, env, this.symTable.booleanType);

        SymbolEnv thenEnv = typeNarrower.evaluateTruth(ternaryExpr.expr, ternaryExpr.thenExpr, env);
        BType thenType = checkExpr(ternaryExpr.thenExpr, thenEnv, expType);

        SymbolEnv elseEnv = typeNarrower.evaluateFalsity(ternaryExpr.expr, ternaryExpr.elseExpr, env);
        BType elseType = checkExpr(ternaryExpr.elseExpr, elseEnv, expType);

        if (condExprType == symTable.semanticError || thenType == symTable.semanticError ||
                elseType == symTable.semanticError) {
            resultType = symTable.semanticError;
        } else if (expType == symTable.noType) {
            if (types.isAssignable(elseType, thenType)) {
                resultType = thenType;
            } else if (types.isAssignable(thenType, elseType)) {
                resultType = elseType;
            } else {
                dlog.error(ternaryExpr.pos, DiagnosticCode.INCOMPATIBLE_TYPES, thenType, elseType);
                resultType = symTable.semanticError;
            }
        } else {
            resultType = expType;
        }
    }

    public void visit(BLangWaitExpr waitExpr) {
        expType = new BFutureType(TypeTags.FUTURE, expType, null);
        checkExpr(waitExpr.getExpression(), env, expType);
        // Handle union types in lhs
        if (resultType.tag == TypeTags.UNION) {
            LinkedHashSet<BType> memberTypes = collectMemberTypes((BUnionType) resultType, new LinkedHashSet<>());
            if (memberTypes.size() == 1) {
                resultType = memberTypes.toArray(new BType[0])[0];
            } else {
                resultType = BUnionType.create(null, memberTypes);
            }
        } else if (resultType != symTable.semanticError) {
            // Handle other types except for semantic errors
            resultType = ((BFutureType) resultType).constraint;
        }
        waitExpr.type = resultType;

        if (resultType != null && resultType != symTable.semanticError) {
            types.setImplicitCastExpr(waitExpr, waitExpr.type, ((BFutureType) expType).constraint);
        }
    }

    private LinkedHashSet<BType> collectMemberTypes(BUnionType unionType, LinkedHashSet<BType> memberTypes) {
        for (BType memberType : unionType.getMemberTypes()) {
            if (memberType.tag == TypeTags.FUTURE) {
                memberTypes.add(((BFutureType) memberType).constraint);
            } else {
                memberTypes.add(memberType);
            }
        }
        return memberTypes;
    }

    @Override
    public void visit(BLangTrapExpr trapExpr) {
        boolean firstVisit = trapExpr.expr.type == null;
        BType actualType;
        BType exprType = checkExpr(trapExpr.expr, env, expType);
        boolean definedWithVar = expType == symTable.noType;

        if (trapExpr.expr.getKind() == NodeKind.WORKER_RECEIVE) {
            if (firstVisit) {
                isTypeChecked = false;
                resultType = expType;
                return;
            } else {
                expType = trapExpr.type;
                exprType = trapExpr.expr.type;
            }
        }

        if (expType == symTable.semanticError || exprType == symTable.semanticError) {
            actualType = symTable.semanticError;
        } else {
            LinkedHashSet<BType> resultTypes = new LinkedHashSet<>();
            if (exprType.tag == TypeTags.UNION) {
                resultTypes.addAll(((BUnionType) exprType).getMemberTypes());
            } else {
                resultTypes.add(exprType);
            }
            resultTypes.add(symTable.errorType);
            actualType = BUnionType.create(null, resultTypes);
        }

        resultType = types.checkType(trapExpr, actualType, expType);
        if (definedWithVar && resultType != null && resultType != symTable.semanticError) {
            types.setImplicitCastExpr(trapExpr.expr, trapExpr.expr.type, resultType);
        }
    }

    public void visit(BLangBinaryExpr binaryExpr) {
        // Bitwise operator should be applied for the future types in the wait expression
        if (expType.tag == TypeTags.FUTURE && binaryExpr.opKind == OperatorKind.BITWISE_OR) {
            BType lhsResultType = checkExpr(binaryExpr.lhsExpr, env, expType);
            BType rhsResultType = checkExpr(binaryExpr.rhsExpr, env, expType);
            // Return if both or atleast one of lhs and rhs types are errors
            if (lhsResultType == symTable.semanticError || rhsResultType == symTable.semanticError) {
                resultType = symTable.semanticError;
                return;
            }
            resultType = BUnionType.create(null, lhsResultType, rhsResultType);
            return;
        }

        checkDecimalCompatibilityForBinaryArithmeticOverLiteralValues(binaryExpr);

        SymbolEnv rhsExprEnv;
        BType lhsType = checkExpr(binaryExpr.lhsExpr, env);
        if (binaryExpr.opKind == OperatorKind.AND) {
            rhsExprEnv = typeNarrower.evaluateTruth(binaryExpr.lhsExpr, binaryExpr.rhsExpr, env);
        } else if (binaryExpr.opKind == OperatorKind.OR) {
            rhsExprEnv = typeNarrower.evaluateFalsity(binaryExpr.lhsExpr, binaryExpr.rhsExpr, env);
        } else {
            rhsExprEnv = env;
        }

        BType rhsType = checkExpr(binaryExpr.rhsExpr, rhsExprEnv);

        // Set error type as the actual type.
        BType actualType = symTable.semanticError;

        // Look up operator symbol if both rhs and lhs types are error types
        if (lhsType != symTable.semanticError && rhsType != symTable.semanticError) {
            BSymbol opSymbol = symResolver.resolveBinaryOperator(binaryExpr.opKind, lhsType, rhsType);

            if (opSymbol == symTable.notFoundSymbol) {
                opSymbol = symResolver.getBinaryEqualityForTypeSets(binaryExpr.opKind, lhsType, rhsType, binaryExpr);
            }

            if (opSymbol == symTable.notFoundSymbol) {
                dlog.error(binaryExpr.pos, DiagnosticCode.BINARY_OP_INCOMPATIBLE_TYPES, binaryExpr.opKind,
                           lhsType, rhsType);
            } else {
                if ((binaryExpr.opKind == OperatorKind.EQUAL || binaryExpr.opKind == OperatorKind.NOT_EQUAL) &&
                        (couldHoldTableValues(lhsType, new ArrayList<>()) &&
                                 couldHoldTableValues(rhsType, new ArrayList<>()))) {
                    dlog.error(binaryExpr.pos, DiagnosticCode.EQUALITY_NOT_YET_SUPPORTED, TABLE_TNAME);
                }

                binaryExpr.opSymbol = (BOperatorSymbol) opSymbol;
                actualType = opSymbol.type.getReturnType();
            }
        }

        resultType = types.checkType(binaryExpr, actualType, expType);
    }

    private void checkDecimalCompatibilityForBinaryArithmeticOverLiteralValues(BLangBinaryExpr binaryExpr) {
        if (expType.tag != TypeTags.DECIMAL) {
            return;
        }

        switch (binaryExpr.opKind) {
            case ADD:
            case SUB:
            case MUL:
            case DIV:
                checkExpr(binaryExpr.lhsExpr, env, expType);
                checkExpr(binaryExpr.rhsExpr, env, expType);
                break;
            default:
                break;
        }
    }

    public void visit(BLangElvisExpr elvisExpr) {
        BType lhsType = checkExpr(elvisExpr.lhsExpr, env);
        BType actualType = symTable.semanticError;
        if (lhsType != symTable.semanticError) {
            if (lhsType.tag == TypeTags.UNION && lhsType.isNullable()) {
                BUnionType unionType = (BUnionType) lhsType;
                LinkedHashSet<BType> memberTypes = unionType.getMemberTypes().stream()
                        .filter(type -> type.tag != TypeTags.NIL)
                        .collect(Collectors.toCollection(LinkedHashSet::new));

                if (memberTypes.size() == 1) {
                    actualType = memberTypes.toArray(new BType[0])[0];
                } else {
                    actualType = BUnionType.create(null, memberTypes);
                }
            } else {
                dlog.error(elvisExpr.pos, DiagnosticCode.OPERATOR_NOT_SUPPORTED, OperatorKind.ELVIS,
                           lhsType);
            }
        }
        BType rhsReturnType = checkExpr(elvisExpr.rhsExpr, env, expType);
        BType lhsReturnType = types.checkType(elvisExpr.lhsExpr.pos, actualType, expType,
                DiagnosticCode.INCOMPATIBLE_TYPES);
        if (rhsReturnType == symTable.semanticError || lhsReturnType == symTable.semanticError) {
            resultType = symTable.semanticError;
        } else if (expType == symTable.noType) {
            if (types.isSameType(rhsReturnType, lhsReturnType)) {
                resultType = lhsReturnType;
            } else {
                dlog.error(elvisExpr.rhsExpr.pos, DiagnosticCode.INCOMPATIBLE_TYPES, lhsReturnType,
                           rhsReturnType);
                resultType = symTable.semanticError;
            }
        } else {
            resultType = expType;
        }
    }

    @Override
    public void visit(BLangGroupExpr groupExpr) {
        resultType = checkExpr(groupExpr.expression, env, expType);
    }

    public void visit(BLangTypedescExpr accessExpr) {
        accessExpr.resolvedType = symResolver.resolveTypeNode(accessExpr.typeNode, env);
        int resolveTypeTag = accessExpr.resolvedType.tag;
        final BType actualType;

        if (resolveTypeTag != TypeTags.TYPEDESC && resolveTypeTag != TypeTags.NONE) {
            actualType = new BTypedescType(accessExpr.resolvedType, null);
        } else {
            actualType = accessExpr.resolvedType;
        }
        resultType = types.checkType(accessExpr, actualType, expType);
    }

    public void visit(BLangUnaryExpr unaryExpr) {
        BType exprType;
        BType actualType = symTable.semanticError;
        if (OperatorKind.UNTAINT.equals(unaryExpr.operator)) {
            exprType = checkExpr(unaryExpr.expr, env);
            if (exprType != symTable.semanticError) {
                actualType = exprType;
            }
        } else if (OperatorKind.TYPEOF.equals(unaryExpr.operator)) {
            exprType = checkExpr(unaryExpr.expr, env);
            if (exprType != symTable.semanticError) {
                actualType = new BTypedescType(exprType, null);
            }
        } else {
            exprType = OperatorKind.ADD.equals(unaryExpr.operator) ? checkExpr(unaryExpr.expr, env, expType) :
                    checkExpr(unaryExpr.expr, env);
            if (exprType != symTable.semanticError) {
                BSymbol symbol = symResolver.resolveUnaryOperator(unaryExpr.pos, unaryExpr.operator, exprType);
                if (symbol == symTable.notFoundSymbol) {
                    dlog.error(unaryExpr.pos, DiagnosticCode.UNARY_OP_INCOMPATIBLE_TYPES,
                               unaryExpr.operator, exprType);
                } else {
                    unaryExpr.opSymbol = (BOperatorSymbol) symbol;
                    actualType = symbol.type.getReturnType();
                }
            }
        }

        resultType = types.checkType(unaryExpr, actualType, expType);
    }

    public void visit(BLangTypeConversionExpr conversionExpr) {
        // Set error type as the actual type.
        BType actualType = symTable.semanticError;

        // Annotation such as <@untainted [T]>, where T is not provided,
        // it's merely a annotation on contextually expected type.
        BLangExpression expr = conversionExpr.expr;
        if (conversionExpr.typeNode == null && !conversionExpr.annAttachments.isEmpty()) {
            BType expType = checkExpr(expr, env, this.expType);
            resultType = expType;
            return;
        }

        BType targetType = symResolver.resolveTypeNode(conversionExpr.typeNode, env);
        conversionExpr.targetType = targetType;
<<<<<<< HEAD
        BType expType = requireTypeInference(conversionExpr.expr) ? targetType : symTable.noType;
        BType sourceType = checkExpr(conversionExpr.expr, env, expType);

        if (types.isTypeCastable(conversionExpr.expr, sourceType, targetType)) {
=======
        BType expType = requireTypeInference(expr, false) ? targetType : symTable.noType;
        BType sourceType = checkExpr(expr, env, expType);

        if (types.isTypeCastable(expr, sourceType, targetType)) {
>>>>>>> 596a4651
            // We reach this block only if the cast is valid, so we set the target type as the actual type.
            actualType = targetType;
        } else {
            dlog.error(conversionExpr.pos, DiagnosticCode.INCOMPATIBLE_TYPES_CAST, sourceType, targetType);
        }
        resultType = types.checkType(conversionExpr, actualType, this.expType);
    }

    @Override
    public void visit(BLangLambdaFunction bLangLambdaFunction) {
        bLangLambdaFunction.type = bLangLambdaFunction.function.symbol.type;
        // creating a copy of the env to visit the lambda function later
        bLangLambdaFunction.capturedClosureEnv = env.createClone();
        env.enclPkg.lambdaFunctions.add(bLangLambdaFunction);
        resultType = types.checkType(bLangLambdaFunction, bLangLambdaFunction.type, expType);
    }

    @Override
    public void visit(BLangArrowFunction bLangArrowFunction) {
        BType expectedType = expType;
        if (expectedType.tag == TypeTags.UNION) {
            BUnionType unionType = (BUnionType) expectedType;
            BType invokableType = unionType.getMemberTypes().stream().filter(type -> type.tag == TypeTags.INVOKABLE)
                    .collect(Collectors.collectingAndThen(Collectors.toList(), list -> {
                                if (list.size() != 1) {
                                    return null;
                                }
                                return list.get(0);
                            }
                    ));

            if (invokableType != null) {
                expectedType = invokableType;
            }
        }
        if (expectedType.tag != TypeTags.INVOKABLE) {
            dlog.error(bLangArrowFunction.pos,
                       DiagnosticCode.ARROW_EXPRESSION_CANNOT_INFER_TYPE_FROM_LHS);
            resultType = symTable.semanticError;
            return;
        }

        BInvokableType expectedInvocation = (BInvokableType) expectedType;
        populateArrowExprParamTypes(bLangArrowFunction, expectedInvocation.paramTypes);
        bLangArrowFunction.body.expr.type = populateArrowExprReturn(bLangArrowFunction, expectedInvocation.retType);
        // if function return type is none, assign the inferred return type
        if (expectedInvocation.retType.tag == TypeTags.NONE) {
            expectedInvocation.retType = bLangArrowFunction.body.expr.type;
        }
        resultType = bLangArrowFunction.funcType = expectedInvocation;
    }

    public void visit(BLangXMLQName bLangXMLQName) {
        String prefix = bLangXMLQName.prefix.value;
        resultType = types.checkType(bLangXMLQName, symTable.stringType, expType);
        // TODO: check isLHS

        if (env.node.getKind() == NodeKind.XML_ATTRIBUTE && prefix.isEmpty()
                && bLangXMLQName.localname.value.equals(XMLConstants.XMLNS_ATTRIBUTE)) {
            ((BLangXMLAttribute) env.node).isNamespaceDeclr = true;
            return;
        }

        if (env.node.getKind() == NodeKind.XML_ATTRIBUTE && prefix.equals(XMLConstants.XMLNS_ATTRIBUTE)) {
            ((BLangXMLAttribute) env.node).isNamespaceDeclr = true;
            return;
        }

        if (prefix.equals(XMLConstants.XMLNS_ATTRIBUTE)) {
            dlog.error(bLangXMLQName.pos, DiagnosticCode.INVALID_NAMESPACE_PREFIX, prefix);
            bLangXMLQName.type = symTable.semanticError;
            return;
        }

<<<<<<< HEAD
=======
        // XML attributes without a namespace prefix does not inherit default namespace
        // https://www.w3.org/TR/xml-names/#defaulting
        if (bLangXMLQName.prefix.value.isEmpty()) {
            return;
        }

>>>>>>> 596a4651
        BSymbol xmlnsSymbol = symResolver.lookupSymbolInPrefixSpace(env, names.fromIdNode(bLangXMLQName.prefix));
        if (prefix.isEmpty() && xmlnsSymbol == symTable.notFoundSymbol) {
            return;
        }

        if (!prefix.isEmpty() && xmlnsSymbol == symTable.notFoundSymbol) {
            dlog.error(bLangXMLQName.pos, DiagnosticCode.UNDEFINED_SYMBOL, prefix);
            bLangXMLQName.type = symTable.semanticError;
            return;
        }

        if (xmlnsSymbol.getKind() == SymbolKind.PACKAGE) {
            xmlnsSymbol = findXMLNamespaceFromPackageConst(bLangXMLQName.localname.value, bLangXMLQName.prefix.value,
                    (BPackageSymbol) xmlnsSymbol, bLangXMLQName.pos);
        }

        if (xmlnsSymbol == null || xmlnsSymbol.getKind() != SymbolKind.XMLNS) {
            resultType = symTable.semanticError;
            return;
        }

        bLangXMLQName.nsSymbol = (BXMLNSSymbol) xmlnsSymbol;
        bLangXMLQName.namespaceURI = bLangXMLQName.nsSymbol.namespaceURI;
    }

    private BSymbol findXMLNamespaceFromPackageConst(String localname, String prefix,
                                                     BPackageSymbol pkgSymbol, DiagnosticPos pos) {
        // Resolve a const from module scope.
        BSymbol constSymbol = symResolver.lookupMemberSymbol(pos, pkgSymbol.scope, env,
                names.fromString(localname), SymTag.CONSTANT);
        if (constSymbol == symTable.notFoundSymbol) {
            dlog.error(pos, DiagnosticCode.UNDEFINED_SYMBOL, prefix + ":" + localname);
            return null;
        }

        // If Resolved const is not a string, it is an error.
        BConstantSymbol constantSymbol = (BConstantSymbol) constSymbol;
        if (constantSymbol.literalType.tag != TypeTags.STRING) {
            dlog.error(pos, DiagnosticCode.INCOMPATIBLE_TYPES, symTable.stringType, constantSymbol.literalType);
            return null;
        }

        // If resolve const contain a string in {namespace url}local form extract namespace uri and local part.
        String constVal = (String) constantSymbol.value.value;
        int s = constVal.indexOf('{');
        int e = constVal.lastIndexOf('}');
        if (e > s + 1) {
            pkgSymbol.isUsed = true;
            String nsURI = constVal.substring(s + 1, e);
            String local = constVal.substring(e);
            return new BXMLNSSymbol(names.fromString(local), nsURI, constantSymbol.pkgID, constantSymbol.owner);
        }

        // Resolved const string is not in valid format.
        dlog.error(pos, DiagnosticCode.INVALID_ATTRIBUTE_REFERENCE, prefix + ":" + localname);
        return null;
    }

    public void visit(BLangXMLAttribute bLangXMLAttribute) {
        SymbolEnv xmlAttributeEnv = SymbolEnv.getXMLAttributeEnv(bLangXMLAttribute, env);

        // check attribute name
        checkExpr(bLangXMLAttribute.name, xmlAttributeEnv, symTable.stringType);

        // check attribute value
        checkExpr(bLangXMLAttribute.value, xmlAttributeEnv, symTable.stringType);

        symbolEnter.defineNode(bLangXMLAttribute, env);
    }

    public void visit(BLangXMLElementLiteral bLangXMLElementLiteral) {
        SymbolEnv xmlElementEnv = SymbolEnv.getXMLElementEnv(bLangXMLElementLiteral, env);

        // Keep track of used namespace prefixes in this element and only add namespace attr for those used ones.
        Set<String> usedPrefixes = new HashSet<>();
        BLangIdentifier elemNamePrefix = ((BLangXMLQName) bLangXMLElementLiteral.startTagName).prefix;
        if (elemNamePrefix != null && !elemNamePrefix.value.isEmpty()) {
            usedPrefixes.add(elemNamePrefix.value);
        }

        // Visit in-line namespace declarations and define the namespace.
        for (BLangXMLAttribute attribute : bLangXMLElementLiteral.attributes) {
            if (attribute.name.getKind() == NodeKind.XML_QNAME && isXmlNamespaceAttribute(attribute)) {
                BLangXMLQuotedString value = attribute.value;
                if (value.getKind() == NodeKind.XML_QUOTED_STRING && value.textFragments.size() > 1) {
                    dlog.error(value.pos, DiagnosticCode.INVALID_XML_NS_INTERPOLATION);
                }
                checkExpr(attribute, xmlElementEnv, symTable.noType);
            }
            BLangIdentifier prefix = ((BLangXMLQName) attribute.name).prefix;
            if (prefix != null && !prefix.value.isEmpty()) {
                usedPrefixes.add(prefix.value);
            }
        }

        // Visit attributes, this may depend on the namespace defined in previous attribute iteration.
        bLangXMLElementLiteral.attributes.forEach(attribute -> {
            if (!(attribute.name.getKind() == NodeKind.XML_QNAME && isXmlNamespaceAttribute(attribute))) {
                checkExpr(attribute, xmlElementEnv, symTable.noType);
            }
        });

        Map<Name, BXMLNSSymbol> namespaces = symResolver.resolveAllNamespaces(xmlElementEnv);
        Name defaultNs = names.fromString(XMLConstants.DEFAULT_NS_PREFIX);
        if (namespaces.containsKey(defaultNs)) {
            bLangXMLElementLiteral.defaultNsSymbol = namespaces.remove(defaultNs);
        }
        for (Map.Entry<Name, BXMLNSSymbol> nsEntry : namespaces.entrySet()) {
            if (usedPrefixes.contains(nsEntry.getKey().value)) {
                bLangXMLElementLiteral.namespacesInScope.put(nsEntry.getKey(), nsEntry.getValue());
            }
        }

        // Visit the tag names
        validateTags(bLangXMLElementLiteral, xmlElementEnv);

        // Visit the children
        bLangXMLElementLiteral.modifiedChildren =
                concatSimilarKindXMLNodes(bLangXMLElementLiteral.children, xmlElementEnv);
        resultType = types.checkType(bLangXMLElementLiteral, symTable.xmlType, expType);
    }

    private boolean isXmlNamespaceAttribute(BLangXMLAttribute attribute) {
        BLangXMLQName attrName = (BLangXMLQName) attribute.name;
        return (attrName.prefix.value.isEmpty()
                    && attrName.localname.value.equals(XMLConstants.XMLNS_ATTRIBUTE))
                || attrName.prefix.value.equals(XMLConstants.XMLNS_ATTRIBUTE);
    }

    public void visit(BLangXMLTextLiteral bLangXMLTextLiteral) {
        checkStringTemplateExprs(bLangXMLTextLiteral.textFragments, false);
        resultType = types.checkType(bLangXMLTextLiteral, symTable.xmlType, expType);
    }

    public void visit(BLangXMLCommentLiteral bLangXMLCommentLiteral) {
        checkStringTemplateExprs(bLangXMLCommentLiteral.textFragments, false);
        resultType = types.checkType(bLangXMLCommentLiteral, symTable.xmlType, expType);
    }

    public void visit(BLangXMLProcInsLiteral bLangXMLProcInsLiteral) {
        checkExpr(bLangXMLProcInsLiteral.target, env, symTable.stringType);
        checkStringTemplateExprs(bLangXMLProcInsLiteral.dataFragments, false);
        resultType = types.checkType(bLangXMLProcInsLiteral, symTable.xmlType, expType);
    }

    public void visit(BLangXMLQuotedString bLangXMLQuotedString) {
        checkStringTemplateExprs(bLangXMLQuotedString.textFragments, false);
        resultType = types.checkType(bLangXMLQuotedString, symTable.stringType, expType);
    }

    public void visit(BLangXMLAttributeAccess xmlAttributeAccessExpr) {
        dlog.error(xmlAttributeAccessExpr.pos,
                           DiagnosticCode.DEPRECATED_XML_ATTRIBUTE_ACCESS);
        resultType = symTable.semanticError;
    }

    public void visit(BLangStringTemplateLiteral stringTemplateLiteral) {
        checkStringTemplateExprs(stringTemplateLiteral.exprs, false);
        resultType = types.checkType(stringTemplateLiteral, symTable.stringType, expType);
    }

    @Override
    public void visit(BLangIntRangeExpression intRangeExpression) {
        checkExpr(intRangeExpression.startExpr, env, symTable.intType);
        checkExpr(intRangeExpression.endExpr, env, symTable.intType);
        resultType = new BArrayType(symTable.intType);
    }

    @Override
    public void visit(BLangRestArgsExpression bLangRestArgExpression) {
        resultType = checkExpr(bLangRestArgExpression.expr, env, expType);
    }

    @Override
    public void visit(BLangNamedArgsExpression bLangNamedArgsExpression) {
        resultType = checkExpr(bLangNamedArgsExpression.expr, env, expType);
        bLangNamedArgsExpression.type = bLangNamedArgsExpression.expr.type;
    }

    @Override
    public void visit(BLangMatchExpression bLangMatchExpression) {
        SymbolEnv matchExprEnv = SymbolEnv.createBlockEnv((BLangBlockStmt) TreeBuilder.createBlockNode(), env);
        checkExpr(bLangMatchExpression.expr, matchExprEnv);

        // Type check and resolve patterns and their expressions
        bLangMatchExpression.patternClauses.forEach(pattern -> {
            if (!pattern.variable.name.value.endsWith(Names.IGNORE.value)) {
                symbolEnter.defineNode(pattern.variable, matchExprEnv);
            }
            checkExpr(pattern.expr, matchExprEnv, expType);
            pattern.variable.type = symResolver.resolveTypeNode(pattern.variable.typeNode, matchExprEnv);
        });

        LinkedHashSet<BType> matchExprTypes = getMatchExpressionTypes(bLangMatchExpression);

        BType actualType;
        if (matchExprTypes.contains(symTable.semanticError)) {
            actualType = symTable.semanticError;
        } else if (matchExprTypes.size() == 1) {
            actualType = matchExprTypes.toArray(new BType[0])[0];
        } else {
            actualType = BUnionType.create(null, matchExprTypes);
        }

        resultType = types.checkType(bLangMatchExpression, actualType, expType);
    }

    @Override
    public void visit(BLangCheckedExpr checkedExpr) {
        visitCheckAndCheckPanicExpr(checkedExpr);
    }

    @Override
    public void visit(BLangCheckPanickedExpr checkedExpr) {
        visitCheckAndCheckPanicExpr(checkedExpr);
    }

    @Override
    public void visit(BLangQueryExpr queryExpr) {
        List<? extends FromClauseNode> fromClauseList = queryExpr.fromClauseList;
        List<? extends WhereClauseNode> whereClauseList = queryExpr.whereClauseList;
        List<? extends LetClauseNode> letClauseList = queryExpr.letClausesList;
        SymbolEnv parentEnv = env;
        for (FromClauseNode fromClause : fromClauseList) {
            parentEnv = typeCheckFromClause((BLangFromClause) fromClause, parentEnv);
        }
        for (LetClauseNode letClauseNode : letClauseList) {
            parentEnv = typeCheckLetClause((BLangLetClause) letClauseNode, parentEnv);
        }
        BLangSelectClause selectClause = queryExpr.selectClause;
        SymbolEnv whereEnv = parentEnv;
        for (WhereClauseNode whereClauseNode : whereClauseList) {
            whereEnv = typeCheckWhereClause((BLangWhereClause) whereClauseNode, selectClause, parentEnv);
        }

        BType expSelectType = expType;
        if (expType.tag == TypeTags.ARRAY) {
            expSelectType = ((BArrayType) expType).eType;
        }

        BType selectType = checkExpr(selectClause.expression, whereEnv, expSelectType);
        resultType = selectType == symTable.semanticError ? selectType : new BArrayType(selectType);
    }

    @Override
    public void visit(BLangQueryAction queryAction) {
        List<? extends FromClauseNode> fromClauseList = queryAction.fromClauseList;
        List<? extends WhereClauseNode> whereClauseList = queryAction.whereClauseList;
        List<? extends LetClauseNode> letClauseList = queryAction.letClauseList;
        BLangDoClause doClauseNode = queryAction.doClause;

        SymbolEnv parentEnv = env;
        for (FromClauseNode fromClause : fromClauseList) {
            parentEnv = typeCheckFromClause((BLangFromClause) fromClause, parentEnv);
        }
        for (LetClauseNode letClauseNode : letClauseList) {
            parentEnv = typeCheckLetClause((BLangLetClause) letClauseNode, parentEnv);
        }

        SymbolEnv whereEnv = parentEnv;
        for (WhereClauseNode whereClauseNode : whereClauseList) {
            BLangWhereClause whereClause = (BLangWhereClause) whereClauseNode;
            checkExpr(whereClause.expression, parentEnv);
            whereEnv = typeNarrower.evaluateTruth(whereClause.expression, doClauseNode, parentEnv);
        }

        SymbolEnv blockEnv = SymbolEnv.createBlockEnv(doClauseNode.body, whereEnv);
        // Analyze foreach node's statements.
        semanticAnalyzer.analyzeStmt(doClauseNode.body, blockEnv);
        BType actualType = BUnionType.create(null, symTable.errorType, symTable.nilType);

        resultType = types.checkType(doClauseNode.pos, actualType, expType,
                DiagnosticCode.INCOMPATIBLE_TYPES);
    }

    private SymbolEnv typeCheckFromClause(BLangFromClause fromClause, SymbolEnv parentEnv) {
        checkExpr(fromClause.collection, parentEnv);

        // Set the type of the foreach node's type node.
        types.setFromClauseTypedBindingPatternType(fromClause);

        SymbolEnv fromClauseEnv = SymbolEnv.createTypeNarrowedEnv(fromClause, parentEnv);
        handleFromClauseVariables(fromClause, fromClauseEnv);

        return fromClauseEnv;
    }

    private SymbolEnv typeCheckLetClause(BLangLetClause letClause, SymbolEnv parentEnv) {
        SymbolEnv letClauseEnv = SymbolEnv.createTypeNarrowedEnv(letClause, parentEnv);
        for (BLangLetVariable letVariable : letClause.letVarDeclarations) {
            semanticAnalyzer.analyzeDef((BLangNode) letVariable.definitionNode, letClauseEnv);
        }
        return letClauseEnv;
    }

    private SymbolEnv typeCheckWhereClause(BLangWhereClause whereClause, BLangSelectClause selectClause,
                                   SymbolEnv parentEnv) {
        checkExpr(whereClause.expression, parentEnv, symTable.booleanType);
        BType actualType = whereClause.expression.type;
        if (TypeTags.TUPLE == actualType.tag) {
            dlog.error(whereClause.expression.pos, DiagnosticCode.INCOMPATIBLE_TYPES,
                       symTable.booleanType, actualType);
        }
        return typeNarrower.evaluateTruth(whereClause.expression, selectClause, parentEnv);
    }

    private void handleFromClauseVariables(BLangFromClause fromClause, SymbolEnv blockEnv) {
        if (fromClause.variableDefinitionNode == null) {
            //not-possible
            return;
        }

        BLangVariable variableNode = (BLangVariable) fromClause.variableDefinitionNode.getVariable();
        // Check whether the foreach node's variables are declared with var.
        if (fromClause.isDeclaredWithVar) {
            // If the foreach node's variables are declared with var, type is `varType`.
            semanticAnalyzer.handleDeclaredVarInForeach(variableNode, fromClause.varType, blockEnv);
            return;
        }
        // If the type node is available, we get the type from it.
        BType typeNodeType = symResolver.resolveTypeNode(variableNode.typeNode, blockEnv);
        // Then we need to check whether the RHS type is assignable to LHS type.
        if (types.isAssignable(fromClause.varType, typeNodeType)) {
            // If assignable, we set types to the variables.
            semanticAnalyzer.handleDeclaredVarInForeach(variableNode, fromClause.varType, blockEnv);
            return;
        }
        // Log an error and define a symbol with the node's type to avoid undeclared symbol errors.
        if (typeNodeType != symTable.semanticError) {
            dlog.error(variableNode.typeNode.pos, DiagnosticCode.INCOMPATIBLE_TYPES, fromClause.varType, typeNodeType);
        }
        semanticAnalyzer.handleDeclaredVarInForeach(variableNode, typeNodeType, blockEnv);
    }

    private void visitCheckAndCheckPanicExpr(BLangCheckedExpr checkedExpr) {
        String operatorType = checkedExpr.getKind() == NodeKind.CHECK_EXPR ? "check" : "checkpanic";
        boolean firstVisit = checkedExpr.expr.type == null;
        BType exprExpType;
        if (expType == symTable.noType) {
            exprExpType = symTable.noType;
        } else {
            exprExpType = BUnionType.create(null, expType, symTable.errorType);
        }

        BType exprType = checkExpr(checkedExpr.expr, env, exprExpType);
        if (checkedExpr.expr.getKind() == NodeKind.WORKER_RECEIVE) {
            if (firstVisit) {
                isTypeChecked = false;
                resultType = expType;
                return;
            } else {
                expType = checkedExpr.type;
                exprType = checkedExpr.expr.type;
            }
        }

        if (exprType.tag != TypeTags.UNION) {
            if (types.isAssignable(exprType, symTable.errorType)) {
                dlog.error(checkedExpr.expr.pos,
                           DiagnosticCode.CHECKED_EXPR_INVALID_USAGE_ALL_ERROR_TYPES_IN_RHS,
                           operatorType);
            } else if (exprType != symTable.semanticError) {
                dlog.error(checkedExpr.expr.pos,
                           DiagnosticCode.CHECKED_EXPR_INVALID_USAGE_NO_ERROR_TYPE_IN_RHS,
                           operatorType);
            }
            checkedExpr.type = symTable.semanticError;
            return;
        }

        BUnionType unionType = (BUnionType) exprType;
        // Filter out the list of types which are not equivalent with the error type.
        Map<Boolean, List<BType>> resultTypeMap = unionType.getMemberTypes().stream()
                .collect(Collectors.groupingBy(memberType -> types.isAssignable(memberType, symTable.errorType)));

        // This list will be used in the desugar phase
        checkedExpr.equivalentErrorTypeList = resultTypeMap.get(true);
        if (checkedExpr.equivalentErrorTypeList == null ||
                checkedExpr.equivalentErrorTypeList.size() == 0) {
            // No member types in this union is equivalent to the error type
            dlog.error(checkedExpr.expr.pos,
                       DiagnosticCode.CHECKED_EXPR_INVALID_USAGE_NO_ERROR_TYPE_IN_RHS, operatorType);
            checkedExpr.type = symTable.semanticError;
            return;
        }

        List<BType> nonErrorTypeList = resultTypeMap.get(false);
        if (nonErrorTypeList == null || nonErrorTypeList.size() == 0) {
            // All member types in the union are equivalent to the error type.
            // Checked expression requires at least one type which is not equivalent to the error type.
            dlog.error(checkedExpr.expr.pos,
                       DiagnosticCode.CHECKED_EXPR_INVALID_USAGE_ALL_ERROR_TYPES_IN_RHS, operatorType);
            checkedExpr.type = symTable.semanticError;
            return;
        }

        BType actualType;
        if (nonErrorTypeList.size() == 1) {
            actualType = nonErrorTypeList.get(0);
        } else {
            actualType = BUnionType.create(null, new LinkedHashSet<>(nonErrorTypeList));
        }

        resultType = types.checkType(checkedExpr, actualType, expType);
    }

    @Override
    public void visit(BLangServiceConstructorExpr serviceConstructorExpr) {
        resultType = serviceConstructorExpr.serviceNode.symbol.type;
    }

    @Override
    public void visit(BLangTypeTestExpr typeTestExpr) {
        typeTestExpr.typeNode.type = symResolver.resolveTypeNode(typeTestExpr.typeNode, env);
        checkExpr(typeTestExpr.expr, env);

        resultType = types.checkType(typeTestExpr, symTable.booleanType, expType);
    }

    public void visit(BLangAnnotAccessExpr annotAccessExpr) {
        checkExpr(annotAccessExpr.expr, this.env, symTable.typeDesc);

        BType actualType = symTable.semanticError;
        BSymbol symbol =
                this.symResolver.resolveAnnotation(annotAccessExpr.pos, env,
                        names.fromString(annotAccessExpr.pkgAlias.getValue()),
                        names.fromString(annotAccessExpr.annotationName.getValue()));
        if (symbol == this.symTable.notFoundSymbol) {
            this.dlog.error(annotAccessExpr.pos, DiagnosticCode.UNDEFINED_ANNOTATION,
                            annotAccessExpr.annotationName.getValue());
        } else {
            annotAccessExpr.annotationSymbol = (BAnnotationSymbol) symbol;
            BType annotType = ((BAnnotationSymbol) symbol).attachedType == null ? symTable.trueType :
                    ((BAnnotationSymbol) symbol).attachedType.type;
            actualType = BUnionType.create(null, annotType, symTable.nilType);
        }

        this.resultType = this.types.checkType(annotAccessExpr, actualType, this.expType);
    }

    // Private methods

    private boolean isValidVariableReference(BLangExpression varRef) {
        switch (varRef.getKind()) {
            case SIMPLE_VARIABLE_REF:
            case RECORD_VARIABLE_REF:
            case TUPLE_VARIABLE_REF:
            case ERROR_VARIABLE_REF:
            case FIELD_BASED_ACCESS_EXPR:
            case INDEX_BASED_ACCESS_EXPR:
            case XML_ATTRIBUTE_ACCESS_EXPR:
                return true;
            default:
                dlog.error(varRef.pos, DiagnosticCode.INVALID_RECORD_BINDING_PATTERN, varRef.type);
                return false;
        }
    }

    private BType populateArrowExprReturn(BLangArrowFunction bLangArrowFunction, BType expectedRetType) {
        SymbolEnv arrowFunctionEnv = SymbolEnv.createArrowFunctionSymbolEnv(bLangArrowFunction, env);
        bLangArrowFunction.params.forEach(param -> symbolEnter.defineNode(param, arrowFunctionEnv));
        return checkExpr(bLangArrowFunction.body.expr, arrowFunctionEnv, expectedRetType);
    }

    private void populateArrowExprParamTypes(BLangArrowFunction bLangArrowFunction, List<BType> paramTypes) {
        if (paramTypes.size() != bLangArrowFunction.params.size()) {
            dlog.error(bLangArrowFunction.pos,
                       DiagnosticCode.ARROW_EXPRESSION_MISMATCHED_PARAMETER_LENGTH,
                       paramTypes.size(), bLangArrowFunction.params.size());
            resultType = symTable.semanticError;
            bLangArrowFunction.params.forEach(param -> param.type = symTable.semanticError);
            return;
        }

        for (int i = 0; i < bLangArrowFunction.params.size(); i++) {
            BLangSimpleVariable paramIdentifier = bLangArrowFunction.params.get(i);
            BType bType = paramTypes.get(i);
            BLangValueType valueTypeNode = (BLangValueType) TreeBuilder.createValueTypeNode();
            valueTypeNode.setTypeKind(bType.getKind());
            paramIdentifier.setTypeNode(valueTypeNode);
            paramIdentifier.type = bType;
        }
    }

    private void checkSefReferences(DiagnosticPos pos, SymbolEnv env, BVarSymbol varSymbol) {
        if (env.enclVarSym == varSymbol) {
            dlog.error(pos, DiagnosticCode.SELF_REFERENCE_VAR, varSymbol.name);
        }
    }

    private boolean isInLocallyDefinedRecord(BSymbol symbol, SymbolEnv env) {
        boolean isLocalSym = (symbol.owner.tag & SymTag.PACKAGE) != SymTag.PACKAGE;
        boolean isInLetExpr = (symbol.owner.tag & SymTag.LET) == SymTag.LET;

        // Skipping let expressions here since they're not allowed as record fields' default values currently and the
        // error message related to that gets logged at a later stage. If we don't skip it here, the error message
        // about let expressions not being allowed will not be logged.
        return isLocalSym && !isInLetExpr &&
                (env.enclType != null && env.enclType.getKind() == NodeKind.RECORD_TYPE);
    }

    public List<BType> getListWithErrorTypes(int count) {
        List<BType> list = new ArrayList<>(count);
        for (int i = 0; i < count; i++) {
            list.add(symTable.semanticError);
        }

        return list;
    }

    private void checkFunctionInvocationExpr(BLangInvocation iExpr) {
        Name funcName = names.fromIdNode(iExpr.name);
        Name pkgAlias = names.fromIdNode(iExpr.pkgAlias);
        BSymbol funcSymbol = symTable.notFoundSymbol;

        BSymbol pkgSymbol = symResolver.resolvePrefixSymbol(env, pkgAlias, getCurrentCompUnit(iExpr));
        if (pkgSymbol == symTable.notFoundSymbol) {
            dlog.error(iExpr.pos, DiagnosticCode.UNDEFINED_MODULE, pkgAlias);
        } else {
            if (funcSymbol == symTable.notFoundSymbol) {
                BSymbol symbol = symResolver.lookupMainSpaceSymbolInPackage(iExpr.pos, env, pkgAlias, funcName);
                if ((symbol.tag & SymTag.VARIABLE) == SymTag.VARIABLE) {
                    funcSymbol = symbol;
                }
                if (symTable.rootPkgSymbol.pkgID.equals(symbol.pkgID) &&
                        (symbol.tag & SymTag.VARIABLE_NAME) == SymTag.VARIABLE_NAME) {
                    funcSymbol = symbol;
                }
            }
            if (funcSymbol == symTable.notFoundSymbol) {
                funcSymbol = symResolver.lookupConstructorSpaceSymbolInPackage(iExpr.pos, env, pkgAlias, funcName);
            }
        }

        if ((funcSymbol.tag & SymTag.ERROR) == SymTag.ERROR
            || ((funcSymbol.tag & SymTag.CONSTRUCTOR) == SymTag.CONSTRUCTOR && funcSymbol.type.tag == TypeTags.ERROR)) {
            iExpr.symbol = funcSymbol;
            iExpr.type = funcSymbol.type;
            checkErrorConstructorInvocation(iExpr);
            return;
        } else if (funcSymbol == symTable.notFoundSymbol || isNotFunction(funcSymbol)) {
            dlog.error(iExpr.pos, DiagnosticCode.UNDEFINED_FUNCTION, funcName);
            iExpr.argExprs.forEach(arg -> checkExpr(arg, env));
            resultType = symTable.semanticError;
            return;
        }
        if (isFunctionPointer(funcSymbol)) {
            iExpr.functionPointerInvocation = true;
            markAndRegisterClosureVariable(funcSymbol, iExpr.pos);
        }
        if (Symbols.isFlagOn(funcSymbol.flags, Flags.REMOTE)) {
            dlog.error(iExpr.pos, DiagnosticCode.INVALID_ACTION_INVOCATION_SYNTAX);
        }
        if (Symbols.isFlagOn(funcSymbol.flags, Flags.RESOURCE)) {
            dlog.error(iExpr.pos, DiagnosticCode.INVALID_RESOURCE_FUNCTION_INVOCATION);
        }
        if (Symbols.isFlagOn(funcSymbol.flags, Flags.DEPRECATED)) {
            dlog.warning(iExpr.pos, DiagnosticCode.USAGE_OF_DEPRECATED_CONSTRUCT, funcName.value);
        }

        if (PackageID.isLangLibPackageID(pkgSymbol.pkgID)) {
            // This will enable, type param support, if the function is called directly.
            this.env = SymbolEnv.createInvocationEnv(iExpr, this.env);
        }
        // Set the resolved function symbol in the invocation expression.
        // This is used in the code generation phase.
        iExpr.symbol = funcSymbol;
        checkInvocationParamAndReturnType(iExpr);
    }

    private void markAndRegisterClosureVariable(BSymbol symbol, DiagnosticPos pos) {
        BLangInvokableNode encInvokable = env.enclInvokable;
        if (symbol.owner instanceof BPackageSymbol) {
            return;
        }
        if (encInvokable != null && encInvokable.flagSet.contains(Flag.LAMBDA)
                && !isFunctionArgument(symbol, encInvokable.requiredParams)) {
            SymbolEnv encInvokableEnv = findEnclosingInvokableEnv(env, encInvokable);
            BSymbol resolvedSymbol = symResolver.lookupClosureVarSymbol(encInvokableEnv, symbol.name, SymTag.VARIABLE);
            if (resolvedSymbol != symTable.notFoundSymbol && !encInvokable.flagSet.contains(Flag.ATTACHED)) {
                resolvedSymbol.closure = true;
                ((BLangFunction) encInvokable).closureVarSymbols.add(new ClosureVarSymbol(resolvedSymbol, pos));
            }
        }
        if (env.node.getKind() == NodeKind.ARROW_EXPR
                && !isFunctionArgument(symbol, ((BLangArrowFunction) env.node).params)) {
            SymbolEnv encInvokableEnv = findEnclosingInvokableEnv(env, encInvokable);
            BSymbol resolvedSymbol = symResolver.lookupClosureVarSymbol(encInvokableEnv, symbol.name, SymTag.VARIABLE);
            if (resolvedSymbol != symTable.notFoundSymbol) {
                resolvedSymbol.closure = true;
                ((BLangArrowFunction) env.node).closureVarSymbols.add(new ClosureVarSymbol(resolvedSymbol, pos));
            }
        }

        // Iterate through parent nodes until a function node is met to find if the variable is used inside
        // a transaction block to mark it as a closure, blocks inside transactions are desugared into functions later.
        BLangNode node = env.node;
        SymbolEnv cEnv = env;
        while (node != null && node.getKind() != NodeKind.FUNCTION) {
            if (node.getKind() == NodeKind.TRANSACTION) {
                SymbolEnv encInvokableEnv = findEnclosingInvokableEnv(env, encInvokable);
                BSymbol resolvedSymbol = symResolver.lookupClosureVarSymbol(encInvokableEnv, symbol.name,
                        SymTag.VARIABLE);
                if (resolvedSymbol != symTable.notFoundSymbol) {
                    resolvedSymbol.closure = true;
                }
                break;
            } else {
                SymbolEnv enclEnv = cEnv.enclEnv;
                if (enclEnv == null) {
                    break;
                }
                cEnv = enclEnv;
                node = cEnv.node;
            }
        }
    }

    private boolean isNotFunction(BSymbol funcSymbol) {
        if ((funcSymbol.tag & SymTag.FUNCTION) == SymTag.FUNCTION) {
            return false;
        }

        if (isFunctionPointer(funcSymbol)) {
            return false;
        }

        return true;
    }

    private boolean isFunctionPointer(BSymbol funcSymbol) {
        if ((funcSymbol.tag & SymTag.FUNCTION) == SymTag.FUNCTION) {
            return false;
        }
        return (funcSymbol.tag & SymTag.FUNCTION) == SymTag.VARIABLE
                && funcSymbol.kind == SymbolKind.FUNCTION
                && (funcSymbol.flags & Flags.NATIVE) != Flags.NATIVE;
    }

    private void checkErrorConstructorInvocation(BLangInvocation iExpr) {
        BType expectedType = this.expType;

        if (expType.getKind() == TypeKind.UNION) {
            BType[] errorMembers = ((BUnionType) expectedType).getMemberTypes()
                    .stream()
                    .filter(memberType -> types.isAssignable(memberType, symTable.errorType))
                    .toArray(BType[]::new);
            if (errorMembers.length > 0) {
                expectedType = BUnionType.create(null, errorMembers);
            }
        }

        if (expType.getKind() == TypeKind.UNION && iExpr.symbol.type == symTable.errorType) {
            BUnionType unionType = (BUnionType) expType;
            long count = unionType.getMemberTypes().stream()
                    .filter(member -> types.isAssignable(iExpr.symbol.type, member))
                    .count();
            // More than one compatible members found, this is ambiguous.
            if (count > 1) {
                dlog.error(iExpr.pos, DiagnosticCode.CANNOT_INFER_ERROR_TYPE, this.expType);
                return;
            }
        } else if (!types.isAssignable(expectedType, symTable.errorType)) {
            if ((iExpr.symbol.tag & SymTag.CONSTRUCTOR) == SymTag.CONSTRUCTOR) {
                expectedType = iExpr.type;
            } else if (expectedType != symTable.noType) {
                // Cannot infer error type from error constructor. 'T1|T2|T3 e = error("r", a="b", b="c");
                dlog.error(iExpr.pos, DiagnosticCode.CANNOT_INFER_ERROR_TYPE, this.expType);
                resultType = symTable.semanticError;
                return;
            } else {
                // var e = <error> error("r");
                expectedType = symTable.errorType;
            }
        }

        BErrorType expectedError = getExpectedErrorType(iExpr.pos, expectedType, iExpr.symbol);
        if (expectedError == null) {
            return;
        }

        if (iExpr.argExprs.isEmpty() && iExpr.requiredArgs.isEmpty() && checkNoArgErrorCtorInvocation(expectedError,
                iExpr.name, iExpr.pos)) {
            return;
        }

        if (nonNamedArgsGiven(iExpr) && (iExpr.symbol.tag & SymTag.CONSTRUCTOR) == SymTag.CONSTRUCTOR) {
            dlog.error(iExpr.argExprs.get(0).pos, DiagnosticCode.INDIRECT_ERROR_CTOR_REASON_NOT_ALLOWED);
            resultType = symTable.semanticError;
            return;
        }

        boolean reasonArgGiven = checkErrorReasonArg(iExpr, expectedError);

        if (expectedError.detailType.tag == TypeTags.RECORD) {
            BRecordType targetErrorDetailRec = (BRecordType) expectedError.detailType;
            BRecordType recordType = createErrorDetailRecordType(iExpr, reasonArgGiven, targetErrorDetailRec);
            if (resultType == symTable.semanticError) {
                return;
            }

            if (!types.isAssignable(recordType, targetErrorDetailRec)) {
                dlog.error(iExpr.pos, DiagnosticCode.INVALID_ERROR_CONSTRUCTOR_DETAIL, iExpr);
                resultType = symTable.semanticError;
                return;
            }
        } else {
            // This is when there is a semantic error in error type, bail out!
            return;
        }
        setErrorReasonParam(iExpr, reasonArgGiven, expectedError);
        setErrorDetailArgsToNamedArgsList(iExpr);

        resultType = expectedError;
        if (iExpr.symbol == symTable.errorType.tsymbol) {
            iExpr.symbol = ((BErrorTypeSymbol) expectedError.tsymbol).ctorSymbol;
        }
    }

    private BErrorType getExpectedErrorType(DiagnosticPos pos, BType expType, BSymbol iExprSymbol) {
        // Direct error ctor invocation.
        if (iExprSymbol == symTable.errorType.tsymbol) {
            if (expType.tag == TypeTags.UNION) {
                List<BType> matchedErrors = ((BUnionType) expType).getMemberTypes().stream()
                        .filter(m -> types.isAssignable(m, iExprSymbol.type))
                        .collect(Collectors.toList());
                if (matchedErrors.size() == 1) {
                    return (BErrorType) matchedErrors.get(0);
                } else {
                    // More than one matched, Cannot infer error type from error constructor.
                    // 'Error0|Error1|T3 e = error(...);
                    dlog.error(pos, DiagnosticCode.CANNOT_INFER_ERROR_TYPE, expType);
                    resultType = symTable.semanticError;
                    return null;
                }
            }
            return (BErrorType) expType;
        } else {
            // Indirect error constructor.
            return (BErrorType) iExprSymbol.type;
        }
    }

    private boolean nonNamedArgsGiven(BLangInvocation iExpr) {
        return iExpr.argExprs.stream().anyMatch(arg -> arg.getKind() != NodeKind.NAMED_ARGS_EXPR);
    }

    private boolean checkErrorReasonArg(BLangInvocation iExpr, BErrorType ctorType) {
        // User defined error
        if (iExpr.type != symTable.errorType) {
            if (ctorType.reasonType.getKind() != TypeKind.FINITE) {
                dlog.error(iExpr.pos, DiagnosticCode.INDIRECT_ERROR_CTOR_NOT_ALLOWED_ON_NON_CONST_REASON,
                           iExpr.type);
                return false;
            } else {
                BFiniteType reasonType = (BFiniteType) ctorType.reasonType;
                if (reasonType.getValueSpace().size() > 1) {
                    dlog.error(iExpr.pos,
                               DiagnosticCode.INDIRECT_ERROR_CTOR_NOT_ALLOWED_ON_NON_CONST_REASON,
                               iExpr.type);
                    return false;
                }
            }
        }
        if (iExpr.argExprs.isEmpty()) {
            return false;
        }

        // if present, error reason should be the first and only positional argument to error constructor.
        BLangExpression firstErrorArg = iExpr.argExprs.get(0);
        if (firstErrorArg.getKind() != NodeKind.NAMED_ARGS_EXPR) {
            checkExpr(firstErrorArg, env, ctorType.reasonType, DiagnosticCode.INVALID_ERROR_REASON_TYPE);
            return true;
        } else if (iExpr.type == symTable.errorType) {
            dlog.error(iExpr.pos, DiagnosticCode.DIRECT_ERROR_CTOR_REASON_NOT_PROVIDED);
        }
        return false;
    }

    private boolean checkNoArgErrorCtorInvocation(BErrorType errorType, BLangIdentifier name, DiagnosticPos pos) {
        if (errorType.reasonType.tag != TypeTags.FINITE) {
            dlog.error(pos, DiagnosticCode.INDIRECT_ERROR_CTOR_NOT_ALLOWED_ON_NON_CONST_REASON, name);
            resultType = symTable.semanticError;
            return true;
        } else {
            BFiniteType finiteType = (BFiniteType) errorType.reasonType;
            if (finiteType.getValueSpace().size() != 1) {
                if (errorType == symTable.errorType) {
                    dlog.error(pos, DiagnosticCode.CANNOT_INFER_ERROR_TYPE, expType.tsymbol.name);
                } else {
                    dlog.error(pos, DiagnosticCode.INDIRECT_ERROR_CTOR_NOT_ALLOWED_ON_NON_CONST_REASON,
                               expType.tsymbol.name);
                }
                resultType = symTable.semanticError;
                return true;
            }
        }
        return false;
    }

    private void setErrorDetailArgsToNamedArgsList(BLangInvocation iExpr) {
        List<BLangExpression> namedArgPositions = new ArrayList<>(iExpr.argExprs.size());
        for (int i = 0; i < iExpr.argExprs.size(); i++) {
            BLangExpression argExpr = iExpr.argExprs.get(i);
            checkExpr(argExpr, env, symTable.pureType);
            if (argExpr.getKind() == NodeKind.NAMED_ARGS_EXPR) {
                iExpr.requiredArgs.add(argExpr);
                namedArgPositions.add(argExpr);
            } else {
                dlog.error(argExpr.pos, DiagnosticCode.ERROR_DETAIL_ARG_IS_NOT_NAMED_ARG);
                resultType = symTable.semanticError;
            }
        }

        for (BLangExpression expr : namedArgPositions) {
            // This check is to filter out additional field assignments when Error detail type is a open record.
            iExpr.argExprs.remove(expr);
        }
    }

    private void setErrorReasonParam(BLangInvocation iExpr, boolean reasonArgGiven, BErrorType ctorType) {
        if (!reasonArgGiven && ctorType.reasonType.getKind() == TypeKind.FINITE) {
            BFiniteType finiteType = (BFiniteType) ctorType.reasonType;
            BLangExpression reasonExpr = (BLangExpression) finiteType.getValueSpace().toArray()[0];
            iExpr.requiredArgs.add(reasonExpr);
            return;
        }
        if (!iExpr.argExprs.isEmpty()) {
            iExpr.requiredArgs.add(iExpr.argExprs.get(0));
            iExpr.argExprs.remove(0);
        }
    }

    /**
     * Create a error detail record using all metadata from {@code targetErrorDetailsType} and put actual error details
     * from {@code iExpr} expression.
     *
     * @param iExpr error constructor invocation
     * @param reasonArgGiven error reason is provided as first argument
     * @param targetErrorDetailsType target error details type to extract metadata such as pkgId from
     * @return error detail record
     */
    // todo: try to re-use recrod literal checking
    private BRecordType createErrorDetailRecordType(BLangInvocation iExpr, boolean reasonArgGiven,
                                                    BRecordType targetErrorDetailsType) {
        List<BLangNamedArgsExpression> namedArgs = getProvidedErrorDetails(iExpr, reasonArgGiven);
        if (namedArgs == null) {
            // error in provided error details
            return null;
        }
        BRecordTypeSymbol recordTypeSymbol = new BRecordTypeSymbol(
                SymTag.RECORD, targetErrorDetailsType.tsymbol.flags, Names.EMPTY, targetErrorDetailsType.tsymbol.pkgID,
                symTable.recordType, null);
        BRecordType recordType = new BRecordType(recordTypeSymbol);
        recordType.sealed = targetErrorDetailsType.sealed;
        recordType.restFieldType = targetErrorDetailsType.restFieldType;

        Set<Name> availableErrorDetailFields = new HashSet<>();
        for (BLangNamedArgsExpression arg : namedArgs) {
            Name fieldName = names.fromIdNode(arg.name);
            BField field = new BField(fieldName, arg.pos, new BVarSymbol(0, fieldName, null, arg.type, null));
            recordType.fields.add(field);
            availableErrorDetailFields.add(fieldName);
        }

        for (BField field : targetErrorDetailsType.fields) {
            boolean notRequired = (field.symbol.flags & Flags.REQUIRED) != Flags.REQUIRED;
            if (notRequired && !availableErrorDetailFields.contains(field.name)) {
                BField defaultableField = new BField(field.name, iExpr.pos,
                        new BVarSymbol(field.symbol.flags, field.name, null, field.type, null));
                recordType.fields.add(defaultableField);
            }
        }

        return recordType;
    }

    private List<BLangNamedArgsExpression> getProvidedErrorDetails(BLangInvocation iExpr, boolean reasonArgGiven) {
        List<BLangNamedArgsExpression> namedArgs = new ArrayList<>();
        for (int i = reasonArgGiven ? 1 : 0; i < iExpr.argExprs.size(); i++) {
            BLangExpression argExpr = iExpr.argExprs.get(i);
            checkExpr(argExpr, env);
            if (argExpr.getKind() != NodeKind.NAMED_ARGS_EXPR) {
                dlog.error(argExpr.pos, DiagnosticCode.ERROR_DETAIL_ARG_IS_NOT_NAMED_ARG);
                resultType = symTable.semanticError;
                return null;
            }

            namedArgs.add((BLangNamedArgsExpression) argExpr);
        }
        return namedArgs;
    }

    private void checkObjectFunctionInvocationExpr(BLangInvocation iExpr, BObjectType objectType) {
        if (objectType.getKind() == TypeKind.SERVICE &&
                !(iExpr.expr.getKind() == NodeKind.SIMPLE_VARIABLE_REF &&
                (Names.SELF.equals(((BLangSimpleVarRef) iExpr.expr).symbol.name)))) {
            dlog.error(iExpr.pos, DiagnosticCode.SERVICE_FUNCTION_INVALID_INVOCATION);
            return;
        }
        // check for object attached function
        Name funcName =
                names.fromString(Symbols.getAttachedFuncSymbolName(objectType.tsymbol.name.value, iExpr.name.value));
        BSymbol funcSymbol =
                symResolver.resolveObjectMethod(iExpr.pos, env, funcName, (BObjectTypeSymbol) objectType.tsymbol);
        if (funcSymbol == symTable.notFoundSymbol || funcSymbol.type.tag != TypeTags.INVOKABLE) {
            if (!checkLangLibMethodInvocationExpr(iExpr, objectType)) {
                dlog.error(iExpr.name.pos, DiagnosticCode.UNDEFINED_FUNCTION_IN_OBJECT, iExpr.name.value,
                           objectType);
                resultType = symTable.semanticError;
                return;
            }
        } else {
            iExpr.symbol = funcSymbol;
        }

        if (Symbols.isFlagOn(funcSymbol.flags, Flags.DEPRECATED)) {
            dlog.warning(iExpr.pos, DiagnosticCode.USAGE_OF_DEPRECATED_CONSTRUCT, funcName.value);
        }

        // __init method can be called in a method-call-expr only when the expression
        // preceding the . is self
        if (iExpr.name.value.equals(Names.USER_DEFINED_INIT_SUFFIX.value) &&
                !(iExpr.expr.getKind() == NodeKind.SIMPLE_VARIABLE_REF &&
                (Names.SELF.equals(((BLangSimpleVarRef) iExpr.expr).symbol.name)))) {
            dlog.error(iExpr.pos, DiagnosticCode.INVALID_INIT_INVOCATION);
        }

        if (Symbols.isFlagOn(funcSymbol.flags, Flags.REMOTE)) {
            dlog.error(iExpr.pos, DiagnosticCode.INVALID_ACTION_INVOCATION_SYNTAX);
        }
        if (Symbols.isFlagOn(funcSymbol.flags, Flags.RESOURCE)) {
            dlog.error(iExpr.pos, DiagnosticCode.INVALID_RESOURCE_FUNCTION_INVOCATION);
        }
        checkInvocationParamAndReturnType(iExpr);
    }

    private void checkActionInvocationExpr(BLangInvocation iExpr, BType epType) {

        BType actualType = symTable.semanticError;
        if (epType == symTable.semanticError || epType.tag != TypeTags.OBJECT
                || ((BLangVariableReference) iExpr.expr).symbol.tag != SymTag.ENDPOINT) {
            dlog.error(iExpr.pos, DiagnosticCode.INVALID_ACTION_INVOCATION);
            resultType = actualType;
            return;
        }

        final BVarSymbol epSymbol = (BVarSymbol) ((BLangVariableReference) iExpr.expr).symbol;

        Name remoteFuncQName = names
                .fromString(Symbols.getAttachedFuncSymbolName(epType.tsymbol.name.value, iExpr.name.value));
        Name actionName = names.fromIdNode(iExpr.name);
        BSymbol remoteFuncSymbol = symResolver
                .lookupMemberSymbol(iExpr.pos, ((BObjectTypeSymbol) epSymbol.type.tsymbol).methodScope, env,
                        remoteFuncQName, SymTag.FUNCTION);
        if (remoteFuncSymbol == symTable.notFoundSymbol || !Symbols.isFlagOn(remoteFuncSymbol.flags, Flags.REMOTE)) {
            dlog.error(iExpr.pos, DiagnosticCode.UNDEFINED_ACTION, actionName,
                       epSymbol.type.tsymbol.name);
            resultType = actualType;
            return;
        }
        iExpr.symbol = remoteFuncSymbol;
        checkInvocationParamAndReturnType(iExpr);
    }

    private boolean checkLangLibMethodInvocationExpr(BLangInvocation iExpr, BType bType) {

        Name funcName = names.fromString(iExpr.name.value);
        BSymbol funcSymbol = symResolver.lookupLangLibMethod(bType, funcName);

        if (funcSymbol == symTable.notFoundSymbol) {
            return false;
        }

        iExpr.symbol = funcSymbol;
        iExpr.langLibInvocation = true;
        SymbolEnv enclEnv = this.env;
        this.env = SymbolEnv.createInvocationEnv(iExpr, this.env);
        if (iExpr.argExprs.isEmpty() || !iExpr.argExprs.get(0).equals(iExpr.expr)) {
            iExpr.argExprs.add(0, iExpr.expr);
        }
        checkInvocationParamAndReturnType(iExpr);
        this.env = enclEnv;

        return true;
    }

    private void checkInvocationParamAndReturnType(BLangInvocation iExpr) {
        BType actualType = checkInvocationParam(iExpr);
        resultType = types.checkType(iExpr, actualType, this.expType);
    }

    private BType checkInvocationParam(BLangInvocation iExpr) {
        if (iExpr.symbol.type.tag != TypeTags.INVOKABLE) {
            dlog.error(iExpr.pos, DiagnosticCode.INVALID_FUNCTION_INVOCATION, iExpr.symbol.type);
            return symTable.noType;
        }

        List<BType> paramTypes = ((BInvokableType) iExpr.symbol.type).getParameterTypes();
        Map<String, BVarSymbol> params = new HashMap<>();
        for (BVarSymbol a : ((BInvokableSymbol) iExpr.symbol).params) {
            if (!a.name.equals(Names.EMPTY)) {
                params.put(a.name.getValue(), a);
            }
        }

        int parameterCount = paramTypes.size();
        iExpr.requiredArgs = new ArrayList<>();

        // Split the different argument types: required args, named args and rest args
        int i = 0;
        BLangExpression vararg = null;
        boolean foundNamedArg = false;
        for (BLangExpression expr : iExpr.argExprs) {
            switch (expr.getKind()) {
                case NAMED_ARGS_EXPR:
                    BVarSymbol varSymbol = params.get(((BLangNamedArgsExpression) expr).name.value);
                    if (!env.enclPkg.packageID.equals(iExpr.symbol.pkgID)
                            && (varSymbol != null && !Symbols.isFlagOn(varSymbol.flags, Flags.PUBLIC))) {
                        // can not provide a named arg, if the arg is not public and the caller is not from same package
                        dlog.error(expr.pos, DiagnosticCode.NON_PUBLIC_ARG_ACCESSED_WITH_NAMED_ARG,
                                   ((BLangNamedArgsExpression) expr).name.value, iExpr.toString());
                    }
                    foundNamedArg = true;
                    if (i < parameterCount) {
                        iExpr.requiredArgs.add(expr);
                    } else {
                        // can not provide a rest parameters as named args
                        dlog.error(expr.pos, DiagnosticCode.TOO_MANY_ARGS_FUNC_CALL, iExpr.name.value);
                    }
                    i++;
                    break;
                case REST_ARGS_EXPR:
                    if (foundNamedArg) {
                        dlog.error(expr.pos, DiagnosticCode.REST_ARG_DEFINED_AFTER_NAMED_ARG);
                        continue;
                    }
                    vararg = expr;
                    break;
                default: // positional args
                    if (foundNamedArg) {
                        dlog.error(expr.pos, DiagnosticCode.POSITIONAL_ARG_DEFINED_AFTER_NAMED_ARG);
                    }
                    if (i < parameterCount) {
                        iExpr.requiredArgs.add(expr);
                    } else {
                        iExpr.restArgs.add(expr);
                    }
                    i++;
                    break;
            }
        }

        return checkInvocationArgs(iExpr, paramTypes, vararg);
    }

    private BType checkInvocationArgs(BLangInvocation iExpr, List<BType> paramTypes, BLangExpression vararg) {
        BType actualType = symTable.semanticError;
        BInvokableSymbol invokableSymbol = (BInvokableSymbol) iExpr.symbol;
        BInvokableType bInvokableType = (BInvokableType) invokableSymbol.type;
        BInvokableTypeSymbol invokableTypeSymbol = (BInvokableTypeSymbol) bInvokableType.tsymbol;
        List<BVarSymbol> nonRestParams = new ArrayList<>(invokableTypeSymbol.params);
        checkNonRestArgs(nonRestParams, iExpr, paramTypes);

        // Check whether the expected param count and the actual args counts are matching.
        if (invokableTypeSymbol.restParam == null && (vararg != null || !iExpr.restArgs.isEmpty())) {
            dlog.error(iExpr.pos, DiagnosticCode.TOO_MANY_ARGS_FUNC_CALL, iExpr.name.value);
            return actualType;
        }

        checkRestArgs(iExpr.restArgs, vararg, invokableTypeSymbol.restParam, iExpr.langLibInvocation);
        BType retType = typeParamAnalyzer.getReturnTypeParams(env, bInvokableType.getReturnType());

        if (iExpr.async) {
            return this.generateFutureType(invokableSymbol, retType);
        } else {
            return retType;
        }
    }

    private BFutureType generateFutureType(BInvokableSymbol invocableSymbol, BType retType) {

        boolean isWorkerStart = invocableSymbol.name.value.startsWith(WORKER_LAMBDA_VAR_PREFIX);
        return new BFutureType(TypeTags.FUTURE, retType, null, isWorkerStart);
    }

    private void checkNonRestArgs(List<BVarSymbol> nonRestParams, BLangInvocation iExpr, List<BType> paramTypes) {
        List<BLangExpression> nonRestArgs = iExpr.requiredArgs;
        List<BVarSymbol> requiredParams = nonRestParams.stream()
                .filter(param -> !param.defaultableParam)
                .collect(Collectors.toList());

        List<BVarSymbol> valueProvidedParams = new ArrayList<>();
        for (int i = 0; i < nonRestArgs.size(); i++) {
            BLangExpression arg = nonRestArgs.get(i);
            final BType expectedType = paramTypes.get(i);

            // Special case handling for the first param because for parameterized invocations, we have added the
            // value on which the function is invoked as the first param of the function call. If we run checkExpr()
            // on it, it will recursively add the first param to argExprs again, resulting in a too many args in
            // function call error.
            if (i == 0 && arg.typeChecked && iExpr.expr != null && iExpr.expr == arg) {
                types.checkType(arg.pos, arg.type, expectedType, DiagnosticCode.INCOMPATIBLE_TYPES);
                types.setImplicitCastExpr(arg, arg.type, expectedType);
            }

            if (arg.getKind() != NodeKind.NAMED_ARGS_EXPR) {
                // if arg is positional, corresponding parameter in the same position should be of same type.
                if (i < nonRestParams.size()) {
                    BVarSymbol param = nonRestParams.get(i);
                    checkTypeParamExpr(arg, this.env, param.type, iExpr.langLibInvocation);
                    valueProvidedParams.add(param);
                    requiredParams.remove(param);
                    continue;
                }
                // if no such parameter, too many arg have been given.
                dlog.error(arg.pos, DiagnosticCode.TOO_MANY_ARGS_FUNC_CALL, iExpr.name.value);
                return;
            }

            if (arg.getKind() == NodeKind.NAMED_ARGS_EXPR) {
                // if arg is named, function should have a parameter with this name.
                BLangIdentifier argName = ((NamedArgNode) arg).getName();
                BVarSymbol varSym = nonRestParams.stream()
                        .filter(param -> param.getName().value.equals(argName.value))
                        .findAny()
                        .orElse(null);
                if (varSym == null) {
                    dlog.error(arg.pos, DiagnosticCode.UNDEFINED_PARAMETER, argName);
                    break;
                }
                requiredParams.remove(varSym);
                if (valueProvidedParams.contains(varSym)) {
                    dlog.error(arg.pos, DiagnosticCode.DUPLICATE_NAMED_ARGS, varSym.name.value);
                    continue;
                }
                checkTypeParamExpr(arg, this.env, varSym.type, iExpr.langLibInvocation);
                valueProvidedParams.add(varSym);
            }
        }
        for (BVarSymbol reqParam : requiredParams) {
            // log an error if any of the required parameters are not given.
            dlog.error(iExpr.pos, DiagnosticCode.MISSING_REQUIRED_PARAMETER, reqParam.name,
                       iExpr.name.value);
        }
    }

    private void checkRestArgs(List<BLangExpression> restArgExprs, BLangExpression vararg, BVarSymbol restParam,
                               boolean langlibInvocation) {
        if (vararg != null && !restArgExprs.isEmpty()) {
            dlog.error(vararg.pos, DiagnosticCode.INVALID_REST_ARGS);
            return;
        }

        if (vararg != null) {
            checkTypeParamExpr(vararg.getKind() == NodeKind.REST_ARGS_EXPR ?
                                       ((BLangRestArgsExpression) vararg).expr.pos : vararg.pos,
                               vararg, this.env, restParam.type, langlibInvocation);
            restArgExprs.add(vararg);
            return;
        }

        if (restArgExprs.isEmpty()) {
            return;
        }

        BType restType = ((BArrayType) restParam.type).eType;
        for (BLangExpression arg : restArgExprs) {
            checkTypeParamExpr(arg, this.env, restType, true);
        }
    }

    private void checkTypeParamExpr(BLangExpression arg, SymbolEnv env, BType expectedType,
                                    boolean inferTypeForNumericLiteral) {
        checkTypeParamExpr(arg.pos, arg, env, expectedType, inferTypeForNumericLiteral);
    }

    private void checkTypeParamExpr(DiagnosticPos pos, BLangExpression arg, SymbolEnv env, BType expectedType,
                                    boolean inferTypeForNumericLiteral) {

        if (typeParamAnalyzer.notRequireTypeParams(env)) {
            checkExpr(arg, env, expectedType);
            return;
        }
        if (requireTypeInference(arg, inferTypeForNumericLiteral)) {
            // Need to infer the type. Calculate matching bound type, with no type.
            BType expType = typeParamAnalyzer.getMatchingBoundType(expectedType, env);
            BType inferredType = checkExpr(arg, env, expType);
            typeParamAnalyzer.checkForTypeParamsInArg(pos, inferredType, this.env, expectedType);
            return;
        }
        checkExpr(arg, env, expectedType);
        typeParamAnalyzer.checkForTypeParamsInArg(pos, arg.type, this.env, expectedType);
    }

    private boolean requireTypeInference(BLangExpression expr, boolean inferTypeForNumericLiteral) {

        switch (expr.getKind()) {
            case GROUP_EXPR:
                return requireTypeInference(((BLangGroupExpr) expr).expression, inferTypeForNumericLiteral);
            case ARROW_EXPR:
            case LIST_CONSTRUCTOR_EXPR:
            case RECORD_LITERAL_EXPR:
                return true;
            case NUMERIC_LITERAL:
                return inferTypeForNumericLiteral;
            default:
                return false;
        }
    }

    private BType checkMappingField(RecordLiteralNode.RecordField field, BType mappingType) {
        BType fieldType = symTable.semanticError;
        boolean keyValueField = field.isKeyValueField();
        boolean spreadOpField = field.getKind() == NodeKind.RECORD_LITERAL_SPREAD_OP;

        BLangExpression valueExpr = null;

        if (keyValueField) {
            valueExpr = ((BLangRecordKeyValueField) field).valueExpr;
        } else if (!spreadOpField) {
            valueExpr = (BLangRecordLiteral.BLangRecordVarNameField) field;
        }

        switch (mappingType.tag) {
            case TypeTags.RECORD:
                if (keyValueField) {
                    BLangRecordKey key = ((BLangRecordKeyValueField) field).key;
                    fieldType = checkRecordLiteralKeyExpr(key.expr, key.computedKey, (BRecordType) mappingType);
                } else if (spreadOpField) {
                    BLangExpression spreadExpr = ((BLangRecordLiteral.BLangRecordSpreadOperatorField) field).expr;
                    checkExpr(spreadExpr, this.env);

                    BType spreadExprType = spreadExpr.type;
                    if (spreadExprType.tag == TypeTags.MAP) {
                        return symTable.noType;
                    }

                    if (spreadExprType.tag != TypeTags.RECORD) {
                        dlog.error(spreadExpr.pos, DiagnosticCode.INCOMPATIBLE_TYPES_SPREAD_OP,
                                   spreadExprType);
                        return symTable.semanticError;
                    }

                    boolean errored = false;
                    for (BField bField : ((BRecordType) spreadExprType).getFields()) {
                        BType specFieldType = bField.type;
                        BType expectedFieldType = checkRecordLiteralKeyByName(spreadExpr.pos, this.env, bField.name,
                                                                   (BRecordType) mappingType);
                        if (expectedFieldType != symTable.semanticError &&
                                !types.isAssignable(specFieldType, expectedFieldType)) {
                            dlog.error(spreadExpr.pos, DiagnosticCode.INCOMPATIBLE_TYPES_FIELD,
                                       expectedFieldType, bField.name, specFieldType);
                            if (!errored) {
                                errored = true;
                            }
                        }
                    }
                    return errored ? symTable.semanticError : symTable.noType;
                } else {
                    fieldType = checkRecordLiteralKeyExpr((BLangRecordLiteral.BLangRecordVarNameField) field, false,
                                                          (BRecordType) mappingType);
                }
                break;
            case TypeTags.MAP:
                if (spreadOpField) {
                    BLangExpression spreadExp = ((BLangRecordLiteral.BLangRecordSpreadOperatorField) field).expr;
                    BType spreadOpType = checkExpr(spreadExp, this.env);
                    BType spreadOpMemberType;

                    switch (spreadOpType.tag) {
                        case TypeTags.RECORD:
                            List<BType> types = new ArrayList<>();
                            BRecordType recordType = (BRecordType) spreadOpType;

                            for (BField recField : recordType.fields) {
                                types.add(recField.type);
                            }

                            if (!recordType.sealed) {
                                types.add(recordType.restFieldType);
                            }

                            spreadOpMemberType = getRepresentativeBroadType(types);
                            break;
                        case TypeTags.MAP:
                            spreadOpMemberType = ((BMapType) spreadOpType).constraint;
                            break;
                        default:
                            dlog.error(spreadExp.pos, DiagnosticCode.INCOMPATIBLE_TYPES_SPREAD_OP,
                                       spreadOpType);
                            return symTable.semanticError;
                    }

                    return types.checkType(spreadExp.pos, spreadOpMemberType, ((BMapType) mappingType).constraint,
                                           DiagnosticCode.INCOMPATIBLE_TYPES);
                }

                boolean validMapKey;
                if (keyValueField) {
                    BLangRecordKey key = ((BLangRecordKeyValueField) field).key;
                    validMapKey = checkValidJsonOrMapLiteralKeyExpr(key.expr, key.computedKey);
                } else {
                    validMapKey = checkValidJsonOrMapLiteralKeyExpr((BLangRecordLiteral.BLangRecordVarNameField) field,
                                                                    false);
                }

                fieldType = validMapKey ? ((BMapType) mappingType).constraint : symTable.semanticError;
                break;
        }


        if (spreadOpField) {
            // If we reach this point for a spread operator it is due to the mapping type being a semantic error.
            // In such a scenario, valueExpr would be null here, and fieldType would be symTable.semanticError.
            // We set the spread op expression as the valueExpr here, to check it against symTable.semanticError.
            valueExpr = ((BLangRecordLiteral.BLangRecordSpreadOperatorField) field).expr;
        }

        BLangExpression exprToCheck = valueExpr;
        if (this.nonErrorLoggingCheck) {
            valueExpr.cloneAttempt++;
            exprToCheck = nodeCloner.clone(valueExpr);
        }

        return checkExpr(exprToCheck, this.env, fieldType);
    }

    private BType checkRecordLiteralKeyExpr(BLangExpression keyExpr, boolean computedKey, BRecordType recordType) {
        Name fieldName;

        if (computedKey) {
            checkExpr(keyExpr, this.env, symTable.stringType);

            if (keyExpr.type == symTable.semanticError) {
                return symTable.semanticError;
            }

            LinkedHashSet<BType> fieldTypes = recordType.fields.stream()
                    .map(field -> field.type)
                    .collect(Collectors.toCollection(LinkedHashSet::new));

            if (recordType.restFieldType.tag != TypeTags.NONE) {
                fieldTypes.add(recordType.restFieldType);
            }

            return BUnionType.create(null, fieldTypes);
        } else if (keyExpr.getKind() == NodeKind.SIMPLE_VARIABLE_REF) {
            BLangSimpleVarRef varRef = (BLangSimpleVarRef) keyExpr;
            fieldName = names.fromIdNode(varRef.variableName);
        } else if (keyExpr.getKind() == NodeKind.LITERAL && ((BLangLiteral) keyExpr).type.tag == TypeTags.STRING) {
            fieldName = names.fromString((String) ((BLangLiteral) keyExpr).value);
        } else {
            dlog.error(keyExpr.pos, DiagnosticCode.INVALID_RECORD_LITERAL_KEY);
            return symTable.semanticError;
        }

        // Check whether the struct field exists
        return checkRecordLiteralKeyByName(keyExpr.pos, this.env, fieldName, recordType);
    }
<<<<<<< HEAD

    private BType checkRecordLiteralKeyByName(DiagnosticPos pos, SymbolEnv env, Name key, BRecordType recordType) {
        BSymbol fieldSymbol = symResolver.resolveStructField(pos, env, key, recordType.tsymbol);
        if (fieldSymbol != symTable.notFoundSymbol) {
            return fieldSymbol.type;
        }

        if (recordType.sealed) {
            dlog.error(pos, DiagnosticCode.UNDEFINED_STRUCTURE_FIELD_WITH_TYPE, key,
                       recordType.tsymbol.type.getKind().typeName(), recordType);
            return symTable.semanticError;
        }

=======

    private BType checkRecordLiteralKeyByName(DiagnosticPos pos, SymbolEnv env, Name key, BRecordType recordType) {
        BSymbol fieldSymbol = symResolver.resolveStructField(pos, env, key, recordType.tsymbol);
        if (fieldSymbol != symTable.notFoundSymbol) {
            return fieldSymbol.type;
        }

        if (recordType.sealed) {
            dlog.error(pos, DiagnosticCode.UNDEFINED_STRUCTURE_FIELD_WITH_TYPE, key,
                       recordType.tsymbol.type.getKind().typeName(), recordType);
            return symTable.semanticError;
        }

>>>>>>> 596a4651
        return recordType.restFieldType;
    }

    private boolean checkValidJsonOrMapLiteralKeyExpr(BLangExpression keyExpr, boolean computedKey) {
        if (computedKey) {
            checkExpr(keyExpr, this.env, symTable.stringType);

            if (keyExpr.type == symTable.semanticError) {
                return false;
            }
            return true;
        } else if (keyExpr.getKind() == NodeKind.SIMPLE_VARIABLE_REF ||
                (keyExpr.getKind() == NodeKind.LITERAL && ((BLangLiteral) keyExpr).type.tag == TypeTags.STRING)) {
            return true;
        }
        dlog.error(keyExpr.pos, DiagnosticCode.INVALID_RECORD_LITERAL_KEY);
        return false;
    }

    private BType addNilForNillableIndexBasedAccess(BType actualType) {
        // index based map/record access always returns a nil-able type for optional/rest fields.
        if (actualType.isNullable()) {
            return actualType;
        }

        return BUnionType.create(null, actualType, symTable.nilType);
    }

    private BType checkRecordRequiredFieldAccess(BLangVariableReference varReferExpr, Name fieldName,
                                                 BRecordType recordType) {
        BSymbol fieldSymbol = symResolver.resolveStructField(varReferExpr.pos, this.env, fieldName, recordType.tsymbol);

        if (fieldSymbol == symTable.notFoundSymbol || Symbols.isOptional(fieldSymbol)) {
            return symTable.semanticError;
        }

        // Set the field symbol to use during the code generation phase.
        varReferExpr.symbol = fieldSymbol;
        return fieldSymbol.type;
    }

    private BType checkRecordOptionalFieldAccess(BLangVariableReference varReferExpr, Name fieldName,
                                                 BRecordType recordType) {
        BSymbol fieldSymbol = symResolver.resolveStructField(varReferExpr.pos, this.env, fieldName, recordType.tsymbol);

        if (fieldSymbol == symTable.notFoundSymbol || !Symbols.isOptional(fieldSymbol)) {
            return symTable.semanticError;
        }

        // Set the field symbol to use during the code generation phase.
        varReferExpr.symbol = fieldSymbol;
        return fieldSymbol.type;
    }

    private BType checkRecordRestFieldAccess(BLangVariableReference varReferExpr, Name fieldName,
                                             BRecordType recordType) {
        BSymbol fieldSymbol = symResolver.resolveStructField(varReferExpr.pos, this.env, fieldName, recordType.tsymbol);

        if (fieldSymbol != symTable.notFoundSymbol) {
            // The field should not exist as a required or optional field.
            return symTable.semanticError;
        }

        if (recordType.sealed) {
            return symTable.semanticError;
        }

        return recordType.restFieldType;
    }

    private BType checkObjectFieldAccess(BLangFieldBasedAccess bLangFieldBasedAccess,
                                         Name fieldName, BObjectType objectType) {
        BSymbol fieldSymbol = symResolver.resolveStructField(bLangFieldBasedAccess.pos,
                this.env, fieldName, objectType.tsymbol);

        if (fieldSymbol != symTable.notFoundSymbol) {
            // Setting the field symbol. This is used during the code generation phase
            bLangFieldBasedAccess.symbol = fieldSymbol;
            return fieldSymbol.type;
        }

        // check if it is an attached function pointer call
        Name objFuncName = names.fromString(Symbols.getAttachedFuncSymbolName(objectType.tsymbol.name.value,
                fieldName.value));
        fieldSymbol = symResolver.resolveObjectField(bLangFieldBasedAccess.pos, env, objFuncName, objectType.tsymbol);

        if (fieldSymbol == symTable.notFoundSymbol) {
            dlog.error(bLangFieldBasedAccess.field.pos,
                       DiagnosticCode.UNDEFINED_STRUCTURE_FIELD_WITH_TYPE, fieldName,
                       objectType.tsymbol.type.getKind().typeName(), objectType.tsymbol);
            return symTable.semanticError;
        }

        // Setting the field symbol. This is used during the code generation phase
        bLangFieldBasedAccess.symbol = fieldSymbol;
        return fieldSymbol.type;
    }

    private BType checkTupleFieldType(BType tupleType, int indexValue) {
        BTupleType bTupleType = (BTupleType) tupleType;
        if (bTupleType.tupleTypes.size() <= indexValue && bTupleType.restType != null) {
            return bTupleType.restType;
        } else if (indexValue < 0 || bTupleType.tupleTypes.size() <= indexValue) {
            return symTable.semanticError;
        }
        return bTupleType.tupleTypes.get(indexValue);
    }

    private void validateTags(BLangXMLElementLiteral bLangXMLElementLiteral, SymbolEnv xmlElementEnv) {
        // check type for start and end tags
        BLangExpression startTagName = bLangXMLElementLiteral.startTagName;
        checkExpr(startTagName, xmlElementEnv, symTable.stringType);
        BLangExpression endTagName = bLangXMLElementLiteral.endTagName;
        if (endTagName == null) {
            return;
        }

        checkExpr(endTagName, xmlElementEnv, symTable.stringType);
        if (startTagName.getKind() == NodeKind.XML_QNAME && endTagName.getKind() == NodeKind.XML_QNAME &&
                startTagName.equals(endTagName)) {
            return;
        }

        if (startTagName.getKind() != NodeKind.XML_QNAME && endTagName.getKind() != NodeKind.XML_QNAME) {
            return;
        }

        dlog.error(bLangXMLElementLiteral.pos, DiagnosticCode.XML_TAGS_MISMATCH);
    }

    private void checkStringTemplateExprs(List<BLangExpression> exprs, boolean allowXml) {
        for (BLangExpression expr : exprs) {
            checkExpr(expr, env);

            BType type = expr.type;

            if (type == symTable.semanticError) {
                continue;
            }

            if (type.tag >= TypeTags.JSON) {
                if (allowXml) {
                    if (type.tag != TypeTags.XML) {
                        dlog.error(expr.pos, DiagnosticCode.INCOMPATIBLE_TYPES,
                                   BUnionType.create(null, symTable.intType, symTable.floatType,
                                                                    symTable.decimalType, symTable.stringType,
                                                                    symTable.booleanType, symTable.xmlType), type);
                    }
                    continue;
                }

                dlog.error(expr.pos, DiagnosticCode.INCOMPATIBLE_TYPES,
                           BUnionType.create(null, symTable.intType, symTable.floatType,
                                                            symTable.decimalType, symTable.stringType,
                                                            symTable.booleanType), type);
            }
        }
    }

    /**
     * Concatenate the consecutive text type nodes, and get the reduced set of children.
     *
     * @param exprs         Child nodes
     * @param xmlElementEnv
     * @return Reduced set of children
     */
    private List<BLangExpression> concatSimilarKindXMLNodes(List<BLangExpression> exprs, SymbolEnv xmlElementEnv) {
        List<BLangExpression> newChildren = new ArrayList<>();
        List<BLangExpression> tempConcatExpressions = new ArrayList<>();

        for (BLangExpression expr : exprs) {
            BType exprType = checkExpr(expr, xmlElementEnv);
            if (exprType == symTable.xmlType) {
                if (!tempConcatExpressions.isEmpty()) {
                    newChildren.add(getXMLTextLiteral(tempConcatExpressions));
                    tempConcatExpressions = new ArrayList<>();
                }
                newChildren.add(expr);
                continue;
            }

            BType type = expr.type;
            if (type.tag >= TypeTags.JSON) {
                if (type != symTable.semanticError && !TypeTags.isXMLTypeTag(type.tag)) {
                    dlog.error(expr.pos, DiagnosticCode.INCOMPATIBLE_TYPES,
                               BUnionType.create(null, symTable.intType, symTable.floatType,
                                                                symTable.decimalType, symTable.stringType,
                                                                symTable.booleanType, symTable.xmlType), type);
                }
                continue;
            }

            tempConcatExpressions.add(expr);
        }

        // Add remaining concatenated text nodes as children
        if (!tempConcatExpressions.isEmpty()) {
            newChildren.add(getXMLTextLiteral(tempConcatExpressions));
        }

        return newChildren;
    }

    private BLangExpression getXMLTextLiteral(List<BLangExpression> exprs) {
        BLangXMLTextLiteral xmlTextLiteral = (BLangXMLTextLiteral) TreeBuilder.createXMLTextLiteralNode();
        xmlTextLiteral.textFragments = exprs;
        xmlTextLiteral.pos = exprs.get(0).pos;
        xmlTextLiteral.type = symTable.xmlType;
        return xmlTextLiteral;
    }

    private BType getTypeOfExprInFieldAccess(BLangExpression expr) {
        checkExpr(expr, this.env, symTable.noType);
        return expr.type;
    }

    private BType getAccessExprFinalType(BLangAccessExpression accessExpr, BType actualType) {

        // Cache the actual type of the field. This will be used in desuagr phase to create safe navigation.
        accessExpr.originalType = actualType;

        BUnionType unionType = BUnionType.create(null, actualType);

        if (returnsNull(accessExpr)) {
            unionType.add(symTable.nilType);
        }

        BType parentType = accessExpr.expr.type;
        if (accessExpr.errorSafeNavigation
                && (parentType.tag == TypeTags.SEMANTIC_ERROR || (parentType.tag == TypeTags.UNION
                && ((BUnionType) parentType).getMemberTypes().contains(symTable.errorType)))) {
            unionType.add(symTable.errorType);
        }

        // If there's only one member, and the one an only member is:
        //    a) nilType OR
        //    b) not-nullable 
        // then return that only member, as the return type.
        if (unionType.getMemberTypes().size() == 1) {
            return unionType.getMemberTypes().toArray(new BType[0])[0];
        }

        return unionType;
    }

    private boolean returnsNull(BLangAccessExpression accessExpr) {
        BType parentType = accessExpr.expr.type;
        if (parentType.isNullable() && parentType.tag != TypeTags.JSON) {
            return true;
        }

        // Check whether this is a map access by index. If not, null is not a possible return type.
        if (parentType.tag != TypeTags.MAP) {
            return false;
        }

        // A map access with index, returns nullable type
        if (accessExpr.getKind() == NodeKind.INDEX_BASED_ACCESS_EXPR && accessExpr.expr.type.tag == TypeTags.MAP) {
            BType constraintType = ((BMapType) accessExpr.expr.type).constraint;

            // JSON and any is special cased here, since those are two union types, with null within them.
            // Therefore return 'type' will not include null.
            return constraintType != null && constraintType.tag != TypeTags.ANY && constraintType.tag != TypeTags.JSON;
        }

        return false;
    }

    private BType checkObjectFieldAccessExpr(BLangFieldBasedAccess fieldAccessExpr, BType varRefType, Name fieldName) {
        if (varRefType.tag == TypeTags.OBJECT) {
            return checkObjectFieldAccess(fieldAccessExpr, fieldName, (BObjectType) varRefType);
        }

        // If the type is not an object, it needs to be a union of objects.
        // Resultant field type is calculated here.
        Set<BType> memberTypes = ((BUnionType) varRefType).getMemberTypes();

        LinkedHashSet<BType> fieldTypeMembers = new LinkedHashSet<>();

        for (BType memType : memberTypes) {
            BType individualFieldType = checkObjectFieldAccess(fieldAccessExpr, fieldName, (BObjectType) memType);

            if (individualFieldType == symTable.semanticError) {
                return individualFieldType;
            }

            fieldTypeMembers.add(individualFieldType);
        }

        if (fieldTypeMembers.size() == 1) {
            return fieldTypeMembers.iterator().next();
        }

        return BUnionType.create(null, fieldTypeMembers);
    }

    private BType checkRecordFieldAccessExpr(BLangFieldBasedAccess fieldAccessExpr, BType varRefType, Name fieldName) {
        if (varRefType.tag == TypeTags.RECORD) {
            return checkRecordRequiredFieldAccess(fieldAccessExpr, fieldName, (BRecordType) varRefType);
        }

        // If the type is not an record, it needs to be a union of records.
        // Resultant field type is calculated here.
        Set<BType> memberTypes = ((BUnionType) varRefType).getMemberTypes();

        LinkedHashSet<BType> fieldTypeMembers = new LinkedHashSet<>();

        for (BType memType : memberTypes) {
            BType individualFieldType = checkRecordFieldAccessExpr(fieldAccessExpr, memType, fieldName);

            if (individualFieldType == symTable.semanticError) {
                return individualFieldType;
            }

            fieldTypeMembers.add(individualFieldType);
        }

        if (fieldTypeMembers.size() == 1) {
            return fieldTypeMembers.iterator().next();
        }

        return BUnionType.create(null, fieldTypeMembers);
    }

    private BType checkRecordFieldAccessLhsExpr(BLangFieldBasedAccess fieldAccessExpr, BType varRefType,
                                                Name fieldName) {
        if (varRefType.tag == TypeTags.RECORD) {
            BType fieldType = checkRecordRequiredFieldAccess(fieldAccessExpr, fieldName, (BRecordType) varRefType);
            if (fieldType != symTable.semanticError) {
                return fieldType;
            }

            // For the LHS, the field could be optional.
            return checkRecordOptionalFieldAccess(fieldAccessExpr, fieldName, (BRecordType) varRefType);
        }

        // If the type is not an record, it needs to be a union of records.
        // Resultant field type is calculated here.
        Set<BType> memberTypes = ((BUnionType) varRefType).getMemberTypes();

        LinkedHashSet<BType> fieldTypeMembers = new LinkedHashSet<>();

        for (BType memType : memberTypes) {
            BType individualFieldType = checkRecordFieldAccessLhsExpr(fieldAccessExpr, memType, fieldName);

            if (individualFieldType == symTable.semanticError) {
                return symTable.semanticError;
            }

            fieldTypeMembers.add(individualFieldType);
        }

        if (fieldTypeMembers.size() == 1) {
            return fieldTypeMembers.iterator().next();
        }

        return BUnionType.create(null, fieldTypeMembers);
    }

    private BType checkOptionalRecordFieldAccessExpr(BLangFieldBasedAccess fieldAccessExpr, BType varRefType,
                                                     Name fieldName) {
        if (varRefType.tag == TypeTags.RECORD) {
            BType fieldType = checkRecordRequiredFieldAccess(fieldAccessExpr, fieldName, (BRecordType) varRefType);
            if (fieldType != symTable.semanticError) {
                return fieldType;
            }

            fieldType = checkRecordOptionalFieldAccess(fieldAccessExpr, fieldName, (BRecordType) varRefType);
            if (fieldType == symTable.semanticError) {
                return fieldType;
            }
            return BUnionType.create(null, fieldType, symTable.nilType);
        }

        // If the type is not an record, it needs to be a union of records.
        // Resultant field type is calculated here.
        Set<BType> memberTypes = ((BUnionType) varRefType).getMemberTypes();

        LinkedHashSet<BType> fieldTypeMembers = new LinkedHashSet<>();

        for (BType memType : memberTypes) {
            BType individualFieldType = checkOptionalRecordFieldAccessExpr(fieldAccessExpr, memType, fieldName);

            if (individualFieldType == symTable.semanticError) {
                continue;
            }

            fieldTypeMembers.add(individualFieldType);
        }

        if (fieldTypeMembers.isEmpty()) {
            return symTable.semanticError;
        }

        if (fieldTypeMembers.size() == 1) {
            return fieldTypeMembers.iterator().next();
        }

        return BUnionType.create(null, fieldTypeMembers);
    }

    private BType checkFieldAccessExpr(BLangFieldBasedAccess fieldAccessExpr, BType varRefType, Name fieldName) {
        BType actualType = symTable.semanticError;

        if (types.isSubTypeOfBaseType(varRefType, TypeTags.OBJECT)) {
            actualType = checkObjectFieldAccessExpr(fieldAccessExpr, varRefType, fieldName);
            fieldAccessExpr.originalType = actualType;
        } else if (types.isSubTypeOfBaseType(varRefType, TypeTags.RECORD)) {
            actualType = checkRecordFieldAccessExpr(fieldAccessExpr, varRefType, fieldName);

            if (actualType != symTable.semanticError) {
                fieldAccessExpr.originalType = actualType;
                return actualType;
            }

            if (!fieldAccessExpr.lhsVar) {
                dlog.error(fieldAccessExpr.pos,
                           DiagnosticCode.OPERATION_DOES_NOT_SUPPORT_FIELD_ACCESS_FOR_NON_REQUIRED_FIELD,
                           varRefType, fieldName);
                return actualType;
            }

            // If this is an LHS expression, check if there is a required and/ optional field by the specified field
            // name in all records.
            actualType = checkRecordFieldAccessLhsExpr(fieldAccessExpr, varRefType, fieldName);
            fieldAccessExpr.originalType = actualType;
            if (actualType == symTable.semanticError) {
                dlog.error(fieldAccessExpr.pos, DiagnosticCode.UNDEFINED_STRUCTURE_FIELD_WITH_TYPE,
                           fieldName, varRefType.tsymbol.type.getKind().typeName(), varRefType);
            }
        } else if (types.isLax(varRefType)) {
            if (fieldAccessExpr.lhsVar) {
                dlog.error(fieldAccessExpr.pos,
                           DiagnosticCode.OPERATION_DOES_NOT_SUPPORT_FIELD_ACCESS_FOR_ASSIGNMENT,
                           varRefType);
                return symTable.semanticError;
            }
            if (fieldAccessExpr.fieldKind == FieldKind.WITH_NS) {
                resolveXMLNamespace((BLangFieldBasedAccess.BLangNSPrefixedFieldBasedAccess) fieldAccessExpr);
            }
            BType laxFieldAccessType = getLaxFieldAccessType(varRefType);
            actualType = BUnionType.create(null, laxFieldAccessType, symTable.errorType);
            fieldAccessExpr.originalType = laxFieldAccessType;
        } else if (fieldAccessExpr.expr.getKind() == NodeKind.FIELD_BASED_ACCESS_EXPR &&
                hasLaxOriginalType(((BLangFieldBasedAccess) fieldAccessExpr.expr))) {
            BType laxFieldAccessType =
                    getLaxFieldAccessType(((BLangFieldBasedAccess) fieldAccessExpr.expr).originalType);
            if (fieldAccessExpr.fieldKind == FieldKind.WITH_NS) {
                resolveXMLNamespace((BLangFieldBasedAccess.BLangNSPrefixedFieldBasedAccess) fieldAccessExpr);
            }
            actualType = BUnionType.create(null, laxFieldAccessType, symTable.errorType);
            fieldAccessExpr.errorSafeNavigation = true;
            fieldAccessExpr.originalType = laxFieldAccessType;
        } else if (TypeTags.isXMLTypeTag(varRefType.tag)) {
            if (fieldAccessExpr.lhsVar) {
                dlog.error(fieldAccessExpr.pos, DiagnosticCode.CANNOT_UPDATE_XML_SEQUENCE);
            }
            // todo: field access on a xml value is not attribute access, return type should be string?
            // `_` is a special field that refer to the element name.
            actualType = symTable.xmlType;
            fieldAccessExpr.originalType = actualType;
        } else if (varRefType.tag != TypeTags.SEMANTIC_ERROR) {
            dlog.error(fieldAccessExpr.pos, DiagnosticCode.OPERATION_DOES_NOT_SUPPORT_FIELD_ACCESS,
                       varRefType);
        }

        return actualType;
    }

    private void resolveXMLNamespace(BLangFieldBasedAccess.BLangNSPrefixedFieldBasedAccess fieldAccessExpr) {
        BLangFieldBasedAccess.BLangNSPrefixedFieldBasedAccess nsPrefixedFieldAccess = fieldAccessExpr;
        String nsPrefix = nsPrefixedFieldAccess.nsPrefix.value;
        BSymbol nsSymbol = symResolver.lookupSymbolInPrefixSpace(env, names.fromString(nsPrefix));

        if (nsSymbol == symTable.notFoundSymbol) {
            dlog.error(nsPrefixedFieldAccess.nsPrefix.pos, DiagnosticCode.CANNOT_FIND_XML_NAMESPACE,
                    nsPrefixedFieldAccess.nsPrefix);
        } else if (nsSymbol.getKind() == SymbolKind.PACKAGE) {
            nsPrefixedFieldAccess.nsSymbol = (BXMLNSSymbol) findXMLNamespaceFromPackageConst(
                    nsPrefixedFieldAccess.field.value, nsPrefixedFieldAccess.nsPrefix.value,
                    (BPackageSymbol) nsSymbol, fieldAccessExpr.pos);
        } else {
            nsPrefixedFieldAccess.nsSymbol = (BXMLNSSymbol) nsSymbol;
        }
    }

    private boolean hasLaxOriginalType(BLangFieldBasedAccess fieldBasedAccess) {
        return fieldBasedAccess.originalType != null && types.isLax(fieldBasedAccess.originalType);
    }

    private BType getLaxFieldAccessType(BType exprType) {
        switch (exprType.tag) {
            case TypeTags.JSON:
                return symTable.jsonType;
            case TypeTags.XML:
            case TypeTags.XML_ELEMENT:
                return symTable.stringType;
            case TypeTags.MAP:
                return ((BMapType) exprType).constraint;
            case TypeTags.UNION:
                BUnionType unionType = (BUnionType) exprType;
                LinkedHashSet<BType> memberTypes = new LinkedHashSet<>();
                unionType.getMemberTypes().forEach(bType -> memberTypes.add(getLaxFieldAccessType(bType)));
                return memberTypes.size() == 1 ? memberTypes.iterator().next() : BUnionType.create(null, memberTypes);
        }
        return symTable.semanticError;
    }

    private BType checkOptionalFieldAccessExpr(BLangFieldBasedAccess fieldAccessExpr, BType varRefType,
                                               Name fieldName) {
        BType actualType = symTable.semanticError;

        boolean nillableExprType = false;
        BType effectiveType = varRefType;

        if (varRefType.tag == TypeTags.UNION) {
            Set<BType> memTypes = ((BUnionType) varRefType).getMemberTypes();

            if (memTypes.contains(symTable.nilType)) {
                LinkedHashSet<BType> nilRemovedSet = new LinkedHashSet<>();
                for (BType bType : memTypes) {
                    if (bType != symTable.nilType) {
                        nilRemovedSet.add(bType);
                    } else {
                        nillableExprType = true;
                    }
                }

                effectiveType = nilRemovedSet.size() == 1 ? nilRemovedSet.iterator().next() :
                        BUnionType.create(null, nilRemovedSet);
            }
        }

        if (types.isSubTypeOfBaseType(effectiveType, TypeTags.RECORD)) {
            actualType = checkOptionalRecordFieldAccessExpr(fieldAccessExpr, effectiveType, fieldName);
            if (actualType == symTable.semanticError) {
                dlog.error(fieldAccessExpr.pos,
                           DiagnosticCode.OPERATION_DOES_NOT_SUPPORT_OPTIONAL_FIELD_ACCESS_FOR_FIELD,
                           varRefType, fieldName);
            }
            fieldAccessExpr.nilSafeNavigation = nillableExprType;
            fieldAccessExpr.originalType = getSafeType(actualType, fieldAccessExpr);
        } else if (types.isLax(effectiveType)) {
            BType laxFieldAccessType = getLaxFieldAccessType(effectiveType);
            actualType = accessCouldResultInError(effectiveType) ?
                    BUnionType.create(null, laxFieldAccessType, symTable.errorType) : laxFieldAccessType;
            if (fieldAccessExpr.fieldKind == FieldKind.WITH_NS) {
                resolveXMLNamespace((BLangFieldBasedAccess.BLangNSPrefixedFieldBasedAccess) fieldAccessExpr);
            }
            fieldAccessExpr.originalType = laxFieldAccessType;
            fieldAccessExpr.nilSafeNavigation = true;
            nillableExprType = true;
        } else if (fieldAccessExpr.expr.getKind() == NodeKind.FIELD_BASED_ACCESS_EXPR &&
                hasLaxOriginalType(((BLangFieldBasedAccess) fieldAccessExpr.expr))) {
            BType laxFieldAccessType =
                    getLaxFieldAccessType(((BLangFieldBasedAccess) fieldAccessExpr.expr).originalType);
            actualType = accessCouldResultInError(effectiveType) ?
                    BUnionType.create(null, laxFieldAccessType, symTable.errorType) : laxFieldAccessType;
            if (fieldAccessExpr.fieldKind == FieldKind.WITH_NS) {
                resolveXMLNamespace((BLangFieldBasedAccess.BLangNSPrefixedFieldBasedAccess) fieldAccessExpr);
            }
            fieldAccessExpr.errorSafeNavigation = true;
            fieldAccessExpr.originalType = laxFieldAccessType;
            fieldAccessExpr.nilSafeNavigation = true;
            nillableExprType = true;
        } else if (varRefType.tag != TypeTags.SEMANTIC_ERROR) {
            dlog.error(fieldAccessExpr.pos,
                       DiagnosticCode.OPERATION_DOES_NOT_SUPPORT_OPTIONAL_FIELD_ACCESS, varRefType);
        }

        if (nillableExprType && actualType != symTable.semanticError && !actualType.isNullable()) {
            actualType = BUnionType.create(null, actualType, symTable.nilType);
        }

        return actualType;
    }

    private boolean accessCouldResultInError(BType type) {
        if (type.tag == TypeTags.JSON) {
            return true;
        }

        if (type.tag == TypeTags.MAP) {
            return false;
        }

        if (type.tag == TypeTags.XML) {
            return true;
        }

        if (type.tag == TypeTags.UNION) {
            return ((BUnionType) type).getMemberTypes().stream().anyMatch(this::accessCouldResultInError);
        } else {
            return false;
        }
    }

    private BType checkIndexAccessExpr(BLangIndexBasedAccess indexBasedAccessExpr) {
        BType varRefType = indexBasedAccessExpr.expr.type;

        boolean nillableExprType = false;

        if (varRefType.tag == TypeTags.UNION) {
            Set<BType> memTypes = ((BUnionType) varRefType).getMemberTypes();

            if (memTypes.contains(symTable.nilType)) {
                LinkedHashSet<BType> nilRemovedSet = new LinkedHashSet<>();
                for (BType bType : memTypes) {
                    if (bType != symTable.nilType) {
                        nilRemovedSet.add(bType);
                    } else {
                        nillableExprType = true;
                    }
                }

                if (nillableExprType) {
                    varRefType = nilRemovedSet.size() == 1 ? nilRemovedSet.iterator().next() :
                            BUnionType.create(null, nilRemovedSet);

                    if (!types.isSubTypeOfMapping(varRefType)) {
                        // Member access is allowed on optional types only with mappings.
                        dlog.error(indexBasedAccessExpr.pos,
                                   DiagnosticCode.OPERATION_DOES_NOT_SUPPORT_INDEXING,
                                   indexBasedAccessExpr.expr.type);
                        return symTable.semanticError;
                    }

                    if (indexBasedAccessExpr.lhsVar) {
                        dlog.error(indexBasedAccessExpr.pos,
                                   DiagnosticCode.OPERATION_DOES_NOT_SUPPORT_INDEX_ACCESS_FOR_ASSIGNMENT,
                                   indexBasedAccessExpr.expr.type);
                        return symTable.semanticError;
                    }
                }
            }
        }


        BLangExpression indexExpr = indexBasedAccessExpr.indexExpr;
        BType actualType = symTable.semanticError;

        if (types.isSubTypeOfMapping(varRefType)) {
            checkExpr(indexExpr, this.env, symTable.stringType);

            if (indexExpr.type == symTable.semanticError) {
                return symTable.semanticError;
            }

            actualType = checkMappingIndexBasedAccess(indexBasedAccessExpr, varRefType);

            if (actualType == symTable.semanticError) {
                if (indexExpr.type.tag == TypeTags.STRING && isConst(indexExpr)) {
                    String fieldName = getConstFieldName(indexExpr);
                    dlog.error(indexBasedAccessExpr.pos, DiagnosticCode.UNDEFINED_STRUCTURE_FIELD,
                               fieldName, indexBasedAccessExpr.expr.type);
                    return actualType;
                }

                dlog.error(indexExpr.pos, DiagnosticCode.INVALID_RECORD_INDEX_EXPR, indexExpr.type);
                return actualType;
            }

            indexBasedAccessExpr.nilSafeNavigation = nillableExprType;
            indexBasedAccessExpr.originalType = getSafeType(actualType, indexBasedAccessExpr);
        } else if (types.isSubTypeOfList(varRefType)) {
            checkExpr(indexExpr, this.env, symTable.intType);

            if (indexExpr.type == symTable.semanticError) {
                return symTable.semanticError;
            }

            actualType = checkListIndexBasedAccess(indexBasedAccessExpr, varRefType);
            indexBasedAccessExpr.originalType = actualType;

            if (actualType == symTable.semanticError) {
                if (indexExpr.type.tag == TypeTags.INT && isConst(indexExpr)) {
                    dlog.error(indexBasedAccessExpr.indexExpr.pos,
                               DiagnosticCode.LIST_INDEX_OUT_OF_RANGE, getConstIndex(indexExpr));
                    return actualType;
                }
                dlog.error(indexExpr.pos, DiagnosticCode.INVALID_LIST_INDEX_EXPR, indexExpr.type);
                return actualType;
            }
        } else if (types.isAssignable(varRefType, symTable.stringType)) {
            if (indexBasedAccessExpr.lhsVar) {
                dlog.error(indexBasedAccessExpr.pos,
                           DiagnosticCode.OPERATION_DOES_NOT_SUPPORT_INDEX_ACCESS_FOR_ASSIGNMENT,
                           indexBasedAccessExpr.expr.type);
                return symTable.semanticError;
            }

            checkExpr(indexExpr, this.env, symTable.intType);

            if (indexExpr.type == symTable.semanticError) {
                return symTable.semanticError;
            }

            indexBasedAccessExpr.originalType = symTable.stringType;
            actualType = symTable.stringType;
        } else if (varRefType.tag == TypeTags.XML) {
            if (indexBasedAccessExpr.lhsVar) {
                indexExpr.type = symTable.semanticError;
                dlog.error(indexBasedAccessExpr.pos, DiagnosticCode.CANNOT_UPDATE_XML_SEQUENCE);
                return actualType;
            }

            BType type = checkExpr(indexExpr, this.env, symTable.intType);
            if (type == symTable.semanticError) {
                return type;
            }
            actualType = symTable.xmlType;
            indexBasedAccessExpr.originalType = actualType;
        } else if (varRefType == symTable.semanticError) {
            indexBasedAccessExpr.indexExpr.type = symTable.semanticError;
            return symTable.semanticError;
        } else {
            indexBasedAccessExpr.indexExpr.type = symTable.semanticError;
            dlog.error(indexBasedAccessExpr.pos, DiagnosticCode.OPERATION_DOES_NOT_SUPPORT_INDEXING,
                       indexBasedAccessExpr.expr.type);
            return symTable.semanticError;
        }

        if (nillableExprType && !actualType.isNullable()) {
            actualType = BUnionType.create(null, actualType, symTable.nilType);
        }

        return actualType;
    }

    private Long getConstIndex(BLangExpression indexExpr) {
        return indexExpr.getKind() == NodeKind.NUMERIC_LITERAL ? (Long) ((BLangLiteral) indexExpr).value :
                (Long) ((BConstantSymbol) ((BLangSimpleVarRef) indexExpr).symbol).value.value;
    }

    private String getConstFieldName(BLangExpression indexExpr) {
        return indexExpr.getKind() == NodeKind.LITERAL ? (String) ((BLangLiteral) indexExpr).value :
                (String) ((BConstantSymbol) ((BLangSimpleVarRef) indexExpr).symbol).value.value;
    }

    private BType checkArrayIndexBasedAccess(BLangIndexBasedAccess indexBasedAccess, BType indexExprType,
                                             BArrayType arrayType) {
        BType actualType = symTable.semanticError;
        switch (indexExprType.tag) {
            case TypeTags.INT:
                BLangExpression indexExpr = indexBasedAccess.indexExpr;
                if (!isConst(indexExpr) || arrayType.state == BArrayState.UNSEALED) {
                    actualType = arrayType.eType;
                    break;
                }
                actualType = getConstIndex(indexExpr) >= arrayType.size ? symTable.semanticError : arrayType.eType;
                break;
            case TypeTags.FINITE:
                BFiniteType finiteIndexExpr = (BFiniteType) indexExprType;
                boolean validIndexExists = false;
                for (BLangExpression finiteMember : finiteIndexExpr.getValueSpace()) {
                    int indexValue = ((Long) ((BLangLiteral) finiteMember).value).intValue();
                    if (indexValue >= 0 &&
                            (arrayType.state == BArrayState.UNSEALED || indexValue < arrayType.size)) {
                        validIndexExists = true;
                        break;
                    }
                }
                if (!validIndexExists) {
                    return symTable.semanticError;
                }
                actualType = arrayType.eType;
                break;
            case TypeTags.UNION:
                // address the case where we have a union of finite types
                List<BFiniteType> finiteTypes = ((BUnionType) indexExprType).getMemberTypes().stream()
                        .filter(memType -> memType.tag == TypeTags.FINITE)
                        .map(matchedType -> (BFiniteType) matchedType)
                        .collect(Collectors.toList());

                BFiniteType finiteType;
                if (finiteTypes.size() == 1) {
                    finiteType = finiteTypes.get(0);
                } else {
                    Set<BLangExpression> valueSpace = new LinkedHashSet<>();
                    finiteTypes.forEach(constituent -> valueSpace.addAll(constituent.getValueSpace()));
                    finiteType = new BFiniteType(null, valueSpace);
                }

                BType elementType = checkArrayIndexBasedAccess(indexBasedAccess, finiteType, arrayType);
                if (elementType == symTable.semanticError) {
                    return symTable.semanticError;
                }
                actualType = arrayType.eType;
        }
        return actualType;
    }

    private BType checkListIndexBasedAccess(BLangIndexBasedAccess accessExpr, BType type) {
        if (type.tag == TypeTags.ARRAY) {
            return checkArrayIndexBasedAccess(accessExpr, accessExpr.indexExpr.type, (BArrayType) type);
        }

        if (type.tag == TypeTags.TUPLE) {
            return checkTupleIndexBasedAccess(accessExpr, (BTupleType) type, accessExpr.indexExpr.type);
        }

        LinkedHashSet<BType> fieldTypeMembers = new LinkedHashSet<>();

        for (BType memType : ((BUnionType) type).getMemberTypes()) {
            BType individualFieldType = checkListIndexBasedAccess(accessExpr, memType);

            if (individualFieldType == symTable.semanticError) {
                continue;
            }

            fieldTypeMembers.add(individualFieldType);
        }

        if (fieldTypeMembers.size() == 0) {
            return symTable.semanticError;
        }

        if (fieldTypeMembers.size() == 1) {
            return fieldTypeMembers.iterator().next();
        }
        return BUnionType.create(null, fieldTypeMembers);
    }

    private BType checkTupleIndexBasedAccess(BLangIndexBasedAccess accessExpr, BTupleType tuple, BType currentType) {
        BType actualType = symTable.semanticError;
        BLangExpression indexExpr = accessExpr.indexExpr;
        switch (currentType.tag) {
            case TypeTags.INT:
                if (isConst(indexExpr)) {
                    actualType = checkTupleFieldType(tuple, getConstIndex(indexExpr).intValue());
                } else {
                    BTupleType tupleExpr = (BTupleType) accessExpr.expr.type;
                    LinkedHashSet<BType> tupleTypes = collectTupleFieldTypes(tupleExpr, new LinkedHashSet<>());
                    actualType = tupleTypes.size() == 1 ? tupleTypes.iterator().next() : BUnionType.create(null,
                                                                                                           tupleTypes);
                }
                break;
            case TypeTags.FINITE:
                BFiniteType finiteIndexExpr = (BFiniteType) currentType;
                LinkedHashSet<BType> possibleTypes = new LinkedHashSet<>();
                for (BLangExpression finiteMember : finiteIndexExpr.getValueSpace()) {
                    int indexValue = ((Long) ((BLangLiteral) finiteMember).value).intValue();
                    BType fieldType = checkTupleFieldType(tuple, indexValue);
                    if (fieldType.tag != TypeTags.SEMANTIC_ERROR) {
                        possibleTypes.add(fieldType);
                    }
                }
                if (possibleTypes.size() == 0) {
                    return symTable.semanticError;
                }
                actualType = possibleTypes.size() == 1 ? possibleTypes.iterator().next() :
                        BUnionType.create(null, possibleTypes);
                break;

            case TypeTags.UNION:
                LinkedHashSet<BType> possibleTypesByMember = new LinkedHashSet<>();
                List<BFiniteType> finiteTypes = new ArrayList<>();
                ((BUnionType) currentType).getMemberTypes().forEach(memType -> {
                    if (memType.tag == TypeTags.FINITE) {
                        finiteTypes.add((BFiniteType) memType);
                    } else {
                        BType possibleType = checkTupleIndexBasedAccess(accessExpr, tuple, memType);
                        if (possibleType.tag == TypeTags.UNION) {
                            possibleTypesByMember.addAll(((BUnionType) possibleType).getMemberTypes());
                        } else {
                            possibleTypesByMember.add(possibleType);
                        }
                    }
                });

                BFiniteType finiteType;
                if (finiteTypes.size() == 1) {
                    finiteType = finiteTypes.get(0);
                } else {
                    Set<BLangExpression> valueSpace = new LinkedHashSet<>();
                    finiteTypes.forEach(constituent -> valueSpace.addAll(constituent.getValueSpace()));
                    finiteType = new BFiniteType(null, valueSpace);
                }

                BType possibleType = checkTupleIndexBasedAccess(accessExpr, tuple, finiteType);
                if (possibleType.tag == TypeTags.UNION) {
                    possibleTypesByMember.addAll(((BUnionType) possibleType).getMemberTypes());
                } else {
                    possibleTypesByMember.add(possibleType);
                }

                if (possibleTypesByMember.contains(symTable.semanticError)) {
                    return symTable.semanticError;
                }
                actualType = possibleTypesByMember.size() == 1 ? possibleTypesByMember.iterator().next() :
                        BUnionType.create(null, possibleTypesByMember);
        }
        return actualType;
    }

    private LinkedHashSet<BType> collectTupleFieldTypes(BTupleType tupleType, LinkedHashSet<BType> memberTypes) {
        tupleType.tupleTypes
                .forEach(memberType -> {
                    if (memberType.tag == TypeTags.UNION) {
                        collectMemberTypes((BUnionType) memberType, memberTypes);
                    } else {
                        memberTypes.add(memberType);
                    }
                });
        return memberTypes;
    }

    private BType checkMappingIndexBasedAccess(BLangIndexBasedAccess accessExpr, BType type) {
        if (type.tag == TypeTags.MAP) {
            BType constraint = ((BMapType) type).constraint;
            return accessExpr.lhsVar ? constraint : addNilForNillableIndexBasedAccess(constraint);
        }

        if (type.tag == TypeTags.RECORD) {
            return checkRecordIndexBasedAccess(accessExpr, (BRecordType) type, accessExpr.indexExpr.type);
        }

        BType fieldType;

        boolean nonMatchedRecordExists = false;

        LinkedHashSet<BType> fieldTypeMembers = new LinkedHashSet<>();

        for (BType memType : ((BUnionType) type).getMemberTypes()) {
            BType individualFieldType = checkMappingIndexBasedAccess(accessExpr, memType);

            if (individualFieldType == symTable.semanticError) {
                nonMatchedRecordExists = true;
                continue;
            }

            fieldTypeMembers.add(individualFieldType);
        }

        if (fieldTypeMembers.size() == 0) {
            return symTable.semanticError;
        }

        if (fieldTypeMembers.size() == 1) {
            fieldType = fieldTypeMembers.iterator().next();
        } else {
            fieldType = BUnionType.create(null, fieldTypeMembers);
        }

        return nonMatchedRecordExists ? addNilForNillableIndexBasedAccess(fieldType) : fieldType;
    }

    private BType checkRecordIndexBasedAccess(BLangIndexBasedAccess accessExpr, BRecordType record, BType currentType) {
        BType actualType = symTable.semanticError;
        BLangExpression indexExpr = accessExpr.indexExpr;
        switch (currentType.tag) {
            case TypeTags.STRING:
                if (isConst(indexExpr)) {
                    String fieldName = getConstFieldName(indexExpr);
                    actualType = checkRecordRequiredFieldAccess(accessExpr, names.fromString(fieldName), record);
                    if (actualType != symTable.semanticError) {
                        return actualType;
                    }

                    actualType = checkRecordOptionalFieldAccess(accessExpr, names.fromString(fieldName), record);
                    if (actualType == symTable.semanticError) {
                        actualType = checkRecordRestFieldAccess(accessExpr, names.fromString(fieldName), record);
                        if (actualType == symTable.semanticError) {
                            return actualType;
                        }
                        return addNilForNillableIndexBasedAccess(actualType);
                    }

                    if (accessExpr.lhsVar) {
                        return actualType;
                    }
                    return addNilForNillableIndexBasedAccess(actualType);
                }

                LinkedHashSet<BType> fieldTypes = record.fields.stream()
                        .map(field -> field.type)
                        .collect(Collectors.toCollection(LinkedHashSet::new));

                if (record.restFieldType.tag != TypeTags.NONE) {
                    fieldTypes.add(record.restFieldType);
                }

                if (fieldTypes.stream().noneMatch(BType::isNullable)) {
                    fieldTypes.add(symTable.nilType);
                }

                actualType = BUnionType.create(null, fieldTypes);
                break;
            case TypeTags.FINITE:
                BFiniteType finiteIndexExpr = (BFiniteType) currentType;
                LinkedHashSet<BType> possibleTypes = new LinkedHashSet<>();
                for (BLangExpression finiteMember : finiteIndexExpr.getValueSpace()) {
                    String fieldName = (String) ((BLangLiteral) finiteMember).value;
                    BType fieldType = checkRecordRequiredFieldAccess(accessExpr, names.fromString(fieldName), record);
                    if (fieldType == symTable.semanticError) {
                        fieldType = checkRecordOptionalFieldAccess(accessExpr, names.fromString(fieldName), record);
                        if (fieldType == symTable.semanticError) {
                            fieldType = checkRecordRestFieldAccess(accessExpr, names.fromString(fieldName), record);
                        }

                        if (fieldType != symTable.semanticError) {
                            fieldType = addNilForNillableIndexBasedAccess(fieldType);
                        }
                    }

                    if (fieldType.tag == TypeTags.SEMANTIC_ERROR) {
                        continue;
                    }
                    possibleTypes.add(fieldType);
                }

                if (possibleTypes.isEmpty()) {
                    return symTable.semanticError;
                }

                if (possibleTypes.stream().noneMatch(BType::isNullable)) {
                    possibleTypes.add(symTable.nilType);
                }

                actualType = possibleTypes.size() == 1 ? possibleTypes.iterator().next() :
                        BUnionType.create(null, possibleTypes);
                break;
            case TypeTags.UNION:
                LinkedHashSet<BType> possibleTypesByMember = new LinkedHashSet<>();
                List<BFiniteType> finiteTypes = new ArrayList<>();
                ((BUnionType) currentType).getMemberTypes().forEach(memType -> {
                    if (memType.tag == TypeTags.FINITE) {
                        finiteTypes.add((BFiniteType) memType);
                    } else {
                        BType possibleType = checkRecordIndexBasedAccess(accessExpr, record, memType);
                        if (possibleType.tag == TypeTags.UNION) {
                            possibleTypesByMember.addAll(((BUnionType) possibleType).getMemberTypes());
                        } else {
                            possibleTypesByMember.add(possibleType);
                        }
                    }
                });

                BFiniteType finiteType;
                if (finiteTypes.size() == 1) {
                    finiteType = finiteTypes.get(0);
                } else {
                    Set<BLangExpression> valueSpace = new LinkedHashSet<>();
                    finiteTypes.forEach(constituent -> valueSpace.addAll(constituent.getValueSpace()));
                    finiteType = new BFiniteType(null, valueSpace);
                }

                BType possibleType = checkRecordIndexBasedAccess(accessExpr, record, finiteType);
                if (possibleType.tag == TypeTags.UNION) {
                    possibleTypesByMember.addAll(((BUnionType) possibleType).getMemberTypes());
                } else {
                    possibleTypesByMember.add(possibleType);
                }

                if (possibleTypesByMember.contains(symTable.semanticError)) {
                    return symTable.semanticError;
                }
                actualType = possibleTypesByMember.size() == 1 ? possibleTypesByMember.iterator().next() :
                        BUnionType.create(null, possibleTypesByMember);
        }
        return actualType;
    }

    private BType getSafeType(BType type, BLangAccessExpression accessExpr) {
        if (type.tag != TypeTags.UNION) {
            return type;
        }

        // Extract the types without the error and null, and revisit access expression
        List<BType> lhsTypes = new ArrayList<>(((BUnionType) type).getMemberTypes());

        if (accessExpr.errorSafeNavigation) {
            if (!lhsTypes.contains(symTable.errorType)) {
                dlog.error(accessExpr.pos, DiagnosticCode.SAFE_NAVIGATION_NOT_REQUIRED, type);
                return symTable.semanticError;
            }

            lhsTypes = lhsTypes.stream()
                    .filter(memberType -> memberType != symTable.errorType)
                    .collect(Collectors.toList());

            if (lhsTypes.isEmpty()) {
                dlog.error(accessExpr.pos, DiagnosticCode.SAFE_NAVIGATION_NOT_REQUIRED, type);
                return symTable.semanticError;
            }
        }

        if (accessExpr.nilSafeNavigation) {
            lhsTypes = lhsTypes.stream()
                    .filter(memberType -> memberType != symTable.nilType)
                    .collect(Collectors.toList());
        }

        if (lhsTypes.size() == 1) {
            return lhsTypes.get(0);
        }

        return BUnionType.create(null, new LinkedHashSet<>(lhsTypes));
    }

    private List<BType> getTypesList(BType type) {
        if (type.tag == TypeTags.UNION) {
            BUnionType unionType = (BUnionType) type;
            return new ArrayList<>(unionType.getMemberTypes());
        } else {
            return Lists.of(type);
        }
    }

    private LinkedHashSet<BType> getMatchExpressionTypes(BLangMatchExpression bLangMatchExpression) {
        List<BType> exprTypes = getTypesList(bLangMatchExpression.expr.type);
        LinkedHashSet<BType> matchExprTypes = new LinkedHashSet<>();
        for (BType type : exprTypes) {
            boolean assignable = false;
            for (BLangMatchExprPatternClause pattern : bLangMatchExpression.patternClauses) {
                BType patternExprType = pattern.expr.type;

                // Type of the pattern expression, becomes one of the types of the whole but expression
                matchExprTypes.addAll(getTypesList(patternExprType));

                if (type.tag == TypeTags.SEMANTIC_ERROR || patternExprType.tag == TypeTags.SEMANTIC_ERROR) {
                    return new LinkedHashSet<BType>() {
                        {
                            add(symTable.semanticError);
                        }
                    };
                }

                assignable = this.types.isAssignable(type, pattern.variable.type);
                if (assignable) {
                    break;
                }
            }

            // If the matching expr type is not matching to any pattern, it becomes one of the types
            // returned by the whole but expression
            if (!assignable) {
                matchExprTypes.add(type);
            }
        }

        return matchExprTypes;
    }

    private BSymbol getFunctionPointerCallSymbol(BLangInvocation iExpr) {
        if (iExpr.expr == null) {
            // shouldn't reach here
            return symTable.notFoundSymbol;
        }

        BSymbol varSymbol = ((BLangVariableReference) iExpr.expr).symbol;
        if (varSymbol == null) {
            return symTable.notFoundSymbol;
        }

        BType varType = varSymbol.type;
        if (varType.tag != TypeTags.INVOKABLE) {
            return symTable.notFoundSymbol;
        }

        if (varSymbol.kind != SymbolKind.FUNCTION) {
            varSymbol = new BInvokableSymbol(SymTag.VARIABLE, 0, varSymbol.name, env.enclPkg.symbol.pkgID, varType,
                    env.scope.owner);
            varSymbol.kind = SymbolKind.FUNCTION;
        }

        iExpr.symbol = varSymbol;
        return varSymbol;
    }

    private boolean couldHoldTableValues(BType type, List<BType> encounteredTypes) {
        if (encounteredTypes.contains(type)) {
            return false;
        }
        encounteredTypes.add(type);

        switch (type.tag) {
            case TypeTags.TABLE:
                return true;
            case TypeTags.UNION:
                return ((BUnionType) type).getMemberTypes().stream()
                        .anyMatch(bType -> couldHoldTableValues(bType, encounteredTypes));
            case TypeTags.MAP:
                return couldHoldTableValues(((BMapType) type).constraint, encounteredTypes);
            case TypeTags.RECORD:
                BRecordType recordType = (BRecordType) type;
                return recordType.fields.stream()
                        .anyMatch(field -> couldHoldTableValues(field.type, encounteredTypes)) ||
                        (!recordType.sealed && couldHoldTableValues(recordType.restFieldType, encounteredTypes));
            case TypeTags.ARRAY:
                return couldHoldTableValues(((BArrayType) type).eType, encounteredTypes);
            case TypeTags.TUPLE:
                return ((BTupleType) type).getTupleTypes().stream()
                        .anyMatch(bType -> couldHoldTableValues(bType, encounteredTypes));
        }
        return false;
    }

    private boolean isConst(BLangExpression expression) {

        if (ConstantAnalyzer.isValidConstantExpressionNode(expression)) {
            return true;
        }

        if (expression.getKind() != NodeKind.SIMPLE_VARIABLE_REF) {
            return false;
        }

        return (((BLangSimpleVarRef) expression).symbol.tag & SymTag.CONSTANT) == SymTag.CONSTANT;
    }

    private Name getCurrentCompUnit(BLangNode node) {
        return names.fromString(node.pos.getSource().getCompilationUnitName());
    }

    private BType getRepresentativeBroadTypeForExprs(List<BLangExpression> exprs) {
        return getRepresentativeBroadType(new ArrayList<>(Arrays.asList(getExprListUniqueTypes(exprs, env))));
    }

    private BType getRepresentativeBroadType(List<BType> inferredTypeList) {
        for (int i = 0; i < inferredTypeList.size(); i++) {
            BType type = inferredTypeList.get(i);
            if (type.tag == TypeTags.SEMANTIC_ERROR) {
                return type;
            }

            for (int j = i + 1; j < inferredTypeList.size(); j++) {
                BType otherType = inferredTypeList.get(j);

                if (otherType.tag == TypeTags.SEMANTIC_ERROR) {
                    return otherType;
                }

                if (types.isAssignable(otherType, type)) {
                    inferredTypeList.remove(j);
                    j -= 1;
                    continue;
                }

                if (types.isAssignable(type, otherType)) {
                    inferredTypeList.remove(i);
                    i -= 1;
                    break;
                }
            }
        }

        if (inferredTypeList.size() == 1) {
            return inferredTypeList.get(0);
        }

        return BUnionType.create(null, inferredTypeList.toArray(new BType[0]));
    }

    private BRecordType defineInferredRecordType(BLangRecordLiteral recordLiteral) {
        PackageID pkgID = env.enclPkg.symbol.pkgID;
        BRecordTypeSymbol recordSymbol =
                Symbols.createRecordSymbol(0, names.fromString(anonymousModelHelper.getNextAnonymousTypeKey(pkgID)),
                                           pkgID, null, env.scope.owner);

        BInvokableType bInvokableType = new BInvokableType(new ArrayList<>(), symTable.nilType, null);
        BInvokableSymbol initFuncSymbol = Symbols.createFunctionSymbol(
                Flags.PUBLIC, Names.EMPTY, env.enclPkg.symbol.pkgID, bInvokableType, env.scope.owner, false);
        initFuncSymbol.retType = symTable.nilType;
        recordSymbol.initializerFunc = new BAttachedFunction(Names.INIT_FUNCTION_SUFFIX, initFuncSymbol,
                                                             bInvokableType);

        recordSymbol.scope = new Scope(recordSymbol);
        recordSymbol.scope.define(
                names.fromString(recordSymbol.name.value + "." + recordSymbol.initializerFunc.funcName.value),
                recordSymbol.initializerFunc.symbol);

        Map<String, FieldInfo> nonRestFieldTypes = new LinkedHashMap<>();
        List<BType> restFieldTypes = new ArrayList<>();

        for (RecordLiteralNode.RecordField field : recordLiteral.fields) {
            if (field.isKeyValueField()) {
                BLangRecordKeyValueField keyValue = (BLangRecordKeyValueField) field;
                BLangRecordKey key = keyValue.key;
                BLangExpression expression = keyValue.valueExpr;
                BLangExpression keyExpr = key.expr;

                if (key.computedKey) {
                    BType exprType = checkExpr(expression, env);
                    if (isUniqueType(restFieldTypes, exprType)) {
                        restFieldTypes.add(exprType);
                    }
                } else {
                    addToNonRestFieldTypes(nonRestFieldTypes, getKeyName(keyExpr), checkExpr(expression, env), true);
                }
            } else if (field.getKind() == NodeKind.RECORD_LITERAL_SPREAD_OP) {
                BType type = checkExpr(((BLangRecordLiteral.BLangRecordSpreadOperatorField) field).expr, env);
                int typeTag = type.tag;

                if (typeTag == TypeTags.MAP) {
                    BType constraintType = ((BMapType) type).constraint;

                    if (isUniqueType(restFieldTypes, constraintType)) {
                        restFieldTypes.add(constraintType);
                    }
                }

                if (type.tag != TypeTags.RECORD) {
                    continue;
                }

                BRecordType recordType = (BRecordType) type;
                for (BField recField : recordType.fields) {
                    addToNonRestFieldTypes(nonRestFieldTypes, recField.name.value, recField.type,
                                           !Symbols.isOptional(recField.symbol));
                }

                if (!recordType.sealed) {
                    BType restFieldType = recordType.restFieldType;
                    if (isUniqueType(restFieldTypes, restFieldType)) {
                        restFieldTypes.add(restFieldType);
                    }
                }
            } else {
                BLangSimpleVarRef varRef = (BLangSimpleVarRef) field;
                addToNonRestFieldTypes(nonRestFieldTypes, getKeyName(varRef), checkExpr(varRef, env), true);
            }
        }

        List<BField> fields = new ArrayList<>();

        for (Map.Entry<String, FieldInfo> entry : nonRestFieldTypes.entrySet()) {
            FieldInfo fieldInfo = entry.getValue();
            List<BType> types = fieldInfo.types;

            String key = entry.getKey();
            Name fieldName = names.fromString(key);
            BType type = types.size() == 1 ? types.get(0) : BUnionType.create(null, types.toArray(new BType[0]));
            BVarSymbol fieldSymbol = new BVarSymbol(fieldInfo.required ? Flags.REQUIRED : Flags.OPTIONAL, fieldName,
                                                    pkgID, type, recordSymbol);
            fields.add(new BField(fieldName, null, fieldSymbol));
            recordSymbol.scope.define(fieldName, fieldSymbol);
        }

        BRecordType recordType = new BRecordType(recordSymbol);
        recordType.fields = fields;

        if (restFieldTypes.isEmpty()) {
            recordType.sealed = true;
            recordType.restFieldType = symTable.noType;
        } else if (restFieldTypes.size() == 1) {
            recordType.restFieldType = restFieldTypes.get(0);
        } else {
            recordType.restFieldType = BUnionType.create(null, restFieldTypes.toArray(new BType[0]));
        }
        recordSymbol.type = recordType;
        recordType.tsymbol = recordSymbol;

        BLangRecordTypeNode recordTypeNode = TypeDefBuilderHelper.createRecordTypeNode(recordType, pkgID, symTable,
                                                                                       recordLiteral.pos);
        recordTypeNode.initFunction = TypeDefBuilderHelper.createInitFunctionForRecordType(recordTypeNode, env, names,
                                                                                           symTable);
        TypeDefBuilderHelper.addTypeDefinition(recordType, recordSymbol, recordTypeNode, env);

        return recordType;
    }

    private String getKeyName(BLangExpression key) {
        return key.getKind() == NodeKind.SIMPLE_VARIABLE_REF ?
                ((BLangSimpleVarRef) key).variableName.value : (String) ((BLangLiteral) key).value;
    }

    private void addToNonRestFieldTypes(Map<String, FieldInfo> nonRestFieldTypes, String keyString,
                                        BType exprType, boolean required) {
        if (!nonRestFieldTypes.containsKey(keyString)) {
            nonRestFieldTypes.put(keyString, new FieldInfo(new ArrayList<BType>() {{ add(exprType); }}, required));
            return;
        }

        FieldInfo fieldInfo = nonRestFieldTypes.get(keyString);
        List<BType> typeList = fieldInfo.types;

        if (isUniqueType(typeList, exprType)) {
            typeList.add(exprType);
        }

        if (required && !fieldInfo.required) {
            fieldInfo.required = true;
        }
    }

    private boolean isUniqueType(List<BType> typeList, BType type) {
        boolean isRecord = type.tag == TypeTags.RECORD;

        for (BType bType : typeList) {

            if (isRecord) {
                if (type == bType) {
                    return false;
                }
            } else if (types.isSameType(type, bType)) {
                return false;
            }
        }
        return true;
    }

    private static class FieldInfo {
        List<BType> types;
        boolean required;

        private FieldInfo(List<BType> types, boolean required) {
            this.types = types;
            this.required = required;
        }
    }
}<|MERGE_RESOLUTION|>--- conflicted
+++ resolved
@@ -298,11 +298,7 @@
     public void visit(BLangXMLElementAccess xmlElementAccess) {
         // check for undeclared namespaces.
         checkXMLNamespacePrefixes(xmlElementAccess.filters);
-<<<<<<< HEAD
-        resultType = checkExpr(xmlElementAccess.expr, env, expType);
-=======
         resultType = checkExpr(xmlElementAccess.expr, env, symTable.xmlType);
->>>>>>> 596a4651
         // todo: we may need to add some logic to constrain result type to xml @namedSubType type.
     }
 
@@ -935,7 +931,6 @@
         }
 
         return checkExpr(exprToCheck, this.env, eType) == symTable.semanticError;
-<<<<<<< HEAD
     }
 
     private BType[] getExprListUniqueTypes(List<BLangExpression> exprs, SymbolEnv env) {
@@ -943,15 +938,6 @@
         return typesSet.toArray(new BType[0]);
     }
 
-=======
-    }
-
-    private BType[] getExprListUniqueTypes(List<BLangExpression> exprs, SymbolEnv env) {
-        LinkedHashSet<BType> typesSet = new LinkedHashSet<>(checkExprList(exprs, env));
-        return typesSet.toArray(new BType[0]);
-    }
-
->>>>>>> 596a4651
     private List<BType> checkExprList(List<BLangExpression> exprs, SymbolEnv env) {
         List<BType> types = new ArrayList<>();
         SymbolEnv prevEnv = this.env;
@@ -1678,26 +1664,6 @@
         }
 
         resultType = types.checkType(fieldAccessExpr, actualType, this.expType);
-<<<<<<< HEAD
-    }
-
-    private boolean isXmlAccess(BLangFieldBasedAccess fieldAccessExpr) {
-        BLangExpression expr = fieldAccessExpr.expr;
-        BType exprType = expr.type;
-
-        if (exprType.tag == TypeTags.XML || exprType.tag == TypeTags.XML_ELEMENT) {
-            return true;
-        }
-
-        if (expr.getKind() == NodeKind.FIELD_BASED_ACCESS_EXPR  && hasLaxOriginalType((BLangFieldBasedAccess) expr)
-                && exprType.tag == TypeTags.UNION) {
-            Set<BType> memberTypes = ((BUnionType) exprType).getMemberTypes();
-            return memberTypes.contains(symTable.xmlType) || memberTypes.contains(symTable.xmlElementType);
-          }
-
-        return false;
-=======
->>>>>>> 596a4651
     }
 
     private boolean isXmlAccess(BLangFieldBasedAccess fieldAccessExpr) {
@@ -2546,17 +2512,10 @@
 
         BType targetType = symResolver.resolveTypeNode(conversionExpr.typeNode, env);
         conversionExpr.targetType = targetType;
-<<<<<<< HEAD
-        BType expType = requireTypeInference(conversionExpr.expr) ? targetType : symTable.noType;
-        BType sourceType = checkExpr(conversionExpr.expr, env, expType);
-
-        if (types.isTypeCastable(conversionExpr.expr, sourceType, targetType)) {
-=======
         BType expType = requireTypeInference(expr, false) ? targetType : symTable.noType;
         BType sourceType = checkExpr(expr, env, expType);
 
         if (types.isTypeCastable(expr, sourceType, targetType)) {
->>>>>>> 596a4651
             // We reach this block only if the cast is valid, so we set the target type as the actual type.
             actualType = targetType;
         } else {
@@ -2631,15 +2590,12 @@
             return;
         }
 
-<<<<<<< HEAD
-=======
         // XML attributes without a namespace prefix does not inherit default namespace
         // https://www.w3.org/TR/xml-names/#defaulting
         if (bLangXMLQName.prefix.value.isEmpty()) {
             return;
         }
 
->>>>>>> 596a4651
         BSymbol xmlnsSymbol = symResolver.lookupSymbolInPrefixSpace(env, names.fromIdNode(bLangXMLQName.prefix));
         if (prefix.isEmpty() && xmlnsSymbol == symTable.notFoundSymbol) {
             return;
@@ -4000,7 +3956,6 @@
         // Check whether the struct field exists
         return checkRecordLiteralKeyByName(keyExpr.pos, this.env, fieldName, recordType);
     }
-<<<<<<< HEAD
 
     private BType checkRecordLiteralKeyByName(DiagnosticPos pos, SymbolEnv env, Name key, BRecordType recordType) {
         BSymbol fieldSymbol = symResolver.resolveStructField(pos, env, key, recordType.tsymbol);
@@ -4014,21 +3969,6 @@
             return symTable.semanticError;
         }
 
-=======
-
-    private BType checkRecordLiteralKeyByName(DiagnosticPos pos, SymbolEnv env, Name key, BRecordType recordType) {
-        BSymbol fieldSymbol = symResolver.resolveStructField(pos, env, key, recordType.tsymbol);
-        if (fieldSymbol != symTable.notFoundSymbol) {
-            return fieldSymbol.type;
-        }
-
-        if (recordType.sealed) {
-            dlog.error(pos, DiagnosticCode.UNDEFINED_STRUCTURE_FIELD_WITH_TYPE, key,
-                       recordType.tsymbol.type.getKind().typeName(), recordType);
-            return symTable.semanticError;
-        }
-
->>>>>>> 596a4651
         return recordType.restFieldType;
     }
 
