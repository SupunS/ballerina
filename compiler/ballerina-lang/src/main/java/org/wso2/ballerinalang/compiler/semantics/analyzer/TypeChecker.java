/*
 *  Copyright (c) 2017, WSO2 Inc. (http://www.wso2.org) All Rights Reserved.
 *
 *  WSO2 Inc. licenses this file to you under the Apache License,
 *  Version 2.0 (the "License"); you may not use this file except
 *  in compliance with the License.
 *  You may obtain a copy of the License at
 *
 *    http://www.apache.org/licenses/LICENSE-2.0
 *
 *  Unless required by applicable law or agreed to in writing,
 *  software distributed under the License is distributed on an
 *  "AS IS" BASIS, WITHOUT WARRANTIES OR CONDITIONS OF ANY
 *  KIND, either express or implied.  See the License for the
 *  specific language governing permissions and limitations
 *  under the License.
 */
package org.wso2.ballerinalang.compiler.semantics.analyzer;

import org.ballerinalang.model.TreeBuilder;
import org.ballerinalang.model.elements.Flag;
import org.ballerinalang.model.tree.NodeKind;
import org.ballerinalang.model.tree.OperatorKind;
import org.ballerinalang.model.tree.clauses.OrderByVariableNode;
import org.ballerinalang.model.tree.clauses.SelectExpressionNode;
import org.ballerinalang.model.tree.expressions.NamedArgNode;
import org.ballerinalang.util.diagnostic.DiagnosticCode;
import org.wso2.ballerinalang.compiler.semantics.analyzer.Types.RecordKind;
import org.wso2.ballerinalang.compiler.semantics.model.BLangBuiltInMethod;
import org.wso2.ballerinalang.compiler.semantics.model.SymbolEnv;
import org.wso2.ballerinalang.compiler.semantics.model.SymbolTable;
import org.wso2.ballerinalang.compiler.semantics.model.iterable.IterableKind;
import org.wso2.ballerinalang.compiler.semantics.model.symbols.BAttachedFunction;
import org.wso2.ballerinalang.compiler.semantics.model.symbols.BConversionOperatorSymbol;
import org.wso2.ballerinalang.compiler.semantics.model.symbols.BEndpointVarSymbol;
import org.wso2.ballerinalang.compiler.semantics.model.symbols.BInvokableSymbol;
import org.wso2.ballerinalang.compiler.semantics.model.symbols.BObjectTypeSymbol;
import org.wso2.ballerinalang.compiler.semantics.model.symbols.BOperatorSymbol;
import org.wso2.ballerinalang.compiler.semantics.model.symbols.BPackageSymbol;
import org.wso2.ballerinalang.compiler.semantics.model.symbols.BRecordTypeSymbol;
import org.wso2.ballerinalang.compiler.semantics.model.symbols.BSymbol;
import org.wso2.ballerinalang.compiler.semantics.model.symbols.BTypeSymbol;
import org.wso2.ballerinalang.compiler.semantics.model.symbols.BVarSymbol;
import org.wso2.ballerinalang.compiler.semantics.model.symbols.BXMLNSSymbol;
import org.wso2.ballerinalang.compiler.semantics.model.symbols.SymTag;
import org.wso2.ballerinalang.compiler.semantics.model.symbols.Symbols;
import org.wso2.ballerinalang.compiler.semantics.model.types.BArrayType;
import org.wso2.ballerinalang.compiler.semantics.model.types.BErrorType;
import org.wso2.ballerinalang.compiler.semantics.model.types.BField;
import org.wso2.ballerinalang.compiler.semantics.model.types.BFiniteType;
import org.wso2.ballerinalang.compiler.semantics.model.types.BFutureType;
import org.wso2.ballerinalang.compiler.semantics.model.types.BInvokableType;
import org.wso2.ballerinalang.compiler.semantics.model.types.BJSONType;
import org.wso2.ballerinalang.compiler.semantics.model.types.BMapType;
import org.wso2.ballerinalang.compiler.semantics.model.types.BRecordType;
import org.wso2.ballerinalang.compiler.semantics.model.types.BStreamType;
import org.wso2.ballerinalang.compiler.semantics.model.types.BStructureType;
import org.wso2.ballerinalang.compiler.semantics.model.types.BTableType;
import org.wso2.ballerinalang.compiler.semantics.model.types.BTupleType;
import org.wso2.ballerinalang.compiler.semantics.model.types.BType;
import org.wso2.ballerinalang.compiler.semantics.model.types.BUnionType;
import org.wso2.ballerinalang.compiler.tree.BLangFunction;
import org.wso2.ballerinalang.compiler.tree.BLangIdentifier;
import org.wso2.ballerinalang.compiler.tree.BLangInvokableNode;
import org.wso2.ballerinalang.compiler.tree.BLangNodeVisitor;
import org.wso2.ballerinalang.compiler.tree.BLangVariable;
import org.wso2.ballerinalang.compiler.tree.clauses.BLangGroupBy;
import org.wso2.ballerinalang.compiler.tree.clauses.BLangHaving;
import org.wso2.ballerinalang.compiler.tree.clauses.BLangJoinStreamingInput;
import org.wso2.ballerinalang.compiler.tree.clauses.BLangOrderBy;
import org.wso2.ballerinalang.compiler.tree.clauses.BLangOrderByVariable;
import org.wso2.ballerinalang.compiler.tree.clauses.BLangSelectClause;
import org.wso2.ballerinalang.compiler.tree.clauses.BLangSelectExpression;
import org.wso2.ballerinalang.compiler.tree.clauses.BLangStreamingInput;
import org.wso2.ballerinalang.compiler.tree.clauses.BLangTableQuery;
import org.wso2.ballerinalang.compiler.tree.expressions.BLangAccessExpression;
import org.wso2.ballerinalang.compiler.tree.expressions.BLangArrayLiteral;
import org.wso2.ballerinalang.compiler.tree.expressions.BLangArrowFunction;
import org.wso2.ballerinalang.compiler.tree.expressions.BLangAwaitExpr;
import org.wso2.ballerinalang.compiler.tree.expressions.BLangBinaryExpr;
import org.wso2.ballerinalang.compiler.tree.expressions.BLangBracedOrTupleExpr;
import org.wso2.ballerinalang.compiler.tree.expressions.BLangCheckedExpr;
import org.wso2.ballerinalang.compiler.tree.expressions.BLangElvisExpr;
import org.wso2.ballerinalang.compiler.tree.expressions.BLangErrorConstructorExpr;
import org.wso2.ballerinalang.compiler.tree.expressions.BLangExpression;
import org.wso2.ballerinalang.compiler.tree.expressions.BLangFieldBasedAccess;
import org.wso2.ballerinalang.compiler.tree.expressions.BLangIndexBasedAccess;
import org.wso2.ballerinalang.compiler.tree.expressions.BLangIntRangeExpression;
import org.wso2.ballerinalang.compiler.tree.expressions.BLangInvocation;
import org.wso2.ballerinalang.compiler.tree.expressions.BLangLambdaFunction;
import org.wso2.ballerinalang.compiler.tree.expressions.BLangLiteral;
import org.wso2.ballerinalang.compiler.tree.expressions.BLangMatchExpression;
import org.wso2.ballerinalang.compiler.tree.expressions.BLangMatchExpression.BLangMatchExprPatternClause;
import org.wso2.ballerinalang.compiler.tree.expressions.BLangNamedArgsExpression;
import org.wso2.ballerinalang.compiler.tree.expressions.BLangRecordLiteral;
import org.wso2.ballerinalang.compiler.tree.expressions.BLangRecordLiteral.BLangRecordKey;
import org.wso2.ballerinalang.compiler.tree.expressions.BLangRecordLiteral.BLangRecordKeyValue;
import org.wso2.ballerinalang.compiler.tree.expressions.BLangRestArgsExpression;
import org.wso2.ballerinalang.compiler.tree.expressions.BLangSimpleVarRef;
import org.wso2.ballerinalang.compiler.tree.expressions.BLangStringTemplateLiteral;
import org.wso2.ballerinalang.compiler.tree.expressions.BLangTableLiteral;
import org.wso2.ballerinalang.compiler.tree.expressions.BLangTableQueryExpression;
import org.wso2.ballerinalang.compiler.tree.expressions.BLangTernaryExpr;
import org.wso2.ballerinalang.compiler.tree.expressions.BLangTrapExpr;
import org.wso2.ballerinalang.compiler.tree.expressions.BLangTypeConversionExpr;
import org.wso2.ballerinalang.compiler.tree.expressions.BLangTypeInit;
import org.wso2.ballerinalang.compiler.tree.expressions.BLangTypeTestExpr;
import org.wso2.ballerinalang.compiler.tree.expressions.BLangTypedescExpr;
import org.wso2.ballerinalang.compiler.tree.expressions.BLangUnaryExpr;
import org.wso2.ballerinalang.compiler.tree.expressions.BLangVariableReference;
import org.wso2.ballerinalang.compiler.tree.expressions.BLangXMLAttribute;
import org.wso2.ballerinalang.compiler.tree.expressions.BLangXMLAttributeAccess;
import org.wso2.ballerinalang.compiler.tree.expressions.BLangXMLCommentLiteral;
import org.wso2.ballerinalang.compiler.tree.expressions.BLangXMLElementLiteral;
import org.wso2.ballerinalang.compiler.tree.expressions.BLangXMLProcInsLiteral;
import org.wso2.ballerinalang.compiler.tree.expressions.BLangXMLQName;
import org.wso2.ballerinalang.compiler.tree.expressions.BLangXMLQuotedString;
import org.wso2.ballerinalang.compiler.tree.expressions.BLangXMLTextLiteral;
import org.wso2.ballerinalang.compiler.tree.statements.BLangBlockStmt;
import org.wso2.ballerinalang.compiler.tree.types.BLangValueType;
import org.wso2.ballerinalang.compiler.util.BArrayState;
import org.wso2.ballerinalang.compiler.util.CompilerContext;
import org.wso2.ballerinalang.compiler.util.FieldKind;
import org.wso2.ballerinalang.compiler.util.Name;
import org.wso2.ballerinalang.compiler.util.Names;
import org.wso2.ballerinalang.compiler.util.TypeTags;
import org.wso2.ballerinalang.compiler.util.diagnotic.BLangDiagnosticLog;
import org.wso2.ballerinalang.compiler.util.diagnotic.DiagnosticPos;
import org.wso2.ballerinalang.util.Flags;
import org.wso2.ballerinalang.util.Lists;

import java.util.ArrayList;
import java.util.Collections;
import java.util.HashMap;
import java.util.HashSet;
import java.util.Iterator;
import java.util.LinkedHashSet;
import java.util.List;
import java.util.Map;
import java.util.Map.Entry;
import java.util.Optional;
import java.util.Set;
import java.util.stream.Collectors;

import javax.xml.XMLConstants;

import static org.wso2.ballerinalang.compiler.semantics.model.SymbolTable.BBYTE_MAX_VALUE;
import static org.wso2.ballerinalang.compiler.semantics.model.SymbolTable.BBYTE_MIN_VALUE;

/**
 * @since 0.94
 */
public class TypeChecker extends BLangNodeVisitor {

    private static final CompilerContext.Key<TypeChecker> TYPE_CHECKER_KEY =
            new CompilerContext.Key<>();

    private Names names;
    private SymbolTable symTable;
    private SymbolEnter symbolEnter;
    private SymbolResolver symResolver;
    private Types types;
    private IterableAnalyzer iterableAnalyzer;
    private BLangDiagnosticLog dlog;
    private SymbolEnv env;

    /**
     * Expected types or inherited types.
     */
    private BType expType;
    private BType resultType;

    private DiagnosticCode diagCode;
    
    public static TypeChecker getInstance(CompilerContext context) {
        TypeChecker typeChecker = context.get(TYPE_CHECKER_KEY);
        if (typeChecker == null) {
            typeChecker = new TypeChecker(context);
        }

        return typeChecker;
    }

    public TypeChecker(CompilerContext context) {
        context.put(TYPE_CHECKER_KEY, this);

        this.names = Names.getInstance(context);
        this.symTable = SymbolTable.getInstance(context);
        this.symbolEnter = SymbolEnter.getInstance(context);
        this.symResolver = SymbolResolver.getInstance(context);
        this.types = Types.getInstance(context);
        this.iterableAnalyzer = IterableAnalyzer.getInstance(context);
        this.dlog = BLangDiagnosticLog.getInstance(context);
    }

    public BType checkExpr(BLangExpression expr, SymbolEnv env) {
        return checkExpr(expr, env, symTable.noType);
    }

    public BType checkExpr(BLangExpression expr, SymbolEnv env, BType expType) {
        return checkExpr(expr, env, expType, DiagnosticCode.INCOMPATIBLE_TYPES);
    }

    /**
     * Check the given list of expressions against the given expected types.
     *
     * @param exprs   list of expressions to be analyzed
     * @param env     current symbol environment
     * @param expType expected type
     * @return the actual types of the given list of expressions
     */
    public List<BType> checkExprs(List<BLangExpression> exprs, SymbolEnv env, BType expType) {
        List<BType> resTypes = new ArrayList<>(exprs.size());
        for (BLangExpression expr : exprs) {
            resTypes.add(checkExpr(expr, env, expType));
        }
        return resTypes;
    }

    public BType checkExpr(BLangExpression expr, SymbolEnv env, BType expType, DiagnosticCode diagCode) {
        // TODO Check the possibility of using a try/finally here
        SymbolEnv prevEnv = this.env;
        BType preExpType = this.expType;
        DiagnosticCode preDiagCode = this.diagCode;
        this.env = env;
        this.diagCode = diagCode;
        this.expType = expType;

        expr.accept(this);

        expr.type = resultType;
        this.env = prevEnv;
        this.expType = preExpType;
        this.diagCode = preDiagCode;
        return resultType;
    }


    // Expressions

    public void visit(BLangLiteral literalExpr) {
        BType literalType = symTable.getTypeFromTag(literalExpr.typeTag);

        Object literalValue = literalExpr.value;
        if (TypeTags.FLOAT == expType.tag && TypeTags.INT == literalType.tag) {
            literalType = symTable.floatType;
            literalExpr.value = ((Long) literalValue).doubleValue();
        }

        if (TypeTags.BYTE == expType.tag && TypeTags.INT == literalType.tag) {
            if (!isByteLiteralValue((Long) literalValue)) {
                dlog.error(literalExpr.pos, DiagnosticCode.INCOMPATIBLE_TYPES, expType, literalType);
                return;
            }
            literalType = symTable.byteType;
            literalExpr.value = ((Long) literalValue).byteValue();
        }

        // check whether this is a byte array
        if (TypeTags.BYTE_ARRAY == literalExpr.typeTag) {
            literalType = new BArrayType(symTable.byteType);
        }

        if (this.expType.tag == TypeTags.FINITE) {
            BFiniteType expType = (BFiniteType) this.expType;
            boolean foundMember = types.isAssignableToFiniteType(expType, literalExpr);
            if (foundMember) {
                types.setImplicitCastExpr(literalExpr, literalType, this.expType);
                resultType = literalType;
                return;
            }
        } else if (this.expType.tag == TypeTags.UNION) {
            BUnionType unionType = (BUnionType) this.expType;
            boolean foundMember = unionType.memberTypes
                    .stream()
                    .map(memberType -> types.isAssignableToFiniteType(memberType, literalExpr))
                    .anyMatch(foundType -> foundType);
            if (foundMember) {
                types.setImplicitCastExpr(literalExpr, literalType, this.expType);
                resultType = literalType;
                return;
            }
        }
        resultType = types.checkType(literalExpr, literalType, expType);
    }

    private static boolean isByteLiteralValue(Long longObject) {
        return (longObject.intValue() >= BBYTE_MIN_VALUE && longObject.intValue() <= BBYTE_MAX_VALUE);
    }

    public void visit(BLangTableLiteral tableLiteral) {
        if (expType.tag == symTable.semanticError.tag) {
            return;
        }
        BType tableConstraint = ((BTableType) expType).getConstraint();
        if (tableConstraint.tag == TypeTags.NONE) {
            dlog.error(tableLiteral.pos, DiagnosticCode.TABLE_CANNOT_BE_CREATED_WITHOUT_CONSTRAINT);
            return;
        }
        validateTableColumns(tableConstraint, tableLiteral);
        checkExprs(tableLiteral.tableDataRows, this.env, tableConstraint);
        resultType = types.checkType(tableLiteral, expType, symTable.noType);
    }

    private void validateTableColumns(BType tableConstraint, BLangTableLiteral tableLiteral) {
        if (tableConstraint.tag != TypeTags.SEMANTIC_ERROR) {
            List<String> columnNames = new ArrayList<>();
            for (BField field : ((BRecordType) tableConstraint).fields) {
                columnNames.add(field.getName().getValue());
            }
            for (BLangTableLiteral.BLangTableColumn column : tableLiteral.columns) {
                boolean contains = columnNames.contains(column.columnName);
                if (!contains) {
                    dlog.error(tableLiteral.pos, DiagnosticCode.UNDEFINED_TABLE_COLUMN, column.columnName,
                            tableConstraint);
                }
            }
        }
    }

    public void visit(BLangArrayLiteral arrayLiteral) {
        // Check whether the expected type is an array type
        // var a = []; and var a = [1,2,3,4]; are illegal statements, because we cannot infer the type here.
        BType actualType = symTable.semanticError;

        if (expType.tag == TypeTags.ANY) {
            dlog.error(arrayLiteral.pos, DiagnosticCode.INVALID_ARRAY_LITERAL, expType);
            resultType = symTable.semanticError;
            return;
        }

        int expTypeTag = expType.tag;
        if (expTypeTag == TypeTags.JSON) {
            checkExprs(arrayLiteral.exprs, this.env, expType);
            actualType = expType;

        } else if (expTypeTag == TypeTags.ARRAY) {
            BArrayType arrayType = (BArrayType) expType;
            if (arrayType.state == BArrayState.OPEN_SEALED) {
                arrayType.size = arrayLiteral.exprs.size();
                arrayType.state = BArrayState.CLOSED_SEALED;
            } else if (arrayType.state != BArrayState.UNSEALED && arrayType.size != arrayLiteral.exprs.size()) {
                dlog.error(arrayLiteral.pos,
                        DiagnosticCode.MISMATCHING_ARRAY_LITERAL_VALUES, arrayType.size, arrayLiteral.exprs.size());
                resultType = symTable.semanticError;
                return;
            }
            checkExprs(arrayLiteral.exprs, this.env, arrayType.eType);
            actualType = arrayType;

        } else if (expTypeTag != TypeTags.SEMANTIC_ERROR) {
            List<BType> resTypes = checkExprs(arrayLiteral.exprs, this.env, symTable.noType);
            Set<BType> arrayLitExprTypeSet = new HashSet<>(resTypes);
            BType[] uniqueExprTypes = arrayLitExprTypeSet.toArray(new BType[0]);
            if (uniqueExprTypes.length == 0) {
                actualType = symTable.anyType;
            } else if (uniqueExprTypes.length == 1) {
                actualType = resTypes.get(0);
            } else {
                BType superType = uniqueExprTypes[0];
                for (int i = 1; i < uniqueExprTypes.length; i++) {
                    if (types.isAssignable(superType, uniqueExprTypes[i])) {
                        superType = uniqueExprTypes[i];
                    } else if (!types.isAssignable(uniqueExprTypes[i], superType)) {
                        superType = symTable.anyType;
                        break;
                    }
                }
                actualType = superType;
            }
            actualType = new BArrayType(actualType, null, arrayLiteral.exprs.size(), BArrayState.UNSEALED);

            List<BType> arrayCompatibleType = getArrayCompatibleTypes(expType, actualType);
            if (arrayCompatibleType.isEmpty()) {
                dlog.error(arrayLiteral.pos, DiagnosticCode.INCOMPATIBLE_TYPES, expType, actualType);
            } else if (arrayCompatibleType.size() > 1) {
                dlog.error(arrayLiteral.pos, DiagnosticCode.AMBIGUOUS_TYPES, expType);
            } else if (arrayCompatibleType.get(0).tag == TypeTags.ANY) {
                dlog.error(arrayLiteral.pos, DiagnosticCode.INVALID_ARRAY_LITERAL, expType);
            } else if (arrayCompatibleType.get(0).tag == TypeTags.ARRAY) {
                checkExprs(arrayLiteral.exprs, this.env, ((BArrayType) arrayCompatibleType.get(0)).eType);
            }
        }

        resultType = types.checkType(arrayLiteral, actualType, expType);
    }

    public void visit(BLangRecordLiteral recordLiteral) {
        BType actualType = symTable.semanticError;
        int expTypeTag = expType.tag;
        BType originalExpType = expType;
        if (expTypeTag == TypeTags.NONE || expTypeTag == TypeTags.ANY) {
            // Change the expected type to map,
            expType = symTable.mapType;
        }
        if (expTypeTag == TypeTags.ANY || expTypeTag == TypeTags.OBJECT) {
            dlog.error(recordLiteral.pos, DiagnosticCode.INVALID_RECORD_LITERAL, originalExpType);
            resultType = symTable.semanticError;
            return;
        }

        List<BType> matchedTypeList = getRecordCompatibleType(expType, recordLiteral);

        if (matchedTypeList.isEmpty()) {
            dlog.error(recordLiteral.pos, DiagnosticCode.INVALID_LITERAL_FOR_TYPE, expType);
        } else if (matchedTypeList.size() > 1) {
            dlog.error(recordLiteral.pos, DiagnosticCode.AMBIGUOUS_TYPES, expType);
        } else {
            recordLiteral.keyValuePairs
                    .forEach(keyValuePair -> checkRecLiteralKeyValue(keyValuePair, matchedTypeList.get(0)));
            actualType = matchedTypeList.get(0);
        }

        resultType = types.checkType(recordLiteral, actualType, expType);

        // If the record literal is of record type and types are validated for the fields, check if there are any
        // required fields missing.
        if (recordLiteral.type.tag == TypeTags.RECORD) {
            checkMissingRequiredFields((BRecordType) recordLiteral.type, recordLiteral.keyValuePairs,
                                       recordLiteral.pos);
        }
    }

    private List<BType> getRecordCompatibleType(BType bType, BLangRecordLiteral recordLiteral) {

        if (bType.tag == TypeTags.UNION) {
            Set<BType> expTypes = ((BUnionType) bType).memberTypes;
            return expTypes.stream()
                    .filter(type -> type.tag == TypeTags.JSON ||
                            type.tag == TypeTags.MAP ||
                            (type.tag == TypeTags.RECORD && !((BRecordType) type).sealed) ||
                            (type.tag == TypeTags.RECORD
                                    && ((BRecordType) type).sealed
                                    && isRecordLiteralCompatible((BRecordType) type, recordLiteral)))
                    .collect(Collectors.toList());
        } else {
            switch (expType.tag) {
                case TypeTags.JSON:
                case TypeTags.MAP:
                case TypeTags.RECORD:
                    return new ArrayList<>(Collections.singleton(expType));
                default:
                    return Collections.emptyList();
            }
        }
    }

    private boolean isRecordLiteralCompatible(BRecordType bRecordType, BLangRecordLiteral recordLiteral) {
        for (BLangRecordKeyValue literalKeyValuePair : recordLiteral.getKeyValuePairs()) {
            boolean matched = false;
            for (BField field : bRecordType.getFields()) {
                matched = ((BLangSimpleVarRef) literalKeyValuePair.getKey()).variableName.value
                        .equals(field.getName().getValue());
                if (matched) {
                    break;
                }
            }
            if (!matched) {
                return false;
            }
        }
        return true;
    }

    private void checkMissingRequiredFields(BRecordType type, List<BLangRecordKeyValue> keyValuePairs,
                                            DiagnosticPos pos) {
        type.fields.forEach(field -> {
            // Check if `field` is explicitly assigned a value in the record literal
            boolean hasField = keyValuePairs.stream()
                    .filter(keyVal -> keyVal.key.expr.getKind() == NodeKind.SIMPLE_VARIABLE_REF)
                    .anyMatch(keyVal -> field.name.value
                            .equals(((BLangSimpleVarRef) keyVal.key.expr).variableName.value));

            // If a required field is missing and it's not defaultable, it's a compile error
            if (!hasField && !Symbols.isFlagOn(field.symbol.flags, Flags.OPTIONAL) &&
                    (!types.defaultValueExists(pos, field.type) &&
                            !Symbols.isFlagOn(field.symbol.flags, Flags.DEFAULTABLE))) {
                dlog.error(pos, DiagnosticCode.MISSING_REQUIRED_RECORD_FIELD, field.name);
            }
        });
    }

    private List<BType> getArrayCompatibleTypes(BType expType, BType actualType) {
        Set<BType> expTypes =
                expType.tag == TypeTags.UNION ? ((BUnionType) expType).memberTypes : new HashSet<BType>() {
                    {
                        add(expType);
                    }
                };

        return expTypes.stream()
                .filter(type -> types.isAssignable(actualType, type) ||
                        type.tag == TypeTags.NONE ||
                        type.tag == TypeTags.ANY)
                .collect(Collectors.toList());
    }

    public void visit(BLangSimpleVarRef varRefExpr) {
        // Set error type as the actual type.
        BType actualType = symTable.semanticError;

        Name varName = names.fromIdNode(varRefExpr.variableName);
        if (varName == Names.IGNORE) {
            if (varRefExpr.lhsVar) {
                varRefExpr.type = this.symTable.noType;
            } else {
                varRefExpr.type = this.symTable.semanticError;
                dlog.error(varRefExpr.pos, DiagnosticCode.UNDERSCORE_NOT_ALLOWED);
            }
            varRefExpr.symbol = new BVarSymbol(0, varName, env.enclPkg.symbol.pkgID, actualType, env.scope.owner);
            resultType = varRefExpr.type;
            return;
        }

        varRefExpr.pkgSymbol = symResolver.resolveImportSymbol(varRefExpr.pos,
                env, names.fromIdNode(varRefExpr.pkgAlias));
        if (varRefExpr.pkgSymbol.tag == SymTag.XMLNS) {
            actualType = symTable.stringType;
        } else if (varRefExpr.pkgSymbol != symTable.notFoundSymbol) {
            BSymbol symbol = symResolver.lookupSymbolInPackage(varRefExpr.pos, env,
                    names.fromIdNode(varRefExpr.pkgAlias), varName, SymTag.VARIABLE_NAME);
            // if no symbol, check same for object attached function
            if (symbol == symTable.notFoundSymbol && env.enclTypeDefinition != null) {
                Name objFuncName = names.fromString(Symbols
                        .getAttachedFuncSymbolName(env.enclTypeDefinition.name.value, varName.value));
                symbol = symResolver.resolveStructField(varRefExpr.pos, env, objFuncName,
                        env.enclTypeDefinition.symbol.type.tsymbol);
            }
            if ((symbol.tag & SymTag.VARIABLE) == SymTag.VARIABLE) {
                BVarSymbol varSym = (BVarSymbol) symbol;
                checkSefReferences(varRefExpr.pos, env, varSym);
                varRefExpr.symbol = varSym;
                actualType = varSym.type;
                BLangInvokableNode encInvokable = env.enclInvokable;
                if (encInvokable != null && encInvokable.flagSet.contains(Flag.LAMBDA) &&
                        !(symbol.owner instanceof BPackageSymbol)) {
                    SymbolEnv encInvokableEnv = findEnclosingInvokableEnv(env, encInvokable);
                    BSymbol closureVarSymbol = symResolver.lookupClosureVarSymbol(encInvokableEnv, symbol.name,
                            SymTag.VARIABLE_NAME);
                    if (closureVarSymbol != symTable.notFoundSymbol &&
                            !isFunctionArgument(closureVarSymbol, env.enclInvokable.requiredParams)) {
                        ((BLangFunction) env.enclInvokable).closureVarSymbols.add((BVarSymbol) closureVarSymbol);
                    }
                }
                if (env.node.getKind() == NodeKind.ARROW_EXPR && !(symbol.owner instanceof BPackageSymbol)) {
                    // The owner of the variable ref should be an invokable symbol.
                    // It's set here because the arrow expression changes to an invokable only at desugar
                    // and is not an invokable at this phase.
                    symbol.owner = Symbols.createInvokableSymbol(SymTag.FUNCTION, 0, null,
                            env.enclPkg.packageID, null, symbol.owner);
                    SymbolEnv encInvokableEnv = findEnclosingInvokableEnv(env, encInvokable);
                    BSymbol closureVarSymbol = symResolver.lookupClosureVarSymbol(encInvokableEnv, symbol.name,
                            SymTag.VARIABLE_NAME);
                    if (closureVarSymbol != symTable.notFoundSymbol &&
                            !isFunctionArgument(closureVarSymbol, ((BLangArrowFunction) env.node).params)) {
                        ((BLangArrowFunction) env.node).closureVarSymbols.add((BVarSymbol) closureVarSymbol);
                    }
                }
            } else if ((symbol.tag & SymTag.TYPE) == SymTag.TYPE) {
                actualType = symTable.typeDesc;
                varRefExpr.symbol = symbol;
            } else {
                dlog.error(varRefExpr.pos, DiagnosticCode.UNDEFINED_SYMBOL, varName.toString());
            }
        }

        // Check type compatibility
        if (expType.tag == TypeTags.ARRAY && isArrayOpenSealedType((BArrayType) expType)) {
            dlog.error(varRefExpr.pos, DiagnosticCode.SEALED_ARRAY_TYPE_CAN_NOT_INFER_SIZE);
            return;

        }
        resultType = types.checkType(varRefExpr, actualType, expType);
    }

    /**
     * This method will recursively check if a multidimensional array has at least one open sealed dimension.
     *
     * @param arrayType array to check if open sealed
     * @return true if at least one dimension is open sealed
     */
    public boolean isArrayOpenSealedType(BArrayType arrayType) {
        if (arrayType.state == BArrayState.OPEN_SEALED) {
            return true;
        }
        if (arrayType.eType.tag == TypeTags.ARRAY) {
            return isArrayOpenSealedType((BArrayType) arrayType.eType);
        }
        return false;
    }

    /**
     * This method will recursively traverse and find the symbol environment of a lambda node (which is given as the
     * enclosing invokable node) which is needed to lookup closure variables. The variable lookup will start from the
     * enclosing invokable node's environment, which are outside of the scope of a lambda function.
     */
    private SymbolEnv findEnclosingInvokableEnv(SymbolEnv env, BLangInvokableNode encInvokable) {
        if (env.enclEnv.node != null && env.enclEnv.node.getKind() == NodeKind.ARROW_EXPR) {
            // if enclosing env's node is arrow expression
            return env.enclEnv;
        }
        if (env.enclInvokable != null && env.enclInvokable == encInvokable) {
            return findEnclosingInvokableEnv(env.enclEnv, encInvokable);
        }
        return env;
    }

    private boolean isFunctionArgument(BSymbol symbol, List<BLangVariable> params) {
        return params.stream().anyMatch(param -> (param.symbol.name.equals(symbol.name) &&
                param.type.tag == symbol.type.tag));
    }

    public void visit(BLangFieldBasedAccess fieldAccessExpr) {
        // First analyze the variable reference expression.
        fieldAccessExpr.expr.lhsVar = fieldAccessExpr.lhsVar;
        BType varRefType = getTypeOfExprInFieldAccess(fieldAccessExpr.expr);

        // Accessing all fields using * is only supported for XML.
        if (fieldAccessExpr.fieldKind == FieldKind.ALL && varRefType.tag != TypeTags.XML) {
            dlog.error(fieldAccessExpr.pos, DiagnosticCode.CANNOT_GET_ALL_FIELDS, varRefType);
        }

        // error lifting on lhs is not supported
        if (fieldAccessExpr.lhsVar && fieldAccessExpr.safeNavigate) {
            dlog.error(fieldAccessExpr.pos, DiagnosticCode.INVALID_ERROR_LIFTING_ON_LHS);
            resultType = symTable.semanticError;
            return;
        }

        varRefType = getSafeType(varRefType, fieldAccessExpr);
        Name fieldName = names.fromIdNode(fieldAccessExpr.field);
        BType actualType = checkFieldAccessExpr(fieldAccessExpr, varRefType, fieldName);

        // If this is on lhs, no need to do type checking further. And null/error
        // will not propagate from parent expressions
        if (fieldAccessExpr.lhsVar) {
            fieldAccessExpr.originalType = actualType;
            fieldAccessExpr.type = actualType;
            resultType = actualType;
            return;
        }

        // Get the effective types of the expression. If there are errors/nill propagating from parent
        // expressions, then the effective type will include those as well.
        actualType = getAccessExprFinalType(fieldAccessExpr, actualType);
        resultType = types.checkType(fieldAccessExpr, actualType, this.expType);
    }

    public void visit(BLangIndexBasedAccess indexBasedAccessExpr) {
        // First analyze the variable reference expression.
        indexBasedAccessExpr.expr.lhsVar = indexBasedAccessExpr.lhsVar;
        checkExpr(indexBasedAccessExpr.expr, this.env, symTable.noType);

        BType varRefType = indexBasedAccessExpr.expr.type;
        varRefType = getSafeType(varRefType, indexBasedAccessExpr);
        BType actualType = checkIndexAccessExpr(indexBasedAccessExpr, varRefType);

        // If this is on lhs, no need to do type checking further. And null/error
        // will not propagate from parent expressions
        if (indexBasedAccessExpr.lhsVar) { 
            indexBasedAccessExpr.originalType = actualType;
            indexBasedAccessExpr.type = actualType;
            resultType = actualType;
            return;
        }

        // Get the effective types of the expression. If there are errors/nil propagating from parent
        // expressions, then the effective type will include those as well.
        actualType = getAccessExprFinalType(indexBasedAccessExpr, actualType);
        this.resultType = this.types.checkType(indexBasedAccessExpr, actualType, this.expType);
    }

    public void visit(BLangInvocation iExpr) {
        // Variable ref expression null means this is the leaf node of the variable ref expression tree
        // e.g. foo();, foo(), foo().k;
        if (iExpr.expr == null) {
            // This is a function invocation expression. e.g. foo()
            checkFunctionInvocationExpr(iExpr);
            return;
        }

        Name pkgAlias = names.fromIdNode(iExpr.pkgAlias);
        if (pkgAlias != Names.EMPTY) {
            dlog.error(iExpr.pos, DiagnosticCode.PKG_ALIAS_NOT_ALLOWED_HERE);
            return;
        }

        // Find the variable reference expression type
        final BType exprType = checkExpr(iExpr.expr, this.env, symTable.noType);
        if (isIterableOperationInvocation(iExpr)) {
            iExpr.iterableOperationInvocation = true;
            iterableAnalyzer.handlerIterableOperation(iExpr, expType, env);
            resultType = iExpr.iContext.operations.getLast().resultType;
            return;
        }
        BLangBuiltInMethod builtInFunction = BLangBuiltInMethod.getFromString(iExpr.name.value);
        //Returns if the function is a builtin function
        if (BLangBuiltInMethod.UNDEFINED != builtInFunction && checkBuiltinFunctionInvocation(iExpr, builtInFunction,
                                                                                              exprType)) {
            return;
        }

        if (iExpr.actionInvocation) {
            checkActionInvocationExpr(iExpr, exprType);
            return;
        }

        BType varRefType = iExpr.expr.type;
        varRefType = getSafeType(varRefType, iExpr);
        switch (varRefType.tag) {
            case TypeTags.OBJECT:
            case TypeTags.RECORD:
                // Invoking a function bound to a struct
                // First check whether there exist a function with this name
                // Then perform arg and param matching
                checkFunctionInvocationExpr(iExpr, (BStructureType) varRefType);
                break;
            case TypeTags.BOOLEAN:
            case TypeTags.STRING:
            case TypeTags.INT:
            case TypeTags.FLOAT:
            case TypeTags.XML:
                checkFunctionInvocationExpr(iExpr, varRefType);
                break;
            case TypeTags.JSON:
                checkFunctionInvocationExpr(iExpr, symTable.jsonType);
                break;
            case TypeTags.TABLE:
                checkFunctionInvocationExpr(iExpr, symTable.tableType);
                break;
            case TypeTags.STREAM:
                checkFunctionInvocationExpr(iExpr, symTable.streamType);
                break;
            case TypeTags.FUTURE:
                checkFunctionInvocationExpr(iExpr, symTable.futureType);
                break;
            case TypeTags.NONE:
                dlog.error(iExpr.pos, DiagnosticCode.UNDEFINED_FUNCTION, iExpr.name);
                break;
            case TypeTags.MAP:
                // allow map function for both constrained / un constrained maps
                checkFunctionInvocationExpr(iExpr, this.symTable.mapType);
                break;
            case TypeTags.SEMANTIC_ERROR:
                break;
            case TypeTags.INTERMEDIATE_COLLECTION:
                dlog.error(iExpr.pos, DiagnosticCode.INVALID_FUNCTION_INVOCATION_WITH_NAME, iExpr.name,
                        iExpr.expr.type);
                resultType = symTable.semanticError;
                break;
            default:
                dlog.error(iExpr.pos, DiagnosticCode.INVALID_FUNCTION_INVOCATION, iExpr.expr.type);
                resultType = symTable.semanticError;
                break;
        }

        if (iExpr.symbol != null) {
            iExpr.originalType = ((BInvokableSymbol) iExpr.symbol).type.getReturnType();
        } else {
            iExpr.originalType = iExpr.type;
        }
    }

    public void visit(BLangTypeInit cIExpr) {
        if ((expType.tag == TypeTags.ANY && cIExpr.userDefinedType == null)
                || expType.tag == TypeTags.RECORD) {
            dlog.error(cIExpr.pos, DiagnosticCode.INVALID_TYPE_NEW_LITERAL, expType);
            resultType = symTable.semanticError;
            return;
        }
        BType actualType;
        if (cIExpr.userDefinedType != null) {
            actualType = symResolver.resolveTypeNode(cIExpr.userDefinedType, env);
        } else {
            actualType = expType;
        }

        if (actualType == symTable.semanticError) {
            //TODO dlog error?
            resultType = symTable.semanticError;
            return;
        }

        if (actualType.tag != TypeTags.OBJECT) {
            dlog.error(cIExpr.pos, DiagnosticCode.CANNOT_INFER_OBJECT_TYPE_FROM_LHS, actualType);
            resultType = symTable.semanticError;
            return;
        }

        if ((actualType.tsymbol.flags & Flags.ABSTRACT) == Flags.ABSTRACT) {
            dlog.error(cIExpr.pos, DiagnosticCode.CANNOT_INITIALIZE_ABSTRACT_OBJECT, actualType.tsymbol);
            cIExpr.objectInitInvocation.argExprs.forEach(expr -> checkExpr(expr, env, symTable.noType));
            resultType = symTable.semanticError;
            return;
        }

        if (((BObjectTypeSymbol) actualType.tsymbol).initializerFunc != null) {
            cIExpr.objectInitInvocation.symbol = ((BObjectTypeSymbol) actualType.tsymbol).initializerFunc.symbol;
            checkInvocationParam(cIExpr.objectInitInvocation);
        } else if (cIExpr.objectInitInvocation.argExprs.size() > 0) {
            // If the initializerFunc null then this is a default constructor invocation. Hence should not 
            // pass any arguments.
            dlog.error(cIExpr.pos, DiagnosticCode.TOO_MANY_ARGS_FUNC_CALL, cIExpr.objectInitInvocation.exprSymbol);
            cIExpr.objectInitInvocation.argExprs.forEach(expr -> checkExpr(expr, env, symTable.noType));
            resultType = symTable.semanticError;
            return;
        }

        cIExpr.objectInitInvocation.type = symTable.nilType;
        resultType = types.checkType(cIExpr, actualType, expType);
    }

    public void visit(BLangTernaryExpr ternaryExpr) {
        BType condExprType = checkExpr(ternaryExpr.expr, env, this.symTable.booleanType);

        SymbolEnv thenEnv = env;
        Map<BVarSymbol, BType> typeGuards = getTypeGuards(ternaryExpr.expr);
        if (!typeGuards.isEmpty()) {
            thenEnv = SymbolEnv.createExpressionEnv(ternaryExpr, env);
            for (Entry<BVarSymbol, BType> entry : typeGuards.entrySet()) {
                BVarSymbol originalVarSymbol = entry.getKey();
                BVarSymbol varSymbol = new BVarSymbol(0, originalVarSymbol.name, thenEnv.scope.owner.pkgID,
                        entry.getValue(), this.env.scope.owner);
                symbolEnter.defineShadowedSymbol(ternaryExpr.pos, varSymbol, thenEnv);

                // Cache the type guards, to be reused at the desugar.
                ternaryExpr.typeGuards.put(originalVarSymbol, varSymbol);
            }
        }

        BType thenType = checkExpr(ternaryExpr.thenExpr, thenEnv, expType);
        BType elseType = checkExpr(ternaryExpr.elseExpr, env, expType);
        if (condExprType == symTable.semanticError || thenType == symTable.semanticError
                || elseType == symTable.semanticError) {
            resultType = symTable.semanticError;
        } else if (expType == symTable.noType) {
            if (thenType == elseType) {
                resultType = thenType;
            } else {
                dlog.error(ternaryExpr.pos, DiagnosticCode.INCOMPATIBLE_TYPES, thenType, elseType);
                resultType = symTable.semanticError;
            }
        } else {
            resultType = expType;
        }
    }

    public void visit(BLangAwaitExpr awaitExpr) {
        BType actualType;
        BType expType = checkExpr(awaitExpr.expr, env, this.symTable.noType);
        if (expType == symTable.semanticError) {
            actualType = symTable.semanticError;
        } else if (expType.tag == TypeTags.FUTURE) {
            actualType = ((BFutureType) expType).constraint;
        } else {
            dlog.error(awaitExpr.pos, DiagnosticCode.INCOMPATIBLE_TYPES, symTable.futureType, expType);
            return;
        }
        resultType = types.checkType(awaitExpr, actualType, this.expType);
    }

    @Override
    public void visit(BLangTrapExpr trapExpr) {
        BType actualType;
        BType exprType = checkExpr(trapExpr.expr, env, this.symTable.noType);
        if (expType == symTable.semanticError) {
            actualType = symTable.semanticError;
        } else {
            Set<BType> resultTypes = new HashSet<>();
            if (exprType.tag == TypeTags.UNION) {
                resultTypes.addAll(((BUnionType) exprType).memberTypes);
            } else {
                resultTypes.add(exprType);
            }
            resultTypes.add(symTable.errorType);
            actualType = new BUnionType(null, resultTypes, resultTypes.contains(symTable.nilType));
        }

        resultType = types.checkType(trapExpr, actualType, expType);
        if (resultType != null && resultType != symTable.semanticError) {
            types.setImplicitCastExpr(trapExpr.expr, trapExpr.expr.type, resultType);
        }
    }

    public void visit(BLangBinaryExpr binaryExpr) {
        BType lhsType = checkExpr(binaryExpr.lhsExpr, env);
        BType rhsType = checkExpr(binaryExpr.rhsExpr, env);

        // Set error type as the actual type.
        BType actualType = symTable.semanticError;

        // Look up operator symbol if both rhs and lhs types are error types
        if (lhsType != symTable.semanticError && rhsType != symTable.semanticError) {
            BSymbol opSymbol = symResolver.resolveBinaryOperator(binaryExpr.opKind, lhsType, rhsType);

            if (opSymbol == symTable.notFoundSymbol) {
                opSymbol = getBinaryEqualityForTypeSets(binaryExpr.opKind, lhsType, rhsType,
                        binaryExpr);
            }

            if (opSymbol == symTable.notFoundSymbol) {
                dlog.error(binaryExpr.pos, DiagnosticCode.BINARY_OP_INCOMPATIBLE_TYPES,
                        binaryExpr.opKind, lhsType, rhsType);
            } else {
                binaryExpr.opSymbol = (BOperatorSymbol) opSymbol;
                actualType = opSymbol.type.getReturnType();
            }
        }

        resultType = types.checkType(binaryExpr, actualType, expType);
    }

    private BSymbol getBinaryEqualityForTypeSets(OperatorKind opKind, BType lhsType,
                                                 BType rhsType, BLangBinaryExpr binaryExpr) {
        if (opKind != OperatorKind.EQUAL && opKind != OperatorKind.NOT_EQUAL) {
            return symTable.notFoundSymbol;
        }
        if (types.isIntersectionExist(lhsType, rhsType)) {
            if ((!types.isValueType(lhsType) && !types.isValueType(rhsType)) ||
                    (types.isValueType(lhsType) && types.isValueType(rhsType))) {
                return symResolver.createReferenceEqualityOperator(opKind, lhsType, rhsType);
            } else {
                types.setImplicitCastExpr(binaryExpr.rhsExpr, rhsType, symTable.anyType);
                types.setImplicitCastExpr(binaryExpr.lhsExpr, lhsType, symTable.anyType);
                return symResolver.createReferenceEqualityOperator(opKind, symTable.anyType, symTable.anyType);
            }
        } else {
            return symTable.notFoundSymbol;
        }
    }

    public void visit(BLangElvisExpr elvisExpr) {
        BType lhsType = checkExpr(elvisExpr.lhsExpr, env);
        BType actualType = symTable.semanticError;
        if (lhsType != symTable.semanticError) {
            if (lhsType.tag == TypeTags.UNION && lhsType.isNullable()) {
                BUnionType unionType = (BUnionType) lhsType;
                HashSet<BType> memberTypes = new HashSet<BType>();
                Iterator<BType> iterator = unionType.getMemberTypes().iterator();
                while (iterator.hasNext()) {
                    BType memberType = iterator.next();
                    if (memberType != symTable.nilType) {
                        memberTypes.add(memberType);
                    }
                }
                if (memberTypes.size() == 1) {
                    BType[] memberArray = new BType[1];
                    memberTypes.toArray(memberArray);
                    actualType = memberArray[0];
                } else {
                    actualType = new BUnionType(null, memberTypes, false);
                }
            } else {
                dlog.error(elvisExpr.pos, DiagnosticCode.OPERATOR_NOT_SUPPORTED,
                        OperatorKind.ELVIS, lhsType);
            }
        }
        BType rhsReturnType = checkExpr(elvisExpr.rhsExpr, env, expType);
        BType lhsReturnType = types.checkType(elvisExpr.lhsExpr.pos, actualType, expType,
                DiagnosticCode.INCOMPATIBLE_TYPES);
        if (rhsReturnType == symTable.semanticError || lhsReturnType == symTable.semanticError) {
            resultType = symTable.semanticError;
        } else if (expType == symTable.noType) {
            if (types.isSameType(rhsReturnType, lhsReturnType)) {
                resultType = lhsReturnType;
            } else {
                dlog.error(elvisExpr.rhsExpr.pos, DiagnosticCode.INCOMPATIBLE_TYPES, lhsReturnType, rhsReturnType);
                resultType = symTable.semanticError;
            }
        } else {
            resultType = expType;
        }
    }

    @Override
    public void visit(BLangBracedOrTupleExpr bracedOrTupleExpr) {
        // Handle Tuple Expression.
        if (expType.tag == TypeTags.TUPLE) {
            BTupleType tupleType = (BTupleType) this.expType;
            // Fix this.
            List<BType> expTypes = getListWithErrorTypes(bracedOrTupleExpr.expressions.size());
            if (tupleType.tupleTypes.size() != bracedOrTupleExpr.expressions.size()) {
                dlog.error(bracedOrTupleExpr.pos, DiagnosticCode.SYNTAX_ERROR,
                        "tuple and expression size does not match");
            } else {
                expTypes = tupleType.tupleTypes;
            }
            List<BType> results = new ArrayList<>();
            for (int i = 0; i < bracedOrTupleExpr.expressions.size(); i++) {
                // Infer type from lhs since lhs might be union
                // TODO: Need to fix with tuple casting
                BType expType = expTypes.get(i);
                BType actualType = checkExpr(bracedOrTupleExpr.expressions.get(i), env, expType);
                results.add(expType.tag != TypeTags.NONE ? expType : actualType);
            }
            resultType = new BTupleType(results);
            return;
        }
        List<BType> results = new ArrayList<>();
        for (int i = 0; i < bracedOrTupleExpr.expressions.size(); i++) {
            results.add(checkExpr(bracedOrTupleExpr.expressions.get(i), env, symTable.noType));
        }
        if (expType.tag == TypeTags.TYPEDESC) {
            bracedOrTupleExpr.isTypedescExpr = true;
            List<BType> actualTypes = new ArrayList<>();
            for (int i = 0; i < bracedOrTupleExpr.expressions.size(); i++) {
                final BLangExpression expr = bracedOrTupleExpr.expressions.get(i);
                if (expr.getKind() == NodeKind.TYPEDESC_EXPRESSION) {
                    actualTypes.add(((BLangTypedescExpr) expr).resolvedType);
                } else if (expr.getKind() == NodeKind.SIMPLE_VARIABLE_REF) {
                    actualTypes.add(((BLangSimpleVarRef) expr).symbol.type);
                } else {
                    actualTypes.add(results.get(i));
                }
            }
            if (actualTypes.size() == 1) {
                bracedOrTupleExpr.typedescType = actualTypes.get(0);
            } else {
                bracedOrTupleExpr.typedescType = new BTupleType(actualTypes);
            }
            resultType = symTable.typeDesc;
        } else if (bracedOrTupleExpr.expressions.size() > 1) {
            // This is a tuple.
            BType actualType = new BTupleType(results);

            if (expType.tag == TypeTags.ANY) {
                dlog.error(bracedOrTupleExpr.pos, DiagnosticCode.INVALID_TUPLE_LITERAL, expType);
                resultType = symTable.semanticError;
                return;
            }

            List<BType> tupleCompatibleType = getArrayCompatibleTypes(expType, actualType);
            if (tupleCompatibleType.isEmpty()) {
                dlog.error(bracedOrTupleExpr.pos, DiagnosticCode.INCOMPATIBLE_TYPES, expType, actualType);
            } else if (tupleCompatibleType.size() > 1) {
                dlog.error(bracedOrTupleExpr.pos, DiagnosticCode.AMBIGUOUS_TYPES, expType);
            } else if (tupleCompatibleType.get(0).tag == TypeTags.ANY) {
                dlog.error(bracedOrTupleExpr.pos, DiagnosticCode.INVALID_TUPLE_LITERAL, expType);
            } else {
                resultType = types.checkType(bracedOrTupleExpr, actualType, expType);
            }
        } else {
            // This is a braced expression.
            bracedOrTupleExpr.isBracedExpr = true;
            final BType actualType = results.get(0);
            BLangExpression expression = bracedOrTupleExpr.expressions.get(0);
            resultType = types.checkType(expression, actualType, expType);
        }
    }

    public void visit(BLangTypedescExpr accessExpr) {
        BType actualType = symTable.typeDesc;
        accessExpr.resolvedType = symResolver.resolveTypeNode(accessExpr.typeNode, env);
        resultType = types.checkType(accessExpr, actualType, expType);
    }

    public void visit(BLangUnaryExpr unaryExpr) {
        BType exprType;
        BType actualType = symTable.semanticError;
        if (OperatorKind.UNTAINT.equals(unaryExpr.operator)) {
            exprType = checkExpr(unaryExpr.expr, env);
            if (exprType != symTable.semanticError) {
                actualType = exprType;
            }
        } else {
            exprType = checkExpr(unaryExpr.expr, env);
            if (exprType != symTable.semanticError) {
                BSymbol symbol = symResolver.resolveUnaryOperator(unaryExpr.pos, unaryExpr.operator, exprType);
                if (symbol == symTable.notFoundSymbol) {
                    dlog.error(unaryExpr.pos, DiagnosticCode.UNARY_OP_INCOMPATIBLE_TYPES,
                            unaryExpr.operator, exprType);
                } else {
                    unaryExpr.opSymbol = (BOperatorSymbol) symbol;
                    actualType = symbol.type.getReturnType();
                }
            }
        }

        resultType = types.checkType(unaryExpr, actualType, expType);
    }

    public void visit(BLangTypeConversionExpr conversionExpr) {
        // Set error type as the actual type.
        BType actualType = symTable.semanticError;

        BType targetType = symResolver.resolveTypeNode(conversionExpr.typeNode, env);
        conversionExpr.targetType = targetType;
        BType sourceType = checkExpr(conversionExpr.expr, env, symTable.noType);

        // Lookup for built-in type conversion operator symbol
        BSymbol symbol = symResolver.resolveConversionOperator(sourceType, targetType);
        if (symbol == symTable.notFoundSymbol) {
            dlog.error(conversionExpr.pos, DiagnosticCode.INCOMPATIBLE_TYPES_CONVERSION, sourceType, targetType);
        } else {
            BConversionOperatorSymbol conversionSym = (BConversionOperatorSymbol) symbol;
            conversionExpr.conversionSymbol = conversionSym;
            actualType = conversionSym.type.getReturnType();
        }

        resultType = types.checkType(conversionExpr, actualType, expType);
    }

    @Override
    public void visit(BLangLambdaFunction bLangLambdaFunction) {
        bLangLambdaFunction.type = bLangLambdaFunction.function.symbol.type;
        // creating a copy of the env to visit the lambda function later
        bLangLambdaFunction.cachedEnv = env.createClone();
        env.enclPkg.lambdaFunctions.add(bLangLambdaFunction);
        resultType = types.checkType(bLangLambdaFunction, bLangLambdaFunction.type, expType);
    }

    @Override
    public void visit(BLangArrowFunction bLangArrowFunction) {
        if (expType.tag != TypeTags.INVOKABLE) {
            dlog.error(bLangArrowFunction.pos, DiagnosticCode.ARROW_EXPRESSION_CANNOT_INFER_TYPE_FROM_LHS);
            resultType = symTable.semanticError;
            return;
        }

        BInvokableType expectedInvocation = (BInvokableType) this.expType;
        populateArrowExprParamTypes(bLangArrowFunction, expectedInvocation.paramTypes);
        bLangArrowFunction.expression.type = populateArrowExprReturn(bLangArrowFunction, expectedInvocation.retType);
        // if function return type is none, assign the inferred return type
        if (expectedInvocation.retType.tag == TypeTags.NONE) {
            expectedInvocation.retType = bLangArrowFunction.expression.type;
        }
        resultType = bLangArrowFunction.funcType = expectedInvocation;
    }

    public void visit(BLangXMLQName bLangXMLQName) {
        String prefix = bLangXMLQName.prefix.value;
        resultType = types.checkType(bLangXMLQName, symTable.stringType, expType);
        // TODO: check isLHS

        if (env.node.getKind() == NodeKind.XML_ATTRIBUTE && prefix.isEmpty()
                && bLangXMLQName.localname.value.equals(XMLConstants.XMLNS_ATTRIBUTE)) {
            ((BLangXMLAttribute) env.node).isNamespaceDeclr = true;
            return;
        }

        if (env.node.getKind() == NodeKind.XML_ATTRIBUTE && prefix.equals(XMLConstants.XMLNS_ATTRIBUTE)) {
            ((BLangXMLAttribute) env.node).isNamespaceDeclr = true;
            return;
        }

        if (prefix.equals(XMLConstants.XMLNS_ATTRIBUTE)) {
            dlog.error(bLangXMLQName.pos, DiagnosticCode.INVALID_NAMESPACE_PREFIX, prefix);
            bLangXMLQName.type = symTable.semanticError;
            return;
        }

        BSymbol xmlnsSymbol = symResolver.lookupSymbol(env, names.fromIdNode(bLangXMLQName.prefix), SymTag.XMLNS);
        if (prefix.isEmpty() && xmlnsSymbol == symTable.notFoundSymbol) {
            return;
        }

        if (!prefix.isEmpty() && xmlnsSymbol == symTable.notFoundSymbol) {
            dlog.error(bLangXMLQName.pos, DiagnosticCode.UNDEFINED_SYMBOL, prefix);
            bLangXMLQName.type = symTable.semanticError;
            return;
        }
        bLangXMLQName.namespaceURI = ((BXMLNSSymbol) xmlnsSymbol).namespaceURI;
        bLangXMLQName.nsSymbol = (BXMLNSSymbol) xmlnsSymbol;
    }

    public void visit(BLangXMLAttribute bLangXMLAttribute) {
        SymbolEnv xmlAttributeEnv = SymbolEnv.getXMLAttributeEnv(bLangXMLAttribute, env);

        // check attribute name
        checkExpr(bLangXMLAttribute.name, xmlAttributeEnv, symTable.stringType);

        // check attribute value
        checkExpr(bLangXMLAttribute.value, xmlAttributeEnv, symTable.stringType);

        symbolEnter.defineNode(bLangXMLAttribute, env);
    }

    public void visit(BLangXMLElementLiteral bLangXMLElementLiteral) {
        SymbolEnv xmlElementEnv = SymbolEnv.getXMLElementEnv(bLangXMLElementLiteral, env);

        // Visit in-line namespace declarations
        bLangXMLElementLiteral.attributes.forEach(attribute -> {
            if (attribute.name.getKind() == NodeKind.XML_QNAME
                    && ((BLangXMLQName) attribute.name).prefix.value.equals(XMLConstants.XMLNS_ATTRIBUTE)) {
                checkExpr(attribute, xmlElementEnv, symTable.noType);
            }
        });

        // Visit attributes.
        bLangXMLElementLiteral.attributes.forEach(attribute -> {
            if (attribute.name.getKind() != NodeKind.XML_QNAME
                    || !((BLangXMLQName) attribute.name).prefix.value.equals(XMLConstants.XMLNS_ATTRIBUTE)) {
                checkExpr(attribute, xmlElementEnv, symTable.noType);
            }
        });

        Map<Name, BXMLNSSymbol> namespaces = symResolver.resolveAllNamespaces(xmlElementEnv);
        Name defaultNs = names.fromString(XMLConstants.DEFAULT_NS_PREFIX);
        if (namespaces.containsKey(defaultNs)) {
            bLangXMLElementLiteral.defaultNsSymbol = namespaces.remove(defaultNs);
        }
        bLangXMLElementLiteral.namespacesInScope.putAll(namespaces);

        // Visit the tag names
        validateTags(bLangXMLElementLiteral, xmlElementEnv);

        // Visit the children
        bLangXMLElementLiteral.modifiedChildren =
                concatSimilarKindXMLNodes(bLangXMLElementLiteral.children, xmlElementEnv);
        resultType = types.checkType(bLangXMLElementLiteral, symTable.xmlType, expType);
    }

    public void visit(BLangXMLTextLiteral bLangXMLTextLiteral) {
        bLangXMLTextLiteral.concatExpr = getStringTemplateConcatExpr(bLangXMLTextLiteral.textFragments);
        resultType = types.checkType(bLangXMLTextLiteral, symTable.xmlType, expType);
    }

    public void visit(BLangXMLCommentLiteral bLangXMLCommentLiteral) {
        bLangXMLCommentLiteral.concatExpr = getStringTemplateConcatExpr(bLangXMLCommentLiteral.textFragments);
        resultType = types.checkType(bLangXMLCommentLiteral, symTable.xmlType, expType);
    }

    public void visit(BLangXMLProcInsLiteral bLangXMLProcInsLiteral) {
        checkExpr(bLangXMLProcInsLiteral.target, env, symTable.stringType);
        bLangXMLProcInsLiteral.dataConcatExpr = getStringTemplateConcatExpr(bLangXMLProcInsLiteral.dataFragments);
        resultType = types.checkType(bLangXMLProcInsLiteral, symTable.xmlType, expType);
    }

    public void visit(BLangXMLQuotedString bLangXMLQuotedString) {
        bLangXMLQuotedString.concatExpr = getStringTemplateConcatExpr(bLangXMLQuotedString.textFragments);
        resultType = types.checkType(bLangXMLQuotedString, symTable.stringType, expType);
    }

    public void visit(BLangXMLAttributeAccess xmlAttributeAccessExpr) {
        BType actualType = symTable.semanticError;

        // First analyze the variable reference expression.
        checkExpr(xmlAttributeAccessExpr.expr, env, symTable.xmlType);

        // Then analyze the index expression.
        BLangExpression indexExpr = xmlAttributeAccessExpr.indexExpr;
        if (indexExpr == null) {
            if (xmlAttributeAccessExpr.lhsVar) {
                dlog.error(xmlAttributeAccessExpr.pos, DiagnosticCode.XML_ATTRIBUTE_MAP_UPDATE_NOT_ALLOWED);
            } else {
                actualType = symTable.xmlAttributesType;
            }
            resultType = types.checkType(xmlAttributeAccessExpr, actualType, expType);
            return;
        }

        checkExpr(indexExpr, env, symTable.stringType);

        if (indexExpr.type.tag == TypeTags.STRING) {
            actualType = symTable.stringType;
        }

        xmlAttributeAccessExpr.namespaces.putAll(symResolver.resolveAllNamespaces(env));
        resultType = types.checkType(xmlAttributeAccessExpr, actualType, expType);
    }

    public void visit(BLangStringTemplateLiteral stringTemplateLiteral) {
        stringTemplateLiteral.concatExpr = getStringTemplateConcatExpr(stringTemplateLiteral.exprs);
        resultType = types.checkType(stringTemplateLiteral, symTable.stringType, expType);
    }

    @Override
    public void visit(BLangIntRangeExpression intRangeExpression) {
        checkExpr(intRangeExpression.startExpr, env, symTable.intType);
        checkExpr(intRangeExpression.endExpr, env, symTable.intType);
        resultType = new BArrayType(symTable.intType);
    }

    @Override
    public void visit(BLangTableQueryExpression tableQueryExpression) {
        BType actualType = symTable.semanticError;
        int expTypeTag = expType.tag;

        if (expTypeTag == TypeTags.TABLE) {
            actualType = expType;
        } else if (expTypeTag != TypeTags.SEMANTIC_ERROR) {
            dlog.error(tableQueryExpression.pos, DiagnosticCode.INCOMPATIBLE_TYPES_CONVERSION, expType);
        }

        BLangTableQuery tableQuery = (BLangTableQuery) tableQueryExpression.getTableQuery();
        tableQuery.accept(this);

        resultType = types.checkType(tableQueryExpression, actualType, expType);
    }

    @Override
    public void visit(BLangTableQuery tableQuery) {
        BLangStreamingInput streamingInput = (BLangStreamingInput) tableQuery.getStreamingInput();
        streamingInput.accept(this);

        BLangJoinStreamingInput joinStreamingInput = (BLangJoinStreamingInput) tableQuery.getJoinStreamingInput();
        if (joinStreamingInput != null) {
            joinStreamingInput.accept(this);
        }
    }

    @Override
    public void visit(BLangSelectClause selectClause) {
        List<? extends SelectExpressionNode> selectExprList = selectClause.getSelectExpressions();
        selectExprList.forEach(selectExpr -> ((BLangSelectExpression) selectExpr).accept(this));

        BLangGroupBy groupBy = (BLangGroupBy) selectClause.getGroupBy();
        if (groupBy != null) {
            groupBy.accept(this);
        }

        BLangHaving having = (BLangHaving) selectClause.getHaving();
        if (having != null) {
            having.accept(this);
        }
    }

    @Override
    public void visit(BLangSelectExpression selectExpression) {
        BLangExpression expr = (BLangExpression) selectExpression.getExpression();
        expr.accept(this);
    }

    @Override
    public void visit(BLangGroupBy groupBy) {
        groupBy.getVariables().forEach(expr -> ((BLangExpression) expr).accept(this));
    }

    @Override
    public void visit(BLangHaving having) {
        BLangExpression expr = (BLangExpression) having.getExpression();
        expr.accept(this);
    }

    @Override
    public void visit(BLangOrderBy orderBy) {
        for (OrderByVariableNode orderByVariableNode : orderBy.getVariables()) {
            ((BLangOrderByVariable) orderByVariableNode).accept(this);
        }
    }

    @Override
    public void visit(BLangOrderByVariable orderByVariable) {
        BLangExpression expression = (BLangExpression) orderByVariable.getVariableReference();
        expression.accept(this);
    }

    @Override
    public void visit(BLangJoinStreamingInput joinStreamingInput) {
        BLangStreamingInput streamingInput = (BLangStreamingInput) joinStreamingInput.getStreamingInput();
        streamingInput.accept(this);
    }

    @Override
    public void visit(BLangStreamingInput streamingInput) {
        BLangExpression varRef = (BLangExpression) streamingInput.getStreamReference();
        varRef.accept(this);
    }

    @Override
    public void visit(BLangRestArgsExpression bLangRestArgExpression) {
        resultType = checkExpr(bLangRestArgExpression.expr, env, expType);
    }

    @Override
    public void visit(BLangNamedArgsExpression bLangNamedArgsExpression) {
        resultType = checkExpr(bLangNamedArgsExpression.expr, env, expType);
        bLangNamedArgsExpression.type = bLangNamedArgsExpression.expr.type;
    }

    @Override
    public void visit(BLangMatchExpression bLangMatchExpression) {
        SymbolEnv matchExprEnv = SymbolEnv.createBlockEnv((BLangBlockStmt) TreeBuilder.createBlockNode(), env);
        checkExpr(bLangMatchExpression.expr, matchExprEnv);

        // Type check and resolve patterns and their expressions
        bLangMatchExpression.patternClauses.forEach(pattern -> {
            if (!pattern.variable.name.value.endsWith(Names.IGNORE.value)) {
                symbolEnter.defineNode(pattern.variable, matchExprEnv);
            }
            checkExpr(pattern.expr, matchExprEnv, expType);
            pattern.variable.type = symResolver.resolveTypeNode(pattern.variable.typeNode, matchExprEnv);
        });

        Set<BType> matchExprTypes = getMatchExpressionTypes(bLangMatchExpression);

        BType actualType;
        if (matchExprTypes.contains(symTable.semanticError)) {
            actualType = symTable.semanticError;
        } else if (matchExprTypes.size() == 1) {
            actualType = matchExprTypes.toArray(new BType[matchExprTypes.size()])[0];
        } else {
            actualType = new BUnionType(null, matchExprTypes, matchExprTypes.contains(symTable.nilType));
        }

        resultType = types.checkType(bLangMatchExpression, actualType, expType);
    }

    @Override
    public void visit(BLangCheckedExpr checkedExpr) {
        BType exprType = checkExpr(checkedExpr.expr, env, symTable.noType);
        if (exprType.tag != TypeTags.UNION) {
            if (types.isAssignable(exprType, symTable.errorType)) {
                dlog.error(checkedExpr.expr.pos, DiagnosticCode.CHECKED_EXPR_INVALID_USAGE_ALL_ERROR_TYPES_IN_RHS);
            } else {
                dlog.error(checkedExpr.expr.pos, DiagnosticCode.CHECKED_EXPR_INVALID_USAGE_NO_ERROR_TYPE_IN_RHS);
            }
            checkedExpr.type = symTable.semanticError;
            return;
        }

        BUnionType unionType = (BUnionType) exprType;
        // Filter out the list of types which are not equivalent with the error type.
        Map<Boolean, List<BType>> resultTypeMap = unionType.memberTypes.stream()
                .collect(Collectors.groupingBy(memberType -> types.isAssignable(memberType, symTable.errorType)));

        // This list will be used in the desugar phase
        checkedExpr.equivalentErrorTypeList = resultTypeMap.get(true);
        if (checkedExpr.equivalentErrorTypeList == null ||
                checkedExpr.equivalentErrorTypeList.size() == 0) {
            // No member types in this union is equivalent to the error type
            dlog.error(checkedExpr.expr.pos, DiagnosticCode.CHECKED_EXPR_INVALID_USAGE_NO_ERROR_TYPE_IN_RHS);
            checkedExpr.type = symTable.semanticError;
            return;
        }

        List<BType> nonErrorTypeList = resultTypeMap.get(false);
        if (nonErrorTypeList == null || nonErrorTypeList.size() == 0) {
            // All member types in the union are equivalent to the error type.
            // Checked expression requires at least one type which is not equivalent to the error type.
            dlog.error(checkedExpr.expr.pos, DiagnosticCode.CHECKED_EXPR_INVALID_USAGE_ALL_ERROR_TYPES_IN_RHS);
            checkedExpr.type = symTable.semanticError;
            return;
        }

        BType actualType;
        if (nonErrorTypeList.size() == 1) {
            actualType = nonErrorTypeList.get(0);
        } else {
            actualType = new BUnionType(null, new LinkedHashSet<>(nonErrorTypeList),
                    nonErrorTypeList.contains(symTable.nilType));
        }

        resultType = types.checkType(checkedExpr, actualType, expType);
    }

    @Override
    public void visit(BLangErrorConstructorExpr errorConstructorExpr) {
        final boolean isExpectedErrorType = expType.tag == TypeTags.ERROR;
        final BErrorType expectedResultType = isExpectedErrorType ? (BErrorType) expType : symTable.errorType;

        // No matter what message expression has to be exist and it's type should be string type.
        Optional.ofNullable(errorConstructorExpr.reasonExpr).map(expr -> checkExpr(expr, env, symTable.stringType))
                .orElseThrow(AssertionError::new);

        Optional.ofNullable(errorConstructorExpr.detailsExpr).ifPresent(expr -> {
            if (isExpectedErrorType) {
                checkExpr(expr, env, expectedResultType.detailType);
            } else {
                // Give correct error message.
                BType givenType = checkExpr(expr, env, symTable.noType);
                if (givenType.tag != TypeTags.MAP && givenType.tag != TypeTags.RECORD) {
                    dlog.error(expr.pos, DiagnosticCode.REQUIRE_ERROR_MAPPING_VALUE);
                } else {
                    // TODO : improve this for union types.
                    dlog.error(errorConstructorExpr.pos, DiagnosticCode.INCOMPATIBLE_TYPES, symTable.errorType,
                            expType);
                }
            }
        });

        if (!isExpectedErrorType) {
            resultType = symTable.semanticError;
            return;
        }
        resultType = expType;
    }

    @Override
    public void visit(BLangTypeTestExpr typeTestExpr) {
        typeTestExpr.typeNode.type = symResolver.resolveTypeNode(typeTestExpr.typeNode, env);
        checkExpr(typeTestExpr.expr, env);

        resultType = types.checkType(typeTestExpr, symTable.booleanType, expType);
    }

    // Private methods

    private BType populateArrowExprReturn(BLangArrowFunction bLangArrowFunction, BType expectedRetType) {
        SymbolEnv arrowFunctionEnv = SymbolEnv.createArrowFunctionSymbolEnv(bLangArrowFunction, env);
        bLangArrowFunction.params.forEach(param -> symbolEnter.defineNode(param, arrowFunctionEnv));
        return checkExpr(bLangArrowFunction.expression, arrowFunctionEnv, expectedRetType);
    }

    private void populateArrowExprParamTypes(BLangArrowFunction bLangArrowFunction, List<BType> paramTypes) {
        if (paramTypes.size() != bLangArrowFunction.params.size()) {
            dlog.error(bLangArrowFunction.pos, DiagnosticCode.ARROW_EXPRESSION_MISMATCHED_PARAMETER_LENGTH,
                    paramTypes.size(), bLangArrowFunction.params.size());
            resultType = symTable.semanticError;
            bLangArrowFunction.params.forEach(param -> param.type = symTable.semanticError);
            return;
        }

        for (int i = 0; i < bLangArrowFunction.params.size(); i++) {
            BLangVariable paramIdentifier = bLangArrowFunction.params.get(i);
            BType bType = paramTypes.get(i);
            BLangValueType valueTypeNode = (BLangValueType) TreeBuilder.createValueTypeNode();
            valueTypeNode.setTypeKind(bType.getKind());
            paramIdentifier.setTypeNode(valueTypeNode);
            paramIdentifier.type = bType;
        }
    }

    private void checkSefReferences(DiagnosticPos pos, SymbolEnv env, BVarSymbol varSymbol) {
        if (env.enclVarSym == varSymbol) {
            dlog.error(pos, DiagnosticCode.SELF_REFERENCE_VAR, varSymbol.name);
        }
    }

    public List<BType> getListWithErrorTypes(int count) {
        List<BType> list = new ArrayList<>(count);
        for (int i = 0; i < count; i++) {
            list.add(symTable.semanticError);
        }

        return list;
    }

    private void checkFunctionInvocationExpr(BLangInvocation iExpr) {
        Name funcName = names.fromIdNode(iExpr.name);
        Name pkgAlias = names.fromIdNode(iExpr.pkgAlias);

        BSymbol funcSymbol = symTable.notFoundSymbol;
        // if no package alias, check for same object attached function
        if (pkgAlias == Names.EMPTY && env.enclTypeDefinition != null) {
            Name objFuncName = names.fromString(Symbols.getAttachedFuncSymbolName(
                    env.enclTypeDefinition.name.value, iExpr.name.value));
            funcSymbol = symResolver.resolveStructField(iExpr.pos, env, objFuncName,
                    env.enclTypeDefinition.symbol.type.tsymbol);
            if (funcSymbol != symTable.notFoundSymbol) {
                iExpr.exprSymbol = symResolver.lookupSymbol(env, Names.SELF, SymTag.VARIABLE);
            }
        }

        // if no such function found, then try resolving in package
        if (funcSymbol == symTable.notFoundSymbol) {
            funcSymbol = symResolver.lookupSymbolInPackage(iExpr.pos, env, pkgAlias, funcName, SymTag.VARIABLE);
        }

        if (funcSymbol == symTable.notFoundSymbol || funcSymbol.type.tag != TypeTags.INVOKABLE) {
            dlog.error(iExpr.pos, DiagnosticCode.UNDEFINED_FUNCTION, funcName);
            iExpr.argExprs.forEach(arg -> checkExpr(arg, env));
            resultType = symTable.semanticError;
            return;
        }
        if (funcSymbol.tag == SymTag.VARIABLE) {
            // Check for function pointer.
            iExpr.functionPointerInvocation = true;
        }
        // Set the resolved function symbol in the invocation expression.
        // This is used in the code generation phase.
        iExpr.symbol = funcSymbol;
        checkInvocationParamAndReturnType(iExpr);
    }

    private void checkFunctionInvocationExpr(BLangInvocation iExpr, BStructureType structType) {
        // check for same object attached function
        Name objFuncName = names.fromString(Symbols.getAttachedFuncSymbolName(structType
                .tsymbol.name.value, iExpr.name.value));
        BSymbol funcSymbol = symResolver.resolveStructField(iExpr.pos, env, objFuncName, structType.tsymbol);

        if (funcSymbol == symTable.notFoundSymbol) {
            // Check, any function pointer in struct field with given name.
            funcSymbol = symResolver.resolveStructField(iExpr.pos, env, names.fromIdNode(iExpr.name),
                    structType.tsymbol);
            if (structType.tag == TypeTags.OBJECT &&
                    (funcSymbol == symTable.notFoundSymbol || funcSymbol.type.tag != TypeTags.INVOKABLE)) {
                dlog.error(iExpr.pos, DiagnosticCode.UNDEFINED_FUNCTION_IN_OBJECT, iExpr.name.value, structType);
                resultType = symTable.semanticError;
                return;
            }

            if (structType.tag == TypeTags.RECORD) {
                if (funcSymbol == symTable.notFoundSymbol) {
                    dlog.error(iExpr.pos, DiagnosticCode.UNDEFINED_STRUCTURE_FIELD, iExpr.name.value,
                               structType.getKind().typeName(), structType.tsymbol);
                    resultType = symTable.semanticError;
                    return;
                }
                if (funcSymbol.type.tag != TypeTags.INVOKABLE) {
                    dlog.error(iExpr.pos, DiagnosticCode.INVALID_FUNCTION_POINTER_INVOCATION, iExpr.name.value,
                               structType);
                    resultType = symTable.semanticError;
                    return;
                }
            }

            if ((funcSymbol.flags & Flags.ATTACHED) != Flags.ATTACHED) {
                iExpr.functionPointerInvocation = true;
            }
        } else {
            // Attached function found
            // Check for the explicit initializer function invocation
            if (structType.tag == TypeTags.RECORD) {
                BAttachedFunction initializerFunc = ((BRecordTypeSymbol) structType.tsymbol).initializerFunc;
                if (initializerFunc != null && initializerFunc.funcName.value.equals(iExpr.name.value)) {
                    dlog.error(iExpr.pos, DiagnosticCode.RECORD_INITIALIZER_INVOKED, structType.tsymbol.toString());
                }
            }
        }
        iExpr.symbol = funcSymbol;
        checkInvocationParamAndReturnType(iExpr);
    }

    private void checkFunctionInvocationExpr(BLangInvocation iExpr, BType bType) {
        Name funcName = names.fromString(
                Symbols.getAttachedFuncSymbolName(bType.toString(), iExpr.name.value));
        BPackageSymbol packageSymbol = (BPackageSymbol) bType.tsymbol.owner;
        BSymbol funcSymbol = symResolver.lookupMemberSymbol(iExpr.pos, packageSymbol.scope, this.env,
                funcName, SymTag.FUNCTION);
        if (funcSymbol == symTable.notFoundSymbol) {
            dlog.error(iExpr.pos, DiagnosticCode.UNDEFINED_FUNCTION, funcName);
            resultType = symTable.semanticError;
            return;
        }
        iExpr.symbol = funcSymbol;
        checkInvocationParamAndReturnType(iExpr);
    }

    private boolean isIterableOperationInvocation(BLangInvocation iExpr) {
        final IterableKind iterableKind = IterableKind.getFromString(iExpr.name.value);
        switch (iExpr.expr.type.tag) {
            case TypeTags.ARRAY:
            case TypeTags.MAP:
            case TypeTags.RECORD:
            case TypeTags.JSON:
            case TypeTags.STREAM:
            case TypeTags.TABLE:
            case TypeTags.INTERMEDIATE_COLLECTION:
                return iterableKind != IterableKind.UNDEFINED;
            case TypeTags.XML: {
                // This has been done as there are an iterable operation and a function both named "select"
                // "select" function is applicable over XML type and select iterable operation is applicable over
                // Table type. In order to avoid XML.select being confused for iterable function select at
                // TypeChecker#visit(BLangInvocation iExpr) following condition is checked.
                // TODO: There should be a proper way to resolve the conflict
                return iterableKind != IterableKind.SELECT
                        && iterableKind != IterableKind.UNDEFINED;
            }
        }
        return false;
    }

    private void checkInvocationParamAndReturnType(BLangInvocation iExpr) {
        BType actualType = checkInvocationParam(iExpr);
        if (iExpr.expr != null) {
            actualType = getAccessExprFinalType(iExpr, actualType);
        }

        resultType = types.checkType(iExpr, actualType, this.expType);
    }

    private BType checkInvocationParam(BLangInvocation iExpr) {
        List<BType> paramTypes = ((BInvokableType) iExpr.symbol.type).getParameterTypes();
        int requiredParamsCount;
        if (iExpr.symbol.tag == SymTag.VARIABLE) {
            // Here we assume function pointers can have only required params.
            // And assume that named params and rest params are not supported.
            requiredParamsCount = paramTypes.size();
        } else {
            requiredParamsCount = ((BInvokableSymbol) iExpr.symbol).params.size();
        }

        // Split the different argument types: required args, named args and rest args
        int i = 0;
        BLangExpression vararg = null;
        for (BLangExpression expr : iExpr.argExprs) {
            switch (expr.getKind()) {
                case NAMED_ARGS_EXPR:
                    iExpr.namedArgs.add(expr);
                    break;
                case REST_ARGS_EXPR:
                    vararg = expr;
                    break;
                default:
                    if (i < requiredParamsCount) {
                        iExpr.requiredArgs.add(expr);
                    } else {
                        iExpr.restArgs.add(expr);
                    }
                    i++;
                    break;
            }
        }

        return checkInvocationArgs(iExpr, paramTypes, requiredParamsCount, vararg);
    }

    private BType checkInvocationArgs(BLangInvocation iExpr, List<BType> paramTypes, int requiredParamsCount,
                                      BLangExpression vararg) {
        BType actualType = symTable.semanticError;
        BInvokableSymbol invocableSymbol = (BInvokableSymbol) iExpr.symbol;

        // Check whether the expected param count and the actual args counts are matching.
        if (requiredParamsCount > iExpr.requiredArgs.size()) {
            dlog.error(iExpr.pos, DiagnosticCode.NOT_ENOUGH_ARGS_FUNC_CALL, iExpr.name.value);
            return actualType;
        } else if (invocableSymbol.restParam == null && (vararg != null || !iExpr.restArgs.isEmpty())) {
            if (invocableSymbol.defaultableParams.isEmpty()) {
                dlog.error(iExpr.pos, DiagnosticCode.TOO_MANY_ARGS_FUNC_CALL, iExpr.name.value);
            } else {
                dlog.error(iExpr.pos, DiagnosticCode.DEFAULTABLE_ARG_PASSED_AS_REQUIRED_ARG, iExpr.name.value);
            }
            return actualType;
        }

        checkRequiredArgs(iExpr.requiredArgs, paramTypes);
        checkNamedArgs(iExpr.namedArgs, invocableSymbol.defaultableParams);
        checkRestArgs(iExpr.restArgs, vararg, invocableSymbol.restParam);

        if (iExpr.async) {
            return this.generateFutureType(invocableSymbol);
        } else {
            return invocableSymbol.type.getReturnType();
        }
    }

    private BFutureType generateFutureType(BInvokableSymbol invocableSymbol) {
        BType retType = invocableSymbol.type.getReturnType();
        return new BFutureType(TypeTags.FUTURE, retType, null);
    }

    private void checkRequiredArgs(List<BLangExpression> requiredArgExprs, List<BType> requiredParamTypes) {
        for (int i = 0; i < requiredArgExprs.size(); i++) {
            checkExpr(requiredArgExprs.get(i), this.env, requiredParamTypes.get(i));
        }
    }

    private void checkNamedArgs(List<BLangExpression> namedArgExprs, List<BVarSymbol> defaultableParams) {
        for (BLangExpression expr : namedArgExprs) {
            BLangIdentifier argName = ((NamedArgNode) expr).getName();
            BVarSymbol varSym = defaultableParams.stream()
                    .filter(param -> param.getName().value.equals(argName.value))
                    .findAny()
                    .orElse(null);
            if (varSym == null) {
                dlog.error(expr.pos, DiagnosticCode.UNDEFINED_PARAMETER, argName);
                break;
            }

            checkExpr(expr, this.env, varSym.type);
        }
    }

    private void checkRestArgs(List<BLangExpression> restArgExprs, BLangExpression vararg, BVarSymbol restParam) {
        if (vararg != null && !restArgExprs.isEmpty()) {
            dlog.error(vararg.pos, DiagnosticCode.INVALID_REST_ARGS);
            return;
        }

        if (vararg != null) {
            checkExpr(vararg, this.env, restParam.type);
            restArgExprs.add(vararg);
            return;
        }

        for (BLangExpression arg : restArgExprs) {
            checkExpr(arg, this.env, ((BArrayType) restParam.type).eType);
        }
    }

    private boolean checkBuiltinFunctionInvocation(BLangInvocation iExpr, BLangBuiltInMethod function, BType type) {
        boolean isValidBuiltinFunc = false;
        switch (function) {
            case REASON:
            case DETAIL:
                //            case STACKTRACE: TODO : Add this.
                if (type.tag == TypeTags.ERROR) {
                    handleErrorRelatedBuiltInFunctions(iExpr, function, (BErrorType) type);
                } else {
                    dlog.error(iExpr.pos, DiagnosticCode.UNSUPPORTED_BUILTIN_METHOD, function.getName());
                    resultType = symTable.semanticError;
                }
                isValidBuiltinFunc = true;
                break;
            case IS_NAN:
            case IS_INFINITE:
            case IS_FINITE:
                if (type.tag == TypeTags.FLOAT) {
                    handleBuiltInFunctions(iExpr, symTable.booleanType);
                } else {
                    dlog.error(iExpr.pos, DiagnosticCode.UNSUPPORTED_BUILTIN_METHOD, function.getName());
                    resultType = symTable.semanticError;
                }
                isValidBuiltinFunc = true;
                break;
            case LENGTH:
                if (isValidTypeForLength(type.tag)) {
                    handleBuiltInFunctions(iExpr, symTable.intType);
                    isValidBuiltinFunc = true;
                }
                break;
            case FREEZE:
                handleFreezeFunction(iExpr, function, type);
                break;
            case IS_FROZEN:
                handleIsFrozenFunction(iExpr, function, type);
                break;
            default:
                dlog.error(iExpr.pos, DiagnosticCode.UNKNOWN_BUILTIN_FUNCTION, function.getName());
                isValidBuiltinFunc = true;
        }
        if (isValidBuiltinFunc) {
            iExpr.builtinMethodInvocation = true;
            iExpr.builtInMethod = function;
            if (resultType != null && resultType != symTable.semanticError && iExpr.impConversionExpr == null) {
                types.setImplicitCastExpr(iExpr, resultType, expType);
            }
        }
        return isValidBuiltinFunc;
    }

    private void handleErrorRelatedBuiltInFunctions(BLangInvocation iExpr, BLangBuiltInMethod function,
            BErrorType type) {
        if (iExpr.argExprs.size() > 0) {
            dlog.error(iExpr.pos, DiagnosticCode.TOO_MANY_ARGS_FUNC_CALL, function.getName());
        }
        if (function == BLangBuiltInMethod.REASON) {
            resultType = type.reasonType;
        } else if (function == BLangBuiltInMethod.DETAIL) {
            resultType = type.detailType;
        }
    }

<<<<<<< HEAD
    private void handleFreezeFunction(BLangInvocation iExpr, BLangBuiltInMethod function, BType type) {
        if (iExpr.argExprs.size() > 0) {
            dlog.error(iExpr.pos, DiagnosticCode.TOO_MANY_ARGS_FUNC_CALL, function.getName());
        }

        // TODO: 10/25/18 fail if the type would not be anydata
        // TODO: 10/25/18 if the type is not a sub-type of anydata, set type|error as the result type
        resultType = type;
    }

    private void handleIsFrozenFunction(BLangInvocation iExpr, BLangBuiltInMethod function, BType type) {
        if (iExpr.argExprs.size() > 0) {
            dlog.error(iExpr.pos, DiagnosticCode.TOO_MANY_ARGS_FUNC_CALL, function.getName());
        }

        // TODO: 10/25/18 fail if the type would not be a structured basic type
        resultType = symTable.booleanType;
=======
    private void handleBuiltInFunctions(BLangInvocation iExpr, BType actualType) {
        if (iExpr.argExprs.size() > 0) {
            dlog.error(iExpr.pos, DiagnosticCode.TOO_MANY_ARGS_FUNC_CALL, iExpr.name);
        }
        resultType = types.checkType(iExpr, actualType, expType);
    }

    private boolean isValidTypeForLength(int typeTag) {
        switch (typeTag) {
            case TypeTags.ARRAY:
            case TypeTags.JSON:
            case TypeTags.MAP:
            case TypeTags.RECORD:
            case TypeTags.TABLE:
            case TypeTags.TUPLE:
            case TypeTags.XML:
                return true;
        }
        return false;
>>>>>>> 0a6e202b
    }

    private void checkActionInvocationExpr(BLangInvocation iExpr, BType conType) {
        BType actualType = symTable.semanticError;
        if (conType == symTable.semanticError || conType.tag != TypeTags.OBJECT
                || iExpr.expr.symbol.tag != SymTag.ENDPOINT) {
            dlog.error(iExpr.pos, DiagnosticCode.INVALID_ACTION_INVOCATION);
            resultType = actualType;
            return;
        }

        final BEndpointVarSymbol epSymbol = (BEndpointVarSymbol) iExpr.expr.symbol;
        if (!epSymbol.interactable) {
            dlog.error(iExpr.pos, DiagnosticCode.ENDPOINT_NOT_SUPPORT_INTERACTIONS, epSymbol.name);
            resultType = actualType;
            return;
        }

        BSymbol conSymbol = epSymbol.clientSymbol;
        if (conSymbol == null
                || conSymbol == symTable.notFoundSymbol
                || conSymbol == symTable.errSymbol
                || !(conSymbol.type.tag == TypeTags.OBJECT || conSymbol.type.tag == TypeTags.RECORD)) {
            // TODO : Remove struct dependency.
            dlog.error(iExpr.pos, DiagnosticCode.INVALID_ACTION_INVOCATION);
            resultType = actualType;
            return;
        }

        Name actionName = names.fromIdNode(iExpr.name);
        Name uniqueFuncName = names.fromString(
                Symbols.getAttachedFuncSymbolName(conSymbol.name.value, actionName.value));
        BPackageSymbol packageSymbol = (BPackageSymbol) conSymbol.owner;
        BSymbol actionSym = symResolver.lookupMemberSymbol(iExpr.pos, packageSymbol.scope, this.env,
                uniqueFuncName, SymTag.FUNCTION);
        if (actionSym == symTable.notFoundSymbol) {
            actionSym = symResolver.resolveStructField(iExpr.pos, env, uniqueFuncName, (BTypeSymbol) conSymbol);
        }
        if (actionSym == symTable.errSymbol || actionSym == symTable.notFoundSymbol) {
            dlog.error(iExpr.pos, DiagnosticCode.UNDEFINED_ACTION, actionName, epSymbol.name, conSymbol.type);
            resultType = actualType;
            return;
        }
        iExpr.symbol = actionSym;
        checkInvocationParamAndReturnType(iExpr);
    }

    private void checkRecLiteralKeyValue(BLangRecordKeyValue keyValuePair, BType recType) {
        BType fieldType = symTable.semanticError;
        BLangExpression valueExpr = keyValuePair.valueExpr;
        switch (recType.tag) {
            case TypeTags.RECORD:
                fieldType = checkStructLiteralKeyExpr(keyValuePair.key, recType);
                break;
            case TypeTags.MAP:
                fieldType = checkMapLiteralKeyExpr(keyValuePair.key.expr, recType, RecordKind.MAP);
                break;
            case TypeTags.JSON:
                fieldType = checkJSONLiteralKeyExpr(keyValuePair.key, recType, RecordKind.JSON);

                // If the field is again a struct, treat that literal expression as another constraint JSON.
                if (fieldType.tag == TypeTags.OBJECT || fieldType.tag == TypeTags.RECORD) {
                    fieldType = new BJSONType(TypeTags.JSON, fieldType, symTable.jsonType.tsymbol);
                }

                // First visit the expression having field type, as the expected type.
                checkExpr(valueExpr, this.env, fieldType);

                // Again check the type compatibility with JSON
                if (valueExpr.impConversionExpr == null) {
                    types.checkTypes(valueExpr, Lists.of(valueExpr.type), Lists.of(symTable.jsonType));
                } else {
                    BType valueType = valueExpr.type;
                    types.checkType(valueExpr, valueExpr.impConversionExpr.type, symTable.jsonType);
                    valueExpr.type = valueType;
                }
                resultType = valueExpr.type;
                return;
        }

        checkExpr(valueExpr, this.env, fieldType);
    }

    private BType checkStructLiteralKeyExpr(BLangRecordKey key, BType recordType) {
        Name fieldName;
        BLangExpression keyExpr = key.expr;

        if (keyExpr.getKind() == NodeKind.SIMPLE_VARIABLE_REF) {
            BLangSimpleVarRef varRef = (BLangSimpleVarRef) keyExpr;
            fieldName = names.fromIdNode(varRef.variableName);
        } else {
            // keys of the struct literal can only be a varRef (identifier)
            dlog.error(keyExpr.pos, DiagnosticCode.INVALID_RECORD_LITERAL_KEY);
            return symTable.semanticError;
        }

        // Check whether the struct field exists
        BSymbol fieldSymbol = symResolver.resolveStructField(keyExpr.pos, this.env,
                fieldName, recordType.tsymbol);
        if (fieldSymbol == symTable.notFoundSymbol) {
            if (((BRecordType) recordType).sealed) {
                dlog.error(keyExpr.pos, DiagnosticCode.UNDEFINED_STRUCTURE_FIELD, fieldName,
                        recordType.tsymbol.type.getKind().typeName(), recordType.tsymbol);
                return symTable.semanticError;
            }

            return ((BRecordType) recordType).restFieldType;
        }

        return fieldSymbol.type;
    }

    private BType checkJSONLiteralKeyExpr(BLangRecordKey key, BType recordType, RecordKind recKind) {
        BJSONType type = (BJSONType) recordType;

        // If the JSON is constrained with a struct, get the field type from the struct
        if (type.constraint.tag != TypeTags.NONE && type.constraint.tag != TypeTags.SEMANTIC_ERROR) {
            return checkStructLiteralKeyExpr(key, type.constraint);
        }

        if (checkRecLiteralKeyExpr(key.expr, recKind).tag != TypeTags.STRING) {
            return symTable.semanticError;
        }

        // If the JSON is not constrained, field type is always JSON.
        return symTable.jsonType;
    }

    private BType checkMapLiteralKeyExpr(BLangExpression keyExpr, BType recordType, RecordKind recKind) {
        if (checkRecLiteralKeyExpr(keyExpr, recKind).tag != TypeTags.STRING) {
            return symTable.semanticError;
        }

        return ((BMapType) recordType).constraint;
    }

    private BType checkRecLiteralKeyExpr(BLangExpression keyExpr, RecordKind recKind) {
        // If the key is not at identifier (i.e: varRef), check the expression
        if (keyExpr.getKind() != NodeKind.SIMPLE_VARIABLE_REF) {
            return checkExpr(keyExpr, this.env, symTable.stringType);
        }

        // If the key expression is an identifier then we simply set the type as string.
        keyExpr.type = symTable.stringType;
        return keyExpr.type;
    }

    private BType checkIndexExprForStructFieldAccess(BLangExpression indexExpr) {
        if (indexExpr.getKind() != NodeKind.LITERAL) {
            indexExpr.type = symTable.semanticError;
            dlog.error(indexExpr.pos, DiagnosticCode.INVALID_INDEX_EXPR_STRUCT_FIELD_ACCESS);
            return indexExpr.type;
        }

        return checkExpr(indexExpr, this.env, symTable.stringType);
    }

    private BType checkTypeForIndexBasedAccess(BLangIndexBasedAccess indexBasedAccessExpr, BType actualType) {
        // index based map/record access always returns a nil-able type
        if (actualType.tag == TypeTags.ANY || actualType.tag == TypeTags.JSON) {
            return actualType;
        }

        if (indexBasedAccessExpr.leafNode && indexBasedAccessExpr.lhsVar) {
            return actualType;
        }

        BUnionType type = new BUnionType(null, new LinkedHashSet<>(getTypesList(actualType)), true);
        type.memberTypes.add(symTable.nilType);
        return type;
    }

    private BType checkStructFieldAccess(BLangVariableReference varReferExpr, Name fieldName, BType structType) {
        BSymbol fieldSymbol = symResolver.resolveStructField(varReferExpr.pos, this.env, fieldName, structType.tsymbol);

        if (fieldSymbol != symTable.notFoundSymbol) {
            // Setting the field symbol. This is used during the code generation phase
            varReferExpr.symbol = fieldSymbol;
            return fieldSymbol.type;
        }

        if (structType.tag == TypeTags.OBJECT) {
            // check if it is an attached function pointer call
            Name objFuncName = names.fromString(Symbols.getAttachedFuncSymbolName(structType.tsymbol.name.value,
                    fieldName.value));
            fieldSymbol = symResolver.resolveObjectField(varReferExpr.pos, env, objFuncName, structType.tsymbol);

            if (fieldSymbol == symTable.notFoundSymbol) {
                dlog.error(varReferExpr.pos, DiagnosticCode.UNDEFINED_STRUCTURE_FIELD, fieldName,
                        structType.tsymbol.type.getKind().typeName(), structType.tsymbol);
                return symTable.semanticError;
            }

            // Setting the field symbol. This is used during the code generation phase
            varReferExpr.symbol = fieldSymbol;
            return fieldSymbol.type;
        }

        // Assuming this method is only used for objects and records
        if (((BRecordType) structType).sealed) {
            dlog.error(varReferExpr.pos, DiagnosticCode.UNDEFINED_STRUCTURE_FIELD, fieldName,
                    structType.tsymbol.type.getKind().typeName(), structType.tsymbol);
            return symTable.semanticError;
        }

        return ((BRecordType) structType).restFieldType;
    }

    private BType checkTupleFieldType(BLangIndexBasedAccess indexBasedAccessExpr, BType varRefType, int indexValue) {
        List<BType> tupleTypes = ((BTupleType) varRefType).tupleTypes;
        if (indexValue < 0 || tupleTypes.size() <= indexValue) {
            dlog.error(indexBasedAccessExpr.pos,
                    DiagnosticCode.TUPLE_INDEX_OUT_OF_RANGE, indexValue, tupleTypes.size());
            return symTable.semanticError;
        }
        return tupleTypes.get(indexValue);
    }

    private BType checkIndexExprForTupleFieldAccess(BLangExpression indexExpr) {
        if (indexExpr.getKind() != NodeKind.LITERAL) {
            indexExpr.type = symTable.semanticError;
            dlog.error(indexExpr.pos, DiagnosticCode.INVALID_INDEX_EXPR_TUPLE_FIELD_ACCESS);
            return indexExpr.type;
        }

        return checkExpr(indexExpr, this.env, symTable.intType);
    }

    private void validateTags(BLangXMLElementLiteral bLangXMLElementLiteral, SymbolEnv xmlElementEnv) {
        // check type for start and end tags
        BLangExpression startTagName = bLangXMLElementLiteral.startTagName;
        checkExpr(startTagName, xmlElementEnv, symTable.stringType);
        BLangExpression endTagName = bLangXMLElementLiteral.endTagName;
        if (endTagName != null) {
            checkExpr(endTagName, xmlElementEnv, symTable.stringType);
        }

        if (endTagName == null) {
            return;
        }

        if (startTagName.getKind() == NodeKind.XML_QNAME && startTagName.getKind() == NodeKind.XML_QNAME
                && startTagName.equals(endTagName)) {
            return;
        }

        if (startTagName.getKind() != NodeKind.XML_QNAME && startTagName.getKind() != NodeKind.XML_QNAME) {
            return;
        }

        dlog.error(startTagName.pos, DiagnosticCode.XML_TAGS_MISMATCH);
    }

    private BLangExpression getStringTemplateConcatExpr(List<BLangExpression> exprs) {
        BLangExpression concatExpr = null;
        for (BLangExpression expr : exprs) {
            checkExpr(expr, env);
            if (concatExpr == null) {
                concatExpr = expr;
                continue;
            }

            BSymbol opSymbol = symResolver.resolveBinaryOperator(OperatorKind.ADD, symTable.stringType, expr.type);
            if (opSymbol == symTable.notFoundSymbol && expr.type != symTable.semanticError) {
                dlog.error(expr.pos, DiagnosticCode.INCOMPATIBLE_TYPES, symTable.stringType, expr.type);
            }

            concatExpr = getBinaryAddExpr(concatExpr, expr, opSymbol);
        }

        return concatExpr;
    }

    /**
     * Concatenate the consecutive text type nodes, and get the reduced set of children.
     *
     * @param exprs         Child nodes
     * @param xmlElementEnv
     * @return Reduced set of children
     */
    private List<BLangExpression> concatSimilarKindXMLNodes(List<BLangExpression> exprs, SymbolEnv xmlElementEnv) {
        List<BLangExpression> newChildren = new ArrayList<>();
        BLangExpression strConcatExpr = null;

        for (BLangExpression expr : exprs) {
            BType exprType = checkExpr(expr, xmlElementEnv);
            if (exprType == symTable.xmlType) {
                if (strConcatExpr != null) {
                    newChildren.add(getXMLTextLiteral(strConcatExpr));
                    strConcatExpr = null;
                }
                newChildren.add(expr);
                continue;
            }

            BSymbol opSymbol = symResolver.resolveBinaryOperator(OperatorKind.ADD, symTable.stringType, exprType);
            if (opSymbol == symTable.notFoundSymbol && exprType != symTable.semanticError) {
                dlog.error(expr.pos, DiagnosticCode.INCOMPATIBLE_TYPES, symTable.xmlType, exprType);
            }

            if (strConcatExpr == null) {
                strConcatExpr = expr;
                continue;
            }
            strConcatExpr = getBinaryAddExpr(strConcatExpr, expr, opSymbol);
        }

        // Add remaining concatenated text nodes as children
        if (strConcatExpr != null) {
            newChildren.add(getXMLTextLiteral(strConcatExpr));
        }

        return newChildren;
    }

    private BLangExpression getBinaryAddExpr(BLangExpression lExpr, BLangExpression rExpr, BSymbol opSymbol) {
        BLangBinaryExpr binaryExpressionNode = (BLangBinaryExpr) TreeBuilder.createBinaryExpressionNode();
        binaryExpressionNode.lhsExpr = lExpr;
        binaryExpressionNode.rhsExpr = rExpr;
        binaryExpressionNode.pos = rExpr.pos;
        binaryExpressionNode.opKind = OperatorKind.ADD;
        if (opSymbol != symTable.notFoundSymbol) {
            binaryExpressionNode.type = opSymbol.type.getReturnType();
            binaryExpressionNode.opSymbol = (BOperatorSymbol) opSymbol;
        } else {
            binaryExpressionNode.type = symTable.semanticError;
        }

        types.checkType(binaryExpressionNode, binaryExpressionNode.type, symTable.stringType);
        return binaryExpressionNode;
    }

    private BLangExpression getXMLTextLiteral(BLangExpression contentExpr) {
        BLangXMLTextLiteral xmlTextLiteral = (BLangXMLTextLiteral) TreeBuilder.createXMLTextLiteralNode();
        xmlTextLiteral.concatExpr = contentExpr;
        xmlTextLiteral.pos = contentExpr.pos;
        return xmlTextLiteral;
    }

    private BType getTypeOfExprInFieldAccess(BLangExpression expr) {
        checkExpr(expr, this.env, symTable.noType);
        return expr.type;
    }

    private BType getAccessExprFinalType(BLangAccessExpression accessExpr, BType actualType) {
        // Cache the actual type of the field. This will be used in desuagr phase to create safe navigation.
        accessExpr.originalType = actualType;

        BUnionType unionType = new BUnionType(null, new LinkedHashSet<>(), false);
        if (actualType.tag == TypeTags.UNION) {
            unionType.memberTypes.addAll(((BUnionType) actualType).memberTypes);
            unionType.setNullable(actualType.isNullable());
        } else {
            unionType.memberTypes.add(actualType);
        }

        if (returnsNull(accessExpr)) {
            unionType.memberTypes.add(symTable.nilType);
            unionType.setNullable(true);
        }

        BType parentType = accessExpr.expr.type;
        if (accessExpr.safeNavigate && (parentType.tag == TypeTags.SEMANTIC_ERROR || (parentType.tag == TypeTags.UNION
                && ((BUnionType) parentType).memberTypes.contains(symTable.errorType)))) {
            unionType.memberTypes.add(symTable.errorType);
        }

        // If there's only one member, and the one an only member is:
        //    a) nilType OR
        //    b) not-nullable 
        // then return that only member, as the return type.
        if (unionType.memberTypes.size() == 1 &&
                (!unionType.isNullable() || unionType.memberTypes.contains(symTable.nilType))) {
            return unionType.memberTypes.toArray(new BType[0])[0];
        }

        return unionType;
    }

    private boolean returnsNull(BLangAccessExpression accessExpr) {
        BType parentType = accessExpr.expr.type;
        if (parentType.isNullable() && parentType.tag != TypeTags.JSON) {
            return true;
        }

        // Check whether this is a map access by index. If not, null is not a possible return type.
        if (parentType.tag != TypeTags.MAP) {
            return false;
        }

        // A map access with index, returns nullable type
        if (accessExpr.getKind() == NodeKind.INDEX_BASED_ACCESS_EXPR && accessExpr.expr.type.tag == TypeTags.MAP) {
            BType constraintType = ((BMapType) accessExpr.expr.type).constraint;

            // JSON and any is special cased here, since those are two union types, with null within them.
            // Therefore return 'type' will not include null.
            return constraintType != null && constraintType.tag != TypeTags.ANY && constraintType.tag != TypeTags.JSON;
        }

        return false;
    }

    private BType checkFieldAccessExpr(BLangFieldBasedAccess fieldAccessExpr, BType varRefType, Name fieldName) {
        BType actualType = symTable.semanticError;
        switch (varRefType.tag) {
            case TypeTags.OBJECT:
            case TypeTags.RECORD:
                actualType = checkStructFieldAccess(fieldAccessExpr, fieldName, varRefType);
                break;
            case TypeTags.MAP:
                actualType = ((BMapType) varRefType).getConstraint();
                break;
            case TypeTags.STREAM:
                BType streamConstraintType = ((BStreamType) varRefType).constraint;
                if (streamConstraintType.tag == TypeTags.RECORD) {
                    actualType = checkStructFieldAccess(fieldAccessExpr, fieldName, streamConstraintType);
                }
                break;
            case TypeTags.JSON:
                BType constraintType = ((BJSONType) varRefType).constraint;
                if (constraintType.tag == TypeTags.OBJECT || constraintType.tag == TypeTags.RECORD) {
                    BType fieldType = checkStructFieldAccess(fieldAccessExpr, fieldName, constraintType);

                    // If the type of the field is struct, treat it as constraint JSON type.
                    if (fieldType.tag == TypeTags.OBJECT || fieldType.tag == TypeTags.RECORD) {
                        actualType = new BJSONType(TypeTags.JSON, fieldType, symTable.jsonType.tsymbol);
                        break;
                    }
                }
                actualType = symTable.jsonType;
                break;
            case TypeTags.XML:
                if (fieldAccessExpr.lhsVar) {
                    dlog.error(fieldAccessExpr.pos, DiagnosticCode.CANNOT_UPDATE_XML_SEQUENCE);
                    break;
                }
                actualType = symTable.xmlType;
                break;
        case TypeTags.SEMANTIC_ERROR:
                // Do nothing
                break;
            default:
                dlog.error(fieldAccessExpr.pos, DiagnosticCode.OPERATION_DOES_NOT_SUPPORT_FIELD_ACCESS,
                        varRefType);
        }

        return actualType;
    }

    private BType checkIndexAccessExpr(BLangIndexBasedAccess indexBasedAccessExpr, BType varRefType) {
        BLangExpression indexExpr = indexBasedAccessExpr.indexExpr;
        BType actualType = symTable.semanticError;
        BType indexExprType;
        switch (varRefType.tag) {
            case TypeTags.OBJECT:
                indexExprType = checkIndexExprForStructFieldAccess(indexExpr);
                if (indexExprType.tag == TypeTags.STRING) {
                    String fieldName = (String) ((BLangLiteral) indexExpr).value;
                    actualType = checkStructFieldAccess(indexBasedAccessExpr, names.fromString(fieldName), varRefType);
                }
                break;
            case TypeTags.RECORD:
                indexExprType = checkIndexExprForStructFieldAccess(indexExpr);
                if (indexExprType.tag == TypeTags.STRING) {
                    String fieldName = (String) ((BLangLiteral) indexExpr).value;
                    actualType = checkStructFieldAccess(indexBasedAccessExpr, names.fromString(fieldName), varRefType);
                    actualType = checkTypeForIndexBasedAccess(indexBasedAccessExpr, actualType);
                }
                break;
            case TypeTags.MAP:
                indexExprType = checkExpr(indexExpr, this.env, symTable.stringType);
                if (indexExprType.tag == TypeTags.STRING) {
                    actualType = ((BMapType) varRefType).getConstraint();
                    actualType = checkTypeForIndexBasedAccess(indexBasedAccessExpr, actualType);
                }
                break;
            case TypeTags.JSON:
                BType constraintType = ((BJSONType) varRefType).constraint;
                if (constraintType.tag == TypeTags.OBJECT || constraintType.tag == TypeTags.RECORD) {
                    indexExprType = checkIndexExprForStructFieldAccess(indexExpr);
                    if (indexExprType.tag != TypeTags.STRING) {
                        break;
                    }
                    String fieldName = (String) ((BLangLiteral) indexExpr).value;
                    BType fieldType =
                            checkStructFieldAccess(indexBasedAccessExpr, names.fromString(fieldName), constraintType);

                    // If the type of the field is struct, treat it as constraint JSON type.
                    if (fieldType.tag == TypeTags.OBJECT || fieldType.tag == TypeTags.RECORD) {
                        actualType = new BJSONType(TypeTags.JSON, fieldType, symTable.jsonType.tsymbol);
                        break;
                    }
                } else {
                    indexExprType = checkExpr(indexExpr, this.env, symTable.noType);
                    if (indexExprType.tag != TypeTags.STRING && indexExprType.tag != TypeTags.INT) {
                        dlog.error(indexExpr.pos, DiagnosticCode.INCOMPATIBLE_TYPES, symTable.stringType,
                                indexExprType);
                        break;
                    }
                }
                actualType = symTable.jsonType;
                break;
            case TypeTags.ARRAY:
                indexExprType = checkExpr(indexExpr, this.env, symTable.intType);
                if (indexExprType.tag == TypeTags.INT) {
                    actualType = ((BArrayType) varRefType).getElementType();
                }
                break;
            case TypeTags.XML:
                if (indexBasedAccessExpr.lhsVar) {
                    indexExpr.type = symTable.semanticError;
                    dlog.error(indexBasedAccessExpr.pos, DiagnosticCode.CANNOT_UPDATE_XML_SEQUENCE);
                    break;
                }

                checkExpr(indexExpr, this.env);
                actualType = symTable.xmlType;
                break;
            case TypeTags.TUPLE:
                indexExprType = checkIndexExprForTupleFieldAccess(indexExpr);
                if (indexExprType.tag == TypeTags.INT) {
                    int indexValue = ((Long) ((BLangLiteral) indexExpr).value).intValue();
                    actualType = checkTupleFieldType(indexBasedAccessExpr, varRefType, indexValue);
                }
                break;
            case TypeTags.SEMANTIC_ERROR:
                indexBasedAccessExpr.indexExpr.type = symTable.semanticError;
                break;
            default:
                indexBasedAccessExpr.indexExpr.type = symTable.semanticError;
                dlog.error(indexBasedAccessExpr.pos, DiagnosticCode.OPERATION_DOES_NOT_SUPPORT_INDEXING,
                        indexBasedAccessExpr.expr.type);
        }

        return actualType;
    }

    private BType getSafeType(BType type, BLangAccessExpression accessExpr) {
        if (accessExpr.safeNavigate && type == symTable.errorType) {
            dlog.error(accessExpr.pos, DiagnosticCode.SAFE_NAVIGATION_NOT_REQUIRED, type);
            return symTable.semanticError;
        }

        if (type.tag != TypeTags.UNION) {
            return type;
        }

        // Extract the types without the error and null, and revisit access expression
        Set<BType> varRefMemberTypes = ((BUnionType) type).memberTypes;
        List<BType> lhsTypes;

        boolean nullable = false;
        if (accessExpr.safeNavigate) {
            if (!varRefMemberTypes.contains(symTable.errorType)) {
                dlog.error(accessExpr.pos, DiagnosticCode.SAFE_NAVIGATION_NOT_REQUIRED, type);
                return symTable.semanticError;
            }

            lhsTypes = varRefMemberTypes.stream().filter(memberType -> {
                return memberType != symTable.errorType && memberType != symTable.nilType;
            }).collect(Collectors.toList());

            if (lhsTypes.isEmpty()) {
                dlog.error(accessExpr.pos, DiagnosticCode.SAFE_NAVIGATION_NOT_REQUIRED, type);
                return symTable.semanticError;
            }
        } else {
            lhsTypes = varRefMemberTypes.stream().filter(memberType -> {
                return memberType != symTable.nilType;
            }).collect(Collectors.toList());
        }

        if (lhsTypes.size() == 1) {
            return lhsTypes.get(0);
        }

        return new BUnionType(null, new LinkedHashSet<>(lhsTypes), nullable);
    }

    private List<BType> getTypesList(BType type) {
        if (type.tag == TypeTags.UNION) {
            BUnionType unionType = (BUnionType) type;
            return new ArrayList<>(unionType.memberTypes);
        } else {
            return Lists.of(type);
        }
    }

    private Set<BType> getMatchExpressionTypes(BLangMatchExpression bLangMatchExpression) {
        List<BType> exprTypes = getTypesList(bLangMatchExpression.expr.type);
        Set<BType> matchExprTypes = new LinkedHashSet<>();
        for (BType type : exprTypes) {
            boolean assignable = false;
            for (BLangMatchExprPatternClause pattern : bLangMatchExpression.patternClauses) {
                BType patternExprType = pattern.expr.type;

                // Type of the pattern expression, becomes one of the types of the whole but expression
                matchExprTypes.addAll(getTypesList(patternExprType));

                if (type.tag == TypeTags.SEMANTIC_ERROR || patternExprType.tag == TypeTags.SEMANTIC_ERROR) {
                    return new HashSet<>(Lists.of(symTable.semanticError));
                }

                assignable = this.types.isAssignable(type, pattern.variable.type);
                if (assignable) {
                    break;
                }
            }

            // If the matching expr type is not matching to any pattern, it becomes one of the types
            // returned by the whole but expression
            if (!assignable) {
                matchExprTypes.add(type);
            }
        }

        return matchExprTypes;
    }

    /**
     * Returns the type guards included in a given expression.
     * 
     * @param expr Expression to get type guards
     * @return A map of type guards, with the original variable symbol as keys
     *         and their guarded type.
     */
    Map<BVarSymbol, BType> getTypeGuards(BLangExpression expr) {
        Map<BVarSymbol, BType> typeGuards = new HashMap<>();
        collectTypeGuards(expr, typeGuards);
        return typeGuards;
    }

    private Map<BVarSymbol, BType> collectTypeGuards(BLangExpression expr, Map<BVarSymbol, BType> typeGuards) {
        switch (expr.getKind()) {
            case TYPE_TEST_EXPR:
                BLangTypeTestExpr typeTest = (BLangTypeTestExpr) expr;
                if (typeTest.expr.getKind() == NodeKind.SIMPLE_VARIABLE_REF) {
                    BVarSymbol varSymbol = (BVarSymbol) ((BLangSimpleVarRef) typeTest.expr).symbol;
                    if (!typeGuards.containsKey(varSymbol)) {
                        typeGuards.put(varSymbol, typeTest.typeNode.type);
                    } else {
                        // TODO: handle two type-tests for same var
                    }
                }
                break;
            case BRACED_TUPLE_EXPR:
                BLangBracedOrTupleExpr bracedExpr = (BLangBracedOrTupleExpr) expr;
                if (bracedExpr.isBracedExpr) {
                    collectTypeGuards(bracedExpr.expressions.get(0), typeGuards);
                }
                break;
            case BINARY_EXPR:
                BLangBinaryExpr binExpr = (BLangBinaryExpr) expr;
                if (binExpr.getOperatorKind() == OperatorKind.AND) {
                    collectTypeGuards(binExpr.lhsExpr, typeGuards);
                    collectTypeGuards(binExpr.rhsExpr, typeGuards);
                }
                break;
            default:
                break;
        }
        return typeGuards;
    }
}<|MERGE_RESOLUTION|>--- conflicted
+++ resolved
@@ -1801,10 +1801,10 @@
                 }
                 break;
             case FREEZE:
-                handleFreezeFunction(iExpr, function, type);
+                isValidBuiltinFunc = isValidFreezeFunction(iExpr, BLangBuiltInMethod.FREEZE, type);
                 break;
             case IS_FROZEN:
-                handleIsFrozenFunction(iExpr, function, type);
+                isValidBuiltinFunc = isValidIsFrozenFunction(iExpr, BLangBuiltInMethod.FREEZE, type);
                 break;
             default:
                 dlog.error(iExpr.pos, DiagnosticCode.UNKNOWN_BUILTIN_FUNCTION, function.getName());
@@ -1832,25 +1832,6 @@
         }
     }
 
-<<<<<<< HEAD
-    private void handleFreezeFunction(BLangInvocation iExpr, BLangBuiltInMethod function, BType type) {
-        if (iExpr.argExprs.size() > 0) {
-            dlog.error(iExpr.pos, DiagnosticCode.TOO_MANY_ARGS_FUNC_CALL, function.getName());
-        }
-
-        // TODO: 10/25/18 fail if the type would not be anydata
-        // TODO: 10/25/18 if the type is not a sub-type of anydata, set type|error as the result type
-        resultType = type;
-    }
-
-    private void handleIsFrozenFunction(BLangInvocation iExpr, BLangBuiltInMethod function, BType type) {
-        if (iExpr.argExprs.size() > 0) {
-            dlog.error(iExpr.pos, DiagnosticCode.TOO_MANY_ARGS_FUNC_CALL, function.getName());
-        }
-
-        // TODO: 10/25/18 fail if the type would not be a structured basic type
-        resultType = symTable.booleanType;
-=======
     private void handleBuiltInFunctions(BLangInvocation iExpr, BType actualType) {
         if (iExpr.argExprs.size() > 0) {
             dlog.error(iExpr.pos, DiagnosticCode.TOO_MANY_ARGS_FUNC_CALL, iExpr.name);
@@ -1870,7 +1851,29 @@
                 return true;
         }
         return false;
->>>>>>> 0a6e202b
+    }
+
+    private boolean isValidFreezeFunction(BLangInvocation iExpr, BLangBuiltInMethod function, BType type) {
+        if (iExpr.argExprs.size() > 0) {
+            dlog.error(iExpr.pos, DiagnosticCode.TOO_MANY_ARGS_FUNC_CALL, function.getName());
+            return false;
+        }
+
+        // TODO: 10/25/18 fail if the type would not be anydata
+        // TODO: 10/25/18 if the type is not a sub-type of anydata, set type|error as the result type
+        resultType = type;
+        return true;
+    }
+
+    private boolean isValidIsFrozenFunction(BLangInvocation iExpr, BLangBuiltInMethod function, BType type) {
+        if (iExpr.argExprs.size() > 0) {
+            dlog.error(iExpr.pos, DiagnosticCode.TOO_MANY_ARGS_FUNC_CALL, function.getName());
+            return false;
+        }
+
+        // TODO: 10/25/18 fail if the type would not be a structured basic type
+        resultType = symTable.booleanType;
+        return true;
     }
 
     private void checkActionInvocationExpr(BLangInvocation iExpr, BType conType) {
