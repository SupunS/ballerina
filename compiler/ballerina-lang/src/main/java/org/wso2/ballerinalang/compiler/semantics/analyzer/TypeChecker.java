/*
 *  Copyright (c) 2017, WSO2 Inc. (http://www.wso2.org) All Rights Reserved.
 *
 *  WSO2 Inc. licenses this file to you under the Apache License,
 *  Version 2.0 (the "License"); you may not use this file except
 *  in compliance with the License.
 *  You may obtain a copy of the License at
 *
 *    http://www.apache.org/licenses/LICENSE-2.0
 *
 *  Unless required by applicable law or agreed to in writing,
 *  software distributed under the License is distributed on an
 *  "AS IS" BASIS, WITHOUT WARRANTIES OR CONDITIONS OF ANY
 *  KIND, either express or implied.  See the License for the
 *  specific language governing permissions and limitations
 *  under the License.
 */
package org.wso2.ballerinalang.compiler.semantics.analyzer;

import org.ballerinalang.model.TreeBuilder;
import org.ballerinalang.model.elements.Flag;
import org.ballerinalang.model.elements.PackageID;
import org.ballerinalang.model.symbols.SymbolKind;
import org.ballerinalang.model.tree.ActionNode;
import org.ballerinalang.model.tree.NodeKind;
import org.ballerinalang.model.tree.OperatorKind;
import org.ballerinalang.model.tree.expressions.NamedArgNode;
import org.ballerinalang.model.tree.expressions.RecordLiteralNode;
import org.ballerinalang.model.tree.expressions.XMLNavigationAccess;
import org.ballerinalang.model.types.TupleType;
import org.ballerinalang.model.types.Type;
import org.ballerinalang.model.types.TypeKind;
import org.ballerinalang.util.BLangCompilerConstants;
import org.ballerinalang.util.diagnostic.DiagnosticCode;
import org.wso2.ballerinalang.compiler.parser.BLangAnonymousModelHelper;
import org.wso2.ballerinalang.compiler.parser.NodeCloner;
import org.wso2.ballerinalang.compiler.semantics.model.Scope;
import org.wso2.ballerinalang.compiler.semantics.model.SymbolEnv;
import org.wso2.ballerinalang.compiler.semantics.model.SymbolTable;
import org.wso2.ballerinalang.compiler.semantics.model.symbols.BAnnotationSymbol;
import org.wso2.ballerinalang.compiler.semantics.model.symbols.BAttachedFunction;
import org.wso2.ballerinalang.compiler.semantics.model.symbols.BConstantSymbol;
import org.wso2.ballerinalang.compiler.semantics.model.symbols.BErrorTypeSymbol;
import org.wso2.ballerinalang.compiler.semantics.model.symbols.BInvokableSymbol;
import org.wso2.ballerinalang.compiler.semantics.model.symbols.BInvokableTypeSymbol;
import org.wso2.ballerinalang.compiler.semantics.model.symbols.BLetSymbol;
import org.wso2.ballerinalang.compiler.semantics.model.symbols.BObjectTypeSymbol;
import org.wso2.ballerinalang.compiler.semantics.model.symbols.BOperatorSymbol;
import org.wso2.ballerinalang.compiler.semantics.model.symbols.BPackageSymbol;
import org.wso2.ballerinalang.compiler.semantics.model.symbols.BRecordTypeSymbol;
import org.wso2.ballerinalang.compiler.semantics.model.symbols.BSymbol;
import org.wso2.ballerinalang.compiler.semantics.model.symbols.BVarSymbol;
import org.wso2.ballerinalang.compiler.semantics.model.symbols.BXMLNSSymbol;
import org.wso2.ballerinalang.compiler.semantics.model.symbols.SymTag;
import org.wso2.ballerinalang.compiler.semantics.model.symbols.Symbols;
import org.wso2.ballerinalang.compiler.semantics.model.types.BArrayType;
import org.wso2.ballerinalang.compiler.semantics.model.types.BErrorType;
import org.wso2.ballerinalang.compiler.semantics.model.types.BField;
import org.wso2.ballerinalang.compiler.semantics.model.types.BFiniteType;
import org.wso2.ballerinalang.compiler.semantics.model.types.BFutureType;
import org.wso2.ballerinalang.compiler.semantics.model.types.BInvokableType;
import org.wso2.ballerinalang.compiler.semantics.model.types.BMapType;
import org.wso2.ballerinalang.compiler.semantics.model.types.BObjectType;
import org.wso2.ballerinalang.compiler.semantics.model.types.BRecordType;
import org.wso2.ballerinalang.compiler.semantics.model.types.BStreamType;
import org.wso2.ballerinalang.compiler.semantics.model.types.BTableType;
import org.wso2.ballerinalang.compiler.semantics.model.types.BTupleType;
import org.wso2.ballerinalang.compiler.semantics.model.types.BType;
import org.wso2.ballerinalang.compiler.semantics.model.types.BTypedescType;
import org.wso2.ballerinalang.compiler.semantics.model.types.BUnionType;
import org.wso2.ballerinalang.compiler.semantics.model.types.BXMLType;
import org.wso2.ballerinalang.compiler.tree.BLangFunction;
import org.wso2.ballerinalang.compiler.tree.BLangIdentifier;
import org.wso2.ballerinalang.compiler.tree.BLangInvokableNode;
import org.wso2.ballerinalang.compiler.tree.BLangNode;
import org.wso2.ballerinalang.compiler.tree.BLangNodeVisitor;
import org.wso2.ballerinalang.compiler.tree.BLangSimpleVariable;
import org.wso2.ballerinalang.compiler.tree.BLangTableKeySpecifier;
import org.wso2.ballerinalang.compiler.tree.BLangVariable;
import org.wso2.ballerinalang.compiler.tree.clauses.BLangDoClause;
import org.wso2.ballerinalang.compiler.tree.clauses.BLangFromClause;
import org.wso2.ballerinalang.compiler.tree.clauses.BLangLetClause;
import org.wso2.ballerinalang.compiler.tree.clauses.BLangOnClause;
import org.wso2.ballerinalang.compiler.tree.clauses.BLangOnConflictClause;
import org.wso2.ballerinalang.compiler.tree.clauses.BLangSelectClause;
import org.wso2.ballerinalang.compiler.tree.clauses.BLangWhereClause;
import org.wso2.ballerinalang.compiler.tree.expressions.BLangAccessExpression;
import org.wso2.ballerinalang.compiler.tree.expressions.BLangAnnotAccessExpr;
import org.wso2.ballerinalang.compiler.tree.expressions.BLangArrowFunction;
import org.wso2.ballerinalang.compiler.tree.expressions.BLangBinaryExpr;
import org.wso2.ballerinalang.compiler.tree.expressions.BLangCheckPanickedExpr;
import org.wso2.ballerinalang.compiler.tree.expressions.BLangCheckedExpr;
import org.wso2.ballerinalang.compiler.tree.expressions.BLangConstRef;
import org.wso2.ballerinalang.compiler.tree.expressions.BLangElvisExpr;
import org.wso2.ballerinalang.compiler.tree.expressions.BLangErrorVarRef;
import org.wso2.ballerinalang.compiler.tree.expressions.BLangExpression;
import org.wso2.ballerinalang.compiler.tree.expressions.BLangFieldBasedAccess;
import org.wso2.ballerinalang.compiler.tree.expressions.BLangGroupExpr;
import org.wso2.ballerinalang.compiler.tree.expressions.BLangIndexBasedAccess;
import org.wso2.ballerinalang.compiler.tree.expressions.BLangIntRangeExpression;
import org.wso2.ballerinalang.compiler.tree.expressions.BLangInvocation;
import org.wso2.ballerinalang.compiler.tree.expressions.BLangLambdaFunction;
import org.wso2.ballerinalang.compiler.tree.expressions.BLangLetExpression;
import org.wso2.ballerinalang.compiler.tree.expressions.BLangListConstructorExpr;
import org.wso2.ballerinalang.compiler.tree.expressions.BLangLiteral;
import org.wso2.ballerinalang.compiler.tree.expressions.BLangMatchExpression;
import org.wso2.ballerinalang.compiler.tree.expressions.BLangMatchExpression.BLangMatchExprPatternClause;
import org.wso2.ballerinalang.compiler.tree.expressions.BLangNamedArgsExpression;
import org.wso2.ballerinalang.compiler.tree.expressions.BLangQueryAction;
import org.wso2.ballerinalang.compiler.tree.expressions.BLangQueryExpr;
import org.wso2.ballerinalang.compiler.tree.expressions.BLangRecordLiteral;
import org.wso2.ballerinalang.compiler.tree.expressions.BLangRecordLiteral.BLangRecordKey;
import org.wso2.ballerinalang.compiler.tree.expressions.BLangRecordLiteral.BLangRecordKeyValueField;
import org.wso2.ballerinalang.compiler.tree.expressions.BLangRecordVarRef;
import org.wso2.ballerinalang.compiler.tree.expressions.BLangRestArgsExpression;
import org.wso2.ballerinalang.compiler.tree.expressions.BLangServiceConstructorExpr;
import org.wso2.ballerinalang.compiler.tree.expressions.BLangSimpleVarRef;
import org.wso2.ballerinalang.compiler.tree.expressions.BLangStringTemplateLiteral;
import org.wso2.ballerinalang.compiler.tree.expressions.BLangTableConstructorExpr;
import org.wso2.ballerinalang.compiler.tree.expressions.BLangTableMultiKeyExpr;
import org.wso2.ballerinalang.compiler.tree.expressions.BLangTernaryExpr;
import org.wso2.ballerinalang.compiler.tree.expressions.BLangTrapExpr;
import org.wso2.ballerinalang.compiler.tree.expressions.BLangTupleVarRef;
import org.wso2.ballerinalang.compiler.tree.expressions.BLangTypeConversionExpr;
import org.wso2.ballerinalang.compiler.tree.expressions.BLangTypeInit;
import org.wso2.ballerinalang.compiler.tree.expressions.BLangTypeTestExpr;
import org.wso2.ballerinalang.compiler.tree.expressions.BLangTypedescExpr;
import org.wso2.ballerinalang.compiler.tree.expressions.BLangUnaryExpr;
import org.wso2.ballerinalang.compiler.tree.expressions.BLangVariableReference;
import org.wso2.ballerinalang.compiler.tree.expressions.BLangWaitExpr;
import org.wso2.ballerinalang.compiler.tree.expressions.BLangWaitForAllExpr;
import org.wso2.ballerinalang.compiler.tree.expressions.BLangWorkerFlushExpr;
import org.wso2.ballerinalang.compiler.tree.expressions.BLangWorkerReceive;
import org.wso2.ballerinalang.compiler.tree.expressions.BLangWorkerSyncSendExpr;
import org.wso2.ballerinalang.compiler.tree.expressions.BLangXMLAttribute;
import org.wso2.ballerinalang.compiler.tree.expressions.BLangXMLAttributeAccess;
import org.wso2.ballerinalang.compiler.tree.expressions.BLangXMLCommentLiteral;
import org.wso2.ballerinalang.compiler.tree.expressions.BLangXMLElementAccess;
import org.wso2.ballerinalang.compiler.tree.expressions.BLangXMLElementFilter;
import org.wso2.ballerinalang.compiler.tree.expressions.BLangXMLElementLiteral;
import org.wso2.ballerinalang.compiler.tree.expressions.BLangXMLNavigationAccess;
import org.wso2.ballerinalang.compiler.tree.expressions.BLangXMLProcInsLiteral;
import org.wso2.ballerinalang.compiler.tree.expressions.BLangXMLQName;
import org.wso2.ballerinalang.compiler.tree.expressions.BLangXMLQuotedString;
import org.wso2.ballerinalang.compiler.tree.expressions.BLangXMLTextLiteral;
import org.wso2.ballerinalang.compiler.tree.statements.BLangBlockStmt;
import org.wso2.ballerinalang.compiler.tree.types.BLangLetVariable;
import org.wso2.ballerinalang.compiler.tree.types.BLangRecordTypeNode;
import org.wso2.ballerinalang.compiler.tree.types.BLangValueType;
import org.wso2.ballerinalang.compiler.util.BArrayState;
import org.wso2.ballerinalang.compiler.util.ClosureVarSymbol;
import org.wso2.ballerinalang.compiler.util.CompilerContext;
import org.wso2.ballerinalang.compiler.util.FieldKind;
import org.wso2.ballerinalang.compiler.util.Name;
import org.wso2.ballerinalang.compiler.util.Names;
import org.wso2.ballerinalang.compiler.util.NumericLiteralSupport;
import org.wso2.ballerinalang.compiler.util.TypeDefBuilderHelper;
import org.wso2.ballerinalang.compiler.util.TypeTags;
import org.wso2.ballerinalang.compiler.util.diagnotic.BLangDiagnosticLog;
import org.wso2.ballerinalang.compiler.util.diagnotic.BLangDiagnosticLogHelper;
import org.wso2.ballerinalang.compiler.util.diagnotic.DiagnosticPos;
import org.wso2.ballerinalang.util.Flags;
import org.wso2.ballerinalang.util.Lists;

import java.util.ArrayList;
import java.util.Arrays;
import java.util.Collections;
import java.util.HashMap;
import java.util.HashSet;
import java.util.LinkedHashMap;
import java.util.LinkedHashSet;
import java.util.List;
import java.util.Map;
import java.util.Set;
import java.util.stream.Collectors;
import javax.xml.XMLConstants;

import static org.wso2.ballerinalang.compiler.tree.BLangInvokableNode.DEFAULT_WORKER_NAME;
import static org.wso2.ballerinalang.compiler.util.Constants.WORKER_LAMBDA_VAR_PREFIX;

/**
 * @since 0.94
 */
public class TypeChecker extends BLangNodeVisitor {

    private static final CompilerContext.Key<TypeChecker> TYPE_CHECKER_KEY = new CompilerContext.Key<>();
    private static Set<String> modifierFunctions = new HashSet<>();

    private static final String TABLE_TNAME = "table";
    private static final String FUNCTION_NAME_PUSH = "push";
    private static final String FUNCTION_NAME_POP = "pop";
    private static final String FUNCTION_NAME_SHIFT = "shift";
    private static final String FUNCTION_NAME_UNSHIFT = "unshift";

    private Names names;
    private SymbolTable symTable;
    private SymbolEnter symbolEnter;
    private SymbolResolver symResolver;
    private NodeCloner nodeCloner;
    private Types types;
    private BLangDiagnosticLogHelper dlog;
    private SymbolEnv env;
    private boolean isTypeChecked;
    private TypeNarrower typeNarrower;
    private TypeParamAnalyzer typeParamAnalyzer;
    private BLangAnonymousModelHelper anonymousModelHelper;
    private SemanticAnalyzer semanticAnalyzer;
    private boolean nonErrorLoggingCheck = false;
    private int letCount = 0;

    /**
     * Expected types or inherited types.
     */
    private BType expType;
    private BType resultType;

    private DiagnosticCode diagCode;

    static {
        modifierFunctions.add(FUNCTION_NAME_PUSH);
        modifierFunctions.add(FUNCTION_NAME_POP);
        modifierFunctions.add(FUNCTION_NAME_SHIFT);
        modifierFunctions.add(FUNCTION_NAME_UNSHIFT);
    }

    public static TypeChecker getInstance(CompilerContext context) {
        TypeChecker typeChecker = context.get(TYPE_CHECKER_KEY);
        if (typeChecker == null) {
            typeChecker = new TypeChecker(context);
        }

        return typeChecker;
    }

    public TypeChecker(CompilerContext context) {
        context.put(TYPE_CHECKER_KEY, this);

        this.names = Names.getInstance(context);
        this.symTable = SymbolTable.getInstance(context);
        this.symbolEnter = SymbolEnter.getInstance(context);
        this.symResolver = SymbolResolver.getInstance(context);
        this.nodeCloner = NodeCloner.getInstance(context);
        this.types = Types.getInstance(context);
        this.dlog = BLangDiagnosticLogHelper.getInstance(context);
        this.typeNarrower = TypeNarrower.getInstance(context);
        this.typeParamAnalyzer = TypeParamAnalyzer.getInstance(context);
        this.anonymousModelHelper = BLangAnonymousModelHelper.getInstance(context);
        this.semanticAnalyzer = SemanticAnalyzer.getInstance(context);
    }

    public BType checkExpr(BLangExpression expr, SymbolEnv env) {
        return checkExpr(expr, env, symTable.noType);
    }

    public BType checkExpr(BLangExpression expr, SymbolEnv env, BType expType) {
        return checkExpr(expr, env, expType, DiagnosticCode.INCOMPATIBLE_TYPES);
    }

    /**
     * Check the given list of expressions against the given expected types.
     *
     * @param exprs   list of expressions to be analyzed
     * @param env     current symbol environment
     * @param expType expected type
     * @return the actual types of the given list of expressions
     */
    public List<BType> checkExprs(List<BLangExpression> exprs, SymbolEnv env, BType expType) {
        List<BType> resTypes = new ArrayList<>(exprs.size());
        for (BLangExpression expr : exprs) {
            resTypes.add(checkExpr(expr, env, expType));
        }
        return resTypes;
    }

    public BType checkExpr(BLangExpression expr, SymbolEnv env, BType expType, DiagnosticCode diagCode) {
        if (expr.typeChecked) {
            return expr.type;
        }

        SymbolEnv prevEnv = this.env;
        BType preExpType = this.expType;
        DiagnosticCode preDiagCode = this.diagCode;
        this.env = env;
        this.diagCode = diagCode;
        this.expType = expType;
        this.isTypeChecked = true;
        expr.expectedType = expType;

        expr.accept(this);

        expr.type = resultType;
        expr.typeChecked = isTypeChecked;
        this.env = prevEnv;
        this.expType = preExpType;
        this.diagCode = preDiagCode;
        if (resultType.tag != TypeTags.SEMANTIC_ERROR) {
            expr.expectedType = resultType;
        }
        return resultType;
    }


    // Expressions

    public void visit(BLangLiteral literalExpr) {

        BType literalType = setLiteralValueAndGetType(literalExpr, expType);
        if (literalType == symTable.semanticError || literalExpr.isFiniteContext) {
            return;
        }
        resultType = types.checkType(literalExpr, literalType, expType);
    }

    @Override
    public void visit(BLangXMLElementAccess xmlElementAccess) {
        // check for undeclared namespaces.
        checkXMLNamespacePrefixes(xmlElementAccess.filters);
        checkExpr(xmlElementAccess.expr, env, symTable.xmlType);
        resultType = new BXMLType(symTable.xmlElementType, null);
    }

    @Override
    public void visit(BLangXMLNavigationAccess xmlNavigation) {
        if (xmlNavigation.lhsVar) {
            dlog.error(xmlNavigation.pos, DiagnosticCode.CANNOT_UPDATE_XML_SEQUENCE);
        }
        checkXMLNamespacePrefixes(xmlNavigation.filters);
        if (xmlNavigation.childIndex != null) {
            checkExpr(xmlNavigation.childIndex, env, symTable.intType);
        }
        BType actualType = checkExpr(xmlNavigation.expr, env, symTable.xmlType);
        types.checkType(xmlNavigation, actualType, expType);

        if (xmlNavigation.navAccessType == XMLNavigationAccess.NavAccessType.CHILDREN) {
            resultType = symTable.xmlType;
        } else {
            resultType = new BXMLType(symTable.xmlElementType, null);
        }
    }

    private void checkXMLNamespacePrefixes(List<BLangXMLElementFilter> filters) {
        for (BLangXMLElementFilter filter : filters) {
            if (!filter.namespace.isEmpty()) {
                Name nsName = names.fromString(filter.namespace);
                BSymbol nsSymbol = symResolver.lookupSymbolInPrefixSpace(env, nsName);
                filter.namespaceSymbol = nsSymbol;
                if (nsSymbol == symTable.notFoundSymbol) {
                    dlog.error(filter.nsPos, DiagnosticCode.CANNOT_FIND_XML_NAMESPACE, nsName);
                }
            }
        }
    }

    private BType setLiteralValueAndGetType(BLangLiteral literalExpr, BType expType) {
        // Get the type matching to the tag from the symbol table.
        BType literalType = symTable.getTypeFromTag(literalExpr.type.tag);
        Object literalValue = literalExpr.value;
        literalExpr.isJSONContext = types.isJSONContext(expType);

        if (literalType.tag == TypeTags.INT) {
            if (expType.tag == TypeTags.FLOAT) {
                literalType = symTable.floatType;
                literalExpr.value = ((Long) literalValue).doubleValue();
            } else if (expType.tag == TypeTags.DECIMAL &&
                    !NumericLiteralSupport.hasHexIndicator(literalExpr.originalValue)) {
                literalType = symTable.decimalType;
                literalExpr.value = String.valueOf(literalValue);
            } else if (TypeTags.isIntegerTypeTag(expType.tag) || expType.tag == TypeTags.BYTE) {
                literalType = getIntLiteralType(literalExpr.pos, expType, literalType, literalValue);
                if (literalType == symTable.semanticError) {
                    return symTable.semanticError;
                }
            } else if (expType.tag == TypeTags.FINITE && types.isAssignableToFiniteType(expType, literalExpr)) {
                BFiniteType finiteType = (BFiniteType) expType;
                if (literalAssignableToFiniteType(literalExpr, finiteType, TypeTags.INT)) {
                    BType valueType = setLiteralValueAndGetType(literalExpr, symTable.intType);
                    setLiteralValueForFiniteType(literalExpr, valueType);
                    return valueType;
                } else if (literalAssignableToFiniteType(literalExpr, finiteType, TypeTags.BYTE)) {
                    BType valueType = setLiteralValueAndGetType(literalExpr, symTable.byteType);
                    setLiteralValueForFiniteType(literalExpr, valueType);
                    return valueType;
                } else if (literalAssignableToFiniteType(literalExpr, finiteType, TypeTags.FLOAT)) {
                    BType valueType = setLiteralValueAndGetType(literalExpr, symTable.floatType);
                    setLiteralValueForFiniteType(literalExpr, valueType);
                    return valueType;
                } else if (literalAssignableToFiniteType(literalExpr, finiteType, TypeTags.DECIMAL)) {
                    BType valueType = setLiteralValueAndGetType(literalExpr, symTable.decimalType);
                    setLiteralValueForFiniteType(literalExpr, valueType);
                    return valueType;
                } else if (literalAssignableToFiniteType(literalExpr, finiteType, TypeTags.SIGNED32_INT)) {
                    BType valueType = setLiteralValueAndGetType(literalExpr, symTable.signed32IntType);
                    setLiteralValueForFiniteType(literalExpr, valueType);
                    return valueType;
                } else if (literalAssignableToFiniteType(literalExpr, finiteType, TypeTags.SIGNED16_INT)) {
                    BType valueType = setLiteralValueAndGetType(literalExpr, symTable.signed16IntType);
                    setLiteralValueForFiniteType(literalExpr, valueType);
                    return valueType;
                } else if (literalAssignableToFiniteType(literalExpr, finiteType, TypeTags.SIGNED8_INT)) {
                    BType valueType = setLiteralValueAndGetType(literalExpr, symTable.signed8IntType);
                    setLiteralValueForFiniteType(literalExpr, valueType);
                    return valueType;
                } else if (literalAssignableToFiniteType(literalExpr, finiteType, TypeTags.UNSIGNED32_INT)) {
                    BType valueType = setLiteralValueAndGetType(literalExpr, symTable.unsigned32IntType);
                    setLiteralValueForFiniteType(literalExpr, valueType);
                    return valueType;
                } else if (literalAssignableToFiniteType(literalExpr, finiteType, TypeTags.UNSIGNED16_INT)) {
                    BType valueType = setLiteralValueAndGetType(literalExpr, symTable.unsigned16IntType);
                    setLiteralValueForFiniteType(literalExpr, valueType);
                    return valueType;
                } else if (literalAssignableToFiniteType(literalExpr, finiteType, TypeTags.UNSIGNED8_INT)) {
                    BType valueType = setLiteralValueAndGetType(literalExpr, symTable.unsigned8IntType);
                    setLiteralValueForFiniteType(literalExpr, valueType);
                    return valueType;
                }
            } else if (expType.tag == TypeTags.UNION) {
                Set<BType> memberTypes = ((BUnionType) expType).getMemberTypes();
                if (memberTypes.stream()
                        .anyMatch(memType -> memType.tag == TypeTags.INT || memType.tag == TypeTags.JSON ||
                                memType.tag == TypeTags.ANYDATA || memType.tag == TypeTags.ANY)) {
                    return setLiteralValueAndGetType(literalExpr, symTable.intType);
                }

                BType finiteType = getFiniteTypeWithValuesOfSingleType((BUnionType) expType, symTable.intType);
                if (finiteType != symTable.semanticError) {
                    BType setType = setLiteralValueAndGetType(literalExpr, finiteType);
                    if (literalExpr.isFiniteContext) {
                        // i.e., a match was found for a finite type
                        return setType;
                    }
                }

                if (memberTypes.stream().anyMatch(memType -> memType.tag == TypeTags.BYTE)) {
                    return setLiteralValueAndGetType(literalExpr, symTable.byteType);
                }

                finiteType = getFiniteTypeWithValuesOfSingleType((BUnionType) expType, symTable.byteType);
                if (finiteType != symTable.semanticError) {
                    BType setType = setLiteralValueAndGetType(literalExpr, finiteType);
                    if (literalExpr.isFiniteContext) {
                        // i.e., a match was found for a finite type
                        return setType;
                    }
                }

                if (memberTypes.stream().anyMatch(memType -> memType.tag == TypeTags.FLOAT)) {
                    return setLiteralValueAndGetType(literalExpr, symTable.floatType);
                }

                finiteType = getFiniteTypeWithValuesOfSingleType((BUnionType) expType, symTable.floatType);
                if (finiteType != symTable.semanticError) {
                    BType setType = setLiteralValueAndGetType(literalExpr, finiteType);
                    if (literalExpr.isFiniteContext) {
                        // i.e., a match was found for a finite type
                        return setType;
                    }
                }

                if (memberTypes.stream().anyMatch(memType -> memType.tag == TypeTags.DECIMAL)) {
                    return setLiteralValueAndGetType(literalExpr, symTable.decimalType);
                }

                finiteType = getFiniteTypeWithValuesOfSingleType((BUnionType) expType, symTable.decimalType);
                if (finiteType != symTable.semanticError) {
                    BType setType = setLiteralValueAndGetType(literalExpr, finiteType);
                    if (literalExpr.isFiniteContext) {
                        // i.e., a match was found for a finite type
                        return setType;
                    }
                }
            }
        } else if (literalType.tag == TypeTags.FLOAT) {
            String literal = String.valueOf(literalValue);
            String numericLiteral = NumericLiteralSupport.stripDiscriminator(literal);
            boolean isDiscriminatedFloat = NumericLiteralSupport.isFloatDiscriminated(literal);

            if (expType.tag == TypeTags.DECIMAL) {
                // It's illegal to assign discriminated float literal or hex literal to a decimal LHS.
                if (isDiscriminatedFloat || NumericLiteralSupport.isHexLiteral(numericLiteral)) {
                    dlog.error(literalExpr.pos, DiagnosticCode.INCOMPATIBLE_TYPES, expType,
                               symTable.floatType);
                    resultType = symTable.semanticError;
                    return resultType;
                }
                // LHS expecting decimal value and RHS offer non discriminated float, consider RHS as decimal.
                literalType = symTable.decimalType;
                literalExpr.value = numericLiteral;
            } else if (expType.tag == TypeTags.FLOAT) {
                literalExpr.value = Double.parseDouble(String.valueOf(numericLiteral));
            } else if (expType.tag == TypeTags.FINITE && types.isAssignableToFiniteType(expType, literalExpr)) {
                BFiniteType finiteType = (BFiniteType) expType;
                if (literalAssignableToFiniteType(literalExpr, finiteType, TypeTags.FLOAT)) {
                    BType valueType = setLiteralValueAndGetType(literalExpr, symTable.floatType);
                    setLiteralValueForFiniteType(literalExpr, valueType);
                    return valueType;
                } else if (!isDiscriminatedFloat
                        && literalAssignableToFiniteType(literalExpr, finiteType, TypeTags.DECIMAL)) {
                    BType valueType = setLiteralValueAndGetType(literalExpr, symTable.decimalType);
                    setLiteralValueForFiniteType(literalExpr, valueType);
                    return valueType;
                }
            } else if (expType.tag == TypeTags.UNION) {
                BUnionType unionType = (BUnionType) expType;
                BType unionMember = getAndSetAssignableUnionMember(literalExpr, unionType, symTable.floatType);
                if (unionMember != symTable.noType) {
                    return unionMember;
                }
            }
        } else if (literalType.tag == TypeTags.DECIMAL) {
            return decimalLiteral(literalValue, literalExpr, expType);
        } else if (literalType.tag == TypeTags.STRING && this.expType.tag == TypeTags.CHAR_STRING &&
                types.isCharLiteralValue((String) literalValue)) {
            return symTable.charStringType;
        } else {
            if (this.expType.tag == TypeTags.FINITE) {
                boolean foundMember = types.isAssignableToFiniteType(this.expType, literalExpr);
                if (foundMember) {
                    setLiteralValueForFiniteType(literalExpr, literalType);
                    return literalType;
                }
            } else if (this.expType.tag == TypeTags.UNION) {
                BUnionType unionType = (BUnionType) this.expType;
                boolean foundMember = unionType.getMemberTypes()
                        .stream()
                        .anyMatch(memberType -> types.isAssignableToFiniteType(memberType, literalExpr));
                if (foundMember) {
                    setLiteralValueForFiniteType(literalExpr, literalType);
                    return literalType;
                }
            }
        }

        if (literalExpr.type.tag == TypeTags.BYTE_ARRAY) {
            // check whether this is a byte array
            literalType = new BArrayType(symTable.byteType);
        }

        return literalType;
    }

    private BType getAndSetAssignableUnionMember(BLangLiteral literalExpr, BUnionType expType, BType desiredType) {
        Set<BType> memberTypes = expType.getMemberTypes();
        if (memberTypes.stream()
                .anyMatch(memType -> memType.tag == desiredType.tag
                        || memType.tag == TypeTags.JSON
                        || memType.tag == TypeTags.ANYDATA
                        || memType.tag == TypeTags.ANY)) {
            return setLiteralValueAndGetType(literalExpr, desiredType);
        }

        BType finiteType = getFiniteTypeWithValuesOfSingleType(expType, symTable.floatType);
        if (finiteType != symTable.semanticError) {
            BType setType = setLiteralValueAndGetType(literalExpr, finiteType);
            if (literalExpr.isFiniteContext) {
                // i.e., a match was found for a finite type
                return setType;
            }
        }

        if (memberTypes.stream().anyMatch(memType -> memType.tag == TypeTags.DECIMAL)) {
            return setLiteralValueAndGetType(literalExpr, symTable.decimalType);
        }

        finiteType = getFiniteTypeWithValuesOfSingleType(expType, symTable.decimalType);
        if (finiteType != symTable.semanticError) {
            BType setType = setLiteralValueAndGetType(literalExpr, finiteType);
            if (literalExpr.isFiniteContext) {
                // i.e., a match was found for a finite type
                return setType;
            }
        }
        return symTable.noType;
    }

    private boolean literalAssignableToFiniteType(BLangLiteral literalExpr, BFiniteType finiteType,
                                                  int targetMemberTypeTag) {

        for (BLangExpression valueExpr : finiteType.getValueSpace()) {
            if (valueExpr.type.tag == targetMemberTypeTag &&
                    types.checkLiteralAssignabilityBasedOnType((BLangLiteral) valueExpr, literalExpr)) {
                return true;
            }
        }
        return false;
    }

    private BType decimalLiteral(Object literalValue, BLangLiteral literalExpr, BType expType) {
        String literal = String.valueOf(literalValue);
        if (expType.tag == TypeTags.FLOAT && NumericLiteralSupport.isDecimalDiscriminated(literal)) {
            dlog.error(literalExpr.pos, DiagnosticCode.INCOMPATIBLE_TYPES, expType,
                       symTable.decimalType);
            resultType = symTable.semanticError;
            return resultType;
        }
        if (expType.tag == TypeTags.FINITE && types.isAssignableToFiniteType(expType, literalExpr)) {
            BFiniteType finiteType = (BFiniteType) expType;
            if (literalAssignableToFiniteType(literalExpr, finiteType, TypeTags.DECIMAL)) {
                BType valueType = setLiteralValueAndGetType(literalExpr, symTable.decimalType);
                setLiteralValueForFiniteType(literalExpr, valueType);
                return valueType;
            }
        } else if (expType.tag == TypeTags.UNION) {
            BUnionType unionType = (BUnionType) expType;
            BType unionMember = getAndSetAssignableUnionMember(literalExpr, unionType, symTable.decimalType);
            if (unionMember != symTable.noType) {
                return unionMember;
            }
        }
        literalExpr.value = NumericLiteralSupport.stripDiscriminator(literal);
        resultType = symTable.decimalType;
        return symTable.decimalType;
    }

    private void setLiteralValueForFiniteType(BLangLiteral literalExpr, BType type) {
        types.setImplicitCastExpr(literalExpr, type, this.expType);
        this.resultType = type;
        literalExpr.isFiniteContext = true;
    }

    private BType getFiniteTypeWithValuesOfSingleType(BUnionType unionType, BType matchType) {
        List<BFiniteType> finiteTypeMembers = unionType.getMemberTypes().stream()
                .filter(memType -> memType.tag == TypeTags.FINITE)
                .map(memFiniteType -> (BFiniteType) memFiniteType)
                .collect(Collectors.toList());

        if (finiteTypeMembers.isEmpty()) {
            return symTable.semanticError;
        }

        int tag = matchType.tag;
        Set<BLangExpression> matchedValueSpace = new LinkedHashSet<>();

        for (BFiniteType finiteType : finiteTypeMembers) {
            Set<BLangExpression> set = new HashSet<>();
            for (BLangExpression expression : finiteType.getValueSpace()) {
                if (expression.type.tag == tag) {
                    set.add(expression);
                }
            }
            matchedValueSpace.addAll(set);
        }

        if (matchedValueSpace.isEmpty()) {
            return symTable.semanticError;
        }

        return new BFiniteType(null, matchedValueSpace);
    }

    private BType getIntLiteralType(DiagnosticPos pos, BType expType, BType literalType, Object literalValue) {

        switch (expType.tag) {
            case TypeTags.INT:
                return symTable.intType;
            case TypeTags.BYTE:
                if (types.isByteLiteralValue((Long) literalValue)) {
                    return symTable.byteType;
                }
                break;
            case TypeTags.SIGNED32_INT:
                if (types.isSigned32LiteralValue((Long) literalValue)) {
                    return symTable.signed32IntType;
                }
                break;
            case TypeTags.SIGNED16_INT:
                if (types.isSigned16LiteralValue((Long) literalValue)) {
                    return symTable.signed16IntType;
                }
                break;
            case TypeTags.SIGNED8_INT:
                if (types.isSigned8LiteralValue((Long) literalValue)) {
                    return symTable.signed8IntType;
                }
                break;
            case TypeTags.UNSIGNED32_INT:
                if (types.isUnsigned32LiteralValue((Long) literalValue)) {
                    return symTable.unsigned32IntType;
                }
                break;
            case TypeTags.UNSIGNED16_INT:
                if (types.isUnsigned16LiteralValue((Long) literalValue)) {
                    return symTable.unsigned16IntType;
                }
                break;
            case TypeTags.UNSIGNED8_INT:
                if (types.isUnsigned8LiteralValue((Long) literalValue)) {
                    return symTable.unsigned8IntType;
                }
                break;
            default:
        }
        dlog.error(pos, DiagnosticCode.INCOMPATIBLE_TYPES, expType, literalType);
        resultType = symTable.semanticError;
        return resultType;
    }

    @Override
    public void visit(BLangListConstructorExpr listConstructor) {
        if (expType.tag == TypeTags.NONE) {
            BType inferredType = getInferredTupleType(listConstructor);
            if (inferredType != symTable.semanticError) {
                resultType = types.checkType(listConstructor, inferredType, expType);
            }
            return;
        }

        resultType = checkListConstructorCompatibility(expType, listConstructor);
    }

    @Override
    public void visit(BLangTableConstructorExpr tableConstructorExpr) {
        if (expType.tag == TypeTags.NONE) {
            List<BType> memTypes = checkExprList(new ArrayList<>(tableConstructorExpr.recordLiteralList), env);
            for (BType memType : memTypes) {
                if (memType == symTable.semanticError) {
                    resultType = symTable.semanticError;
                    return;
                }
            }

            if (tableConstructorExpr.tableKeySpecifier != null &&
                    !(validateTableConstructorRecordLiterals(getTableKeyNameList(tableConstructorExpr.
                            tableKeySpecifier), tableConstructorExpr.recordLiteralList))) {
                resultType = symTable.semanticError;
                return;
            }

            BTableType tableType = new BTableType(TypeTags.TABLE, memTypes.get(0), null);
            if (tableConstructorExpr.tableKeySpecifier != null) {
                tableType.fieldNameList = getTableKeyNameList(tableConstructorExpr.tableKeySpecifier);
            }
            resultType = tableType;
        } else if (expType.tag == TypeTags.TABLE) {
            for (BLangRecordLiteral recordLiteral : tableConstructorExpr.recordLiteralList) {
                BType recordType = checkExpr(recordLiteral, env, ((BTableType) expType).constraint);
                if (recordType == symTable.semanticError) {
                    resultType = symTable.semanticError;
                    return;
                }
            }

            if (!(validateTableType((BTableType) expType, tableConstructorExpr.pos,
                    tableConstructorExpr.recordLiteralList) && validateTableConstructorExpr(tableConstructorExpr))) {
                resultType = symTable.semanticError;
                return;
            }

            BType actualType = checkExpr(tableConstructorExpr, env, symTable.noType);
            BTableType actualTableType = (BTableType) actualType;
            BTableType expectedTableType = (BTableType) expType;
            if (expectedTableType.fieldNameList != null && actualTableType.fieldNameList == null) {
                actualTableType.fieldNameList = expectedTableType.fieldNameList;
                resultType = actualType;
            }
        } else {
            resultType = symTable.semanticError;
        }
    }

    private boolean validateTableType(BTableType tableType, DiagnosticPos pos,
                                      List<BLangRecordLiteral> recordLiterals) {
        LinkedHashSet<BType> memTypes = new LinkedHashSet<>();
        memTypes.add(symTable.anyType);
        memTypes.add(symTable.errorType);
        BUnionType unionType = BUnionType.create(null, memTypes);
        BMapType anyErrorMapType = new BMapType(TypeTags.MAP, unionType, null);

        if (!types.isAssignable(tableType.constraint, anyErrorMapType)) {
            dlog.error(tableType.constraintPos, DiagnosticCode.TABLE_CONSTRAINT_INVALID_SUBTYPE, tableType.constraint);
            resultType = symTable.semanticError;
            return false;
        }

        List<String> fieldNameList = tableType.fieldNameList;
        if (fieldNameList != null) {
            return validateKeySpecifier(fieldNameList, tableType.constraint, tableType.keyPos) &&
                    validateTableConstructorRecordLiterals(fieldNameList, recordLiterals);
        }

        return true;
    }

    private boolean validateTableConstructorRecordLiterals(List<String> keySpecifierFieldNames,
                                                           List<BLangRecordLiteral> recordLiterals) {
        for (String fieldName : keySpecifierFieldNames) {
            for (BLangRecordLiteral recordLiteral : recordLiterals) {
                BLangRecordKeyValueField recordKeyValueField = getRecordKeyValueField(recordLiteral, fieldName);
                if (recordKeyValueField.getValue().getKind() == NodeKind.LITERAL ||
                        recordKeyValueField.getValue().getKind() == NodeKind.NUMERIC_LITERAL ||
                        recordKeyValueField.getValue().getKind() == NodeKind.RECORD_LITERAL_EXPR ||
                        recordKeyValueField.getValue().getKind() == NodeKind.ARRAY_LITERAL_EXPR ||
                        recordKeyValueField.getValue().getKind() == NodeKind.TUPLE_LITERAL_EXPR ||
                        recordKeyValueField.getValue().getKind() == NodeKind.XML_ELEMENT_LITERAL ||
                        recordKeyValueField.getValue().getKind() == NodeKind.XML_TEXT_LITERAL) {
                    continue;
                }

                dlog.error(recordLiteral.pos,
                        DiagnosticCode.KEY_SPECIFIER_FIELD_VALUE_MUST_BE_CONSTANT, fieldName);
                resultType = symTable.semanticError;
                return false;
            }
        }

        return true;
    }

    private BLangRecordKeyValueField getRecordKeyValueField(BLangRecordLiteral recordLiteral,
                                                            String fieldName) {
        for (RecordLiteralNode.RecordField recordField : recordLiteral.fields) {
            BLangRecordKeyValueField recordKeyValueField = (BLangRecordKeyValueField) recordField;
            if (fieldName.equals(recordKeyValueField.key.toString())) {
                return recordKeyValueField;
            }
        }

        return null;
    }

    private boolean validateKeySpecifier(List<String> fieldNameList, BType constraint,
                                         DiagnosticPos pos) {
        for (String fieldName : fieldNameList) {
            BField field = types.getTableConstraintField(constraint, fieldName);
            if (field == null) {
                dlog.error(pos,
                        DiagnosticCode.INVALID_FIELD_NAMES_IN_KEY_SPECIFIER, fieldName, constraint);
                resultType = symTable.semanticError;
                return false;
            }

            if (!Symbols.isFlagOn(field.symbol.flags, Flags.READONLY)) {
                dlog.error(pos,
                        DiagnosticCode.KEY_SPECIFIER_FIELD_MUST_BE_READONLY, fieldName, constraint);
                resultType = symTable.semanticError;
                return false;
            }

            if (!Symbols.isFlagOn(field.symbol.flags, Flags.REQUIRED)) {
                dlog.error(pos,
                        DiagnosticCode.KEY_SPECIFIER_FIELD_MUST_BE_REQUIRED, fieldName, constraint);
                resultType = symTable.semanticError;
                return false;
            }

            if (!types.isAssignable(field.type, symTable.anydataType)) {
                dlog.error(pos,
                        DiagnosticCode.KEY_SPECIFIER_FIELD_MUST_BE_ANYDATA, fieldName, constraint);
                resultType = symTable.semanticError;
                return false;
            }
        }
        return true;
    }

    private boolean validateTableConstructorExpr(BLangTableConstructorExpr tableConstructorExpr) {
        BTableType tableType = (BTableType) expType;
        BType constraintType = tableType.constraint;

        if (tableConstructorExpr.tableKeySpecifier != null) {
            List<String> fieldNameList = getTableKeyNameList(tableConstructorExpr.tableKeySpecifier);

            if (tableType.fieldNameList == null && !validateKeySpecifier(fieldNameList, constraintType,
                    tableConstructorExpr.tableKeySpecifier.pos)) {
                return false;
            }

            if (tableType.fieldNameList != null && !tableType.fieldNameList.equals(fieldNameList)) {
                dlog.error(tableConstructorExpr.tableKeySpecifier.pos, DiagnosticCode.TABLE_KEY_SPECIFIER_MISMATCH,
                        tableType.fieldNameList.toString(), fieldNameList.toString());
                resultType = symTable.semanticError;
                return false;
            }
        }

        BType keyTypeConstraint = tableType.keyTypeConstraint;
        if (keyTypeConstraint != null) {
            List<BType> memberTypes = new ArrayList<>();

            if (keyTypeConstraint.tag == TypeTags.TUPLE) {
                for (Type type : ((TupleType) keyTypeConstraint).getTupleTypes()) {
                    memberTypes.add((BType) type);
                }
            } else {
                memberTypes.add(keyTypeConstraint);
            }

            if (tableConstructorExpr.tableKeySpecifier == null ||
                    tableConstructorExpr.tableKeySpecifier.fieldNameIdentifierList.size() != memberTypes.size()) {
                dlog.error(tableConstructorExpr.pos, DiagnosticCode.KEY_SPECIFIER_SIZE_MISMATCH_WITH_KEY_CONSTRAINT,
                        memberTypes.size(), tableConstructorExpr.tableKeySpecifier == null ? 0 :
                                tableConstructorExpr.tableKeySpecifier.fieldNameIdentifierList.size());
                resultType = symTable.semanticError;
                return false;
            }

            List<BLangIdentifier> fieldNameIdentifierList = tableConstructorExpr.tableKeySpecifier.
                    fieldNameIdentifierList;

            int index = 0;
            for (BLangIdentifier identifier : fieldNameIdentifierList) {
                BField field = types.getTableConstraintField(constraintType, identifier.value);
                if (!types.isAssignable(field.type, memberTypes.get(index))) {
                    dlog.error(tableConstructorExpr.tableKeySpecifier.pos,
                            DiagnosticCode.KEY_SPECIFIER_MISMATCH_WITH_KEY_CONSTRAINT,
                            fieldNameIdentifierList.toString(), memberTypes.toString());
                    resultType = symTable.semanticError;
                    return false;
                }
                index++;
            }
        }

        return true;
    }


    private List<String> getTableKeyNameList(BLangTableKeySpecifier tableKeySpecifier) {
        List<String> fieldNamesList = new ArrayList<>();
        for (BLangIdentifier identifier : tableKeySpecifier.fieldNameIdentifierList) {
            fieldNamesList.add(identifier.value);
        }

        return fieldNamesList;
    }

    private BType createTableKeyConstraint(List<String> fieldNames, BType constraintType) {
        if (fieldNames == null) {
            return null;
        }

        List<BType> memTypes = new ArrayList<>();
        for (String fieldName : fieldNames) {
            //null is not possible for field
            BType fieldType = types.getTableConstraintField(constraintType, fieldName).type;
            memTypes.add(fieldType);
        }

        if (memTypes.size() == 1) {
            return memTypes.get(0);
        }

        return new BTupleType(memTypes);
    }

    private BType checkListConstructorCompatibility(BType bType, BLangListConstructorExpr listConstructor) {
        if (bType.tag == TypeTags.UNION) {
            boolean prevNonErrorLoggingCheck = this.nonErrorLoggingCheck;
            this.nonErrorLoggingCheck = true;

            BLangDiagnosticLog prevDLog = this.dlog.getCurrentLog();
            this.dlog.setNonConsoleDLog();

            List<BType> compatibleTypes = new ArrayList<>();
            for (BType memberType : ((BUnionType) bType).getMemberTypes()) {
                BType listCompatibleMemType = getListConstructorCompatibleNonUnionType(memberType);

                if (listCompatibleMemType == symTable.semanticError) {
                    continue;
                }

                BType memCompatibiltyType = checkListConstructorCompatibility(listCompatibleMemType, listConstructor);

                if (memCompatibiltyType != symTable.semanticError && dlog.getErrorCount() == 0 &&
                        isUniqueType(compatibleTypes, memCompatibiltyType)) {
                    compatibleTypes.add(memCompatibiltyType);
                }
                dlog.resetErrorCount();
            }

            this.dlog.setCurrentLog(prevDLog);
            this.nonErrorLoggingCheck = prevNonErrorLoggingCheck;

            if (compatibleTypes.isEmpty()) {
                BLangListConstructorExpr exprToLog = listConstructor;
                if (this.nonErrorLoggingCheck) {
                    listConstructor.cloneAttempt++;
                    exprToLog = nodeCloner.clone(listConstructor);
                }

                dlog.error(listConstructor.pos, DiagnosticCode.INCOMPATIBLE_TYPES, expType,
                           getInferredTupleType(exprToLog));
                return symTable.semanticError;
            } else if (compatibleTypes.size() != 1) {
                dlog.error(listConstructor.pos, DiagnosticCode.AMBIGUOUS_TYPES,
                           expType);
                return symTable.semanticError;
            }

            return checkListConstructorCompatibility(compatibleTypes.get(0), listConstructor);
        }

        BType possibleType = getListConstructorCompatibleNonUnionType(bType);

        switch (possibleType.tag) {
            case TypeTags.ARRAY:
                return checkArrayType(listConstructor, (BArrayType) possibleType);
            case TypeTags.TUPLE:
                return checkTupleType(listConstructor, (BTupleType) possibleType);
            case TypeTags.TYPEDESC:
                // i.e typedesc t = [int, string]
                List<BType> results = new ArrayList<>();
                listConstructor.isTypedescExpr = true;
                for (int i = 0; i < listConstructor.exprs.size(); i++) {
                    results.add(checkExpr(listConstructor.exprs.get(i), env, symTable.noType));
                }
                List<BType> actualTypes = new ArrayList<>();
                for (int i = 0; i < listConstructor.exprs.size(); i++) {
                    final BLangExpression expr = listConstructor.exprs.get(i);
                    if (expr.getKind() == NodeKind.TYPEDESC_EXPRESSION) {
                        actualTypes.add(((BLangTypedescExpr) expr).resolvedType);
                    } else if (expr.getKind() == NodeKind.SIMPLE_VARIABLE_REF) {
                        actualTypes.add(((BLangSimpleVarRef) expr).symbol.type);
                    } else {
                        actualTypes.add(results.get(i));
                    }
                }
                if (actualTypes.size() == 1) {
                    listConstructor.typedescType = actualTypes.get(0);
                } else {
                    listConstructor.typedescType = new BTupleType(actualTypes);
                }
                return new BTypedescType(listConstructor.typedescType, null);
        }

        BLangListConstructorExpr exprToLog = listConstructor;
        if (this.nonErrorLoggingCheck) {
            listConstructor.cloneAttempt++;
            exprToLog = nodeCloner.clone(listConstructor);
        }
        dlog.error(listConstructor.pos, DiagnosticCode.INCOMPATIBLE_TYPES, bType, getInferredTupleType(exprToLog));
        return symTable.semanticError;
    }

    private BType getListConstructorCompatibleNonUnionType(BType type) {
        switch (type.tag) {
            case TypeTags.ARRAY:
            case TypeTags.TUPLE:
            case TypeTags.TYPEDESC:
                return type;
            case TypeTags.JSON:
                return symTable.arrayJsonType;
            case TypeTags.ANYDATA:
                return symTable.arrayAnydataType;
            case TypeTags.ANY:
                return symTable.arrayType;
        }
        return symTable.semanticError;
    }

    private BType checkArrayType(BLangListConstructorExpr listConstructor, BArrayType arrayType) {
        BType eType = arrayType.eType;

        if (arrayType.state == BArrayState.OPEN_SEALED) {
            arrayType.size = listConstructor.exprs.size();
            arrayType.state = BArrayState.CLOSED_SEALED;
        } else if ((arrayType.state != BArrayState.UNSEALED) && (arrayType.size != listConstructor.exprs.size())) {
            if (arrayType.size < listConstructor.exprs.size()) {
                dlog.error(listConstructor.pos,
                           DiagnosticCode.MISMATCHING_ARRAY_LITERAL_VALUES, arrayType.size,
                           listConstructor.exprs.size());
                return symTable.semanticError;
            }

            if (!types.hasFillerValue(eType)) {
                dlog.error(listConstructor.pos,
                           DiagnosticCode.INVALID_LIST_CONSTRUCTOR_ELEMENT_TYPE, expType);
                return symTable.semanticError;
            }
        }

        boolean errored = false;
        for (BLangExpression expr : listConstructor.exprs) {
            if (exprIncompatible(eType, expr) && !errored) {
                errored = true;
            }
        }

        return errored ? symTable.semanticError : arrayType;
    }

    private BType checkTupleType(BLangListConstructorExpr listConstructor, BTupleType tupleType) {
        List<BLangExpression> exprs = listConstructor.exprs;
        List<BType> memberTypes = tupleType.tupleTypes;
        BType restType = tupleType.restType;

        int listExprSize = exprs.size();
        int memberTypeSize = memberTypes.size();

        if (listExprSize < memberTypeSize) {
            for (int i = listExprSize; i < memberTypeSize; i++) {
                if (!types.hasFillerValue(memberTypes.get(i))) {
                    dlog.error(listConstructor.pos, DiagnosticCode.SYNTAX_ERROR,
                               "tuple and expression size does not match");
                    return symTable.semanticError;
                }
            }
        } else if (listExprSize > memberTypeSize && restType == null) {
            dlog.error(listConstructor.pos, DiagnosticCode.SYNTAX_ERROR,
                       "tuple and expression size does not match");
            return symTable.semanticError;
        }

        boolean errored = false;

        int nonRestCountToCheck = listExprSize < memberTypeSize ? listExprSize : memberTypeSize;

        for (int i = 0; i < nonRestCountToCheck; i++) {
            if (exprIncompatible(memberTypes.get(i), exprs.get(i)) && !errored) {
                errored = true;
            }
        }

        for (int i = nonRestCountToCheck; i < exprs.size(); i++) {
            if (exprIncompatible(restType, exprs.get(i)) && !errored) {
                errored = true;
            }
        }
        return errored ? symTable.semanticError : tupleType;
    }

    private boolean exprIncompatible(BType eType, BLangExpression expr) {
        if (expr.typeChecked) {
            return expr.type == symTable.semanticError;
        }

        BLangExpression exprToCheck = expr;

        if (this.nonErrorLoggingCheck) {
            expr.cloneAttempt++;
            exprToCheck = nodeCloner.clone(expr);
        }

        return checkExpr(exprToCheck, this.env, eType) == symTable.semanticError;
    }

    private BType[] getExprListUniqueTypes(List<BLangExpression> exprs, SymbolEnv env) {
        LinkedHashSet<BType> typesSet = new LinkedHashSet<>(checkExprList(exprs, env));
        return typesSet.toArray(new BType[0]);
    }

    private List<BType> checkExprList(List<BLangExpression> exprs, SymbolEnv env) {
        List<BType> types = new ArrayList<>();
        SymbolEnv prevEnv = this.env;
        BType preExpType = this.expType;
        this.env = env;
        this.expType = symTable.noType;
        for (BLangExpression e : exprs) {
            checkExpr(e, this.env);
            types.add(resultType);
        }
        this.env = prevEnv;
        this.expType = preExpType;
        return types;
    }

    private BType getInferredTupleType(BLangListConstructorExpr listConstructor) {
        List<BType> memTypes = checkExprList(listConstructor.exprs, env);

        for (BType memType : memTypes) {
            if (memType == symTable.semanticError) {
                return symTable.semanticError;
            }
        }

        return new BTupleType(memTypes);
    }

    public void visit(BLangRecordLiteral recordLiteral) {
        int expTypeTag = expType.tag;

        if (expTypeTag == TypeTags.NONE) {
            expType = defineInferredRecordType(recordLiteral);
        } else if (expTypeTag == TypeTags.OBJECT) {
            dlog.error(recordLiteral.pos,
                       DiagnosticCode.INVALID_RECORD_LITERAL, expType);
            resultType = symTable.semanticError;
            return;
        }

        resultType = checkMappingConstructorCompatibility(expType, recordLiteral);
    }

    private BType checkMappingConstructorCompatibility(BType bType, BLangRecordLiteral mappingConstructor) {
        if (bType.tag == TypeTags.UNION) {
            boolean prevNonErrorLoggingCheck = this.nonErrorLoggingCheck;
            this.nonErrorLoggingCheck = true;

            BLangDiagnosticLog prevDLog = this.dlog.getCurrentLog();
            this.dlog.setNonConsoleDLog();

            List<BType> compatibleTypes = new ArrayList<>();
            for (BType memberType : ((BUnionType) bType).getMemberTypes()) {
                BType listCompatibleMemType = getMappingConstructorCompatibleNonUnionType(memberType);

                if (listCompatibleMemType == symTable.semanticError) {
                    continue;
                }

                BType memCompatibiltyType = checkMappingConstructorCompatibility(listCompatibleMemType,
                                                                                 mappingConstructor);

                if (memCompatibiltyType != symTable.semanticError && dlog.getErrorCount() == 0 &&
                        isUniqueType(compatibleTypes, memCompatibiltyType)) {
                    compatibleTypes.add(memCompatibiltyType);
                }
                dlog.resetErrorCount();
            }

            this.dlog.setCurrentLog(prevDLog);
            this.nonErrorLoggingCheck = prevNonErrorLoggingCheck;

            if (compatibleTypes.isEmpty()) {
                reportIncompatibleMappingConstructorError(mappingConstructor, bType);
                validateSpecifiedFields(mappingConstructor, symTable.semanticError);
                return symTable.semanticError;
            } else if (compatibleTypes.size() != 1) {
                dlog.error(mappingConstructor.pos, DiagnosticCode.AMBIGUOUS_TYPES, bType);
                validateSpecifiedFields(mappingConstructor, symTable.semanticError);
                return symTable.semanticError;
            }

            return checkMappingConstructorCompatibility(compatibleTypes.get(0), mappingConstructor);
        }

        BType possibleType = getMappingConstructorCompatibleNonUnionType(bType);

        switch (possibleType.tag) {
            case TypeTags.MAP:
                return validateSpecifiedFields(mappingConstructor, possibleType) ? possibleType :
                        symTable.semanticError;
            case TypeTags.RECORD:
                boolean isSpecifiedFieldsValid = validateSpecifiedFields(mappingConstructor, possibleType);

                boolean hasAllRequiredFields = validateRequiredAndReadonlyFields((BRecordType) possibleType,
                                                                                 mappingConstructor.fields,
                                                                                 mappingConstructor.pos);

                return isSpecifiedFieldsValid && hasAllRequiredFields ? possibleType : symTable.semanticError;
        }
        reportIncompatibleMappingConstructorError(mappingConstructor, bType);
        validateSpecifiedFields(mappingConstructor, symTable.semanticError);
        return symTable.semanticError;
    }

    private BType getMappingConstructorCompatibleNonUnionType(BType type) {
        switch (type.tag) {
            case TypeTags.MAP:
            case TypeTags.RECORD:
                return type;
            case TypeTags.JSON:
                return symTable.mapJsonType;
            case TypeTags.ANYDATA:
                return symTable.mapAnydataType;
            case TypeTags.ANY:
                return symTable.mapType;
        }
        return symTable.semanticError;
    }

    private boolean isMappingConstructorCompatibleType(BType type) {
        return type.tag == TypeTags.RECORD || type.tag == TypeTags.MAP;
    }

    private void reportIncompatibleMappingConstructorError(BLangRecordLiteral mappingConstructorExpr, BType expType) {
        if (expType.tag != TypeTags.UNION) {
            dlog.error(mappingConstructorExpr.pos,
                       DiagnosticCode.MAPPING_CONSTRUCTOR_COMPATIBLE_TYPE_NOT_FOUND, expType);
            return;
        }

        BUnionType unionType = (BUnionType) expType;
        BType[] memberTypes = unionType.getMemberTypes().toArray(new BType[0]);

        // Special case handling for `T?` where T is a record type. This is done to give more user friendly error
        // messages for this common scenario.
        if (memberTypes.length == 2) {
            BRecordType recType = null;

            if (memberTypes[0].tag == TypeTags.RECORD && memberTypes[1].tag == TypeTags.NIL) {
                recType = (BRecordType) memberTypes[0];
            } else if (memberTypes[1].tag == TypeTags.RECORD && memberTypes[0].tag == TypeTags.NIL) {
                recType = (BRecordType) memberTypes[1];
            }

            if (recType != null) {
                validateSpecifiedFields(mappingConstructorExpr, recType);
                validateRequiredAndReadonlyFields(recType, mappingConstructorExpr.fields, mappingConstructorExpr.pos);
                return;
            }
        }

        // By this point, we know there aren't any types to which we can assign the mapping constructor. If this is
        // case where there is at least one type with which we can use mapping constructors, but this particular
        // mapping constructor is incompatible, we give an incompatible mapping constructor error.
        for (BType bType : memberTypes) {
            if (isMappingConstructorCompatibleType(bType)) {
                dlog.error(mappingConstructorExpr.pos, DiagnosticCode.INCOMPATIBLE_MAPPING_CONSTRUCTOR,
                           unionType);
                return;
            }
        }

        dlog.error(mappingConstructorExpr.pos,
                   DiagnosticCode.MAPPING_CONSTRUCTOR_COMPATIBLE_TYPE_NOT_FOUND, unionType);
    }

    private boolean validateSpecifiedFields(BLangRecordLiteral mappingConstructor, BType possibleType) {
        boolean isFieldsValid = true;

        for (RecordLiteralNode.RecordField field : mappingConstructor.fields) {
            BType checkedType = checkMappingField(field, possibleType);
            if (isFieldsValid && checkedType == symTable.semanticError) {
                isFieldsValid = false;
            }
        }

        return isFieldsValid;
    }

    private boolean validateRequiredAndReadonlyFields(BRecordType type,
                                                      List<RecordLiteralNode.RecordField> specifiedFields,
                                                      DiagnosticPos pos) {
        HashSet<String> specFieldNames = getFieldNames(specifiedFields);
        boolean hasAllRequiredFields = true;
        boolean hasValidReadonlyFields = true;

        for (BField field : type.fields) {
            String fieldName = field.name.value;

            if (specFieldNames.contains(fieldName)) {
                FieldTypePosPair typePosPair = getRecordFieldByName(specifiedFields, fieldName);

                if (!Symbols.isFlagOn(field.symbol.flags, Flags.READONLY) ||
                        types.isAssignable(typePosPair.type, symTable.readonlyType)) {
                    continue;
                }
                dlog.error(typePosPair.pos, DiagnosticCode.INVALID_FIELD_FOR_READONLY_RECORD_FIELD, fieldName);
                if (hasValidReadonlyFields) {
                    hasValidReadonlyFields = false;
                }
            } else if (Symbols.isFlagOn(field.symbol.flags, Flags.REQUIRED)) {
                // Check if `field` is explicitly assigned a value in the record literal
                // If a required field is missing, it's a compile error
                dlog.error(pos, DiagnosticCode.MISSING_REQUIRED_RECORD_FIELD, field.name);
                if (hasAllRequiredFields) {
                    hasAllRequiredFields = false;
                }
            }
        }
        return hasValidReadonlyFields && hasAllRequiredFields;
    }

    /**
     * Get the specified field or the field type-desc as obtained from a record type descriptor in a spread field,
     * for a field expected in the record type descriptor.
     *
     * @param fields    The fields of the mapping constructor expression
     * @param name      The name of the field to look for
     * @return  The type and pos pair of the relevant field in the mapping constructor
     */
    private FieldTypePosPair getRecordFieldByName(List<RecordLiteralNode.RecordField> fields, String name) {
        for (RecordLiteralNode.RecordField field : fields) {
            if (field.isKeyValueField()) {
                BLangRecordKeyValueField keyValueField = (BLangRecordKeyValueField) field;
                if (name.equals(getKeyValueFieldName(keyValueField))) {
                    return new FieldTypePosPair(keyValueField.type, keyValueField.pos);
                }
            } else if (field.getKind() == NodeKind.SIMPLE_VARIABLE_REF) {
                BLangRecordLiteral.BLangRecordVarNameField varNameField =
                        (BLangRecordLiteral.BLangRecordVarNameField) field;
                if (name.equals(getVarNameFieldName(varNameField))) {
                    return new FieldTypePosPair(varNameField.type, varNameField.pos);
                }
            } else {
                BLangExpression spreadFieldExpr = ((BLangRecordLiteral.BLangRecordSpreadOperatorField) field).expr;

                BType spreadFieldType = spreadFieldExpr.type;
                if (spreadFieldType.tag != TypeTags.RECORD) {
                    continue;
                }

                BRecordType recordType = (BRecordType) spreadFieldType;

                for (BField bField : recordType.fields) {
                    if (name.equals(bField.name.value)) {
                        return new FieldTypePosPair(bField.type, spreadFieldExpr.pos);
                    }
                }
            }
        }
        return null;
    }

    private HashSet<String> getFieldNames(List<RecordLiteralNode.RecordField> specifiedFields) {
        HashSet<String> fieldNames = new HashSet<>();

        for (RecordLiteralNode.RecordField specifiedField : specifiedFields) {
            if (specifiedField.isKeyValueField()) {
                String name = getKeyValueFieldName((BLangRecordKeyValueField) specifiedField);
                if (name == null) {
                    continue; // computed key
                }

                fieldNames.add(name);
            } else if (specifiedField.getKind() == NodeKind.SIMPLE_VARIABLE_REF) {
                fieldNames.add(getVarNameFieldName((BLangRecordLiteral.BLangRecordVarNameField) specifiedField));
            } else {
                fieldNames.addAll(getSpreadOpFieldRequiredFieldNames(
                        (BLangRecordLiteral.BLangRecordSpreadOperatorField) specifiedField));
            }
        }

        return fieldNames;
    }

    private String getKeyValueFieldName(BLangRecordKeyValueField field) {
        BLangRecordKey key = field.key;
        if (key.computedKey) {
            return null;
        }

        BLangExpression keyExpr = key.expr;

        if (keyExpr.getKind() == NodeKind.SIMPLE_VARIABLE_REF) {
            return ((BLangSimpleVarRef) keyExpr).variableName.value;
        } else if (keyExpr.getKind() == NodeKind.LITERAL) {
            return (String) ((BLangLiteral) keyExpr).value;
        }
        return null;
    }

    private String getVarNameFieldName(BLangRecordLiteral.BLangRecordVarNameField field) {
        return field.variableName.value;
    }

    private List<String> getSpreadOpFieldRequiredFieldNames(BLangRecordLiteral.BLangRecordSpreadOperatorField field) {
        BType spreadType = checkExpr(field.expr, env);

        if (spreadType.tag != TypeTags.RECORD) {
            return Collections.emptyList();
        }

        List<String> fieldNames = new ArrayList<>();
        for (BField bField : ((BRecordType) spreadType).getFields()) {
            if (!Symbols.isOptional(bField.symbol)) {
                fieldNames.add(bField.name.value);
            }
        }
        return fieldNames;
    }

    @Override
    public void visit(BLangWorkerFlushExpr workerFlushExpr) {
        if (workerFlushExpr.workerIdentifier != null) {
            String workerName = workerFlushExpr.workerIdentifier.getValue();
            if (!this.workerExists(this.env, workerName)) {
                this.dlog.error(workerFlushExpr.pos, DiagnosticCode.UNDEFINED_WORKER, workerName);
            }
        }
        BType actualType = BUnionType.create(null, symTable.errorType, symTable.nilType);
        resultType = types.checkType(workerFlushExpr, actualType, expType);
    }

    @Override
    public void visit(BLangWorkerSyncSendExpr syncSendExpr) {
        BSymbol symbol = symResolver.lookupSymbolInMainSpace(env, names.fromIdNode(syncSendExpr.workerIdentifier));

        if (symTable.notFoundSymbol.equals(symbol)) {
            syncSendExpr.workerType = symTable.semanticError;
        } else {
            syncSendExpr.workerType = symbol.type;
        }

        // TODO Need to remove this cached env
        syncSendExpr.env = this.env;
        checkExpr(syncSendExpr.expr, this.env);

        // Validate if the send expression type is anydata
        if (!syncSendExpr.expr.type.isAnydata()) {
            this.dlog.error(syncSendExpr.pos, DiagnosticCode.INVALID_TYPE_FOR_SEND,
                            syncSendExpr.expr.type);
        }

        String workerName = syncSendExpr.workerIdentifier.getValue();
        if (!this.workerExists(this.env, workerName)) {
            this.dlog.error(syncSendExpr.pos, DiagnosticCode.UNDEFINED_WORKER, workerName);
        }

        syncSendExpr.expectedType = expType;

        // Type checking against the matching receive is done during code analysis.
        // When the expected type is noType, set the result type as nil to avoid variable assignment is required errors.
        resultType = expType == symTable.noType ? symTable.nilType : expType;
    }

    @Override
    public void visit(BLangWorkerReceive workerReceiveExpr) {
        BSymbol symbol = symResolver.lookupSymbolInMainSpace(env, names.fromIdNode(workerReceiveExpr.workerIdentifier));

        if (workerReceiveExpr.isChannel) {
            this.dlog.error(workerReceiveExpr.pos, DiagnosticCode.UNDEFINED_ACTION);
            return;
        }
        // TODO Need to remove this cached env
        workerReceiveExpr.env = this.env;

        if (symTable.notFoundSymbol.equals(symbol)) {
            workerReceiveExpr.workerType = symTable.semanticError;
        } else {
            workerReceiveExpr.workerType = symbol.type;
        }
        // The receive expression cannot be assigned to var, since we cannot infer the type.
        if (symTable.noType == this.expType) {
            this.dlog.error(workerReceiveExpr.pos, DiagnosticCode.INVALID_USAGE_OF_RECEIVE_EXPRESSION);
        }
        // We cannot predict the type of the receive expression as it depends on the type of the data sent by the other
        // worker/channel. Since receive is an expression now we infer the type of it from the lhs of the statement.
        workerReceiveExpr.type = this.expType;
        resultType = this.expType;
    }

    private boolean workerExists(SymbolEnv env, String workerName) {
        //TODO: move this method to CodeAnalyzer
        if (workerName.equals(DEFAULT_WORKER_NAME)) {
           return true;
        }
        BSymbol symbol = this.symResolver.lookupSymbolInMainSpace(env, new Name(workerName));
        return symbol != this.symTable.notFoundSymbol &&
               symbol.type.tag == TypeTags.FUTURE &&
               ((BFutureType) symbol.type).workerDerivative;
    }

    @Override
    public void visit(BLangConstRef constRef) {
        constRef.symbol = symResolver.lookupMainSpaceSymbolInPackage(constRef.pos, env,
                names.fromIdNode(constRef.pkgAlias), names.fromIdNode(constRef.variableName));

        types.setImplicitCastExpr(constRef, constRef.type, expType);
        resultType = constRef.type;
    }

    public void visit(BLangSimpleVarRef varRefExpr) {
        // Set error type as the actual type.
        BType actualType = symTable.semanticError;

        Name varName = names.fromIdNode(varRefExpr.variableName);
        if (varName == Names.IGNORE) {
            if (varRefExpr.lhsVar) {
                varRefExpr.type = this.symTable.anyType;
            } else {
                varRefExpr.type = this.symTable.semanticError;
                dlog.error(varRefExpr.pos, DiagnosticCode.UNDERSCORE_NOT_ALLOWED);
            }
            varRefExpr.symbol = new BVarSymbol(0, varName, env.enclPkg.symbol.pkgID, varRefExpr.type, env.scope.owner);
            resultType = varRefExpr.type;
            return;
        }

        Name compUnitName = getCurrentCompUnit(varRefExpr);
        varRefExpr.pkgSymbol =
                symResolver.resolvePrefixSymbol(env, names.fromIdNode(varRefExpr.pkgAlias), compUnitName);
        if (varRefExpr.pkgSymbol == symTable.notFoundSymbol) {
            dlog.error(varRefExpr.pos, DiagnosticCode.UNDEFINED_MODULE, varRefExpr.pkgAlias);
        }

        if (varRefExpr.pkgSymbol.tag == SymTag.XMLNS) {
            actualType = symTable.stringType;
        } else if (varRefExpr.pkgSymbol != symTable.notFoundSymbol) {
            BSymbol symbol = symResolver.lookupMainSpaceSymbolInPackage(varRefExpr.pos, env,
                    names.fromIdNode(varRefExpr.pkgAlias), varName);
            // if no symbol, check same for object attached function
            if (symbol == symTable.notFoundSymbol && env.enclType != null) {
                Name objFuncName = names.fromString(Symbols
                        .getAttachedFuncSymbolName(env.enclType.type.tsymbol.name.value, varName.value));
                symbol = symResolver.resolveStructField(varRefExpr.pos, env, objFuncName,
                        env.enclType.type.tsymbol);
            }

            // TODO: call to isInLocallyDefinedRecord() is a temporary fix done to disallow local var references in
            //  locally defined record type defs. This check should be removed once local var referencing is supported.
            if (((symbol.tag & SymTag.VARIABLE) == SymTag.VARIABLE) && !isInLocallyDefinedRecord(symbol, env)) {
                BVarSymbol varSym = (BVarSymbol) symbol;
                checkSefReferences(varRefExpr.pos, env, varSym);
                varRefExpr.symbol = varSym;
                actualType = varSym.type;
                markAndRegisterClosureVariable(symbol, varRefExpr.pos);
            } else if ((symbol.tag & SymTag.TYPE_DEF) == SymTag.TYPE_DEF) {
                actualType = new BTypedescType(symbol.type, null);
                varRefExpr.symbol = symbol;
            } else if ((symbol.tag & SymTag.CONSTANT) == SymTag.CONSTANT) {
                BConstantSymbol constSymbol = (BConstantSymbol) symbol;
                varRefExpr.symbol = constSymbol;
                BType symbolType = symbol.type;
                if (symbolType != symTable.noType && expType.tag == TypeTags.FINITE ||
                        (expType.tag == TypeTags.UNION && ((BUnionType) expType).getMemberTypes().stream()
                                .anyMatch(memType -> memType.tag == TypeTags.FINITE &&
                                        types.isAssignable(symbolType, memType)))) {
                    actualType = symbolType;
                } else {
                    actualType = constSymbol.literalType;
                }

                // If the constant is on the LHS, modifications are not allowed.
                // E.g. m.k = "10"; // where `m` is a constant.
                if (varRefExpr.lhsVar || varRefExpr.compoundAssignmentLhsVar) {
                    actualType = symTable.semanticError;
                    dlog.error(varRefExpr.pos, DiagnosticCode.CANNOT_UPDATE_CONSTANT_VALUE);
                }
            } else {
                dlog.error(varRefExpr.pos, DiagnosticCode.UNDEFINED_SYMBOL, varName.toString());
            }
        }

        // Check type compatibility
        if (expType.tag == TypeTags.ARRAY && isArrayOpenSealedType((BArrayType) expType)) {
            dlog.error(varRefExpr.pos, DiagnosticCode.SEALED_ARRAY_TYPE_CAN_NOT_INFER_SIZE);
            return;

        }
        resultType = types.checkType(varRefExpr, actualType, expType);
    }

    @Override
    public void visit(BLangRecordVarRef varRefExpr) {
        List<BField> fields = new ArrayList<>();
        BRecordTypeSymbol recordSymbol = Symbols.createRecordSymbol(0,
                names.fromString(this.anonymousModelHelper.getNextAnonymousTypeKey(env.enclPkg.symbol.pkgID)),
                env.enclPkg.symbol.pkgID, null, env.scope.owner);
        boolean unresolvedReference = false;
        for (BLangRecordVarRef.BLangRecordVarRefKeyValue recordRefField : varRefExpr.recordRefFields) {
            ((BLangVariableReference) recordRefField.variableReference).lhsVar = true;
            checkExpr(recordRefField.variableReference, env);
            if (((BLangVariableReference) recordRefField.variableReference).symbol == null ||
                    !isValidVariableReference(recordRefField.variableReference)) {
                unresolvedReference = true;
                continue;
            }
            BVarSymbol bVarSymbol = (BVarSymbol) ((BLangVariableReference) recordRefField.variableReference).symbol;
            fields.add(new BField(names.fromIdNode(recordRefField.variableName), varRefExpr.pos,
                    new BVarSymbol(0, names.fromIdNode(recordRefField.variableName), env.enclPkg.symbol.pkgID,
                            bVarSymbol.type, recordSymbol)));
        }

        if (varRefExpr.restParam != null) {
            BLangExpression restParam = (BLangExpression) varRefExpr.restParam;
            checkExpr(restParam, env);
            unresolvedReference = !isValidVariableReference(restParam);
        }

        if (unresolvedReference) {
            resultType = symTable.semanticError;
            return;
        }

        BRecordType bRecordType = new BRecordType(recordSymbol);
        bRecordType.fields = fields;
        recordSymbol.type = bRecordType;
        varRefExpr.symbol = new BVarSymbol(0, recordSymbol.name,
                env.enclPkg.symbol.pkgID, bRecordType, env.scope.owner);

        if (varRefExpr.restParam == null) {
            bRecordType.sealed = true;
            bRecordType.restFieldType = symTable.noType;
        } else {
            bRecordType.restFieldType = symTable.mapType;
        }

        resultType = bRecordType;
    }

    @Override
    public void visit(BLangErrorVarRef varRefExpr) {
        if (varRefExpr.typeNode != null) {
            BType bType = symResolver.resolveTypeNode(varRefExpr.typeNode, env);
            varRefExpr.type = bType;
            checkIndirectErrorVarRef(varRefExpr);
            resultType = bType;
            return;
        }

        if (varRefExpr.reason != null) {
            varRefExpr.reason.lhsVar = true;
            checkExpr(varRefExpr.reason, env);
        }

        boolean unresolvedReference = false;

        for (BLangNamedArgsExpression detailItem : varRefExpr.detail) {
            BLangVariableReference refItem = (BLangVariableReference) detailItem.expr;
            refItem.lhsVar = true;
            checkExpr(refItem, env);

            if (!isValidVariableReference(refItem)) {
                unresolvedReference = true;
                continue;
            }

            if (refItem.getKind() == NodeKind.FIELD_BASED_ACCESS_EXPR
                    || refItem.getKind() == NodeKind.INDEX_BASED_ACCESS_EXPR) {
                dlog.error(refItem.pos, DiagnosticCode.INVALID_VARIABLE_REFERENCE_IN_BINDING_PATTERN,
                           refItem);
                unresolvedReference = true;
                continue;
            }

            if (refItem.symbol == null) {
                unresolvedReference = true;
                continue;
            }
        }

        if (varRefExpr.restVar != null) {
            varRefExpr.restVar.lhsVar = true;
            if (varRefExpr.restVar.getKind() == NodeKind.SIMPLE_VARIABLE_REF) {
                checkExpr(varRefExpr.restVar, env);
                unresolvedReference = unresolvedReference
                        || varRefExpr.restVar.symbol == null
                        || !isValidVariableReference(varRefExpr.restVar);

            } else if (varRefExpr.restVar.getKind() == NodeKind.FIELD_BASED_ACCESS_EXPR
                    || varRefExpr.restVar.getKind() == NodeKind.INDEX_BASED_ACCESS_EXPR) {
                unresolvedReference = checkErrorRestParamVarRef(varRefExpr, unresolvedReference);
            }
        }

        if (unresolvedReference) {
            resultType = symTable.semanticError;
            return;
        }

        BType errorRefRestFieldType;
        if (varRefExpr.restVar == null) {
            errorRefRestFieldType = symTable.pureType;
        } else if (varRefExpr.restVar.getKind() == NodeKind.SIMPLE_VARIABLE_REF
                && ((BLangSimpleVarRef) varRefExpr.restVar).variableName.value.equals(Names.IGNORE.value)) {
            errorRefRestFieldType = symTable.pureType;
        } else if (varRefExpr.restVar.getKind() == NodeKind.INDEX_BASED_ACCESS_EXPR
            || varRefExpr.restVar.getKind() == NodeKind.FIELD_BASED_ACCESS_EXPR) {
            errorRefRestFieldType = varRefExpr.restVar.type;
        } else if (varRefExpr.restVar.type.tag == TypeTags.MAP) {
            errorRefRestFieldType = ((BMapType) varRefExpr.restVar.type).constraint;
        } else {
            dlog.error(varRefExpr.restVar.pos, DiagnosticCode.INCOMPATIBLE_TYPES,
                       varRefExpr.restVar.type, symTable.detailType);
            resultType = symTable.semanticError;
            return;
        }

        BType errorDetailType = getCompatibleDetailType(errorRefRestFieldType);
        resultType = new BErrorType(symTable.errorType.tsymbol, varRefExpr.reason.type, errorDetailType);
    }

    private void checkIndirectErrorVarRef(BLangErrorVarRef varRefExpr) {
        for (BLangNamedArgsExpression detailItem : varRefExpr.detail) {
            checkExpr(detailItem.expr, env);
            checkExpr(detailItem, env, detailItem.expr.type);
        }

        if (varRefExpr.restVar != null) {
            checkExpr(varRefExpr.restVar, env);
        }

        // Indirect error binding pattern does not have an error reason binding fragment
        varRefExpr.reason.type = symTable.noType;
    }

    private BRecordType getCompatibleDetailType(BType errorRefRestFieldType) {

        PackageID packageID = env.enclPkg.packageID;
        BRecordTypeSymbol detailSymbol = new BRecordTypeSymbol(SymTag.RECORD, Flags.PUBLIC, Names.EMPTY,
                packageID, null, env.scope.owner);
        detailSymbol.scope = new Scope(env.scope.owner);
        BRecordType detailType = new BRecordType(detailSymbol);

        int flags = Flags.asMask(new HashSet<>(Lists.of(Flag.OPTIONAL, Flag.PUBLIC)));
        BField messageField = new BField(Names.DETAIL_MESSAGE, null,
                new BVarSymbol(flags, Names.DETAIL_MESSAGE, packageID, symTable.stringType, detailSymbol));
        detailType.fields.add(messageField);
        detailSymbol.scope.define(Names.DETAIL_MESSAGE, messageField.symbol);

        BField causeField = new BField(Names.DETAIL_CAUSE, null,
                new BVarSymbol(flags, Names.DETAIL_CAUSE, packageID, symTable.errorType, detailSymbol));
        detailType.fields.add(causeField);
        detailSymbol.scope.define(Names.DETAIL_CAUSE, causeField.symbol);

        detailType.restFieldType = errorRefRestFieldType;

        // TODO : Remove this. Had to add this due to BIR codegen requires this.
        BInvokableType invokableType = new BInvokableType(new ArrayList<>(), symTable.nilType, null);
        BInvokableSymbol initSymbol = Symbols.createFunctionSymbol(0, Names.INIT_FUNCTION_SUFFIX, packageID,
                invokableType, detailSymbol, false);
        detailSymbol.initializerFunc = new BAttachedFunction(Names.INIT_FUNCTION_SUFFIX, initSymbol, invokableType);
        detailSymbol.scope.define(initSymbol.name, initSymbol);
        return detailType;
    }

    private boolean checkErrorRestParamVarRef(BLangErrorVarRef varRefExpr, boolean unresolvedReference) {
        BLangAccessExpression accessExpression = (BLangAccessExpression) varRefExpr.restVar;
        Name exprName = names.fromIdNode(((BLangSimpleVarRef) accessExpression.expr).variableName);
        BSymbol fSym = symResolver.lookupSymbolInMainSpace(env, exprName);
        if (fSym != null) {
            if (fSym.type.getKind() == TypeKind.MAP) {
                BType constraint = ((BMapType) fSym.type).constraint;
                if (types.isAssignable(constraint, symTable.pureType)) {
                    varRefExpr.restVar.type = constraint;
                } else {
                    varRefExpr.restVar.type = symTable.pureType;
                }
            } else {
                throw new UnsupportedOperationException("rec field base access");
            }
        } else {
            unresolvedReference = true;
        }
        return unresolvedReference;
    }

    @Override
    public void visit(BLangTupleVarRef varRefExpr) {
        List<BType> results = new ArrayList<>();
        for (int i = 0; i < varRefExpr.expressions.size(); i++) {
            ((BLangVariableReference) varRefExpr.expressions.get(i)).lhsVar = true;
            results.add(checkExpr(varRefExpr.expressions.get(i), env, symTable.noType));
        }
        BTupleType actualType = new BTupleType(results);
        if (varRefExpr.restParam != null) {
            BLangExpression restExpr = (BLangExpression) varRefExpr.restParam;
            ((BLangVariableReference) restExpr).lhsVar = true;
            BType checkedType = checkExpr(restExpr, env, symTable.noType);
            if (checkedType.tag != TypeTags.ARRAY) {
                dlog.error(varRefExpr.pos, DiagnosticCode.INVALID_TYPE_FOR_REST_DESCRIPTOR, checkedType);
                resultType = symTable.semanticError;
                return;
            }
            actualType.restType = ((BArrayType) checkedType).eType;
        }
        resultType = types.checkType(varRefExpr, actualType, expType);
    }

    /**
     * This method will recursively check if a multidimensional array has at least one open sealed dimension.
     *
     * @param arrayType array to check if open sealed
     * @return true if at least one dimension is open sealed
     */
    public boolean isArrayOpenSealedType(BArrayType arrayType) {
        if (arrayType.state == BArrayState.OPEN_SEALED) {
            return true;
        }
        if (arrayType.eType.tag == TypeTags.ARRAY) {
            return isArrayOpenSealedType((BArrayType) arrayType.eType);
        }
        return false;
    }

    /**
     * This method will recursively traverse and find the symbol environment of a lambda node (which is given as the
     * enclosing invokable node) which is needed to lookup closure variables. The variable lookup will start from the
     * enclosing invokable node's environment, which are outside of the scope of a lambda function.
     */
    private SymbolEnv findEnclosingInvokableEnv(SymbolEnv env, BLangInvokableNode encInvokable) {
        if (env.enclEnv.node != null && env.enclEnv.node.getKind() == NodeKind.ARROW_EXPR) {
            // if enclosing env's node is arrow expression
            return env.enclEnv;
        }

        if (env.enclEnv.node != null && env.enclEnv.node.getKind() == NodeKind.TRANSACTION) {
            // if enclosing env's node is a transaction
            return env.enclEnv;
        }

        if (env.enclInvokable != null && env.enclInvokable == encInvokable) {
            return findEnclosingInvokableEnv(env.enclEnv, encInvokable);
        }
        return env;
    }

    private boolean isFunctionArgument(BSymbol symbol, List<BLangSimpleVariable> params) {
        return params.stream().anyMatch(param -> (param.symbol.name.equals(symbol.name) &&
                param.type.tag == symbol.type.tag));
    }

    public void visit(BLangFieldBasedAccess fieldAccessExpr) {
        // First analyze the variable reference expression.
        ((BLangVariableReference) fieldAccessExpr.expr).lhsVar = fieldAccessExpr.lhsVar;
        ((BLangVariableReference) fieldAccessExpr.expr).compoundAssignmentLhsVar =
                fieldAccessExpr.compoundAssignmentLhsVar;
        BType varRefType = getTypeOfExprInFieldAccess(fieldAccessExpr.expr);

        // Disallow `expr.ns:attrname` syntax on non xml expressions.
        if (fieldAccessExpr instanceof BLangFieldBasedAccess.BLangNSPrefixedFieldBasedAccess
                && !isXmlAccess(fieldAccessExpr)) {
            dlog.error(fieldAccessExpr.pos, DiagnosticCode.INVALID_FIELD_ACCESS_EXPRESSION);
            resultType = symTable.semanticError;
            return;
        }

        BType actualType;
        // Accessing all fields using * is only supported for XML.
        // todo: remove this, this is no longer supported, this is moved to xml.<*>
        if (fieldAccessExpr.fieldKind == FieldKind.ALL && varRefType.tag != TypeTags.XML) {
            dlog.error(fieldAccessExpr.pos, DiagnosticCode.CANNOT_GET_ALL_FIELDS, varRefType);
            actualType = symTable.semanticError;
        } else {
            if (fieldAccessExpr.optionalFieldAccess) {
                if (fieldAccessExpr.lhsVar || fieldAccessExpr.compoundAssignmentLhsVar) {
                    dlog.error(fieldAccessExpr.pos,
                               DiagnosticCode.OPTIONAL_FIELD_ACCESS_NOT_REQUIRED_ON_LHS);
                    resultType = symTable.semanticError;
                    return;
                }
                actualType = checkOptionalFieldAccessExpr(fieldAccessExpr, varRefType,
                                                          names.fromIdNode(fieldAccessExpr.field));
            } else {
                actualType = checkFieldAccessExpr(fieldAccessExpr, varRefType, names.fromIdNode(fieldAccessExpr.field));

                if (actualType != symTable.semanticError &&
                        (fieldAccessExpr.lhsVar || fieldAccessExpr.compoundAssignmentLhsVar) &&
                        types.isSubTypeOfBaseType(varRefType, TypeTags.RECORD)) {
                    String name = fieldAccessExpr.field.value;
                    if (allRecordsHaveRequiredReadonlyField(varRefType, name)) {
                        dlog.error(fieldAccessExpr.pos, DiagnosticCode.CANNOT_UPDATE_READONLY_RECORD_FIELD,
                                   name, varRefType);
                        types.checkType(fieldAccessExpr, actualType, this.expType);
                        resultType = symTable.semanticError;
                        return;
                    }
                }
            }
        }

        resultType = types.checkType(fieldAccessExpr, actualType, this.expType);
    }

    private boolean allRecordsHaveRequiredReadonlyField(BType type, String fieldName) {
        if (type.tag == TypeTags.RECORD) {
            BRecordType recordType = (BRecordType) type;
            for (BField field : recordType.fields) {
                if (!field.name.value.equals(fieldName)) {
                    continue;
                }

                if (Symbols.isFlagOn(field.symbol.flags, Flags.READONLY) &&
                        // allow updates at compile-time for optional fields since it could be the first update.
                        Symbols.isFlagOn(field.symbol.flags, Flags.REQUIRED)) {
                    return true;
                }

                return false;
            }
            return false;
        }

        for (BType memberType : ((BUnionType) type).getMemberTypes()) {
            if (!allRecordsHaveRequiredReadonlyField(memberType, fieldName)) {
                return false;
            }
        }
        return true;
    }

    private boolean isXmlAccess(BLangFieldBasedAccess fieldAccessExpr) {
        BLangExpression expr = fieldAccessExpr.expr;
        BType exprType = expr.type;

        if (exprType.tag == TypeTags.XML || exprType.tag == TypeTags.XML_ELEMENT) {
            return true;
        }

        if (expr.getKind() == NodeKind.FIELD_BASED_ACCESS_EXPR  && hasLaxOriginalType((BLangFieldBasedAccess) expr)
                && exprType.tag == TypeTags.UNION) {
            Set<BType> memberTypes = ((BUnionType) exprType).getMemberTypes();
            return memberTypes.contains(symTable.xmlType) || memberTypes.contains(symTable.xmlElementType);
          }

        return false;
    }

    public void visit(BLangIndexBasedAccess indexBasedAccessExpr) {
        // First analyze the variable reference expression.
        ((BLangVariableReference) indexBasedAccessExpr.expr).lhsVar = indexBasedAccessExpr.lhsVar;
        ((BLangVariableReference) indexBasedAccessExpr.expr).compoundAssignmentLhsVar =
                indexBasedAccessExpr.compoundAssignmentLhsVar;
        checkExpr(indexBasedAccessExpr.expr, this.env, symTable.noType);

        if (indexBasedAccessExpr.indexExpr.getKind() == NodeKind.TABLE_MULTI_KEY &&
                indexBasedAccessExpr.expr.type.tag != TypeTags.TABLE) {
            dlog.error(indexBasedAccessExpr.pos, DiagnosticCode.MULTI_KEY_MEMBER_ACCESS_NOT_SUPPORTED,
                    indexBasedAccessExpr.expr.type);
            resultType = symTable.semanticError;
            return;
        }

        BType actualType = checkIndexAccessExpr(indexBasedAccessExpr);

        BType exprType = indexBasedAccessExpr.expr.type;
        BLangExpression indexExpr = indexBasedAccessExpr.indexExpr;
        if (actualType != symTable.semanticError &&
                types.isSubTypeOfBaseType(exprType, TypeTags.RECORD) &&
                (indexBasedAccessExpr.lhsVar || indexBasedAccessExpr.compoundAssignmentLhsVar) &&
                (indexExpr.getKind() == NodeKind.LITERAL || isConst(indexExpr))) {
            String name = getConstFieldName(indexExpr);
            if (allRecordsHaveRequiredReadonlyField(exprType, name)) {
                dlog.error(indexBasedAccessExpr.pos, DiagnosticCode.CANNOT_UPDATE_READONLY_RECORD_FIELD,
                           name, exprType);
                resultType = symTable.semanticError;
                return;
            }
        }

        // If this is on lhs, no need to do type checking further. And null/error
        // will not propagate from parent expressions
        if (indexBasedAccessExpr.lhsVar) {
            indexBasedAccessExpr.originalType = actualType;
            indexBasedAccessExpr.type = actualType;
            resultType = actualType;
            return;
        }

        this.resultType = this.types.checkType(indexBasedAccessExpr, actualType, this.expType);
    }

    public void visit(BLangInvocation iExpr) {
        // Variable ref expression null means this is the leaf node of the variable ref expression tree
        // e.g. foo();, foo(), foo().k;
        if (iExpr.expr == null) {
            // This is a function invocation expression. e.g. foo()
            checkFunctionInvocationExpr(iExpr);
            return;
        }

        // Module aliases cannot be used with methods
        if (invalidModuleAliasUsage(iExpr)) {
            return;
        }

        // Find the variable reference expression type
        checkExpr(iExpr.expr, this.env, symTable.noType);

        BType varRefType = iExpr.expr.type;

        switch (varRefType.tag) {
            case TypeTags.OBJECT:
                // Invoking a function bound to an object
                // First check whether there exist a function with this name
                // Then perform arg and param matching
                checkObjectFunctionInvocationExpr(iExpr, (BObjectType) varRefType);
                break;
            case TypeTags.RECORD:
                checkFieldFunctionPointer(iExpr, this.env);
                break;
            case TypeTags.NONE:
                dlog.error(iExpr.pos, DiagnosticCode.UNDEFINED_FUNCTION, iExpr.name);
                break;
            case TypeTags.SEMANTIC_ERROR:
                break;
            default:
                checkInLangLib(iExpr, varRefType);
        }
    }

    public void visit(BLangInvocation.BLangActionInvocation aInv) {
        // For an action invocation, this will only be satisfied when it's an async call of a function.
        // e.g., start foo();
        if (aInv.expr == null) {
            checkFunctionInvocationExpr(aInv);
            return;
        }

        // Module aliases cannot be used with remote method call actions
        if (invalidModuleAliasUsage(aInv)) {
            return;
        }

        // Find the variable reference expression type
        checkExpr(aInv.expr, this.env, symTable.noType);
        BLangVariableReference varRef = (BLangVariableReference) aInv.expr;

        switch (varRef.type.tag) {
            case TypeTags.OBJECT:
                checkActionInvocation(aInv, (BObjectType) varRef.type);
                break;
            case TypeTags.RECORD:
                checkFieldFunctionPointer(aInv, this.env);
                break;
            case TypeTags.NONE:
                dlog.error(aInv.pos, DiagnosticCode.UNDEFINED_FUNCTION, aInv.name);
                resultType = symTable.semanticError;
                break;
            case TypeTags.SEMANTIC_ERROR:
            default:
                dlog.error(aInv.pos, DiagnosticCode.INVALID_ACTION_INVOCATION, varRef.type);
                resultType = symTable.semanticError;
                break;
        }
    }

    private boolean invalidModuleAliasUsage(BLangInvocation invocation) {
        Name pkgAlias = names.fromIdNode(invocation.pkgAlias);
        if (pkgAlias != Names.EMPTY) {
            dlog.error(invocation.pos, DiagnosticCode.PKG_ALIAS_NOT_ALLOWED_HERE);
            return true;
        }
        return false;
    }

    public void visit(BLangLetExpression letExpression) {
        BLetSymbol letSymbol = new BLetSymbol(SymTag.LET, Flags.asMask(new HashSet<>(Lists.of())),
                                              new Name(String.format("$let_symbol_%d$", letCount++)),
                                              env.enclPkg.symbol.pkgID, letExpression.type, env.scope.owner);
        letExpression.env = SymbolEnv.createExprEnv(letExpression, env, letSymbol);
        for (BLangLetVariable letVariable : letExpression.letVarDeclarations) {
            semanticAnalyzer.analyzeDef((BLangNode) letVariable.definitionNode, letExpression.env);
        }
        BType exprType = checkExpr(letExpression.expr, letExpression.env);
        types.checkType(letExpression, exprType, this.expType);
    }

    private void checkInLangLib(BLangInvocation iExpr, BType varRefType) {
        boolean langLibMethodExists = checkLangLibMethodInvocationExpr(iExpr, varRefType);
        if (!langLibMethodExists) {
            dlog.error(iExpr.name.pos, DiagnosticCode.UNDEFINED_FUNCTION_IN_TYPE, iExpr.name.value, iExpr.expr.type);
            resultType = symTable.semanticError;
            return;
        }

        checkIllegalStorageSizeChangeMethodCall(iExpr, varRefType);
    }

    private boolean isFixedLengthList(BType type) {
        switch(type.tag) {
            case TypeTags.ARRAY:
                return (((BArrayType) type).state != BArrayState.UNSEALED);
            case TypeTags.TUPLE:
                return (((BTupleType) type).restType == null);
            case TypeTags.UNION:
                BUnionType unionType = (BUnionType) type;
                for (BType member : unionType.getMemberTypes()) {
                    if (!isFixedLengthList(member)) {
                        return false;
                    }
                }
                return true;
            default:
                return false;
        }
    }

    private void checkIllegalStorageSizeChangeMethodCall(BLangInvocation iExpr, BType varRefType) {
        String invocationName = iExpr.name.getValue();
        if (!modifierFunctions.contains(invocationName)) {
            return;
        }

        if (isFixedLengthList(varRefType)) {
            dlog.error(iExpr.name.pos, DiagnosticCode.ILLEGAL_FUNCTION_CHANGE_LIST_SIZE, invocationName, varRefType);
            resultType = symTable.semanticError;
            return;
        }

        if (isShiftOnIncompatibleTuples(varRefType, invocationName)) {
            dlog.error(iExpr.name.pos, DiagnosticCode.ILLEGAL_FUNCTION_CHANGE_TUPLE_SHAPE, invocationName,
                       varRefType);
            resultType = symTable.semanticError;
            return;
        }
    }

    private boolean isShiftOnIncompatibleTuples(BType varRefType, String invocationName) {
        if ((varRefType.tag == TypeTags.TUPLE) && (invocationName.compareTo(FUNCTION_NAME_SHIFT) == 0) &&
                hasDifferentTypeThanRest((BTupleType) varRefType)) {
            return true;
        }

        if ((varRefType.tag == TypeTags.UNION) && (invocationName.compareTo(FUNCTION_NAME_SHIFT) == 0)) {
            BUnionType unionVarRef = (BUnionType) varRefType;
            boolean allMemberAreFixedShapeTuples = true;
            for (BType member : unionVarRef.getMemberTypes()) {
                if (member.tag != TypeTags.TUPLE) {
                    allMemberAreFixedShapeTuples = false;
                    break;
                }
                if (!hasDifferentTypeThanRest((BTupleType) member)) {
                    allMemberAreFixedShapeTuples = false;
                    break;
                }
            }
            return allMemberAreFixedShapeTuples;
        }
        return false;
    }

    private boolean hasDifferentTypeThanRest(BTupleType tupleType) {
        if (tupleType.restType == null) {
            return false;
        }

        for (BType member : tupleType.getTupleTypes()) {
            if (!types.isSameType(tupleType.restType, member)) {
                return true;
            }
        }
        return false;
    }

    private boolean checkFieldFunctionPointer(BLangInvocation iExpr, SymbolEnv env) {
        BType type = checkExpr(iExpr.expr, env);

        BLangIdentifier invocationIdentifier = iExpr.name;

        if (type == symTable.semanticError) {
            return false;
        }
        BSymbol funcSymbol = symResolver.resolveStructField(iExpr.pos, env, names.fromIdNode(invocationIdentifier),
                type.tsymbol);
        if (funcSymbol == symTable.notFoundSymbol) {
            if (!checkLangLibMethodInvocationExpr(iExpr, type)) {
                dlog.error(iExpr.name.pos, DiagnosticCode.UNDEFINED_FIELD_IN_RECORD, invocationIdentifier, type);
                resultType = symTable.semanticError;
            }
            return false;
        }
        iExpr.symbol = funcSymbol;
        iExpr.type = ((BInvokableSymbol) funcSymbol).retType;
        checkInvocationParamAndReturnType(iExpr);
        iExpr.functionPointerInvocation = true;
        return true;
    }

    public void visit(BLangTypeInit cIExpr) {
        if ((expType.tag == TypeTags.ANY && cIExpr.userDefinedType == null) || expType.tag == TypeTags.RECORD) {
            dlog.error(cIExpr.pos, DiagnosticCode.INVALID_TYPE_NEW_LITERAL, expType);
            resultType = symTable.semanticError;
            return;
        }

        BType actualType;
        if (cIExpr.userDefinedType != null) {
            actualType = symResolver.resolveTypeNode(cIExpr.userDefinedType, env);
        } else {
            actualType = expType;
        }

        if (actualType == symTable.semanticError) {
            //TODO dlog error?
            resultType = symTable.semanticError;
            return;
        }

        switch (actualType.tag) {
            case TypeTags.OBJECT:
                if ((actualType.tsymbol.flags & Flags.ABSTRACT) == Flags.ABSTRACT) {
                    dlog.error(cIExpr.pos, DiagnosticCode.CANNOT_INITIALIZE_ABSTRACT_OBJECT,
                               actualType.tsymbol);
                    cIExpr.initInvocation.argExprs.forEach(expr -> checkExpr(expr, env, symTable.noType));
                    resultType = symTable.semanticError;
                    return;
                }

                if (((BObjectTypeSymbol) actualType.tsymbol).initializerFunc != null) {
                    cIExpr.initInvocation.symbol = ((BObjectTypeSymbol) actualType.tsymbol).initializerFunc.symbol;
                    checkInvocationParam(cIExpr.initInvocation);
                    cIExpr.initInvocation.type = ((BInvokableSymbol) cIExpr.initInvocation.symbol).retType;
                } else {
                    // If the initializerFunc is null then this is a default constructor invocation. Hence should not
                    // pass any arguments.
                    if (!isValidInitInvocation(cIExpr, (BObjectType) actualType)) {
                        return;
                    }
                }
                break;
            case TypeTags.STREAM:
                if (cIExpr.initInvocation.argExprs.size() != 1) {
                    dlog.error(cIExpr.pos, DiagnosticCode.INVALID_STREAM_CONSTRUCTOR, cIExpr.initInvocation.name);
                    resultType = symTable.semanticError;
                    return;
                }

                BStreamType actualStreamType = (BStreamType) actualType;
                if (actualStreamType.error != null) {
                    BType error = actualStreamType.error;
                    if (!types.containsErrorType(error)) {
                        dlog.error(cIExpr.pos, DiagnosticCode.ERROR_TYPE_EXPECTED, error.toString());
                        resultType = symTable.semanticError;
                        return;
                    }
                }

                BLangExpression iteratorExpr = cIExpr.initInvocation.argExprs.get(0);
                BType constructType = checkExpr(iteratorExpr, env, symTable.noType);
                BUnionType nextReturnType = types.getVarTypeFromIteratorFuncReturnType(constructType);
                BUnionType expectedReturnType = createNextReturnType(cIExpr.pos, (BStreamType) actualType);
                if (nextReturnType == null) {
                    dlog.error(iteratorExpr.pos, DiagnosticCode.MISSING_REQUIRED_METHOD_NEXT,
                            constructType, expectedReturnType);
                    resultType = symTable.semanticError;
                    return;
                }

                types.checkType(iteratorExpr.pos, nextReturnType, expectedReturnType,
                        DiagnosticCode.INCOMPATIBLE_TYPES);
                resultType = actualType;
                return;
            case TypeTags.UNION:
                List<BType> matchingMembers = findMembersWithMatchingInitFunc(cIExpr, (BUnionType) actualType);
                BType matchedType = getMatchingType(matchingMembers, cIExpr, actualType);
                cIExpr.initInvocation.type = symTable.nilType;

                if (matchedType.tag == TypeTags.OBJECT) {
                    if (((BObjectTypeSymbol) matchedType.tsymbol).initializerFunc != null) {
                        cIExpr.initInvocation.symbol = ((BObjectTypeSymbol) matchedType.tsymbol).initializerFunc.symbol;
                        checkInvocationParam(cIExpr.initInvocation);
                        cIExpr.initInvocation.type = ((BInvokableSymbol) cIExpr.initInvocation.symbol).retType;
                        actualType = matchedType;
                        break;
                    } else {
                        if (!isValidInitInvocation(cIExpr, (BObjectType) matchedType)) {
                            return;
                        }
                    }
                }
                types.checkType(cIExpr, matchedType, expType);
                cIExpr.type = matchedType;
                resultType = matchedType;
                return;
            default:
                dlog.error(cIExpr.pos, DiagnosticCode.CANNOT_INFER_OBJECT_TYPE_FROM_LHS, actualType);
                resultType = symTable.semanticError;
                return;
        }

        if (cIExpr.initInvocation.type == null) {
            cIExpr.initInvocation.type = symTable.nilType;
        }
        BType actualTypeInitType = getObjectConstructorReturnType(actualType, cIExpr.initInvocation.type);
        resultType = types.checkType(cIExpr, actualTypeInitType, expType);
    }

    private BUnionType createNextReturnType(DiagnosticPos pos, BStreamType streamType) {
        BRecordType recordType = new BRecordType(null);
        recordType.restFieldType = symTable.noType;
        recordType.sealed = true;

        Name fieldName = Names.VALUE;
        BField field = new BField(fieldName, pos, new BVarSymbol(Flags.PUBLIC,
                fieldName, env.enclPkg.packageID, streamType.constraint, env.scope.owner));
        field.type = streamType.constraint;
        recordType.fields.add(field);

        recordType.tsymbol = Symbols.createRecordSymbol(0, Names.EMPTY, env.enclPkg.packageID,
                recordType, env.scope.owner);
        recordType.tsymbol.scope = new Scope(env.scope.owner);
        recordType.tsymbol.scope.define(fieldName, field.symbol);

        LinkedHashSet<BType> retTypeMembers = new LinkedHashSet<>();
        retTypeMembers.add(recordType);
        if (streamType.error != null) {
            retTypeMembers.add(streamType.error);
        }
        retTypeMembers.add(symTable.nilType);

        BUnionType unionType = BUnionType.create(null, retTypeMembers);
        unionType.tsymbol = Symbols.createTypeSymbol(SymTag.UNION_TYPE, 0, Names.EMPTY,
                env.enclPkg.symbol.pkgID, unionType, env.scope.owner);

        return unionType;
    }

    private boolean isValidInitInvocation(BLangTypeInit cIExpr, BObjectType objType) {

        if (!cIExpr.initInvocation.argExprs.isEmpty()
                && ((BObjectTypeSymbol) objType.tsymbol).initializerFunc == null) {
            dlog.error(cIExpr.pos, DiagnosticCode.TOO_MANY_ARGS_FUNC_CALL,
                       cIExpr.initInvocation.exprSymbol);
            cIExpr.initInvocation.argExprs.forEach(expr -> checkExpr(expr, env, symTable.noType));
            resultType = symTable.semanticError;
            return false;
        }
        return true;
    }

    private BType getObjectConstructorReturnType(BType objType, BType initRetType) {
        if (initRetType.tag == TypeTags.UNION) {
            LinkedHashSet<BType> retTypeMembers = new LinkedHashSet<>();
            retTypeMembers.add(objType);

            retTypeMembers.addAll(((BUnionType) initRetType).getMemberTypes());
            retTypeMembers.remove(symTable.nilType);

            BUnionType unionType = BUnionType.create(null, retTypeMembers);
            unionType.tsymbol = Symbols.createTypeSymbol(SymTag.UNION_TYPE, 0,
                                                         Names.EMPTY, env.enclPkg.symbol.pkgID, unionType,
                                                         env.scope.owner);
            return unionType;
        } else if (initRetType.tag == TypeTags.NIL) {
            return objType;
        }
        return symTable.semanticError;
    }

    private List<BType> findMembersWithMatchingInitFunc(BLangTypeInit cIExpr, BUnionType lhsUnionType) {
        boolean containsSingleObject = lhsUnionType.getMemberTypes().stream()
                .filter(x -> x.tag == TypeTags.OBJECT)
                .count() == 1;

        List<BType> matchingLhsMemberTypes = new ArrayList<>();
        for (BType memberType : lhsUnionType.getMemberTypes()) {
            if (memberType.tag != TypeTags.OBJECT) {
                // member is not an object.
                continue;
            }
            if ((memberType.tsymbol.flags & Flags.ABSTRACT) == Flags.ABSTRACT) {
                dlog.error(cIExpr.pos, DiagnosticCode.CANNOT_INITIALIZE_ABSTRACT_OBJECT,
                           lhsUnionType.tsymbol);
            }

            if (containsSingleObject) {
                return Collections.singletonList(memberType);
            }

            BAttachedFunction initializerFunc = ((BObjectTypeSymbol) memberType.tsymbol).initializerFunc;
            if (isArgsMatchesFunction(cIExpr.argsExpr, initializerFunc)) {
                matchingLhsMemberTypes.add(memberType);
            }
        }
        return matchingLhsMemberTypes;
    }

    private BType getMatchingType(List<BType> matchingLhsMembers, BLangTypeInit cIExpr, BType lhsUnion) {
        if (matchingLhsMembers.isEmpty()) {
            // No union type member found which matches with initializer expression.
            dlog.error(cIExpr.pos, DiagnosticCode.CANNOT_INFER_OBJECT_TYPE_FROM_LHS, lhsUnion);
            resultType = symTable.semanticError;
            return symTable.semanticError;
        } else if (matchingLhsMembers.size() == 1) {
            // We have a correct match.
            return matchingLhsMembers.get(0).tsymbol.type;
        } else {
            // Multiple matches found.
            dlog.error(cIExpr.pos, DiagnosticCode.AMBIGUOUS_TYPES, lhsUnion);
            resultType = symTable.semanticError;
            return symTable.semanticError;
        }
    }

    private boolean isArgsMatchesFunction(List<BLangExpression> invocationArguments, BAttachedFunction function) {
        invocationArguments.forEach(expr -> checkExpr(expr, env, symTable.noType));

        if (function == null) {
            return invocationArguments.isEmpty();
        }

        if (function.symbol.params.isEmpty() && invocationArguments.isEmpty()) {
            return true;
        }

        List<BLangNamedArgsExpression> namedArgs = new ArrayList<>();
        List<BLangExpression> positionalArgs = new ArrayList<>();
        for (BLangExpression argument : invocationArguments) {
            if (argument.getKind() == NodeKind.NAMED_ARGS_EXPR) {
                namedArgs.add((BLangNamedArgsExpression) argument);
            } else {
                positionalArgs.add(argument);
            }
        }

        List<BVarSymbol> requiredParams = function.symbol.params.stream()
                .filter(param -> !param.defaultableParam)
                .collect(Collectors.toList());
        // Given named and positional arguments are less than required parameters.
        if (requiredParams.size() > invocationArguments.size()) {
            return false;
        }

        List<BVarSymbol> defaultableParams = function.symbol.params.stream()
                .filter(param -> param.defaultableParam)
                .collect(Collectors.toList());

        int givenRequiredParamCount = 0;
        for (int i = 0; i < positionalArgs.size(); i++) {
            if (function.symbol.params.size() > i) {
                givenRequiredParamCount++;
                BVarSymbol functionParam = function.symbol.params.get(i);
                // check the type compatibility of positional args against function params.
                if (!types.isAssignable(positionalArgs.get(i).type, functionParam.type)) {
                    return false;
                }
                requiredParams.remove(functionParam);
                defaultableParams.remove(functionParam);
                continue;
            }

            if (function.symbol.restParam != null) {
                BType restParamType = ((BArrayType) function.symbol.restParam.type).eType;
                if (!types.isAssignable(positionalArgs.get(i).type, restParamType)) {
                    return false;
                }
                continue;
            }

            // additional positional args given for function with no rest param
            return false;
        }

        for (BLangNamedArgsExpression namedArg : namedArgs) {
            boolean foundNamedArg = false;
            // check the type compatibility of named args against function params.
            List<BVarSymbol> params = function.symbol.params;
            for (int i = givenRequiredParamCount; i < params.size(); i++) {
                BVarSymbol functionParam = params.get(i);
                if (!namedArg.name.value.equals(functionParam.name.value)) {
                    continue;
                }
                foundNamedArg = true;
                BType namedArgExprType = checkExpr(namedArg.expr, env);
                if (!types.isAssignable(functionParam.type, namedArgExprType)) {
                    // Name matched, type mismatched.
                    return false;
                }
                requiredParams.remove(functionParam);
                defaultableParams.remove(functionParam);
            }
            if (!foundNamedArg) {
                return false;
            }
        }

        // all required params are not given by positional or named args.
        return requiredParams.size() <= 0;
    }

    public void visit(BLangWaitForAllExpr waitForAllExpr) {
        switch (expType.tag) {
            case TypeTags.RECORD:
                checkTypesForRecords(waitForAllExpr);
                break;
            case TypeTags.MAP:
                checkTypesForMap(waitForAllExpr.keyValuePairs, ((BMapType) expType).constraint);
                LinkedHashSet<BType> memberTypesForMap = collectWaitExprTypes(waitForAllExpr.keyValuePairs);
                if (memberTypesForMap.size() == 1) {
                    resultType = new BMapType(TypeTags.MAP,
                            memberTypesForMap.iterator().next(), symTable.mapType.tsymbol);
                    break;
                }
                BUnionType constraintTypeForMap = BUnionType.create(null, memberTypesForMap);
                resultType = new BMapType(TypeTags.MAP, constraintTypeForMap, symTable.mapType.tsymbol);
                break;
            case TypeTags.NONE:
            case TypeTags.ANY:
                checkTypesForMap(waitForAllExpr.keyValuePairs, expType);
                LinkedHashSet<BType> memberTypes = collectWaitExprTypes(waitForAllExpr.keyValuePairs);
                if (memberTypes.size() == 1) {
                    resultType = new BMapType(TypeTags.MAP, memberTypes.iterator().next(), symTable.mapType.tsymbol);
                    break;
                }
                BUnionType constraintType = BUnionType.create(null, memberTypes);
                resultType = new BMapType(TypeTags.MAP, constraintType, symTable.mapType.tsymbol);
                break;
            default:
                dlog.error(waitForAllExpr.pos, DiagnosticCode.INCOMPATIBLE_TYPES, expType,
                           getWaitForAllExprReturnType(waitForAllExpr.keyValuePairs));
                resultType = symTable.semanticError;
                break;
        }
        waitForAllExpr.type = resultType;

        if (resultType != null && resultType != symTable.semanticError) {
            types.setImplicitCastExpr(waitForAllExpr, waitForAllExpr.type, expType);
        }
    }

    private BRecordType getWaitForAllExprReturnType(List<BLangWaitForAllExpr.BLangWaitKeyValue> keyVals) {
        BRecordType retType = new BRecordType(null);

        for (BLangWaitForAllExpr.BLangWaitKeyValue keyVal : keyVals) {
            BLangIdentifier fieldName;
            if (keyVal.valueExpr == null || keyVal.valueExpr.getKind() != NodeKind.SIMPLE_VARIABLE_REF) {
                fieldName = keyVal.key;
            } else {
                fieldName = ((BLangSimpleVarRef) keyVal.valueExpr).variableName;
            }

            BSymbol symbol = symResolver.lookupSymbolInMainSpace(env, names.fromIdNode(fieldName));
            BType fieldType = symbol.type.tag == TypeTags.FUTURE ? ((BFutureType) symbol.type).constraint : symbol.type;
            BField field = new BField(names.fromIdNode(keyVal.key), null,
                                      new BVarSymbol(0, names.fromIdNode(keyVal.key), env.enclPkg.packageID,
                                                     fieldType, null));
            retType.fields.add(field);
        }

        retType.restFieldType = symTable.noType;
        retType.sealed = true;
        retType.tsymbol = Symbols.createRecordSymbol(0, Names.EMPTY, env.enclPkg.packageID, retType, null);
        return retType;
    }

    private LinkedHashSet<BType> collectWaitExprTypes(List<BLangWaitForAllExpr.BLangWaitKeyValue> keyVals) {
        LinkedHashSet<BType> memberTypes = new LinkedHashSet<>();
        for (BLangWaitForAllExpr.BLangWaitKeyValue keyVal : keyVals) {
            BType bType = keyVal.keyExpr != null ? keyVal.keyExpr.type : keyVal.valueExpr.type;
            if (bType.tag == TypeTags.FUTURE) {
                memberTypes.add(((BFutureType) bType).constraint);
            } else {
                memberTypes.add(bType);
            }
        }
        return memberTypes;
    }

    private void checkTypesForMap(List<BLangWaitForAllExpr.BLangWaitKeyValue> keyValuePairs, BType expType) {
        keyValuePairs.forEach(keyVal -> checkWaitKeyValExpr(keyVal, expType));
    }

    private void checkTypesForRecords(BLangWaitForAllExpr waitExpr) {
        List<BLangWaitForAllExpr.BLangWaitKeyValue> rhsFields = waitExpr.getKeyValuePairs();
        Map<String, BType> lhsFields = new HashMap<>();
        ((BRecordType) expType).getFields().forEach(field -> lhsFields.put(field.name.value, field.type));

        // check if the record is sealed, if so check if the fields in wait collection is more than the fields expected
        // by the lhs record
        if (((BRecordType) expType).sealed && rhsFields.size() > lhsFields.size()) {
            dlog.error(waitExpr.pos, DiagnosticCode.INCOMPATIBLE_TYPES, expType,
                       getWaitForAllExprReturnType(waitExpr.keyValuePairs));
            resultType = symTable.semanticError;
            return;
        }

        for (BLangWaitForAllExpr.BLangWaitKeyValue keyVal : rhsFields) {
            String key = keyVal.key.value;
            if (!lhsFields.containsKey(key)) {
                // Check if the field is sealed if so you cannot have dynamic fields
                if (((BRecordType) expType).sealed) {
                    dlog.error(waitExpr.pos, DiagnosticCode.INVALID_FIELD_NAME_RECORD_LITERAL, key,
                               expType);
                    resultType = symTable.semanticError;
                } else {
                    // Else if the record is an open record, then check if the rest field type matches the expression
                    BType restFieldType = ((BRecordType) expType).restFieldType;
                    checkWaitKeyValExpr(keyVal, restFieldType);
                }
            } else {
                checkWaitKeyValExpr(keyVal, lhsFields.get(key));
            }
        }
        // If the record literal is of record type and types are validated for the fields, check if there are any
        // required fields missing.
        checkMissingReqFieldsForWait(((BRecordType) expType), rhsFields, waitExpr.pos);

        if (symTable.semanticError != resultType) {
            resultType = expType;
        }
    }

    private void checkMissingReqFieldsForWait(BRecordType type, List<BLangWaitForAllExpr.BLangWaitKeyValue> keyValPairs,
                                              DiagnosticPos pos) {
        type.fields.forEach(field -> {
            // Check if `field` is explicitly assigned a value in the record literal
            boolean hasField = keyValPairs.stream().anyMatch(keyVal -> field.name.value.equals(keyVal.key.value));

            // If a required field is missing, it's a compile error
            if (!hasField && Symbols.isFlagOn(field.symbol.flags, Flags.REQUIRED)) {
                dlog.error(pos, DiagnosticCode.MISSING_REQUIRED_RECORD_FIELD, field.name);
            }
        });
    }

    private void checkWaitKeyValExpr(BLangWaitForAllExpr.BLangWaitKeyValue keyVal, BType type) {
        BLangExpression expr;
        if (keyVal.keyExpr != null) {
            BSymbol symbol = symResolver.lookupSymbolInMainSpace(env, names.fromIdNode
                    (((BLangSimpleVarRef) keyVal.keyExpr).variableName));
            keyVal.keyExpr.type = symbol.type;
            expr = keyVal.keyExpr;
        } else {
            expr = keyVal.valueExpr;
        }
        BFutureType futureType = new BFutureType(TypeTags.FUTURE, type, null);
        checkExpr(expr, env, futureType);
    }

    public void visit(BLangTernaryExpr ternaryExpr) {
        BType condExprType = checkExpr(ternaryExpr.expr, env, this.symTable.booleanType);

        SymbolEnv thenEnv = typeNarrower.evaluateTruth(ternaryExpr.expr, ternaryExpr.thenExpr, env);
        BType thenType = checkExpr(ternaryExpr.thenExpr, thenEnv, expType);

        SymbolEnv elseEnv = typeNarrower.evaluateFalsity(ternaryExpr.expr, ternaryExpr.elseExpr, env);
        BType elseType = checkExpr(ternaryExpr.elseExpr, elseEnv, expType);

        if (condExprType == symTable.semanticError || thenType == symTable.semanticError ||
                elseType == symTable.semanticError) {
            resultType = symTable.semanticError;
        } else if (expType == symTable.noType) {
            if (types.isAssignable(elseType, thenType)) {
                resultType = thenType;
            } else if (types.isAssignable(thenType, elseType)) {
                resultType = elseType;
            } else {
                dlog.error(ternaryExpr.pos, DiagnosticCode.INCOMPATIBLE_TYPES, thenType, elseType);
                resultType = symTable.semanticError;
            }
        } else {
            resultType = expType;
        }
    }

    public void visit(BLangWaitExpr waitExpr) {
        expType = new BFutureType(TypeTags.FUTURE, expType, null);
        checkExpr(waitExpr.getExpression(), env, expType);
        // Handle union types in lhs
        if (resultType.tag == TypeTags.UNION) {
            LinkedHashSet<BType> memberTypes = collectMemberTypes((BUnionType) resultType, new LinkedHashSet<>());
            if (memberTypes.size() == 1) {
                resultType = memberTypes.toArray(new BType[0])[0];
            } else {
                resultType = BUnionType.create(null, memberTypes);
            }
        } else if (resultType != symTable.semanticError) {
            // Handle other types except for semantic errors
            resultType = ((BFutureType) resultType).constraint;
        }
        waitExpr.type = resultType;

        if (resultType != null && resultType != symTable.semanticError) {
            types.setImplicitCastExpr(waitExpr, waitExpr.type, ((BFutureType) expType).constraint);
        }
    }

    private LinkedHashSet<BType> collectMemberTypes(BUnionType unionType, LinkedHashSet<BType> memberTypes) {
        for (BType memberType : unionType.getMemberTypes()) {
            if (memberType.tag == TypeTags.FUTURE) {
                memberTypes.add(((BFutureType) memberType).constraint);
            } else {
                memberTypes.add(memberType);
            }
        }
        return memberTypes;
    }

    @Override
    public void visit(BLangTrapExpr trapExpr) {
        boolean firstVisit = trapExpr.expr.type == null;
        BType actualType;
        BType exprType = checkExpr(trapExpr.expr, env, expType);
        boolean definedWithVar = expType == symTable.noType;

        if (trapExpr.expr.getKind() == NodeKind.WORKER_RECEIVE) {
            if (firstVisit) {
                isTypeChecked = false;
                resultType = expType;
                return;
            } else {
                expType = trapExpr.type;
                exprType = trapExpr.expr.type;
            }
        }

        if (expType == symTable.semanticError || exprType == symTable.semanticError) {
            actualType = symTable.semanticError;
        } else {
            LinkedHashSet<BType> resultTypes = new LinkedHashSet<>();
            if (exprType.tag == TypeTags.UNION) {
                resultTypes.addAll(((BUnionType) exprType).getMemberTypes());
            } else {
                resultTypes.add(exprType);
            }
            resultTypes.add(symTable.errorType);
            actualType = BUnionType.create(null, resultTypes);
        }

        resultType = types.checkType(trapExpr, actualType, expType);
        if (definedWithVar && resultType != null && resultType != symTable.semanticError) {
            types.setImplicitCastExpr(trapExpr.expr, trapExpr.expr.type, resultType);
        }
    }

    public void visit(BLangBinaryExpr binaryExpr) {
        // Bitwise operator should be applied for the future types in the wait expression
        if (expType.tag == TypeTags.FUTURE && binaryExpr.opKind == OperatorKind.BITWISE_OR) {
            BType lhsResultType = checkExpr(binaryExpr.lhsExpr, env, expType);
            BType rhsResultType = checkExpr(binaryExpr.rhsExpr, env, expType);
            // Return if both or atleast one of lhs and rhs types are errors
            if (lhsResultType == symTable.semanticError || rhsResultType == symTable.semanticError) {
                resultType = symTable.semanticError;
                return;
            }
            resultType = BUnionType.create(null, lhsResultType, rhsResultType);
            return;
        }

        checkDecimalCompatibilityForBinaryArithmeticOverLiteralValues(binaryExpr);

        SymbolEnv rhsExprEnv;
        BType lhsType = checkExpr(binaryExpr.lhsExpr, env);
        if (binaryExpr.opKind == OperatorKind.AND) {
            rhsExprEnv = typeNarrower.evaluateTruth(binaryExpr.lhsExpr, binaryExpr.rhsExpr, env, true);
        } else if (binaryExpr.opKind == OperatorKind.OR) {
            rhsExprEnv = typeNarrower.evaluateFalsity(binaryExpr.lhsExpr, binaryExpr.rhsExpr, env);
        } else {
            rhsExprEnv = env;
        }

        BType rhsType = checkExpr(binaryExpr.rhsExpr, rhsExprEnv);

        // Set error type as the actual type.
        BType actualType = symTable.semanticError;

        //noinspection SwitchStatementWithTooFewBranches
        switch (binaryExpr.opKind) {
            // Do not lookup operator symbol for xml sequence additions
            case ADD:
                BType leftConstituent = getXMLConstituents(lhsType);
                BType rightConstituent = getXMLConstituents(rhsType);

                if (leftConstituent != null && rightConstituent != null) {
                    actualType = new BXMLType(BUnionType.create(null, leftConstituent, rightConstituent), null);
                    break;
                }
                // Fall through
            default:
                if (lhsType != symTable.semanticError && rhsType != symTable.semanticError) {
                    // Look up operator symbol if both rhs and lhs types aren't error or xml types
                    BSymbol opSymbol = symResolver.resolveBinaryOperator(binaryExpr.opKind, lhsType, rhsType);

                    if (opSymbol == symTable.notFoundSymbol) {
                        opSymbol = symResolver.getBinaryEqualityForTypeSets(binaryExpr.opKind, lhsType, rhsType,
                                binaryExpr);
                    }

                    if (opSymbol == symTable.notFoundSymbol) {
                        dlog.error(binaryExpr.pos, DiagnosticCode.BINARY_OP_INCOMPATIBLE_TYPES, binaryExpr.opKind,
                                lhsType, rhsType);
                    } else {
                        if ((binaryExpr.opKind == OperatorKind.EQUAL || binaryExpr.opKind == OperatorKind.NOT_EQUAL) &&
                                (couldHoldTableValues(lhsType, new ArrayList<>()) &&
                                        couldHoldTableValues(rhsType, new ArrayList<>()))) {
                            dlog.error(binaryExpr.pos, DiagnosticCode.EQUALITY_NOT_YET_SUPPORTED, TABLE_TNAME);
                        }

                        binaryExpr.opSymbol = (BOperatorSymbol) opSymbol;
                        actualType = opSymbol.type.getReturnType();
                    }
                }
        }

        resultType = types.checkType(binaryExpr, actualType, expType);
    }

    private BType getXMLConstituents(BType type) {
        BType constituent = null;
        if (type.tag == TypeTags.XML) {
            constituent = ((BXMLType) type).constraint;
        } else if (TypeTags.isXMLNonSequenceType(type.tag)) {
            constituent = type;
        }
        return constituent;
    }

    private void checkDecimalCompatibilityForBinaryArithmeticOverLiteralValues(BLangBinaryExpr binaryExpr) {
        if (expType.tag != TypeTags.DECIMAL) {
            return;
        }

        switch (binaryExpr.opKind) {
            case ADD:
            case SUB:
            case MUL:
            case DIV:
                checkExpr(binaryExpr.lhsExpr, env, expType);
                checkExpr(binaryExpr.rhsExpr, env, expType);
                break;
            default:
                break;
        }
    }

    public void visit(BLangElvisExpr elvisExpr) {
        BType lhsType = checkExpr(elvisExpr.lhsExpr, env);
        BType actualType = symTable.semanticError;
        if (lhsType != symTable.semanticError) {
            if (lhsType.tag == TypeTags.UNION && lhsType.isNullable()) {
                BUnionType unionType = (BUnionType) lhsType;
                LinkedHashSet<BType> memberTypes = unionType.getMemberTypes().stream()
                        .filter(type -> type.tag != TypeTags.NIL)
                        .collect(Collectors.toCollection(LinkedHashSet::new));

                if (memberTypes.size() == 1) {
                    actualType = memberTypes.toArray(new BType[0])[0];
                } else {
                    actualType = BUnionType.create(null, memberTypes);
                }
            } else {
                dlog.error(elvisExpr.pos, DiagnosticCode.OPERATOR_NOT_SUPPORTED, OperatorKind.ELVIS,
                           lhsType);
            }
        }
        BType rhsReturnType = checkExpr(elvisExpr.rhsExpr, env, expType);
        BType lhsReturnType = types.checkType(elvisExpr.lhsExpr.pos, actualType, expType,
                DiagnosticCode.INCOMPATIBLE_TYPES);
        if (rhsReturnType == symTable.semanticError || lhsReturnType == symTable.semanticError) {
            resultType = symTable.semanticError;
        } else if (expType == symTable.noType) {
            if (types.isSameType(rhsReturnType, lhsReturnType)) {
                resultType = lhsReturnType;
            } else {
                dlog.error(elvisExpr.rhsExpr.pos, DiagnosticCode.INCOMPATIBLE_TYPES, lhsReturnType,
                           rhsReturnType);
                resultType = symTable.semanticError;
            }
        } else {
            resultType = expType;
        }
    }

    @Override
    public void visit(BLangGroupExpr groupExpr) {
        resultType = checkExpr(groupExpr.expression, env, expType);
    }

    public void visit(BLangTypedescExpr accessExpr) {
        accessExpr.resolvedType = symResolver.resolveTypeNode(accessExpr.typeNode, env);
        int resolveTypeTag = accessExpr.resolvedType.tag;
        final BType actualType;

        if (resolveTypeTag != TypeTags.TYPEDESC && resolveTypeTag != TypeTags.NONE) {
            actualType = new BTypedescType(accessExpr.resolvedType, null);
        } else {
            actualType = accessExpr.resolvedType;
        }
        resultType = types.checkType(accessExpr, actualType, expType);
    }

    public void visit(BLangUnaryExpr unaryExpr) {
        BType exprType;
        BType actualType = symTable.semanticError;
        if (OperatorKind.UNTAINT.equals(unaryExpr.operator)) {
            exprType = checkExpr(unaryExpr.expr, env);
            if (exprType != symTable.semanticError) {
                actualType = exprType;
            }
        } else if (OperatorKind.TYPEOF.equals(unaryExpr.operator)) {
            exprType = checkExpr(unaryExpr.expr, env);
            if (exprType != symTable.semanticError) {
                actualType = new BTypedescType(exprType, null);
            }
        } else {
            exprType = OperatorKind.ADD.equals(unaryExpr.operator) ? checkExpr(unaryExpr.expr, env, expType) :
                    checkExpr(unaryExpr.expr, env);
            if (exprType != symTable.semanticError) {
                BSymbol symbol = symResolver.resolveUnaryOperator(unaryExpr.pos, unaryExpr.operator, exprType);
                if (symbol == symTable.notFoundSymbol) {
                    dlog.error(unaryExpr.pos, DiagnosticCode.UNARY_OP_INCOMPATIBLE_TYPES,
                               unaryExpr.operator, exprType);
                } else {
                    unaryExpr.opSymbol = (BOperatorSymbol) symbol;
                    actualType = symbol.type.getReturnType();
                }
            }
        }

        resultType = types.checkType(unaryExpr, actualType, expType);
    }

    public void visit(BLangTypeConversionExpr conversionExpr) {
        // Set error type as the actual type.
        BType actualType = symTable.semanticError;

        // Annotation such as <@untainted [T]>, where T is not provided,
        // it's merely a annotation on contextually expected type.
        BLangExpression expr = conversionExpr.expr;
        if (conversionExpr.typeNode == null && !conversionExpr.annAttachments.isEmpty()) {
            BType expType = checkExpr(expr, env, this.expType);
            resultType = expType;
            return;
        }

        BType targetType = symResolver.resolveTypeNode(conversionExpr.typeNode, env);
        conversionExpr.targetType = targetType;
        BType expType = requireTypeInference(expr, false) ? targetType : symTable.noType;
        BType sourceType = checkExpr(expr, env, expType);

        if (types.isTypeCastable(expr, sourceType, targetType)) {
            // We reach this block only if the cast is valid, so we set the target type as the actual type.
            actualType = targetType;
        } else {
            dlog.error(conversionExpr.pos, DiagnosticCode.INCOMPATIBLE_TYPES_CAST, sourceType, targetType);
        }
        resultType = types.checkType(conversionExpr, actualType, this.expType);
    }

    @Override
    public void visit(BLangLambdaFunction bLangLambdaFunction) {
        bLangLambdaFunction.type = bLangLambdaFunction.function.symbol.type;
        // creating a copy of the env to visit the lambda function later
        bLangLambdaFunction.capturedClosureEnv = env.createClone();
        env.enclPkg.lambdaFunctions.add(bLangLambdaFunction);
        resultType = types.checkType(bLangLambdaFunction, bLangLambdaFunction.type, expType);
    }

    @Override
    public void visit(BLangArrowFunction bLangArrowFunction) {
        BType expectedType = expType;
        if (expectedType.tag == TypeTags.UNION) {
            BUnionType unionType = (BUnionType) expectedType;
            BType invokableType = unionType.getMemberTypes().stream().filter(type -> type.tag == TypeTags.INVOKABLE)
                    .collect(Collectors.collectingAndThen(Collectors.toList(), list -> {
                                if (list.size() != 1) {
                                    return null;
                                }
                                return list.get(0);
                            }
                    ));

            if (invokableType != null) {
                expectedType = invokableType;
            }
        }
        if (expectedType.tag != TypeTags.INVOKABLE) {
            dlog.error(bLangArrowFunction.pos,
                       DiagnosticCode.ARROW_EXPRESSION_CANNOT_INFER_TYPE_FROM_LHS);
            resultType = symTable.semanticError;
            return;
        }

        BInvokableType expectedInvocation = (BInvokableType) expectedType;
        populateArrowExprParamTypes(bLangArrowFunction, expectedInvocation.paramTypes);
        bLangArrowFunction.body.expr.type = populateArrowExprReturn(bLangArrowFunction, expectedInvocation.retType);
        // if function return type is none, assign the inferred return type
        if (expectedInvocation.retType.tag == TypeTags.NONE) {
            expectedInvocation.retType = bLangArrowFunction.body.expr.type;
        }
        resultType = bLangArrowFunction.funcType = expectedInvocation;
    }

    public void visit(BLangXMLQName bLangXMLQName) {
        String prefix = bLangXMLQName.prefix.value;
        resultType = types.checkType(bLangXMLQName, symTable.stringType, expType);
        // TODO: check isLHS

        if (env.node.getKind() == NodeKind.XML_ATTRIBUTE && prefix.isEmpty()
                && bLangXMLQName.localname.value.equals(XMLConstants.XMLNS_ATTRIBUTE)) {
            ((BLangXMLAttribute) env.node).isNamespaceDeclr = true;
            return;
        }

        if (env.node.getKind() == NodeKind.XML_ATTRIBUTE && prefix.equals(XMLConstants.XMLNS_ATTRIBUTE)) {
            ((BLangXMLAttribute) env.node).isNamespaceDeclr = true;
            return;
        }

        if (prefix.equals(XMLConstants.XMLNS_ATTRIBUTE)) {
            dlog.error(bLangXMLQName.pos, DiagnosticCode.INVALID_NAMESPACE_PREFIX, prefix);
            bLangXMLQName.type = symTable.semanticError;
            return;
        }

        // XML attributes without a namespace prefix does not inherit default namespace
        // https://www.w3.org/TR/xml-names/#defaulting
        if (bLangXMLQName.prefix.value.isEmpty()) {
            return;
        }

        BSymbol xmlnsSymbol = symResolver.lookupSymbolInPrefixSpace(env, names.fromIdNode(bLangXMLQName.prefix));
        if (prefix.isEmpty() && xmlnsSymbol == symTable.notFoundSymbol) {
            return;
        }

        if (!prefix.isEmpty() && xmlnsSymbol == symTable.notFoundSymbol) {
            dlog.error(bLangXMLQName.pos, DiagnosticCode.UNDEFINED_SYMBOL, prefix);
            bLangXMLQName.type = symTable.semanticError;
            return;
        }

        if (xmlnsSymbol.getKind() == SymbolKind.PACKAGE) {
            xmlnsSymbol = findXMLNamespaceFromPackageConst(bLangXMLQName.localname.value, bLangXMLQName.prefix.value,
                    (BPackageSymbol) xmlnsSymbol, bLangXMLQName.pos);
        }

        if (xmlnsSymbol == null || xmlnsSymbol.getKind() != SymbolKind.XMLNS) {
            resultType = symTable.semanticError;
            return;
        }

        bLangXMLQName.nsSymbol = (BXMLNSSymbol) xmlnsSymbol;
        bLangXMLQName.namespaceURI = bLangXMLQName.nsSymbol.namespaceURI;
    }

    private BSymbol findXMLNamespaceFromPackageConst(String localname, String prefix,
                                                     BPackageSymbol pkgSymbol, DiagnosticPos pos) {
        // Resolve a const from module scope.
        BSymbol constSymbol = symResolver.lookupMemberSymbol(pos, pkgSymbol.scope, env,
                names.fromString(localname), SymTag.CONSTANT);
        if (constSymbol == symTable.notFoundSymbol) {
            dlog.error(pos, DiagnosticCode.UNDEFINED_SYMBOL, prefix + ":" + localname);
            return null;
        }

        // If Resolved const is not a string, it is an error.
        BConstantSymbol constantSymbol = (BConstantSymbol) constSymbol;
        if (constantSymbol.literalType.tag != TypeTags.STRING) {
            dlog.error(pos, DiagnosticCode.INCOMPATIBLE_TYPES, symTable.stringType, constantSymbol.literalType);
            return null;
        }

        // If resolve const contain a string in {namespace url}local form extract namespace uri and local part.
        String constVal = (String) constantSymbol.value.value;
        int s = constVal.indexOf('{');
        int e = constVal.lastIndexOf('}');
        if (e > s + 1) {
            pkgSymbol.isUsed = true;
            String nsURI = constVal.substring(s + 1, e);
            String local = constVal.substring(e);
            return new BXMLNSSymbol(names.fromString(local), nsURI, constantSymbol.pkgID, constantSymbol.owner);
        }

        // Resolved const string is not in valid format.
        dlog.error(pos, DiagnosticCode.INVALID_ATTRIBUTE_REFERENCE, prefix + ":" + localname);
        return null;
    }

    public void visit(BLangXMLAttribute bLangXMLAttribute) {
        SymbolEnv xmlAttributeEnv = SymbolEnv.getXMLAttributeEnv(bLangXMLAttribute, env);

        // check attribute name
        BLangXMLQName name = (BLangXMLQName) bLangXMLAttribute.name;
        checkExpr(name, xmlAttributeEnv, symTable.stringType);
        // XML attributes without a prefix does not belong to enclosing elements default namespace.
        // https://www.w3.org/TR/xml-names/#uniqAttrs
        if (name.prefix.value.isEmpty()) {
            name.namespaceURI = null;
        }

        // check attribute value
        checkExpr(bLangXMLAttribute.value, xmlAttributeEnv, symTable.stringType);

        symbolEnter.defineNode(bLangXMLAttribute, env);
    }

    public void visit(BLangXMLElementLiteral bLangXMLElementLiteral) {
        SymbolEnv xmlElementEnv = SymbolEnv.getXMLElementEnv(bLangXMLElementLiteral, env);

        // Keep track of used namespace prefixes in this element and only add namespace attr for those used ones.
        Set<String> usedPrefixes = new HashSet<>();
        BLangIdentifier elemNamePrefix = ((BLangXMLQName) bLangXMLElementLiteral.startTagName).prefix;
        if (elemNamePrefix != null && !elemNamePrefix.value.isEmpty()) {
            usedPrefixes.add(elemNamePrefix.value);
        }

        // Visit in-line namespace declarations and define the namespace.
        for (BLangXMLAttribute attribute : bLangXMLElementLiteral.attributes) {
            if (attribute.name.getKind() == NodeKind.XML_QNAME && isXmlNamespaceAttribute(attribute)) {
                BLangXMLQuotedString value = attribute.value;
                if (value.getKind() == NodeKind.XML_QUOTED_STRING && value.textFragments.size() > 1) {
                    dlog.error(value.pos, DiagnosticCode.INVALID_XML_NS_INTERPOLATION);
                }
                checkExpr(attribute, xmlElementEnv, symTable.noType);
            }
            BLangIdentifier prefix = ((BLangXMLQName) attribute.name).prefix;
            if (prefix != null && !prefix.value.isEmpty()) {
                usedPrefixes.add(prefix.value);
            }
        }

        // Visit attributes, this may depend on the namespace defined in previous attribute iteration.
        bLangXMLElementLiteral.attributes.forEach(attribute -> {
            if (!(attribute.name.getKind() == NodeKind.XML_QNAME && isXmlNamespaceAttribute(attribute))) {
                checkExpr(attribute, xmlElementEnv, symTable.noType);
            }
        });

        Map<Name, BXMLNSSymbol> namespaces = symResolver.resolveAllNamespaces(xmlElementEnv);
        Name defaultNs = names.fromString(XMLConstants.DEFAULT_NS_PREFIX);
        if (namespaces.containsKey(defaultNs)) {
            bLangXMLElementLiteral.defaultNsSymbol = namespaces.remove(defaultNs);
        }
        for (Map.Entry<Name, BXMLNSSymbol> nsEntry : namespaces.entrySet()) {
            if (usedPrefixes.contains(nsEntry.getKey().value)) {
                bLangXMLElementLiteral.namespacesInScope.put(nsEntry.getKey(), nsEntry.getValue());
            }
        }

        // Visit the tag names
        validateTags(bLangXMLElementLiteral, xmlElementEnv);

        // Visit the children
        bLangXMLElementLiteral.modifiedChildren =
                concatSimilarKindXMLNodes(bLangXMLElementLiteral.children, xmlElementEnv);
        resultType = types.checkType(bLangXMLElementLiteral, symTable.xmlElementType, expType);
    }

    private boolean isXmlNamespaceAttribute(BLangXMLAttribute attribute) {
        BLangXMLQName attrName = (BLangXMLQName) attribute.name;
        return (attrName.prefix.value.isEmpty()
                    && attrName.localname.value.equals(XMLConstants.XMLNS_ATTRIBUTE))
                || attrName.prefix.value.equals(XMLConstants.XMLNS_ATTRIBUTE);
    }

    public void visit(BLangXMLTextLiteral bLangXMLTextLiteral) {
        checkStringTemplateExprs(bLangXMLTextLiteral.textFragments, false);
        resultType = types.checkType(bLangXMLTextLiteral, symTable.xmlTextType, expType);
    }

    public void visit(BLangXMLCommentLiteral bLangXMLCommentLiteral) {
        checkStringTemplateExprs(bLangXMLCommentLiteral.textFragments, false);
        resultType = types.checkType(bLangXMLCommentLiteral, symTable.xmlCommentType, expType);
    }

    public void visit(BLangXMLProcInsLiteral bLangXMLProcInsLiteral) {
        checkExpr(bLangXMLProcInsLiteral.target, env, symTable.stringType);
        checkStringTemplateExprs(bLangXMLProcInsLiteral.dataFragments, false);
        resultType = types.checkType(bLangXMLProcInsLiteral, symTable.xmlPIType, expType);
    }

    public void visit(BLangXMLQuotedString bLangXMLQuotedString) {
        checkStringTemplateExprs(bLangXMLQuotedString.textFragments, false);
        resultType = types.checkType(bLangXMLQuotedString, symTable.stringType, expType);
    }

    public void visit(BLangXMLAttributeAccess xmlAttributeAccessExpr) {
        dlog.error(xmlAttributeAccessExpr.pos,
                           DiagnosticCode.DEPRECATED_XML_ATTRIBUTE_ACCESS);
        resultType = symTable.semanticError;
    }

    public void visit(BLangStringTemplateLiteral stringTemplateLiteral) {
        checkStringTemplateExprs(stringTemplateLiteral.exprs, false);
        resultType = types.checkType(stringTemplateLiteral, symTable.stringType, expType);
    }

    @Override
    public void visit(BLangIntRangeExpression intRangeExpression) {
        checkExpr(intRangeExpression.startExpr, env, symTable.intType);
        checkExpr(intRangeExpression.endExpr, env, symTable.intType);
        resultType = new BArrayType(symTable.intType);
    }

    @Override
    public void visit(BLangRestArgsExpression bLangRestArgExpression) {
        resultType = checkExpr(bLangRestArgExpression.expr, env, expType);
    }

    @Override
    public void visit(BLangNamedArgsExpression bLangNamedArgsExpression) {
        resultType = checkExpr(bLangNamedArgsExpression.expr, env, expType);
        bLangNamedArgsExpression.type = bLangNamedArgsExpression.expr.type;
    }

    @Override
    public void visit(BLangMatchExpression bLangMatchExpression) {
        SymbolEnv matchExprEnv = SymbolEnv.createBlockEnv((BLangBlockStmt) TreeBuilder.createBlockNode(), env);
        checkExpr(bLangMatchExpression.expr, matchExprEnv);

        // Type check and resolve patterns and their expressions
        bLangMatchExpression.patternClauses.forEach(pattern -> {
            if (!pattern.variable.name.value.endsWith(Names.IGNORE.value)) {
                symbolEnter.defineNode(pattern.variable, matchExprEnv);
            }
            checkExpr(pattern.expr, matchExprEnv, expType);
            pattern.variable.type = symResolver.resolveTypeNode(pattern.variable.typeNode, matchExprEnv);
        });

        LinkedHashSet<BType> matchExprTypes = getMatchExpressionTypes(bLangMatchExpression);

        BType actualType;
        if (matchExprTypes.contains(symTable.semanticError)) {
            actualType = symTable.semanticError;
        } else if (matchExprTypes.size() == 1) {
            actualType = matchExprTypes.toArray(new BType[0])[0];
        } else {
            actualType = BUnionType.create(null, matchExprTypes);
        }

        resultType = types.checkType(bLangMatchExpression, actualType, expType);
    }

    @Override
    public void visit(BLangCheckedExpr checkedExpr) {
        visitCheckAndCheckPanicExpr(checkedExpr);
    }

    @Override
    public void visit(BLangCheckPanickedExpr checkedExpr) {
        visitCheckAndCheckPanicExpr(checkedExpr);
    }

    @Override
    public void visit(BLangQueryExpr queryExpr) {
        BLangSelectClause select = queryExpr.getSelectClause();
        List<BLangNode> clauses = queryExpr.getQueryClauses();
        SymbolEnv parentEnv = env;
        SymbolEnv whereEnv = null;
        BLangExpression collectionNode = (BLangExpression) ((BLangFromClause) clauses.get(0)).getCollection();
        for (BLangNode clause : clauses) {
            NodeKind kind = clause.getKind();
            if (kind == NodeKind.FROM) {
                parentEnv = typeCheckFromClause((BLangFromClause) clause, parentEnv);
            } else if (kind == NodeKind.LET_CLAUSE) {
                parentEnv = typeCheckLetClause((BLangLetClause) clause, parentEnv);
            } else if (kind == NodeKind.ON_CONFLICT) {
                typeCheckOnConflictClause((BLangOnConflictClause) clause, parentEnv);
            } else if (kind == NodeKind.WHERE) {
                whereEnv = typeCheckWhereClause(((BLangWhereClause) clause).expression, select, parentEnv);
            }else if (kind == NodeKind.ON) {
                whereEnv = typeCheckWhereClause(((BLangOnClause) clause).expression, select, parentEnv);
            }
        }
        whereEnv = (whereEnv != null) ? whereEnv : parentEnv;
        BType actualType = findAssignableType(whereEnv, select.expression, collectionNode.type, expType,
                queryExpr.isStream, queryExpr.isTable);
        if (actualType != symTable.semanticError) {
            resultType = types.checkType(queryExpr.pos, actualType, expType, DiagnosticCode.INCOMPATIBLE_TYPES);
        } else {
            resultType = actualType;
        }
    }

    private BType findAssignableType(SymbolEnv env, BLangExpression selectExp, BType collectionType, BType targetType,
                                     boolean isStream, boolean isTable) {
        List<BType> assignableSelectTypes = new ArrayList<>();
        int enclosedTypeTag = (targetType.tag == TypeTags.NONE && !isStream && !isTable) ? collectionType.tag : expType.tag;
        BType actualType = symTable.semanticError;

        //type checks select type against expected element type
        Map<Boolean, List<BType>> resultTypeMap = types.getAllTypes(targetType).stream()
                .collect(Collectors.groupingBy(memberType -> (types.isAssignable(memberType, symTable.errorType) ||
                        (types.isAssignable(memberType, symTable.nilType)))));
        for (BType type : resultTypeMap.get(false)) {
            BType selectType;
            switch (type.tag) {
                case TypeTags.ARRAY:
                    selectType = checkExpr(selectExp, env, ((BArrayType) type).eType);
                    enclosedTypeTag = TypeTags.ARRAY;
                    break;
                case TypeTags.TABLE:
                    selectType = checkExpr(selectExp, env, types.getSafeType(((BTableType) type).constraint,
                            true, true));
                case TypeTags.STREAM:
                    selectType = checkExpr(selectExp, env, types.getSafeType(((BStreamType) type).constraint,
                            true, true));
                    break;
                default:
                    selectType = checkExpr(selectExp, env, type);
            }
            if (selectType != symTable.semanticError) {
                assignableSelectTypes.add(selectType);
            }
        }

        if (assignableSelectTypes.size() == 1) {
            actualType = assignableSelectTypes.get(0);
            if (!isStream) {
                actualType = new BArrayType(actualType);
            }
        } else if (assignableSelectTypes.size() > 1) {
            dlog.error(selectExp.pos, DiagnosticCode.AMBIGUOUS_TYPES, assignableSelectTypes);
            return actualType;
        } else {
            return actualType;
        }

        //checks whether iterable collection's next() method returns an error
        BType nextMethodReturnType = null;
        BType errorType = null;
        switch (collectionType.tag) {
            case TypeTags.STREAM:
                errorType = ((BStreamType) collectionType).error;
                break;
            case TypeTags.OBJECT:
                nextMethodReturnType = types.getVarTypeFromIterableObject((BObjectType) collectionType);
                break;
            default:
                BInvokableSymbol iteratorSymbol = (BInvokableSymbol) symResolver.lookupLangLibMethod(collectionType,
                        names.fromString(BLangCompilerConstants.ITERABLE_COLLECTION_ITERATOR_FUNC));
                nextMethodReturnType =
                        (BUnionType) types.getResultTypeOfNextInvocation((BObjectType) iteratorSymbol.retType);
        }

        if (nextMethodReturnType != null) {
            Map<Boolean, List<BType>> collectionTypeMap = types.getAllTypes(nextMethodReturnType).stream()
                    .collect(Collectors.groupingBy(memberType -> types.isAssignable(memberType, symTable.errorType)));
<<<<<<< HEAD
            if (collectionTypeMap.get(true) != null && !collectionTypeMap.get(true).isEmpty()) {
                if (isStream) {
                    return new BStreamType(TypeTags.STREAM, actualType, collectionTypeMap.get(true).get(0),
                            symTable.streamType.tsymbol);
                } else if (isTable) {
                    return new BTableType(TypeTags.TABLE, actualType, symTable.tableType.tsymbol);
                }
                else {
                    List<BType> collectionTypes = Lists.of(actualType);
                    collectionTypes.addAll(collectionTypeMap.get(true));
                    return BUnionType.create(null, collectionTypes.toArray(new BType[collectionTypes.size()]));
=======
            List<BType> errorTypes = collectionTypeMap.get(true);
            if (errorTypes != null && !errorTypes.isEmpty()) {
                if (errorTypes.size() == 1) {
                    errorType = errorTypes.get(0);
                } else {
                    errorType = BUnionType.create(null, errorTypes.toArray(new BType[errorTypes.size()]));
>>>>>>> 0c3e3c27
                }
            }
        }

        if (isStream) {
            return new BStreamType(TypeTags.STREAM, actualType, errorType, symTable.streamType.tsymbol);
        } else if (errorType != null) {
            return BUnionType.create(null, actualType, errorType);
        }
        else if (isTable) {
            return new BTableType(TypeTags.TABLE, actualType, null);
        }
        return actualType;
    }

    @Override
    public void visit(BLangQueryAction queryAction) {
        BLangDoClause doClause = queryAction.getDoClause();
        List<BLangNode> clauses = queryAction.getQueryClauses();
        SymbolEnv parentEnv = env;
        SymbolEnv whereEnv = null;
        for (BLangNode clause : clauses) {
            NodeKind kind = clause.getKind();
            if (kind == NodeKind.FROM) {
                parentEnv = typeCheckFromClause((BLangFromClause) clause, parentEnv);
            } else if (kind == NodeKind.LET_CLAUSE) {
                parentEnv = typeCheckLetClause((BLangLetClause) clause, parentEnv);
            } else if (kind == NodeKind.WHERE) {
                whereEnv = typeCheckWhereClause(((BLangWhereClause) clause).expression, doClause, parentEnv);
            }else if (kind == NodeKind.ON) {
                whereEnv = typeCheckWhereClause(((BLangOnClause) clause).expression, doClause, parentEnv);
            }
        }
        whereEnv = (whereEnv != null) ? whereEnv : parentEnv;
        SymbolEnv blockEnv = SymbolEnv.createBlockEnv(doClause.body, whereEnv);
        // Analyze foreach node's statements.
        semanticAnalyzer.analyzeStmt(doClause.body, blockEnv);
        BType actualType = BUnionType.create(null, symTable.errorType, symTable.nilType);
        resultType = types.checkType(doClause.pos, actualType, expType,
                DiagnosticCode.INCOMPATIBLE_TYPES);
    }

    private SymbolEnv typeCheckFromClause(BLangFromClause fromClause, SymbolEnv parentEnv) {
        checkExpr(fromClause.collection, parentEnv);

        // Set the type of the foreach node's type node.
        types.setFromClauseTypedBindingPatternType(fromClause);

        SymbolEnv fromClauseEnv = SymbolEnv.createTypeNarrowedEnv(fromClause, parentEnv);
        handleFromClauseVariables(fromClause, fromClauseEnv);

        return fromClauseEnv;
    }

    private SymbolEnv typeCheckLetClause(BLangLetClause letClause, SymbolEnv parentEnv) {
        SymbolEnv letClauseEnv = SymbolEnv.createTypeNarrowedEnv(letClause, parentEnv);
        for (BLangLetVariable letVariable : letClause.letVarDeclarations) {
            semanticAnalyzer.analyzeDef((BLangNode) letVariable.definitionNode, letClauseEnv);
        }
        return letClauseEnv;
    }

    private SymbolEnv typeCheckWhereClause(BLangExpression filterExpression, BLangNode bLangNode,
                                   SymbolEnv parentEnv) {
        checkExpr(filterExpression, parentEnv, symTable.booleanType);
        BType actualType = filterExpression.type;
        if (TypeTags.TUPLE == actualType.tag) {
            dlog.error(filterExpression.pos, DiagnosticCode.INCOMPATIBLE_TYPES,
                       symTable.booleanType, actualType);
        }
        return typeNarrower.evaluateTruth(filterExpression, bLangNode, parentEnv);
    }

    private void typeCheckOnConflictClause(BLangOnConflictClause onConflictClause, SymbolEnv parentEnv) {
        BType exprType = checkExpr(onConflictClause.expression, parentEnv, symTable.errorType);
        if (!types.isAssignable(exprType, symTable.errorType)) {
            dlog.error(onConflictClause.expression.pos, DiagnosticCode.ERROR_TYPE_EXPECTED,
                    symTable.errorType, exprType);
        }
    }

    private void handleFromClauseVariables(BLangFromClause fromClause, SymbolEnv blockEnv) {
        if (fromClause.variableDefinitionNode == null) {
            //not-possible
            return;
        }

        BLangVariable variableNode = (BLangVariable) fromClause.variableDefinitionNode.getVariable();
        // Check whether the foreach node's variables are declared with var.
        if (fromClause.isDeclaredWithVar) {
            // If the foreach node's variables are declared with var, type is `varType`.
            semanticAnalyzer.handleDeclaredVarInForeach(variableNode, fromClause.varType, blockEnv);
            return;
        }
        // If the type node is available, we get the type from it.
        BType typeNodeType = symResolver.resolveTypeNode(variableNode.typeNode, blockEnv);
        // Then we need to check whether the RHS type is assignable to LHS type.
        if (types.isAssignable(fromClause.varType, typeNodeType)) {
            // If assignable, we set types to the variables.
            semanticAnalyzer.handleDeclaredVarInForeach(variableNode, fromClause.varType, blockEnv);
            return;
        }
        // Log an error and define a symbol with the node's type to avoid undeclared symbol errors.
        if (typeNodeType != symTable.semanticError) {
            dlog.error(variableNode.typeNode.pos, DiagnosticCode.INCOMPATIBLE_TYPES, fromClause.varType, typeNodeType);
        }
        semanticAnalyzer.handleDeclaredVarInForeach(variableNode, typeNodeType, blockEnv);
    }

    private void visitCheckAndCheckPanicExpr(BLangCheckedExpr checkedExpr) {
        String operatorType = checkedExpr.getKind() == NodeKind.CHECK_EXPR ? "check" : "checkpanic";
        boolean firstVisit = checkedExpr.expr.type == null;
        BType exprExpType;
        if (expType == symTable.noType) {
            exprExpType = symTable.noType;
        } else {
            exprExpType = BUnionType.create(null, expType, symTable.errorType);
        }

        BType exprType = checkExpr(checkedExpr.expr, env, exprExpType);
        if (checkedExpr.expr.getKind() == NodeKind.WORKER_RECEIVE) {
            if (firstVisit) {
                isTypeChecked = false;
                resultType = expType;
                return;
            } else {
                expType = checkedExpr.type;
                exprType = checkedExpr.expr.type;
            }
        }

        if (exprType.tag != TypeTags.UNION) {
            if (types.isAssignable(exprType, symTable.errorType)) {
                dlog.error(checkedExpr.expr.pos,
                           DiagnosticCode.CHECKED_EXPR_INVALID_USAGE_ALL_ERROR_TYPES_IN_RHS,
                           operatorType);
            } else if (exprType != symTable.semanticError) {
                dlog.error(checkedExpr.expr.pos,
                           DiagnosticCode.CHECKED_EXPR_INVALID_USAGE_NO_ERROR_TYPE_IN_RHS,
                           operatorType);
            }
            checkedExpr.type = symTable.semanticError;
            return;
        }

        BUnionType unionType = (BUnionType) exprType;
        // Filter out the list of types which are not equivalent with the error type.
        Map<Boolean, List<BType>> resultTypeMap = unionType.getMemberTypes().stream()
                .collect(Collectors.groupingBy(memberType -> types.isAssignable(memberType, symTable.errorType)));

        // This list will be used in the desugar phase
        checkedExpr.equivalentErrorTypeList = resultTypeMap.get(true);
        if (checkedExpr.equivalentErrorTypeList == null ||
                checkedExpr.equivalentErrorTypeList.size() == 0) {
            // No member types in this union is equivalent to the error type
            dlog.error(checkedExpr.expr.pos,
                       DiagnosticCode.CHECKED_EXPR_INVALID_USAGE_NO_ERROR_TYPE_IN_RHS, operatorType);
            checkedExpr.type = symTable.semanticError;
            return;
        }

        List<BType> nonErrorTypeList = resultTypeMap.get(false);
        if (nonErrorTypeList == null || nonErrorTypeList.size() == 0) {
            // All member types in the union are equivalent to the error type.
            // Checked expression requires at least one type which is not equivalent to the error type.
            dlog.error(checkedExpr.expr.pos,
                       DiagnosticCode.CHECKED_EXPR_INVALID_USAGE_ALL_ERROR_TYPES_IN_RHS, operatorType);
            checkedExpr.type = symTable.semanticError;
            return;
        }

        BType actualType;
        if (nonErrorTypeList.size() == 1) {
            actualType = nonErrorTypeList.get(0);
        } else {
            actualType = BUnionType.create(null, new LinkedHashSet<>(nonErrorTypeList));
        }

        resultType = types.checkType(checkedExpr, actualType, expType);
    }

    @Override
    public void visit(BLangServiceConstructorExpr serviceConstructorExpr) {
        resultType = serviceConstructorExpr.serviceNode.symbol.type;
    }

    @Override
    public void visit(BLangTypeTestExpr typeTestExpr) {
        typeTestExpr.typeNode.type = symResolver.resolveTypeNode(typeTestExpr.typeNode, env);
        checkExpr(typeTestExpr.expr, env);

        resultType = types.checkType(typeTestExpr, symTable.booleanType, expType);
    }

    public void visit(BLangAnnotAccessExpr annotAccessExpr) {
        checkExpr(annotAccessExpr.expr, this.env, symTable.typeDesc);

        BType actualType = symTable.semanticError;
        BSymbol symbol =
                this.symResolver.resolveAnnotation(annotAccessExpr.pos, env,
                        names.fromString(annotAccessExpr.pkgAlias.getValue()),
                        names.fromString(annotAccessExpr.annotationName.getValue()));
        if (symbol == this.symTable.notFoundSymbol) {
            this.dlog.error(annotAccessExpr.pos, DiagnosticCode.UNDEFINED_ANNOTATION,
                            annotAccessExpr.annotationName.getValue());
        } else {
            annotAccessExpr.annotationSymbol = (BAnnotationSymbol) symbol;
            BType annotType = ((BAnnotationSymbol) symbol).attachedType == null ? symTable.trueType :
                    ((BAnnotationSymbol) symbol).attachedType.type;
            actualType = BUnionType.create(null, annotType, symTable.nilType);
        }

        this.resultType = this.types.checkType(annotAccessExpr, actualType, this.expType);
    }

    // Private methods

    private boolean isValidVariableReference(BLangExpression varRef) {
        switch (varRef.getKind()) {
            case SIMPLE_VARIABLE_REF:
            case RECORD_VARIABLE_REF:
            case TUPLE_VARIABLE_REF:
            case ERROR_VARIABLE_REF:
            case FIELD_BASED_ACCESS_EXPR:
            case INDEX_BASED_ACCESS_EXPR:
            case XML_ATTRIBUTE_ACCESS_EXPR:
                return true;
            default:
                dlog.error(varRef.pos, DiagnosticCode.INVALID_RECORD_BINDING_PATTERN, varRef.type);
                return false;
        }
    }

    private BType populateArrowExprReturn(BLangArrowFunction bLangArrowFunction, BType expectedRetType) {
        SymbolEnv arrowFunctionEnv = SymbolEnv.createArrowFunctionSymbolEnv(bLangArrowFunction, env);
        bLangArrowFunction.params.forEach(param -> symbolEnter.defineNode(param, arrowFunctionEnv));
        return checkExpr(bLangArrowFunction.body.expr, arrowFunctionEnv, expectedRetType);
    }

    private void populateArrowExprParamTypes(BLangArrowFunction bLangArrowFunction, List<BType> paramTypes) {
        if (paramTypes.size() != bLangArrowFunction.params.size()) {
            dlog.error(bLangArrowFunction.pos,
                       DiagnosticCode.ARROW_EXPRESSION_MISMATCHED_PARAMETER_LENGTH,
                       paramTypes.size(), bLangArrowFunction.params.size());
            resultType = symTable.semanticError;
            bLangArrowFunction.params.forEach(param -> param.type = symTable.semanticError);
            return;
        }

        for (int i = 0; i < bLangArrowFunction.params.size(); i++) {
            BLangSimpleVariable paramIdentifier = bLangArrowFunction.params.get(i);
            BType bType = paramTypes.get(i);
            BLangValueType valueTypeNode = (BLangValueType) TreeBuilder.createValueTypeNode();
            valueTypeNode.setTypeKind(bType.getKind());
            paramIdentifier.setTypeNode(valueTypeNode);
            paramIdentifier.type = bType;
        }
    }

    private void checkSefReferences(DiagnosticPos pos, SymbolEnv env, BVarSymbol varSymbol) {
        if (env.enclVarSym == varSymbol) {
            dlog.error(pos, DiagnosticCode.SELF_REFERENCE_VAR, varSymbol.name);
        }
    }

    private boolean isInLocallyDefinedRecord(BSymbol symbol, SymbolEnv env) {
        boolean isLocalSym = (symbol.owner.tag & SymTag.PACKAGE) != SymTag.PACKAGE;
        boolean isInLetExpr = (symbol.owner.tag & SymTag.LET) == SymTag.LET;

        // Skipping let expressions here since they're not allowed as record fields' default values currently and the
        // error message related to that gets logged at a later stage. If we don't skip it here, the error message
        // about let expressions not being allowed will not be logged.
        return isLocalSym && !isInLetExpr &&
                (env.enclType != null && env.enclType.getKind() == NodeKind.RECORD_TYPE);
    }

    public List<BType> getListWithErrorTypes(int count) {
        List<BType> list = new ArrayList<>(count);
        for (int i = 0; i < count; i++) {
            list.add(symTable.semanticError);
        }

        return list;
    }

    private void checkFunctionInvocationExpr(BLangInvocation iExpr) {
        Name funcName = names.fromIdNode(iExpr.name);
        Name pkgAlias = names.fromIdNode(iExpr.pkgAlias);
        BSymbol funcSymbol = symTable.notFoundSymbol;

        BSymbol pkgSymbol = symResolver.resolvePrefixSymbol(env, pkgAlias, getCurrentCompUnit(iExpr));
        if (pkgSymbol == symTable.notFoundSymbol) {
            dlog.error(iExpr.pos, DiagnosticCode.UNDEFINED_MODULE, pkgAlias);
        } else {
            if (funcSymbol == symTable.notFoundSymbol) {
                BSymbol symbol = symResolver.lookupMainSpaceSymbolInPackage(iExpr.pos, env, pkgAlias, funcName);
                if ((symbol.tag & SymTag.VARIABLE) == SymTag.VARIABLE) {
                    funcSymbol = symbol;
                }
                if (symTable.rootPkgSymbol.pkgID.equals(symbol.pkgID) &&
                        (symbol.tag & SymTag.VARIABLE_NAME) == SymTag.VARIABLE_NAME) {
                    funcSymbol = symbol;
                }
            }
            if (funcSymbol == symTable.notFoundSymbol) {
                funcSymbol = symResolver.lookupConstructorSpaceSymbolInPackage(iExpr.pos, env, pkgAlias, funcName);
            }
        }

        if ((funcSymbol.tag & SymTag.ERROR) == SymTag.ERROR
            || ((funcSymbol.tag & SymTag.CONSTRUCTOR) == SymTag.CONSTRUCTOR && funcSymbol.type.tag == TypeTags.ERROR)) {
            iExpr.symbol = funcSymbol;
            iExpr.type = funcSymbol.type;
            checkErrorConstructorInvocation(iExpr);
            return;
        } else if (funcSymbol == symTable.notFoundSymbol || isNotFunction(funcSymbol)) {
            dlog.error(iExpr.pos, DiagnosticCode.UNDEFINED_FUNCTION, funcName);
            iExpr.argExprs.forEach(arg -> checkExpr(arg, env));
            resultType = symTable.semanticError;
            return;
        }
        if (isFunctionPointer(funcSymbol)) {
            iExpr.functionPointerInvocation = true;
            markAndRegisterClosureVariable(funcSymbol, iExpr.pos);
        }
        if (Symbols.isFlagOn(funcSymbol.flags, Flags.REMOTE)) {
            dlog.error(iExpr.pos, DiagnosticCode.INVALID_ACTION_INVOCATION_SYNTAX, iExpr.name.value);
        }
        if (Symbols.isFlagOn(funcSymbol.flags, Flags.RESOURCE)) {
            dlog.error(iExpr.pos, DiagnosticCode.INVALID_RESOURCE_FUNCTION_INVOCATION);
        }

        if (PackageID.isLangLibPackageID(pkgSymbol.pkgID)) {
            // This will enable, type param support, if the function is called directly.
            this.env = SymbolEnv.createInvocationEnv(iExpr, this.env);
        }
        // Set the resolved function symbol in the invocation expression.
        // This is used in the code generation phase.
        iExpr.symbol = funcSymbol;
        checkInvocationParamAndReturnType(iExpr);
    }

    private void markAndRegisterClosureVariable(BSymbol symbol, DiagnosticPos pos) {
        BLangInvokableNode encInvokable = env.enclInvokable;
        if (symbol.owner instanceof BPackageSymbol) {
            return;
        }
        if (encInvokable != null && encInvokable.flagSet.contains(Flag.LAMBDA)
                && !isFunctionArgument(symbol, encInvokable.requiredParams)) {
            SymbolEnv encInvokableEnv = findEnclosingInvokableEnv(env, encInvokable);
            BSymbol resolvedSymbol = symResolver.lookupClosureVarSymbol(encInvokableEnv, symbol.name, SymTag.VARIABLE);
            if (resolvedSymbol != symTable.notFoundSymbol && !encInvokable.flagSet.contains(Flag.ATTACHED)) {
                resolvedSymbol.closure = true;
                ((BLangFunction) encInvokable).closureVarSymbols.add(new ClosureVarSymbol(resolvedSymbol, pos));
            }
        }
        if (env.node.getKind() == NodeKind.ARROW_EXPR
                && !isFunctionArgument(symbol, ((BLangArrowFunction) env.node).params)) {
            SymbolEnv encInvokableEnv = findEnclosingInvokableEnv(env, encInvokable);
            BSymbol resolvedSymbol = symResolver.lookupClosureVarSymbol(encInvokableEnv, symbol.name, SymTag.VARIABLE);
            if (resolvedSymbol != symTable.notFoundSymbol) {
                resolvedSymbol.closure = true;
                ((BLangArrowFunction) env.node).closureVarSymbols.add(new ClosureVarSymbol(resolvedSymbol, pos));
            }
        }

        // Iterate through parent nodes until a function node is met to find if the variable is used inside
        // a transaction block to mark it as a closure, blocks inside transactions are desugared into functions later.
        BLangNode node = env.node;
        SymbolEnv cEnv = env;
        while (node != null && node.getKind() != NodeKind.FUNCTION) {
            if (node.getKind() == NodeKind.TRANSACTION) {
                SymbolEnv encInvokableEnv = findEnclosingInvokableEnv(env, encInvokable);
                BSymbol resolvedSymbol = symResolver.lookupClosureVarSymbol(encInvokableEnv, symbol.name,
                        SymTag.VARIABLE);
                if (resolvedSymbol != symTable.notFoundSymbol) {
                    resolvedSymbol.closure = true;
                }
                break;
            } else {
                SymbolEnv enclEnv = cEnv.enclEnv;
                if (enclEnv == null) {
                    break;
                }
                cEnv = enclEnv;
                node = cEnv.node;
            }
        }
    }

    private boolean isNotFunction(BSymbol funcSymbol) {
        if ((funcSymbol.tag & SymTag.FUNCTION) == SymTag.FUNCTION) {
            return false;
        }

        if (isFunctionPointer(funcSymbol)) {
            return false;
        }

        return true;
    }

    private boolean isFunctionPointer(BSymbol funcSymbol) {
        if ((funcSymbol.tag & SymTag.FUNCTION) == SymTag.FUNCTION) {
            return false;
        }
        return (funcSymbol.tag & SymTag.FUNCTION) == SymTag.VARIABLE
                && funcSymbol.kind == SymbolKind.FUNCTION
                && (funcSymbol.flags & Flags.NATIVE) != Flags.NATIVE;
    }

    private void checkErrorConstructorInvocation(BLangInvocation iExpr) {
        BType expectedType = this.expType;

        if (expType.getKind() == TypeKind.UNION) {
            BType[] errorMembers = ((BUnionType) expectedType).getMemberTypes()
                    .stream()
                    .filter(memberType -> types.isAssignable(memberType, symTable.errorType))
                    .toArray(BType[]::new);
            if (errorMembers.length > 0) {
                expectedType = BUnionType.create(null, errorMembers);
            }
        }

        if (expType.getKind() == TypeKind.UNION && iExpr.symbol.type == symTable.errorType) {
            BUnionType unionType = (BUnionType) expType;
            long count = unionType.getMemberTypes().stream()
                    .filter(member -> types.isAssignable(iExpr.symbol.type, member))
                    .count();
            // More than one compatible members found, this is ambiguous.
            if (count > 1) {
                dlog.error(iExpr.pos, DiagnosticCode.CANNOT_INFER_ERROR_TYPE, this.expType);
                return;
            }
        } else if (!types.isAssignable(expectedType, symTable.errorType)) {
            if ((iExpr.symbol.tag & SymTag.CONSTRUCTOR) == SymTag.CONSTRUCTOR) {
                expectedType = iExpr.type;
            } else if (expectedType != symTable.noType) {
                // Cannot infer error type from error constructor. 'T1|T2|T3 e = error("r", a="b", b="c");
                dlog.error(iExpr.pos, DiagnosticCode.CANNOT_INFER_ERROR_TYPE, this.expType);
                resultType = symTable.semanticError;
                return;
            } else {
                // var e = <error> error("r");
                expectedType = symTable.errorType;
            }
        }

        BErrorType expectedError = getExpectedErrorType(iExpr.pos, expectedType, iExpr.symbol);
        if (expectedError == null) {
            return;
        }

        if (iExpr.argExprs.isEmpty() && iExpr.requiredArgs.isEmpty() && checkNoArgErrorCtorInvocation(expectedError,
                iExpr.name, iExpr.pos)) {
            return;
        }

        if (nonNamedArgsGiven(iExpr) && (iExpr.symbol.tag & SymTag.CONSTRUCTOR) == SymTag.CONSTRUCTOR) {
            dlog.error(iExpr.argExprs.get(0).pos, DiagnosticCode.INDIRECT_ERROR_CTOR_REASON_NOT_ALLOWED);
            resultType = symTable.semanticError;
            return;
        }

        boolean reasonArgGiven = checkErrorReasonArg(iExpr, expectedError);

        if (expectedError.detailType.tag == TypeTags.RECORD) {
            BRecordType targetErrorDetailRec = (BRecordType) expectedError.detailType;
            BRecordType recordType = createErrorDetailRecordType(iExpr, reasonArgGiven, targetErrorDetailRec);
            if (resultType == symTable.semanticError) {
                return;
            }

            if (!types.isAssignable(recordType, targetErrorDetailRec)) {
                dlog.error(iExpr.pos, DiagnosticCode.INVALID_ERROR_CONSTRUCTOR_DETAIL, iExpr);
                resultType = symTable.semanticError;
                return;
            }
        } else {
            // This is when there is a semantic error in error type, bail out!
            return;
        }
        setErrorReasonParam(iExpr, reasonArgGiven, expectedError);
        setErrorDetailArgsToNamedArgsList(iExpr);

        resultType = expectedError;
        if (iExpr.symbol == symTable.errorType.tsymbol) {
            iExpr.symbol = ((BErrorTypeSymbol) expectedError.tsymbol).ctorSymbol;
        }
    }

    private BErrorType getExpectedErrorType(DiagnosticPos pos, BType expType, BSymbol iExprSymbol) {
        // Direct error ctor invocation.
        if (iExprSymbol == symTable.errorType.tsymbol) {
            if (expType.tag == TypeTags.UNION) {
                List<BType> matchedErrors = ((BUnionType) expType).getMemberTypes().stream()
                        .filter(m -> types.isAssignable(m, iExprSymbol.type))
                        .collect(Collectors.toList());
                if (matchedErrors.size() == 1) {
                    return (BErrorType) matchedErrors.get(0);
                } else {
                    // More than one matched, Cannot infer error type from error constructor.
                    // 'Error0|Error1|T3 e = error(...);
                    dlog.error(pos, DiagnosticCode.CANNOT_INFER_ERROR_TYPE, expType);
                    resultType = symTable.semanticError;
                    return null;
                }
            }
            return (BErrorType) expType;
        } else {
            // Indirect error constructor.
            return (BErrorType) iExprSymbol.type;
        }
    }

    private boolean nonNamedArgsGiven(BLangInvocation iExpr) {
        return iExpr.argExprs.stream().anyMatch(arg -> arg.getKind() != NodeKind.NAMED_ARGS_EXPR);
    }

    private boolean checkErrorReasonArg(BLangInvocation iExpr, BErrorType ctorType) {
        // User defined error
        if (iExpr.type != symTable.errorType) {
            if (ctorType.reasonType.getKind() != TypeKind.FINITE) {
                dlog.error(iExpr.pos, DiagnosticCode.INDIRECT_ERROR_CTOR_NOT_ALLOWED_ON_NON_CONST_REASON,
                           iExpr.type);
                return false;
            } else {
                BFiniteType reasonType = (BFiniteType) ctorType.reasonType;
                if (reasonType.getValueSpace().size() > 1) {
                    dlog.error(iExpr.pos,
                               DiagnosticCode.INDIRECT_ERROR_CTOR_NOT_ALLOWED_ON_NON_CONST_REASON,
                               iExpr.type);
                    return false;
                }
            }
        }
        if (iExpr.argExprs.isEmpty()) {
            return false;
        }

        // if present, error reason should be the first and only positional argument to error constructor.
        BLangExpression firstErrorArg = iExpr.argExprs.get(0);
        if (firstErrorArg.getKind() != NodeKind.NAMED_ARGS_EXPR) {
            checkExpr(firstErrorArg, env, ctorType.reasonType, DiagnosticCode.INVALID_ERROR_REASON_TYPE);
            return true;
        } else if (iExpr.type == symTable.errorType) {
            dlog.error(iExpr.pos, DiagnosticCode.DIRECT_ERROR_CTOR_REASON_NOT_PROVIDED);
        }
        return false;
    }

    private boolean checkNoArgErrorCtorInvocation(BErrorType errorType, BLangIdentifier name, DiagnosticPos pos) {
        if (errorType.reasonType.tag != TypeTags.FINITE) {
            dlog.error(pos, DiagnosticCode.INDIRECT_ERROR_CTOR_NOT_ALLOWED_ON_NON_CONST_REASON, name);
            resultType = symTable.semanticError;
            return true;
        } else {
            BFiniteType finiteType = (BFiniteType) errorType.reasonType;
            if (finiteType.getValueSpace().size() != 1) {
                if (errorType == symTable.errorType) {
                    dlog.error(pos, DiagnosticCode.CANNOT_INFER_ERROR_TYPE, expType.tsymbol.name);
                } else {
                    dlog.error(pos, DiagnosticCode.INDIRECT_ERROR_CTOR_NOT_ALLOWED_ON_NON_CONST_REASON,
                               expType.tsymbol.name);
                }
                resultType = symTable.semanticError;
                return true;
            }
        }
        return false;
    }

    private void setErrorDetailArgsToNamedArgsList(BLangInvocation iExpr) {
        List<BLangExpression> namedArgPositions = new ArrayList<>(iExpr.argExprs.size());
        for (int i = 0; i < iExpr.argExprs.size(); i++) {
            BLangExpression argExpr = iExpr.argExprs.get(i);
            checkExpr(argExpr, env, symTable.pureType);
            if (argExpr.getKind() == NodeKind.NAMED_ARGS_EXPR) {
                iExpr.requiredArgs.add(argExpr);
                namedArgPositions.add(argExpr);
            } else {
                dlog.error(argExpr.pos, DiagnosticCode.ERROR_DETAIL_ARG_IS_NOT_NAMED_ARG);
                resultType = symTable.semanticError;
            }
        }

        for (BLangExpression expr : namedArgPositions) {
            // This check is to filter out additional field assignments when Error detail type is a open record.
            iExpr.argExprs.remove(expr);
        }
    }

    private void setErrorReasonParam(BLangInvocation iExpr, boolean reasonArgGiven, BErrorType ctorType) {
        if (!reasonArgGiven && ctorType.reasonType.getKind() == TypeKind.FINITE) {
            BFiniteType finiteType = (BFiniteType) ctorType.reasonType;
            BLangExpression reasonExpr = (BLangExpression) finiteType.getValueSpace().toArray()[0];
            iExpr.requiredArgs.add(reasonExpr);
            return;
        }
        if (!iExpr.argExprs.isEmpty()) {
            iExpr.requiredArgs.add(iExpr.argExprs.get(0));
            iExpr.argExprs.remove(0);
        }
    }

    /**
     * Create a error detail record using all metadata from {@code targetErrorDetailsType} and put actual error details
     * from {@code iExpr} expression.
     *
     * @param iExpr error constructor invocation
     * @param reasonArgGiven error reason is provided as first argument
     * @param targetErrorDetailsType target error details type to extract metadata such as pkgId from
     * @return error detail record
     */
    // todo: try to re-use recrod literal checking
    private BRecordType createErrorDetailRecordType(BLangInvocation iExpr, boolean reasonArgGiven,
                                                    BRecordType targetErrorDetailsType) {
        List<BLangNamedArgsExpression> namedArgs = getProvidedErrorDetails(iExpr, reasonArgGiven);
        if (namedArgs == null) {
            // error in provided error details
            return null;
        }
        BRecordTypeSymbol recordTypeSymbol = new BRecordTypeSymbol(
                SymTag.RECORD, targetErrorDetailsType.tsymbol.flags, Names.EMPTY, targetErrorDetailsType.tsymbol.pkgID,
                symTable.recordType, null);
        BRecordType recordType = new BRecordType(recordTypeSymbol);
        recordType.sealed = targetErrorDetailsType.sealed;
        recordType.restFieldType = targetErrorDetailsType.restFieldType;

        Set<Name> availableErrorDetailFields = new HashSet<>();
        for (BLangNamedArgsExpression arg : namedArgs) {
            Name fieldName = names.fromIdNode(arg.name);
            BField field = new BField(fieldName, arg.pos, new BVarSymbol(0, fieldName, null, arg.type, null));
            recordType.fields.add(field);
            availableErrorDetailFields.add(fieldName);
        }

        for (BField field : targetErrorDetailsType.fields) {
            boolean notRequired = (field.symbol.flags & Flags.REQUIRED) != Flags.REQUIRED;
            if (notRequired && !availableErrorDetailFields.contains(field.name)) {
                BField defaultableField = new BField(field.name, iExpr.pos,
                        new BVarSymbol(field.symbol.flags, field.name, null, field.type, null));
                recordType.fields.add(defaultableField);
            }
        }

        return recordType;
    }

    private List<BLangNamedArgsExpression> getProvidedErrorDetails(BLangInvocation iExpr, boolean reasonArgGiven) {
        List<BLangNamedArgsExpression> namedArgs = new ArrayList<>();
        for (int i = reasonArgGiven ? 1 : 0; i < iExpr.argExprs.size(); i++) {
            BLangExpression argExpr = iExpr.argExprs.get(i);
            checkExpr(argExpr, env);
            if (argExpr.getKind() != NodeKind.NAMED_ARGS_EXPR) {
                dlog.error(argExpr.pos, DiagnosticCode.ERROR_DETAIL_ARG_IS_NOT_NAMED_ARG);
                resultType = symTable.semanticError;
                return null;
            }

            namedArgs.add((BLangNamedArgsExpression) argExpr);
        }
        return namedArgs;
    }

    private void checkObjectFunctionInvocationExpr(BLangInvocation iExpr, BObjectType objectType) {
        if (objectType.getKind() == TypeKind.SERVICE &&
                !(iExpr.expr.getKind() == NodeKind.SIMPLE_VARIABLE_REF &&
                (Names.SELF.equals(((BLangSimpleVarRef) iExpr.expr).symbol.name)))) {
            dlog.error(iExpr.pos, DiagnosticCode.SERVICE_FUNCTION_INVALID_INVOCATION);
            return;
        }
        // check for object attached function
        Name funcName =
                names.fromString(Symbols.getAttachedFuncSymbolName(objectType.tsymbol.name.value, iExpr.name.value));
        BSymbol funcSymbol =
                symResolver.resolveObjectMethod(iExpr.pos, env, funcName, (BObjectTypeSymbol) objectType.tsymbol);
        if (funcSymbol == symTable.notFoundSymbol || funcSymbol.type.tag != TypeTags.INVOKABLE) {
            if (!checkLangLibMethodInvocationExpr(iExpr, objectType)) {
                dlog.error(iExpr.name.pos, DiagnosticCode.UNDEFINED_METHOD_IN_OBJECT, iExpr.name.value,
                           objectType);
                resultType = symTable.semanticError;
                return;
            }
        } else {
            iExpr.symbol = funcSymbol;
        }

        // __init method can be called in a method-call-expr only when the expression
        // preceding the . is self
        if (iExpr.name.value.equals(Names.USER_DEFINED_INIT_SUFFIX.value) &&
                !(iExpr.expr.getKind() == NodeKind.SIMPLE_VARIABLE_REF &&
                (Names.SELF.equals(((BLangSimpleVarRef) iExpr.expr).symbol.name)))) {
            dlog.error(iExpr.pos, DiagnosticCode.INVALID_INIT_INVOCATION);
        }

        if (Symbols.isFlagOn(funcSymbol.flags, Flags.REMOTE)) {
            dlog.error(iExpr.pos, DiagnosticCode.INVALID_ACTION_INVOCATION_SYNTAX, iExpr.name.value);
        }
        if (Symbols.isFlagOn(funcSymbol.flags, Flags.RESOURCE)) {
            dlog.error(iExpr.pos, DiagnosticCode.INVALID_RESOURCE_FUNCTION_INVOCATION);
        }
        checkInvocationParamAndReturnType(iExpr);
    }

    // Here, an action invocation can be either of the following two forms:
    // - foo->bar();
    // - start foo.bar(); or start foo->bar()
    private void checkActionInvocation(BLangInvocation.BLangActionInvocation aInv, BObjectType expType) {
        BLangVariableReference varRef = (BLangVariableReference) aInv.expr;

        if (((varRef.symbol.tag & SymTag.ENDPOINT) != SymTag.ENDPOINT) && !aInv.async) {
            dlog.error(aInv.pos, DiagnosticCode.INVALID_ACTION_INVOCATION, varRef.type);
            this.resultType = symTable.semanticError;
            return;
        }

        BVarSymbol epSymbol = (BVarSymbol) varRef.symbol;

        Name remoteMethodQName = names
                .fromString(Symbols.getAttachedFuncSymbolName(expType.tsymbol.name.value, aInv.name.value));
        Name actionName = names.fromIdNode(aInv.name);
        BSymbol remoteFuncSymbol = symResolver
                .lookupMemberSymbol(aInv.pos, ((BObjectTypeSymbol) epSymbol.type.tsymbol).methodScope, env,
                                    remoteMethodQName, SymTag.FUNCTION);

        if (remoteFuncSymbol == symTable.notFoundSymbol && !checkLangLibMethodInvocationExpr(aInv, expType)) {
            dlog.error(aInv.name.pos, DiagnosticCode.UNDEFINED_METHOD_IN_OBJECT, aInv.name.value, expType);
            resultType = symTable.semanticError;
            return;
        }

        if (!Symbols.isFlagOn(remoteFuncSymbol.flags, Flags.REMOTE) && aInv.remoteMethodCall) {
            dlog.error(aInv.pos, DiagnosticCode.INVALID_METHOD_INVOCATION_SYNTAX, actionName);
            this.resultType = symTable.semanticError;
            return;
        }

        aInv.symbol = remoteFuncSymbol;
        checkInvocationParamAndReturnType(aInv);
    }

    private boolean checkLangLibMethodInvocationExpr(BLangInvocation iExpr, BType bType) {

        Name funcName = names.fromString(iExpr.name.value);
        BSymbol funcSymbol = symResolver.lookupLangLibMethod(bType, funcName);

        if (funcSymbol == symTable.notFoundSymbol) {
            return false;
        }

        iExpr.symbol = funcSymbol;
        iExpr.langLibInvocation = true;
        SymbolEnv enclEnv = this.env;
        this.env = SymbolEnv.createInvocationEnv(iExpr, this.env);
        if (iExpr.argExprs.isEmpty() || !iExpr.argExprs.get(0).equals(iExpr.expr)) {
            iExpr.argExprs.add(0, iExpr.expr);
        }
        checkInvocationParamAndReturnType(iExpr);
        this.env = enclEnv;

        return true;
    }

    private void checkInvocationParamAndReturnType(BLangInvocation iExpr) {
        BType actualType = checkInvocationParam(iExpr);
        resultType = types.checkType(iExpr, actualType, this.expType);
    }

    private BType checkInvocationParam(BLangInvocation iExpr) {
        if (iExpr.symbol.type.tag != TypeTags.INVOKABLE) {
            dlog.error(iExpr.pos, DiagnosticCode.INVALID_FUNCTION_INVOCATION, iExpr.symbol.type);
            return symTable.noType;
        }

        List<BType> paramTypes = ((BInvokableType) iExpr.symbol.type).getParameterTypes();
        Map<String, BVarSymbol> params = new HashMap<>();
        for (BVarSymbol a : ((BInvokableSymbol) iExpr.symbol).params) {
            if (!a.name.equals(Names.EMPTY)) {
                params.put(a.name.getValue(), a);
            }
        }

        int parameterCount = paramTypes.size();
        iExpr.requiredArgs = new ArrayList<>();

        // Split the different argument types: required args, named args and rest args
        int i = 0;
        BLangExpression vararg = null;
        boolean foundNamedArg = false;
        for (BLangExpression expr : iExpr.argExprs) {
            switch (expr.getKind()) {
                case NAMED_ARGS_EXPR:
                    BVarSymbol varSymbol = params.get(((BLangNamedArgsExpression) expr).name.value);
                    if (!env.enclPkg.packageID.equals(iExpr.symbol.pkgID)
                            && (varSymbol != null && !Symbols.isFlagOn(varSymbol.flags, Flags.PUBLIC))) {
                        // can not provide a named arg, if the arg is not public and the caller is not from same package
                        dlog.error(expr.pos, DiagnosticCode.NON_PUBLIC_ARG_ACCESSED_WITH_NAMED_ARG,
                                   ((BLangNamedArgsExpression) expr).name.value, iExpr.toString());
                    }
                    foundNamedArg = true;
                    if (i < parameterCount) {
                        iExpr.requiredArgs.add(expr);
                    } else {
                        // can not provide a rest parameters as named args
                        dlog.error(expr.pos, DiagnosticCode.TOO_MANY_ARGS_FUNC_CALL, iExpr.name.value);
                    }
                    i++;
                    break;
                case REST_ARGS_EXPR:
                    if (foundNamedArg) {
                        dlog.error(expr.pos, DiagnosticCode.REST_ARG_DEFINED_AFTER_NAMED_ARG);
                        continue;
                    }
                    vararg = expr;
                    break;
                default: // positional args
                    if (foundNamedArg) {
                        dlog.error(expr.pos, DiagnosticCode.POSITIONAL_ARG_DEFINED_AFTER_NAMED_ARG);
                    }
                    if (i < parameterCount) {
                        iExpr.requiredArgs.add(expr);
                    } else {
                        iExpr.restArgs.add(expr);
                    }
                    i++;
                    break;
            }
        }

        return checkInvocationArgs(iExpr, paramTypes, vararg);
    }

    private BType checkInvocationArgs(BLangInvocation iExpr, List<BType> paramTypes, BLangExpression vararg) {
        BInvokableSymbol invokableSymbol = (BInvokableSymbol) iExpr.symbol;
        BInvokableType bInvokableType = (BInvokableType) invokableSymbol.type;
        BInvokableTypeSymbol invokableTypeSymbol = (BInvokableTypeSymbol) bInvokableType.tsymbol;
        List<BVarSymbol> nonRestParams = new ArrayList<>(invokableTypeSymbol.params);

        List<BLangExpression> nonRestArgs = iExpr.requiredArgs;
        List<BVarSymbol> valueProvidedParams = new ArrayList<>();

        List<BVarSymbol> requiredParams = new ArrayList<>();

        for (BVarSymbol nonRestParam : nonRestParams) {
            if (nonRestParam.defaultableParam) {
                continue;
            }

            requiredParams.add(nonRestParam);
        }

        int i = 0;
        for (; i < nonRestArgs.size(); i++) {
            BLangExpression arg = nonRestArgs.get(i);
            BType expectedType = paramTypes.get(i);

            // Special case handling for the first param because for parameterized invocations, we have added the
            // value on which the function is invoked as the first param of the function call. If we run checkExpr()
            // on it, it will recursively add the first param to argExprs again, resulting in a too many args in
            // function call error.
            if (i == 0 && arg.typeChecked && iExpr.expr != null && iExpr.expr == arg) {
                types.checkType(arg.pos, arg.type, expectedType, DiagnosticCode.INCOMPATIBLE_TYPES);
                types.setImplicitCastExpr(arg, arg.type, expectedType);
            }

            if (arg.getKind() != NodeKind.NAMED_ARGS_EXPR) {
                // if arg is positional, corresponding parameter in the same position should be of same type.
                if (i < nonRestParams.size()) {
                    BVarSymbol param = nonRestParams.get(i);
                    checkTypeParamExpr(arg, this.env, param.type, iExpr.langLibInvocation);
                    valueProvidedParams.add(param);
                    requiredParams.remove(param);
                    continue;
                }
                // Arg count > required + defaultable param count.
                break;
            }

            if (arg.getKind() == NodeKind.NAMED_ARGS_EXPR) {
                // if arg is named, function should have a parameter with this name.
                BLangIdentifier argName = ((NamedArgNode) arg).getName();
                BVarSymbol varSym = null;

                for (BVarSymbol nonRestParam : nonRestParams) {
                    if (nonRestParam.getName().value.equals(argName.value)) {
                        varSym = nonRestParam;
                    }
                }

                if (varSym == null) {
                    dlog.error(arg.pos, DiagnosticCode.UNDEFINED_PARAMETER, argName);
                    break;
                }
                requiredParams.remove(varSym);
                if (valueProvidedParams.contains(varSym)) {
                    dlog.error(arg.pos, DiagnosticCode.DUPLICATE_NAMED_ARGS, varSym.name.value);
                    continue;
                }
                checkTypeParamExpr(arg, this.env, varSym.type, iExpr.langLibInvocation);
                valueProvidedParams.add(varSym);
            }
        }

        BVarSymbol restParam = invokableTypeSymbol.restParam;

        boolean errored = false;

        if (!requiredParams.isEmpty() && vararg == null) {
            // Log errors if any required parameters are not given as positional/named args and there is
            // no vararg either.
            for (BVarSymbol requiredParam : requiredParams) {
                dlog.error(iExpr.pos, DiagnosticCode.MISSING_REQUIRED_PARAMETER, requiredParam.name,
                           iExpr.name.value);
            }
            errored = true;
        }

        if (restParam == null &&
                (!iExpr.restArgs.isEmpty() ||
                         (vararg != null && valueProvidedParams.size() == nonRestParams.size()))) {
            dlog.error(iExpr.pos, DiagnosticCode.TOO_MANY_ARGS_FUNC_CALL, iExpr.name.value);
            errored = true;
        }

        if (errored) {
            return symTable.semanticError;
        }

        BType restType = restParam == null ? null : restParam.type;

        if (nonRestArgs.size() < nonRestParams.size() && vararg != null) {
            // We only reach here if there are no named args and there is a vararg, and part of the non-rest params
            // are provided via the vararg.
            // Create a new tuple type as the expected rest param type with expected required/defaultable param types
            // as members.
            List<BType> tupleMemberTypes = new ArrayList<>();
            BType tupleRestType = null;

            for (int j = nonRestArgs.size(); j < nonRestParams.size(); j++) {
                tupleMemberTypes.add(paramTypes.get(j));
            }

            if (restType != null) {
                if (restType.tag == TypeTags.ARRAY) {
                    tupleRestType = ((BArrayType) restType).eType;
                } else if (restType.tag == TypeTags.TUPLE) {
                    BTupleType restTupleType = (BTupleType) restType;
                    tupleMemberTypes.addAll(restTupleType.tupleTypes);
                    if (restTupleType.restType != null) {
                        tupleRestType = restTupleType.restType;
                    }
                }
            }

            BTupleType tupleType = new BTupleType(tupleMemberTypes);
            tupleType.restType = tupleRestType;
            restType = tupleType;
        }

        // Check whether the expected param count and the actual args counts are matching.
        if (restType == null && (vararg != null || !iExpr.restArgs.isEmpty())) {
            dlog.error(iExpr.pos, DiagnosticCode.TOO_MANY_ARGS_FUNC_CALL, iExpr.name.value);
            return symTable.semanticError;
        }

        if (vararg != null && !iExpr.restArgs.isEmpty()) {
            // We reach here if args are provided for the rest param as both individual rest args and a vararg.
            // Thus, the rest param type is the original rest param type which is an array type.
            BType elementType = ((BArrayType) restType).eType;

            for (BLangExpression restArg : iExpr.restArgs) {
                checkTypeParamExpr(restArg, this.env, elementType, true);
            }

            checkTypeParamExpr(vararg, this.env, restType, iExpr.langLibInvocation);
            iExpr.restArgs.add(vararg);
        } else if (vararg != null) {
            checkTypeParamExpr(vararg, this.env, restType, iExpr.langLibInvocation);
            iExpr.restArgs.add(vararg);
        } else if (!iExpr.restArgs.isEmpty()) {
            if (restType.tag == TypeTags.ARRAY) {
                BType elementType = ((BArrayType) restType).eType;
                for (BLangExpression restArg : iExpr.restArgs) {
                    checkTypeParamExpr(restArg, this.env, elementType, true);
                }
            } else {
                BTupleType tupleType = (BTupleType) restType;
                List<BType> tupleMemberTypes = tupleType.tupleTypes;
                BType tupleRestType = tupleType.restType;

                int tupleMemCount = tupleMemberTypes.size();

                for (int j = 0; j < iExpr.restArgs.size(); j++) {
                    BLangExpression restArg = iExpr.restArgs.get(j);
                    BType memType = j < tupleMemCount ? tupleMemberTypes.get(j) : tupleRestType;
                    checkTypeParamExpr(restArg, this.env, memType, true);
                }
            }
        }

        BType retType = typeParamAnalyzer.getReturnTypeParams(env, bInvokableType.getReturnType());

        if (iExpr instanceof ActionNode && ((BLangInvocation.BLangActionInvocation) iExpr).async) {
            return this.generateFutureType(invokableSymbol, retType);
        } else {
            return retType;
        }
    }

    private BFutureType generateFutureType(BInvokableSymbol invocableSymbol, BType retType) {

        boolean isWorkerStart = invocableSymbol.name.value.startsWith(WORKER_LAMBDA_VAR_PREFIX);
        return new BFutureType(TypeTags.FUTURE, retType, null, isWorkerStart);
    }

    private void checkTypeParamExpr(BLangExpression arg, SymbolEnv env, BType expectedType,
                                    boolean inferTypeForNumericLiteral) {
        checkTypeParamExpr(arg.pos, arg, env, expectedType, inferTypeForNumericLiteral);
    }

    private void checkTypeParamExpr(DiagnosticPos pos, BLangExpression arg, SymbolEnv env, BType expectedType,
                                    boolean inferTypeForNumericLiteral) {

        if (typeParamAnalyzer.notRequireTypeParams(env)) {
            checkExpr(arg, env, expectedType);
            return;
        }
        if (requireTypeInference(arg, inferTypeForNumericLiteral)) {
            // Need to infer the type. Calculate matching bound type, with no type.
            BType expType = typeParamAnalyzer.getMatchingBoundType(expectedType, env);
            BType inferredType = checkExpr(arg, env, expType);
            typeParamAnalyzer.checkForTypeParamsInArg(pos, inferredType, this.env, expectedType);
            return;
        }
        checkExpr(arg, env, expectedType);
        typeParamAnalyzer.checkForTypeParamsInArg(pos, arg.type, this.env, expectedType);
    }

    private boolean requireTypeInference(BLangExpression expr, boolean inferTypeForNumericLiteral) {

        switch (expr.getKind()) {
            case GROUP_EXPR:
                return requireTypeInference(((BLangGroupExpr) expr).expression, inferTypeForNumericLiteral);
            case ARROW_EXPR:
            case LIST_CONSTRUCTOR_EXPR:
            case RECORD_LITERAL_EXPR:
                return true;
            case NUMERIC_LITERAL:
                return inferTypeForNumericLiteral;
            default:
                return false;
        }
    }

    private BType checkMappingField(RecordLiteralNode.RecordField field, BType mappingType) {
        BType fieldType = symTable.semanticError;
        boolean keyValueField = field.isKeyValueField();
        boolean spreadOpField = field.getKind() == NodeKind.RECORD_LITERAL_SPREAD_OP;

        BLangExpression valueExpr = null;

        if (keyValueField) {
            valueExpr = ((BLangRecordKeyValueField) field).valueExpr;
        } else if (!spreadOpField) {
            valueExpr = (BLangRecordLiteral.BLangRecordVarNameField) field;
        }

        switch (mappingType.tag) {
            case TypeTags.RECORD:
                if (keyValueField) {
                    BLangRecordKey key = ((BLangRecordKeyValueField) field).key;
                    fieldType = checkRecordLiteralKeyExpr(key.expr, key.computedKey, (BRecordType) mappingType);
                } else if (spreadOpField) {
                    BLangExpression spreadExpr = ((BLangRecordLiteral.BLangRecordSpreadOperatorField) field).expr;
                    checkExpr(spreadExpr, this.env);

                    BType spreadExprType = spreadExpr.type;
                    if (spreadExprType.tag == TypeTags.MAP) {
                        return types.checkType(spreadExpr.pos, ((BMapType) spreadExprType).constraint,
                                               getAllFieldType((BRecordType) mappingType),
                                               DiagnosticCode.INCOMPATIBLE_TYPES);
                    }

                    if (spreadExprType.tag != TypeTags.RECORD) {
                        dlog.error(spreadExpr.pos, DiagnosticCode.INCOMPATIBLE_TYPES_SPREAD_OP,
                                   spreadExprType);
                        return symTable.semanticError;
                    }

                    boolean errored = false;
                    for (BField bField : ((BRecordType) spreadExprType).getFields()) {
                        BType specFieldType = bField.type;
                        BType expectedFieldType = checkRecordLiteralKeyByName(spreadExpr.pos, this.env, bField.name,
                                                                   (BRecordType) mappingType);
                        if (expectedFieldType != symTable.semanticError &&
                                !types.isAssignable(specFieldType, expectedFieldType)) {
                            dlog.error(spreadExpr.pos, DiagnosticCode.INCOMPATIBLE_TYPES_FIELD,
                                       expectedFieldType, bField.name, specFieldType);
                            if (!errored) {
                                errored = true;
                            }
                        }
                    }
                    return errored ? symTable.semanticError : symTable.noType;
                } else {
                    fieldType = checkRecordLiteralKeyExpr((BLangRecordLiteral.BLangRecordVarNameField) field, false,
                                                          (BRecordType) mappingType);
                }
                break;
            case TypeTags.MAP:
                if (spreadOpField) {
                    BLangExpression spreadExp = ((BLangRecordLiteral.BLangRecordSpreadOperatorField) field).expr;
                    BType spreadOpType = checkExpr(spreadExp, this.env);
                    BType spreadOpMemberType;

                    switch (spreadOpType.tag) {
                        case TypeTags.RECORD:
                            List<BType> types = new ArrayList<>();
                            BRecordType recordType = (BRecordType) spreadOpType;

                            for (BField recField : recordType.fields) {
                                types.add(recField.type);
                            }

                            if (!recordType.sealed) {
                                types.add(recordType.restFieldType);
                            }

                            spreadOpMemberType = getRepresentativeBroadType(types);
                            break;
                        case TypeTags.MAP:
                            spreadOpMemberType = ((BMapType) spreadOpType).constraint;
                            break;
                        default:
                            dlog.error(spreadExp.pos, DiagnosticCode.INCOMPATIBLE_TYPES_SPREAD_OP,
                                       spreadOpType);
                            return symTable.semanticError;
                    }

                    return types.checkType(spreadExp.pos, spreadOpMemberType, ((BMapType) mappingType).constraint,
                                           DiagnosticCode.INCOMPATIBLE_TYPES);
                }

                boolean validMapKey;
                if (keyValueField) {
                    BLangRecordKey key = ((BLangRecordKeyValueField) field).key;
                    validMapKey = checkValidJsonOrMapLiteralKeyExpr(key.expr, key.computedKey);
                } else {
                    validMapKey = checkValidJsonOrMapLiteralKeyExpr((BLangRecordLiteral.BLangRecordVarNameField) field,
                                                                    false);
                }

                fieldType = validMapKey ? ((BMapType) mappingType).constraint : symTable.semanticError;
                break;
        }


        if (spreadOpField) {
            // If we reach this point for a spread operator it is due to the mapping type being a semantic error.
            // In such a scenario, valueExpr would be null here, and fieldType would be symTable.semanticError.
            // We set the spread op expression as the valueExpr here, to check it against symTable.semanticError.
            valueExpr = ((BLangRecordLiteral.BLangRecordSpreadOperatorField) field).expr;
        }

        BLangExpression exprToCheck = valueExpr;
        if (this.nonErrorLoggingCheck) {
            valueExpr.cloneAttempt++;
            exprToCheck = nodeCloner.clone(valueExpr);
        } else {
            ((BLangNode) field).type = fieldType;
        }

        return checkExpr(exprToCheck, this.env, fieldType);
    }

    private BType checkRecordLiteralKeyExpr(BLangExpression keyExpr, boolean computedKey, BRecordType recordType) {
        Name fieldName;

        if (computedKey) {
            checkExpr(keyExpr, this.env, symTable.stringType);

            if (keyExpr.type == symTable.semanticError) {
                return symTable.semanticError;
            }

            LinkedHashSet<BType> fieldTypes = recordType.fields.stream()
                    .map(field -> field.type)
                    .collect(Collectors.toCollection(LinkedHashSet::new));

            if (recordType.restFieldType.tag != TypeTags.NONE) {
                fieldTypes.add(recordType.restFieldType);
            }

            return BUnionType.create(null, fieldTypes);
        } else if (keyExpr.getKind() == NodeKind.SIMPLE_VARIABLE_REF) {
            BLangSimpleVarRef varRef = (BLangSimpleVarRef) keyExpr;
            fieldName = names.fromIdNode(varRef.variableName);
        } else if (keyExpr.getKind() == NodeKind.LITERAL && ((BLangLiteral) keyExpr).type.tag == TypeTags.STRING) {
            fieldName = names.fromString((String) ((BLangLiteral) keyExpr).value);
        } else {
            dlog.error(keyExpr.pos, DiagnosticCode.INVALID_RECORD_LITERAL_KEY);
            return symTable.semanticError;
        }

        // Check whether the struct field exists
        return checkRecordLiteralKeyByName(keyExpr.pos, this.env, fieldName, recordType);
    }

    private BType checkRecordLiteralKeyByName(DiagnosticPos pos, SymbolEnv env, Name key, BRecordType recordType) {
        BSymbol fieldSymbol = symResolver.resolveStructField(pos, env, key, recordType.tsymbol);
        if (fieldSymbol != symTable.notFoundSymbol) {
            return fieldSymbol.type;
        }

        if (recordType.sealed) {
            dlog.error(pos, DiagnosticCode.UNDEFINED_STRUCTURE_FIELD_WITH_TYPE, key,
                       recordType.tsymbol.type.getKind().typeName(), recordType);
            return symTable.semanticError;
        }

        return recordType.restFieldType;
    }

    private BType getAllFieldType(BRecordType recordType) {
        LinkedHashSet<BType> possibleTypes = new LinkedHashSet<>();

        for (BField field : recordType.fields) {
            possibleTypes.add(field.type);
        }

        BType restFieldType = recordType.restFieldType;

        if (restFieldType != null && restFieldType != symTable.noType) {
            possibleTypes.add(restFieldType);
        }

        return BUnionType.create(null, possibleTypes);
    }

    private boolean checkValidJsonOrMapLiteralKeyExpr(BLangExpression keyExpr, boolean computedKey) {
        if (computedKey) {
            checkExpr(keyExpr, this.env, symTable.stringType);

            if (keyExpr.type == symTable.semanticError) {
                return false;
            }
            return true;
        } else if (keyExpr.getKind() == NodeKind.SIMPLE_VARIABLE_REF ||
                (keyExpr.getKind() == NodeKind.LITERAL && ((BLangLiteral) keyExpr).type.tag == TypeTags.STRING)) {
            return true;
        }
        dlog.error(keyExpr.pos, DiagnosticCode.INVALID_RECORD_LITERAL_KEY);
        return false;
    }

    private BType addNilForNillableIndexBasedAccess(BType actualType) {
        // index based map/record access always returns a nil-able type for optional/rest fields.
        if (actualType.isNullable()) {
            return actualType;
        }

        return BUnionType.create(null, actualType, symTable.nilType);
    }

    private BType checkRecordRequiredFieldAccess(BLangVariableReference varReferExpr, Name fieldName,
                                                 BRecordType recordType) {
        BSymbol fieldSymbol = symResolver.resolveStructField(varReferExpr.pos, this.env, fieldName, recordType.tsymbol);

        if (fieldSymbol == symTable.notFoundSymbol || Symbols.isOptional(fieldSymbol)) {
            return symTable.semanticError;
        }

        // Set the field symbol to use during the code generation phase.
        varReferExpr.symbol = fieldSymbol;
        return fieldSymbol.type;
    }

    private BType checkRecordOptionalFieldAccess(BLangVariableReference varReferExpr, Name fieldName,
                                                 BRecordType recordType) {
        BSymbol fieldSymbol = symResolver.resolveStructField(varReferExpr.pos, this.env, fieldName, recordType.tsymbol);

        if (fieldSymbol == symTable.notFoundSymbol || !Symbols.isOptional(fieldSymbol)) {
            return symTable.semanticError;
        }

        // Set the field symbol to use during the code generation phase.
        varReferExpr.symbol = fieldSymbol;
        return fieldSymbol.type;
    }

    private BType checkRecordRestFieldAccess(BLangVariableReference varReferExpr, Name fieldName,
                                             BRecordType recordType) {
        BSymbol fieldSymbol = symResolver.resolveStructField(varReferExpr.pos, this.env, fieldName, recordType.tsymbol);

        if (fieldSymbol != symTable.notFoundSymbol) {
            // The field should not exist as a required or optional field.
            return symTable.semanticError;
        }

        if (recordType.sealed) {
            return symTable.semanticError;
        }

        return recordType.restFieldType;
    }

    private BType checkObjectFieldAccess(BLangFieldBasedAccess bLangFieldBasedAccess,
                                         Name fieldName, BObjectType objectType) {
        BSymbol fieldSymbol = symResolver.resolveStructField(bLangFieldBasedAccess.pos,
                this.env, fieldName, objectType.tsymbol);

        if (fieldSymbol != symTable.notFoundSymbol) {
            // Setting the field symbol. This is used during the code generation phase
            bLangFieldBasedAccess.symbol = fieldSymbol;
            return fieldSymbol.type;
        }

        // check if it is an attached function pointer call
        Name objFuncName = names.fromString(Symbols.getAttachedFuncSymbolName(objectType.tsymbol.name.value,
                fieldName.value));
        fieldSymbol = symResolver.resolveObjectField(bLangFieldBasedAccess.pos, env, objFuncName, objectType.tsymbol);

        if (fieldSymbol == symTable.notFoundSymbol) {
            dlog.error(bLangFieldBasedAccess.field.pos,
                       DiagnosticCode.UNDEFINED_STRUCTURE_FIELD_WITH_TYPE, fieldName,
                       objectType.tsymbol.type.getKind().typeName(), objectType.tsymbol);
            return symTable.semanticError;
        }

        // Setting the field symbol. This is used during the code generation phase
        bLangFieldBasedAccess.symbol = fieldSymbol;
        return fieldSymbol.type;
    }

    private BType checkTupleFieldType(BType tupleType, int indexValue) {
        BTupleType bTupleType = (BTupleType) tupleType;
        if (bTupleType.tupleTypes.size() <= indexValue && bTupleType.restType != null) {
            return bTupleType.restType;
        } else if (indexValue < 0 || bTupleType.tupleTypes.size() <= indexValue) {
            return symTable.semanticError;
        }
        return bTupleType.tupleTypes.get(indexValue);
    }

    private void validateTags(BLangXMLElementLiteral bLangXMLElementLiteral, SymbolEnv xmlElementEnv) {
        // check type for start and end tags
        BLangExpression startTagName = bLangXMLElementLiteral.startTagName;
        checkExpr(startTagName, xmlElementEnv, symTable.stringType);
        BLangExpression endTagName = bLangXMLElementLiteral.endTagName;
        if (endTagName == null) {
            return;
        }

        checkExpr(endTagName, xmlElementEnv, symTable.stringType);
        if (startTagName.getKind() == NodeKind.XML_QNAME && endTagName.getKind() == NodeKind.XML_QNAME &&
                startTagName.equals(endTagName)) {
            return;
        }

        if (startTagName.getKind() != NodeKind.XML_QNAME && endTagName.getKind() != NodeKind.XML_QNAME) {
            return;
        }

        dlog.error(bLangXMLElementLiteral.pos, DiagnosticCode.XML_TAGS_MISMATCH);
    }

    private void checkStringTemplateExprs(List<BLangExpression> exprs, boolean allowXml) {
        for (BLangExpression expr : exprs) {
            checkExpr(expr, env);

            BType type = expr.type;

            if (type == symTable.semanticError) {
                continue;
            }

            if (type.tag >= TypeTags.JSON) {
                if (allowXml) {
                    if (type.tag != TypeTags.XML) {
                        dlog.error(expr.pos, DiagnosticCode.INCOMPATIBLE_TYPES,
                                   BUnionType.create(null, symTable.intType, symTable.floatType,
                                                                    symTable.decimalType, symTable.stringType,
                                                                    symTable.booleanType, symTable.xmlType), type);
                    }
                    continue;
                }

                dlog.error(expr.pos, DiagnosticCode.INCOMPATIBLE_TYPES,
                           BUnionType.create(null, symTable.intType, symTable.floatType,
                                                            symTable.decimalType, symTable.stringType,
                                                            symTable.booleanType), type);
            }
        }
    }

    /**
     * Concatenate the consecutive text type nodes, and get the reduced set of children.
     *
     * @param exprs         Child nodes
     * @param xmlElementEnv
     * @return Reduced set of children
     */
    private List<BLangExpression> concatSimilarKindXMLNodes(List<BLangExpression> exprs, SymbolEnv xmlElementEnv) {
        List<BLangExpression> newChildren = new ArrayList<>();
        List<BLangExpression> tempConcatExpressions = new ArrayList<>();

        for (BLangExpression expr : exprs) {
            BType exprType = checkExpr(expr, xmlElementEnv);
            if (TypeTags.isXMLTypeTag(exprType.tag)) {
                if (!tempConcatExpressions.isEmpty()) {
                    newChildren.add(getXMLTextLiteral(tempConcatExpressions));
                    tempConcatExpressions = new ArrayList<>();
                }
                newChildren.add(expr);
                continue;
            }

            BType type = expr.type;
            if (type.tag >= TypeTags.JSON) {
                if (type != symTable.semanticError && !TypeTags.isXMLTypeTag(type.tag)) {
                    dlog.error(expr.pos, DiagnosticCode.INCOMPATIBLE_TYPES,
                               BUnionType.create(null, symTable.intType, symTable.floatType,
                                                                symTable.decimalType, symTable.stringType,
                                                                symTable.booleanType, symTable.xmlType), type);
                }
                continue;
            }

            tempConcatExpressions.add(expr);
        }

        // Add remaining concatenated text nodes as children
        if (!tempConcatExpressions.isEmpty()) {
            newChildren.add(getXMLTextLiteral(tempConcatExpressions));
        }

        return newChildren;
    }

    private BLangExpression getXMLTextLiteral(List<BLangExpression> exprs) {
        BLangXMLTextLiteral xmlTextLiteral = (BLangXMLTextLiteral) TreeBuilder.createXMLTextLiteralNode();
        xmlTextLiteral.textFragments = exprs;
        xmlTextLiteral.pos = exprs.get(0).pos;
        xmlTextLiteral.type = symTable.xmlType;
        return xmlTextLiteral;
    }

    private BType getTypeOfExprInFieldAccess(BLangExpression expr) {
        checkExpr(expr, this.env, symTable.noType);
        return expr.type;
    }

    private BType getAccessExprFinalType(BLangAccessExpression accessExpr, BType actualType) {

        // Cache the actual type of the field. This will be used in desuagr phase to create safe navigation.
        accessExpr.originalType = actualType;

        BUnionType unionType = BUnionType.create(null, actualType);

        if (returnsNull(accessExpr)) {
            unionType.add(symTable.nilType);
        }

        BType parentType = accessExpr.expr.type;
        if (accessExpr.errorSafeNavigation
                && (parentType.tag == TypeTags.SEMANTIC_ERROR || (parentType.tag == TypeTags.UNION
                && ((BUnionType) parentType).getMemberTypes().contains(symTable.errorType)))) {
            unionType.add(symTable.errorType);
        }

        // If there's only one member, and the one an only member is:
        //    a) nilType OR
        //    b) not-nullable
        // then return that only member, as the return type.
        if (unionType.getMemberTypes().size() == 1) {
            return unionType.getMemberTypes().toArray(new BType[0])[0];
        }

        return unionType;
    }

    private boolean returnsNull(BLangAccessExpression accessExpr) {
        BType parentType = accessExpr.expr.type;
        if (parentType.isNullable() && parentType.tag != TypeTags.JSON) {
            return true;
        }

        // Check whether this is a map access by index. If not, null is not a possible return type.
        if (parentType.tag != TypeTags.MAP) {
            return false;
        }

        // A map access with index, returns nullable type
        if (accessExpr.getKind() == NodeKind.INDEX_BASED_ACCESS_EXPR && accessExpr.expr.type.tag == TypeTags.MAP) {
            BType constraintType = ((BMapType) accessExpr.expr.type).constraint;

            // JSON and any is special cased here, since those are two union types, with null within them.
            // Therefore return 'type' will not include null.
            return constraintType != null && constraintType.tag != TypeTags.ANY && constraintType.tag != TypeTags.JSON;
        }

        return false;
    }

    private BType checkObjectFieldAccessExpr(BLangFieldBasedAccess fieldAccessExpr, BType varRefType, Name fieldName) {
        if (varRefType.tag == TypeTags.OBJECT) {
            return checkObjectFieldAccess(fieldAccessExpr, fieldName, (BObjectType) varRefType);
        }

        // If the type is not an object, it needs to be a union of objects.
        // Resultant field type is calculated here.
        Set<BType> memberTypes = ((BUnionType) varRefType).getMemberTypes();

        LinkedHashSet<BType> fieldTypeMembers = new LinkedHashSet<>();

        for (BType memType : memberTypes) {
            BType individualFieldType = checkObjectFieldAccess(fieldAccessExpr, fieldName, (BObjectType) memType);

            if (individualFieldType == symTable.semanticError) {
                return individualFieldType;
            }

            fieldTypeMembers.add(individualFieldType);
        }

        if (fieldTypeMembers.size() == 1) {
            return fieldTypeMembers.iterator().next();
        }

        return BUnionType.create(null, fieldTypeMembers);
    }

    private BType checkRecordFieldAccessExpr(BLangFieldBasedAccess fieldAccessExpr, BType varRefType, Name fieldName) {
        if (varRefType.tag == TypeTags.RECORD) {
            return checkRecordRequiredFieldAccess(fieldAccessExpr, fieldName, (BRecordType) varRefType);
        }

        // If the type is not an record, it needs to be a union of records.
        // Resultant field type is calculated here.
        Set<BType> memberTypes = ((BUnionType) varRefType).getMemberTypes();

        LinkedHashSet<BType> fieldTypeMembers = new LinkedHashSet<>();

        for (BType memType : memberTypes) {
            BType individualFieldType = checkRecordFieldAccessExpr(fieldAccessExpr, memType, fieldName);

            if (individualFieldType == symTable.semanticError) {
                return individualFieldType;
            }

            fieldTypeMembers.add(individualFieldType);
        }

        if (fieldTypeMembers.size() == 1) {
            return fieldTypeMembers.iterator().next();
        }

        return BUnionType.create(null, fieldTypeMembers);
    }

    private BType checkRecordFieldAccessLhsExpr(BLangFieldBasedAccess fieldAccessExpr, BType varRefType,
                                                Name fieldName) {
        if (varRefType.tag == TypeTags.RECORD) {
            BType fieldType = checkRecordRequiredFieldAccess(fieldAccessExpr, fieldName, (BRecordType) varRefType);
            if (fieldType != symTable.semanticError) {
                return fieldType;
            }

            // For the LHS, the field could be optional.
            return checkRecordOptionalFieldAccess(fieldAccessExpr, fieldName, (BRecordType) varRefType);
        }

        // If the type is not an record, it needs to be a union of records.
        // Resultant field type is calculated here.
        Set<BType> memberTypes = ((BUnionType) varRefType).getMemberTypes();

        LinkedHashSet<BType> fieldTypeMembers = new LinkedHashSet<>();

        for (BType memType : memberTypes) {
            BType individualFieldType = checkRecordFieldAccessLhsExpr(fieldAccessExpr, memType, fieldName);

            if (individualFieldType == symTable.semanticError) {
                return symTable.semanticError;
            }

            fieldTypeMembers.add(individualFieldType);
        }

        if (fieldTypeMembers.size() == 1) {
            return fieldTypeMembers.iterator().next();
        }

        return BUnionType.create(null, fieldTypeMembers);
    }

    private BType checkOptionalRecordFieldAccessExpr(BLangFieldBasedAccess fieldAccessExpr, BType varRefType,
                                                     Name fieldName) {
        if (varRefType.tag == TypeTags.RECORD) {
            BType fieldType = checkRecordRequiredFieldAccess(fieldAccessExpr, fieldName, (BRecordType) varRefType);
            if (fieldType != symTable.semanticError) {
                return fieldType;
            }

            fieldType = checkRecordOptionalFieldAccess(fieldAccessExpr, fieldName, (BRecordType) varRefType);
            if (fieldType == symTable.semanticError) {
                return fieldType;
            }
            return BUnionType.create(null, fieldType, symTable.nilType);
        }

        // If the type is not an record, it needs to be a union of records.
        // Resultant field type is calculated here.
        Set<BType> memberTypes = ((BUnionType) varRefType).getMemberTypes();

        LinkedHashSet<BType> fieldTypeMembers = new LinkedHashSet<>();

        for (BType memType : memberTypes) {
            BType individualFieldType = checkOptionalRecordFieldAccessExpr(fieldAccessExpr, memType, fieldName);

            if (individualFieldType == symTable.semanticError) {
                continue;
            }

            fieldTypeMembers.add(individualFieldType);
        }

        if (fieldTypeMembers.isEmpty()) {
            return symTable.semanticError;
        }

        if (fieldTypeMembers.size() == 1) {
            return fieldTypeMembers.iterator().next();
        }

        return BUnionType.create(null, fieldTypeMembers);
    }

    private BType checkFieldAccessExpr(BLangFieldBasedAccess fieldAccessExpr, BType varRefType, Name fieldName) {
        BType actualType = symTable.semanticError;

        if (types.isSubTypeOfBaseType(varRefType, TypeTags.OBJECT)) {
            actualType = checkObjectFieldAccessExpr(fieldAccessExpr, varRefType, fieldName);
            fieldAccessExpr.originalType = actualType;
        } else if (types.isSubTypeOfBaseType(varRefType, TypeTags.RECORD)) {
            actualType = checkRecordFieldAccessExpr(fieldAccessExpr, varRefType, fieldName);

            if (actualType != symTable.semanticError) {
                fieldAccessExpr.originalType = actualType;
                return actualType;
            }

            if (!fieldAccessExpr.lhsVar) {
                dlog.error(fieldAccessExpr.pos,
                           DiagnosticCode.OPERATION_DOES_NOT_SUPPORT_FIELD_ACCESS_FOR_NON_REQUIRED_FIELD,
                           varRefType, fieldName);
                return actualType;
            }

            // If this is an LHS expression, check if there is a required and/ optional field by the specified field
            // name in all records.
            actualType = checkRecordFieldAccessLhsExpr(fieldAccessExpr, varRefType, fieldName);
            fieldAccessExpr.originalType = actualType;
            if (actualType == symTable.semanticError) {
                dlog.error(fieldAccessExpr.pos, DiagnosticCode.UNDEFINED_STRUCTURE_FIELD_WITH_TYPE,
                           fieldName, varRefType.tsymbol.type.getKind().typeName(), varRefType);
            }
        } else if (types.isLax(varRefType)) {
            if (fieldAccessExpr.lhsVar) {
                dlog.error(fieldAccessExpr.pos,
                           DiagnosticCode.OPERATION_DOES_NOT_SUPPORT_FIELD_ACCESS_FOR_ASSIGNMENT,
                           varRefType);
                return symTable.semanticError;
            }
            if (fieldAccessExpr.fieldKind == FieldKind.WITH_NS) {
                resolveXMLNamespace((BLangFieldBasedAccess.BLangNSPrefixedFieldBasedAccess) fieldAccessExpr);
            }
            BType laxFieldAccessType = getLaxFieldAccessType(varRefType);
            actualType = BUnionType.create(null, laxFieldAccessType, symTable.errorType);
            fieldAccessExpr.originalType = laxFieldAccessType;
        } else if (fieldAccessExpr.expr.getKind() == NodeKind.FIELD_BASED_ACCESS_EXPR &&
                hasLaxOriginalType(((BLangFieldBasedAccess) fieldAccessExpr.expr))) {
            BType laxFieldAccessType =
                    getLaxFieldAccessType(((BLangFieldBasedAccess) fieldAccessExpr.expr).originalType);
            if (fieldAccessExpr.fieldKind == FieldKind.WITH_NS) {
                resolveXMLNamespace((BLangFieldBasedAccess.BLangNSPrefixedFieldBasedAccess) fieldAccessExpr);
            }
            actualType = BUnionType.create(null, laxFieldAccessType, symTable.errorType);
            fieldAccessExpr.errorSafeNavigation = true;
            fieldAccessExpr.originalType = laxFieldAccessType;
        } else if (TypeTags.isXMLTypeTag(varRefType.tag)) {
            if (fieldAccessExpr.lhsVar) {
                dlog.error(fieldAccessExpr.pos, DiagnosticCode.CANNOT_UPDATE_XML_SEQUENCE);
            }
            // todo: field access on a xml value is not attribute access, return type should be string?
            // `_` is a special field that refer to the element name.
            actualType = symTable.xmlType;
            fieldAccessExpr.originalType = actualType;
        } else if (varRefType.tag != TypeTags.SEMANTIC_ERROR) {
            dlog.error(fieldAccessExpr.pos, DiagnosticCode.OPERATION_DOES_NOT_SUPPORT_FIELD_ACCESS,
                       varRefType);
        }

        return actualType;
    }

    private void resolveXMLNamespace(BLangFieldBasedAccess.BLangNSPrefixedFieldBasedAccess fieldAccessExpr) {
        BLangFieldBasedAccess.BLangNSPrefixedFieldBasedAccess nsPrefixedFieldAccess = fieldAccessExpr;
        String nsPrefix = nsPrefixedFieldAccess.nsPrefix.value;
        BSymbol nsSymbol = symResolver.lookupSymbolInPrefixSpace(env, names.fromString(nsPrefix));

        if (nsSymbol == symTable.notFoundSymbol) {
            dlog.error(nsPrefixedFieldAccess.nsPrefix.pos, DiagnosticCode.CANNOT_FIND_XML_NAMESPACE,
                    nsPrefixedFieldAccess.nsPrefix);
        } else if (nsSymbol.getKind() == SymbolKind.PACKAGE) {
            nsPrefixedFieldAccess.nsSymbol = (BXMLNSSymbol) findXMLNamespaceFromPackageConst(
                    nsPrefixedFieldAccess.field.value, nsPrefixedFieldAccess.nsPrefix.value,
                    (BPackageSymbol) nsSymbol, fieldAccessExpr.pos);
        } else {
            nsPrefixedFieldAccess.nsSymbol = (BXMLNSSymbol) nsSymbol;
        }
    }

    private boolean hasLaxOriginalType(BLangFieldBasedAccess fieldBasedAccess) {
        return fieldBasedAccess.originalType != null && types.isLax(fieldBasedAccess.originalType);
    }

    private BType getLaxFieldAccessType(BType exprType) {
        switch (exprType.tag) {
            case TypeTags.JSON:
                return symTable.jsonType;
            case TypeTags.XML:
            case TypeTags.XML_ELEMENT:
                return symTable.stringType;
            case TypeTags.MAP:
                return ((BMapType) exprType).constraint;
            case TypeTags.UNION:
                BUnionType unionType = (BUnionType) exprType;
                LinkedHashSet<BType> memberTypes = new LinkedHashSet<>();
                unionType.getMemberTypes().forEach(bType -> memberTypes.add(getLaxFieldAccessType(bType)));
                return memberTypes.size() == 1 ? memberTypes.iterator().next() : BUnionType.create(null, memberTypes);
        }
        return symTable.semanticError;
    }

    private BType checkOptionalFieldAccessExpr(BLangFieldBasedAccess fieldAccessExpr, BType varRefType,
                                               Name fieldName) {
        BType actualType = symTable.semanticError;

        boolean nillableExprType = false;
        BType effectiveType = varRefType;

        if (varRefType.tag == TypeTags.UNION) {
            Set<BType> memTypes = ((BUnionType) varRefType).getMemberTypes();

            if (memTypes.contains(symTable.nilType)) {
                LinkedHashSet<BType> nilRemovedSet = new LinkedHashSet<>();
                for (BType bType : memTypes) {
                    if (bType != symTable.nilType) {
                        nilRemovedSet.add(bType);
                    } else {
                        nillableExprType = true;
                    }
                }

                effectiveType = nilRemovedSet.size() == 1 ? nilRemovedSet.iterator().next() :
                        BUnionType.create(null, nilRemovedSet);
            }
        }

        if (types.isSubTypeOfBaseType(effectiveType, TypeTags.RECORD)) {
            actualType = checkOptionalRecordFieldAccessExpr(fieldAccessExpr, effectiveType, fieldName);
            if (actualType == symTable.semanticError) {
                dlog.error(fieldAccessExpr.pos,
                           DiagnosticCode.OPERATION_DOES_NOT_SUPPORT_OPTIONAL_FIELD_ACCESS_FOR_FIELD,
                           varRefType, fieldName);
            }
            fieldAccessExpr.nilSafeNavigation = nillableExprType;
            fieldAccessExpr.originalType = getSafeType(actualType, fieldAccessExpr);
        } else if (types.isLax(effectiveType)) {
            BType laxFieldAccessType = getLaxFieldAccessType(effectiveType);
            actualType = accessCouldResultInError(effectiveType) ?
                    BUnionType.create(null, laxFieldAccessType, symTable.errorType) : laxFieldAccessType;
            if (fieldAccessExpr.fieldKind == FieldKind.WITH_NS) {
                resolveXMLNamespace((BLangFieldBasedAccess.BLangNSPrefixedFieldBasedAccess) fieldAccessExpr);
            }
            fieldAccessExpr.originalType = laxFieldAccessType;
            fieldAccessExpr.nilSafeNavigation = true;
            nillableExprType = true;
        } else if (fieldAccessExpr.expr.getKind() == NodeKind.FIELD_BASED_ACCESS_EXPR &&
                hasLaxOriginalType(((BLangFieldBasedAccess) fieldAccessExpr.expr))) {
            BType laxFieldAccessType =
                    getLaxFieldAccessType(((BLangFieldBasedAccess) fieldAccessExpr.expr).originalType);
            actualType = accessCouldResultInError(effectiveType) ?
                    BUnionType.create(null, laxFieldAccessType, symTable.errorType) : laxFieldAccessType;
            if (fieldAccessExpr.fieldKind == FieldKind.WITH_NS) {
                resolveXMLNamespace((BLangFieldBasedAccess.BLangNSPrefixedFieldBasedAccess) fieldAccessExpr);
            }
            fieldAccessExpr.errorSafeNavigation = true;
            fieldAccessExpr.originalType = laxFieldAccessType;
            fieldAccessExpr.nilSafeNavigation = true;
            nillableExprType = true;
        } else if (varRefType.tag != TypeTags.SEMANTIC_ERROR) {
            dlog.error(fieldAccessExpr.pos,
                       DiagnosticCode.OPERATION_DOES_NOT_SUPPORT_OPTIONAL_FIELD_ACCESS, varRefType);
        }

        if (nillableExprType && actualType != symTable.semanticError && !actualType.isNullable()) {
            actualType = BUnionType.create(null, actualType, symTable.nilType);
        }

        return actualType;
    }

    private boolean accessCouldResultInError(BType type) {
        if (type.tag == TypeTags.JSON) {
            return true;
        }

        if (type.tag == TypeTags.MAP) {
            return false;
        }

        if (type.tag == TypeTags.XML) {
            return true;
        }

        if (type.tag == TypeTags.UNION) {
            return ((BUnionType) type).getMemberTypes().stream().anyMatch(this::accessCouldResultInError);
        } else {
            return false;
        }
    }

    private BType checkIndexAccessExpr(BLangIndexBasedAccess indexBasedAccessExpr) {
        BType varRefType = indexBasedAccessExpr.expr.type;

        boolean nillableExprType = false;

        if (varRefType.tag == TypeTags.UNION) {
            Set<BType> memTypes = ((BUnionType) varRefType).getMemberTypes();

            if (memTypes.contains(symTable.nilType)) {
                LinkedHashSet<BType> nilRemovedSet = new LinkedHashSet<>();
                for (BType bType : memTypes) {
                    if (bType != symTable.nilType) {
                        nilRemovedSet.add(bType);
                    } else {
                        nillableExprType = true;
                    }
                }

                if (nillableExprType) {
                    varRefType = nilRemovedSet.size() == 1 ? nilRemovedSet.iterator().next() :
                            BUnionType.create(null, nilRemovedSet);

                    if (!types.isSubTypeOfMapping(varRefType)) {
                        // Member access is allowed on optional types only with mappings.
                        dlog.error(indexBasedAccessExpr.pos,
                                   DiagnosticCode.OPERATION_DOES_NOT_SUPPORT_INDEXING,
                                   indexBasedAccessExpr.expr.type);
                        return symTable.semanticError;
                    }

                    if (indexBasedAccessExpr.lhsVar) {
                        dlog.error(indexBasedAccessExpr.pos,
                                   DiagnosticCode.OPERATION_DOES_NOT_SUPPORT_INDEX_ACCESS_FOR_ASSIGNMENT,
                                   indexBasedAccessExpr.expr.type);
                        return symTable.semanticError;
                    }
                }
            }
        }


        BLangExpression indexExpr = indexBasedAccessExpr.indexExpr;
        BType actualType = symTable.semanticError;

        if (types.isSubTypeOfMapping(varRefType)) {
            checkExpr(indexExpr, this.env, symTable.stringType);

            if (indexExpr.type == symTable.semanticError) {
                return symTable.semanticError;
            }

            actualType = checkMappingIndexBasedAccess(indexBasedAccessExpr, varRefType);

            if (actualType == symTable.semanticError) {
                if (indexExpr.type.tag == TypeTags.STRING && isConst(indexExpr)) {
                    String fieldName = getConstFieldName(indexExpr);
                    dlog.error(indexBasedAccessExpr.pos, DiagnosticCode.UNDEFINED_STRUCTURE_FIELD,
                               fieldName, indexBasedAccessExpr.expr.type);
                    return actualType;
                }

                dlog.error(indexExpr.pos, DiagnosticCode.INVALID_RECORD_INDEX_EXPR, indexExpr.type);
                return actualType;
            }

            indexBasedAccessExpr.nilSafeNavigation = nillableExprType;
            indexBasedAccessExpr.originalType = getSafeType(actualType, indexBasedAccessExpr);
        } else if (types.isSubTypeOfList(varRefType)) {
            checkExpr(indexExpr, this.env, symTable.intType);

            if (indexExpr.type == symTable.semanticError) {
                return symTable.semanticError;
            }

            actualType = checkListIndexBasedAccess(indexBasedAccessExpr, varRefType);
            indexBasedAccessExpr.originalType = actualType;

            if (actualType == symTable.semanticError) {
                if (indexExpr.type.tag == TypeTags.INT && isConst(indexExpr)) {
                    dlog.error(indexBasedAccessExpr.indexExpr.pos,
                               DiagnosticCode.LIST_INDEX_OUT_OF_RANGE, getConstIndex(indexExpr));
                    return actualType;
                }
                dlog.error(indexExpr.pos, DiagnosticCode.INVALID_LIST_INDEX_EXPR, indexExpr.type);
                return actualType;
            }
        } else if (types.isAssignable(varRefType, symTable.stringType)) {
            if (indexBasedAccessExpr.lhsVar) {
                dlog.error(indexBasedAccessExpr.pos,
                           DiagnosticCode.OPERATION_DOES_NOT_SUPPORT_INDEX_ACCESS_FOR_ASSIGNMENT,
                           indexBasedAccessExpr.expr.type);
                return symTable.semanticError;
            }

            checkExpr(indexExpr, this.env, symTable.intType);

            if (indexExpr.type == symTable.semanticError) {
                return symTable.semanticError;
            }

            indexBasedAccessExpr.originalType = symTable.stringType;
            actualType = symTable.stringType;
        } else if (varRefType.tag == TypeTags.XML) {
            if (indexBasedAccessExpr.lhsVar) {
                indexExpr.type = symTable.semanticError;
                dlog.error(indexBasedAccessExpr.pos, DiagnosticCode.CANNOT_UPDATE_XML_SEQUENCE);
                return actualType;
            }

            BType type = checkExpr(indexExpr, this.env, symTable.intType);
            if (type == symTable.semanticError) {
                return type;
            }
            // Note: out of range member access returns empty xml value unlike lists
            // hence, this needs to be set to xml type
            actualType = varRefType;
            indexBasedAccessExpr.originalType = actualType;
        } else if (varRefType.tag == TypeTags.TABLE) {
            BTableType tableType = (BTableType) indexBasedAccessExpr.expr.type;
            BType keyTypeConstraint = tableType.keyTypeConstraint;
            if (tableType.keyTypeConstraint == null) {
                keyTypeConstraint = createTableKeyConstraint(((BTableType) indexBasedAccessExpr.expr.type).
                        fieldNameList, ((BTableType) indexBasedAccessExpr.expr.type).constraint);

                if (keyTypeConstraint == null) {
                    dlog.error(indexBasedAccessExpr.pos, DiagnosticCode.MEMBER_ACCESS_NOT_SUPPORT_FOR_KEYLESS_TABLE,
                            indexBasedAccessExpr.expr);
                    return symTable.semanticError;
                }
            }

            if (indexExpr.getKind() != NodeKind.TABLE_MULTI_KEY) {
                checkExpr(indexExpr, this.env, keyTypeConstraint);
                if (indexExpr.type == symTable.semanticError) {
                    dlog.error(indexBasedAccessExpr.pos, DiagnosticCode.INVALID_KEY_CONSTRAINT_PROVIDED_FOR_ACCESS,
                            keyTypeConstraint);
                    return symTable.semanticError;
                }
            } else {
                List<BLangExpression> multiKeyExpressionList = ((BLangTableMultiKeyExpr)
                        indexBasedAccessExpr.indexExpr).multiKeyIndexExprs;
                List<BType> keyConstraintTypes = ((BTupleType) keyTypeConstraint).tupleTypes;
                if (keyConstraintTypes.size() != multiKeyExpressionList.size()) {
                    dlog.error(indexBasedAccessExpr.pos, DiagnosticCode.INVALID_KEY_CONSTRAINT_PROVIDED_FOR_ACCESS,
                            keyTypeConstraint);
                    return symTable.semanticError;
                }

                for (int i = 0; i < multiKeyExpressionList.size(); i++) {
                    BLangExpression keyExpr = multiKeyExpressionList.get(0);
                    checkExpr(keyExpr, this.env, keyConstraintTypes.get(0));
                    if (keyExpr.type == symTable.semanticError) {
                        dlog.error(indexBasedAccessExpr.pos, DiagnosticCode.INVALID_KEY_CONSTRAINT_PROVIDED_FOR_ACCESS,
                                keyTypeConstraint);
                        return symTable.semanticError;
                    }
                }
            }

            if (expType.tag != TypeTags.NONE) {
                BType resultType = checkExpr(indexBasedAccessExpr.expr, env, expType);
                if (resultType == symTable.semanticError) {
                    return symTable.semanticError;
                }
            }

            indexBasedAccessExpr.originalType = tableType.constraint;
            actualType = tableType.constraint;
        } else if (varRefType == symTable.semanticError) {
            indexBasedAccessExpr.indexExpr.type = symTable.semanticError;
            return symTable.semanticError;
        } else {
            indexBasedAccessExpr.indexExpr.type = symTable.semanticError;
            dlog.error(indexBasedAccessExpr.pos, DiagnosticCode.OPERATION_DOES_NOT_SUPPORT_INDEXING,
                    indexBasedAccessExpr.expr.type);
            return symTable.semanticError;
        }

        if (nillableExprType && !actualType.isNullable()) {
            actualType = BUnionType.create(null, actualType, symTable.nilType);
        }

        return actualType;
    }

    private Long getConstIndex(BLangExpression indexExpr) {
        return indexExpr.getKind() == NodeKind.NUMERIC_LITERAL ? (Long) ((BLangLiteral) indexExpr).value :
                (Long) ((BConstantSymbol) ((BLangSimpleVarRef) indexExpr).symbol).value.value;
    }

    private String getConstFieldName(BLangExpression indexExpr) {
        return indexExpr.getKind() == NodeKind.LITERAL ? (String) ((BLangLiteral) indexExpr).value :
                (String) ((BConstantSymbol) ((BLangSimpleVarRef) indexExpr).symbol).value.value;
    }

    private BType checkArrayIndexBasedAccess(BLangIndexBasedAccess indexBasedAccess, BType indexExprType,
                                             BArrayType arrayType) {
        BType actualType = symTable.semanticError;
        switch (indexExprType.tag) {
            case TypeTags.INT:
                BLangExpression indexExpr = indexBasedAccess.indexExpr;
                if (!isConst(indexExpr) || arrayType.state == BArrayState.UNSEALED) {
                    actualType = arrayType.eType;
                    break;
                }
                actualType = getConstIndex(indexExpr) >= arrayType.size ? symTable.semanticError : arrayType.eType;
                break;
            case TypeTags.FINITE:
                BFiniteType finiteIndexExpr = (BFiniteType) indexExprType;
                boolean validIndexExists = false;
                for (BLangExpression finiteMember : finiteIndexExpr.getValueSpace()) {
                    int indexValue = ((Long) ((BLangLiteral) finiteMember).value).intValue();
                    if (indexValue >= 0 &&
                            (arrayType.state == BArrayState.UNSEALED || indexValue < arrayType.size)) {
                        validIndexExists = true;
                        break;
                    }
                }
                if (!validIndexExists) {
                    return symTable.semanticError;
                }
                actualType = arrayType.eType;
                break;
            case TypeTags.UNION:
                // address the case where we have a union of finite types
                List<BFiniteType> finiteTypes = ((BUnionType) indexExprType).getMemberTypes().stream()
                        .filter(memType -> memType.tag == TypeTags.FINITE)
                        .map(matchedType -> (BFiniteType) matchedType)
                        .collect(Collectors.toList());

                BFiniteType finiteType;
                if (finiteTypes.size() == 1) {
                    finiteType = finiteTypes.get(0);
                } else {
                    Set<BLangExpression> valueSpace = new LinkedHashSet<>();
                    finiteTypes.forEach(constituent -> valueSpace.addAll(constituent.getValueSpace()));
                    finiteType = new BFiniteType(null, valueSpace);
                }

                BType elementType = checkArrayIndexBasedAccess(indexBasedAccess, finiteType, arrayType);
                if (elementType == symTable.semanticError) {
                    return symTable.semanticError;
                }
                actualType = arrayType.eType;
        }
        return actualType;
    }

    private BType checkListIndexBasedAccess(BLangIndexBasedAccess accessExpr, BType type) {
        if (type.tag == TypeTags.ARRAY) {
            return checkArrayIndexBasedAccess(accessExpr, accessExpr.indexExpr.type, (BArrayType) type);
        }

        if (type.tag == TypeTags.TUPLE) {
            return checkTupleIndexBasedAccess(accessExpr, (BTupleType) type, accessExpr.indexExpr.type);
        }

        LinkedHashSet<BType> fieldTypeMembers = new LinkedHashSet<>();

        for (BType memType : ((BUnionType) type).getMemberTypes()) {
            BType individualFieldType = checkListIndexBasedAccess(accessExpr, memType);

            if (individualFieldType == symTable.semanticError) {
                continue;
            }

            fieldTypeMembers.add(individualFieldType);
        }

        if (fieldTypeMembers.size() == 0) {
            return symTable.semanticError;
        }

        if (fieldTypeMembers.size() == 1) {
            return fieldTypeMembers.iterator().next();
        }
        return BUnionType.create(null, fieldTypeMembers);
    }

    private BType checkTupleIndexBasedAccess(BLangIndexBasedAccess accessExpr, BTupleType tuple, BType currentType) {
        BType actualType = symTable.semanticError;
        BLangExpression indexExpr = accessExpr.indexExpr;
        switch (currentType.tag) {
            case TypeTags.INT:
                if (isConst(indexExpr)) {
                    actualType = checkTupleFieldType(tuple, getConstIndex(indexExpr).intValue());
                } else {
                    BTupleType tupleExpr = (BTupleType) accessExpr.expr.type;
                    LinkedHashSet<BType> tupleTypes = collectTupleFieldTypes(tupleExpr, new LinkedHashSet<>());
                    actualType = tupleTypes.size() == 1 ? tupleTypes.iterator().next() : BUnionType.create(null,
                                                                                                           tupleTypes);
                }
                break;
            case TypeTags.FINITE:
                BFiniteType finiteIndexExpr = (BFiniteType) currentType;
                LinkedHashSet<BType> possibleTypes = new LinkedHashSet<>();
                for (BLangExpression finiteMember : finiteIndexExpr.getValueSpace()) {
                    int indexValue = ((Long) ((BLangLiteral) finiteMember).value).intValue();
                    BType fieldType = checkTupleFieldType(tuple, indexValue);
                    if (fieldType.tag != TypeTags.SEMANTIC_ERROR) {
                        possibleTypes.add(fieldType);
                    }
                }
                if (possibleTypes.size() == 0) {
                    return symTable.semanticError;
                }
                actualType = possibleTypes.size() == 1 ? possibleTypes.iterator().next() :
                        BUnionType.create(null, possibleTypes);
                break;

            case TypeTags.UNION:
                LinkedHashSet<BType> possibleTypesByMember = new LinkedHashSet<>();
                List<BFiniteType> finiteTypes = new ArrayList<>();
                ((BUnionType) currentType).getMemberTypes().forEach(memType -> {
                    if (memType.tag == TypeTags.FINITE) {
                        finiteTypes.add((BFiniteType) memType);
                    } else {
                        BType possibleType = checkTupleIndexBasedAccess(accessExpr, tuple, memType);
                        if (possibleType.tag == TypeTags.UNION) {
                            possibleTypesByMember.addAll(((BUnionType) possibleType).getMemberTypes());
                        } else {
                            possibleTypesByMember.add(possibleType);
                        }
                    }
                });

                BFiniteType finiteType;
                if (finiteTypes.size() == 1) {
                    finiteType = finiteTypes.get(0);
                } else {
                    Set<BLangExpression> valueSpace = new LinkedHashSet<>();
                    finiteTypes.forEach(constituent -> valueSpace.addAll(constituent.getValueSpace()));
                    finiteType = new BFiniteType(null, valueSpace);
                }

                BType possibleType = checkTupleIndexBasedAccess(accessExpr, tuple, finiteType);
                if (possibleType.tag == TypeTags.UNION) {
                    possibleTypesByMember.addAll(((BUnionType) possibleType).getMemberTypes());
                } else {
                    possibleTypesByMember.add(possibleType);
                }

                if (possibleTypesByMember.contains(symTable.semanticError)) {
                    return symTable.semanticError;
                }
                actualType = possibleTypesByMember.size() == 1 ? possibleTypesByMember.iterator().next() :
                        BUnionType.create(null, possibleTypesByMember);
        }
        return actualType;
    }

    private LinkedHashSet<BType> collectTupleFieldTypes(BTupleType tupleType, LinkedHashSet<BType> memberTypes) {
        tupleType.tupleTypes
                .forEach(memberType -> {
                    if (memberType.tag == TypeTags.UNION) {
                        collectMemberTypes((BUnionType) memberType, memberTypes);
                    } else {
                        memberTypes.add(memberType);
                    }
                });
        return memberTypes;
    }

    private BType checkMappingIndexBasedAccess(BLangIndexBasedAccess accessExpr, BType type) {
        if (type.tag == TypeTags.MAP) {
            BType constraint = ((BMapType) type).constraint;
            return accessExpr.lhsVar ? constraint : addNilForNillableIndexBasedAccess(constraint);
        }

        if (type.tag == TypeTags.RECORD) {
            return checkRecordIndexBasedAccess(accessExpr, (BRecordType) type, accessExpr.indexExpr.type);
        }

        BType fieldType;

        boolean nonMatchedRecordExists = false;

        LinkedHashSet<BType> fieldTypeMembers = new LinkedHashSet<>();

        for (BType memType : ((BUnionType) type).getMemberTypes()) {
            BType individualFieldType = checkMappingIndexBasedAccess(accessExpr, memType);

            if (individualFieldType == symTable.semanticError) {
                nonMatchedRecordExists = true;
                continue;
            }

            fieldTypeMembers.add(individualFieldType);
        }

        if (fieldTypeMembers.size() == 0) {
            return symTable.semanticError;
        }

        if (fieldTypeMembers.size() == 1) {
            fieldType = fieldTypeMembers.iterator().next();
        } else {
            fieldType = BUnionType.create(null, fieldTypeMembers);
        }

        return nonMatchedRecordExists ? addNilForNillableIndexBasedAccess(fieldType) : fieldType;
    }

    private BType checkRecordIndexBasedAccess(BLangIndexBasedAccess accessExpr, BRecordType record, BType currentType) {
        BType actualType = symTable.semanticError;
        BLangExpression indexExpr = accessExpr.indexExpr;
        switch (currentType.tag) {
            case TypeTags.STRING:
                if (isConst(indexExpr)) {
                    String fieldName = getConstFieldName(indexExpr);
                    actualType = checkRecordRequiredFieldAccess(accessExpr, names.fromString(fieldName), record);
                    if (actualType != symTable.semanticError) {
                        return actualType;
                    }

                    actualType = checkRecordOptionalFieldAccess(accessExpr, names.fromString(fieldName), record);
                    if (actualType == symTable.semanticError) {
                        actualType = checkRecordRestFieldAccess(accessExpr, names.fromString(fieldName), record);
                        if (actualType == symTable.semanticError) {
                            return actualType;
                        }
                        return addNilForNillableIndexBasedAccess(actualType);
                    }

                    if (accessExpr.lhsVar) {
                        return actualType;
                    }
                    return addNilForNillableIndexBasedAccess(actualType);
                }

                LinkedHashSet<BType> fieldTypes = record.fields.stream()
                        .map(field -> field.type)
                        .collect(Collectors.toCollection(LinkedHashSet::new));

                if (record.restFieldType.tag != TypeTags.NONE) {
                    fieldTypes.add(record.restFieldType);
                }

                if (fieldTypes.stream().noneMatch(BType::isNullable)) {
                    fieldTypes.add(symTable.nilType);
                }

                actualType = BUnionType.create(null, fieldTypes);
                break;
            case TypeTags.FINITE:
                BFiniteType finiteIndexExpr = (BFiniteType) currentType;
                LinkedHashSet<BType> possibleTypes = new LinkedHashSet<>();
                for (BLangExpression finiteMember : finiteIndexExpr.getValueSpace()) {
                    String fieldName = (String) ((BLangLiteral) finiteMember).value;
                    BType fieldType = checkRecordRequiredFieldAccess(accessExpr, names.fromString(fieldName), record);
                    if (fieldType == symTable.semanticError) {
                        fieldType = checkRecordOptionalFieldAccess(accessExpr, names.fromString(fieldName), record);
                        if (fieldType == symTable.semanticError) {
                            fieldType = checkRecordRestFieldAccess(accessExpr, names.fromString(fieldName), record);
                        }

                        if (fieldType != symTable.semanticError) {
                            fieldType = addNilForNillableIndexBasedAccess(fieldType);
                        }
                    }

                    if (fieldType.tag == TypeTags.SEMANTIC_ERROR) {
                        continue;
                    }
                    possibleTypes.add(fieldType);
                }

                if (possibleTypes.isEmpty()) {
                    return symTable.semanticError;
                }

                if (possibleTypes.stream().noneMatch(BType::isNullable)) {
                    possibleTypes.add(symTable.nilType);
                }

                actualType = possibleTypes.size() == 1 ? possibleTypes.iterator().next() :
                        BUnionType.create(null, possibleTypes);
                break;
            case TypeTags.UNION:
                LinkedHashSet<BType> possibleTypesByMember = new LinkedHashSet<>();
                List<BFiniteType> finiteTypes = new ArrayList<>();
                ((BUnionType) currentType).getMemberTypes().forEach(memType -> {
                    if (memType.tag == TypeTags.FINITE) {
                        finiteTypes.add((BFiniteType) memType);
                    } else {
                        BType possibleType = checkRecordIndexBasedAccess(accessExpr, record, memType);
                        if (possibleType.tag == TypeTags.UNION) {
                            possibleTypesByMember.addAll(((BUnionType) possibleType).getMemberTypes());
                        } else {
                            possibleTypesByMember.add(possibleType);
                        }
                    }
                });

                BFiniteType finiteType;
                if (finiteTypes.size() == 1) {
                    finiteType = finiteTypes.get(0);
                } else {
                    Set<BLangExpression> valueSpace = new LinkedHashSet<>();
                    finiteTypes.forEach(constituent -> valueSpace.addAll(constituent.getValueSpace()));
                    finiteType = new BFiniteType(null, valueSpace);
                }

                BType possibleType = checkRecordIndexBasedAccess(accessExpr, record, finiteType);
                if (possibleType.tag == TypeTags.UNION) {
                    possibleTypesByMember.addAll(((BUnionType) possibleType).getMemberTypes());
                } else {
                    possibleTypesByMember.add(possibleType);
                }

                if (possibleTypesByMember.contains(symTable.semanticError)) {
                    return symTable.semanticError;
                }
                actualType = possibleTypesByMember.size() == 1 ? possibleTypesByMember.iterator().next() :
                        BUnionType.create(null, possibleTypesByMember);
        }
        return actualType;
    }

    private BType getSafeType(BType type, BLangAccessExpression accessExpr) {
        if (type.tag != TypeTags.UNION) {
            return type;
        }

        // Extract the types without the error and null, and revisit access expression
        List<BType> lhsTypes = new ArrayList<>(((BUnionType) type).getMemberTypes());

        if (accessExpr.errorSafeNavigation) {
            if (!lhsTypes.contains(symTable.errorType)) {
                dlog.error(accessExpr.pos, DiagnosticCode.SAFE_NAVIGATION_NOT_REQUIRED, type);
                return symTable.semanticError;
            }

            lhsTypes = lhsTypes.stream()
                    .filter(memberType -> memberType != symTable.errorType)
                    .collect(Collectors.toList());

            if (lhsTypes.isEmpty()) {
                dlog.error(accessExpr.pos, DiagnosticCode.SAFE_NAVIGATION_NOT_REQUIRED, type);
                return symTable.semanticError;
            }
        }

        if (accessExpr.nilSafeNavigation) {
            lhsTypes = lhsTypes.stream()
                    .filter(memberType -> memberType != symTable.nilType)
                    .collect(Collectors.toList());
        }

        if (lhsTypes.size() == 1) {
            return lhsTypes.get(0);
        }

        return BUnionType.create(null, new LinkedHashSet<>(lhsTypes));
    }

    private List<BType> getTypesList(BType type) {
        if (type.tag == TypeTags.UNION) {
            BUnionType unionType = (BUnionType) type;
            return new ArrayList<>(unionType.getMemberTypes());
        } else {
            return Lists.of(type);
        }
    }

    private LinkedHashSet<BType> getMatchExpressionTypes(BLangMatchExpression bLangMatchExpression) {
        List<BType> exprTypes = getTypesList(bLangMatchExpression.expr.type);
        LinkedHashSet<BType> matchExprTypes = new LinkedHashSet<>();
        for (BType type : exprTypes) {
            boolean assignable = false;
            for (BLangMatchExprPatternClause pattern : bLangMatchExpression.patternClauses) {
                BType patternExprType = pattern.expr.type;

                // Type of the pattern expression, becomes one of the types of the whole but expression
                matchExprTypes.addAll(getTypesList(patternExprType));

                if (type.tag == TypeTags.SEMANTIC_ERROR || patternExprType.tag == TypeTags.SEMANTIC_ERROR) {
                    return new LinkedHashSet<BType>() {
                        {
                            add(symTable.semanticError);
                        }
                    };
                }

                assignable = this.types.isAssignable(type, pattern.variable.type);
                if (assignable) {
                    break;
                }
            }

            // If the matching expr type is not matching to any pattern, it becomes one of the types
            // returned by the whole but expression
            if (!assignable) {
                matchExprTypes.add(type);
            }
        }

        return matchExprTypes;
    }

    private BSymbol getFunctionPointerCallSymbol(BLangInvocation iExpr) {
        if (iExpr.expr == null) {
            // shouldn't reach here
            return symTable.notFoundSymbol;
        }

        BSymbol varSymbol = ((BLangVariableReference) iExpr.expr).symbol;
        if (varSymbol == null) {
            return symTable.notFoundSymbol;
        }

        BType varType = varSymbol.type;
        if (varType.tag != TypeTags.INVOKABLE) {
            return symTable.notFoundSymbol;
        }

        if (varSymbol.kind != SymbolKind.FUNCTION) {
            varSymbol = new BInvokableSymbol(SymTag.VARIABLE, 0, varSymbol.name, env.enclPkg.symbol.pkgID, varType,
                    env.scope.owner);
            varSymbol.kind = SymbolKind.FUNCTION;
        }

        iExpr.symbol = varSymbol;
        return varSymbol;
    }

    private boolean couldHoldTableValues(BType type, List<BType> encounteredTypes) {
        if (encounteredTypes.contains(type)) {
            return false;
        }
        encounteredTypes.add(type);

        switch (type.tag) {
            case TypeTags.UNION:
                return ((BUnionType) type).getMemberTypes().stream()
                        .anyMatch(bType -> couldHoldTableValues(bType, encounteredTypes));
            case TypeTags.MAP:
                return couldHoldTableValues(((BMapType) type).constraint, encounteredTypes);
            case TypeTags.RECORD:
                BRecordType recordType = (BRecordType) type;
                return recordType.fields.stream()
                        .anyMatch(field -> couldHoldTableValues(field.type, encounteredTypes)) ||
                        (!recordType.sealed && couldHoldTableValues(recordType.restFieldType, encounteredTypes));
            case TypeTags.ARRAY:
                return couldHoldTableValues(((BArrayType) type).eType, encounteredTypes);
            case TypeTags.TUPLE:
                return ((BTupleType) type).getTupleTypes().stream()
                        .anyMatch(bType -> couldHoldTableValues(bType, encounteredTypes));
        }
        return false;
    }

    private boolean isConst(BLangExpression expression) {

        if (ConstantAnalyzer.isValidConstantExpressionNode(expression)) {
            return true;
        }

        if (expression.getKind() != NodeKind.SIMPLE_VARIABLE_REF) {
            return false;
        }

        return (((BLangSimpleVarRef) expression).symbol.tag & SymTag.CONSTANT) == SymTag.CONSTANT;
    }

    private Name getCurrentCompUnit(BLangNode node) {
        return names.fromString(node.pos.getSource().getCompilationUnitName());
    }

    private BType getRepresentativeBroadTypeForExprs(List<BLangExpression> exprs) {
        return getRepresentativeBroadType(new ArrayList<>(Arrays.asList(getExprListUniqueTypes(exprs, env))));
    }

    private BType getRepresentativeBroadType(List<BType> inferredTypeList) {
        for (int i = 0; i < inferredTypeList.size(); i++) {
            BType type = inferredTypeList.get(i);
            if (type.tag == TypeTags.SEMANTIC_ERROR) {
                return type;
            }

            for (int j = i + 1; j < inferredTypeList.size(); j++) {
                BType otherType = inferredTypeList.get(j);

                if (otherType.tag == TypeTags.SEMANTIC_ERROR) {
                    return otherType;
                }

                if (types.isAssignable(otherType, type)) {
                    inferredTypeList.remove(j);
                    j -= 1;
                    continue;
                }

                if (types.isAssignable(type, otherType)) {
                    inferredTypeList.remove(i);
                    i -= 1;
                    break;
                }
            }
        }

        if (inferredTypeList.size() == 1) {
            return inferredTypeList.get(0);
        }

        return BUnionType.create(null, inferredTypeList.toArray(new BType[0]));
    }

    private BRecordType defineInferredRecordType(BLangRecordLiteral recordLiteral) {
        PackageID pkgID = env.enclPkg.symbol.pkgID;
        BRecordTypeSymbol recordSymbol =
                Symbols.createRecordSymbol(0, names.fromString(anonymousModelHelper.getNextAnonymousTypeKey(pkgID)),
                                           pkgID, null, env.scope.owner);

        BInvokableType bInvokableType = new BInvokableType(new ArrayList<>(), symTable.nilType, null);
        BInvokableSymbol initFuncSymbol = Symbols.createFunctionSymbol(
                Flags.PUBLIC, Names.EMPTY, env.enclPkg.symbol.pkgID, bInvokableType, env.scope.owner, false);
        initFuncSymbol.retType = symTable.nilType;
        recordSymbol.initializerFunc = new BAttachedFunction(Names.INIT_FUNCTION_SUFFIX, initFuncSymbol,
                                                             bInvokableType);

        recordSymbol.scope = new Scope(recordSymbol);
        recordSymbol.scope.define(
                names.fromString(recordSymbol.name.value + "." + recordSymbol.initializerFunc.funcName.value),
                recordSymbol.initializerFunc.symbol);

        Map<String, FieldInfo> nonRestFieldTypes = new LinkedHashMap<>();
        List<BType> restFieldTypes = new ArrayList<>();

        for (RecordLiteralNode.RecordField field : recordLiteral.fields) {
            if (field.isKeyValueField()) {
                BLangRecordKeyValueField keyValue = (BLangRecordKeyValueField) field;
                BLangRecordKey key = keyValue.key;
                BLangExpression expression = keyValue.valueExpr;
                BLangExpression keyExpr = key.expr;

                if (key.computedKey) {
                    BType exprType = checkExpr(expression, env);
                    if (isUniqueType(restFieldTypes, exprType)) {
                        restFieldTypes.add(exprType);
                    }
                } else {
                    addToNonRestFieldTypes(nonRestFieldTypes, getKeyName(keyExpr), checkExpr(expression, env), true);
                }
            } else if (field.getKind() == NodeKind.RECORD_LITERAL_SPREAD_OP) {
                BType type = checkExpr(((BLangRecordLiteral.BLangRecordSpreadOperatorField) field).expr, env);
                int typeTag = type.tag;

                if (typeTag == TypeTags.MAP) {
                    BType constraintType = ((BMapType) type).constraint;

                    if (isUniqueType(restFieldTypes, constraintType)) {
                        restFieldTypes.add(constraintType);
                    }
                }

                if (type.tag != TypeTags.RECORD) {
                    continue;
                }

                BRecordType recordType = (BRecordType) type;
                for (BField recField : recordType.fields) {
                    addToNonRestFieldTypes(nonRestFieldTypes, recField.name.value, recField.type,
                                           !Symbols.isOptional(recField.symbol));
                }

                if (!recordType.sealed) {
                    BType restFieldType = recordType.restFieldType;
                    if (isUniqueType(restFieldTypes, restFieldType)) {
                        restFieldTypes.add(restFieldType);
                    }
                }
            } else {
                BLangSimpleVarRef varRef = (BLangSimpleVarRef) field;
                addToNonRestFieldTypes(nonRestFieldTypes, getKeyName(varRef), checkExpr(varRef, env), true);
            }
        }

        List<BField> fields = new ArrayList<>();

        for (Map.Entry<String, FieldInfo> entry : nonRestFieldTypes.entrySet()) {
            FieldInfo fieldInfo = entry.getValue();
            List<BType> types = fieldInfo.types;

            String key = entry.getKey();
            Name fieldName = names.fromString(key);
            BType type = types.size() == 1 ? types.get(0) : BUnionType.create(null, types.toArray(new BType[0]));
            BVarSymbol fieldSymbol = new BVarSymbol(fieldInfo.required ? Flags.REQUIRED : Flags.OPTIONAL, fieldName,
                                                    pkgID, type, recordSymbol);
            fields.add(new BField(fieldName, null, fieldSymbol));
            recordSymbol.scope.define(fieldName, fieldSymbol);
        }

        BRecordType recordType = new BRecordType(recordSymbol);
        recordType.fields = fields;

        if (restFieldTypes.isEmpty()) {
            recordType.sealed = true;
            recordType.restFieldType = symTable.noType;
        } else if (restFieldTypes.size() == 1) {
            recordType.restFieldType = restFieldTypes.get(0);
        } else {
            recordType.restFieldType = BUnionType.create(null, restFieldTypes.toArray(new BType[0]));
        }
        recordSymbol.type = recordType;
        recordType.tsymbol = recordSymbol;

        BLangRecordTypeNode recordTypeNode = TypeDefBuilderHelper.createRecordTypeNode(recordType, pkgID, symTable,
                                                                                       recordLiteral.pos);
        recordTypeNode.initFunction = TypeDefBuilderHelper.createInitFunctionForRecordType(recordTypeNode, env, names,
                                                                                           symTable);
        TypeDefBuilderHelper.addTypeDefinition(recordType, recordSymbol, recordTypeNode, env);

        return recordType;
    }

    private String getKeyName(BLangExpression key) {
        return key.getKind() == NodeKind.SIMPLE_VARIABLE_REF ?
                ((BLangSimpleVarRef) key).variableName.value : (String) ((BLangLiteral) key).value;
    }

    private void addToNonRestFieldTypes(Map<String, FieldInfo> nonRestFieldTypes, String keyString,
                                        BType exprType, boolean required) {
        if (!nonRestFieldTypes.containsKey(keyString)) {
            nonRestFieldTypes.put(keyString, new FieldInfo(new ArrayList<BType>() {{ add(exprType); }}, required));
            return;
        }

        FieldInfo fieldInfo = nonRestFieldTypes.get(keyString);
        List<BType> typeList = fieldInfo.types;

        if (isUniqueType(typeList, exprType)) {
            typeList.add(exprType);
        }

        if (required && !fieldInfo.required) {
            fieldInfo.required = true;
        }
    }

    private boolean isUniqueType(List<BType> typeList, BType type) {
        boolean isRecord = type.tag == TypeTags.RECORD;

        for (BType bType : typeList) {

            if (isRecord) {
                if (type == bType) {
                    return false;
                }
            } else if (types.isSameType(type, bType)) {
                return false;
            }
        }
        return true;
    }

    private static class FieldInfo {
        List<BType> types;
        boolean required;

        private FieldInfo(List<BType> types, boolean required) {
            this.types = types;
            this.required = required;
        }
    }

    private static class FieldTypePosPair {
        BType type;
        DiagnosticPos pos;

        FieldTypePosPair(BType type, DiagnosticPos pos) {
            this.type = type;
            this.pos = pos;
        }
    }
}<|MERGE_RESOLUTION|>--- conflicted
+++ resolved
@@ -3306,7 +3306,7 @@
         }
         whereEnv = (whereEnv != null) ? whereEnv : parentEnv;
         BType actualType = findAssignableType(whereEnv, select.expression, collectionNode.type, expType,
-                queryExpr.isStream, queryExpr.isTable);
+                queryExpr.isStream);
         if (actualType != symTable.semanticError) {
             resultType = types.checkType(queryExpr.pos, actualType, expType, DiagnosticCode.INCOMPATIBLE_TYPES);
         } else {
@@ -3315,9 +3315,9 @@
     }
 
     private BType findAssignableType(SymbolEnv env, BLangExpression selectExp, BType collectionType, BType targetType,
-                                     boolean isStream, boolean isTable) {
+                                     boolean isStream) {
         List<BType> assignableSelectTypes = new ArrayList<>();
-        int enclosedTypeTag = (targetType.tag == TypeTags.NONE && !isStream && !isTable) ? collectionType.tag : expType.tag;
+        int enclosedTypeTag = (targetType.tag == TypeTags.NONE && !isStream) ? collectionType.tag : expType.tag;
         BType actualType = symTable.semanticError;
 
         //type checks select type against expected element type
@@ -3331,9 +3331,6 @@
                     selectType = checkExpr(selectExp, env, ((BArrayType) type).eType);
                     enclosedTypeTag = TypeTags.ARRAY;
                     break;
-                case TypeTags.TABLE:
-                    selectType = checkExpr(selectExp, env, types.getSafeType(((BTableType) type).constraint,
-                            true, true));
                 case TypeTags.STREAM:
                     selectType = checkExpr(selectExp, env, types.getSafeType(((BStreamType) type).constraint,
                             true, true));
@@ -3378,26 +3375,12 @@
         if (nextMethodReturnType != null) {
             Map<Boolean, List<BType>> collectionTypeMap = types.getAllTypes(nextMethodReturnType).stream()
                     .collect(Collectors.groupingBy(memberType -> types.isAssignable(memberType, symTable.errorType)));
-<<<<<<< HEAD
-            if (collectionTypeMap.get(true) != null && !collectionTypeMap.get(true).isEmpty()) {
-                if (isStream) {
-                    return new BStreamType(TypeTags.STREAM, actualType, collectionTypeMap.get(true).get(0),
-                            symTable.streamType.tsymbol);
-                } else if (isTable) {
-                    return new BTableType(TypeTags.TABLE, actualType, symTable.tableType.tsymbol);
-                }
-                else {
-                    List<BType> collectionTypes = Lists.of(actualType);
-                    collectionTypes.addAll(collectionTypeMap.get(true));
-                    return BUnionType.create(null, collectionTypes.toArray(new BType[collectionTypes.size()]));
-=======
             List<BType> errorTypes = collectionTypeMap.get(true);
             if (errorTypes != null && !errorTypes.isEmpty()) {
                 if (errorTypes.size() == 1) {
                     errorType = errorTypes.get(0);
                 } else {
                     errorType = BUnionType.create(null, errorTypes.toArray(new BType[errorTypes.size()]));
->>>>>>> 0c3e3c27
                 }
             }
         }
@@ -3406,9 +3389,6 @@
             return new BStreamType(TypeTags.STREAM, actualType, errorType, symTable.streamType.tsymbol);
         } else if (errorType != null) {
             return BUnionType.create(null, actualType, errorType);
-        }
-        else if (isTable) {
-            return new BTableType(TypeTags.TABLE, actualType, null);
         }
         return actualType;
     }
