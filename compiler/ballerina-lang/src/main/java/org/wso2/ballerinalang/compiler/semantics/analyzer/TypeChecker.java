--- conflicted
+++ resolved
@@ -530,15 +530,9 @@
             case TypeTags.STREAM:
                 checkFunctionInvocationExpr(iExpr, symTable.streamType);
                 break;
-<<<<<<< HEAD
-            case TypeTags.STREAMLET:
-                checkFunctionInvocationExpr(iExpr, symTable.streamletType);
-                break;
             case TypeTags.FUTURE:
                 checkFunctionInvocationExpr(iExpr, symTable.futureType);
                 break;
-=======
->>>>>>> 941713dc
             case TypeTags.NONE:
                 dlog.error(iExpr.pos, DiagnosticCode.UNDEFINED_FUNCTION, iExpr.name);
                 break;
