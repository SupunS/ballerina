--- conflicted
+++ resolved
@@ -2840,13 +2840,8 @@
                 for (BLangExpression expression : functionArgList) {
                     checkExpr(expression, env, symTable.noType);
                 }
-<<<<<<< HEAD
                 return symResolver.createSymbolForConvertOperator(iExpr.pos, new Name(function.getName()),
                                                                   functionArgList, iExpr.expr);
-=======
-                return symResolver.createSymbolForCreateOperator(iExpr.pos, new Name(function.getName()),
-                        functionArgList, iExpr.expr);
->>>>>>> ae4c08f0
             case CALL:
                 return getFunctionPointerCallSymbol(iExpr);
             case DETAIL:
