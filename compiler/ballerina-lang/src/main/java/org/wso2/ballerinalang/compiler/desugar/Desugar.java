/*
 *  Copyright (c) 2017, WSO2 Inc. (http://www.wso2.org) All Rights Reserved.
 *
 *  WSO2 Inc. licenses this file to you under the Apache License,
 *  Version 2.0 (the "License"); you may not use this file except
 *  in compliance with the License.
 *  You may obtain a copy of the License at
 *
 *    http://www.apache.org/licenses/LICENSE-2.0
 *
 *  Unless required by applicable law or agreed to in writing,
 *  software distributed under the License is distributed on an
 *  "AS IS" BASIS, WITHOUT WARRANTIES OR CONDITIONS OF ANY
 *  KIND, either express or implied.  See the License for the
 *  specific language governing permissions and limitations
 *  under the License.
 */
package org.wso2.ballerinalang.compiler.desugar;

import org.ballerinalang.compiler.CompilerPhase;
import org.ballerinalang.model.TreeBuilder;
import org.ballerinalang.model.elements.Flag;
import org.ballerinalang.model.elements.TableColumnFlag;
import org.ballerinalang.model.tree.NodeKind;
import org.ballerinalang.model.tree.OperatorKind;
import org.ballerinalang.model.tree.clauses.JoinStreamingInput;
import org.ballerinalang.model.tree.expressions.NamedArgNode;
import org.ballerinalang.model.tree.statements.BlockNode;
import org.ballerinalang.model.tree.statements.StreamingQueryStatementNode;
import org.wso2.ballerinalang.compiler.semantics.analyzer.SymbolResolver;
import org.wso2.ballerinalang.compiler.semantics.analyzer.TaintAnalyzer;
import org.wso2.ballerinalang.compiler.semantics.analyzer.Types;
import org.wso2.ballerinalang.compiler.semantics.model.BLangBuiltInMethod;
import org.wso2.ballerinalang.compiler.semantics.model.Scope;
import org.wso2.ballerinalang.compiler.semantics.model.SymbolEnv;
import org.wso2.ballerinalang.compiler.semantics.model.SymbolTable;
import org.wso2.ballerinalang.compiler.semantics.model.iterable.IterableContext;
import org.wso2.ballerinalang.compiler.semantics.model.symbols.BAttachedFunction;
import org.wso2.ballerinalang.compiler.semantics.model.symbols.BConversionOperatorSymbol;
import org.wso2.ballerinalang.compiler.semantics.model.symbols.BEndpointVarSymbol;
import org.wso2.ballerinalang.compiler.semantics.model.symbols.BInvokableSymbol;
import org.wso2.ballerinalang.compiler.semantics.model.symbols.BObjectTypeSymbol;
import org.wso2.ballerinalang.compiler.semantics.model.symbols.BOperatorSymbol;
import org.wso2.ballerinalang.compiler.semantics.model.symbols.BPackageSymbol;
import org.wso2.ballerinalang.compiler.semantics.model.symbols.BSymbol;
import org.wso2.ballerinalang.compiler.semantics.model.symbols.BVarSymbol;
import org.wso2.ballerinalang.compiler.semantics.model.symbols.BXMLNSSymbol;
import org.wso2.ballerinalang.compiler.semantics.model.symbols.SymTag;
import org.wso2.ballerinalang.compiler.semantics.model.symbols.Symbols;
import org.wso2.ballerinalang.compiler.semantics.model.symbols.TaintRecord;
import org.wso2.ballerinalang.compiler.semantics.model.types.BArrayType;
import org.wso2.ballerinalang.compiler.semantics.model.types.BInvokableType;
import org.wso2.ballerinalang.compiler.semantics.model.types.BJSONType;
import org.wso2.ballerinalang.compiler.semantics.model.types.BStructureType;
import org.wso2.ballerinalang.compiler.semantics.model.types.BTableType;
import org.wso2.ballerinalang.compiler.semantics.model.types.BType;
import org.wso2.ballerinalang.compiler.semantics.model.types.BUnionType;
import org.wso2.ballerinalang.compiler.tree.BLangAction;
import org.wso2.ballerinalang.compiler.tree.BLangEndpoint;
import org.wso2.ballerinalang.compiler.tree.BLangFunction;
import org.wso2.ballerinalang.compiler.tree.BLangIdentifier;
import org.wso2.ballerinalang.compiler.tree.BLangImportPackage;
import org.wso2.ballerinalang.compiler.tree.BLangInvokableNode;
import org.wso2.ballerinalang.compiler.tree.BLangNode;
import org.wso2.ballerinalang.compiler.tree.BLangNodeVisitor;
import org.wso2.ballerinalang.compiler.tree.BLangPackage;
import org.wso2.ballerinalang.compiler.tree.BLangResource;
import org.wso2.ballerinalang.compiler.tree.BLangService;
import org.wso2.ballerinalang.compiler.tree.BLangTypeDefinition;
import org.wso2.ballerinalang.compiler.tree.BLangVariable;
import org.wso2.ballerinalang.compiler.tree.BLangWorker;
import org.wso2.ballerinalang.compiler.tree.BLangXMLNS;
import org.wso2.ballerinalang.compiler.tree.BLangXMLNS.BLangLocalXMLNS;
import org.wso2.ballerinalang.compiler.tree.BLangXMLNS.BLangPackageXMLNS;
import org.wso2.ballerinalang.compiler.tree.expressions.BLangAccessExpression;
import org.wso2.ballerinalang.compiler.tree.expressions.BLangArrayLiteral;
import org.wso2.ballerinalang.compiler.tree.expressions.BLangArrayLiteral.BLangJSONArrayLiteral;
import org.wso2.ballerinalang.compiler.tree.expressions.BLangArrowFunction;
import org.wso2.ballerinalang.compiler.tree.expressions.BLangAwaitExpr;
import org.wso2.ballerinalang.compiler.tree.expressions.BLangBinaryExpr;
import org.wso2.ballerinalang.compiler.tree.expressions.BLangBracedOrTupleExpr;
import org.wso2.ballerinalang.compiler.tree.expressions.BLangCheckedExpr;
import org.wso2.ballerinalang.compiler.tree.expressions.BLangElvisExpr;
import org.wso2.ballerinalang.compiler.tree.expressions.BLangErrorConstructorExpr;
import org.wso2.ballerinalang.compiler.tree.expressions.BLangExpression;
import org.wso2.ballerinalang.compiler.tree.expressions.BLangFieldBasedAccess;
import org.wso2.ballerinalang.compiler.tree.expressions.BLangFieldBasedAccess.BLangStructFunctionVarRef;
import org.wso2.ballerinalang.compiler.tree.expressions.BLangIndexBasedAccess;
import org.wso2.ballerinalang.compiler.tree.expressions.BLangIndexBasedAccess.BLangArrayAccessExpr;
import org.wso2.ballerinalang.compiler.tree.expressions.BLangIndexBasedAccess.BLangJSONAccessExpr;
import org.wso2.ballerinalang.compiler.tree.expressions.BLangIndexBasedAccess.BLangMapAccessExpr;
import org.wso2.ballerinalang.compiler.tree.expressions.BLangIndexBasedAccess.BLangStructFieldAccessExpr;
import org.wso2.ballerinalang.compiler.tree.expressions.BLangIndexBasedAccess.BLangTupleAccessExpr;
import org.wso2.ballerinalang.compiler.tree.expressions.BLangIndexBasedAccess.BLangXMLAccessExpr;
import org.wso2.ballerinalang.compiler.tree.expressions.BLangIntRangeExpression;
import org.wso2.ballerinalang.compiler.tree.expressions.BLangInvocation;
import org.wso2.ballerinalang.compiler.tree.expressions.BLangInvocation.BFunctionPointerInvocation;
import org.wso2.ballerinalang.compiler.tree.expressions.BLangInvocation.BLangActionInvocation;
import org.wso2.ballerinalang.compiler.tree.expressions.BLangInvocation.BLangAttachedFunctionInvocation;
import org.wso2.ballerinalang.compiler.tree.expressions.BLangInvocation.BLangBuiltInMethodInvocation;
import org.wso2.ballerinalang.compiler.tree.expressions.BLangIsAssignableExpr;
import org.wso2.ballerinalang.compiler.tree.expressions.BLangLambdaFunction;
import org.wso2.ballerinalang.compiler.tree.expressions.BLangLiteral;
import org.wso2.ballerinalang.compiler.tree.expressions.BLangMatchExpression;
import org.wso2.ballerinalang.compiler.tree.expressions.BLangMatchExpression.BLangMatchExprPatternClause;
import org.wso2.ballerinalang.compiler.tree.expressions.BLangNamedArgsExpression;
import org.wso2.ballerinalang.compiler.tree.expressions.BLangRecordLiteral;
import org.wso2.ballerinalang.compiler.tree.expressions.BLangRecordLiteral.BLangChannelLiteral;
import org.wso2.ballerinalang.compiler.tree.expressions.BLangRecordLiteral.BLangJSONLiteral;
import org.wso2.ballerinalang.compiler.tree.expressions.BLangRecordLiteral.BLangMapLiteral;
import org.wso2.ballerinalang.compiler.tree.expressions.BLangRecordLiteral.BLangStreamLiteral;
import org.wso2.ballerinalang.compiler.tree.expressions.BLangRecordLiteral.BLangStructLiteral;
import org.wso2.ballerinalang.compiler.tree.expressions.BLangRestArgsExpression;
import org.wso2.ballerinalang.compiler.tree.expressions.BLangSimpleVarRef;
import org.wso2.ballerinalang.compiler.tree.expressions.BLangSimpleVarRef.BLangFieldVarRef;
import org.wso2.ballerinalang.compiler.tree.expressions.BLangSimpleVarRef.BLangFunctionVarRef;
import org.wso2.ballerinalang.compiler.tree.expressions.BLangSimpleVarRef.BLangLocalVarRef;
import org.wso2.ballerinalang.compiler.tree.expressions.BLangSimpleVarRef.BLangPackageVarRef;
import org.wso2.ballerinalang.compiler.tree.expressions.BLangSimpleVarRef.BLangTypeLoad;
import org.wso2.ballerinalang.compiler.tree.expressions.BLangStatementExpression;
import org.wso2.ballerinalang.compiler.tree.expressions.BLangStringTemplateLiteral;
import org.wso2.ballerinalang.compiler.tree.expressions.BLangTableLiteral;
import org.wso2.ballerinalang.compiler.tree.expressions.BLangTableQueryExpression;
import org.wso2.ballerinalang.compiler.tree.expressions.BLangTernaryExpr;
import org.wso2.ballerinalang.compiler.tree.expressions.BLangTrapExpr;
import org.wso2.ballerinalang.compiler.tree.expressions.BLangTypeConversionExpr;
import org.wso2.ballerinalang.compiler.tree.expressions.BLangTypeInit;
import org.wso2.ballerinalang.compiler.tree.expressions.BLangTypeTestExpr;
import org.wso2.ballerinalang.compiler.tree.expressions.BLangTypedescExpr;
import org.wso2.ballerinalang.compiler.tree.expressions.BLangUnaryExpr;
import org.wso2.ballerinalang.compiler.tree.expressions.BLangVariableReference;
import org.wso2.ballerinalang.compiler.tree.expressions.BLangXMLAttribute;
import org.wso2.ballerinalang.compiler.tree.expressions.BLangXMLAttributeAccess;
import org.wso2.ballerinalang.compiler.tree.expressions.BLangXMLCommentLiteral;
import org.wso2.ballerinalang.compiler.tree.expressions.BLangXMLElementLiteral;
import org.wso2.ballerinalang.compiler.tree.expressions.BLangXMLProcInsLiteral;
import org.wso2.ballerinalang.compiler.tree.expressions.BLangXMLQName;
import org.wso2.ballerinalang.compiler.tree.expressions.BLangXMLQuotedString;
import org.wso2.ballerinalang.compiler.tree.expressions.BLangXMLSequenceLiteral;
import org.wso2.ballerinalang.compiler.tree.expressions.BLangXMLTextLiteral;
import org.wso2.ballerinalang.compiler.tree.statements.BLangAbort;
import org.wso2.ballerinalang.compiler.tree.statements.BLangAssignment;
import org.wso2.ballerinalang.compiler.tree.statements.BLangBlockStmt;
import org.wso2.ballerinalang.compiler.tree.statements.BLangBreak;
import org.wso2.ballerinalang.compiler.tree.statements.BLangCompensate;
import org.wso2.ballerinalang.compiler.tree.statements.BLangCompoundAssignment;
import org.wso2.ballerinalang.compiler.tree.statements.BLangContinue;
import org.wso2.ballerinalang.compiler.tree.statements.BLangDone;
import org.wso2.ballerinalang.compiler.tree.statements.BLangExpressionStmt;
import org.wso2.ballerinalang.compiler.tree.statements.BLangForeach;
import org.wso2.ballerinalang.compiler.tree.statements.BLangForever;
import org.wso2.ballerinalang.compiler.tree.statements.BLangForkJoin;
import org.wso2.ballerinalang.compiler.tree.statements.BLangIf;
import org.wso2.ballerinalang.compiler.tree.statements.BLangLock;
import org.wso2.ballerinalang.compiler.tree.statements.BLangMatch;
import org.wso2.ballerinalang.compiler.tree.statements.BLangMatch.BLangMatchStmtPatternClause;
import org.wso2.ballerinalang.compiler.tree.statements.BLangPanic;
import org.wso2.ballerinalang.compiler.tree.statements.BLangRetry;
import org.wso2.ballerinalang.compiler.tree.statements.BLangReturn;
import org.wso2.ballerinalang.compiler.tree.statements.BLangScope;
import org.wso2.ballerinalang.compiler.tree.statements.BLangStatement;
import org.wso2.ballerinalang.compiler.tree.statements.BLangStatement.BLangStatementLink;
import org.wso2.ballerinalang.compiler.tree.statements.BLangTransaction;
import org.wso2.ballerinalang.compiler.tree.statements.BLangTupleDestructure;
import org.wso2.ballerinalang.compiler.tree.statements.BLangVariableDef;
import org.wso2.ballerinalang.compiler.tree.statements.BLangWhile;
import org.wso2.ballerinalang.compiler.tree.statements.BLangWorkerReceive;
import org.wso2.ballerinalang.compiler.tree.statements.BLangWorkerSend;
import org.wso2.ballerinalang.compiler.tree.statements.BLangXMLNSStatement;
import org.wso2.ballerinalang.compiler.tree.types.BLangObjectTypeNode;
import org.wso2.ballerinalang.compiler.tree.types.BLangRecordTypeNode;
import org.wso2.ballerinalang.compiler.tree.types.BLangValueType;
import org.wso2.ballerinalang.compiler.util.CompilerContext;
import org.wso2.ballerinalang.compiler.util.Name;
import org.wso2.ballerinalang.compiler.util.Names;
import org.wso2.ballerinalang.compiler.util.TypeTags;
import org.wso2.ballerinalang.compiler.util.diagnotic.DiagnosticPos;
import org.wso2.ballerinalang.programfile.InstructionCodes;
import org.wso2.ballerinalang.util.Flags;
import org.wso2.ballerinalang.util.Lists;

import java.nio.charset.StandardCharsets;
import java.util.ArrayList;
import java.util.Base64;
import java.util.Collections;
import java.util.Comparator;
import java.util.EnumSet;
import java.util.HashMap;
import java.util.Iterator;
import java.util.LinkedHashSet;
import java.util.List;
import java.util.Map;
import java.util.Map.Entry;
import java.util.Optional;
import java.util.Set;
import java.util.Stack;
import java.util.stream.Collectors;

import static org.wso2.ballerinalang.compiler.util.Names.GEN_VAR_PREFIX;
import static org.wso2.ballerinalang.compiler.util.Names.IGNORE;

/**
 * @since 0.94
 */
public class Desugar extends BLangNodeVisitor {

    private static final CompilerContext.Key<Desugar> DESUGAR_KEY =
            new CompilerContext.Key<>();
    private static final String QUERY_TABLE_WITH_JOIN_CLAUSE = "queryTableWithJoinClause";
    private static final String QUERY_TABLE_WITHOUT_JOIN_CLAUSE = "queryTableWithoutJoinClause";
    private static final String CREATE_FOREVER = "startForever";
    private static final String BASE_64 = "base64";

    private SymbolTable symTable;
    private SymbolResolver symResolver;
    private IterableCodeDesugar iterableCodeDesugar;
    private StreamingCodeDesugar streamingCodeDesugar;
    private AnnotationDesugar annotationDesugar;
    private EndpointDesugar endpointDesugar;
    private InMemoryTableQueryBuilder inMemoryTableQueryBuilder;
    private Types types;
    private Names names;
    private SiddhiQueryBuilder siddhiQueryBuilder;
    private HttpFiltersDesugar httpFiltersDesugar;

    private BLangNode result;

    private BLangStatementLink currentLink;
    private Stack<BLangWorker> workerStack = new Stack<>();

    public Stack<BLangLock> enclLocks = new Stack<>();

    private SymbolEnv env;

    // Safe navigation related variables
    private Stack<BLangMatch> matchStmtStack = new Stack<>();
    Stack<BLangAccessExpression> accessExprStack = new Stack<>();
    private BLangMatchStmtPatternClause successPattern;
    private BLangAssignment safeNavigationAssignment;

    public static Desugar getInstance(CompilerContext context) {
        Desugar desugar = context.get(DESUGAR_KEY);
        if (desugar == null) {
            desugar = new Desugar(context);
        }

        return desugar;
    }

    private Desugar(CompilerContext context) {
        context.put(DESUGAR_KEY, this);
        this.symTable = SymbolTable.getInstance(context);
        this.symResolver = SymbolResolver.getInstance(context);
        this.iterableCodeDesugar = IterableCodeDesugar.getInstance(context);
        this.streamingCodeDesugar = StreamingCodeDesugar.getInstance(context);
        this.annotationDesugar = AnnotationDesugar.getInstance(context);
        this.endpointDesugar = EndpointDesugar.getInstance(context);
        this.inMemoryTableQueryBuilder = InMemoryTableQueryBuilder.getInstance(context);
        this.types = Types.getInstance(context);
        this.names = Names.getInstance(context);
        this.siddhiQueryBuilder = SiddhiQueryBuilder.getInstance(context);
        this.names = Names.getInstance(context);
        httpFiltersDesugar = HttpFiltersDesugar.getInstance(context);
    }

    public BLangPackage perform(BLangPackage pkgNode) {
        // Initialize the annotation map
        annotationDesugar.initializeAnnotationMap(pkgNode);
        return rewrite(pkgNode, env);
    }

    private void addAttachedFunctionsToPackageLevel(BLangPackage pkgNode, SymbolEnv env) {
        for (BLangTypeDefinition typeDef : pkgNode.typeDefinitions) {
            if (typeDef.typeNode.getKind() == NodeKind.USER_DEFINED_TYPE) {
                continue;
            }
            if (typeDef.symbol.tag == SymTag.OBJECT) {
                BLangObjectTypeNode objectTypeNode = (BLangObjectTypeNode) typeDef.typeNode;

                objectTypeNode.functions.forEach(f -> {
                    if (!pkgNode.objAttachedFunctions.contains(f.symbol)) {
                        pkgNode.functions.add(f);
                        pkgNode.topLevelNodes.add(f);
                    }
                });

                if (objectTypeNode.flagSet.contains(Flag.ABSTRACT)) {
                    continue;
                }

                if (objectTypeNode.initFunction == null) {
                    objectTypeNode.initFunction = createDefaultObjectConstructor(objectTypeNode, env);
                }
                pkgNode.functions.add(objectTypeNode.initFunction);
                pkgNode.topLevelNodes.add(objectTypeNode.initFunction);
            } else if (typeDef.symbol.tag == SymTag.RECORD) {
                BLangRecordTypeNode recordTypeNod = (BLangRecordTypeNode) typeDef.typeNode;
                pkgNode.functions.add(recordTypeNod.initFunction);
                pkgNode.topLevelNodes.add(recordTypeNod.initFunction);
            }
        }
    }

    /**
     * Create package init functions.
     *
     * @param pkgNode package node
     * @param env     symbol environment of package
     */
    private void createPackageInitFunctions(BLangPackage pkgNode, SymbolEnv env) {
        String alias = pkgNode.symbol.pkgID.toString();
        pkgNode.initFunction = ASTBuilderUtil.createInitFunction(pkgNode.pos, alias, Names.INIT_FUNCTION_SUFFIX);
        // Add package level namespace declarations to the init function
        pkgNode.xmlnsList.forEach(xmlns -> {
            pkgNode.initFunction.body.addStatement(createNamespaceDeclrStatement(xmlns));
        });
        pkgNode.startFunction = ASTBuilderUtil.createInitFunction(pkgNode.pos, alias, Names.START_FUNCTION_SUFFIX);
        pkgNode.stopFunction = ASTBuilderUtil.createInitFunction(pkgNode.pos, alias, Names.STOP_FUNCTION_SUFFIX);
        // Create invokable symbol for init function
        createInvokableSymbol(pkgNode.initFunction, env);
        // Create invokable symbol for start function
        createInvokableSymbol(pkgNode.startFunction, env);
        addInitReturnStatement(pkgNode.startFunction.body);
        // Create invokable symbol for stop function
        createInvokableSymbol(pkgNode.stopFunction, env);
        addInitReturnStatement(pkgNode.stopFunction.body);
    }

    /**
     * Create invokable symbol for function.
     *
     * @param bLangFunction function node
     * @param env           Symbol environment
     */
    private void createInvokableSymbol(BLangFunction bLangFunction, SymbolEnv env) {
        BInvokableSymbol functionSymbol = Symbols.createFunctionSymbol(Flags.asMask(bLangFunction.flagSet),
                                                                       new Name(bLangFunction.name.value),
                                                                       env.enclPkg.packageID, bLangFunction.type,
                                                                       env.enclPkg.symbol, true);
        functionSymbol.retType = bLangFunction.returnTypeNode.type;
        // Add parameters
        for (BLangVariable param: bLangFunction.requiredParams) {
            functionSymbol.params.add(param.symbol);
        }

        functionSymbol.scope = new Scope(functionSymbol);
        functionSymbol.type = new BInvokableType(new ArrayList<>(), symTable.nilType, null);
        bLangFunction.symbol = functionSymbol;
    }

    /**
     * Add init return statments.
     *
     * @param bLangBlockStmt block statement node
     */
    private void addInitReturnStatement(BLangBlockStmt bLangBlockStmt) {
        BLangReturn returnStmt = ASTBuilderUtil.createNilReturnStmt(bLangBlockStmt.pos, symTable.nilType);
        bLangBlockStmt.addStatement(returnStmt);
    }

    /**
     * Create namespace declaration statement for XMNLNS.
     *
     * @param xmlns XMLNS node
     * @return XMLNS statement
     */
    private BLangXMLNSStatement createNamespaceDeclrStatement(BLangXMLNS xmlns) {
        BLangXMLNSStatement xmlnsStmt = (BLangXMLNSStatement) TreeBuilder.createXMLNSDeclrStatementNode();
        xmlnsStmt.xmlnsDecl = xmlns;
        xmlnsStmt.pos = xmlns.pos;
        return xmlnsStmt;
    }
    // visitors

    @Override
    public void visit(BLangPackage pkgNode) {
        if (pkgNode.completedPhases.contains(CompilerPhase.DESUGAR)) {
            result = pkgNode;
            return;
        }
        SymbolEnv env = this.symTable.pkgEnvMap.get(pkgNode.symbol);
        createPackageInitFunctions(pkgNode, env);
        // Adding object functions to package level.
        addAttachedFunctionsToPackageLevel(pkgNode, env);

        pkgNode.globalVars.forEach(globalVar -> {
            BLangAssignment assignment = (BLangAssignment) createAssignmentStmt(globalVar);
            if (assignment.expr == null) {
                assignment.expr = getInitExpr(globalVar);
            }
            if (assignment.expr != null) {
                pkgNode.initFunction.body.stmts.add(assignment);
            }
        });
        annotationDesugar.rewritePackageAnnotations(pkgNode);
        //Sort type definitions with precedence
        pkgNode.typeDefinitions.sort(Comparator.comparing(t -> t.precedence));

        pkgNode.typeDefinitions = rewrite(pkgNode.typeDefinitions, env);
        pkgNode.xmlnsList = rewrite(pkgNode.xmlnsList, env);
        pkgNode.globalVars = rewrite(pkgNode.globalVars, env);
        endpointDesugar.rewriteAnonymousEndpointsInPkg(pkgNode, env);
        pkgNode.globalEndpoints = rewrite(pkgNode.globalEndpoints, env);
        pkgNode.globalEndpoints.forEach(endpoint -> endpointDesugar.defineGlobalEndpoint(endpoint, env));
        endpointDesugar.rewriteAllEndpointsInPkg(pkgNode, env);
        endpointDesugar.rewriteServiceBoundToEndpointInPkg(pkgNode, env);
        pkgNode.services = rewrite(pkgNode.services, env);
        pkgNode.functions = rewrite(pkgNode.functions, env);

        pkgNode.initFunction = rewrite(pkgNode.initFunction, env);
        pkgNode.startFunction = rewrite(pkgNode.startFunction, env);
        pkgNode.stopFunction = rewrite(pkgNode.stopFunction, env);
        pkgNode.getTestablePkgs().forEach(testablePackage -> visit((BLangPackage) testablePackage));
        pkgNode.completedPhases.add(CompilerPhase.DESUGAR);
        result = pkgNode;
    }

    @Override
    public void visit(BLangImportPackage importPkgNode) {
        BPackageSymbol pkgSymbol = importPkgNode.symbol;
        SymbolEnv pkgEnv = this.symTable.pkgEnvMap.get(pkgSymbol);
        rewrite(pkgEnv.node, pkgEnv);
        result = importPkgNode;
    }

    @Override
    public void visit(BLangTypeDefinition typeDef) {
        if (typeDef.typeNode.getKind() == NodeKind.OBJECT_TYPE
                || typeDef.typeNode.getKind() == NodeKind.RECORD_TYPE) {
            typeDef.typeNode = rewrite(typeDef.typeNode, env);
        }
        result = typeDef;
    }

    @Override
    public void visit(BLangObjectTypeNode objectTypeNode) {
        // Merge the fields defined within the object and the fields that 
        // get inherited via the type references.
        objectTypeNode.fields.addAll(objectTypeNode.referencedFields);

        if (objectTypeNode.flagSet.contains(Flag.ABSTRACT)) {
            result = objectTypeNode;
            return;
        }

        // Add object level variables to the init function.
        Map<BSymbol, BLangStatement> initFunctionStmts = objectTypeNode.initFunction.initFunctionStmts;
        objectTypeNode.fields.stream()
                .map(field -> {
                    // If the rhs value is not given in-line inside the struct
                    // then get the default value literal for that particular struct.
                    if (field.expr == null) {
                        field.expr = getInitExpr(field);
                    }
                    return field;
                })
                .filter(field -> field.expr != null)
                .forEachOrdered(field -> {
                    if (!initFunctionStmts.containsKey(field.symbol)) {
                        initFunctionStmts.put(field.symbol, createAssignmentStmt(field));
                    }
                });

        // Adding init statements to the init function.
        BLangStatement[] initStmts = initFunctionStmts.values().toArray(new BLangStatement[0]);
        for (int i = 0; i < initFunctionStmts.size(); i++) {
            objectTypeNode.initFunction.body.stmts.add(i, initStmts[i]);
        }

        result = objectTypeNode;
    }

    @Override
    public void visit(BLangRecordTypeNode recordTypeNode) {
        int maskOptional = Flags.asMask(EnumSet.of(Flag.OPTIONAL));
        // Add struct level variables to the init function.
        recordTypeNode.fields.stream()
                .map(field -> {
                    // If the rhs value is not given in-line inside the struct
                    // then get the default value literal for that particular struct.
                    if (field.expr == null) {
                        field.expr = getInitExpr(field);
                    }
                    return field;
                })
                .filter(field -> field.expr != null)
                .forEachOrdered(field -> {
                    // Only add a field if it is required. Checking if it's required is enough since non-defaultable
                    // required fields will have been caught in the type checking phase.
                    if (!recordTypeNode.initFunction.initFunctionStmts.containsKey(field.symbol) &&
                            !Symbols.isFlagOn(field.symbol.flags, maskOptional)) {
                        recordTypeNode.initFunction.initFunctionStmts.put(field.symbol,
                                                                          (BLangStatement) createAssignmentStmt(field));
                    }
                });

        //Adding init statements to the init function.
        BLangStatement[] initStmts = recordTypeNode.initFunction.initFunctionStmts
                .values().toArray(new BLangStatement[0]);
        for (int i = 0; i < recordTypeNode.initFunction.initFunctionStmts.size(); i++) {
            recordTypeNode.initFunction.body.stmts.add(i, initStmts[i]);
        }

        result = recordTypeNode;
    }

    @Override
    public void visit(BLangFunction funcNode) {
        SymbolEnv fucEnv = SymbolEnv.createFunctionEnv(funcNode, funcNode.symbol.scope, env);
        if (!funcNode.interfaceFunction) {
            addReturnIfNotPresent(funcNode);
        }

        Collections.reverse(funcNode.endpoints); // To preserve endpoint code gen order.
        funcNode.endpoints = rewrite(funcNode.endpoints, fucEnv);

        // Duplicate the invokable symbol and the invokable type.
        funcNode.originalFuncSymbol = funcNode.symbol;
        BInvokableSymbol dupFuncSymbol = ASTBuilderUtil.duplicateInvokableSymbol(funcNode.symbol);
        funcNode.symbol = dupFuncSymbol;
        BInvokableType dupFuncType = (BInvokableType) dupFuncSymbol.type;

        //write closure vars
        funcNode.closureVarSymbols.stream()
                .filter(symbol -> !isFunctionArgument(symbol, funcNode.symbol.params))
                .forEach(symbol -> {
                    symbol.closure = true;
                    dupFuncSymbol.params.add(0, symbol);
                    dupFuncType.paramTypes.add(0, symbol.type);
                });

        funcNode.body = rewrite(funcNode.body, fucEnv);
        funcNode.workers = rewrite(funcNode.workers, fucEnv);
        result = funcNode;
    }

    private boolean isFunctionArgument(BVarSymbol symbol, List<BVarSymbol> params) {
        return params.stream().anyMatch(param -> (param.name.equals(symbol.name) && param.type.tag == symbol.type.tag));
    }

    @Override
    public void visit(BLangService serviceNode) {
        SymbolEnv serviceEnv = SymbolEnv.createServiceEnv(serviceNode, serviceNode.symbol.scope, env);
        serviceNode.resources = rewrite(serviceNode.resources, serviceEnv);

        serviceNode.nsDeclarations.forEach(xmlns -> serviceNode.initFunction.body.stmts.add(xmlns));
        serviceNode.vars.forEach(v -> {
            BLangAssignment assignment = (BLangAssignment) createAssignmentStmt(v.var);
            if (assignment.expr == null) {
                assignment.expr = getInitExpr(v.var);
            }
            if (assignment.expr != null) {
                serviceNode.initFunction.body.stmts.add(assignment);
            }
        });

        serviceNode.vars = rewrite(serviceNode.vars, serviceEnv);
        serviceNode.endpoints = rewrite(serviceNode.endpoints, serviceEnv);
        BLangReturn returnStmt = ASTBuilderUtil.createNilReturnStmt(serviceNode.pos, symTable.nilType);
        serviceNode.initFunction.body.stmts.add(returnStmt);
        serviceNode.initFunction = rewrite(serviceNode.initFunction, serviceEnv);
        result = serviceNode;
    }

    public void visit(BLangForever foreverStatement) {
        if (foreverStatement.isSiddhiRuntimeEnabled()) {
            siddhiQueryBuilder.visit(foreverStatement);
            BLangExpressionStmt stmt = (BLangExpressionStmt) TreeBuilder.createExpressionStatementNode();
            stmt.expr = createInvocationForForeverBlock(foreverStatement);
            stmt.pos = foreverStatement.pos;
            stmt.addWS(foreverStatement.getWS());
            result = rewrite(stmt, env);
        } else {
            result = streamingCodeDesugar.desugar(foreverStatement);
            result = rewrite(result, env);
        }
    }

    @Override
    public void visit(BLangResource resourceNode) {
        addReturnIfNotPresent(resourceNode);
        httpFiltersDesugar.invokeFilters(resourceNode, env);
        SymbolEnv resourceEnv = SymbolEnv.createResourceActionSymbolEnv(resourceNode, resourceNode.symbol.scope, env);
        Collections.reverse(resourceNode.endpoints); // To preserve endpoint code gen order at resource
        resourceNode.endpoints = rewrite(resourceNode.endpoints, resourceEnv);
        resourceNode.body = rewrite(resourceNode.body, resourceEnv);
        resourceNode.workers = rewrite(resourceNode.workers, resourceEnv);
        result = resourceNode;
    }

    @Override
    public void visit(BLangAction actionNode) {
        addReturnIfNotPresent(actionNode);
        SymbolEnv actionEnv = SymbolEnv.createResourceActionSymbolEnv(actionNode, actionNode.symbol.scope, env);
        Collections.reverse(actionNode.endpoints); // To preserve endpoint code gen order at action.
        actionNode.endpoints = rewrite(actionNode.endpoints, actionEnv);
        actionNode.body = rewrite(actionNode.body, actionEnv);
        actionNode.workers = rewrite(actionNode.workers, actionEnv);

        // we rewrite it's parameter list to have the receiver variable as the first parameter
        BInvokableSymbol actionSymbol = actionNode.symbol;
        List<BVarSymbol> params = actionSymbol.params;
        BVarSymbol receiverSymbol = actionNode.symbol.receiverSymbol;
        params.add(0, receiverSymbol);
        BInvokableType actionType = (BInvokableType) actionSymbol.type;
        if (receiverSymbol != null) {
            actionType.paramTypes.add(0, receiverSymbol.type);
        }
        result = actionNode;
    }

    @Override
    public void visit(BLangWorker workerNode) {
        this.workerStack.push(workerNode);
        workerNode.body = rewrite(workerNode.body, env);
        this.workerStack.pop();
        result = workerNode;
    }

    @Override
    public void visit(BLangEndpoint endpoint) {
        result = endpoint;
    }

    @Override
    public void visit(BLangVariable varNode) {
        if ((varNode.symbol.owner.tag & SymTag.INVOKABLE) != SymTag.INVOKABLE) {
            varNode.expr = null;
            result = varNode;
            return;
        }

        // Return if this assignment is not a safe assignment
        varNode.expr = rewriteExpr(varNode.expr);
        result = varNode;

    }

    // Statements

    @Override
    public void visit(BLangBlockStmt block) {
        SymbolEnv blockEnv = SymbolEnv.createBlockEnv(block, env);
        block.stmts = rewriteStmt(block.stmts, blockEnv);
        result = block;
    }

    @Override
    public void visit(BLangVariableDef varDefNode) {
        varDefNode.var = rewrite(varDefNode.var, env);
        BLangVariable varNode = varDefNode.var;

        // Generate default init expression, if rhs expr is null
        if (varNode.expr == null) {
            varNode.expr = getInitExpr(varNode);
        }
        result = varDefNode;

    }

    @Override
    public void visit(BLangAssignment assignNode) {
        if (safeNavigateLHS(assignNode.varRef)) {
            BLangAccessExpression accessExpr = (BLangAccessExpression) assignNode.varRef;
            accessExpr.leafNode = true;
            result = rewriteSafeNavigationAssignment(accessExpr, assignNode.expr, assignNode.safeAssignment);
            result = rewrite(result, env);
            return;
        }

        assignNode.varRef = rewriteExpr(assignNode.varRef);
        assignNode.expr = rewriteExpr(assignNode.expr);
        result = assignNode;

    }

    @Override
    public void visit(BLangTupleDestructure stmt) {
        // var (a, b) = (tuple)
        //
        //  desugar once
        //  any[] x = (tuple);
        //  a = x[0];
        final BLangBlockStmt blockStmt = ASTBuilderUtil.createBlockStmt(stmt.pos);

        BType runTimeType = new BArrayType(symTable.anyType);
        final BLangVariable tuple = ASTBuilderUtil.createVariable(stmt.pos, "", runTimeType, null,
                new BVarSymbol(0, names.fromString("tuple"),
                        this.env.scope.owner.pkgID, runTimeType, this.env.scope.owner));
        tuple.expr = stmt.expr;
        final BLangVariableDef variableDef = ASTBuilderUtil.createVariableDefStmt(stmt.pos, blockStmt);
        variableDef.var = tuple;

        for (int index = 0; index < stmt.varRefs.size(); index++) {
            BLangExpression varRef = stmt.varRefs.get(index);
            if (stmt.declaredWithVar) {
                BLangSimpleVarRef simpleVarRef = (BLangSimpleVarRef) varRef;
                Name varName = names.fromIdNode(simpleVarRef.variableName);
                if (varName == Names.IGNORE) {
                    continue;
                }
            }
            BLangLiteral indexExpr = ASTBuilderUtil.createLiteral(stmt.pos, symTable.intType, (long) index);
            BLangIndexBasedAccess arrayAccess = ASTBuilderUtil.createIndexBasesAccessExpr(stmt.pos, symTable.anyType,
                    tuple.symbol, indexExpr);

            final BLangExpression assignmentExpr;
            if (types.isValueType(varRef.type)) {
                BLangTypeConversionExpr castExpr = (BLangTypeConversionExpr) TreeBuilder.createTypeConversionNode();
                castExpr.expr = arrayAccess;
                castExpr.conversionSymbol = Symbols.createUnboxValueTypeOpSymbol(symTable.anyType, varRef.type);
                castExpr.type = varRef.type;
                assignmentExpr = castExpr;
            } else {
                assignmentExpr = arrayAccess;
            }
            final BLangAssignment assignmentStmt = ASTBuilderUtil.createAssignmentStmt(stmt.pos, blockStmt);
            assignmentStmt.declaredWithVar = stmt.declaredWithVar;
            assignmentStmt.varRef = varRef;
            assignmentStmt.expr = assignmentExpr;
        }
        result = rewrite(blockStmt, env);
    }

    @Override
    public void visit(BLangAbort abortNode) {
        result = abortNode;
    }

    @Override
    public void visit(BLangDone doneNode) {
        result = doneNode;
    }

    @Override
    public void visit(BLangRetry retryNode) {
        result = retryNode;
    }

    @Override
    public void visit(BLangContinue nextNode) {
        result = nextNode;
    }

    @Override
    public void visit(BLangBreak breakNode) {
        result = breakNode;
    }

    @Override
    public void visit(BLangReturn returnNode) {
        // If the return node do not have an expression, we add `done` statement instead of a return statement. This is
        // to distinguish between returning nil value specifically and not returning any value.
        if (returnNode.expr == null) {
            BLangDone doneStmt = (BLangDone) TreeBuilder.createDoneNode();
            doneStmt.pos = returnNode.pos;
            result = doneStmt;
        } else {
            returnNode.expr = rewriteExpr(returnNode.expr);
        }
        result = returnNode;
    }

    @Override
    public void visit(BLangPanic panicNode) {
        panicNode.expr = rewriteExpr(panicNode.expr);
        result = panicNode;
    }

    @Override
    public void visit(BLangXMLNSStatement xmlnsStmtNode) {
        xmlnsStmtNode.xmlnsDecl = rewrite(xmlnsStmtNode.xmlnsDecl, env);
        result = xmlnsStmtNode;
    }

    @Override
    public void visit(BLangXMLNS xmlnsNode) {
        BLangXMLNS generatedXMLNSNode;
        xmlnsNode.namespaceURI = rewriteExpr(xmlnsNode.namespaceURI);
        BSymbol ownerSymbol = xmlnsNode.symbol.owner;

        // Local namespace declaration in a function/resource/action/worker
        if ((ownerSymbol.tag & SymTag.INVOKABLE) == SymTag.INVOKABLE ||
                (ownerSymbol.tag & SymTag.SERVICE) == SymTag.SERVICE) {
            generatedXMLNSNode = new BLangLocalXMLNS();
        } else {
            generatedXMLNSNode = new BLangPackageXMLNS();
        }

        generatedXMLNSNode.namespaceURI = xmlnsNode.namespaceURI;
        generatedXMLNSNode.prefix = xmlnsNode.prefix;
        generatedXMLNSNode.symbol = xmlnsNode.symbol;
        result = generatedXMLNSNode;
    }

    public void visit(BLangCompoundAssignment compoundAssignment) {
        BLangAssignment assignStmt = (BLangAssignment) TreeBuilder.createAssignmentNode();
        assignStmt.pos = compoundAssignment.pos;
        assignStmt.setVariable(rewriteExpr((BLangVariableReference) compoundAssignment.varRef));
        assignStmt.expr = rewriteExpr(compoundAssignment.modifiedExpr);
        result = assignStmt;
    }

    @Override
    public void visit(BLangExpressionStmt exprStmtNode) {
        exprStmtNode.expr = rewriteExpr(exprStmtNode.expr);
        result = exprStmtNode;
    }

    @Override
    public void visit(BLangIf ifNode) {
        ifNode.expr = rewriteExpr(ifNode.expr);

        for (Entry<BVarSymbol, BVarSymbol> typeGuard : ifNode.typeGuards.entrySet()) {
            BVarSymbol guardedSymbol = typeGuard.getValue();

            // Create a varRef to the original variable
            BLangSimpleVarRef varRef = ASTBuilderUtil.createVariableRef(ifNode.expr.pos, typeGuard.getKey());

            // Create a variable definition and add it to the beginning of the if-body
            // i.e: T x = <T> y
            BLangExpression conversionExpr = addConversionExprIfRequired(varRef, guardedSymbol.type);
            BLangVariable var = ASTBuilderUtil.createVariable(ifNode.expr.pos, guardedSymbol.name.value,
                    guardedSymbol.type, conversionExpr, guardedSymbol);
            BLangVariableDef varDef = ASTBuilderUtil.createVariableDef(ifNode.expr.pos, var);
            ifNode.body.stmts.add(0, varDef);
        }

        ifNode.body = rewrite(ifNode.body, env);
        ifNode.elseStmt = rewrite(ifNode.elseStmt, env);
        result = ifNode;
    }

    @Override
    public void visit(BLangMatch matchStmt) {
        // Here we generate an if-else statement for the match statement
        // Here is an example match statement
        //
        //      match expr {
        //          int k => io:println("int value: " + k);
        //          string s => io:println("string value: " + s);
        //          json j => io:println("json value: " + s);
        //
        //      }
        //
        //  Here is how we convert the match statement to an if-else statement. The last clause should always be the
        //  else clause
        //
        //  string | int | json | any _$$_matchexpr = expr;
        //  if ( _$$_matchexpr isassignable int ){
        //      int k = (int) _$$_matchexpr; // unbox
        //      io:println("int value: " + k);
        //
        //  } else if (_$$_matchexpr isassignable string ) {
        //      string s = (string) _$$_matchexpr; // unbox
        //      io:println("string value: " + s);
        //
        //  } else if ( _$$_matchexpr isassignable float ||    // should we consider json[] as well
        //                  _$$_matchexpr isassignable boolean ||
        //                  _$$_matchexpr isassignable json) {
        //
        //  } else {
        //      // handle the last pattern
        //      any case..
        //  }
        //

        // First create a block statement to hold generated statements
        BLangBlockStmt matchBlockStmt = (BLangBlockStmt) TreeBuilder.createBlockNode();
        matchBlockStmt.pos = matchStmt.pos;

        // Create a variable definition to store the value of the match expression
        String matchExprVarName = GEN_VAR_PREFIX.value;
        BLangVariable matchExprVar = ASTBuilderUtil.createVariable(matchStmt.expr.pos,
                matchExprVarName, matchStmt.expr.type, matchStmt.expr, new BVarSymbol(0,
                        names.fromString(matchExprVarName),
                        this.env.scope.owner.pkgID, matchStmt.expr.type, this.env.scope.owner));

        // Now create a variable definition node
        BLangVariableDef matchExprVarDef = ASTBuilderUtil.createVariableDef(matchBlockStmt.pos, matchExprVar);

        // Add the var def statement to the block statement
        //      string | int _$$_matchexpr = expr;
        matchBlockStmt.stmts.add(matchExprVarDef);

        // Create if/else blocks with typeof binary expressions for each pattern
        matchBlockStmt.stmts.add(generateIfElseStmt(matchStmt, matchExprVar));

        rewrite(matchBlockStmt, this.env);
        result = matchBlockStmt;
    }

    @Override
    public void visit(BLangForeach foreach) {
        foreach.varRefs = rewrite(foreach.varRefs, env);
        foreach.collection = rewriteExpr(foreach.collection);
        foreach.body = rewrite(foreach.body, env);
        result = foreach;
    }

    @Override
    public void visit(BLangWhile whileNode) {
        whileNode.expr = rewriteExpr(whileNode.expr);
        whileNode.body = rewrite(whileNode.body, env);
        result = whileNode;
    }

    @Override
    public void visit(BLangLock lockNode) {
        enclLocks.push(lockNode);
        lockNode.body = rewrite(lockNode.body, env);
        enclLocks.pop();
        lockNode.lockVariables = lockNode.lockVariables.stream().sorted((v1, v2) -> {
            String o1FullName = String.join(":", v1.pkgID.getName().getValue(), v1.name.getValue());
            String o2FullName = String.join(":", v2.pkgID.getName().getValue(), v2.name.getValue());
            return o1FullName.compareTo(o2FullName);
        }).collect(Collectors.toSet());
        result = lockNode;
    }

    @Override
    public void visit(BLangTransaction transactionNode) {
        transactionNode.transactionBody = rewrite(transactionNode.transactionBody, env);
        transactionNode.onRetryBody = rewrite(transactionNode.onRetryBody, env);
        transactionNode.retryCount = rewriteExpr(transactionNode.retryCount);
        transactionNode.onCommitFunction = rewriteExpr(transactionNode.onCommitFunction);
        transactionNode.onAbortFunction = rewriteExpr(transactionNode.onAbortFunction);
        result = transactionNode;
    }

    @Override
    public void visit(BLangForkJoin forkJoin) {
        forkJoin.workers = rewrite(forkJoin.workers, env);
        forkJoin.joinResultVar = rewrite(forkJoin.joinResultVar, env);
        forkJoin.joinedBody = rewrite(forkJoin.joinedBody, env);
        forkJoin.timeoutBody = rewrite(forkJoin.timeoutBody, env);
        result = forkJoin;
    }

    @Override
    public void visit(BLangCompensate compensateNode) {
        result = compensateNode;
    }

    @Override
    public void visit(BLangScope scopeNode) {
        scopeNode.scopeBody = rewrite(scopeNode.scopeBody, env);
        scopeNode.compensationFunction = rewrite(scopeNode.getCompensationFunction(), env);
        visit(scopeNode.compensationFunction.function);
        env.enclPkg.functions.add(scopeNode.getCompensationFunction().function);
        env.enclPkg.topLevelNodes.add(scopeNode.compensationFunction.function);
        result = scopeNode;
    }

    // Expressions

    @Override
    public void visit(BLangLiteral literalExpr) {
        if (TypeTags.BYTE_ARRAY == literalExpr.typeTag) { // this is blob literal as byte array
            result = rewriteBlobLiteral(literalExpr);
            return;
        }
        result = literalExpr;
    }

    private BLangNode rewriteBlobLiteral(BLangLiteral literalExpr) {
        String[] result = getBlobTextValue((String) literalExpr.value);
        if (BASE_64.equals(result[0])) {
            literalExpr.value = Base64.getDecoder().decode(result[1].getBytes(StandardCharsets.UTF_8));
        } else {
            literalExpr.value = hexStringToByteArray(result[1]);
        }
        return literalExpr;
    }

    private String[] getBlobTextValue(String blobLiteralNodeText) {
        String nodeText = blobLiteralNodeText.replaceAll(" ", "");
        String[] result = new String[2];
        result[0] = nodeText.substring(0, nodeText.indexOf('`'));
        result[1] = nodeText.substring(nodeText.indexOf('`') + 1, nodeText.lastIndexOf('`'));
        return result;
    }

    private static byte[] hexStringToByteArray(String str) {
        int len = str.length();
        byte[] data = new byte[len / 2];
        for (int i = 0; i < len; i += 2) {
            data[i / 2] = (byte) ((Character.digit(str.charAt(i), 16) << 4) + Character.digit(str.charAt(i + 1), 16));
        }
        return data;
    }

    @Override
    public void visit(BLangArrayLiteral arrayLiteral) {
        arrayLiteral.exprs = rewriteExprs(arrayLiteral.exprs);

        if (arrayLiteral.type.tag == TypeTags.JSON) {
            result = new BLangJSONArrayLiteral(arrayLiteral.exprs, new BArrayType(arrayLiteral.type));
            return;
        } else if (getElementType(arrayLiteral.type).tag == TypeTags.JSON) {
            result = new BLangJSONArrayLiteral(arrayLiteral.exprs, arrayLiteral.type);
            return;
        }
        result = arrayLiteral;
    }

    @Override
    public void visit(BLangRecordLiteral recordLiteral) {
        // Process the key-val pairs in the record literal
        recordLiteral.keyValuePairs.forEach(keyValue -> {
            BLangExpression keyExpr = keyValue.key.expr;
            if (keyExpr.getKind() == NodeKind.SIMPLE_VARIABLE_REF) {
                BLangSimpleVarRef varRef = (BLangSimpleVarRef) keyExpr;
                keyValue.key.expr = createStringLiteral(varRef.pos, varRef.variableName.value);
            } else {
                keyValue.key.expr = rewriteExpr(keyValue.key.expr);
            }

            keyValue.valueExpr = rewriteExpr(keyValue.valueExpr);
        });

        BLangExpression expr;
        if (recordLiteral.type.tag == TypeTags.RECORD) {
            expr = new BLangStructLiteral(recordLiteral.keyValuePairs, recordLiteral.type);
        } else if (recordLiteral.type.tag == TypeTags.MAP) {
            expr = new BLangMapLiteral(recordLiteral.keyValuePairs, recordLiteral.type);
        } else if (recordLiteral.type.tag == TypeTags.STREAM) {
            expr = new BLangStreamLiteral(recordLiteral.type, recordLiteral.name);
        } else {
            expr = new BLangJSONLiteral(recordLiteral.keyValuePairs, recordLiteral.type);
        }

        result = rewriteExpr(expr);
    }

    @Override
    public void visit(BLangTableLiteral tableLiteral) {
        tableLiteral.tableDataRows = rewriteExprs(tableLiteral.tableDataRows);
        //Generate key columns Array
        List<String> keyColumns = new ArrayList<>();
        for (BLangTableLiteral.BLangTableColumn column : tableLiteral.columns) {
            if (column.flagSet.contains(TableColumnFlag.PRIMARYKEY)) {
                keyColumns.add(column.columnName);
            }
        }
        BLangArrayLiteral keyColumnsArrayLiteral = createArrayLiteralExprNode();
        keyColumnsArrayLiteral.exprs = keyColumns.stream()
                .map(expr -> ASTBuilderUtil.createLiteral(tableLiteral.pos, symTable.stringType, expr))
                .collect(Collectors.toList());
        keyColumnsArrayLiteral.type = new BArrayType(symTable.stringType);
        tableLiteral.keyColumnsArrayLiteral = keyColumnsArrayLiteral;
        //Generate index columns Array
        List<String> indexColumns = new ArrayList<>();
        for (BLangTableLiteral.BLangTableColumn column : tableLiteral.columns) {
            if (column.flagSet.contains(TableColumnFlag.INDEX)) {
                indexColumns.add(column.columnName);
            }
        }
        BLangArrayLiteral indexColumnsArrayLiteral = createArrayLiteralExprNode();
        indexColumnsArrayLiteral.exprs = indexColumns.stream()
                .map(expr -> ASTBuilderUtil.createLiteral(tableLiteral.pos, symTable.stringType, expr))
                .collect(Collectors.toList());
        indexColumnsArrayLiteral.type = new BArrayType(symTable.stringType);
        tableLiteral.indexColumnsArrayLiteral = indexColumnsArrayLiteral;
        result = tableLiteral;
    }

    private BLangInvocation createInvocationForForeverBlock(BLangForever forever) {
        List<BLangExpression> args = new ArrayList<>();
        BLangLiteral streamingQueryLiteral = ASTBuilderUtil.createLiteral(forever.pos, symTable.stringType,
                forever.getSiddhiQuery());
        args.add(streamingQueryLiteral);
        addReferenceVariablesToArgs(args, siddhiQueryBuilder.getInStreamRefs());
        addReferenceVariablesToArgs(args, siddhiQueryBuilder.getInTableRefs());
        addReferenceVariablesToArgs(args, siddhiQueryBuilder.getOutStreamRefs());
        addReferenceVariablesToArgs(args, siddhiQueryBuilder.getOutTableRefs());
        addFunctionPointersToArgs(args, forever.getStreamingQueryStatements());
        return createInvocationNode(CREATE_FOREVER, args, symTable.noType);
    }

    private void addReferenceVariablesToArgs(List<BLangExpression> args, List<BLangExpression> varRefs) {
        BLangArrayLiteral localRefs = createArrayLiteralExprNode();
        varRefs.forEach(varRef -> localRefs.exprs.add(rewrite(varRef, env)));
        args.add(localRefs);
    }

    private void addFunctionPointersToArgs(List<BLangExpression> args, List<StreamingQueryStatementNode>
            streamingStmts) {
        BLangArrayLiteral funcPointers = createArrayLiteralExprNode();
        for (StreamingQueryStatementNode stmt : streamingStmts) {
            funcPointers.exprs.add(rewrite((BLangExpression) stmt.getStreamingAction().getInvokableBody(), env));
        }
        args.add(funcPointers);
    }

    @Override
    public void visit(BLangSimpleVarRef varRefExpr) {
        BLangSimpleVarRef genVarRefExpr = varRefExpr;

        // XML qualified name reference. e.g: ns0:foo
        if (varRefExpr.pkgSymbol != null && varRefExpr.pkgSymbol.tag == SymTag.XMLNS) {
            BLangXMLQName qnameExpr = new BLangXMLQName(varRefExpr.variableName);
            qnameExpr.nsSymbol = (BXMLNSSymbol) varRefExpr.pkgSymbol;
            qnameExpr.localname = varRefExpr.variableName;
            qnameExpr.prefix = varRefExpr.pkgAlias;
            qnameExpr.namespaceURI = qnameExpr.nsSymbol.namespaceURI;
            qnameExpr.isUsedInXML = false;
            qnameExpr.pos = varRefExpr.pos;
            qnameExpr.type = symTable.stringType;
            result = qnameExpr;
            return;
        }

        BSymbol ownerSymbol = varRefExpr.symbol.owner;
        if ((varRefExpr.symbol.tag & SymTag.FUNCTION) == SymTag.FUNCTION &&
                varRefExpr.symbol.type.tag == TypeTags.INVOKABLE) {
            genVarRefExpr = new BLangFunctionVarRef((BVarSymbol) varRefExpr.symbol);
        } else if ((varRefExpr.symbol.tag & SymTag.TYPE) == SymTag.TYPE) {
            genVarRefExpr = new BLangTypeLoad(varRefExpr.symbol);
        } else if ((ownerSymbol.tag & SymTag.INVOKABLE) == SymTag.INVOKABLE) {
            // Local variable in a function/resource/action/worker
            genVarRefExpr = new BLangLocalVarRef((BVarSymbol) varRefExpr.symbol);
        } else if ((ownerSymbol.tag & SymTag.STRUCT) == SymTag.STRUCT) {
            genVarRefExpr = new BLangFieldVarRef((BVarSymbol) varRefExpr.symbol);
        } else if ((ownerSymbol.tag & SymTag.PACKAGE) == SymTag.PACKAGE ||
                (ownerSymbol.tag & SymTag.SERVICE) == SymTag.SERVICE) {
            // Package variable | service variable
            // We consider both of them as package level variables
            genVarRefExpr = new BLangPackageVarRef((BVarSymbol) varRefExpr.symbol);

            //Only locking service level and package level variables
            if (!enclLocks.isEmpty()) {
                enclLocks.peek().addLockVariable((BVarSymbol) varRefExpr.symbol);
            }
        }

        genVarRefExpr.type = varRefExpr.type;
        genVarRefExpr.pos = varRefExpr.pos;
        result = genVarRefExpr;
    }

    @Override
    public void visit(BLangFieldBasedAccess fieldAccessExpr) {
        if (safeNavigate(fieldAccessExpr)) {
            result = rewriteExpr(rewriteSafeNavigationExpr(fieldAccessExpr));
            return;
        }

        BLangVariableReference targetVarRef = fieldAccessExpr;
        fieldAccessExpr.expr = rewriteExpr(fieldAccessExpr.expr);
        BLangLiteral stringLit = createStringLiteral(fieldAccessExpr.pos, fieldAccessExpr.field.value);
        BType varRefType = fieldAccessExpr.expr.type;
        if (varRefType.tag == TypeTags.OBJECT) {
            if (fieldAccessExpr.symbol != null && fieldAccessExpr.symbol.type.tag == TypeTags.INVOKABLE &&
                    ((fieldAccessExpr.symbol.flags & Flags.ATTACHED) == Flags.ATTACHED)) {
                targetVarRef = new BLangStructFunctionVarRef(fieldAccessExpr.expr,
                                                             (BVarSymbol) fieldAccessExpr.symbol);
            } else {
                targetVarRef = new BLangStructFieldAccessExpr(fieldAccessExpr.pos, fieldAccessExpr.expr, stringLit,
                                                              (BVarSymbol) fieldAccessExpr.symbol, false);
            }
        } else if (varRefType.tag == TypeTags.RECORD) {
            if (fieldAccessExpr.symbol != null && fieldAccessExpr.symbol.type.tag == TypeTags.INVOKABLE
                    && ((fieldAccessExpr.symbol.flags & Flags.ATTACHED) == Flags.ATTACHED)) {
                targetVarRef = new BLangStructFunctionVarRef(fieldAccessExpr.expr,
                                                             (BVarSymbol) fieldAccessExpr.symbol);
            } else {
                targetVarRef = new BLangStructFieldAccessExpr(fieldAccessExpr.pos, fieldAccessExpr.expr, stringLit,
                                                              (BVarSymbol) fieldAccessExpr.symbol, true);
            }
        } else if (varRefType.tag == TypeTags.MAP) {
            targetVarRef = new BLangMapAccessExpr(fieldAccessExpr.pos, fieldAccessExpr.expr, stringLit);
        } else if (varRefType.tag == TypeTags.JSON) {
            targetVarRef = new BLangJSONAccessExpr(fieldAccessExpr.pos, fieldAccessExpr.expr, stringLit);
        } else if (varRefType.tag == TypeTags.XML) {
            targetVarRef = new BLangXMLAccessExpr(fieldAccessExpr.pos, fieldAccessExpr.expr, stringLit,
                                                  fieldAccessExpr.fieldKind);
        }

        targetVarRef.lhsVar = fieldAccessExpr.lhsVar;
        targetVarRef.type = fieldAccessExpr.type;
        result = targetVarRef;
    }

    @Override
    public void visit(BLangIndexBasedAccess indexAccessExpr) {
        if (safeNavigate(indexAccessExpr)) {
            result = rewriteExpr(rewriteSafeNavigationExpr(indexAccessExpr));
            return;
        }

        BLangVariableReference targetVarRef = indexAccessExpr;
        indexAccessExpr.indexExpr = rewriteExpr(indexAccessExpr.indexExpr);
        indexAccessExpr.expr = rewriteExpr(indexAccessExpr.expr);
        BType varRefType = indexAccessExpr.expr.type;
        if (varRefType.tag == TypeTags.OBJECT || varRefType.tag == TypeTags.RECORD) {
            targetVarRef = new BLangStructFieldAccessExpr(indexAccessExpr.pos,
                                                          indexAccessExpr.expr,
                                                          indexAccessExpr.indexExpr,
                                                          (BVarSymbol) indexAccessExpr.symbol,
                                                          false);
        } else if (varRefType.tag == TypeTags.MAP) {
            targetVarRef = new BLangMapAccessExpr(indexAccessExpr.pos, indexAccessExpr.expr, indexAccessExpr.indexExpr,
                    !indexAccessExpr.type.isNullable());
        } else if (varRefType.tag == TypeTags.JSON || getElementType(varRefType).tag == TypeTags.JSON) {
            targetVarRef = new BLangJSONAccessExpr(indexAccessExpr.pos, indexAccessExpr.expr,
                    indexAccessExpr.indexExpr);
        } else if (varRefType.tag == TypeTags.ARRAY) {
            targetVarRef = new BLangArrayAccessExpr(indexAccessExpr.pos,
                    indexAccessExpr.expr, indexAccessExpr.indexExpr);
        } else if (varRefType.tag == TypeTags.XML) {
            targetVarRef = new BLangXMLAccessExpr(indexAccessExpr.pos,
                    indexAccessExpr.expr, indexAccessExpr.indexExpr);
        } else if (varRefType.tag == TypeTags.TUPLE) {
            targetVarRef = new BLangTupleAccessExpr(indexAccessExpr.pos,
                    indexAccessExpr.expr, indexAccessExpr.indexExpr);
        }

        targetVarRef.lhsVar = indexAccessExpr.lhsVar;
        targetVarRef.type = indexAccessExpr.type;
        result = targetVarRef;
    }

    @Override
    public void visit(BLangInvocation iExpr) {
        BLangInvocation genIExpr = iExpr;

        if (safeNavigate(iExpr)) {
            result = rewriteExpr(rewriteSafeNavigationExpr(iExpr));
            return;
        }

        // Reorder the arguments to match the original function signature.
        reorderArguments(iExpr);
        iExpr.requiredArgs = rewriteExprs(iExpr.requiredArgs);
        iExpr.namedArgs = rewriteExprs(iExpr.namedArgs);
        iExpr.restArgs = rewriteExprs(iExpr.restArgs);

        if (iExpr.functionPointerInvocation) {
            visitFunctionPointerInvocation(iExpr);
            return;
        } else if (iExpr.iterableOperationInvocation) {
            visitIterableOperationInvocation(iExpr);
            return;
        }
        if (iExpr.actionInvocation) {
            visitActionInvocationEndpoint(iExpr);
        }
        iExpr.expr = rewriteExpr(iExpr.expr);
        if (iExpr.builtinMethodInvocation) {
            visitBuiltInMethodInvocation(iExpr);
            return;
        }
        result = genIExpr;
        if (iExpr.expr == null) {
            if (iExpr.exprSymbol == null) {
                return;
            }
            iExpr.expr = ASTBuilderUtil.createVariableRef(iExpr.pos, (BVarSymbol) iExpr.exprSymbol);
            iExpr.expr = rewriteExpr(iExpr.expr);
        }

        switch (iExpr.expr.type.tag) {
            case TypeTags.BOOLEAN:
            case TypeTags.STRING:
            case TypeTags.INT:
            case TypeTags.FLOAT:
            case TypeTags.JSON:
            case TypeTags.XML:
            case TypeTags.MAP:
            case TypeTags.TABLE:
            case TypeTags.STREAM:
            case TypeTags.FUTURE:
            case TypeTags.OBJECT:
                List<BLangExpression> argExprs = new ArrayList<>(iExpr.requiredArgs);
                argExprs.add(0, iExpr.expr);
                final BLangAttachedFunctionInvocation attachedFunctionInvocation =
                        new BLangAttachedFunctionInvocation(iExpr.pos, argExprs, iExpr.namedArgs, iExpr.restArgs,
                                iExpr.symbol, iExpr.type, iExpr.expr, iExpr.async);
                attachedFunctionInvocation.actionInvocation = iExpr.actionInvocation;
                result = attachedFunctionInvocation;
                break;
            case TypeTags.ENDPOINT:
                List<BLangExpression> actionArgExprs = new ArrayList<>(iExpr.requiredArgs);
                actionArgExprs.add(0, iExpr.expr);
                result = new BLangActionInvocation(iExpr.pos, actionArgExprs, iExpr.namedArgs, iExpr.restArgs,
                        iExpr.symbol, iExpr.type, iExpr.async);
                break;
        }
    }

    public void visit(BLangTypeInit typeInitExpr) {
        if (typeInitExpr.type.tag == TypeTags.OBJECT &&
                typeInitExpr.objectInitInvocation.symbol == null) {
            typeInitExpr.objectInitInvocation.symbol =
                    ((BObjectTypeSymbol) typeInitExpr.type.tsymbol).initializerFunc.symbol;
        }
        typeInitExpr.objectInitInvocation = rewriteExpr(typeInitExpr.objectInitInvocation);
        result = typeInitExpr;
    }

    @Override
    public void visit(BLangTernaryExpr ternaryExpr) {
        ternaryExpr.expr = rewriteExpr(ternaryExpr.expr);

        for (Entry<BVarSymbol, BVarSymbol> typeGuard : ternaryExpr.typeGuards.entrySet()) {
            BVarSymbol guardedSymbol = typeGuard.getValue();

            // Create a varRef to the original variable
            BLangSimpleVarRef varRef = ASTBuilderUtil.createVariableRef(ternaryExpr.expr.pos, typeGuard.getKey());

            // Create a variable definition
            BLangExpression conversionExpr = addConversionExprIfRequired(varRef, guardedSymbol.type);
            BLangVariable var = ASTBuilderUtil.createVariable(ternaryExpr.expr.pos, guardedSymbol.name.value,
                    guardedSymbol.type, conversionExpr, guardedSymbol);
            BLangVariableDef varDef = ASTBuilderUtil.createVariableDef(ternaryExpr.expr.pos, var);

            // Replace the expression with the var def and the existing expression
            BLangStatementExpression stmtExpr = ASTBuilderUtil.createStatementExpression(varDef, ternaryExpr.thenExpr);
            stmtExpr.type = ternaryExpr.thenExpr.type;
            ternaryExpr.thenExpr = stmtExpr;
        }

        ternaryExpr.thenExpr = rewriteExpr(ternaryExpr.thenExpr);
        ternaryExpr.elseExpr = rewriteExpr(ternaryExpr.elseExpr);
        result = ternaryExpr;
    }

    @Override
    public void visit(BLangAwaitExpr awaitExpr) {
        awaitExpr.expr = rewriteExpr(awaitExpr.expr);
        result = awaitExpr;
    }

    @Override
    public void visit(BLangTrapExpr trapExpr) {
        trapExpr.expr = rewriteExpr(trapExpr.expr);
        result = trapExpr;
    }

    @Override
    public void visit(BLangBinaryExpr binaryExpr) {
        if (binaryExpr.opKind == OperatorKind.HALF_OPEN_RANGE) {
            binaryExpr.rhsExpr = getModifiedIntRangeEndExpr(binaryExpr.rhsExpr);
        }

        binaryExpr.lhsExpr = rewriteExpr(binaryExpr.lhsExpr);
        binaryExpr.rhsExpr = rewriteExpr(binaryExpr.rhsExpr);
        result = binaryExpr;

        // Check for bitwise shift operator and add type conversion to int
        if (isBitwiseShiftOperation(binaryExpr) && TypeTags.BYTE == binaryExpr.rhsExpr.type.tag) {
            binaryExpr.rhsExpr = createTypeConversionExpr(binaryExpr.rhsExpr, binaryExpr.rhsExpr.type,
                    symTable.intType);
            return;
        }

        // Check lhs and rhs type compatibility
        if (binaryExpr.lhsExpr.type.tag == binaryExpr.rhsExpr.type.tag) {
            return;
        }

        if (binaryExpr.lhsExpr.type.tag == TypeTags.STRING && binaryExpr.opKind == OperatorKind.ADD) {
            binaryExpr.rhsExpr = createTypeConversionExpr(binaryExpr.rhsExpr,
                    binaryExpr.rhsExpr.type, binaryExpr.lhsExpr.type);
            return;
        }

        if (binaryExpr.rhsExpr.type.tag == TypeTags.STRING && binaryExpr.opKind == OperatorKind.ADD) {
            binaryExpr.lhsExpr = createTypeConversionExpr(binaryExpr.lhsExpr,
                    binaryExpr.lhsExpr.type, binaryExpr.rhsExpr.type);
            return;
        }

        if (binaryExpr.lhsExpr.type.tag == TypeTags.FLOAT) {
            binaryExpr.rhsExpr = createTypeConversionExpr(binaryExpr.rhsExpr,
                    binaryExpr.rhsExpr.type, binaryExpr.lhsExpr.type);
            return;
        }

        if (binaryExpr.rhsExpr.type.tag == TypeTags.FLOAT) {
            binaryExpr.lhsExpr = createTypeConversionExpr(binaryExpr.lhsExpr,
                    binaryExpr.lhsExpr.type, binaryExpr.rhsExpr.type);
        }
    }

    /**
     * This method checks whether given binary expression is related to shift operation.
     * If its true, then both lhs and rhs of the binary expression will be converted to 'int' type.
     * <p>
     * byte a = 12;
     * byte b = 34;
     * int i = 234;
     * int j = -4;
     * <p>
     * true: where binary expression's expected type is 'int'
     * int i1 = a >> b;
     * int i2 = a << b;
     * int i3 = a >> i;
     * int i4 = a << i;
     * int i5 = i >> j;
     * int i6 = i << j;
     */
    private boolean isBitwiseShiftOperation(BLangBinaryExpr binaryExpr) {
        return binaryExpr.opKind == OperatorKind.BITWISE_LEFT_SHIFT ||
                binaryExpr.opKind == OperatorKind.BITWISE_RIGHT_SHIFT ||
                binaryExpr.opKind == OperatorKind.BITWISE_UNSIGNED_RIGHT_SHIFT;
    }

    public void visit(BLangElvisExpr elvisExpr) {
        BLangMatchExpression matchExpr = ASTBuilderUtil.createMatchExpression(elvisExpr.lhsExpr);
        matchExpr.patternClauses.add(getMatchNullPatternGivenExpression(elvisExpr.pos,
                rewriteExpr(elvisExpr.rhsExpr)));
        matchExpr.type = elvisExpr.type;
        matchExpr.pos = elvisExpr.pos;
        result = rewriteExpr(matchExpr);
    }

    @Override
    public void visit(BLangBracedOrTupleExpr bracedOrTupleExpr) {
        if (bracedOrTupleExpr.isTypedescExpr) {
            final BLangTypedescExpr typedescExpr = new BLangTypedescExpr();
            typedescExpr.resolvedType = bracedOrTupleExpr.typedescType;
            typedescExpr.type = symTable.typeDesc;
            result = rewriteExpr(typedescExpr);
            return;
        }
        if (bracedOrTupleExpr.isBracedExpr) {
            result = rewriteExpr(bracedOrTupleExpr.expressions.get(0));
            return;
        }
        bracedOrTupleExpr.expressions.forEach(expr -> {
            BType expType = expr.impConversionExpr == null ? expr.type : expr.impConversionExpr.type;
            types.setImplicitCastExpr(expr, expType, symTable.anyType);
        });
        bracedOrTupleExpr.expressions = rewriteExprs(bracedOrTupleExpr.expressions);
        result = bracedOrTupleExpr;
    }

    @Override
    public void visit(BLangUnaryExpr unaryExpr) {
        if (OperatorKind.BITWISE_COMPLEMENT == unaryExpr.operator) {
            // If this is a bitwise complement (~) expression, then we desugar it to a binary xor expression with -1,
            // which is same as doing a bitwise 2's complement operation.
            rewriteBitwiseComplementOperator(unaryExpr);
            return;
        }
        unaryExpr.expr = rewriteExpr(unaryExpr.expr);
        result = unaryExpr;
    }

    /**
     * This method desugar a bitwise complement (~) unary expressions into a bitwise xor binary expression as below.
     * Example : ~a  -> a ^ -1;
     * ~ 11110011 -> 00001100
     * 11110011 ^ 11111111 -> 00001100
     *
     * @param unaryExpr the bitwise complement expression
     */
    private void rewriteBitwiseComplementOperator(BLangUnaryExpr unaryExpr) {
        final DiagnosticPos pos = unaryExpr.pos;
        final BLangBinaryExpr binaryExpr = (BLangBinaryExpr) TreeBuilder.createBinaryExpressionNode();
        binaryExpr.pos = pos;
        binaryExpr.opKind = OperatorKind.BITWISE_XOR;
        binaryExpr.lhsExpr = unaryExpr.expr;
        if (TypeTags.BYTE == unaryExpr.type.tag) {
            binaryExpr.type = symTable.byteType;
            binaryExpr.rhsExpr = ASTBuilderUtil.createLiteral(pos, symTable.byteType, (byte) -1);
            binaryExpr.opSymbol = (BOperatorSymbol) symResolver.resolveBinaryOperator(OperatorKind.BITWISE_XOR,
                    symTable.byteType, symTable.byteType);
        } else {
            binaryExpr.type = symTable.intType;
            binaryExpr.rhsExpr = ASTBuilderUtil.createLiteral(pos, symTable.intType, -1L);
            binaryExpr.opSymbol = (BOperatorSymbol) symResolver.resolveBinaryOperator(OperatorKind.BITWISE_XOR,
                    symTable.intType, symTable.intType);
        }
        result = rewriteExpr(binaryExpr);
    }

    @Override
    public void visit(BLangTypeConversionExpr conversionExpr) {
        conversionExpr.expr = rewriteExpr(conversionExpr.expr);
        result = conversionExpr;
    }

    @Override
    public void visit(BLangLambdaFunction bLangLambdaFunction) {
        result = bLangLambdaFunction;
    }

    @Override
    public void visit(BLangArrowFunction bLangArrowFunction) {
        BLangFunction bLangFunction = (BLangFunction) TreeBuilder.createFunctionNode();
        bLangFunction.setName(bLangArrowFunction.functionName);

        BLangLambdaFunction lambdaFunction = (BLangLambdaFunction) TreeBuilder.createLambdaFunctionNode();
        lambdaFunction.pos = bLangArrowFunction.pos;
        bLangFunction.addFlag(Flag.LAMBDA);
        lambdaFunction.function = bLangFunction;

        // Create function body with return node
        BLangValueType returnType = (BLangValueType) TreeBuilder.createValueTypeNode();
        returnType.type = bLangArrowFunction.expression.type;
        bLangFunction.setReturnTypeNode(returnType);
        bLangFunction.setBody(populateArrowExprBodyBlock(bLangArrowFunction));

        bLangArrowFunction.params.forEach(bLangFunction::addParameter);
        lambdaFunction.parent = bLangArrowFunction.parent;
        lambdaFunction.type = bLangArrowFunction.funcType;

        // Create function symbol
        BLangFunction function = lambdaFunction.function;
        BInvokableSymbol functionSymbol = Symbols.createFunctionSymbol(Flags.asMask(lambdaFunction.function.flagSet),
                new Name(function.name.value), env.enclPkg.packageID, function.type, env.enclEnv.enclVarSym, true);
        functionSymbol.retType = function.returnTypeNode.type;
        functionSymbol.params = function.requiredParams.stream()
                .map(param -> param.symbol)
                .collect(Collectors.toList());
        functionSymbol.scope = env.scope;
        functionSymbol.type = bLangArrowFunction.funcType;
        function.symbol = functionSymbol;

        lambdaFunction.function.closureVarSymbols = bLangArrowFunction.closureVarSymbols;
        rewrite(lambdaFunction.function, env);
        env.enclPkg.addFunction(lambdaFunction.function);
        bLangArrowFunction.function = lambdaFunction.function;
        result = lambdaFunction;
    }

    @Override
    public void visit(BLangXMLQName xmlQName) {
        result = xmlQName;
    }

    @Override
    public void visit(BLangXMLAttribute xmlAttribute) {
        xmlAttribute.name = rewriteExpr(xmlAttribute.name);
        xmlAttribute.value = rewriteExpr(xmlAttribute.value);
        result = xmlAttribute;
    }

    @Override
    public void visit(BLangXMLElementLiteral xmlElementLiteral) {
        xmlElementLiteral.startTagName = rewriteExpr(xmlElementLiteral.startTagName);
        xmlElementLiteral.endTagName = rewriteExpr(xmlElementLiteral.endTagName);
        xmlElementLiteral.modifiedChildren = rewriteExprs(xmlElementLiteral.modifiedChildren);
        xmlElementLiteral.attributes = rewriteExprs(xmlElementLiteral.attributes);

        // Separate the in-line namepsace declarations and attributes.
        Iterator<BLangXMLAttribute> attributesItr = xmlElementLiteral.attributes.iterator();
        while (attributesItr.hasNext()) {
            BLangXMLAttribute attribute = attributesItr.next();
            if (!attribute.isNamespaceDeclr) {
                continue;
            }

            // Create namepace declaration for all in-line namespace declarations
            BLangXMLNS xmlns;
            if ((xmlElementLiteral.scope.owner.tag & SymTag.PACKAGE) == SymTag.PACKAGE) {
                xmlns = new BLangPackageXMLNS();
            } else {
                xmlns = new BLangLocalXMLNS();
            }
            xmlns.namespaceURI = attribute.value.concatExpr;
            xmlns.prefix = ((BLangXMLQName) attribute.name).localname;
            xmlns.symbol = attribute.symbol;

            xmlElementLiteral.inlineNamespaces.add(xmlns);
            attributesItr.remove();
        }

        result = xmlElementLiteral;
    }

    @Override
    public void visit(BLangXMLTextLiteral xmlTextLiteral) {
        xmlTextLiteral.concatExpr = rewriteExpr(xmlTextLiteral.concatExpr);
        result = xmlTextLiteral;
    }

    @Override
    public void visit(BLangXMLCommentLiteral xmlCommentLiteral) {
        xmlCommentLiteral.concatExpr = rewriteExpr(xmlCommentLiteral.concatExpr);
        result = xmlCommentLiteral;
    }

    @Override
    public void visit(BLangXMLProcInsLiteral xmlProcInsLiteral) {
        xmlProcInsLiteral.target = rewriteExpr(xmlProcInsLiteral.target);
        xmlProcInsLiteral.dataConcatExpr = rewriteExpr(xmlProcInsLiteral.dataConcatExpr);
        result = xmlProcInsLiteral;
    }

    @Override
    public void visit(BLangXMLQuotedString xmlQuotedString) {
        xmlQuotedString.concatExpr = rewriteExpr(xmlQuotedString.concatExpr);
        result = xmlQuotedString;
    }

    @Override
    public void visit(BLangStringTemplateLiteral stringTemplateLiteral) {
        stringTemplateLiteral.concatExpr = rewriteExpr(stringTemplateLiteral.concatExpr);
        result = stringTemplateLiteral;
    }

    @Override
    public void visit(BLangWorkerSend workerSendNode) {
        workerSendNode.expr = rewriteExpr(workerSendNode.expr);
        if (workerSendNode.keyExpr != null) {
            workerSendNode.keyExpr = rewriteExpr(workerSendNode.keyExpr);
        }
        result = workerSendNode;
    }

    @Override
    public void visit(BLangWorkerReceive workerReceiveNode) {
        workerReceiveNode.expr = rewriteExpr(workerReceiveNode.expr);
        if (workerReceiveNode.keyExpr != null) {
            workerReceiveNode.keyExpr = rewriteExpr(workerReceiveNode.keyExpr);
        }
        result = workerReceiveNode;
    }

    @Override
    public void visit(BLangXMLAttributeAccess xmlAttributeAccessExpr) {
        xmlAttributeAccessExpr.indexExpr = rewriteExpr(xmlAttributeAccessExpr.indexExpr);
        xmlAttributeAccessExpr.expr = rewriteExpr(xmlAttributeAccessExpr.expr);

        if (xmlAttributeAccessExpr.indexExpr != null
                && xmlAttributeAccessExpr.indexExpr.getKind() == NodeKind.XML_QNAME) {
            ((BLangXMLQName) xmlAttributeAccessExpr.indexExpr).isUsedInXML = true;
        }

        result = xmlAttributeAccessExpr;
    }

    // Generated expressions. Following expressions are not part of the original syntax
    // tree which is coming out of the parser

    @Override
    public void visit(BLangLocalVarRef localVarRef) {
        result = localVarRef;
    }

    @Override
    public void visit(BLangFieldVarRef fieldVarRef) {
        result = fieldVarRef;
    }

    @Override
    public void visit(BLangPackageVarRef packageVarRef) {
        result = packageVarRef;
    }

    @Override
    public void visit(BLangFunctionVarRef functionVarRef) {
        result = functionVarRef;
    }

    @Override
    public void visit(BLangStructFieldAccessExpr fieldAccessExpr) {
        BType expType = fieldAccessExpr.type;
        fieldAccessExpr.type = symTable.anyType;
        result = addConversionExprIfRequired(fieldAccessExpr, expType);
    }

    @Override
    public void visit(BLangStructFunctionVarRef functionVarRef) {
        result = functionVarRef;
    }

    @Override
    public void visit(BLangMapAccessExpr mapKeyAccessExpr) {
        result = mapKeyAccessExpr;
    }

    @Override
    public void visit(BLangArrayAccessExpr arrayIndexAccessExpr) {
        result = arrayIndexAccessExpr;
    }

    @Override
    public void visit(BLangTupleAccessExpr arrayIndexAccessExpr) {
        result = arrayIndexAccessExpr;
    }

    @Override
    public void visit(BLangJSONLiteral jsonLiteral) {
        result = jsonLiteral;
    }

    @Override
    public void visit(BLangMapLiteral mapLiteral) {
        result = mapLiteral;
    }

    public void visit(BLangStreamLiteral streamLiteral) {
        result = streamLiteral;
    }

    @Override
    public void visit(BLangStructLiteral structLiteral) {
        result = structLiteral;
    }

    @Override
    public void visit(BLangIsAssignableExpr assignableExpr) {
        assignableExpr.lhsExpr = rewriteExpr(assignableExpr.lhsExpr);
        result = assignableExpr;
    }

    @Override
    public void visit(BFunctionPointerInvocation fpInvocation) {
        result = fpInvocation;
    }

    @Override
    public void visit(BLangTypedescExpr accessExpr) {
        result = accessExpr;
    }

    @Override
    public void visit(BLangIntRangeExpression intRangeExpression) {
        if (!intRangeExpression.includeStart) {
            intRangeExpression.startExpr = getModifiedIntRangeStartExpr(intRangeExpression.startExpr);
        }
        if (!intRangeExpression.includeEnd) {
            intRangeExpression.endExpr = getModifiedIntRangeEndExpr(intRangeExpression.endExpr);
        }

        intRangeExpression.startExpr = rewriteExpr(intRangeExpression.startExpr);
        intRangeExpression.endExpr = rewriteExpr(intRangeExpression.endExpr);
        result = intRangeExpression;
    }

    @Override
    public void visit(BLangRestArgsExpression bLangVarArgsExpression) {
        result = rewriteExpr(bLangVarArgsExpression.expr);
    }

    @Override
    public void visit(BLangNamedArgsExpression bLangNamedArgsExpression) {
        bLangNamedArgsExpression.expr = rewriteExpr(bLangNamedArgsExpression.expr);
        result = bLangNamedArgsExpression.expr;
    }

    public void visit(BLangTableQueryExpression tableQueryExpression) {
        inMemoryTableQueryBuilder.visit(tableQueryExpression);

        /*replace the table expression with a function invocation,
         so that we manually call a native function "queryTable". */
        result = createInvocationFromTableExpr(tableQueryExpression);
    }

    @Override
    public void visit(BLangMatchExpression bLangMatchExpression) {
        // Add the implicit default pattern, that returns the original expression's value.
        addMatchExprDefaultCase(bLangMatchExpression);

        // Create a temp local var to hold the temp result of the match expression
        // eg: T a;
        String matchTempResultVarName = GEN_VAR_PREFIX.value + "temp_result";
        BLangVariable tempResultVar = ASTBuilderUtil.createVariable(bLangMatchExpression.pos, matchTempResultVarName,
                bLangMatchExpression.type, null, new BVarSymbol(0, names.fromString(matchTempResultVarName),
                        this.env.scope.owner.pkgID, bLangMatchExpression.type, this.env.scope.owner));

        BLangVariableDef tempResultVarDef = ASTBuilderUtil.createVariableDef(bLangMatchExpression.pos, tempResultVar);
        tempResultVarDef.desugared = true;

        BLangBlockStmt stmts = ASTBuilderUtil.createBlockStmt(bLangMatchExpression.pos, Lists.of(tempResultVarDef));
        List<BLangMatchStmtPatternClause> patternClauses = new ArrayList<>();

        for (int i = 0; i < bLangMatchExpression.patternClauses.size(); i++) {
            BLangMatchExprPatternClause pattern = bLangMatchExpression.patternClauses.get(i);
            pattern.expr = rewriteExpr(pattern.expr);

            // Create var ref for the temp result variable
            // eg: var ref for 'a'
            BLangVariableReference tempResultVarRef =
                    ASTBuilderUtil.createVariableRef(bLangMatchExpression.pos, tempResultVar.symbol);

            // Create an assignment node. Add a conversion from rhs to lhs of the pattern, if required.
            pattern.expr = addConversionExprIfRequired(pattern.expr, tempResultVarRef.type);
            BLangAssignment assignmentStmt =
                    ASTBuilderUtil.createAssignmentStmt(pattern.pos, tempResultVarRef, pattern.expr, false);
            BLangBlockStmt patternBody = ASTBuilderUtil.createBlockStmt(pattern.pos, Lists.of(assignmentStmt));

            // Create the pattern
            // R b => a = b;
            patternClauses.add(ASTBuilderUtil.createMatchStatementPattern(pattern.pos, pattern.variable, patternBody));
        }

        stmts.addStatement(ASTBuilderUtil.createMatchStatement(bLangMatchExpression.pos, bLangMatchExpression.expr,
                patternClauses));
        BLangVariableReference tempResultVarRef =
                ASTBuilderUtil.createVariableRef(bLangMatchExpression.pos, tempResultVar.symbol);
        BLangStatementExpression statementExpr = ASTBuilderUtil.createStatementExpression(stmts, tempResultVarRef);
        statementExpr.type = bLangMatchExpression.type;
        result = rewriteExpr(statementExpr);
    }

    @Override
    public void visit(BLangCheckedExpr checkedExpr) {

        //
        //  person p = bar(check foo()); // foo(): person | error
        //
        //    ==>
        //
        //  person _$$_;
        //  switch foo() {
        //      person p1 => _$$_ = p1;
        //      error e1 => return e1 or throw e1
        //  }
        //  person p = bar(_$$_);

        // Create a temporary variable to hold the checked expression result value e.g. _$$_
        String checkedExprVarName = GEN_VAR_PREFIX.value;
        BLangVariable checkedExprVar = ASTBuilderUtil.createVariable(checkedExpr.pos,
                checkedExprVarName, checkedExpr.type, null, new BVarSymbol(0,
                        names.fromString(checkedExprVarName),
                        this.env.scope.owner.pkgID, checkedExpr.type, this.env.scope.owner));
        BLangVariableDef checkedExprVarDef = ASTBuilderUtil.createVariableDef(checkedExpr.pos, checkedExprVar);
        checkedExprVarDef.desugared = true;

        // Create the pattern to match the success case
        BLangMatchStmtPatternClause patternSuccessCase = getSafeAssignSuccessPattern(checkedExprVar.pos,
                checkedExprVar.symbol.type, true, checkedExprVar.symbol, null);
        BLangMatchStmtPatternClause patternErrorCase = getSafeAssignErrorPattern(checkedExpr.pos,
                this.env.scope.owner, checkedExpr.equivalentErrorTypeList);

        // Create the match statement
        BLangMatch matchStmt = ASTBuilderUtil.createMatchStatement(checkedExpr.pos,
                checkedExpr.expr, new ArrayList<BLangMatchStmtPatternClause>() {{
                    add(patternSuccessCase);
                    add(patternErrorCase);
                }});

        // Create the block statement
        BLangBlockStmt generatedStmtBlock = ASTBuilderUtil.createBlockStmt(checkedExpr.pos,
                new ArrayList<BLangStatement>() {{
                    add(checkedExprVarDef);
                    add(matchStmt);
                }});

        // Create the variable ref expression for the checkedExprVar
        BLangSimpleVarRef tempCheckedExprVarRef = ASTBuilderUtil.createVariableRef(
                checkedExpr.pos, checkedExprVar.symbol);

        BLangStatementExpression statementExpr = ASTBuilderUtil.createStatementExpression(
                generatedStmtBlock, tempCheckedExprVarRef);
        statementExpr.type = checkedExpr.type;
        result = rewriteExpr(statementExpr);
    }
    @Override
    public void visit(BLangErrorConstructorExpr errConstExpr) {
        errConstExpr.reasonExpr = rewriteExpr(errConstExpr.reasonExpr);
        errConstExpr.detailsExpr = rewriteExpr(Optional.ofNullable(errConstExpr.detailsExpr)
                .orElseGet(() -> ASTBuilderUtil.createEmptyRecordLiteral(errConstExpr.pos, symTable.mapType)));
        result = errConstExpr;
    }
    
    @Override
    public void visit(BLangTypeTestExpr typeTestExpr) {
        typeTestExpr.expr = rewriteExpr(typeTestExpr.expr);
        result = typeTestExpr;
    }

    @Override
    public void visit(BLangStatementExpression bLangStatementExpression) {
        bLangStatementExpression.expr = rewriteExpr(bLangStatementExpression.expr);
        bLangStatementExpression.stmt = rewrite(bLangStatementExpression.stmt, env);
        result = bLangStatementExpression;
    }

    @Override
    public void visit(BLangJSONArrayLiteral jsonArrayLiteral) {
        jsonArrayLiteral.exprs = rewriteExprs(jsonArrayLiteral.exprs);
        result = jsonArrayLiteral;
    }

    // private functions

    private BlockNode populateArrowExprBodyBlock(BLangArrowFunction bLangArrowFunction) {
        BlockNode blockNode = TreeBuilder.createBlockNode();
        BLangReturn returnNode = (BLangReturn) TreeBuilder.createReturnNode();
        returnNode.pos = bLangArrowFunction.expression.pos;
        returnNode.setExpression(bLangArrowFunction.expression);
        blockNode.addStatement(returnNode);
        return blockNode;
    }

    private BLangInvocation createInvocationFromTableExpr(BLangTableQueryExpression tableQueryExpression) {
        List<BLangExpression> args = new ArrayList<>();
        String functionName = QUERY_TABLE_WITHOUT_JOIN_CLAUSE;
        //Order matters, because these are the args for a function invocation.
        args.add(getSQLPreparedStatement(tableQueryExpression));
        args.add(getFromTableVarRef(tableQueryExpression));
        // BLangTypeofExpr
        BType retType = tableQueryExpression.type;
        BLangSimpleVarRef joinTable = getJoinTableVarRef(tableQueryExpression);
        if (joinTable != null) {
            args.add(joinTable);
            functionName = QUERY_TABLE_WITH_JOIN_CLAUSE;
        }
        args.add(getSQLStatementParameters(tableQueryExpression));
        args.add(getReturnType(tableQueryExpression));
        return createInvocationNode(functionName, args, retType);
    }

    private BLangInvocation createInvocationNode(String functionName, List<BLangExpression> args, BType retType) {
        BLangInvocation invocationNode = (BLangInvocation) TreeBuilder.createInvocationNode();
        BLangIdentifier name = (BLangIdentifier) TreeBuilder.createIdentifierNode();
        name.setLiteral(false);
        name.setValue(functionName);
        invocationNode.name = name;
        invocationNode.pkgAlias = (BLangIdentifier) TreeBuilder.createIdentifierNode();

        // TODO: 2/28/18 need to find a good way to refer to symbols
        invocationNode.symbol = symTable.rootScope.lookup(new Name(functionName)).symbol;
        invocationNode.type = retType;
        invocationNode.requiredArgs = args;
        return invocationNode;
    }

    private BLangLiteral getSQLPreparedStatement(BLangTableQueryExpression
                                                         tableQueryExpression) {
        //create a literal to represent the sql query.
        BLangLiteral sqlQueryLiteral = (BLangLiteral) TreeBuilder.createLiteralExpression();
        sqlQueryLiteral.typeTag = TypeTags.STRING;

        //assign the sql query from table expression to the literal.
        sqlQueryLiteral.value = tableQueryExpression.getSqlQuery();
        sqlQueryLiteral.type = symTable.getTypeFromTag(sqlQueryLiteral.typeTag);
        return sqlQueryLiteral;
    }

    private BLangStructLiteral getReturnType(BLangTableQueryExpression
                                                     tableQueryExpression) {
        //create a literal to represent the sql query.
        BTableType tableType = (BTableType) tableQueryExpression.type;
        BStructureType structType = (BStructureType) tableType.constraint;
        return new BLangStructLiteral(new ArrayList<>(), structType);
    }

    private BLangArrayLiteral getSQLStatementParameters(BLangTableQueryExpression tableQueryExpression) {
        BLangArrayLiteral expr = createArrayLiteralExprNode();
        List<BLangExpression> params = tableQueryExpression.getParams();

        params.stream().map(param -> (BLangLiteral) param).forEach(literal -> {
            Object value = literal.getValue();
            int type = TypeTags.STRING;
            if (value instanceof Integer || value instanceof Long) {
                type = TypeTags.INT;
            } else if (value instanceof Double || value instanceof Float) {
                type = TypeTags.FLOAT;
            } else if (value instanceof Boolean) {
                type = TypeTags.BOOLEAN;
            } else if (value instanceof Object[]) {
                type = TypeTags.ARRAY;
            }
            literal.type = symTable.getTypeFromTag(type);
            types.setImplicitCastExpr(literal, new BType(type, null), symTable.anyType);
            expr.exprs.add(literal.impConversionExpr);
        });
        return expr;
    }

    private BLangArrayLiteral createArrayLiteralExprNode() {
        BLangArrayLiteral expr = (BLangArrayLiteral) TreeBuilder.createArrayLiteralNode();
        expr.exprs = new ArrayList<>();
        expr.type = new BArrayType(symTable.anyType);
        return expr;
    }

    private BLangSimpleVarRef getJoinTableVarRef(BLangTableQueryExpression tableQueryExpression) {
        JoinStreamingInput joinStreamingInput = tableQueryExpression.getTableQuery().getJoinStreamingInput();
        BLangSimpleVarRef joinTable = null;
        if (joinStreamingInput != null) {
            joinTable = (BLangSimpleVarRef) joinStreamingInput.getStreamingInput().getStreamReference();
            joinTable = rewrite(joinTable, env);
        }
        return joinTable;
    }

    private BLangSimpleVarRef getFromTableVarRef(BLangTableQueryExpression tableQueryExpression) {
        BLangSimpleVarRef fromTable = (BLangSimpleVarRef) tableQueryExpression.getTableQuery().getStreamingInput()
                .getStreamReference();
        return rewrite(fromTable, env);
    }

    private void visitFunctionPointerInvocation(BLangInvocation iExpr) {
        BLangVariableReference expr;
        if (iExpr.expr == null) {
            expr = new BLangSimpleVarRef();
        } else {
            BLangFieldBasedAccess fieldBasedAccess = new BLangFieldBasedAccess();
            fieldBasedAccess.expr = iExpr.expr;
            fieldBasedAccess.field = iExpr.name;
            expr = fieldBasedAccess;
        }
        expr.symbol = iExpr.symbol;
        expr.type = iExpr.symbol.type;
        expr = rewriteExpr(expr);
        result = new BFunctionPointerInvocation(iExpr, expr);
    }

    private void visitBuiltInMethodInvocation(BLangInvocation iExpr) {
<<<<<<< HEAD
        if (iExpr.builtInMethod == BLangBuiltInMethod.FREEZE) {
            visitFreezeBuiltInMethodInvocation(iExpr);
            return;
        }
        result = new BLangBuiltInMethodInvocation(iExpr, iExpr.builtInMethod);
=======
        switch (iExpr.builtInMethod) {
            case IS_NAN:
                BOperatorSymbol notEqSymbol = (BOperatorSymbol) symResolver.resolveBinaryOperator(
                        OperatorKind.NOT_EQUAL, symTable.floatType, symTable.floatType);
                BLangBinaryExpr binaryExprNaN = ASTBuilderUtil.createBinaryExpr(iExpr.pos, iExpr.expr, iExpr.expr,
                                                                             symTable.booleanType,
                                                                             OperatorKind.NOT_EQUAL, notEqSymbol);
                result = rewriteExpr(binaryExprNaN);
                break;
            case IS_FINITE:
                BOperatorSymbol equalSymbol = (BOperatorSymbol) symResolver.resolveBinaryOperator(OperatorKind.EQUAL,
                                                                                                  symTable.floatType,
                                                                                                  symTable.floatType);
                BOperatorSymbol notEqualSymbol = (BOperatorSymbol) symResolver.resolveBinaryOperator(
                        OperatorKind.NOT_EQUAL, symTable.floatType, symTable.floatType);
                BOperatorSymbol andEqualSymbol = (BOperatorSymbol) symResolver.resolveBinaryOperator(
                        OperatorKind.AND, symTable.booleanType, symTable.booleanType);
                // v==v
                BLangBinaryExpr binaryExprLHS = ASTBuilderUtil.createBinaryExpr(iExpr.pos, iExpr.expr, iExpr.expr,
                                                                                symTable.booleanType,
                                                                                OperatorKind.EQUAL, equalSymbol);
                // v != positive_infinity
                BLangLiteral posInfLiteral = ASTBuilderUtil.createLiteral(iExpr.pos, symTable.floatType,
                                                                          Double.POSITIVE_INFINITY);
                BLangBinaryExpr nestedLHSExpr = ASTBuilderUtil.createBinaryExpr(iExpr.pos, posInfLiteral, iExpr.expr,
                                                                                symTable.booleanType,
                                                                                OperatorKind.NOT_EQUAL, notEqualSymbol);

                // v != negative_infinity
                BLangLiteral negInfLiteral = ASTBuilderUtil.createLiteral(iExpr.pos, symTable.floatType,
                                                                          Double.NEGATIVE_INFINITY);
                BLangBinaryExpr nestedRHSExpr = ASTBuilderUtil.createBinaryExpr(iExpr.pos, negInfLiteral, iExpr.expr,
                                                                                symTable.booleanType,
                                                                                OperatorKind.NOT_EQUAL, notEqualSymbol);
                // v != positive_infinity && v != negative_infinity
                BLangBinaryExpr binaryExprRHS = ASTBuilderUtil.createBinaryExpr(iExpr.pos, nestedLHSExpr, nestedRHSExpr,
                                                                                symTable.booleanType, OperatorKind.AND,
                                                                                andEqualSymbol);
                // Final expression : v==v && v != positive_infinity && v != negative_infinity
                BLangBinaryExpr binaryExpr = ASTBuilderUtil.createBinaryExpr(iExpr.pos, binaryExprLHS, binaryExprRHS,
                                                                             symTable.booleanType, OperatorKind.AND,
                                                                             andEqualSymbol);
                result = rewriteExpr(binaryExpr);
                break;
            case IS_INFINITE:
                BOperatorSymbol eqSymbol = (BOperatorSymbol) symResolver.resolveBinaryOperator(OperatorKind.EQUAL,
                                                                                                  symTable.floatType,
                                                                                                  symTable.floatType);
                BOperatorSymbol orSymbol = (BOperatorSymbol) symResolver.resolveBinaryOperator(OperatorKind.OR,
                                                                                               symTable.booleanType,
                                                                                               symTable.booleanType);
                // v == positive_infinity
                BLangLiteral posInflitExpr = ASTBuilderUtil.createLiteral(iExpr.pos, symTable.floatType,
                                                                          Double.POSITIVE_INFINITY);
                BLangBinaryExpr binaryExprPosInf = ASTBuilderUtil.createBinaryExpr(iExpr.pos, iExpr.expr, posInflitExpr,
                                                                                symTable.booleanType,
                                                                                OperatorKind.EQUAL, eqSymbol);
                // v == negative_infinity
                BLangLiteral negInflitExpr = ASTBuilderUtil.createLiteral(iExpr.pos, symTable.floatType,
                                                                          Double.NEGATIVE_INFINITY);
                BLangBinaryExpr binaryExprNegInf = ASTBuilderUtil.createBinaryExpr(iExpr.pos, iExpr.expr, negInflitExpr,
                                                                                symTable.booleanType,
                                                                                OperatorKind.EQUAL, eqSymbol);
                // v == positive_infinity || v == negative_infinity
                BLangBinaryExpr binaryExprInf = ASTBuilderUtil.createBinaryExpr(iExpr.pos, binaryExprPosInf,
                                                                                binaryExprNegInf, symTable.booleanType,
                                                                                OperatorKind.OR, orSymbol);
                result = rewriteExpr(binaryExprInf);
                break;
            default:
                result = new BLangBuiltInMethodInvocation(iExpr, iExpr.builtInMethod);
                break;
        }
>>>>>>> 0a6e202b
    }

    private void visitFreezeBuiltInMethodInvocation(BLangInvocation iExpr) {
        switch (iExpr.expr.type.tag) {
            case TypeTags.INT:
            case TypeTags.BYTE:
            case TypeTags.STRING:
            case TypeTags.FLOAT:
            case TypeTags.BOOLEAN:
                // since x.freeze() === x, replace the invocation with the invocation expression
                result = iExpr.expr;
                break;
            default:
                result = new BLangBuiltInMethodInvocation(iExpr, iExpr.builtInMethod);
        }
    }

    private void visitIterableOperationInvocation(BLangInvocation iExpr) {
        IterableContext iContext = iExpr.iContext;
        if (iContext.operations.getLast().iExpr != iExpr) {
            result = null;
            return;
        }
        iContext.operations.forEach(operation -> rewrite(operation.iExpr.argExprs, env));
        iterableCodeDesugar.desugar(iContext);
        result = rewriteExpr(iContext.iteratorCaller);
    }

    private void visitActionInvocationEndpoint(BLangInvocation iExpr) {
        final BEndpointVarSymbol epSymbol = (BEndpointVarSymbol) iExpr.expr.symbol;
        // Convert to endpoint.getClient(). iExpr has to be a VarRef.
        final BLangInvocation getClientExpr = ASTBuilderUtil.createInvocationExpr(iExpr.expr.pos,
                epSymbol.getClientFunction, Collections.emptyList(), symResolver);
        getClientExpr.expr = iExpr.expr;
        iExpr.expr = getClientExpr;
    }

    @SuppressWarnings("unchecked")
    private <E extends BLangNode> E rewrite(E node, SymbolEnv env) {
        if (node == null) {
            return null;
        }

        if (node.desugared) {
            return node;
        }

        SymbolEnv previousEnv = this.env;
        this.env = env;

        node.accept(this);
        BLangNode resultNode = this.result;
        this.result = null;
        resultNode.desugared = true;

        this.env = previousEnv;
        return (E) resultNode;
    }

    @SuppressWarnings("unchecked")
    private <E extends BLangExpression> E rewriteExpr(E node) {
        if (node == null) {
            return null;
        }

        if (node.desugared) {
            return node;
        }

        BLangExpression expr = node;
        if (node.impConversionExpr != null) {
            expr = node.impConversionExpr;
            node.impConversionExpr = null;
        }

        expr.accept(this);
        BLangNode resultNode = this.result;
        this.result = null;
        resultNode.desugared = true;
        return (E) resultNode;
    }

    @SuppressWarnings("unchecked")
    private <E extends BLangStatement> E rewrite(E statement, SymbolEnv env) {
        if (statement == null) {
            return null;
        }
        BLangStatementLink link = new BLangStatementLink();
        link.parent = currentLink;
        currentLink = link;
        BLangStatement stmt = (BLangStatement) rewrite((BLangNode) statement, env);
        // Link Statements.
        link.statement = stmt;
        stmt.statementLink = link;
        currentLink = link.parent;
        return (E) stmt;
    }

    private <E extends BLangStatement> List<E> rewriteStmt(List<E> nodeList, SymbolEnv env) {
        for (int i = 0; i < nodeList.size(); i++) {
            nodeList.set(i, rewrite(nodeList.get(i), env));
        }
        return nodeList;
    }

    private <E extends BLangNode> List<E> rewrite(List<E> nodeList, SymbolEnv env) {
        for (int i = 0; i < nodeList.size(); i++) {
            nodeList.set(i, rewrite(nodeList.get(i), env));
        }
        return nodeList;
    }

    private <E extends BLangExpression> List<E> rewriteExprs(List<E> nodeList) {
        for (int i = 0; i < nodeList.size(); i++) {
            nodeList.set(i, rewriteExpr(nodeList.get(i)));
        }
        return nodeList;
    }

    private BLangLiteral createStringLiteral(DiagnosticPos pos, String value) {
        BLangLiteral stringLit = new BLangLiteral();
        stringLit.pos = pos;
        stringLit.value = value;
        stringLit.type = symTable.stringType;
        return stringLit;
    }

    private BLangExpression createTypeConversionExpr(BLangExpression expr, BType sourceType, BType targetType) {
        BConversionOperatorSymbol symbol = (BConversionOperatorSymbol)
                symResolver.resolveConversionOperator(sourceType, targetType);
        BLangTypeConversionExpr conversionExpr = (BLangTypeConversionExpr) TreeBuilder.createTypeConversionNode();
        conversionExpr.pos = expr.pos;
        conversionExpr.expr = expr;
        conversionExpr.type = targetType;
        conversionExpr.conversionSymbol = symbol;
        return conversionExpr;
    }

    private BType getElementType(BType type) {
        if (type.tag != TypeTags.ARRAY) {
            return type;
        }

        return getElementType(((BArrayType) type).getElementType());
    }

    private void addReturnIfNotPresent(BLangInvokableNode invokableNode) {
        if (Symbols.isNative(invokableNode.symbol)) {
            return;
        }
        //This will only check whether last statement is a return and just add a return statement.
        //This won't analyse if else blocks etc to see whether return statements are present
        BLangBlockStmt blockStmt = invokableNode.body;
        if (invokableNode.workers.size() == 0 &&
                invokableNode.returnTypeNode.type == this.symTable.nilType
                && (blockStmt.stmts.size() < 1 ||
                blockStmt.stmts.get(blockStmt.stmts.size() - 1).getKind() != NodeKind.RETURN)) {

            DiagnosticPos invPos = invokableNode.pos;
            DiagnosticPos returnStmtPos = new DiagnosticPos(invPos.src,
                    invPos.eLine, invPos.eLine, invPos.sCol, invPos.sCol);
            BLangReturn returnStmt = ASTBuilderUtil.createNilReturnStmt(returnStmtPos, symTable.nilType);
            blockStmt.addStatement(returnStmt);
        }
    }

    /**
     * Reorder the invocation arguments to match the original function signature.
     *
     * @param iExpr Function invocation expressions to reorder the arguments
     */
    private void reorderArguments(BLangInvocation iExpr) {
        BSymbol symbol = iExpr.symbol;

        if (symbol == null || symbol.type.tag != TypeTags.INVOKABLE) {
            return;
        }

        BInvokableSymbol invocableSymbol = (BInvokableSymbol) symbol;
        if (invocableSymbol.defaultableParams != null && !invocableSymbol.defaultableParams.isEmpty()) {
            // Re-order the named args
            reorderNamedArgs(iExpr, invocableSymbol);
        }

        if (invocableSymbol.restParam == null) {
            return;
        }

        // Create an array out of all the rest arguments, and pass it as a single argument.
        // If there is only one optional argument and its type is restArg (i.e: ...x), then
        // leave it as is.
        if (iExpr.restArgs.size() == 1 && iExpr.restArgs.get(0).getKind() == NodeKind.REST_ARGS_EXPR) {
            return;
        }
        BLangArrayLiteral arrayLiteral = (BLangArrayLiteral) TreeBuilder.createArrayLiteralNode();
        arrayLiteral.exprs = iExpr.restArgs;
        arrayLiteral.type = invocableSymbol.restParam.type;
        iExpr.restArgs = new ArrayList<>();
        iExpr.restArgs.add(arrayLiteral);
    }

    private void reorderNamedArgs(BLangInvocation iExpr, BInvokableSymbol invokableSymbol) {
        Map<String, BLangExpression> namedArgs = new HashMap<>();
        iExpr.namedArgs.forEach(expr -> namedArgs.put(((NamedArgNode) expr).getName().value, expr));

        // Re-order the named arguments
        List<BLangExpression> args = new ArrayList<>();
        for (BVarSymbol param : invokableSymbol.defaultableParams) {
            // If some named parameter is not passed when invoking the function, get the 
            // default value for that parameter from the parameter symbol.
            BLangExpression expr;
            if (namedArgs.containsKey(param.name.value)) {
                expr = namedArgs.get(param.name.value);
            } else {
                expr = getDefaultValueLiteral(param.defaultValue);
                expr = addConversionExprIfRequired(expr, param.type);
            }
            args.add(expr);
        }
        iExpr.namedArgs = args;
    }

    private BLangMatchStmtPatternClause getSafeAssignErrorPattern(DiagnosticPos pos,
                                                                  BSymbol invokableSymbol,
                                                                  List<BType> equivalentErrorTypes) {
        // From here onwards we assume that this function has only one return type
        // Owner of the variable symbol must be an invokable symbol
        BType enclosingFuncReturnType = ((BInvokableType) invokableSymbol.type).retType;
        Set<BType> returnTypeSet = enclosingFuncReturnType.tag == TypeTags.UNION ?
                ((BUnionType) enclosingFuncReturnType).memberTypes :
                new LinkedHashSet<BType>() {{
                    add(enclosingFuncReturnType);
                }};

        // For each error type, there has to be at least one equivalent return type in the enclosing function
        boolean returnOnError = equivalentErrorTypes.stream()
                .allMatch(errorType -> returnTypeSet.stream()
                        .anyMatch(retType -> types.isAssignable(errorType, retType)));

        // Create the pattern to match the error type
        //      1) Create the pattern variable
        String patternFailureCaseVarName = GEN_VAR_PREFIX.value + "t_failure";
        BLangVariable patternFailureCaseVar = ASTBuilderUtil.createVariable(pos,
                patternFailureCaseVarName, symTable.errorType, null, new BVarSymbol(0,
                        names.fromString(patternFailureCaseVarName),
                        this.env.scope.owner.pkgID, symTable.errorType, this.env.scope.owner));

        //      2) Create the pattern block
        BLangVariableReference patternFailureCaseVarRef = ASTBuilderUtil.createVariableRef(pos,
                patternFailureCaseVar.symbol);

        BLangBlockStmt patternBlockFailureCase = (BLangBlockStmt) TreeBuilder.createBlockNode();
        patternBlockFailureCase.pos = pos;
        if (returnOnError) {
            //return e;
            BLangReturn returnStmt = (BLangReturn) TreeBuilder.createReturnNode();
            returnStmt.pos = pos;
            returnStmt.expr = patternFailureCaseVarRef;
            patternBlockFailureCase.stmts.add(returnStmt);
        } else {
            // throw e
            BLangPanic panicNode = (BLangPanic) TreeBuilder.createPanicNode();
            panicNode.pos = pos;
            panicNode.expr = patternFailureCaseVarRef;
            patternBlockFailureCase.stmts.add(panicNode);
        }

        return ASTBuilderUtil.createMatchStatementPattern(pos, patternFailureCaseVar, patternBlockFailureCase);
    }

    private BLangMatchStmtPatternClause getSafeAssignSuccessPattern(DiagnosticPos pos,
                                                                    BType lhsType,
                                                                    boolean isVarDef,
                                                                    BVarSymbol varSymbol,
                                                                    BLangExpression lhsExpr) {
        //  File _$_f1 => f = _$_f1;
        // 1) Create the pattern variable
        String patternSuccessCaseVarName = GEN_VAR_PREFIX.value + "t_match";
        BLangVariable patternSuccessCaseVar = ASTBuilderUtil.createVariable(pos,
                patternSuccessCaseVarName, lhsType, null, new BVarSymbol(0,
                        names.fromString(patternSuccessCaseVarName),
                        this.env.scope.owner.pkgID, lhsType, this.env.scope.owner));

        //2) Create the pattern body
        BLangExpression varRefExpr;
        if (isVarDef) {
            varRefExpr = ASTBuilderUtil.createVariableRef(pos, varSymbol);
        } else {
            varRefExpr = lhsExpr;
        }

        BLangVariableReference patternSuccessCaseVarRef = ASTBuilderUtil.createVariableRef(pos,
                patternSuccessCaseVar.symbol);
        BLangAssignment assignmentStmtSuccessCase = ASTBuilderUtil.createAssignmentStmt(pos,
                varRefExpr, patternSuccessCaseVarRef, false);

        BLangBlockStmt patternBlockSuccessCase = ASTBuilderUtil.createBlockStmt(pos,
                new ArrayList<BLangStatement>() {{
                    add(assignmentStmtSuccessCase);
                }});
        return ASTBuilderUtil.createMatchStatementPattern(pos,
                patternSuccessCaseVar, patternBlockSuccessCase);
    }

    private BLangStatement generateIfElseStmt(BLangMatch matchStmt, BLangVariable matchExprVar) {
        List<BLangMatchStmtPatternClause> patterns = matchStmt.patternClauses;
        if (patterns.size() == 1) {
            return getMatchPatternBody(patterns.get(0), matchExprVar);
        }

        BLangIf parentIfNode = generateIfElseStmt(patterns.get(0), matchExprVar);
        BLangIf currentIfNode = parentIfNode;
        for (int i = 1; i < patterns.size(); i++) {
            if (i == patterns.size() - 1) {
                // This is the last pattern
                currentIfNode.elseStmt = getMatchPatternBody(patterns.get(i), matchExprVar);
            } else {
                currentIfNode.elseStmt = generateIfElseStmt(patterns.get(i), matchExprVar);
                currentIfNode = (BLangIf) currentIfNode.elseStmt;
            }
        }

        // TODO handle json and any
        // only one pattern no if just a block
        // last one just a else block..
        // json handle it specially
        //
        return parentIfNode;
    }


    /**
     * Generate an if-else statement from the given match statement.
     *
     * @param patternClause match pattern statement node
     * @param matchExprVar  variable node of the match expression
     * @return if else statement node
     */
    private BLangIf generateIfElseStmt(BLangMatchStmtPatternClause patternClause, BLangVariable matchExprVar) {
        BLangExpression patternIfCondition = createPatternIfCondition(patternClause, matchExprVar.symbol);
        BLangBlockStmt patternBody = getMatchPatternBody(patternClause, matchExprVar);
        return ASTBuilderUtil.createIfElseStmt(patternClause.pos,
                patternIfCondition, patternBody, null);
    }

    private BLangBlockStmt getMatchPatternBody(BLangMatchStmtPatternClause patternClause, BLangVariable matchExprVar) {
        // Add the variable definition to the body of the pattern clause
        if (patternClause.variable.name.value.equals(Names.IGNORE.value)) {
            return patternClause.body;
        }

        // create TypeName i = <TypeName> _$$_
        // Create a variable reference for _$$_
        BLangSimpleVarRef matchExprVarRef = ASTBuilderUtil.createVariableRef(patternClause.pos,
                matchExprVar.symbol);
        BLangExpression patternVarExpr = addConversionExprIfRequired(matchExprVarRef, patternClause.variable.type);

        // Add the variable def statement
        BLangVariable patternVar = ASTBuilderUtil.createVariable(patternClause.pos, "",
                patternClause.variable.type, patternVarExpr, patternClause.variable.symbol);
        BLangVariableDef patternVarDef = ASTBuilderUtil.createVariableDef(patternVar.pos, patternVar);
        patternClause.body.stmts.add(0, patternVarDef);
        return patternClause.body;
    }

    BLangExpression addConversionExprIfRequired(BLangExpression expr, BType lhsType) {
        BType rhsType = expr.type;
        if (types.isSameType(rhsType, lhsType)) {
            return expr;
        }

        types.setImplicitCastExpr(expr, rhsType, lhsType);
        if (expr.impConversionExpr != null) {
            return expr;
        }

        if (lhsType.tag == TypeTags.JSON && rhsType.tag == TypeTags.NIL) {
            return expr;
        }

        if (lhsType.tag == TypeTags.NIL && rhsType.isNullable()) {
            return expr;
        }

        BConversionOperatorSymbol conversionSymbol;
        if (types.isValueType(lhsType)) {
            conversionSymbol = Symbols.createUnboxValueTypeOpSymbol(rhsType, lhsType);
        } else if (lhsType.tag == TypeTags.UNION || rhsType.tag == TypeTags.UNION) {
            conversionSymbol = Symbols.createConversionOperatorSymbol(rhsType, lhsType, symTable.errorType,
                    false, true, InstructionCodes.NOP, null, null);
        } else {
            conversionSymbol = (BConversionOperatorSymbol) symResolver.resolveConversionOperator(rhsType, lhsType);
        }

        // Create a type cast expression
        BLangTypeConversionExpr conversionExpr = (BLangTypeConversionExpr)
                TreeBuilder.createTypeConversionNode();
        conversionExpr.expr = expr;
        conversionExpr.targetType = lhsType;
        conversionExpr.conversionSymbol = conversionSymbol;
        conversionExpr.type = lhsType;
        return conversionExpr;
    }

    private BLangExpression createPatternIfCondition(BLangMatchStmtPatternClause patternClause,
                                                     BVarSymbol varSymbol) {
        BLangExpression binaryExpr;
        BType patternType = patternClause.variable.type;
        BType[] memberTypes;
        if (patternType.tag == TypeTags.UNION) {
            BUnionType unionType = (BUnionType) patternType;
            memberTypes = unionType.memberTypes.toArray(new BType[0]);
        } else {
            memberTypes = new BType[1];
            memberTypes[0] = patternType;
        }

        if (memberTypes.length == 1) {
            binaryExpr = createPatternMatchBinaryExpr(patternClause.pos, varSymbol, memberTypes[0]);
        } else {
            BLangExpression lhsExpr = createPatternMatchBinaryExpr(patternClause.pos, varSymbol, memberTypes[0]);
            BLangExpression rhsExpr = createPatternMatchBinaryExpr(patternClause.pos, varSymbol, memberTypes[1]);
            binaryExpr = ASTBuilderUtil.createBinaryExpr(patternClause.pos, lhsExpr, rhsExpr,
                    symTable.booleanType, OperatorKind.OR,
                    (BOperatorSymbol) symResolver.resolveBinaryOperator(OperatorKind.OR,
                            lhsExpr.type, rhsExpr.type));
            for (int i = 2; i < memberTypes.length; i++) {
                lhsExpr = createPatternMatchBinaryExpr(patternClause.pos, varSymbol, memberTypes[i]);
                rhsExpr = binaryExpr;
                binaryExpr = ASTBuilderUtil.createBinaryExpr(patternClause.pos, lhsExpr, rhsExpr,
                        symTable.booleanType, OperatorKind.OR,
                        (BOperatorSymbol) symResolver.resolveBinaryOperator(OperatorKind.OR,
                                lhsExpr.type, rhsExpr.type));
            }
        }

        return binaryExpr;
    }

    private BLangExpression createPatternMatchBinaryExpr(DiagnosticPos pos, BVarSymbol varSymbol, BType patternType) {
        if (patternType == symTable.nilType) {
            BLangSimpleVarRef varRef = ASTBuilderUtil.createVariableRef(pos, varSymbol);
            BLangLiteral bLangLiteral = ASTBuilderUtil.createLiteral(pos, symTable.nilType, null);
            return ASTBuilderUtil.createBinaryExpr(pos, varRef, bLangLiteral, symTable.booleanType,
                    OperatorKind.EQUAL, (BOperatorSymbol) symResolver.resolveBinaryOperator(OperatorKind.EQUAL,
                            symTable.anyType, symTable.nilType));
        } else {
            return createIsAssignableExpression(pos, varSymbol, patternType);
        }
    }

    private BLangIsAssignableExpr createIsAssignableExpression(DiagnosticPos pos,
                                                               BVarSymbol varSymbol,
                                                               BType patternType) {
        //  _$$_ isassignable patternType
        // Create a variable reference for _$$_
        BLangSimpleVarRef varRef = ASTBuilderUtil.createVariableRef(pos, varSymbol);

        // Binary operator for equality
        return ASTBuilderUtil.createIsAssignableExpr(pos, varRef, patternType, symTable.booleanType, names);
    }

    private BLangExpression getInitExpr(BLangVariable varNode) {
        return getInitExpr(varNode.type, varNode.name);
    }

    private BLangExpression getInitExpr(BType type, BLangIdentifier name) {
        // Don't need to create an empty init expressions if the type allows null.
        if (type.isNullable()) {
            return getNullLiteral();
        }

        switch (type.tag) {
            case TypeTags.INT:
                return getIntLiteral(0);
            case TypeTags.FLOAT:
                return getFloatLiteral(0);
            case TypeTags.BOOLEAN:
                return getBooleanLiteral(false);
            case TypeTags.STRING:
                return getStringLiteral("");
            case TypeTags.XML:
                return new BLangXMLSequenceLiteral(type);
            case TypeTags.MAP:
                return new BLangMapLiteral(new ArrayList<>(), type);
            case TypeTags.STREAM:
                return new BLangStreamLiteral(type, name);
            case TypeTags.OBJECT:
                return ASTBuilderUtil.createEmptyTypeInit(null, type);
            case TypeTags.RECORD:
                return new BLangStructLiteral(new ArrayList<>(), type);
            case TypeTags.TABLE:
                if (((BTableType) type).getConstraint().tag == TypeTags.RECORD) {
                    BLangTableLiteral table = new BLangTableLiteral();
                    table.type = type;
                    return rewriteExpr(table);
                } else if (((BTableType) type).getConstraint().tag == TypeTags.NONE) {
                    BLangTableLiteral table = new BLangTableLiteral();
                    table.type = new BTableType(TypeTags.TABLE, symTable.noType, symTable.tableType.tsymbol);
                    return rewriteExpr(table);
                }
                break;
            case TypeTags.ARRAY:
                BLangArrayLiteral array = new BLangArrayLiteral();
                array.exprs = new ArrayList<>();
                array.type = type;
                return rewriteExpr(array);
            case TypeTags.TUPLE:
                BLangBracedOrTupleExpr tuple = new BLangBracedOrTupleExpr();
                tuple.type = type;
                return rewriteExpr(tuple);
            case TypeTags.CHANNEL:
                return new BLangChannelLiteral(type, name);
            default:
                break;
        }
        return null;
    }

    private BLangAssignment createAssignmentStmt(BLangVariable variable) {
        BLangSimpleVarRef varRef = (BLangSimpleVarRef) TreeBuilder.createSimpleVariableReferenceNode();
        varRef.pos = variable.pos;
        varRef.variableName = variable.name;
        varRef.symbol = variable.symbol;
        varRef.type = variable.type;

        BLangAssignment assignmentStmt = (BLangAssignment) TreeBuilder.createAssignmentNode();
        assignmentStmt.expr = variable.expr;
        assignmentStmt.pos = variable.pos;
        assignmentStmt.setVariable(varRef);
        return assignmentStmt;
    }

    private void addMatchExprDefaultCase(BLangMatchExpression bLangMatchExpression) {
        List<BType> exprTypes;
        List<BType> unmatchedTypes = new ArrayList<>();

        if (bLangMatchExpression.expr.type.tag == TypeTags.UNION) {
            BUnionType unionType = (BUnionType) bLangMatchExpression.expr.type;
            exprTypes = new ArrayList<>(unionType.memberTypes);
        } else {
            exprTypes = Lists.of(bLangMatchExpression.type);
        }

        // find the types that do not match to any of the patterns.
        for (BType type : exprTypes) {
            boolean assignable = false;
            for (BLangMatchExprPatternClause pattern : bLangMatchExpression.patternClauses) {
                if (this.types.isAssignable(type, pattern.variable.type)) {
                    assignable = true;
                    break;
                }
            }

            if (!assignable) {
                unmatchedTypes.add(type);
            }
        }

        if (unmatchedTypes.isEmpty()) {
            return;
        }

        BType defaultPatternType;
        if (unmatchedTypes.size() == 1) {
            defaultPatternType = unmatchedTypes.get(0);
        } else {
            defaultPatternType = new BUnionType(null, new LinkedHashSet<>(unmatchedTypes), false);
        }

        String patternCaseVarName = GEN_VAR_PREFIX.value + "t_match_default";
        BLangVariable patternMatchCaseVar = ASTBuilderUtil.createVariable(bLangMatchExpression.pos, patternCaseVarName,
                defaultPatternType, null, new BVarSymbol(0, names.fromString(patternCaseVarName),
                        this.env.scope.owner.pkgID, defaultPatternType, this.env.scope.owner));

        BLangMatchExprPatternClause defaultPattern =
                (BLangMatchExprPatternClause) TreeBuilder.createMatchExpressionPattern();
        defaultPattern.variable = patternMatchCaseVar;
        defaultPattern.expr = ASTBuilderUtil.createVariableRef(bLangMatchExpression.pos, patternMatchCaseVar.symbol);
        defaultPattern.pos = bLangMatchExpression.pos;
        bLangMatchExpression.patternClauses.add(defaultPattern);
    }

    private boolean safeNavigate(BLangAccessExpression accessExpr) {
        if (accessExpr.lhsVar || accessExpr.expr == null) {
            return false;
        }

        if (accessExpr.safeNavigate || safeNavigateType(accessExpr.expr.type)) {
            return true;
        }

        NodeKind kind = accessExpr.expr.getKind();
        if (kind == NodeKind.FIELD_BASED_ACCESS_EXPR ||
                kind == NodeKind.INDEX_BASED_ACCESS_EXPR ||
                kind == NodeKind.INVOCATION) {
            return safeNavigate((BLangAccessExpression) accessExpr.expr);
        }

        return false;
    }

    private boolean safeNavigateType(BType type) {
        // Do not add safe navigation checks for JSON. Because null is a valid value for json,
        // we handle it at runtime. This is also required to make function on json such as
        // j.toString(), j.keys() to work.
        if (type.tag == TypeTags.JSON) {
            return false;
        }

        if (type.isNullable()) {
            return true;
        }

        if (type.tag != TypeTags.UNION) {
            return false;
        }

        return ((BUnionType) type).memberTypes.contains(symTable.nilType);
    }

    private BLangExpression rewriteSafeNavigationExpr(BLangAccessExpression accessExpr) {
        BType originalExprType = accessExpr.type;
        // Create a temp variable to hold the intermediate result of the acces expression.
        String matchTempResultVarName = GEN_VAR_PREFIX.value + "temp_result";
        BLangVariable tempResultVar = ASTBuilderUtil.createVariable(accessExpr.pos, matchTempResultVarName,
                accessExpr.type, null, new BVarSymbol(0, names.fromString(matchTempResultVarName),
                        this.env.scope.owner.pkgID, accessExpr.type, this.env.scope.owner));
        BLangVariableDef tempResultVarDef = ASTBuilderUtil.createVariableDef(accessExpr.pos, tempResultVar);
        BLangVariableReference tempResultVarRef =
                ASTBuilderUtil.createVariableRef(accessExpr.pos, tempResultVar.symbol);

        // Create a chain of match statements
        handleSafeNavigation(accessExpr, accessExpr.type, tempResultVar);

        // Create a statement-expression including the match statement
        BLangMatch matcEXpr = this.matchStmtStack.firstElement();
        BLangBlockStmt blockStmt =
                ASTBuilderUtil.createBlockStmt(accessExpr.pos, Lists.of(tempResultVarDef, matcEXpr));
        BLangStatementExpression stmtExpression = ASTBuilderUtil.createStatementExpression(blockStmt, tempResultVarRef);
        stmtExpression.type = originalExprType;

        // Reset the variables
        this.matchStmtStack = new Stack<>();
        this.accessExprStack = new Stack<>();
        this.successPattern = null;
        this.safeNavigationAssignment = null;
        return stmtExpression;
    }

    private void handleSafeNavigation(BLangAccessExpression accessExpr, BType type, BLangVariable tempResultVar) {
        if (accessExpr.expr == null) {
            return;
        }

        // If the parent of current expr is the root, terminate
        NodeKind kind = accessExpr.expr.getKind();
        if (kind == NodeKind.FIELD_BASED_ACCESS_EXPR ||
                kind == NodeKind.INDEX_BASED_ACCESS_EXPR ||
                kind == NodeKind.INVOCATION) {
            handleSafeNavigation((BLangAccessExpression) accessExpr.expr, type, tempResultVar);
        }

        if (!accessExpr.safeNavigate && !accessExpr.expr.type.isNullable()) {
            accessExpr.type = accessExpr.originalType;
            if (this.safeNavigationAssignment != null) {
                this.safeNavigationAssignment.expr = addConversionExprIfRequired(accessExpr, tempResultVar.type);
            }
            return;
        }

        /*
         * If the field access is a safe navigation, create a match expression.
         * Then chain the current expression as the success-pattern of the parent
         * match expr, if available.
         * eg:
         * x but {              <--- parent match expr
         *   error e => e,
         *   T t => t.y but {   <--- current expr
         *      error e => e,
         *      R r => r.z
         *   }
         * }
         */

        // Add pattern to lift nil
        BLangMatch matchStmt = ASTBuilderUtil.createMatchStatement(accessExpr.pos, accessExpr.expr, new ArrayList<>());
        matchStmt.patternClauses.add(getMatchNullPattern(accessExpr, tempResultVar));
        matchStmt.type = type;

        // Add pattern to lift error, only if the safe navigation is used
        if (accessExpr.safeNavigate) {
            matchStmt.patternClauses.add(getMatchErrorPattern(accessExpr, tempResultVar));
            matchStmt.type = type;
            matchStmt.pos = accessExpr.pos;

        }

        // Create the pattern for success scenario. i.e: not null and not error (if applicable).
        BLangMatchStmtPatternClause successPattern =
                getSuccessPattern(accessExpr, tempResultVar, accessExpr.safeNavigate);
        matchStmt.patternClauses.add(successPattern);
        this.matchStmtStack.push(matchStmt);
        if (this.successPattern != null) {
            this.successPattern.body = ASTBuilderUtil.createBlockStmt(accessExpr.pos, Lists.of(matchStmt));
        }
        this.successPattern = successPattern;
        return;
    }

    private BLangMatchStmtPatternClause getMatchErrorPattern(BLangExpression expr, BLangVariable tempResultVar) {
        String errorPatternVarName = GEN_VAR_PREFIX.value + "t_match_error";
        BLangVariable errorPatternVar = ASTBuilderUtil.createVariable(expr.pos, errorPatternVarName,
                symTable.errorType, null, new BVarSymbol(0, names.fromString(errorPatternVarName),
                        this.env.scope.owner.pkgID, symTable.errorType, this.env.scope.owner));

        // Create assignment to temp result
        BLangSimpleVarRef assignmentRhsExpr = ASTBuilderUtil.createVariableRef(expr.pos, errorPatternVar.symbol);
        BLangVariableReference tempResultVarRef = ASTBuilderUtil.createVariableRef(expr.pos, tempResultVar.symbol);
        BLangAssignment assignmentStmt =
                ASTBuilderUtil.createAssignmentStmt(expr.pos, tempResultVarRef, assignmentRhsExpr, false);
        BLangBlockStmt patternBody = ASTBuilderUtil.createBlockStmt(expr.pos, Lists.of(assignmentStmt));

        // Create the pattern
        // R b => a = b;
        BLangMatchStmtPatternClause errorPattern = ASTBuilderUtil
                .createMatchStatementPattern(expr.pos, errorPatternVar, patternBody);
        return errorPattern;
    }

    private BLangMatchExprPatternClause getMatchNullPatternGivenExpression(DiagnosticPos pos,
                                                                           BLangExpression expr) {
        String nullPatternVarName = IGNORE.toString();
        BLangVariable errorPatternVar = ASTBuilderUtil.createVariable(pos, nullPatternVarName, symTable.nilType, null,
                new BVarSymbol(0, names.fromString(nullPatternVarName), this.env.scope.owner.pkgID, symTable.nilType,
                        this.env.scope.owner));

        BLangMatchExprPatternClause nullPattern =
                (BLangMatchExprPatternClause) TreeBuilder.createMatchExpressionPattern();
        nullPattern.variable = errorPatternVar;
        nullPattern.expr = expr;
        nullPattern.pos = pos;
        return nullPattern;
    }

    private BLangMatchStmtPatternClause getMatchNullPattern(BLangExpression expr, BLangVariable tempResultVar) {
        // TODO: optimize following by replacing var with underscore, and assigning null literal
        String nullPatternVarName = GEN_VAR_PREFIX.value + "t_match_null";
        BLangVariable nullPatternVar = ASTBuilderUtil.createVariable(expr.pos, nullPatternVarName, symTable.nilType,
                null, new BVarSymbol(0, names.fromString(nullPatternVarName), this.env.scope.owner.pkgID,
                        symTable.nilType, this.env.scope.owner));

        // Create assignment to temp result
        BLangSimpleVarRef assignmentRhsExpr = ASTBuilderUtil.createVariableRef(expr.pos, nullPatternVar.symbol);
        BLangVariableReference tempResultVarRef = ASTBuilderUtil.createVariableRef(expr.pos, tempResultVar.symbol);
        BLangAssignment assignmentStmt =
                ASTBuilderUtil.createAssignmentStmt(expr.pos, tempResultVarRef, assignmentRhsExpr, false);
        BLangBlockStmt patternBody = ASTBuilderUtil.createBlockStmt(expr.pos, Lists.of(assignmentStmt));

        // Create the pattern
        // R b => a = b;
        BLangMatchStmtPatternClause nullPattern = ASTBuilderUtil
                .createMatchStatementPattern(expr.pos, nullPatternVar, patternBody);
        return nullPattern;
    }

    private BLangMatchStmtPatternClause getSuccessPattern(BLangAccessExpression accessExpr,
                                                          BLangVariable tempResultVar, boolean liftError) {
        BType type = getSafeType(accessExpr.expr.type, liftError);
        String successPatternVarName = GEN_VAR_PREFIX.value + "t_match_success";
        BLangVariable successPatternVar = ASTBuilderUtil.createVariable(accessExpr.pos, successPatternVarName, type,
                null, new BVarSymbol(0, names.fromString(successPatternVarName), this.env.scope.owner.pkgID, type,
                        this.env.scope.owner));

        // Create x.foo, by replacing the varRef expr of the current expression, with the new temp var ref
        accessExpr.expr = ASTBuilderUtil.createVariableRef(accessExpr.pos, successPatternVar.symbol);
        accessExpr.safeNavigate = false;

        // Type of the field access expression should be always taken from the child type.
        // Because the type assigned to expression contains the inherited error/nil types,
        // and may not reflect the actual type of the child/field expr.
        accessExpr.type = accessExpr.originalType;

        BLangVariableReference tempResultVarRef =
                ASTBuilderUtil.createVariableRef(accessExpr.pos, tempResultVar.symbol);

        BLangExpression assignmentRhsExpr = addConversionExprIfRequired(accessExpr, tempResultVarRef.type);
        BLangAssignment assignmentStmt =
                ASTBuilderUtil.createAssignmentStmt(accessExpr.pos, tempResultVarRef, assignmentRhsExpr, false);
        BLangBlockStmt patternBody = ASTBuilderUtil.createBlockStmt(accessExpr.pos, Lists.of(assignmentStmt));

        // Create the pattern
        // R b => a = x.foo;
        BLangMatchStmtPatternClause successPattern =
                ASTBuilderUtil.createMatchStatementPattern(accessExpr.pos, successPatternVar, patternBody);
        this.safeNavigationAssignment = assignmentStmt;
        return successPattern;
    }

    private BType getSafeType(BType type, boolean liftError) {
        // Since JSON is by default contains null, we need to create a new json type which
        // is not-nullable.
        if (type.tag == TypeTags.JSON) {
            BJSONType jsonType = (BJSONType) type;
            return new BJSONType(jsonType.tag, jsonType.constraint, jsonType.tsymbol, false);
        }

        if (type.tag != TypeTags.UNION) {
            return type;
        }

        BUnionType unionType = (BUnionType) type;
        BUnionType errorLiftedType =
                new BUnionType(null, new LinkedHashSet<>(unionType.memberTypes), unionType.isNullable());

        // Lift nil always. Lift error only if safe navigation is used.
        errorLiftedType.memberTypes.remove(symTable.nilType);
        if (liftError) {
            errorLiftedType.memberTypes.remove(symTable.errorType);
        }

        if (errorLiftedType.memberTypes.size() == 1) {
            return errorLiftedType.memberTypes.toArray(new BType[0])[0];
        }
        return errorLiftedType;
    }

    private boolean safeNavigateLHS(BLangExpression expr) {
        if (expr.getKind() != NodeKind.FIELD_BASED_ACCESS_EXPR && expr.getKind() != NodeKind.INDEX_BASED_ACCESS_EXPR) {
            return false;
        }

        BLangVariableReference varRef = ((BLangAccessExpression) expr).expr;
        if (varRef.type.isNullable()) {
            return true;
        }

        return safeNavigateLHS(varRef);
    }

    private BLangStatement rewriteSafeNavigationAssignment(BLangAccessExpression accessExpr, BLangExpression rhsExpr,
                                                           boolean safeAssignment) {
        List<BLangStatement> stmts = createLHSSafeNavigation(accessExpr, accessExpr.type, rhsExpr, safeAssignment);
        BLangBlockStmt blockStmt = ASTBuilderUtil.createBlockStmt(accessExpr.pos, stmts);
        return blockStmt;
    }

    private List<BLangStatement> createLHSSafeNavigation(BLangVariableReference expr, BType type,
                                                         BLangExpression rhsExpr, boolean safeAssignment) {
        List<BLangStatement> stmts = new ArrayList<>();
        NodeKind kind = expr.getKind();
        if (kind == NodeKind.FIELD_BASED_ACCESS_EXPR || kind == NodeKind.INDEX_BASED_ACCESS_EXPR ||
                kind == NodeKind.INVOCATION) {
            BLangAccessExpression accessExpr = (BLangAccessExpression) expr;
            if (accessExpr.expr != null) {
                this.accessExprStack.push(accessExpr);
                // If the parent of current expr is the root, terminate
                stmts.addAll(createLHSSafeNavigation(accessExpr.expr, type, rhsExpr,
                        safeAssignment));

                this.accessExprStack.pop();
            }
            accessExpr.type = accessExpr.originalType;

            // if its the leaf node, assign the original rhs expression to the access expression
            if (accessExpr.leafNode) {
                BLangVariableReference accessExprForFinalAssignment = cloneExpression(accessExpr);
                BLangAssignment assignmentStmt = ASTBuilderUtil.createAssignmentStmt(accessExpr.pos,
                        accessExprForFinalAssignment, rhsExpr, false);
                assignmentStmt.safeAssignment = safeAssignment;
                stmts.add(assignmentStmt);
                return stmts;
            }
        } else if (expr.type.tag != TypeTags.JSON) {
            // Do not create any default init statement for the very first varRef, unless its a JSON.
            // i.e: In a field access expression a.b.c.d, do not create an init for 'a', if it is not JSON
            return stmts;
        }

        if (expr.type.isNullable() && isDefaultableMappingType(expr.type)) {
            BLangIf ifStmt = getSafeNaviDefaultInitStmt(expr);
            stmts.add(ifStmt);
        }

        return stmts;
    }

    private BLangIf getSafeNaviDefaultInitStmt(BLangVariableReference accessExpr) {
        // Create if-condition. eg:
        // if (a.b == () )
        BLangVariableReference accessExprForNullCheck = cloneExpression(accessExpr);
        BLangLiteral bLangLiteral = ASTBuilderUtil.createLiteral(accessExpr.pos, symTable.nilType, null);
        BLangBinaryExpr ifCondition = ASTBuilderUtil.createBinaryExpr(accessExpr.pos, accessExprForNullCheck,
                bLangLiteral, symTable.booleanType, OperatorKind.EQUAL, (BOperatorSymbol) symResolver
                        .resolveBinaryOperator(OperatorKind.EQUAL, symTable.anyType, symTable.nilType));

        // Create if body. eg:
        // a.b = {};
        BLangVariableReference accessExprForInit = cloneExpression(accessExpr);
        // Look one step ahead to determine the type of the child, and get the default value expression
        BLangExpression defaultValue = getDefaultValueExpr(this.accessExprStack.peek());
        BLangAssignment assignmentStmt =
                ASTBuilderUtil.createAssignmentStmt(accessExpr.pos, accessExprForInit, defaultValue, false);

        // Create If-statement
        BLangBlockStmt ifBody = ASTBuilderUtil.createBlockStmt(accessExpr.pos, Lists.of(assignmentStmt));
        return ASTBuilderUtil.createIfElseStmt(accessExpr.pos, ifCondition, ifBody, null);
    }

    private BLangVariableReference cloneExpression(BLangVariableReference expr) {
        switch (expr.getKind()) {
            case SIMPLE_VARIABLE_REF:
                return ASTBuilderUtil.createVariableRef(expr.pos, (BVarSymbol) ((BLangSimpleVarRef) expr).symbol);
            case FIELD_BASED_ACCESS_EXPR:
            case INDEX_BASED_ACCESS_EXPR:
            case INVOCATION:
                return cloneAccessExpr((BLangAccessExpression) expr);
            default:
                throw new IllegalStateException();
        }
    }

    private BLangAccessExpression cloneAccessExpr(BLangAccessExpression originalAccessExpr) {
        if (originalAccessExpr.expr == null) {
            return originalAccessExpr;
        }

        BLangVariableReference varRef;
        NodeKind kind = originalAccessExpr.expr.getKind();
        if (kind == NodeKind.FIELD_BASED_ACCESS_EXPR || kind == NodeKind.INDEX_BASED_ACCESS_EXPR ||
                kind == NodeKind.INVOCATION) {
            varRef = cloneAccessExpr((BLangAccessExpression) originalAccessExpr.expr);
        } else {
            varRef = cloneExpression(originalAccessExpr.expr);
        }
        varRef.type = getSafeType(originalAccessExpr.expr.type, false);

        BLangAccessExpression accessExpr;
        switch (originalAccessExpr.getKind()) {
            case FIELD_BASED_ACCESS_EXPR:
                accessExpr = ASTBuilderUtil.createFieldAccessExpr(varRef,
                        ((BLangFieldBasedAccess) originalAccessExpr).field);
                break;
            case INDEX_BASED_ACCESS_EXPR:
                accessExpr = ASTBuilderUtil.createIndexAccessExpr(varRef,
                        ((BLangIndexBasedAccess) originalAccessExpr).indexExpr);
                break;
            case INVOCATION:
                // TODO
                accessExpr = null;
                break;
            default:
                throw new IllegalStateException();
        }

        accessExpr.originalType = originalAccessExpr.originalType;
        accessExpr.pos = originalAccessExpr.pos;
        accessExpr.lhsVar = originalAccessExpr.lhsVar;
        accessExpr.symbol = originalAccessExpr.symbol;
        accessExpr.safeNavigate = false;

        // Type of the field access expression should be always taken from the child type.
        // Because the type assigned to expression contains the inherited error/nil types,
        // and may not reflect the actual type of the child/field expr.
        accessExpr.type = originalAccessExpr.originalType;
        return accessExpr;
    }

    private BLangBinaryExpr getModifiedIntRangeStartExpr(BLangExpression expr) {
        BLangLiteral constOneLiteral = ASTBuilderUtil.createLiteral(expr.pos, symTable.intType, 1L);
        return ASTBuilderUtil.createBinaryExpr(expr.pos, expr, constOneLiteral, symTable.intType, OperatorKind.ADD,
                (BOperatorSymbol) symResolver.resolveBinaryOperator(OperatorKind.ADD,
                        symTable.intType,
                        symTable.intType));
    }

    private BLangBinaryExpr getModifiedIntRangeEndExpr(BLangExpression expr) {
        BLangLiteral constOneLiteral = ASTBuilderUtil.createLiteral(expr.pos, symTable.intType, 1L);
        return ASTBuilderUtil.createBinaryExpr(expr.pos, expr, constOneLiteral, symTable.intType, OperatorKind.SUB,
                (BOperatorSymbol) symResolver.resolveBinaryOperator(OperatorKind.SUB,
                        symTable.intType,
                        symTable.intType));
    }

    private BLangExpression getDefaultValueExpr(BLangAccessExpression accessExpr) {
        BType fieldType = accessExpr.originalType;
        BType type = getSafeType(accessExpr.expr.type, false);
        switch (type.tag) {
            case TypeTags.JSON:
                if (accessExpr.getKind() == NodeKind.INDEX_BASED_ACCESS_EXPR &&
                        ((BLangIndexBasedAccess) accessExpr).indexExpr.type.tag == TypeTags.INT) {
                    return new BLangJSONArrayLiteral(new ArrayList<>(), new BArrayType(fieldType));
                }
                return new BLangJSONLiteral(new ArrayList<>(), fieldType);
            case TypeTags.MAP:
                return new BLangMapLiteral(new ArrayList<>(), type);
            case TypeTags.RECORD:
                return new BLangRecordLiteral(type);
            default:
                throw new IllegalStateException();
        }
    }

    private BLangExpression getDefaultValueLiteral(Object value) {
        if (value == null) {
            return getNullLiteral();
        } else if (value instanceof Long) {
            return getIntLiteral((Long) value);
        } else if (value instanceof Double) {
            return getFloatLiteral((Double) value);
        } else if (value instanceof String) {
            return getStringLiteral((String) value);
        } else if (value instanceof Boolean) {
            return getBooleanLiteral((Boolean) value);
        } else {
            throw new IllegalStateException("Unsupported default value type");
        }
    }

    private BLangLiteral getStringLiteral(String value) {
        BLangLiteral literal = (BLangLiteral) TreeBuilder.createLiteralExpression();
        literal.value = value;
        literal.typeTag = TypeTags.STRING;
        literal.type = symTable.stringType;
        return literal;
    }

    private BLangLiteral getIntLiteral(long value) {
        BLangLiteral literal = (BLangLiteral) TreeBuilder.createLiteralExpression();
        literal.value = value;
        literal.typeTag = TypeTags.INT;
        literal.type = symTable.intType;
        return literal;
    }

    private BLangLiteral getFloatLiteral(double value) {
        BLangLiteral literal = (BLangLiteral) TreeBuilder.createLiteralExpression();
        literal.value = value;
        literal.typeTag = TypeTags.FLOAT;
        literal.type = symTable.floatType;
        return literal;
    }

    private BLangLiteral getBooleanLiteral(boolean value) {
        BLangLiteral literal = (BLangLiteral) TreeBuilder.createLiteralExpression();
        literal.value = value;
        literal.typeTag = TypeTags.BOOLEAN;
        literal.type = symTable.booleanType;
        return literal;
    }

    private BLangLiteral getNullLiteral() {
        BLangLiteral literal = (BLangLiteral) TreeBuilder.createLiteralExpression();
        literal.typeTag = TypeTags.NIL;
        literal.type = symTable.nilType;
        return literal;
    }

    private boolean isDefaultableMappingType(BType type) {
        switch (getSafeType(type, false).tag) {
            case TypeTags.JSON:
            case TypeTags.MAP:
            case TypeTags.RECORD:
                return true;
            default:
                return false;
        }
    }

    private BLangFunction createDefaultObjectConstructor(BLangObjectTypeNode objectTypeNode, SymbolEnv env) {
        BLangFunction initFunction =
                ASTBuilderUtil.createInitFunction(objectTypeNode.pos, Names.EMPTY.value, Names.OBJECT_INIT_SUFFIX);

        // Create the receiver
        initFunction.receiver = ASTBuilderUtil.createReceiver(objectTypeNode.pos, objectTypeNode.type);
        BVarSymbol receiverSymbol =
                new BVarSymbol(Flags.asMask(EnumSet.noneOf(Flag.class)), names.fromIdNode(initFunction.receiver.name),
                        env.enclPkg.symbol.pkgID, objectTypeNode.type, env.scope.owner);
        env.scope.define(receiverSymbol.name, receiverSymbol);
        initFunction.receiver.symbol = receiverSymbol;

        initFunction.type = new BInvokableType(new ArrayList<>(), symTable.nilType, null);
        initFunction.attachedFunction = true;
        initFunction.flagSet.add(Flag.ATTACHED);

        // Create function symbol
        Name funcSymbolName = names.fromString(Symbols.getAttachedFuncSymbolName(objectTypeNode.type.tsymbol.name.value,
                Names.OBJECT_INIT_SUFFIX.value));
        initFunction.symbol = Symbols.createFunctionSymbol(Flags.asMask(initFunction.flagSet), funcSymbolName,
                env.enclPkg.symbol.pkgID, initFunction.type, env.scope.owner, initFunction.body != null);
        initFunction.symbol.scope = new Scope(initFunction.symbol);
        initFunction.symbol.receiverSymbol = receiverSymbol;

        // Set the taint information to the constructed init function
        initFunction.symbol.taintTable = new HashMap<>();
        TaintRecord taintRecord = new TaintRecord(Boolean.FALSE, new ArrayList<>());
        initFunction.symbol.taintTable.put(TaintAnalyzer.ALL_UNTAINTED_TABLE_ENTRY_INDEX, taintRecord);

        // Update Object type with attached function details
        BObjectTypeSymbol objectSymbol = ((BObjectTypeSymbol) objectTypeNode.type.tsymbol);
        objectSymbol.initializerFunc = new BAttachedFunction(Names.OBJECT_INIT_SUFFIX, initFunction.symbol,
                (BInvokableType) initFunction.type);
        objectSymbol.attachedFuncs.add(objectSymbol.initializerFunc);
        objectTypeNode.initFunction = initFunction;
        return initFunction;
    }
}<|MERGE_RESOLUTION|>--- conflicted
+++ resolved
@@ -30,7 +30,6 @@
 import org.wso2.ballerinalang.compiler.semantics.analyzer.SymbolResolver;
 import org.wso2.ballerinalang.compiler.semantics.analyzer.TaintAnalyzer;
 import org.wso2.ballerinalang.compiler.semantics.analyzer.Types;
-import org.wso2.ballerinalang.compiler.semantics.model.BLangBuiltInMethod;
 import org.wso2.ballerinalang.compiler.semantics.model.Scope;
 import org.wso2.ballerinalang.compiler.semantics.model.SymbolEnv;
 import org.wso2.ballerinalang.compiler.semantics.model.SymbolTable;
@@ -2006,13 +2005,6 @@
     }
 
     private void visitBuiltInMethodInvocation(BLangInvocation iExpr) {
-<<<<<<< HEAD
-        if (iExpr.builtInMethod == BLangBuiltInMethod.FREEZE) {
-            visitFreezeBuiltInMethodInvocation(iExpr);
-            return;
-        }
-        result = new BLangBuiltInMethodInvocation(iExpr, iExpr.builtInMethod);
-=======
         switch (iExpr.builtInMethod) {
             case IS_NAN:
                 BOperatorSymbol notEqSymbol = (BOperatorSymbol) symResolver.resolveBinaryOperator(
@@ -2082,11 +2074,12 @@
                                                                                 OperatorKind.OR, orSymbol);
                 result = rewriteExpr(binaryExprInf);
                 break;
+            case FREEZE:
+                visitFreezeBuiltInMethodInvocation(iExpr);
+                break;
             default:
                 result = new BLangBuiltInMethodInvocation(iExpr, iExpr.builtInMethod);
-                break;
-        }
->>>>>>> 0a6e202b
+        }
     }
 
     private void visitFreezeBuiltInMethodInvocation(BLangInvocation iExpr) {
