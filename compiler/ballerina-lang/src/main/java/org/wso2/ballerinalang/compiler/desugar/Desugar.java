--- conflicted
+++ resolved
@@ -1065,18 +1065,14 @@
             
             BType varRefType = fieldAccessExpr.expr.type;
             if (varRefType.tag == TypeTags.STRUCT) {
-<<<<<<< HEAD
                 if (fieldAccessExpr.symbol instanceof BInvokableSymbol &&
                         ((fieldAccessExpr.symbol.flags & Flags.ATTACHED) == Flags.ATTACHED)) {
-                    targetVarRef = new BLangStructFunctionVarRef(fieldAccessExpr.expr, fieldAccessExpr.symbol);
+                    targetVarRef = new BLangStructFunctionVarRef(fieldAccessExpr.expr,
+                            (BVarSymbol) fieldAccessExpr.symbol);
                 } else {
-                    targetVarRef = new BLangStructFieldAccessExpr(fieldAccessExpr.pos, fieldAccessExpr.expr,
-                            fieldAccessExpr.symbol);
+                    targetVarRef = new BLangStructFieldAccessExpr(fieldAccessExpr.pos,
+                            fieldAccessExpr.expr, (BVarSymbol) fieldAccessExpr.symbol);
                 }
-=======
-                targetVarRef = new BLangStructFieldAccessExpr(fieldAccessExpr.pos,
-                        fieldAccessExpr.expr, (BVarSymbol) fieldAccessExpr.symbol);
->>>>>>> 50a8f196
             } else if (varRefType.tag == TypeTags.MAP) {
                 BLangLiteral stringLit = createStringLiteral(fieldAccessExpr.pos, fieldAccessExpr.field.value);
                 targetVarRef = new BLangMapAccessExpr(fieldAccessExpr.pos, fieldAccessExpr.expr, stringLit);
