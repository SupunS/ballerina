--- conflicted
+++ resolved
@@ -1919,14 +1919,15 @@
                 (ownerSymbol.tag & SymTag.SERVICE) == SymTag.SERVICE) {
             if (varRefExpr.symbol.tag == SymTag.CONSTANT) {
                 BConstantSymbol symbol = (BConstantSymbol) varRefExpr.symbol;
-<<<<<<< HEAD
                 if (((BConstantSymbol) varRefExpr.symbol).literalValueTypeTag == TypeTags.MAP) {
                     BLangRecordLiteral literal = ASTBuilderUtil.createEmptyRecordLiteral(varRefExpr.pos,
                             symbol.literalValueType);
                     literal.isConst = true;
                     // Todo - Create copies of all of the key-value pairs?
                     literal.keyValuePairs.addAll(((BLangRecordLiteral) symbol.literalValue).keyValuePairs);
+                    // Todo - Remove?
                     literal.type = symbol.literalValueType;
+                    literal.type.tag = symbol.literalValueTypeTag;
                     result = rewriteExpr(addConversionExprIfRequired(literal, varRefExpr.type));
 
 //                    result =  constantValueResolver.getValue(, );
@@ -1941,15 +1942,6 @@
                     result = rewriteExpr(addConversionExprIfRequired(literal, varRefExpr.type));
                     return;
                 }
-=======
-                // We need to get a copy of the literal value and set it as the result. Otherwise there will be
-                // issues because registry allocation will be only done one time.
-                BLangLiteral literal = ASTBuilderUtil
-                        .createLiteral(varRefExpr.pos, symbol.literalValueType, symbol.literalValue);
-                literal.type.tag = symbol.literalValueTypeTag;
-                result = rewriteExpr(addConversionExprIfRequired(literal, varRefExpr.type));
-                return;
->>>>>>> 6455ee49
             } else {
                 // Package variable | service variable.
                 // We consider both of them as package level variables.
