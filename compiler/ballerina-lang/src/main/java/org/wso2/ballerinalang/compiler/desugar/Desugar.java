--- conflicted
+++ resolved
@@ -33,12 +33,9 @@
 import org.ballerinalang.model.tree.statements.VariableDefinitionNode;
 import org.ballerinalang.model.tree.types.TypeNode;
 import org.ballerinalang.model.types.TypeKind;
-<<<<<<< HEAD
 import org.ballerinalang.util.Transactions;
+import org.wso2.ballerinalang.compiler.semantics.analyzer.ConstantValueResolver;
 import org.wso2.ballerinalang.compiler.semantics.analyzer.SymbolEnter;
-=======
-import org.wso2.ballerinalang.compiler.semantics.analyzer.ConstantValueResolver;
->>>>>>> e65edb2d
 import org.wso2.ballerinalang.compiler.semantics.analyzer.SymbolResolver;
 import org.wso2.ballerinalang.compiler.semantics.analyzer.TaintAnalyzer;
 import org.wso2.ballerinalang.compiler.semantics.analyzer.Types;
@@ -217,6 +214,7 @@
 import org.wso2.ballerinalang.compiler.tree.types.BLangStructureTypeNode;
 import org.wso2.ballerinalang.compiler.tree.types.BLangType;
 import org.wso2.ballerinalang.compiler.tree.types.BLangValueType;
+import org.wso2.ballerinalang.compiler.util.ClosureVarSymbol;
 import org.wso2.ballerinalang.compiler.util.CompilerContext;
 import org.wso2.ballerinalang.compiler.util.CompilerOptions;
 import org.wso2.ballerinalang.compiler.util.DefaultValueLiteral;
@@ -244,12 +242,8 @@
 import java.util.Stack;
 import java.util.stream.Collectors;
 
-<<<<<<< HEAD
+import static org.wso2.ballerinalang.compiler.semantics.model.BLangBuiltInMethod.SIMPLE_VALUE_CONVERT;
 import static org.wso2.ballerinalang.compiler.semantics.model.SymbolTable.TRANSACTION;
-import static org.wso2.ballerinalang.compiler.semantics.model.SymbolTable.UTILS;
-=======
-import static org.wso2.ballerinalang.compiler.semantics.model.BLangBuiltInMethod.SIMPLE_VALUE_CONVERT;
->>>>>>> e65edb2d
 import static org.wso2.ballerinalang.compiler.util.Names.GEN_VAR_PREFIX;
 import static org.wso2.ballerinalang.compiler.util.Names.IGNORE;
 
@@ -604,9 +598,7 @@
         funcNode.originalFuncSymbol = funcNode.symbol;
         BInvokableSymbol dupFuncSymbol = ASTBuilderUtil.duplicateInvokableSymbol(funcNode.symbol);
         funcNode.symbol = dupFuncSymbol;
-
-<<<<<<< HEAD
-    
+        funcNode.defaultableParams = rewrite(funcNode.defaultableParams, fucEnv);
         funcNode.workers = rewrite(funcNode.workers, fucEnv);
 //        result = funcNode;
 
@@ -652,8 +644,11 @@
         if (abortFunc == null) {
             abortFunc = ASTBuilderUtil.createLiteral(funcNode.pos, otherFuncType, null);
         }
-        Set<BVarSymbol> trxClosureVarSymbols = new LinkedHashSet<>(funcNode.closureVarSymbols);
-        funcNode.requiredParams.forEach(bLangSimpleVariable -> trxClosureVarSymbols.add(bLangSimpleVariable.symbol));
+        Set<ClosureVarSymbol> trxClosureVarSymbols = new LinkedHashSet<>(funcNode.closureVarSymbols);
+        funcNode.requiredParams
+                .forEach(bLangSimpleVariable -> trxClosureVarSymbols.add(new ClosureVarSymbol(bLangSimpleVariable
+                                                                                                      .symbol,
+                                                                                              bLangSimpleVariable.pos)));
         // Desugar function body to temp function for handle casting to any
         BLangLambdaFunction tempMainFunction = createLambdaFunction(funcNode.pos, "$tempMainFunc$",
                                                                     Collections.emptyList(), trxClosureVarSymbols,
@@ -695,14 +690,6 @@
                 (participantInvocation, funcNode.symbol.retType));
         participantInvocation.type = funcNode.symbol.retType;
         funcNode.body = ASTBuilderUtil.createBlockStmt(funcNode.pos, Lists.of(rewrite(stmt, env)));
-        result = funcNode;
-    }
-=======
-        funcNode.defaultableParams = rewrite(funcNode.defaultableParams, fucEnv);
-        funcNode.body = rewrite(funcNode.body, fucEnv);
-        funcNode.workers = rewrite(funcNode.workers, fucEnv);
->>>>>>> e65edb2d
-
         result = funcNode;
     }
 
@@ -2087,7 +2074,7 @@
 
     private BLangLambdaFunction createLambdaFunction(DiagnosticPos pos, String functionNamePrefix,
                                                      List<BLangSimpleVariable> lambdaFunctionVariable,
-                                                     Set<BVarSymbol> closureVarSymbols, TypeNode returnType,
+                                                     Set<ClosureVarSymbol> closureVarSymbols, TypeNode returnType,
                                                      BLangBlockStmt lambdaBody) {
         BLangLambdaFunction lambdaFunction = (BLangLambdaFunction) TreeBuilder.createLambdaFunctionNode();
         BLangFunction func = ASTBuilderUtil.createFunction(pos, functionNamePrefix + lambdaFunctionCount++);
