/*
 *  Copyright (c) 2017, WSO2 Inc. (http://www.wso2.org) All Rights Reserved.
 *
 *  WSO2 Inc. licenses this file to you under the Apache License,
 *  Version 2.0 (the "License"); you may not use this file except
 *  in compliance with the License.
 *  You may obtain a copy of the License at
 *
 *    http://www.apache.org/licenses/LICENSE-2.0
 *
 *  Unless required by applicable law or agreed to in writing,
 *  software distributed under the License is distributed on an
 *  "AS IS" BASIS, WITHOUT WARRANTIES OR CONDITIONS OF ANY
 *  KIND, either express or implied.  See the License for the
 *  specific language governing permissions and limitations
 *  under the License.
 */
package org.wso2.ballerinalang.compiler.desugar;

import org.ballerinalang.compiler.CompilerPhase;
import org.ballerinalang.model.TreeBuilder;
import org.ballerinalang.model.elements.Flag;
import org.ballerinalang.model.elements.TableColumnFlag;
import org.ballerinalang.model.tree.NodeKind;
import org.ballerinalang.model.tree.OperatorKind;
import org.ballerinalang.model.tree.clauses.JoinStreamingInput;
import org.ballerinalang.model.tree.expressions.NamedArgNode;
import org.ballerinalang.model.tree.statements.BlockNode;
import org.ballerinalang.model.tree.statements.StatementNode;
import org.ballerinalang.model.tree.statements.StreamingQueryStatementNode;
import org.wso2.ballerinalang.compiler.semantics.analyzer.SymbolResolver;
import org.wso2.ballerinalang.compiler.semantics.analyzer.TaintAnalyzer;
import org.wso2.ballerinalang.compiler.semantics.analyzer.Types;
import org.wso2.ballerinalang.compiler.semantics.model.Scope;
import org.wso2.ballerinalang.compiler.semantics.model.SymbolEnv;
import org.wso2.ballerinalang.compiler.semantics.model.SymbolTable;
<<<<<<< HEAD
import org.wso2.ballerinalang.compiler.semantics.model.symbols.BAttachedFunction;
=======
import org.wso2.ballerinalang.compiler.semantics.model.iterable.IterableContext;
>>>>>>> 77caacf2
import org.wso2.ballerinalang.compiler.semantics.model.symbols.BConversionOperatorSymbol;
import org.wso2.ballerinalang.compiler.semantics.model.symbols.BEndpointVarSymbol;
import org.wso2.ballerinalang.compiler.semantics.model.symbols.BInvokableSymbol;
import org.wso2.ballerinalang.compiler.semantics.model.symbols.BObjectTypeSymbol;
import org.wso2.ballerinalang.compiler.semantics.model.symbols.BOperatorSymbol;
import org.wso2.ballerinalang.compiler.semantics.model.symbols.BPackageSymbol;
import org.wso2.ballerinalang.compiler.semantics.model.symbols.BSymbol;
import org.wso2.ballerinalang.compiler.semantics.model.symbols.BVarSymbol;
import org.wso2.ballerinalang.compiler.semantics.model.symbols.BXMLNSSymbol;
import org.wso2.ballerinalang.compiler.semantics.model.symbols.SymTag;
import org.wso2.ballerinalang.compiler.semantics.model.symbols.Symbols;
import org.wso2.ballerinalang.compiler.semantics.model.symbols.TaintRecord;
import org.wso2.ballerinalang.compiler.semantics.model.types.BArrayType;
import org.wso2.ballerinalang.compiler.semantics.model.types.BInvokableType;
import org.wso2.ballerinalang.compiler.semantics.model.types.BJSONType;
import org.wso2.ballerinalang.compiler.semantics.model.types.BStructureType;
import org.wso2.ballerinalang.compiler.semantics.model.types.BTableType;
import org.wso2.ballerinalang.compiler.semantics.model.types.BType;
import org.wso2.ballerinalang.compiler.semantics.model.types.BUnionType;
import org.wso2.ballerinalang.compiler.tree.BLangAction;
import org.wso2.ballerinalang.compiler.tree.BLangEndpoint;
import org.wso2.ballerinalang.compiler.tree.BLangFunction;
import org.wso2.ballerinalang.compiler.tree.BLangIdentifier;
import org.wso2.ballerinalang.compiler.tree.BLangImportPackage;
import org.wso2.ballerinalang.compiler.tree.BLangInvokableNode;
import org.wso2.ballerinalang.compiler.tree.BLangNode;
import org.wso2.ballerinalang.compiler.tree.BLangNodeVisitor;
import org.wso2.ballerinalang.compiler.tree.BLangPackage;
import org.wso2.ballerinalang.compiler.tree.BLangResource;
import org.wso2.ballerinalang.compiler.tree.BLangService;
import org.wso2.ballerinalang.compiler.tree.BLangTypeDefinition;
import org.wso2.ballerinalang.compiler.tree.BLangVariable;
import org.wso2.ballerinalang.compiler.tree.BLangWorker;
import org.wso2.ballerinalang.compiler.tree.BLangXMLNS;
import org.wso2.ballerinalang.compiler.tree.BLangXMLNS.BLangLocalXMLNS;
import org.wso2.ballerinalang.compiler.tree.BLangXMLNS.BLangPackageXMLNS;
import org.wso2.ballerinalang.compiler.tree.expressions.BLangAccessExpression;
import org.wso2.ballerinalang.compiler.tree.expressions.BLangArrayLiteral;
import org.wso2.ballerinalang.compiler.tree.expressions.BLangArrayLiteral.BLangJSONArrayLiteral;
import org.wso2.ballerinalang.compiler.tree.expressions.BLangArrowFunction;
import org.wso2.ballerinalang.compiler.tree.expressions.BLangAwaitExpr;
import org.wso2.ballerinalang.compiler.tree.expressions.BLangBinaryExpr;
import org.wso2.ballerinalang.compiler.tree.expressions.BLangBracedOrTupleExpr;
import org.wso2.ballerinalang.compiler.tree.expressions.BLangCheckedExpr;
import org.wso2.ballerinalang.compiler.tree.expressions.BLangElvisExpr;
import org.wso2.ballerinalang.compiler.tree.expressions.BLangExpression;
import org.wso2.ballerinalang.compiler.tree.expressions.BLangFieldBasedAccess;
import org.wso2.ballerinalang.compiler.tree.expressions.BLangFieldBasedAccess.BLangStructFunctionVarRef;
import org.wso2.ballerinalang.compiler.tree.expressions.BLangIndexBasedAccess;
import org.wso2.ballerinalang.compiler.tree.expressions.BLangIndexBasedAccess.BLangArrayAccessExpr;
import org.wso2.ballerinalang.compiler.tree.expressions.BLangIndexBasedAccess.BLangJSONAccessExpr;
import org.wso2.ballerinalang.compiler.tree.expressions.BLangIndexBasedAccess.BLangMapAccessExpr;
import org.wso2.ballerinalang.compiler.tree.expressions.BLangIndexBasedAccess.BLangStructFieldAccessExpr;
import org.wso2.ballerinalang.compiler.tree.expressions.BLangIndexBasedAccess.BLangTupleAccessExpr;
import org.wso2.ballerinalang.compiler.tree.expressions.BLangIndexBasedAccess.BLangXMLAccessExpr;
import org.wso2.ballerinalang.compiler.tree.expressions.BLangIntRangeExpression;
import org.wso2.ballerinalang.compiler.tree.expressions.BLangInvocation;
import org.wso2.ballerinalang.compiler.tree.expressions.BLangInvocation.BFunctionPointerInvocation;
import org.wso2.ballerinalang.compiler.tree.expressions.BLangInvocation.BLangActionInvocation;
import org.wso2.ballerinalang.compiler.tree.expressions.BLangInvocation.BLangAttachedFunctionInvocation;
import org.wso2.ballerinalang.compiler.tree.expressions.BLangIsAssignableExpr;
import org.wso2.ballerinalang.compiler.tree.expressions.BLangLambdaFunction;
import org.wso2.ballerinalang.compiler.tree.expressions.BLangLiteral;
import org.wso2.ballerinalang.compiler.tree.expressions.BLangMatchExpression;
import org.wso2.ballerinalang.compiler.tree.expressions.BLangMatchExpression.BLangMatchExprPatternClause;
import org.wso2.ballerinalang.compiler.tree.expressions.BLangNamedArgsExpression;
import org.wso2.ballerinalang.compiler.tree.expressions.BLangRecordLiteral;
import org.wso2.ballerinalang.compiler.tree.expressions.BLangRecordLiteral.BLangChannelLiteral;
import org.wso2.ballerinalang.compiler.tree.expressions.BLangRecordLiteral.BLangJSONLiteral;
import org.wso2.ballerinalang.compiler.tree.expressions.BLangRecordLiteral.BLangMapLiteral;
import org.wso2.ballerinalang.compiler.tree.expressions.BLangRecordLiteral.BLangStreamLiteral;
import org.wso2.ballerinalang.compiler.tree.expressions.BLangRecordLiteral.BLangStructLiteral;
import org.wso2.ballerinalang.compiler.tree.expressions.BLangRestArgsExpression;
import org.wso2.ballerinalang.compiler.tree.expressions.BLangSimpleVarRef;
import org.wso2.ballerinalang.compiler.tree.expressions.BLangSimpleVarRef.BLangFieldVarRef;
import org.wso2.ballerinalang.compiler.tree.expressions.BLangSimpleVarRef.BLangFunctionVarRef;
import org.wso2.ballerinalang.compiler.tree.expressions.BLangSimpleVarRef.BLangLocalVarRef;
import org.wso2.ballerinalang.compiler.tree.expressions.BLangSimpleVarRef.BLangPackageVarRef;
import org.wso2.ballerinalang.compiler.tree.expressions.BLangSimpleVarRef.BLangTypeLoad;
import org.wso2.ballerinalang.compiler.tree.expressions.BLangStatementExpression;
import org.wso2.ballerinalang.compiler.tree.expressions.BLangStringTemplateLiteral;
import org.wso2.ballerinalang.compiler.tree.expressions.BLangTableLiteral;
import org.wso2.ballerinalang.compiler.tree.expressions.BLangTableQueryExpression;
import org.wso2.ballerinalang.compiler.tree.expressions.BLangTernaryExpr;
import org.wso2.ballerinalang.compiler.tree.expressions.BLangTypeConversionExpr;
import org.wso2.ballerinalang.compiler.tree.expressions.BLangTypeInit;
import org.wso2.ballerinalang.compiler.tree.expressions.BLangTypedescExpr;
import org.wso2.ballerinalang.compiler.tree.expressions.BLangUnaryExpr;
import org.wso2.ballerinalang.compiler.tree.expressions.BLangVariableReference;
import org.wso2.ballerinalang.compiler.tree.expressions.BLangXMLAttribute;
import org.wso2.ballerinalang.compiler.tree.expressions.BLangXMLAttributeAccess;
import org.wso2.ballerinalang.compiler.tree.expressions.BLangXMLCommentLiteral;
import org.wso2.ballerinalang.compiler.tree.expressions.BLangXMLElementLiteral;
import org.wso2.ballerinalang.compiler.tree.expressions.BLangXMLProcInsLiteral;
import org.wso2.ballerinalang.compiler.tree.expressions.BLangXMLQName;
import org.wso2.ballerinalang.compiler.tree.expressions.BLangXMLQuotedString;
import org.wso2.ballerinalang.compiler.tree.expressions.BLangXMLSequenceLiteral;
import org.wso2.ballerinalang.compiler.tree.expressions.BLangXMLTextLiteral;
import org.wso2.ballerinalang.compiler.tree.statements.BLangAbort;
import org.wso2.ballerinalang.compiler.tree.statements.BLangAssignment;
import org.wso2.ballerinalang.compiler.tree.statements.BLangBlockStmt;
import org.wso2.ballerinalang.compiler.tree.statements.BLangBreak;
import org.wso2.ballerinalang.compiler.tree.statements.BLangCatch;
import org.wso2.ballerinalang.compiler.tree.statements.BLangCompensate;
import org.wso2.ballerinalang.compiler.tree.statements.BLangCompoundAssignment;
import org.wso2.ballerinalang.compiler.tree.statements.BLangContinue;
import org.wso2.ballerinalang.compiler.tree.statements.BLangDone;
import org.wso2.ballerinalang.compiler.tree.statements.BLangExpressionStmt;
import org.wso2.ballerinalang.compiler.tree.statements.BLangForeach;
import org.wso2.ballerinalang.compiler.tree.statements.BLangForever;
import org.wso2.ballerinalang.compiler.tree.statements.BLangForkJoin;
import org.wso2.ballerinalang.compiler.tree.statements.BLangIf;
import org.wso2.ballerinalang.compiler.tree.statements.BLangLock;
import org.wso2.ballerinalang.compiler.tree.statements.BLangMatch;
import org.wso2.ballerinalang.compiler.tree.statements.BLangMatch.BLangMatchStmtPatternClause;
import org.wso2.ballerinalang.compiler.tree.statements.BLangPostIncrement;
import org.wso2.ballerinalang.compiler.tree.statements.BLangRetry;
import org.wso2.ballerinalang.compiler.tree.statements.BLangReturn;
import org.wso2.ballerinalang.compiler.tree.statements.BLangScope;
import org.wso2.ballerinalang.compiler.tree.statements.BLangStatement;
import org.wso2.ballerinalang.compiler.tree.statements.BLangStatement.BLangStatementLink;
import org.wso2.ballerinalang.compiler.tree.statements.BLangThrow;
import org.wso2.ballerinalang.compiler.tree.statements.BLangTransaction;
import org.wso2.ballerinalang.compiler.tree.statements.BLangTryCatchFinally;
import org.wso2.ballerinalang.compiler.tree.statements.BLangTupleDestructure;
import org.wso2.ballerinalang.compiler.tree.statements.BLangVariableDef;
import org.wso2.ballerinalang.compiler.tree.statements.BLangWhile;
import org.wso2.ballerinalang.compiler.tree.statements.BLangWorkerReceive;
import org.wso2.ballerinalang.compiler.tree.statements.BLangWorkerSend;
import org.wso2.ballerinalang.compiler.tree.statements.BLangXMLNSStatement;
import org.wso2.ballerinalang.compiler.tree.types.BLangObjectTypeNode;
import org.wso2.ballerinalang.compiler.tree.types.BLangRecordTypeNode;
import org.wso2.ballerinalang.compiler.tree.types.BLangValueType;
import org.wso2.ballerinalang.compiler.util.CompilerContext;
import org.wso2.ballerinalang.compiler.util.Name;
import org.wso2.ballerinalang.compiler.util.Names;
import org.wso2.ballerinalang.compiler.util.TypeTags;
import org.wso2.ballerinalang.compiler.util.diagnotic.DiagnosticPos;
import org.wso2.ballerinalang.programfile.InstructionCodes;
import org.wso2.ballerinalang.util.Flags;
import org.wso2.ballerinalang.util.Lists;

import java.nio.charset.StandardCharsets;
import java.util.ArrayList;
import java.util.Base64;
import java.util.Collections;
import java.util.Comparator;
import java.util.EnumSet;
import java.util.HashMap;
import java.util.Iterator;
import java.util.LinkedHashSet;
import java.util.List;
import java.util.Map;
import java.util.Set;
import java.util.Stack;
import java.util.stream.Collectors;

import static org.wso2.ballerinalang.compiler.util.Names.GEN_VAR_PREFIX;
import static org.wso2.ballerinalang.compiler.util.Names.IGNORE;

/**
 * @since 0.94
 */
public class Desugar extends BLangNodeVisitor {

    private static final CompilerContext.Key<Desugar> DESUGAR_KEY =
            new CompilerContext.Key<>();
    private static final String QUERY_TABLE_WITH_JOIN_CLAUSE = "queryTableWithJoinClause";
    private static final String QUERY_TABLE_WITHOUT_JOIN_CLAUSE = "queryTableWithoutJoinClause";
    private static final String CREATE_FOREVER = "startForever";
    private static final String BASE_64 = "base64";

    private SymbolTable symTable;
    private SymbolResolver symResolver;
    private IterableCodeDesugar iterableCodeDesugar;
    private StreamingCodeDesugar streamingCodeDesugar;
    private AnnotationDesugar annotationDesugar;
    private EndpointDesugar endpointDesugar;
    private InMemoryTableQueryBuilder inMemoryTableQueryBuilder;
    private Types types;
    private Names names;
    private SiddhiQueryBuilder siddhiQueryBuilder;
    private HttpFiltersDesugar httpFiltersDesugar;

    private BLangNode result;

    private BLangStatementLink currentLink;
    private Stack<BLangWorker> workerStack = new Stack<>();

    public Stack<BLangLock> enclLocks = new Stack<>();

    private SymbolEnv env;

    // Safe navigation related variables
    private Stack<BLangMatch> matchStmtStack = new Stack<>();
    Stack<BLangAccessExpression> accessExprStack = new Stack<>();
    private BLangMatchStmtPatternClause successPattern;
    private BLangAssignment safeNavigationAssignment;

    public static Desugar getInstance(CompilerContext context) {
        Desugar desugar = context.get(DESUGAR_KEY);
        if (desugar == null) {
            desugar = new Desugar(context);
        }

        return desugar;
    }

    private Desugar(CompilerContext context) {
        context.put(DESUGAR_KEY, this);
        this.symTable = SymbolTable.getInstance(context);
        this.symResolver = SymbolResolver.getInstance(context);
        this.iterableCodeDesugar = IterableCodeDesugar.getInstance(context);
        this.streamingCodeDesugar = StreamingCodeDesugar.getInstance(context);
        this.annotationDesugar = AnnotationDesugar.getInstance(context);
        this.endpointDesugar = EndpointDesugar.getInstance(context);
        this.inMemoryTableQueryBuilder = InMemoryTableQueryBuilder.getInstance(context);
        this.types = Types.getInstance(context);
        this.names = Names.getInstance(context);
        this.siddhiQueryBuilder = SiddhiQueryBuilder.getInstance(context);
        this.names = Names.getInstance(context);
        httpFiltersDesugar = HttpFiltersDesugar.getInstance(context);
    }

    public BLangPackage perform(BLangPackage pkgNode) {
        return rewrite(pkgNode, env);
    }

    // visitors

    @Override
    public void visit(BLangPackage pkgNode) {
        if (pkgNode.completedPhases.contains(CompilerPhase.DESUGAR)) {
            result = pkgNode;
            return;
        }
        SymbolEnv env = this.symTable.pkgEnvMap.get(pkgNode.symbol);

        // Adding object functions to package level.
        addAttachedFunctionsToPackageLevel(pkgNode, env);

        pkgNode.globalVars.forEach(v -> {
            BLangAssignment assignment = (BLangAssignment) createAssignmentStmt(v);
            if (assignment.expr == null) {
                assignment.expr = getInitExpr(v);
            }
            if (assignment.expr != null) {
                pkgNode.initFunction.body.stmts.add(assignment);
            }
        });
        annotationDesugar.rewritePackageAnnotations(pkgNode);

        //Sort type definitions with precedence
        pkgNode.typeDefinitions.sort(Comparator.comparing(t -> t.precedence));

        pkgNode.typeDefinitions = rewrite(pkgNode.typeDefinitions, env);
        pkgNode.xmlnsList = rewrite(pkgNode.xmlnsList, env);
        pkgNode.globalVars = rewrite(pkgNode.globalVars, env);
        endpointDesugar.rewriteAnonymousEndpointsInPkg(pkgNode, env);
        pkgNode.globalEndpoints = rewrite(pkgNode.globalEndpoints, env);
        pkgNode.globalEndpoints.forEach(endpoint -> endpointDesugar.defineGlobalEndpoint(endpoint, env));
        endpointDesugar.rewriteAllEndpointsInPkg(pkgNode, env);
        endpointDesugar.rewriteServiceBoundToEndpointInPkg(pkgNode, env);
        pkgNode.services = rewrite(pkgNode.services, env);
        pkgNode.functions = rewrite(pkgNode.functions, env);
        pkgNode.initFunction = rewrite(pkgNode.initFunction, env);
        pkgNode.startFunction = rewrite(pkgNode.startFunction, env);
        pkgNode.stopFunction = rewrite(pkgNode.stopFunction, env);
        pkgNode.completedPhases.add(CompilerPhase.DESUGAR);
        result = pkgNode;
    }

    private void addAttachedFunctionsToPackageLevel(BLangPackage pkgNode, SymbolEnv env) {
        for (BLangTypeDefinition typeDef : pkgNode.typeDefinitions) {
            if (typeDef.typeNode.getKind() == NodeKind.USER_DEFINED_TYPE) {
                continue;
            }
            if (typeDef.symbol.tag == SymTag.OBJECT) {
                BLangObjectTypeNode objectTypeNode = (BLangObjectTypeNode) typeDef.typeNode;
                
                objectTypeNode.functions.forEach(f -> {
                    if (!pkgNode.objAttachedFunctions.contains(f.symbol)) {
                        pkgNode.functions.add(f);
                        pkgNode.topLevelNodes.add(f);
                    }
                });

                if (objectTypeNode.flagSet.contains(Flag.ABSTRACT)) {
                    continue;
                }

                if (objectTypeNode.initFunction == null) {
                    objectTypeNode.initFunction = createDefaultObjectConstructor(objectTypeNode, env);
                }
                pkgNode.functions.add(objectTypeNode.initFunction);
                pkgNode.topLevelNodes.add(objectTypeNode.initFunction);
            } else if (typeDef.symbol.tag == SymTag.RECORD) {
                BLangRecordTypeNode recordTypeNod = (BLangRecordTypeNode) typeDef.typeNode;
                pkgNode.functions.add(recordTypeNod.initFunction);
                pkgNode.topLevelNodes.add(recordTypeNod.initFunction);
            }
        }
    }

    @Override
    public void visit(BLangImportPackage importPkgNode) {
        BPackageSymbol pkgSymbol = importPkgNode.symbol;
        SymbolEnv pkgEnv = this.symTable.pkgEnvMap.get(pkgSymbol);
        rewrite(pkgEnv.node, pkgEnv);
        result = importPkgNode;
    }

    @Override
    public void visit(BLangTypeDefinition typeDef) {
        if (typeDef.typeNode.getKind() == NodeKind.OBJECT_TYPE
                || typeDef.typeNode.getKind() == NodeKind.RECORD_TYPE) {
            typeDef.typeNode = rewrite(typeDef.typeNode, env);
        }
        result = typeDef;
    }

    @Override
    public void visit(BLangObjectTypeNode objectTypeNode) {
        if (objectTypeNode.flagSet.contains(Flag.ABSTRACT)) {
            result = objectTypeNode;
            return;
        }

        // Add struct level variables to the init function.
        objectTypeNode.fields.stream()
                .map(field -> {
                    // If the rhs value is not given in-line inside the struct
                    // then get the default value literal for that particular struct.
                    if (field.expr == null) {
                        field.expr = getInitExpr(field);
                    }
                    return field;
                })
                .filter(field -> field.expr != null)
                .forEachOrdered(field -> {
                    if (!objectTypeNode.initFunction.initFunctionStmts.containsKey(field.symbol)) {
                        objectTypeNode.initFunction.initFunctionStmts.put(field.symbol,
                                (BLangStatement) createAssignmentStmt(field));
                    }
                });

        // Adding init statements to the init function.
        BLangStatement[] initStmts =
                objectTypeNode.initFunction.initFunctionStmts.values().toArray(new BLangStatement[0]);
        for (int i = 0; i < objectTypeNode.initFunction.initFunctionStmts.size(); i++) {
            objectTypeNode.initFunction.body.stmts.add(i, initStmts[i]);
        }

        result = objectTypeNode;
    }

    @Override
    public void visit(BLangRecordTypeNode recordTypeNode) {
        // Add struct level variables to the init function.
        recordTypeNode.fields.stream()
                .map(field -> {
                    // If the rhs value is not given in-line inside the struct
                    // then get the default value literal for that particular struct.
                    if (field.expr == null) {
                        field.expr = getInitExpr(field);
                    }
                    return field;
                })
                .filter(field -> field.expr != null)
                .forEachOrdered(field -> {
                    if (!recordTypeNode.initFunction.initFunctionStmts.containsKey(field.symbol)) {
                        recordTypeNode.initFunction.initFunctionStmts.put(field.symbol,
                                                                          (BLangStatement) createAssignmentStmt(field));
                    }
                });

        //Adding init statements to the init function.
        BLangStatement[] initStmts = recordTypeNode.initFunction.initFunctionStmts
                .values().toArray(new BLangStatement[0]);
        for (int i = 0; i < recordTypeNode.initFunction.initFunctionStmts.size(); i++) {
            recordTypeNode.initFunction.body.stmts.add(i, initStmts[i]);
        }

        result = recordTypeNode;
    }

    @Override
    public void visit(BLangFunction funcNode) {
        SymbolEnv fucEnv = SymbolEnv.createFunctionEnv(funcNode, funcNode.symbol.scope, env);
        if (!funcNode.interfaceFunction) {
            addReturnIfNotPresent(funcNode);
        }

        Collections.reverse(funcNode.endpoints); // To preserve endpoint code gen order.
        funcNode.endpoints = rewrite(funcNode.endpoints, fucEnv);

        // Duplicate the invokable symbol and the invokable type.
        funcNode.originalFuncSymbol = funcNode.symbol;
        BInvokableSymbol dupFuncSymbol = duplicateInvokableSymbol(funcNode.symbol);
        funcNode.symbol = dupFuncSymbol;
        BInvokableType dupFuncType = (BInvokableType) dupFuncSymbol.type;

        //write closure vars
        funcNode.closureVarSymbols.stream()
                .filter(symbol -> !isFunctionArgument(symbol, funcNode.symbol.params))
                .forEach(symbol -> {
                    symbol.closure = true;
                    dupFuncSymbol.params.add(0, symbol);
                    dupFuncType.paramTypes.add(0, symbol.type);
                });

        funcNode.body = rewrite(funcNode.body, fucEnv);
        funcNode.workers = rewrite(funcNode.workers, fucEnv);

        // If the function has a receiver, we rewrite it's parameter list to have
        // the struct variable as the first parameter
        if (funcNode.receiver != null) {
            dupFuncSymbol.params.add(0, funcNode.receiver.symbol);
            dupFuncType.paramTypes.add(0, funcNode.receiver.type);
        }

        result = funcNode;
    }

    private boolean isFunctionArgument(BVarSymbol symbol, List<BVarSymbol> params) {
        return params.stream().anyMatch(param -> (param.name.equals(symbol.name) && param.type.tag == symbol.type.tag));
    }

    @Override
    public void visit(BLangService serviceNode) {
        SymbolEnv serviceEnv = SymbolEnv.createServiceEnv(serviceNode, serviceNode.symbol.scope, env);
        serviceNode.resources = rewrite(serviceNode.resources, serviceEnv);

        serviceNode.nsDeclarations.forEach(xmlns -> serviceNode.initFunction.body.stmts.add(xmlns));
        serviceNode.vars.forEach(v -> {
            BLangAssignment assignment = (BLangAssignment) createAssignmentStmt(v.var);
            if (assignment.expr == null) {
                assignment.expr = getInitExpr(v.var);
            }
            if (assignment.expr != null) {
                serviceNode.initFunction.body.stmts.add(assignment);
            }
        });

        serviceNode.vars = rewrite(serviceNode.vars, serviceEnv);
        serviceNode.endpoints = rewrite(serviceNode.endpoints, serviceEnv);
        BLangReturn returnStmt = ASTBuilderUtil.createNilReturnStmt(serviceNode.pos, symTable.nilType);
        serviceNode.initFunction.body.stmts.add(returnStmt);
        serviceNode.initFunction = rewrite(serviceNode.initFunction, serviceEnv);
        result = serviceNode;
    }

    public void visit(BLangForever foreverStatement) {
        if (foreverStatement.isSiddhiRuntimeEnabled()) {
            siddhiQueryBuilder.visit(foreverStatement);
            BLangExpressionStmt stmt = (BLangExpressionStmt) TreeBuilder.createExpressionStatementNode();
            stmt.expr = createInvocationForForeverBlock(foreverStatement);
            stmt.pos = foreverStatement.pos;
            stmt.addWS(foreverStatement.getWS());
            result = rewrite(stmt, env);
        } else {
            result = streamingCodeDesugar.desugar(foreverStatement);
            result = rewrite(result, env);
        }
    }

    @Override
    public void visit(BLangResource resourceNode) {
        addReturnIfNotPresent(resourceNode);
        httpFiltersDesugar.invokeFilters(resourceNode, env);
        SymbolEnv resourceEnv = SymbolEnv.createResourceActionSymbolEnv(resourceNode, resourceNode.symbol.scope, env);
        Collections.reverse(resourceNode.endpoints); // To preserve endpoint code gen order at resource
        resourceNode.endpoints = rewrite(resourceNode.endpoints, resourceEnv);
        resourceNode.body = rewrite(resourceNode.body, resourceEnv);
        resourceNode.workers = rewrite(resourceNode.workers, resourceEnv);
        result = resourceNode;
    }

    @Override
    public void visit(BLangAction actionNode) {
        addReturnIfNotPresent(actionNode);
        SymbolEnv actionEnv = SymbolEnv.createResourceActionSymbolEnv(actionNode, actionNode.symbol.scope, env);
        Collections.reverse(actionNode.endpoints); // To preserve endpoint code gen order at action.
        actionNode.endpoints = rewrite(actionNode.endpoints, actionEnv);
        actionNode.body = rewrite(actionNode.body, actionEnv);
        actionNode.workers = rewrite(actionNode.workers, actionEnv);

        // we rewrite it's parameter list to have the receiver variable as the first parameter
        BInvokableSymbol actionSymbol = actionNode.symbol;
        List<BVarSymbol> params = actionSymbol.params;
        BVarSymbol receiverSymbol = actionNode.symbol.receiverSymbol;
        params.add(0, receiverSymbol);
        BInvokableType actionType = (BInvokableType) actionSymbol.type;
        if (receiverSymbol != null) {
            actionType.paramTypes.add(0, receiverSymbol.type);
        }
        result = actionNode;
    }

    @Override
    public void visit(BLangWorker workerNode) {
        this.workerStack.push(workerNode);
        workerNode.body = rewrite(workerNode.body, env);
        this.workerStack.pop();
        result = workerNode;
    }

    @Override
    public void visit(BLangEndpoint endpoint) {
        result = endpoint;
    }

    @Override
    public void visit(BLangVariable varNode) {
        if ((varNode.symbol.owner.tag & SymTag.INVOKABLE) != SymTag.INVOKABLE) {
            varNode.expr = null;
            result = varNode;
            return;
        }

        // Return if this assignment is not a safe assignment
        varNode.expr = rewriteExpr(varNode.expr);
        result = varNode;

    }

    // Statements

    @Override
    public void visit(BLangBlockStmt block) {
        SymbolEnv blockEnv = SymbolEnv.createBlockEnv(block, env);
        block.stmts = rewriteStmt(block.stmts, blockEnv);
        result = block;
    }

    @Override
    public void visit(BLangVariableDef varDefNode) {
        varDefNode.var = rewrite(varDefNode.var, env);
        BLangVariable varNode = varDefNode.var;

        // Generate default init expression, if rhs expr is null
        if (varNode.expr == null) {
            varNode.expr = getInitExpr(varNode);
        }
        result = varDefNode;

    }

    @Override
    public void visit(BLangAssignment assignNode) {
        if (safeNavigateLHS(assignNode.varRef)) {
            BLangAccessExpression accessExpr = (BLangAccessExpression) assignNode.varRef;
            accessExpr.leafNode = true;
            result = rewriteSafeNavigationAssignment(accessExpr, assignNode.expr, assignNode.safeAssignment);
            result = rewrite(result, env);
            return;
        }

        assignNode.varRef = rewriteExpr(assignNode.varRef);
        assignNode.expr = rewriteExpr(assignNode.expr);
        result = assignNode;

    }

    @Override
    public void visit(BLangTupleDestructure stmt) {
        // var (a, b) = (tuple)
        //
        //  desugar once
        //  any[] x = (tuple);
        //  a = x[0];
        final BLangBlockStmt blockStmt = ASTBuilderUtil.createBlockStmt(stmt.pos);

        BType runTimeType = new BArrayType(symTable.anyType);
        final BLangVariable tuple = ASTBuilderUtil.createVariable(stmt.pos, "", runTimeType, null,
                new BVarSymbol(0, names.fromString("tuple"),
                        this.env.scope.owner.pkgID, runTimeType, this.env.scope.owner));
        tuple.expr = stmt.expr;
        final BLangVariableDef variableDef = ASTBuilderUtil.createVariableDefStmt(stmt.pos, blockStmt);
        variableDef.var = tuple;

        for (int index = 0; index < stmt.varRefs.size(); index++) {
            BLangExpression varRef = stmt.varRefs.get(index);
            if (stmt.declaredWithVar) {
                BLangSimpleVarRef simpleVarRef = (BLangSimpleVarRef) varRef;
                Name varName = names.fromIdNode(simpleVarRef.variableName);
                if (varName == Names.IGNORE) {
                    continue;
                }
            }
            BLangLiteral indexExpr = ASTBuilderUtil.createLiteral(stmt.pos, symTable.intType, (long) index);
            BLangIndexBasedAccess arrayAccess = ASTBuilderUtil.createIndexBasesAccessExpr(stmt.pos, symTable.anyType,
                    tuple.symbol, indexExpr);

            final BLangExpression assignmentExpr;
            if (types.isValueType(varRef.type)) {
                BLangTypeConversionExpr castExpr = (BLangTypeConversionExpr) TreeBuilder.createTypeConversionNode();
                castExpr.expr = arrayAccess;
                castExpr.conversionSymbol = Symbols.createUnboxValueTypeOpSymbol(symTable.anyType, varRef.type);
                castExpr.type = varRef.type;
                assignmentExpr = castExpr;
            } else {
                assignmentExpr = arrayAccess;
            }
            final BLangAssignment assignmentStmt = ASTBuilderUtil.createAssignmentStmt(stmt.pos, blockStmt);
            assignmentStmt.declaredWithVar = stmt.declaredWithVar;
            assignmentStmt.varRef = varRef;
            assignmentStmt.expr = assignmentExpr;
        }
        result = rewrite(blockStmt, env);
    }

    @Override
    public void visit(BLangAbort abortNode) {
        result = abortNode;
    }

    @Override
    public void visit(BLangDone doneNode) {
        result = doneNode;
    }

    @Override
    public void visit(BLangRetry retryNode) {
        result = retryNode;
    }

    @Override
    public void visit(BLangContinue nextNode) {
        result = nextNode;
    }

    @Override
    public void visit(BLangBreak breakNode) {
        result = breakNode;
    }

    @Override
    public void visit(BLangReturn returnNode) {
        // If the return node do not have an expression, we add `done` statement instead of a return statement. This is
        // to distinguish between returning nil value specifically and not returning any value.
        if (returnNode.expr == null) {
            BLangDone doneStmt = (BLangDone) TreeBuilder.createDoneNode();
            doneStmt.pos = returnNode.pos;
            result = doneStmt;
        } else {
            returnNode.expr = rewriteExpr(returnNode.expr);
        }
        result = returnNode;
    }

    @Override
    public void visit(BLangThrow throwNode) {
        throwNode.expr = rewriteExpr(throwNode.expr);
        result = throwNode;
    }

    @Override
    public void visit(BLangXMLNSStatement xmlnsStmtNode) {
        xmlnsStmtNode.xmlnsDecl = rewrite(xmlnsStmtNode.xmlnsDecl, env);
        result = xmlnsStmtNode;
    }

    @Override
    public void visit(BLangXMLNS xmlnsNode) {
        BLangXMLNS generatedXMLNSNode;
        xmlnsNode.namespaceURI = rewriteExpr(xmlnsNode.namespaceURI);
        BSymbol ownerSymbol = xmlnsNode.symbol.owner;

        // Local namespace declaration in a function/resource/action/worker
        if ((ownerSymbol.tag & SymTag.INVOKABLE) == SymTag.INVOKABLE ||
                (ownerSymbol.tag & SymTag.SERVICE) == SymTag.SERVICE) {
            generatedXMLNSNode = new BLangLocalXMLNS();
        } else {
            generatedXMLNSNode = new BLangPackageXMLNS();
        }

        generatedXMLNSNode.namespaceURI = xmlnsNode.namespaceURI;
        generatedXMLNSNode.prefix = xmlnsNode.prefix;
        generatedXMLNSNode.symbol = xmlnsNode.symbol;
        result = generatedXMLNSNode;
    }

    public void visit(BLangCompoundAssignment compoundAssignment) {
        BLangAssignment assignStmt = (BLangAssignment) TreeBuilder.createAssignmentNode();
        assignStmt.pos = compoundAssignment.pos;
        assignStmt.setVariable(rewriteExpr((BLangVariableReference) compoundAssignment.varRef));
        assignStmt.expr = rewriteExpr(compoundAssignment.modifiedExpr);
        result = assignStmt;
    }

    public void visit(BLangPostIncrement postIncrement) {
        BLangAssignment assignStmt = (BLangAssignment) TreeBuilder.createAssignmentNode();
        assignStmt.pos = postIncrement.pos;
        assignStmt.setVariable(rewriteExpr((BLangVariableReference) postIncrement.varRef));
        assignStmt.expr = rewriteExpr(postIncrement.modifiedExpr);
        result = assignStmt;
    }

    @Override
    public void visit(BLangExpressionStmt exprStmtNode) {
        exprStmtNode.expr = rewriteExpr(exprStmtNode.expr);
        result = exprStmtNode;
    }

    @Override
    public void visit(BLangIf ifNode) {
        ifNode.expr = rewriteExpr(ifNode.expr);
        ifNode.body = rewrite(ifNode.body, env);
        ifNode.elseStmt = rewrite(ifNode.elseStmt, env);
        result = ifNode;
    }

    @Override
    public void visit(BLangMatch matchStmt) {
        // Here we generate an if-else statement for the match statement
        // Here is an example match statement
        //
        //      match expr {
        //          int k => io:println("int value: " + k);
        //          string s => io:println("string value: " + s);
        //          json j => io:println("json value: " + s);
        //
        //      }
        //
        //  Here is how we convert the match statement to an if-else statement. The last clause should always be the
        //  else clause
        //
        //  string | int | json | any _$$_matchexpr = expr;
        //  if ( _$$_matchexpr isassignable int ){
        //      int k = (int) _$$_matchexpr; // unbox
        //      io:println("int value: " + k);
        //
        //  } else if (_$$_matchexpr isassignable string ) {
        //      string s = (string) _$$_matchexpr; // unbox
        //      io:println("string value: " + s);
        //
        //  } else if ( _$$_matchexpr isassignable float ||    // should we consider json[] as well
        //                  _$$_matchexpr isassignable boolean ||
        //                  _$$_matchexpr isassignable json) {
        //
        //  } else {
        //      // handle the last pattern
        //      any case..
        //  }
        //

        // First create a block statement to hold generated statements
        BLangBlockStmt matchBlockStmt = (BLangBlockStmt) TreeBuilder.createBlockNode();
        matchBlockStmt.pos = matchStmt.pos;

        // Create a variable definition to store the value of the match expression
        String matchExprVarName = GEN_VAR_PREFIX.value;
        BLangVariable matchExprVar = ASTBuilderUtil.createVariable(matchStmt.expr.pos,
                matchExprVarName, matchStmt.expr.type, matchStmt.expr, new BVarSymbol(0,
                        names.fromString(matchExprVarName),
                        this.env.scope.owner.pkgID, matchStmt.expr.type, this.env.scope.owner));

        // Now create a variable definition node
        BLangVariableDef matchExprVarDef = ASTBuilderUtil.createVariableDef(matchBlockStmt.pos, matchExprVar);

        // Add the var def statement to the block statement
        //      string | int _$$_matchexpr = expr;
        matchBlockStmt.stmts.add(matchExprVarDef);

        // Create if/else blocks with typeof binary expressions for each pattern
        matchBlockStmt.stmts.add(generateIfElseStmt(matchStmt, matchExprVar));

        rewrite(matchBlockStmt, this.env);
        result = matchBlockStmt;
    }

    @Override
    public void visit(BLangForeach foreach) {
        foreach.varRefs = rewrite(foreach.varRefs, env);
        foreach.collection = rewriteExpr(foreach.collection);
        foreach.body = rewrite(foreach.body, env);
        result = foreach;
    }

    @Override
    public void visit(BLangWhile whileNode) {
        whileNode.expr = rewriteExpr(whileNode.expr);
        whileNode.body = rewrite(whileNode.body, env);
        result = whileNode;
    }

    @Override
    public void visit(BLangLock lockNode) {
        enclLocks.push(lockNode);
        lockNode.body = rewrite(lockNode.body, env);
        enclLocks.pop();
        lockNode.lockVariables = lockNode.lockVariables.stream().sorted((v1, v2) -> {
            String o1FullName = String.join(":", v1.pkgID.getName().getValue(), v1.name.getValue());
            String o2FullName = String.join(":", v2.pkgID.getName().getValue(), v2.name.getValue());
            return o1FullName.compareTo(o2FullName);
        }).collect(Collectors.toSet());
        result = lockNode;
    }

    @Override
    public void visit(BLangTransaction transactionNode) {
        transactionNode.transactionBody = rewrite(transactionNode.transactionBody, env);
        transactionNode.onRetryBody = rewrite(transactionNode.onRetryBody, env);
        transactionNode.retryCount = rewriteExpr(transactionNode.retryCount);
        transactionNode.onCommitFunction = rewriteExpr(transactionNode.onCommitFunction);
        transactionNode.onAbortFunction = rewriteExpr(transactionNode.onAbortFunction);
        result = transactionNode;
    }

    @Override
    public void visit(BLangTryCatchFinally tryNode) {
        tryNode.tryBody = rewrite(tryNode.tryBody, env);
        tryNode.catchBlocks = rewrite(tryNode.catchBlocks, env);
        tryNode.finallyBody = rewrite(tryNode.finallyBody, env);
        result = tryNode;
    }

    @Override
    public void visit(BLangCatch catchNode) {
        catchNode.body = rewrite(catchNode.body, env);
        result = catchNode;
    }

    @Override
    public void visit(BLangForkJoin forkJoin) {
        forkJoin.workers = rewrite(forkJoin.workers, env);
        forkJoin.joinResultVar = rewrite(forkJoin.joinResultVar, env);
        forkJoin.joinedBody = rewrite(forkJoin.joinedBody, env);
        forkJoin.timeoutBody = rewrite(forkJoin.timeoutBody, env);
        result = forkJoin;
    }

    @Override
    public void visit(BLangCompensate compensateNode) {
        result = compensateNode;
    }

    @Override
    public void visit(BLangScope scopeNode) {
        scopeNode.scopeBody = rewrite(scopeNode.scopeBody, env);
        scopeNode.compensationFunction = rewrite(scopeNode.getCompensationFunction(), env);
        visit(scopeNode.compensationFunction.function);
        env.enclPkg.functions.add(scopeNode.getCompensationFunction().function);
        env.enclPkg.topLevelNodes.add(scopeNode.compensationFunction.function);
        result = scopeNode;
    }

    // Expressions

    @Override
    public void visit(BLangLiteral literalExpr) {
        if (TypeTags.BYTE_ARRAY == literalExpr.typeTag) { // this is blob literal as byte array
            result = rewriteBlobLiteral(literalExpr);
            return;
        }
        result = literalExpr;
    }

    private BLangNode rewriteBlobLiteral(BLangLiteral literalExpr) {
        String[] result = getBlobTextValue((String) literalExpr.value);
        if (BASE_64.equals(result[0])) {
            literalExpr.value = Base64.getDecoder().decode(result[1].getBytes(StandardCharsets.UTF_8));
        } else {
            literalExpr.value = hexStringToByteArray(result[1]);
        }
        return literalExpr;
    }

    private String[] getBlobTextValue(String blobLiteralNodeText) {
        String nodeText = blobLiteralNodeText.replaceAll(" ", "");
        String[] result = new String[2];
        result[0] = nodeText.substring(0, nodeText.indexOf('`'));
        result[1] = nodeText.substring(nodeText.indexOf('`') + 1, nodeText.lastIndexOf('`'));
        return result;
    }

    private static byte[] hexStringToByteArray(String str) {
        int len = str.length();
        byte[] data = new byte[len / 2];
        for (int i = 0; i < len; i += 2) {
            data[i / 2] = (byte) ((Character.digit(str.charAt(i), 16) << 4) + Character.digit(str.charAt(i + 1), 16));
        }
        return data;
    }

    @Override
    public void visit(BLangArrayLiteral arrayLiteral) {
        arrayLiteral.exprs = rewriteExprs(arrayLiteral.exprs);

        if (arrayLiteral.type.tag == TypeTags.JSON) {
            result = new BLangJSONArrayLiteral(arrayLiteral.exprs, new BArrayType(arrayLiteral.type));
            return;
        } else if (getElementType(arrayLiteral.type).tag == TypeTags.JSON) {
            result = new BLangJSONArrayLiteral(arrayLiteral.exprs, arrayLiteral.type);
            return;
        }
        result = arrayLiteral;
    }

    @Override
    public void visit(BLangRecordLiteral recordLiteral) {
        // Process the key-val pairs in the record literal
        recordLiteral.keyValuePairs.forEach(keyValue -> {
            BLangExpression keyExpr = keyValue.key.expr;
            if (keyExpr.getKind() == NodeKind.SIMPLE_VARIABLE_REF) {
                BLangSimpleVarRef varRef = (BLangSimpleVarRef) keyExpr;
                keyValue.key.expr = createStringLiteral(varRef.pos, varRef.variableName.value);
            } else {
                keyValue.key.expr = rewriteExpr(keyValue.key.expr);
            }

            keyValue.valueExpr = rewriteExpr(keyValue.valueExpr);
        });

        BLangExpression expr;
        if (recordLiteral.type.tag == TypeTags.RECORD) {
            expr = new BLangStructLiteral(recordLiteral.keyValuePairs, recordLiteral.type);
        } else if (recordLiteral.type.tag == TypeTags.MAP) {
            expr = new BLangMapLiteral(recordLiteral.keyValuePairs, recordLiteral.type);
        } else if (recordLiteral.type.tag == TypeTags.STREAM) {
            expr = new BLangStreamLiteral(recordLiteral.type, recordLiteral.name);
        } else {
            expr = new BLangJSONLiteral(recordLiteral.keyValuePairs, recordLiteral.type);
        }

        result = rewriteExpr(expr);
    }

    @Override
    public void visit(BLangTableLiteral tableLiteral) {
        tableLiteral.tableDataRows = rewriteExprs(tableLiteral.tableDataRows);
        //Generate key columns Array
        List<String> keyColumns = new ArrayList<>();
        for (BLangTableLiteral.BLangTableColumn column : tableLiteral.columns) {
            if (column.flagSet.contains(TableColumnFlag.PRIMARYKEY)) {
                keyColumns.add(column.columnName);
            }
        }
        BLangArrayLiteral keyColumnsArrayLiteral = createArrayLiteralExprNode();
        keyColumnsArrayLiteral.exprs = keyColumns.stream()
                .map(expr -> ASTBuilderUtil.createLiteral(tableLiteral.pos, symTable.stringType, expr))
                .collect(Collectors.toList());
        keyColumnsArrayLiteral.type = new BArrayType(symTable.stringType);
        tableLiteral.keyColumnsArrayLiteral = keyColumnsArrayLiteral;
        //Generate index columns Array
        List<String> indexColumns = new ArrayList<>();
        for (BLangTableLiteral.BLangTableColumn column : tableLiteral.columns) {
            if (column.flagSet.contains(TableColumnFlag.INDEX)) {
                indexColumns.add(column.columnName);
            }
        }
        BLangArrayLiteral indexColumnsArrayLiteral = createArrayLiteralExprNode();
        indexColumnsArrayLiteral.exprs = indexColumns.stream()
                .map(expr -> ASTBuilderUtil.createLiteral(tableLiteral.pos, symTable.stringType, expr))
                .collect(Collectors.toList());
        indexColumnsArrayLiteral.type = new BArrayType(symTable.stringType);
        tableLiteral.indexColumnsArrayLiteral = indexColumnsArrayLiteral;
        result = tableLiteral;
    }

    private BLangInvocation createInvocationForForeverBlock(BLangForever forever) {
        List<BLangExpression> args = new ArrayList<>();
        BLangLiteral streamingQueryLiteral = ASTBuilderUtil.createLiteral(forever.pos, symTable.stringType,
                forever.getSiddhiQuery());
        args.add(streamingQueryLiteral);
        addReferenceVariablesToArgs(args, siddhiQueryBuilder.getInStreamRefs());
        addReferenceVariablesToArgs(args, siddhiQueryBuilder.getInTableRefs());
        addReferenceVariablesToArgs(args, siddhiQueryBuilder.getOutStreamRefs());
        addReferenceVariablesToArgs(args, siddhiQueryBuilder.getOutTableRefs());
        addFunctionPointersToArgs(args, forever.getStreamingQueryStatements());
        return createInvocationNode(CREATE_FOREVER, args, symTable.noType);
    }

    private void addReferenceVariablesToArgs(List<BLangExpression> args, List<BLangExpression> varRefs) {
        BLangArrayLiteral localRefs = createArrayLiteralExprNode();
        varRefs.forEach(varRef -> localRefs.exprs.add(rewrite(varRef, env)));
        args.add(localRefs);
    }

    private void addFunctionPointersToArgs(List<BLangExpression> args, List<StreamingQueryStatementNode>
            streamingStmts) {
        BLangArrayLiteral funcPointers = createArrayLiteralExprNode();
        for (StreamingQueryStatementNode stmt : streamingStmts) {
            funcPointers.exprs.add(rewrite((BLangExpression) stmt.getStreamingAction().getInvokableBody(), env));
        }
        args.add(funcPointers);
    }

    @Override
    public void visit(BLangSimpleVarRef varRefExpr) {
        BLangSimpleVarRef genVarRefExpr = varRefExpr;

        // XML qualified name reference. e.g: ns0:foo
        if (varRefExpr.pkgSymbol != null && varRefExpr.pkgSymbol.tag == SymTag.XMLNS) {
            BLangXMLQName qnameExpr = new BLangXMLQName(varRefExpr.variableName);
            qnameExpr.nsSymbol = (BXMLNSSymbol) varRefExpr.pkgSymbol;
            qnameExpr.localname = varRefExpr.variableName;
            qnameExpr.prefix = varRefExpr.pkgAlias;
            qnameExpr.namespaceURI = qnameExpr.nsSymbol.namespaceURI;
            qnameExpr.isUsedInXML = false;
            qnameExpr.pos = varRefExpr.pos;
            qnameExpr.type = symTable.stringType;
            result = qnameExpr;
            return;
        }

        BSymbol ownerSymbol = varRefExpr.symbol.owner;
        if ((varRefExpr.symbol.tag & SymTag.FUNCTION) == SymTag.FUNCTION &&
                varRefExpr.symbol.type.tag == TypeTags.INVOKABLE) {
            genVarRefExpr = new BLangFunctionVarRef((BVarSymbol) varRefExpr.symbol);
        } else if ((varRefExpr.symbol.tag & SymTag.TYPE) == SymTag.TYPE) {
            genVarRefExpr = new BLangTypeLoad(varRefExpr.symbol);
        } else if ((ownerSymbol.tag & SymTag.INVOKABLE) == SymTag.INVOKABLE) {
            // Local variable in a function/resource/action/worker
            genVarRefExpr = new BLangLocalVarRef((BVarSymbol) varRefExpr.symbol);
        } else if ((ownerSymbol.tag & SymTag.CONNECTOR) == SymTag.CONNECTOR) {
            // Field variable in a receiver
            genVarRefExpr = new BLangFieldVarRef((BVarSymbol) varRefExpr.symbol);
        } else if ((ownerSymbol.tag & SymTag.STRUCT) == SymTag.STRUCT) {
            genVarRefExpr = new BLangFieldVarRef((BVarSymbol) varRefExpr.symbol);
        } else if ((ownerSymbol.tag & SymTag.PACKAGE) == SymTag.PACKAGE ||
                (ownerSymbol.tag & SymTag.SERVICE) == SymTag.SERVICE) {
            // Package variable | service variable
            // We consider both of them as package level variables
            genVarRefExpr = new BLangPackageVarRef((BVarSymbol) varRefExpr.symbol);

            //Only locking service level and package level variables
            if (!enclLocks.isEmpty()) {
                enclLocks.peek().addLockVariable((BVarSymbol) varRefExpr.symbol);
            }
        }

        genVarRefExpr.type = varRefExpr.type;
        result = genVarRefExpr;
    }

    @Override
    public void visit(BLangFieldBasedAccess fieldAccessExpr) {
        if (safeNavigate(fieldAccessExpr)) {
            result = rewriteExpr(rewriteSafeNavigationExpr(fieldAccessExpr));
            return;
        }

        BLangVariableReference targetVarRef = fieldAccessExpr;
        fieldAccessExpr.expr = rewriteExpr(fieldAccessExpr.expr);
        BLangLiteral stringLit = createStringLiteral(fieldAccessExpr.pos, fieldAccessExpr.field.value);
        BType varRefType = fieldAccessExpr.expr.type;
        if (varRefType.tag == TypeTags.OBJECT || varRefType.tag == TypeTags.RECORD) {
            if (fieldAccessExpr.symbol != null && fieldAccessExpr.symbol.type.tag == TypeTags.INVOKABLE
                    && ((fieldAccessExpr.symbol.flags & Flags.ATTACHED) == Flags.ATTACHED)) {
                targetVarRef = new BLangStructFunctionVarRef(fieldAccessExpr.expr,
                                                             (BVarSymbol) fieldAccessExpr.symbol);
            } else {
                targetVarRef = new BLangStructFieldAccessExpr(fieldAccessExpr.pos, fieldAccessExpr.expr, stringLit,
                                                              (BVarSymbol) fieldAccessExpr.symbol);
            }
        } else if (varRefType.tag == TypeTags.MAP) {
            targetVarRef = new BLangMapAccessExpr(fieldAccessExpr.pos, fieldAccessExpr.expr, stringLit);
        } else if (varRefType.tag == TypeTags.JSON) {
            targetVarRef = new BLangJSONAccessExpr(fieldAccessExpr.pos, fieldAccessExpr.expr, stringLit);
        } else if (varRefType.tag == TypeTags.XML) {
            targetVarRef = new BLangXMLAccessExpr(fieldAccessExpr.pos, fieldAccessExpr.expr, stringLit,
                                                  fieldAccessExpr.fieldKind);
        }

        targetVarRef.lhsVar = fieldAccessExpr.lhsVar;
        targetVarRef.type = fieldAccessExpr.type;
        result = targetVarRef;
    }

    @Override
    public void visit(BLangIndexBasedAccess indexAccessExpr) {
        if (safeNavigate(indexAccessExpr)) {
            result = rewriteExpr(rewriteSafeNavigationExpr(indexAccessExpr));
            return;
        }

        BLangVariableReference targetVarRef = indexAccessExpr;
        indexAccessExpr.indexExpr = rewriteExpr(indexAccessExpr.indexExpr);
        indexAccessExpr.expr = rewriteExpr(indexAccessExpr.expr);
        BType varRefType = indexAccessExpr.expr.type;
        if (varRefType.tag == TypeTags.OBJECT || varRefType.tag == TypeTags.RECORD) {
            targetVarRef = new BLangStructFieldAccessExpr(indexAccessExpr.pos,
                                                          indexAccessExpr.expr,
                                                          indexAccessExpr.indexExpr,
                                                          (BVarSymbol) indexAccessExpr.symbol);
        } else if (varRefType.tag == TypeTags.MAP) {
            targetVarRef = new BLangMapAccessExpr(indexAccessExpr.pos, indexAccessExpr.expr, indexAccessExpr.indexExpr,
                    !indexAccessExpr.type.isNullable());
        } else if (varRefType.tag == TypeTags.JSON || getElementType(varRefType).tag == TypeTags.JSON) {
            targetVarRef = new BLangJSONAccessExpr(indexAccessExpr.pos, indexAccessExpr.expr,
                    indexAccessExpr.indexExpr);
        } else if (varRefType.tag == TypeTags.ARRAY) {
            targetVarRef = new BLangArrayAccessExpr(indexAccessExpr.pos,
                    indexAccessExpr.expr, indexAccessExpr.indexExpr);
        } else if (varRefType.tag == TypeTags.XML) {
            targetVarRef = new BLangXMLAccessExpr(indexAccessExpr.pos,
                    indexAccessExpr.expr, indexAccessExpr.indexExpr);
        } else if (varRefType.tag == TypeTags.TUPLE) {
            targetVarRef = new BLangTupleAccessExpr(indexAccessExpr.pos,
                    indexAccessExpr.expr, indexAccessExpr.indexExpr);
        }

        targetVarRef.lhsVar = indexAccessExpr.lhsVar;
        targetVarRef.type = indexAccessExpr.type;
        result = targetVarRef;
    }

    @Override
    public void visit(BLangInvocation iExpr) {
        BLangInvocation genIExpr = iExpr;

        if (safeNavigate(iExpr)) {
            result = rewriteExpr(rewriteSafeNavigationExpr(iExpr));
            return;
        }

        // Reorder the arguments to match the original function signature.
        reorderArguments(iExpr);
        iExpr.requiredArgs = rewriteExprs(iExpr.requiredArgs);
        iExpr.namedArgs = rewriteExprs(iExpr.namedArgs);
        iExpr.restArgs = rewriteExprs(iExpr.restArgs);

        if (iExpr.functionPointerInvocation) {
            visitFunctionPointerInvocation(iExpr);
            return;
        } else if (iExpr.iterableOperationInvocation) {
            visitIterableOperationInvocation(iExpr);
            return;
        }
        if (iExpr.actionInvocation) {
            visitActionInvocationEndpoint(iExpr);
        }
        iExpr.expr = rewriteExpr(iExpr.expr);
        result = genIExpr;
        if (iExpr.expr == null) {
            if (iExpr.exprSymbol == null) {
                return;
            }
            iExpr.expr = ASTBuilderUtil.createVariableRef(iExpr.pos, (BVarSymbol) iExpr.exprSymbol);
            iExpr.expr = rewriteExpr(iExpr.expr);
        }

        switch (iExpr.expr.type.tag) {
            case TypeTags.BOOLEAN:
            case TypeTags.STRING:
            case TypeTags.INT:
            case TypeTags.FLOAT:
            case TypeTags.JSON:
            case TypeTags.XML:
            case TypeTags.MAP:
            case TypeTags.TABLE:
            case TypeTags.STREAM:
            case TypeTags.FUTURE:
            case TypeTags.OBJECT:
                List<BLangExpression> argExprs = new ArrayList<>(iExpr.requiredArgs);
                argExprs.add(0, iExpr.expr);
                final BLangAttachedFunctionInvocation attachedFunctionInvocation =
                        new BLangAttachedFunctionInvocation(iExpr.pos, argExprs, iExpr.namedArgs, iExpr.restArgs,
                                iExpr.symbol, iExpr.type, iExpr.expr, iExpr.async);
                attachedFunctionInvocation.actionInvocation = iExpr.actionInvocation;
                result = attachedFunctionInvocation;
                break;
            case TypeTags.ENDPOINT:
                List<BLangExpression> actionArgExprs = new ArrayList<>(iExpr.requiredArgs);
                actionArgExprs.add(0, iExpr.expr);
                result = new BLangActionInvocation(iExpr.pos, actionArgExprs, iExpr.namedArgs, iExpr.restArgs,
                        iExpr.symbol, iExpr.type, iExpr.async);
                break;
        }
    }

    public void visit(BLangTypeInit typeInitExpr) {
        if (typeInitExpr.type.tag == TypeTags.OBJECT &&
                typeInitExpr.objectInitInvocation.symbol == null) {
            typeInitExpr.objectInitInvocation.symbol =
                    ((BObjectTypeSymbol) typeInitExpr.type.tsymbol).initializerFunc.symbol;
        }
        typeInitExpr.objectInitInvocation = rewriteExpr(typeInitExpr.objectInitInvocation);
        result = typeInitExpr;
    }

    @Override
    public void visit(BLangTernaryExpr ternaryExpr) {
        ternaryExpr.expr = rewriteExpr(ternaryExpr.expr);
        ternaryExpr.thenExpr = rewriteExpr(ternaryExpr.thenExpr);
        ternaryExpr.elseExpr = rewriteExpr(ternaryExpr.elseExpr);
        result = ternaryExpr;
    }

    @Override
    public void visit(BLangAwaitExpr awaitExpr) {
        awaitExpr.expr = rewriteExpr(awaitExpr.expr);
        result = awaitExpr;
    }

    @Override
    public void visit(BLangBinaryExpr binaryExpr) {
        if (binaryExpr.opKind == OperatorKind.HALF_OPEN_RANGE) {
            binaryExpr.rhsExpr = getModifiedIntRangeEndExpr(binaryExpr.rhsExpr);
        }

        binaryExpr.lhsExpr = rewriteExpr(binaryExpr.lhsExpr);
        binaryExpr.rhsExpr = rewriteExpr(binaryExpr.rhsExpr);
        result = binaryExpr;

        // Check for bitwise shift operator and add type conversion to int
        if (isBitwiseShiftOperation(binaryExpr) && TypeTags.BYTE == binaryExpr.rhsExpr.type.tag) {
            binaryExpr.rhsExpr = createTypeConversionExpr(binaryExpr.rhsExpr, binaryExpr.rhsExpr.type,
                    symTable.intType);
            return;
        }

        // Check lhs and rhs type compatibility
        if (binaryExpr.lhsExpr.type.tag == binaryExpr.rhsExpr.type.tag) {
            return;
        }

        if (binaryExpr.lhsExpr.type.tag == TypeTags.STRING && binaryExpr.opKind == OperatorKind.ADD) {
            binaryExpr.rhsExpr = createTypeConversionExpr(binaryExpr.rhsExpr,
                    binaryExpr.rhsExpr.type, binaryExpr.lhsExpr.type);
            return;
        }

        if (binaryExpr.rhsExpr.type.tag == TypeTags.STRING && binaryExpr.opKind == OperatorKind.ADD) {
            binaryExpr.lhsExpr = createTypeConversionExpr(binaryExpr.lhsExpr,
                    binaryExpr.lhsExpr.type, binaryExpr.rhsExpr.type);
            return;
        }

        if (binaryExpr.lhsExpr.type.tag == TypeTags.FLOAT) {
            binaryExpr.rhsExpr = createTypeConversionExpr(binaryExpr.rhsExpr,
                    binaryExpr.rhsExpr.type, binaryExpr.lhsExpr.type);
            return;
        }

        if (binaryExpr.rhsExpr.type.tag == TypeTags.FLOAT) {
            binaryExpr.lhsExpr = createTypeConversionExpr(binaryExpr.lhsExpr,
                    binaryExpr.lhsExpr.type, binaryExpr.rhsExpr.type);
        }
    }

    /**
     * This method checks whether given binary expression is related to shift operation.
     * If its true, then both lhs and rhs of the binary expression will be converted to 'int' type.
     * <p>
     * byte a = 12;
     * byte b = 34;
     * int i = 234;
     * int j = -4;
     * <p>
     * true: where binary expression's expected type is 'int'
     * int i1 = a >> b;
     * int i2 = a << b;
     * int i3 = a >> i;
     * int i4 = a << i;
     * int i5 = i >> j;
     * int i6 = i << j;
     */
    private boolean isBitwiseShiftOperation(BLangBinaryExpr binaryExpr) {
        return binaryExpr.opKind == OperatorKind.BITWISE_LEFT_SHIFT ||
                binaryExpr.opKind == OperatorKind.BITWISE_RIGHT_SHIFT ||
                binaryExpr.opKind == OperatorKind.BITWISE_UNSIGNED_RIGHT_SHIFT;
    }

    public void visit(BLangElvisExpr elvisExpr) {
        BLangMatchExpression matchExpr = ASTBuilderUtil.createMatchExpression(elvisExpr.lhsExpr);
        matchExpr.patternClauses.add(getMatchNullPatternGivenExpression(elvisExpr.pos,
                rewriteExpr(elvisExpr.rhsExpr)));
        matchExpr.type = elvisExpr.type;
        matchExpr.pos = elvisExpr.pos;
        result = rewriteExpr(matchExpr);
    }

    @Override
    public void visit(BLangBracedOrTupleExpr bracedOrTupleExpr) {
        if (bracedOrTupleExpr.isTypedescExpr) {
            final BLangTypedescExpr typedescExpr = new BLangTypedescExpr();
            typedescExpr.resolvedType = bracedOrTupleExpr.typedescType;
            typedescExpr.type = symTable.typeDesc;
            result = rewriteExpr(typedescExpr);
            return;
        }
        if (bracedOrTupleExpr.isBracedExpr) {
            result = rewriteExpr(bracedOrTupleExpr.expressions.get(0));
            return;
        }
        bracedOrTupleExpr.expressions.forEach(expr -> {
            BType expType = expr.impConversionExpr == null ? expr.type : expr.impConversionExpr.type;
            types.setImplicitCastExpr(expr, expType, symTable.anyType);
        });
        bracedOrTupleExpr.expressions = rewriteExprs(bracedOrTupleExpr.expressions);
        result = bracedOrTupleExpr;
    }

    @Override
    public void visit(BLangUnaryExpr unaryExpr) {
        if (OperatorKind.BITWISE_COMPLEMENT == unaryExpr.operator) {
            // If this is a bitwise complement (~) expression, then we desugar it to a binary xor expression with -1,
            // which is same as doing a bitwise 2's complement operation.
            rewriteBitwiseComplementOperator(unaryExpr);
            return;
        }
        unaryExpr.expr = rewriteExpr(unaryExpr.expr);
        result = unaryExpr;
    }

    /**
     * This method desugar a bitwise complement (~) unary expressions into a bitwise xor binary expression as below.
     * Example : ~a  -> a ^ -1;
     * ~ 11110011 -> 00001100
     * 11110011 ^ 11111111 -> 00001100
     *
     * @param unaryExpr the bitwise complement expression
     */
    private void rewriteBitwiseComplementOperator(BLangUnaryExpr unaryExpr) {
        final DiagnosticPos pos = unaryExpr.pos;
        final BLangBinaryExpr binaryExpr = (BLangBinaryExpr) TreeBuilder.createBinaryExpressionNode();
        binaryExpr.pos = pos;
        binaryExpr.opKind = OperatorKind.BITWISE_XOR;
        binaryExpr.lhsExpr = unaryExpr.expr;
        if (TypeTags.BYTE == unaryExpr.type.tag) {
            binaryExpr.type = symTable.byteType;
            binaryExpr.rhsExpr = ASTBuilderUtil.createLiteral(pos, symTable.byteType, (byte) -1);
            binaryExpr.opSymbol = (BOperatorSymbol) symResolver.resolveBinaryOperator(OperatorKind.BITWISE_XOR,
                    symTable.byteType, symTable.byteType);
        } else {
            binaryExpr.type = symTable.intType;
            binaryExpr.rhsExpr = ASTBuilderUtil.createLiteral(pos, symTable.intType, -1L);
            binaryExpr.opSymbol = (BOperatorSymbol) symResolver.resolveBinaryOperator(OperatorKind.BITWISE_XOR,
                    symTable.intType, symTable.intType);
        }
        result = rewriteExpr(binaryExpr);
    }

    @Override
    public void visit(BLangTypeConversionExpr conversionExpr) {
        conversionExpr.expr = rewriteExpr(conversionExpr.expr);
        result = conversionExpr;
    }

    @Override
    public void visit(BLangLambdaFunction bLangLambdaFunction) {
        result = bLangLambdaFunction;
    }

    @Override
    public void visit(BLangArrowFunction bLangArrowFunction) {
        BLangFunction bLangFunction = (BLangFunction) TreeBuilder.createFunctionNode();
        bLangFunction.setName(bLangArrowFunction.functionName);

        BLangLambdaFunction lambdaFunction = (BLangLambdaFunction) TreeBuilder.createLambdaFunctionNode();
        lambdaFunction.pos = bLangArrowFunction.pos;
        bLangFunction.addFlag(Flag.LAMBDA);
        lambdaFunction.function = bLangFunction;

        // Create function body with return node
        BLangValueType returnType = (BLangValueType) TreeBuilder.createValueTypeNode();
        returnType.type = bLangArrowFunction.expression.type;
        bLangFunction.setReturnTypeNode(returnType);
        bLangFunction.setBody(populateArrowExprBodyBlock(bLangArrowFunction));

        bLangArrowFunction.params.forEach(bLangFunction::addParameter);
        lambdaFunction.parent = bLangArrowFunction.parent;
        lambdaFunction.type = bLangArrowFunction.funcType;

        // Create function symbol
        BLangFunction function = lambdaFunction.function;
        BInvokableSymbol functionSymbol = Symbols.createFunctionSymbol(Flags.asMask(lambdaFunction.function.flagSet),
                new Name(function.name.value), env.enclPkg.packageID, function.type, env.enclEnv.enclVarSym, true);
        functionSymbol.retType = function.returnTypeNode.type;
        functionSymbol.params = function.requiredParams.stream()
                .map(param -> param.symbol)
                .collect(Collectors.toList());
        functionSymbol.scope = env.scope;
        functionSymbol.type = bLangArrowFunction.funcType;
        function.symbol = functionSymbol;

        lambdaFunction.function.closureVarSymbols = bLangArrowFunction.closureVarSymbols;
        rewrite(lambdaFunction.function, env);
        env.enclPkg.addFunction(lambdaFunction.function);
        bLangArrowFunction.function = lambdaFunction.function;
        result = lambdaFunction;
    }

    @Override
    public void visit(BLangXMLQName xmlQName) {
        result = xmlQName;
    }

    @Override
    public void visit(BLangXMLAttribute xmlAttribute) {
        xmlAttribute.name = rewriteExpr(xmlAttribute.name);
        xmlAttribute.value = rewriteExpr(xmlAttribute.value);
        result = xmlAttribute;
    }

    @Override
    public void visit(BLangXMLElementLiteral xmlElementLiteral) {
        xmlElementLiteral.startTagName = rewriteExpr(xmlElementLiteral.startTagName);
        xmlElementLiteral.endTagName = rewriteExpr(xmlElementLiteral.endTagName);
        xmlElementLiteral.modifiedChildren = rewriteExprs(xmlElementLiteral.modifiedChildren);
        xmlElementLiteral.attributes = rewriteExprs(xmlElementLiteral.attributes);

        // Separate the in-line namepsace declarations and attributes.
        Iterator<BLangXMLAttribute> attributesItr = xmlElementLiteral.attributes.iterator();
        while (attributesItr.hasNext()) {
            BLangXMLAttribute attribute = attributesItr.next();
            if (!attribute.isNamespaceDeclr) {
                continue;
            }

            // Create namepace declaration for all in-line namespace declarations
            BLangXMLNS xmlns;
            if ((xmlElementLiteral.scope.owner.tag & SymTag.PACKAGE) == SymTag.PACKAGE) {
                xmlns = new BLangPackageXMLNS();
            } else {
                xmlns = new BLangLocalXMLNS();
            }
            xmlns.namespaceURI = attribute.value.concatExpr;
            xmlns.prefix = ((BLangXMLQName) attribute.name).localname;
            xmlns.symbol = attribute.symbol;

            xmlElementLiteral.inlineNamespaces.add(xmlns);
            attributesItr.remove();
        }

        result = xmlElementLiteral;
    }

    @Override
    public void visit(BLangXMLTextLiteral xmlTextLiteral) {
        xmlTextLiteral.concatExpr = rewriteExpr(xmlTextLiteral.concatExpr);
        result = xmlTextLiteral;
    }

    @Override
    public void visit(BLangXMLCommentLiteral xmlCommentLiteral) {
        xmlCommentLiteral.concatExpr = rewriteExpr(xmlCommentLiteral.concatExpr);
        result = xmlCommentLiteral;
    }

    @Override
    public void visit(BLangXMLProcInsLiteral xmlProcInsLiteral) {
        xmlProcInsLiteral.target = rewriteExpr(xmlProcInsLiteral.target);
        xmlProcInsLiteral.dataConcatExpr = rewriteExpr(xmlProcInsLiteral.dataConcatExpr);
        result = xmlProcInsLiteral;
    }

    @Override
    public void visit(BLangXMLQuotedString xmlQuotedString) {
        xmlQuotedString.concatExpr = rewriteExpr(xmlQuotedString.concatExpr);
        result = xmlQuotedString;
    }

    @Override
    public void visit(BLangStringTemplateLiteral stringTemplateLiteral) {
        stringTemplateLiteral.concatExpr = rewriteExpr(stringTemplateLiteral.concatExpr);
        result = stringTemplateLiteral;
    }

    @Override
    public void visit(BLangWorkerSend workerSendNode) {
        workerSendNode.expr = rewriteExpr(workerSendNode.expr);
        if (workerSendNode.keyExpr != null) {
            workerSendNode.keyExpr = rewriteExpr(workerSendNode.keyExpr);
        }
        result = workerSendNode;
    }

    @Override
    public void visit(BLangWorkerReceive workerReceiveNode) {
        workerReceiveNode.expr = rewriteExpr(workerReceiveNode.expr);
        if (workerReceiveNode.keyExpr != null) {
            workerReceiveNode.keyExpr = rewriteExpr(workerReceiveNode.keyExpr);
        }
        result = workerReceiveNode;
    }

    @Override
    public void visit(BLangXMLAttributeAccess xmlAttributeAccessExpr) {
        xmlAttributeAccessExpr.indexExpr = rewriteExpr(xmlAttributeAccessExpr.indexExpr);
        xmlAttributeAccessExpr.expr = rewriteExpr(xmlAttributeAccessExpr.expr);

        if (xmlAttributeAccessExpr.indexExpr != null
                && xmlAttributeAccessExpr.indexExpr.getKind() == NodeKind.XML_QNAME) {
            ((BLangXMLQName) xmlAttributeAccessExpr.indexExpr).isUsedInXML = true;
        }

        result = xmlAttributeAccessExpr;
    }

    // Generated expressions. Following expressions are not part of the original syntax
    // tree which is coming out of the parser

    @Override
    public void visit(BLangLocalVarRef localVarRef) {
        result = localVarRef;
    }

    @Override
    public void visit(BLangFieldVarRef fieldVarRef) {
        result = fieldVarRef;
    }

    @Override
    public void visit(BLangPackageVarRef packageVarRef) {
        result = packageVarRef;
    }

    @Override
    public void visit(BLangFunctionVarRef functionVarRef) {
        result = functionVarRef;
    }

    @Override
    public void visit(BLangStructFieldAccessExpr fieldAccessExpr) {
        BType expType = fieldAccessExpr.type;
        fieldAccessExpr.type = symTable.anyType;
        result = addConversionExprIfRequired(fieldAccessExpr, expType, types, symTable, symResolver);
    }

    @Override
    public void visit(BLangStructFunctionVarRef functionVarRef) {
        result = functionVarRef;
    }

    @Override
    public void visit(BLangMapAccessExpr mapKeyAccessExpr) {
        result = mapKeyAccessExpr;
    }

    @Override
    public void visit(BLangArrayAccessExpr arrayIndexAccessExpr) {
        result = arrayIndexAccessExpr;
    }

    @Override
    public void visit(BLangTupleAccessExpr arrayIndexAccessExpr) {
        result = arrayIndexAccessExpr;
    }

    @Override
    public void visit(BLangJSONLiteral jsonLiteral) {
        result = jsonLiteral;
    }

    @Override
    public void visit(BLangMapLiteral mapLiteral) {
        result = mapLiteral;
    }

    public void visit(BLangStreamLiteral streamLiteral) {
        result = streamLiteral;
    }

    @Override
    public void visit(BLangStructLiteral structLiteral) {
        result = structLiteral;
    }

    @Override
    public void visit(BLangIsAssignableExpr assignableExpr) {
        assignableExpr.lhsExpr = rewriteExpr(assignableExpr.lhsExpr);
        result = assignableExpr;
    }

    @Override
    public void visit(BFunctionPointerInvocation fpInvocation) {
        result = fpInvocation;
    }

    @Override
    public void visit(BLangTypedescExpr accessExpr) {
        result = accessExpr;
    }

    @Override
    public void visit(BLangIntRangeExpression intRangeExpression) {
        if (!intRangeExpression.includeStart) {
            intRangeExpression.startExpr = getModifiedIntRangeStartExpr(intRangeExpression.startExpr);
        }
        if (!intRangeExpression.includeEnd) {
            intRangeExpression.endExpr = getModifiedIntRangeEndExpr(intRangeExpression.endExpr);
        }

        intRangeExpression.startExpr = rewriteExpr(intRangeExpression.startExpr);
        intRangeExpression.endExpr = rewriteExpr(intRangeExpression.endExpr);
        result = intRangeExpression;
    }

    @Override
    public void visit(BLangRestArgsExpression bLangVarArgsExpression) {
        result = rewriteExpr(bLangVarArgsExpression.expr);
    }

    @Override
    public void visit(BLangNamedArgsExpression bLangNamedArgsExpression) {
        bLangNamedArgsExpression.expr = rewriteExpr(bLangNamedArgsExpression.expr);
        result = bLangNamedArgsExpression.expr;
    }

    public void visit(BLangTableQueryExpression tableQueryExpression) {
        inMemoryTableQueryBuilder.visit(tableQueryExpression);

        /*replace the table expression with a function invocation,
         so that we manually call a native function "queryTable". */
        result = createInvocationFromTableExpr(tableQueryExpression);
    }

    @Override
    public void visit(BLangMatchExpression bLangMatchExpression) {
        // Add the implicit default pattern, that returns the original expression's value.
        addMatchExprDefaultCase(bLangMatchExpression);

        // Create a temp local var to hold the temp result of the match expression
        // eg: T a;
        String matchTempResultVarName = GEN_VAR_PREFIX.value + "temp_result";
        BLangVariable tempResultVar = ASTBuilderUtil.createVariable(bLangMatchExpression.pos, matchTempResultVarName,
                bLangMatchExpression.type, null, new BVarSymbol(0, names.fromString(matchTempResultVarName),
                        this.env.scope.owner.pkgID, bLangMatchExpression.type, this.env.scope.owner));

        BLangVariableDef tempResultVarDef = ASTBuilderUtil.createVariableDef(bLangMatchExpression.pos, tempResultVar);
        tempResultVarDef.desugared = true;

        BLangBlockStmt stmts = ASTBuilderUtil.createBlockStmt(bLangMatchExpression.pos, Lists.of(tempResultVarDef));
        List<BLangMatchStmtPatternClause> patternClauses = new ArrayList<>();

        for (int i = 0; i < bLangMatchExpression.patternClauses.size(); i++) {
            BLangMatchExprPatternClause pattern = bLangMatchExpression.patternClauses.get(i);
            pattern.expr = rewriteExpr(pattern.expr);

            // Create var ref for the temp result variable
            // eg: var ref for 'a'
            BLangVariableReference tempResultVarRef =
                    ASTBuilderUtil.createVariableRef(bLangMatchExpression.pos, tempResultVar.symbol);

            // Create an assignment node. Add a conversion from rhs to lhs of the pattern, if required.
            pattern.expr = addConversionExprIfRequired(pattern.expr, tempResultVarRef.type, types, symTable,
                    symResolver);
            BLangAssignment assignmentStmt =
                    ASTBuilderUtil.createAssignmentStmt(pattern.pos, tempResultVarRef, pattern.expr, false);
            BLangBlockStmt patternBody = ASTBuilderUtil.createBlockStmt(pattern.pos, Lists.of(assignmentStmt));

            // Create the pattern
            // R b => a = b;
            patternClauses.add(ASTBuilderUtil.createMatchStatementPattern(pattern.pos, pattern.variable, patternBody));
        }

        stmts.addStatement(ASTBuilderUtil.createMatchStatement(bLangMatchExpression.pos, bLangMatchExpression.expr,
                patternClauses));
        BLangVariableReference tempResultVarRef =
                ASTBuilderUtil.createVariableRef(bLangMatchExpression.pos, tempResultVar.symbol);
        BLangStatementExpression statementExpr = ASTBuilderUtil.createStatementExpression(stmts, tempResultVarRef);
        statementExpr.type = bLangMatchExpression.type;
        result = rewriteExpr(statementExpr);
    }

    @Override
    public void visit(BLangCheckedExpr checkedExpr) {

        //
        //  person p = bar(check foo()); // foo(): person | error
        //
        //    ==>
        //
        //  person _$$_;
        //  switch foo() {
        //      person p1 => _$$_ = p1;
        //      error e1 => return e1 or throw e1
        //  }
        //  person p = bar(_$$_);

        // Create a temporary variable to hold the checked expression result value e.g. _$$_
        String checkedExprVarName = GEN_VAR_PREFIX.value;
        BLangVariable checkedExprVar = ASTBuilderUtil.createVariable(checkedExpr.pos,
                checkedExprVarName, checkedExpr.type, null, new BVarSymbol(0,
                        names.fromString(checkedExprVarName),
                        this.env.scope.owner.pkgID, checkedExpr.type, this.env.scope.owner));
        BLangVariableDef checkedExprVarDef = ASTBuilderUtil.createVariableDef(checkedExpr.pos, checkedExprVar);
        checkedExprVarDef.desugared = true;

        // Create the pattern to match the success case
        BLangMatchStmtPatternClause patternSuccessCase = getSafeAssignSuccessPattern(checkedExprVar.pos,
                checkedExprVar.symbol.type, true, checkedExprVar.symbol, null);
        BLangMatchStmtPatternClause patternErrorCase = getSafeAssignErrorPattern(checkedExpr.pos,
                this.env.scope.owner, checkedExpr.equivalentErrorTypeList);

        // Create the match statement
        BLangMatch matchStmt = ASTBuilderUtil.createMatchStatement(checkedExpr.pos,
                checkedExpr.expr, new ArrayList<BLangMatchStmtPatternClause>() {{
                    add(patternSuccessCase);
                    add(patternErrorCase);
                }});

        // Create the block statement
        BLangBlockStmt generatedStmtBlock = ASTBuilderUtil.createBlockStmt(checkedExpr.pos,
                new ArrayList<BLangStatement>() {{
                    add(checkedExprVarDef);
                    add(matchStmt);
                }});

        // Create the variable ref expression for the checkedExprVar
        BLangSimpleVarRef tempCheckedExprVarRef = ASTBuilderUtil.createVariableRef(
                checkedExpr.pos, checkedExprVar.symbol);

        BLangStatementExpression statementExpr = ASTBuilderUtil.createStatementExpression(
                generatedStmtBlock, tempCheckedExprVarRef);
        statementExpr.type = checkedExpr.type;
        result = rewriteExpr(statementExpr);
    }

    @Override
    public void visit(BLangStatementExpression bLangStatementExpression) {
        bLangStatementExpression.expr = rewriteExpr(bLangStatementExpression.expr);
        bLangStatementExpression.stmt = rewrite(bLangStatementExpression.stmt, env);
        result = bLangStatementExpression;
    }

    @Override
    public void visit(BLangJSONArrayLiteral jsonArrayLiteral) {
        jsonArrayLiteral.exprs = rewriteExprs(jsonArrayLiteral.exprs);
        result = jsonArrayLiteral;
    }

    // private functions

    private BlockNode populateArrowExprBodyBlock(BLangArrowFunction bLangArrowFunction) {
        BlockNode blockNode = TreeBuilder.createBlockNode();
        BLangReturn returnNode = (BLangReturn) TreeBuilder.createReturnNode();
        returnNode.pos = bLangArrowFunction.expression.pos;
        returnNode.setExpression(bLangArrowFunction.expression);
        blockNode.addStatement(returnNode);
        return blockNode;
    }

    private BLangInvocation createInvocationFromTableExpr(BLangTableQueryExpression tableQueryExpression) {
        List<BLangExpression> args = new ArrayList<>();
        String functionName = QUERY_TABLE_WITHOUT_JOIN_CLAUSE;
        //Order matters, because these are the args for a function invocation.
        args.add(getSQLPreparedStatement(tableQueryExpression));
        args.add(getFromTableVarRef(tableQueryExpression));
        // BLangTypeofExpr
        BType retType = tableQueryExpression.type;
        BLangSimpleVarRef joinTable = getJoinTableVarRef(tableQueryExpression);
        if (joinTable != null) {
            args.add(joinTable);
            functionName = QUERY_TABLE_WITH_JOIN_CLAUSE;
        }
        args.add(getSQLStatementParameters(tableQueryExpression));
        args.add(getReturnType(tableQueryExpression));
        return createInvocationNode(functionName, args, retType);
    }

    private BLangInvocation createInvocationNode(String functionName, List<BLangExpression> args, BType retType) {
        BLangInvocation invocationNode = (BLangInvocation) TreeBuilder.createInvocationNode();
        BLangIdentifier name = (BLangIdentifier) TreeBuilder.createIdentifierNode();
        name.setLiteral(false);
        name.setValue(functionName);
        invocationNode.name = name;
        invocationNode.pkgAlias = (BLangIdentifier) TreeBuilder.createIdentifierNode();

        // TODO: 2/28/18 need to find a good way to refer to symbols
        invocationNode.symbol = symTable.rootScope.lookup(new Name(functionName)).symbol;
        invocationNode.type = retType;
        invocationNode.requiredArgs = args;
        return invocationNode;
    }

    private BLangLiteral getSQLPreparedStatement(BLangTableQueryExpression
                                                         tableQueryExpression) {
        //create a literal to represent the sql query.
        BLangLiteral sqlQueryLiteral = (BLangLiteral) TreeBuilder.createLiteralExpression();
        sqlQueryLiteral.typeTag = TypeTags.STRING;

        //assign the sql query from table expression to the literal.
        sqlQueryLiteral.value = tableQueryExpression.getSqlQuery();
        sqlQueryLiteral.type = symTable.getTypeFromTag(sqlQueryLiteral.typeTag);
        return sqlQueryLiteral;
    }

    private BLangStructLiteral getReturnType(BLangTableQueryExpression
                                                     tableQueryExpression) {
        //create a literal to represent the sql query.
        BTableType tableType = (BTableType) tableQueryExpression.type;
        BStructureType structType = (BStructureType) tableType.constraint;
        return new BLangStructLiteral(new ArrayList<>(), structType);
    }

    private BLangArrayLiteral getSQLStatementParameters(BLangTableQueryExpression tableQueryExpression) {
        BLangArrayLiteral expr = createArrayLiteralExprNode();
        List<BLangExpression> params = tableQueryExpression.getParams();

        params.stream().map(param -> (BLangLiteral) param).forEach(literal -> {
            Object value = literal.getValue();
            int type = TypeTags.STRING;
            if (value instanceof Integer || value instanceof Long) {
                type = TypeTags.INT;
            } else if (value instanceof Double || value instanceof Float) {
                type = TypeTags.FLOAT;
            } else if (value instanceof Boolean) {
                type = TypeTags.BOOLEAN;
            } else if (value instanceof Object[]) {
                type = TypeTags.ARRAY;
            }
            literal.type = symTable.getTypeFromTag(type);
            types.setImplicitCastExpr(literal, new BType(type, null), symTable.anyType);
            expr.exprs.add(literal.impConversionExpr);
        });
        return expr;
    }

    private BLangArrayLiteral createArrayLiteralExprNode() {
        BLangArrayLiteral expr = (BLangArrayLiteral) TreeBuilder.createArrayLiteralNode();
        expr.exprs = new ArrayList<>();
        expr.type = new BArrayType(symTable.anyType);
        return expr;
    }

    private BLangSimpleVarRef getJoinTableVarRef(BLangTableQueryExpression tableQueryExpression) {
        JoinStreamingInput joinStreamingInput = tableQueryExpression.getTableQuery().getJoinStreamingInput();
        BLangSimpleVarRef joinTable = null;
        if (joinStreamingInput != null) {
            joinTable = (BLangSimpleVarRef) joinStreamingInput.getStreamingInput().getStreamReference();
            joinTable = rewrite(joinTable, env);
        }
        return joinTable;
    }

    private BLangSimpleVarRef getFromTableVarRef(BLangTableQueryExpression tableQueryExpression) {
        BLangSimpleVarRef fromTable = (BLangSimpleVarRef) tableQueryExpression.getTableQuery().getStreamingInput()
                .getStreamReference();
        return rewrite(fromTable, env);
    }

    private void visitFunctionPointerInvocation(BLangInvocation iExpr) {
        BLangVariableReference expr;
        if (iExpr.expr == null) {
            expr = new BLangSimpleVarRef();
        } else {
            BLangFieldBasedAccess fieldBasedAccess = new BLangFieldBasedAccess();
            fieldBasedAccess.expr = iExpr.expr;
            fieldBasedAccess.field = iExpr.name;
            expr = fieldBasedAccess;
        }
        expr.symbol = iExpr.symbol;
        expr.type = iExpr.symbol.type;
        expr = rewriteExpr(expr);
        result = new BFunctionPointerInvocation(iExpr, expr);
    }

    private void visitIterableOperationInvocation(BLangInvocation iExpr) {
        IterableContext iContext = iExpr.iContext;
        if (iContext.operations.getLast().iExpr != iExpr) {
            result = null;
            return;
        }
        iContext.operations.forEach(operation -> rewrite(operation.iExpr.argExprs, env));
        iterableCodeDesugar.desugar(iContext);
        result = rewriteExpr(iContext.iteratorCaller);
    }

    private void visitActionInvocationEndpoint(BLangInvocation iExpr) {
        final BEndpointVarSymbol epSymbol = (BEndpointVarSymbol) iExpr.expr.symbol;
        // Convert to endpoint.getClient(). iExpr has to be a VarRef.
        final BLangInvocation getClientExpr = ASTBuilderUtil.createInvocationExpr(iExpr.expr.pos,
                epSymbol.getClientFunction, Collections.emptyList(), symResolver);
        getClientExpr.expr = iExpr.expr;
        iExpr.expr = getClientExpr;
    }

    @SuppressWarnings("unchecked")
    private <E extends BLangNode> E rewrite(E node, SymbolEnv env) {
        if (node == null) {
            return null;
        }

        if (node.desugared) {
            return node;
        }

        SymbolEnv previousEnv = this.env;
        this.env = env;

        node.accept(this);
        BLangNode resultNode = this.result;
        this.result = null;
        resultNode.desugared = true;

        this.env = previousEnv;
        return (E) resultNode;
    }

    @SuppressWarnings("unchecked")
    private <E extends BLangExpression> E rewriteExpr(E node) {
        if (node == null) {
            return null;
        }

        if (node.desugared) {
            return node;
        }

        BLangExpression expr = node;
        if (node.impConversionExpr != null) {
            expr = node.impConversionExpr;
            node.impConversionExpr = null;
        }

        expr.accept(this);
        BLangNode resultNode = this.result;
        this.result = null;
        resultNode.desugared = true;
        return (E) resultNode;
    }

    @SuppressWarnings("unchecked")
    private <E extends BLangStatement> E rewrite(E statement, SymbolEnv env) {
        if (statement == null) {
            return null;
        }
        BLangStatementLink link = new BLangStatementLink();
        link.parent = currentLink;
        currentLink = link;
        BLangStatement stmt = (BLangStatement) rewrite((BLangNode) statement, env);
        // Link Statements.
        link.statement = stmt;
        stmt.statementLink = link;
        currentLink = link.parent;
        return (E) stmt;
    }

    private <E extends BLangStatement> List<E> rewriteStmt(List<E> nodeList, SymbolEnv env) {
        for (int i = 0; i < nodeList.size(); i++) {
            nodeList.set(i, rewrite(nodeList.get(i), env));
        }
        return nodeList;
    }

    private <E extends BLangNode> List<E> rewrite(List<E> nodeList, SymbolEnv env) {
        for (int i = 0; i < nodeList.size(); i++) {
            nodeList.set(i, rewrite(nodeList.get(i), env));
        }
        return nodeList;
    }

    private <E extends BLangExpression> List<E> rewriteExprs(List<E> nodeList) {
        for (int i = 0; i < nodeList.size(); i++) {
            nodeList.set(i, rewriteExpr(nodeList.get(i)));
        }
        return nodeList;
    }

    private BLangLiteral createStringLiteral(DiagnosticPos pos, String value) {
        BLangLiteral stringLit = new BLangLiteral();
        stringLit.pos = pos;
        stringLit.value = value;
        stringLit.type = symTable.stringType;
        return stringLit;
    }

    private BLangExpression createTypeConversionExpr(BLangExpression expr, BType sourceType, BType targetType) {
        BConversionOperatorSymbol symbol = (BConversionOperatorSymbol)
                symResolver.resolveConversionOperator(sourceType, targetType);
        BLangTypeConversionExpr conversionExpr = (BLangTypeConversionExpr) TreeBuilder.createTypeConversionNode();
        conversionExpr.pos = expr.pos;
        conversionExpr.expr = expr;
        conversionExpr.type = targetType;
        conversionExpr.conversionSymbol = symbol;
        return conversionExpr;
    }

    private BType getElementType(BType type) {
        if (type.tag != TypeTags.ARRAY) {
            return type;
        }

        return getElementType(((BArrayType) type).getElementType());
    }

    private void addReturnIfNotPresent(BLangInvokableNode invokableNode) {
        if (Symbols.isNative(invokableNode.symbol)) {
            return;
        }
        //This will only check whether last statement is a return and just add a return statement.
        //This won't analyse if else blocks etc to see whether return statements are present
        BLangBlockStmt blockStmt = invokableNode.body;
        if (invokableNode.workers.size() == 0 &&
                invokableNode.returnTypeNode.type == this.symTable.nilType
                && (blockStmt.stmts.size() < 1 ||
                blockStmt.stmts.get(blockStmt.stmts.size() - 1).getKind() != NodeKind.RETURN)) {

            DiagnosticPos invPos = invokableNode.pos;
            DiagnosticPos returnStmtPos = new DiagnosticPos(invPos.src,
                    invPos.eLine, invPos.eLine, invPos.sCol, invPos.sCol);
            BLangReturn returnStmt = ASTBuilderUtil.createNilReturnStmt(returnStmtPos, symTable.nilType);
            blockStmt.addStatement(returnStmt);
        }
    }

    /**
     * Reorder the invocation arguments to match the original function signature.
     *
     * @param iExpr Function invocation expressions to reorder the arguments
     */
    private void reorderArguments(BLangInvocation iExpr) {
        BSymbol symbol = iExpr.symbol;

        if (symbol == null || symbol.type.tag != TypeTags.INVOKABLE) {
            return;
        }

        BInvokableSymbol invocableSymbol = (BInvokableSymbol) symbol;
        if (invocableSymbol.defaultableParams != null && !invocableSymbol.defaultableParams.isEmpty()) {
            // Re-order the named args
            reorderNamedArgs(iExpr, invocableSymbol);
        }

        if (invocableSymbol.restParam == null) {
            return;
        }

        // Create an array out of all the rest arguments, and pass it as a single argument.
        // If there is only one optional argument and its type is restArg (i.e: ...x), then
        // leave it as is.
        if (iExpr.restArgs.size() == 1 && iExpr.restArgs.get(0).getKind() == NodeKind.REST_ARGS_EXPR) {
            return;
        }
        BLangArrayLiteral arrayLiteral = (BLangArrayLiteral) TreeBuilder.createArrayLiteralNode();
        arrayLiteral.exprs = iExpr.restArgs;
        arrayLiteral.type = invocableSymbol.restParam.type;
        iExpr.restArgs = new ArrayList<>();
        iExpr.restArgs.add(arrayLiteral);
    }

    private void reorderNamedArgs(BLangInvocation iExpr, BInvokableSymbol invokableSymbol) {
        Map<String, BLangExpression> namedArgs = new HashMap<>();
        iExpr.namedArgs.forEach(expr -> namedArgs.put(((NamedArgNode) expr).getName().value, expr));

        // Re-order the named arguments
        List<BLangExpression> args = new ArrayList<>();
        for (BVarSymbol param : invokableSymbol.defaultableParams) {
            // If some named parameter is not passed when invoking the function, get the 
            // default value for that parameter from the parameter symbol.
            BLangExpression expr;
            if (namedArgs.containsKey(param.name.value)) {
                expr = namedArgs.get(param.name.value);
            } else {
                expr = getDefaultValueLiteral(param.defaultValue);
                expr = addConversionExprIfRequired(expr, param.type, types, symTable, symResolver);
            }
            args.add(expr);
        }
        iExpr.namedArgs = args;
    }

    private BLangMatchStmtPatternClause getSafeAssignErrorPattern(DiagnosticPos pos,
                                                                  BSymbol invokableSymbol,
                                                                  List<BType> equivalentErrorTypes) {
        // From here onwards we assume that this function has only one return type
        // Owner of the variable symbol must be an invokable symbol
        BType enclosingFuncReturnType = ((BInvokableType) invokableSymbol.type).retType;
        Set<BType> returnTypeSet = enclosingFuncReturnType.tag == TypeTags.UNION ?
                ((BUnionType) enclosingFuncReturnType).memberTypes :
                new LinkedHashSet<BType>() {{
                    add(enclosingFuncReturnType);
                }};

        // For each error type, there has to be at least one equivalent return type in the enclosing function
        boolean returnOnError = equivalentErrorTypes.stream()
                .allMatch(errorType -> returnTypeSet.stream()
                        .anyMatch(retType -> types.isAssignable(errorType, retType)));

        // Create the pattern to match the error type
        //      1) Create the pattern variable
        String patternFailureCaseVarName = GEN_VAR_PREFIX.value + "t_failure";
        BLangVariable patternFailureCaseVar = ASTBuilderUtil.createVariable(pos,
                patternFailureCaseVarName, symTable.errStructType, null, new BVarSymbol(0,
                        names.fromString(patternFailureCaseVarName),
                        this.env.scope.owner.pkgID, symTable.errStructType, this.env.scope.owner));

        //      2) Create the pattern block
        BLangVariableReference patternFailureCaseVarRef = ASTBuilderUtil.createVariableRef(pos,
                patternFailureCaseVar.symbol);

        BLangBlockStmt patternBlockFailureCase = (BLangBlockStmt) TreeBuilder.createBlockNode();
        patternBlockFailureCase.pos = pos;
        if (returnOnError) {
            //return e;
            BLangReturn returnStmt = (BLangReturn) TreeBuilder.createReturnNode();
            returnStmt.pos = pos;
            returnStmt.expr = patternFailureCaseVarRef;
            patternBlockFailureCase.stmts.add(returnStmt);
        } else {
            // throw e
            BLangThrow throwStmt = (BLangThrow) TreeBuilder.createThrowNode();
            throwStmt.pos = pos;
            throwStmt.expr = patternFailureCaseVarRef;
            patternBlockFailureCase.stmts.add(throwStmt);
        }

        return ASTBuilderUtil.createMatchStatementPattern(pos, patternFailureCaseVar, patternBlockFailureCase);
    }

    private BLangMatchStmtPatternClause getSafeAssignSuccessPattern(DiagnosticPos pos,
                                                                    BType lhsType,
                                                                    boolean isVarDef,
                                                                    BVarSymbol varSymbol,
                                                                    BLangExpression lhsExpr) {
        //  File _$_f1 => f = _$_f1;
        // 1) Create the pattern variable
        String patternSuccessCaseVarName = GEN_VAR_PREFIX.value + "t_match";
        BLangVariable patternSuccessCaseVar = ASTBuilderUtil.createVariable(pos,
                patternSuccessCaseVarName, lhsType, null, new BVarSymbol(0,
                        names.fromString(patternSuccessCaseVarName),
                        this.env.scope.owner.pkgID, lhsType, this.env.scope.owner));

        //2) Create the pattern body
        BLangExpression varRefExpr;
        if (isVarDef) {
            varRefExpr = ASTBuilderUtil.createVariableRef(pos, varSymbol);
        } else {
            varRefExpr = lhsExpr;
        }

        BLangVariableReference patternSuccessCaseVarRef = ASTBuilderUtil.createVariableRef(pos,
                patternSuccessCaseVar.symbol);
        BLangAssignment assignmentStmtSuccessCase = ASTBuilderUtil.createAssignmentStmt(pos,
                varRefExpr, patternSuccessCaseVarRef, false);

        BLangBlockStmt patternBlockSuccessCase = ASTBuilderUtil.createBlockStmt(pos,
                new ArrayList<BLangStatement>() {{
                    add(assignmentStmtSuccessCase);
                }});
        return ASTBuilderUtil.createMatchStatementPattern(pos,
                patternSuccessCaseVar, patternBlockSuccessCase);
    }

    private BLangStatement generateIfElseStmt(BLangMatch matchStmt, BLangVariable matchExprVar) {
        List<BLangMatchStmtPatternClause> patterns = matchStmt.patternClauses;
        if (patterns.size() == 1) {
            return getMatchPatternBody(patterns.get(0), matchExprVar);
        }

        BLangIf parentIfNode = generateIfElseStmt(patterns.get(0), matchExprVar);
        BLangIf currentIfNode = parentIfNode;
        for (int i = 1; i < patterns.size(); i++) {
            if (i == patterns.size() - 1) {
                // This is the last pattern
                currentIfNode.elseStmt = getMatchPatternBody(patterns.get(i), matchExprVar);
            } else {
                currentIfNode.elseStmt = generateIfElseStmt(patterns.get(i), matchExprVar);
                currentIfNode = (BLangIf) currentIfNode.elseStmt;
            }
        }

        // TODO handle json and any
        // only one pattern no if just a block
        // last one just a else block..
        // json handle it specially
        //
        return parentIfNode;
    }


    /**
     * Generate an if-else statement from the given match statement.
     *
     * @param patternClause match pattern statement node
     * @param matchExprVar  variable node of the match expression
     * @return if else statement node
     */
    private BLangIf generateIfElseStmt(BLangMatchStmtPatternClause patternClause, BLangVariable matchExprVar) {
        BLangExpression patternIfCondition = createPatternIfCondition(patternClause, matchExprVar.symbol);
        BLangBlockStmt patternBody = getMatchPatternBody(patternClause, matchExprVar);
        return ASTBuilderUtil.createIfElseStmt(patternClause.pos,
                patternIfCondition, patternBody, null);
    }

    private BLangBlockStmt getMatchPatternBody(BLangMatchStmtPatternClause patternClause, BLangVariable matchExprVar) {
        // Add the variable definition to the body of the pattern clause
        if (patternClause.variable.name.value.equals(Names.IGNORE.value)) {
            return patternClause.body;
        }

        // create TypeName i = <TypeName> _$$_
        // Create a variable reference for _$$_
        BLangSimpleVarRef matchExprVarRef = ASTBuilderUtil.createVariableRef(patternClause.pos,
                matchExprVar.symbol);
        BLangExpression patternVarExpr = addConversionExprIfRequired(matchExprVarRef, patternClause.variable.type,
                types, symTable, symResolver);

        // Add the variable def statement
        BLangVariable patternVar = ASTBuilderUtil.createVariable(patternClause.pos, "",
                patternClause.variable.type, patternVarExpr, patternClause.variable.symbol);
        BLangVariableDef patternVarDef = ASTBuilderUtil.createVariableDef(patternVar.pos, patternVar);
        patternClause.body.stmts.add(0, patternVarDef);
        return patternClause.body;
    }

    static BLangExpression addConversionExprIfRequired(BLangExpression expr, BType lhsType, Types types, SymbolTable
            symTable, SymbolResolver symResolver) {
        BType rhsType = expr.type;
        if (types.isSameType(rhsType, lhsType)) {
            return expr;
        }

        types.setImplicitCastExpr(expr, rhsType, lhsType);
        if (expr.impConversionExpr != null) {
            return expr;
        }

        if (lhsType.tag == TypeTags.JSON && rhsType.tag == TypeTags.NIL) {
            return expr;
        }

        if (lhsType.tag == TypeTags.NIL && rhsType.isNullable()) {
            return expr;
        }

        BConversionOperatorSymbol conversionSymbol;
        if (types.isValueType(lhsType)) {
            conversionSymbol = Symbols.createUnboxValueTypeOpSymbol(rhsType, lhsType);
        } else if (lhsType.tag == TypeTags.UNION || rhsType.tag == TypeTags.UNION) {
            conversionSymbol = Symbols.createConversionOperatorSymbol(rhsType, lhsType, symTable.errStructType,
                    false, true, InstructionCodes.NOP, null, null);
        } else {
            conversionSymbol = (BConversionOperatorSymbol) symResolver.resolveConversionOperator(rhsType, lhsType);
        }

        // Create a type cast expression
        BLangTypeConversionExpr conversionExpr = (BLangTypeConversionExpr)
                TreeBuilder.createTypeConversionNode();
        conversionExpr.expr = expr;
        conversionExpr.targetType = lhsType;
        conversionExpr.conversionSymbol = conversionSymbol;
        conversionExpr.type = lhsType;
        return conversionExpr;
    }

    private BLangExpression createPatternIfCondition(BLangMatchStmtPatternClause patternClause,
                                                     BVarSymbol varSymbol) {
        BLangExpression binaryExpr;
        BType patternType = patternClause.variable.type;
        BType[] memberTypes;
        if (patternType.tag == TypeTags.UNION) {
            BUnionType unionType = (BUnionType) patternType;
            memberTypes = unionType.memberTypes.toArray(new BType[0]);
        } else {
            memberTypes = new BType[1];
            memberTypes[0] = patternType;
        }

        if (memberTypes.length == 1) {
            binaryExpr = createPatternMatchBinaryExpr(patternClause.pos, varSymbol, memberTypes[0]);
        } else {
            BLangExpression lhsExpr = createPatternMatchBinaryExpr(patternClause.pos, varSymbol, memberTypes[0]);
            BLangExpression rhsExpr = createPatternMatchBinaryExpr(patternClause.pos, varSymbol, memberTypes[1]);
            binaryExpr = ASTBuilderUtil.createBinaryExpr(patternClause.pos, lhsExpr, rhsExpr,
                    symTable.booleanType, OperatorKind.OR,
                    (BOperatorSymbol) symResolver.resolveBinaryOperator(OperatorKind.OR,
                            lhsExpr.type, rhsExpr.type));
            for (int i = 2; i < memberTypes.length; i++) {
                lhsExpr = createPatternMatchBinaryExpr(patternClause.pos, varSymbol, memberTypes[i]);
                rhsExpr = binaryExpr;
                binaryExpr = ASTBuilderUtil.createBinaryExpr(patternClause.pos, lhsExpr, rhsExpr,
                        symTable.booleanType, OperatorKind.OR,
                        (BOperatorSymbol) symResolver.resolveBinaryOperator(OperatorKind.OR,
                                lhsExpr.type, rhsExpr.type));
            }
        }

        return binaryExpr;
    }

    private BLangExpression createPatternMatchBinaryExpr(DiagnosticPos pos, BVarSymbol varSymbol, BType patternType) {
        if (patternType == symTable.nilType) {
            BLangSimpleVarRef varRef = ASTBuilderUtil.createVariableRef(pos, varSymbol);
            BLangLiteral bLangLiteral = ASTBuilderUtil.createLiteral(pos, symTable.nilType, null);
            return ASTBuilderUtil.createBinaryExpr(pos, varRef, bLangLiteral, symTable.booleanType,
                    OperatorKind.EQUAL, (BOperatorSymbol) symResolver.resolveBinaryOperator(OperatorKind.EQUAL,
                            symTable.anyType, symTable.nilType));
        } else {
            return createIsAssignableExpression(pos, varSymbol, patternType);
        }
    }

    private BLangIsAssignableExpr createIsAssignableExpression(DiagnosticPos pos,
                                                               BVarSymbol varSymbol,
                                                               BType patternType) {
        //  _$$_ isassignable patternType
        // Create a variable reference for _$$_
        BLangSimpleVarRef varRef = ASTBuilderUtil.createVariableRef(pos, varSymbol);

        // Binary operator for equality
        return ASTBuilderUtil.createIsAssignableExpr(pos, varRef, patternType, symTable.booleanType, names);
    }

    private BLangExpression getInitExpr(BLangVariable varNode) {
        BType type = varNode.type;
        // Don't need to create an empty init expressions if the type allows null.
        if (type.isNullable()) {
            return getNullLiteral();
        }

        switch (type.tag) {
            case TypeTags.INT:
                return getIntLiteral(0);
            case TypeTags.FLOAT:
                return getFloatLiteral(0);
            case TypeTags.BOOLEAN:
                return getBooleanLiteral(false);
            case TypeTags.STRING:
                return getStringLiteral("");
            case TypeTags.XML:
                return new BLangXMLSequenceLiteral(type);
            case TypeTags.MAP:
                return new BLangMapLiteral(new ArrayList<>(), type);
            case TypeTags.STREAM:
                return new BLangStreamLiteral(type, varNode.name);
            case TypeTags.OBJECT:
                return ASTBuilderUtil.createEmptyTypeInit(varNode.pos, type);
            case TypeTags.RECORD:
                return new BLangStructLiteral(new ArrayList<>(), type);
            case TypeTags.TABLE:
                if (((BTableType) type).getConstraint().tag == TypeTags.RECORD) {
                    BLangTableLiteral table = new BLangTableLiteral();
                    table.type = type;
                    return rewriteExpr(table);
                } else if (((BTableType) type).getConstraint().tag == TypeTags.NONE) {
                    BLangTableLiteral table = new BLangTableLiteral();
                    table.type = new BTableType(TypeTags.TABLE, symTable.noType, symTable.tableType.tsymbol);
                    return rewriteExpr(table);
                }
                break;
            case TypeTags.ARRAY:
                BLangArrayLiteral array = new BLangArrayLiteral();
                array.exprs = new ArrayList<>();
                array.type = type;
                return rewriteExpr(array);
            case TypeTags.TUPLE:
                BLangBracedOrTupleExpr tuple = new BLangBracedOrTupleExpr();
                tuple.type = type;
                return rewriteExpr(tuple);
            case TypeTags.CHANNEL:
                return new BLangChannelLiteral(type, name);
            default:
                break;
        }
        return null;
    }

    // TODO: Same function is used in symbol enter. Refactor this to reuse the same function.
    private StatementNode createAssignmentStmt(BLangVariable variable) {
        BLangSimpleVarRef varRef = (BLangSimpleVarRef) TreeBuilder
                .createSimpleVariableReferenceNode();
        varRef.pos = variable.pos;
        varRef.variableName = variable.name;
        varRef.symbol = variable.symbol;
        varRef.type = variable.type;
        varRef.pkgAlias = (BLangIdentifier) TreeBuilder.createIdentifierNode();

        BLangAssignment assignmentStmt = (BLangAssignment) TreeBuilder.createAssignmentNode();
        assignmentStmt.expr = variable.expr;
        assignmentStmt.pos = variable.pos;
        assignmentStmt.setVariable(varRef);
        return assignmentStmt;
    }

    private void addMatchExprDefaultCase(BLangMatchExpression bLangMatchExpression) {
        List<BType> exprTypes;
        List<BType> unmatchedTypes = new ArrayList<>();

        if (bLangMatchExpression.expr.type.tag == TypeTags.UNION) {
            BUnionType unionType = (BUnionType) bLangMatchExpression.expr.type;
            exprTypes = new ArrayList<>(unionType.memberTypes);
        } else {
            exprTypes = Lists.of(bLangMatchExpression.type);
        }

        // find the types that do not match to any of the patterns.
        for (BType type : exprTypes) {
            boolean assignable = false;
            for (BLangMatchExprPatternClause pattern : bLangMatchExpression.patternClauses) {
                if (this.types.isAssignable(type, pattern.variable.type)) {
                    assignable = true;
                    break;
                }
            }

            if (!assignable) {
                unmatchedTypes.add(type);
            }
        }

        if (unmatchedTypes.isEmpty()) {
            return;
        }

        BType defaultPatternType;
        if (unmatchedTypes.size() == 1) {
            defaultPatternType = unmatchedTypes.get(0);
        } else {
            defaultPatternType = new BUnionType(null, new LinkedHashSet<>(unmatchedTypes), false);
        }

        String patternCaseVarName = GEN_VAR_PREFIX.value + "t_match_default";
        BLangVariable patternMatchCaseVar = ASTBuilderUtil.createVariable(bLangMatchExpression.pos, patternCaseVarName,
                defaultPatternType, null, new BVarSymbol(0, names.fromString(patternCaseVarName),
                        this.env.scope.owner.pkgID, defaultPatternType, this.env.scope.owner));

        BLangMatchExprPatternClause defaultPattern =
                (BLangMatchExprPatternClause) TreeBuilder.createMatchExpressionPattern();
        defaultPattern.variable = patternMatchCaseVar;
        defaultPattern.expr = ASTBuilderUtil.createVariableRef(bLangMatchExpression.pos, patternMatchCaseVar.symbol);
        defaultPattern.pos = bLangMatchExpression.pos;
        bLangMatchExpression.patternClauses.add(defaultPattern);
    }

    private boolean safeNavigate(BLangAccessExpression accessExpr) {
        if (accessExpr.lhsVar || accessExpr.expr == null) {
            return false;
        }

        if (accessExpr.safeNavigate || safeNavigateType(accessExpr.expr.type)) {
            return true;
        }

        NodeKind kind = accessExpr.expr.getKind();
        if (kind == NodeKind.FIELD_BASED_ACCESS_EXPR ||
                kind == NodeKind.INDEX_BASED_ACCESS_EXPR ||
                kind == NodeKind.INVOCATION) {
            return safeNavigate((BLangAccessExpression) accessExpr.expr);
        }

        return false;
    }

    private boolean safeNavigateType(BType type) {
        // Do not add safe navigation checks for JSON. Because null is a valid value for json,
        // we handle it at runtime. This is also required to make function on json such as
        // j.toString(), j.keys() to work.
        if (type.tag == TypeTags.JSON) {
            return false;
        }

        if (type.isNullable()) {
            return true;
        }

        if (type.tag != TypeTags.UNION) {
            return false;
        }

        return ((BUnionType) type).memberTypes.contains(symTable.nilType);
    }

    private BLangExpression rewriteSafeNavigationExpr(BLangAccessExpression accessExpr) {
        BType originalExprType = accessExpr.type;
        // Create a temp variable to hold the intermediate result of the acces expression.
        String matchTempResultVarName = GEN_VAR_PREFIX.value + "temp_result";
        BLangVariable tempResultVar = ASTBuilderUtil.createVariable(accessExpr.pos, matchTempResultVarName,
                accessExpr.type, null, new BVarSymbol(0, names.fromString(matchTempResultVarName),
                        this.env.scope.owner.pkgID, accessExpr.type, this.env.scope.owner));
        BLangVariableDef tempResultVarDef = ASTBuilderUtil.createVariableDef(accessExpr.pos, tempResultVar);
        BLangVariableReference tempResultVarRef =
                ASTBuilderUtil.createVariableRef(accessExpr.pos, tempResultVar.symbol);

        // Create a chain of match statements
        handleSafeNavigation(accessExpr, accessExpr.type, tempResultVar);

        // Create a statement-expression including the match statement
        BLangMatch matcEXpr = this.matchStmtStack.firstElement();
        BLangBlockStmt blockStmt =
                ASTBuilderUtil.createBlockStmt(accessExpr.pos, Lists.of(tempResultVarDef, matcEXpr));
        BLangStatementExpression stmtExpression = ASTBuilderUtil.createStatementExpression(blockStmt, tempResultVarRef);
        stmtExpression.type = originalExprType;

        // Reset the variables
        this.matchStmtStack = new Stack<>();
        this.accessExprStack = new Stack<>();
        this.successPattern = null;
        this.safeNavigationAssignment = null;
        return stmtExpression;
    }

    private void handleSafeNavigation(BLangAccessExpression accessExpr, BType type, BLangVariable tempResultVar) {
        if (accessExpr.expr == null) {
            return;
        }

        // If the parent of current expr is the root, terminate
        NodeKind kind = accessExpr.expr.getKind();
        if (kind == NodeKind.FIELD_BASED_ACCESS_EXPR ||
                kind == NodeKind.INDEX_BASED_ACCESS_EXPR ||
                kind == NodeKind.INVOCATION) {
            handleSafeNavigation((BLangAccessExpression) accessExpr.expr, type, tempResultVar);
        }

        if (!accessExpr.safeNavigate && !accessExpr.expr.type.isNullable()) {
            accessExpr.type = accessExpr.originalType;
            if (this.safeNavigationAssignment != null) {
                this.safeNavigationAssignment.expr = addConversionExprIfRequired(accessExpr, tempResultVar.type, types,
                        symTable, symResolver);
            }
            return;
        }

        /*
         * If the field access is a safe navigation, create a match expression.
         * Then chain the current expression as the success-pattern of the parent
         * match expr, if available.
         * eg:
         * x but {              <--- parent match expr
         *   error e => e,
         *   T t => t.y but {   <--- current expr
         *      error e => e,
         *      R r => r.z
         *   }
         * }
         */

        // Add pattern to lift nil
        BLangMatch matchStmt = ASTBuilderUtil.createMatchStatement(accessExpr.pos, accessExpr.expr, new ArrayList<>());
        matchStmt.patternClauses.add(getMatchNullPattern(accessExpr, tempResultVar));
        matchStmt.type = type;

        // Add pattern to lift error, only if the safe navigation is used
        if (accessExpr.safeNavigate) {
            matchStmt.patternClauses.add(getMatchErrorPattern(accessExpr, tempResultVar));
            matchStmt.type = type;
            matchStmt.pos = accessExpr.pos;

        }

        // Create the pattern for success scenario. i.e: not null and not error (if applicable).
        BLangMatchStmtPatternClause successPattern =
                getSuccessPattern(accessExpr, tempResultVar, accessExpr.safeNavigate);
        matchStmt.patternClauses.add(successPattern);
        this.matchStmtStack.push(matchStmt);
        if (this.successPattern != null) {
            this.successPattern.body = ASTBuilderUtil.createBlockStmt(accessExpr.pos, Lists.of(matchStmt));
        }
        this.successPattern = successPattern;
        return;
    }

    private BLangMatchStmtPatternClause getMatchErrorPattern(BLangExpression expr, BLangVariable tempResultVar) {
        String errorPatternVarName = GEN_VAR_PREFIX.value + "t_match_error";
        BLangVariable errorPatternVar = ASTBuilderUtil.createVariable(expr.pos, errorPatternVarName,
                symTable.errStructType, null, new BVarSymbol(0, names.fromString(errorPatternVarName),
                        this.env.scope.owner.pkgID, symTable.errStructType, this.env.scope.owner));

        // Create assignment to temp result
        BLangSimpleVarRef assignmentRhsExpr = ASTBuilderUtil.createVariableRef(expr.pos, errorPatternVar.symbol);
        BLangVariableReference tempResultVarRef = ASTBuilderUtil.createVariableRef(expr.pos, tempResultVar.symbol);
        BLangAssignment assignmentStmt =
                ASTBuilderUtil.createAssignmentStmt(expr.pos, tempResultVarRef, assignmentRhsExpr, false);
        BLangBlockStmt patternBody = ASTBuilderUtil.createBlockStmt(expr.pos, Lists.of(assignmentStmt));

        // Create the pattern
        // R b => a = b;
        BLangMatchStmtPatternClause errorPattern = ASTBuilderUtil
                .createMatchStatementPattern(expr.pos, errorPatternVar, patternBody);
        return errorPattern;
    }

    private BLangMatchExprPatternClause getMatchNullPatternGivenExpression(DiagnosticPos pos,
                                                                           BLangExpression expr) {
        String nullPatternVarName = IGNORE.toString();
        BLangVariable errorPatternVar = ASTBuilderUtil.createVariable(pos, nullPatternVarName, symTable.nilType, null,
                new BVarSymbol(0, names.fromString(nullPatternVarName), this.env.scope.owner.pkgID, symTable.nilType,
                        this.env.scope.owner));

        BLangMatchExprPatternClause nullPattern =
                (BLangMatchExprPatternClause) TreeBuilder.createMatchExpressionPattern();
        nullPattern.variable = errorPatternVar;
        nullPattern.expr = expr;
        nullPattern.pos = pos;
        return nullPattern;
    }

    private BLangMatchStmtPatternClause getMatchNullPattern(BLangExpression expr, BLangVariable tempResultVar) {
        // TODO: optimize following by replacing var with underscore, and assigning null literal
        String nullPatternVarName = GEN_VAR_PREFIX.value + "t_match_null";
        BLangVariable nullPatternVar = ASTBuilderUtil.createVariable(expr.pos, nullPatternVarName, symTable.nilType,
                null, new BVarSymbol(0, names.fromString(nullPatternVarName), this.env.scope.owner.pkgID,
                        symTable.nilType, this.env.scope.owner));

        // Create assignment to temp result
        BLangSimpleVarRef assignmentRhsExpr = ASTBuilderUtil.createVariableRef(expr.pos, nullPatternVar.symbol);
        BLangVariableReference tempResultVarRef = ASTBuilderUtil.createVariableRef(expr.pos, tempResultVar.symbol);
        BLangAssignment assignmentStmt =
                ASTBuilderUtil.createAssignmentStmt(expr.pos, tempResultVarRef, assignmentRhsExpr, false);
        BLangBlockStmt patternBody = ASTBuilderUtil.createBlockStmt(expr.pos, Lists.of(assignmentStmt));

        // Create the pattern
        // R b => a = b;
        BLangMatchStmtPatternClause nullPattern = ASTBuilderUtil
                .createMatchStatementPattern(expr.pos, nullPatternVar, patternBody);
        return nullPattern;
    }

    private BLangMatchStmtPatternClause getSuccessPattern(BLangAccessExpression accessExpr,
                                                          BLangVariable tempResultVar, boolean liftError) {
        BType type = getSafeType(accessExpr.expr.type, liftError);
        String successPatternVarName = GEN_VAR_PREFIX.value + "t_match_success";
        BLangVariable successPatternVar = ASTBuilderUtil.createVariable(accessExpr.pos, successPatternVarName, type,
                null, new BVarSymbol(0, names.fromString(successPatternVarName), this.env.scope.owner.pkgID, type,
                        this.env.scope.owner));

        // Create x.foo, by replacing the varRef expr of the current expression, with the new temp var ref
        accessExpr.expr = ASTBuilderUtil.createVariableRef(accessExpr.pos, successPatternVar.symbol);
        accessExpr.safeNavigate = false;

        // Type of the field access expression should be always taken from the child type.
        // Because the type assigned to expression contains the inherited error/nil types,
        // and may not reflect the actual type of the child/field expr.
        accessExpr.type = accessExpr.originalType;

        BLangVariableReference tempResultVarRef =
                ASTBuilderUtil.createVariableRef(accessExpr.pos, tempResultVar.symbol);

        BLangExpression assignmentRhsExpr = addConversionExprIfRequired(accessExpr, tempResultVarRef.type, types,
                symTable, symResolver);
        BLangAssignment assignmentStmt =
                ASTBuilderUtil.createAssignmentStmt(accessExpr.pos, tempResultVarRef, assignmentRhsExpr, false);
        BLangBlockStmt patternBody = ASTBuilderUtil.createBlockStmt(accessExpr.pos, Lists.of(assignmentStmt));

        // Create the pattern
        // R b => a = x.foo;
        BLangMatchStmtPatternClause successPattern =
                ASTBuilderUtil.createMatchStatementPattern(accessExpr.pos, successPatternVar, patternBody);
        this.safeNavigationAssignment = assignmentStmt;
        return successPattern;
    }

    private BType getSafeType(BType type, boolean liftError) {
        // Since JSON is by default contains null, we need to create a new json type which
        // is not-nullable.
        if (type.tag == TypeTags.JSON) {
            BJSONType jsonType = (BJSONType) type;
            return new BJSONType(jsonType.tag, jsonType.constraint, jsonType.tsymbol, false);
        }

        if (type.tag != TypeTags.UNION) {
            return type;
        }

        BUnionType unionType = (BUnionType) type;
        BUnionType errorLiftedType =
                new BUnionType(null, new LinkedHashSet<>(unionType.memberTypes), unionType.isNullable());

        // Lift nil always. Lift error only if safe navigation is used.
        errorLiftedType.memberTypes.remove(symTable.nilType);
        if (liftError) {
            errorLiftedType.memberTypes.remove(symTable.errStructType);
        }

        if (errorLiftedType.memberTypes.size() == 1) {
            return errorLiftedType.memberTypes.toArray(new BType[0])[0];
        }
        return errorLiftedType;
    }

    private BInvokableSymbol duplicateInvokableSymbol(BInvokableSymbol invokableSymbol) {
        BInvokableSymbol dupFuncSymbol = Symbols.createFunctionSymbol(invokableSymbol.flags, invokableSymbol.name,
                invokableSymbol.pkgID, invokableSymbol.type, invokableSymbol.owner, invokableSymbol.bodyExist);
        dupFuncSymbol.receiverSymbol = invokableSymbol.receiverSymbol;
        dupFuncSymbol.retType = invokableSymbol.retType;
        dupFuncSymbol.defaultableParams = invokableSymbol.defaultableParams;
        dupFuncSymbol.restParam = invokableSymbol.restParam;
        dupFuncSymbol.params = new ArrayList<>(invokableSymbol.params);
        dupFuncSymbol.taintTable = invokableSymbol.taintTable;
        dupFuncSymbol.tainted = invokableSymbol.tainted;
        dupFuncSymbol.closure = invokableSymbol.closure;
        dupFuncSymbol.documentation = invokableSymbol.documentation;
        dupFuncSymbol.markdownDocumentation = invokableSymbol.markdownDocumentation;
        dupFuncSymbol.scope = invokableSymbol.scope;

        BInvokableType prevFuncType = (BInvokableType) invokableSymbol.type;
        dupFuncSymbol.type = new BInvokableType(new ArrayList<>(prevFuncType.paramTypes),
                prevFuncType.retType, prevFuncType.tsymbol);
        return dupFuncSymbol;
    }

    private boolean safeNavigateLHS(BLangExpression expr) {
        if (expr.getKind() != NodeKind.FIELD_BASED_ACCESS_EXPR && expr.getKind() != NodeKind.INDEX_BASED_ACCESS_EXPR) {
            return false;
        }

        BLangVariableReference varRef = ((BLangAccessExpression) expr).expr;
        if (varRef.type.isNullable()) {
            return true;
        }

        return safeNavigateLHS(varRef);
    }

    private BLangStatement rewriteSafeNavigationAssignment(BLangAccessExpression accessExpr, BLangExpression rhsExpr,
                                                           boolean safeAssignment) {
        List<BLangStatement> stmts = createLHSSafeNavigation(accessExpr, accessExpr.type, rhsExpr, safeAssignment);
        BLangBlockStmt blockStmt = ASTBuilderUtil.createBlockStmt(accessExpr.pos, stmts);
        return blockStmt;
    }

    private List<BLangStatement> createLHSSafeNavigation(BLangVariableReference expr, BType type,
                                                         BLangExpression rhsExpr, boolean safeAssignment) {
        List<BLangStatement> stmts = new ArrayList<>();
        NodeKind kind = expr.getKind();
        if (kind == NodeKind.FIELD_BASED_ACCESS_EXPR || kind == NodeKind.INDEX_BASED_ACCESS_EXPR ||
                kind == NodeKind.INVOCATION) {
            BLangAccessExpression accessExpr = (BLangAccessExpression) expr;
            if (accessExpr.expr != null) {
                this.accessExprStack.push(accessExpr);
                // If the parent of current expr is the root, terminate
                stmts.addAll(createLHSSafeNavigation(accessExpr.expr, type, rhsExpr,
                        safeAssignment));

                this.accessExprStack.pop();
            }
            accessExpr.type = accessExpr.originalType;

            // if its the leaf node, assign the original rhs expression to the access expression
            if (accessExpr.leafNode) {
                BLangVariableReference accessExprForFinalAssignment = cloneExpression(accessExpr);
                BLangAssignment assignmentStmt = ASTBuilderUtil.createAssignmentStmt(accessExpr.pos,
                        accessExprForFinalAssignment, rhsExpr, false);
                assignmentStmt.safeAssignment = safeAssignment;
                stmts.add(assignmentStmt);
                return stmts;
            }
        } else if (expr.type.tag != TypeTags.JSON) {
            // Do not create any default init statement for the very first varRef, unless its a JSON.
            // i.e: In a field access expression a.b.c.d, do not create an init for 'a', if it is not JSON
            return stmts;
        }

        if (expr.type.isNullable() && isDefaultableMappingType(expr.type)) {
            BLangIf ifStmt = getSafeNaviDefaultInitStmt(expr);
            stmts.add(ifStmt);
        }

        return stmts;
    }

    private BLangIf getSafeNaviDefaultInitStmt(BLangVariableReference accessExpr) {
        // Create if-condition. eg:
        // if (a.b == () )
        BLangVariableReference accessExprForNullCheck = cloneExpression(accessExpr);
        BLangLiteral bLangLiteral = ASTBuilderUtil.createLiteral(accessExpr.pos, symTable.nilType, null);
        BLangBinaryExpr ifCondition = ASTBuilderUtil.createBinaryExpr(accessExpr.pos, accessExprForNullCheck,
                bLangLiteral, symTable.booleanType, OperatorKind.EQUAL, (BOperatorSymbol) symResolver
                        .resolveBinaryOperator(OperatorKind.EQUAL, symTable.anyType, symTable.nilType));

        // Create if body. eg:
        // a.b = {};
        BLangVariableReference accessExprForInit = cloneExpression(accessExpr);
        // Look one step ahead to determine the type of the child, and get the default value expression
        BLangExpression defaultValue = getDefaultValueExpr(this.accessExprStack.peek());
        BLangAssignment assignmentStmt =
                ASTBuilderUtil.createAssignmentStmt(accessExpr.pos, accessExprForInit, defaultValue, false);

        // Create If-statement
        BLangBlockStmt ifBody = ASTBuilderUtil.createBlockStmt(accessExpr.pos, Lists.of(assignmentStmt));
        return ASTBuilderUtil.createIfElseStmt(accessExpr.pos, ifCondition, ifBody, null);
    }

    private BLangVariableReference cloneExpression(BLangVariableReference expr) {
        switch (expr.getKind()) {
            case SIMPLE_VARIABLE_REF:
                return ASTBuilderUtil.createVariableRef(expr.pos, (BVarSymbol) ((BLangSimpleVarRef) expr).symbol);
            case FIELD_BASED_ACCESS_EXPR:
            case INDEX_BASED_ACCESS_EXPR:
            case INVOCATION:
                return cloneAccessExpr((BLangAccessExpression) expr);
            default:
                throw new IllegalStateException();
        }
    }

    private BLangAccessExpression cloneAccessExpr(BLangAccessExpression originalAccessExpr) {
        if (originalAccessExpr.expr == null) {
            return originalAccessExpr;
        }

        BLangVariableReference varRef;
        NodeKind kind = originalAccessExpr.expr.getKind();
        if (kind == NodeKind.FIELD_BASED_ACCESS_EXPR || kind == NodeKind.INDEX_BASED_ACCESS_EXPR ||
                kind == NodeKind.INVOCATION) {
            varRef = cloneAccessExpr((BLangAccessExpression) originalAccessExpr.expr);
        } else {
            varRef = cloneExpression(originalAccessExpr.expr);
        }
        varRef.type = getSafeType(originalAccessExpr.expr.type, false);

        BLangAccessExpression accessExpr;
        switch (originalAccessExpr.getKind()) {
            case FIELD_BASED_ACCESS_EXPR:
                accessExpr = ASTBuilderUtil.createFieldAccessExpr(varRef,
                        ((BLangFieldBasedAccess) originalAccessExpr).field);
                break;
            case INDEX_BASED_ACCESS_EXPR:
                accessExpr = ASTBuilderUtil.createIndexAccessExpr(varRef,
                        ((BLangIndexBasedAccess) originalAccessExpr).indexExpr);
                break;
            case INVOCATION:
                // TODO
                accessExpr = null;
                break;
            default:
                throw new IllegalStateException();
        }

        accessExpr.originalType = originalAccessExpr.originalType;
        accessExpr.pos = originalAccessExpr.pos;
        accessExpr.lhsVar = originalAccessExpr.lhsVar;
        accessExpr.symbol = originalAccessExpr.symbol;
        accessExpr.safeNavigate = false;

        // Type of the field access expression should be always taken from the child type.
        // Because the type assigned to expression contains the inherited error/nil types,
        // and may not reflect the actual type of the child/field expr.
        accessExpr.type = originalAccessExpr.originalType;
        return accessExpr;
    }

    private BLangBinaryExpr getModifiedIntRangeStartExpr(BLangExpression expr) {
        BLangLiteral constOneLiteral = ASTBuilderUtil.createLiteral(expr.pos, symTable.intType, 1L);
        return ASTBuilderUtil.createBinaryExpr(expr.pos, expr, constOneLiteral, symTable.intType, OperatorKind.ADD,
                (BOperatorSymbol) symResolver.resolveBinaryOperator(OperatorKind.ADD,
                        symTable.intType,
                        symTable.intType));
    }

    private BLangBinaryExpr getModifiedIntRangeEndExpr(BLangExpression expr) {
        BLangLiteral constOneLiteral = ASTBuilderUtil.createLiteral(expr.pos, symTable.intType, 1L);
        return ASTBuilderUtil.createBinaryExpr(expr.pos, expr, constOneLiteral, symTable.intType, OperatorKind.SUB,
                (BOperatorSymbol) symResolver.resolveBinaryOperator(OperatorKind.SUB,
                        symTable.intType,
                        symTable.intType));
    }

    private BLangExpression getDefaultValueExpr(BLangAccessExpression accessExpr) {
        BType fieldType = accessExpr.originalType;
        BType type = getSafeType(accessExpr.expr.type, false);
        switch (type.tag) {
            case TypeTags.JSON:
                if (accessExpr.getKind() == NodeKind.INDEX_BASED_ACCESS_EXPR &&
                        ((BLangIndexBasedAccess) accessExpr).indexExpr.type.tag == TypeTags.INT) {
                    return new BLangJSONArrayLiteral(new ArrayList<>(), new BArrayType(fieldType));
                }
                return new BLangJSONLiteral(new ArrayList<>(), fieldType);
            case TypeTags.MAP:
                return new BLangMapLiteral(new ArrayList<>(), type);
            case TypeTags.RECORD:
                return new BLangRecordLiteral(type);
            default:
                throw new IllegalStateException();
        }
    }

    private BLangExpression getDefaultValueLiteral(Object value) {
        if (value == null) {
            return getNullLiteral();
        } else if (value instanceof Long) {
            return getIntLiteral((Long) value);
        } else if (value instanceof Double) {
            return getFloatLiteral((Double) value);
        } else if (value instanceof String) {
            return getStringLiteral((String) value);
        } else if (value instanceof Boolean) {
            return getBooleanLiteral((Boolean) value);
        } else {
            throw new IllegalStateException("Unsupported default value type");
        }
    }

    private BLangLiteral getStringLiteral(String value) {
        BLangLiteral literal = (BLangLiteral) TreeBuilder.createLiteralExpression();
        literal.value = value;
        literal.typeTag = TypeTags.STRING;
        literal.type = symTable.stringType;
        return literal;
    }

    private BLangLiteral getIntLiteral(long value) {
        BLangLiteral literal = (BLangLiteral) TreeBuilder.createLiteralExpression();
        literal.value = value;
        literal.typeTag = TypeTags.INT;
        literal.type = symTable.intType;
        return literal;
    }

    private BLangLiteral getFloatLiteral(double value) {
        BLangLiteral literal = (BLangLiteral) TreeBuilder.createLiteralExpression();
        literal.value = value;
        literal.typeTag = TypeTags.FLOAT;
        literal.type = symTable.floatType;
        return literal;
    }

    private BLangLiteral getBooleanLiteral(boolean value) {
        BLangLiteral literal = (BLangLiteral) TreeBuilder.createLiteralExpression();
        literal.value = value;
        literal.typeTag = TypeTags.BOOLEAN;
        literal.type = symTable.booleanType;
        return literal;
    }

    private BLangLiteral getNullLiteral() {
        BLangLiteral literal = (BLangLiteral) TreeBuilder.createLiteralExpression();
        literal.typeTag = TypeTags.NIL;
        literal.type = symTable.nilType;
        return literal;
    }

    private boolean isDefaultableMappingType(BType type) {
        switch (getSafeType(type, false).tag) {
            case TypeTags.JSON:
            case TypeTags.MAP:
            case TypeTags.RECORD:
                return true;
            default:
                return false;
        }
    }

    private BLangFunction createDefaultObjectConstructor(BLangObjectTypeNode objectTypeNode, SymbolEnv env) {
        BLangFunction initFunction =
                ASTBuilderUtil.createInitFunction(objectTypeNode.pos, Names.EMPTY.value, Names.OBJECT_INIT_SUFFIX);

        // Create the receiver
        initFunction.receiver = ASTBuilderUtil.createReceiver(objectTypeNode.pos, objectTypeNode.type);
        BVarSymbol receiverSymbol =
                new BVarSymbol(Flags.asMask(EnumSet.noneOf(Flag.class)), names.fromIdNode(initFunction.receiver.name),
                        env.enclPkg.symbol.pkgID, objectTypeNode.type, env.scope.owner);
        env.scope.define(receiverSymbol.name, receiverSymbol);
        initFunction.receiver.symbol = receiverSymbol;

        initFunction.type = new BInvokableType(new ArrayList<>(), symTable.nilType, null);
        initFunction.attachedFunction = true;
        initFunction.flagSet.add(Flag.ATTACHED);

        // Create function symbol
        Name funcSymbolName = names.fromString(Symbols.getAttachedFuncSymbolName(objectTypeNode.type.tsymbol.name.value,
                Names.OBJECT_INIT_SUFFIX.value));
        initFunction.symbol = Symbols.createFunctionSymbol(Flags.asMask(initFunction.flagSet), funcSymbolName,
                env.enclPkg.symbol.pkgID, initFunction.type, env.scope.owner, initFunction.body != null);
        initFunction.symbol.scope = new Scope(initFunction.symbol);

        // Set the taint information to the constructed init function
        initFunction.symbol.taintTable = new HashMap<>();
        TaintRecord taintRecord = new TaintRecord(Collections.singletonList(Boolean.FALSE), null);
        initFunction.symbol.taintTable.put(TaintAnalyzer.ALL_UNTAINTED_TABLE_ENTRY_INDEX, taintRecord);

        // Update Object type with attached function details
        BObjectTypeSymbol objectSymbol = ((BObjectTypeSymbol) objectTypeNode.type.tsymbol);
        objectSymbol.initializerFunc = new BAttachedFunction(Names.OBJECT_INIT_SUFFIX, initFunction.symbol,
                (BInvokableType) initFunction.type);
        objectSymbol.attachedFuncs.add(objectSymbol.initializerFunc);
        objectTypeNode.initFunction = initFunction;
        return initFunction;
    }
}<|MERGE_RESOLUTION|>--- conflicted
+++ resolved
@@ -34,11 +34,8 @@
 import org.wso2.ballerinalang.compiler.semantics.model.Scope;
 import org.wso2.ballerinalang.compiler.semantics.model.SymbolEnv;
 import org.wso2.ballerinalang.compiler.semantics.model.SymbolTable;
-<<<<<<< HEAD
+import org.wso2.ballerinalang.compiler.semantics.model.iterable.IterableContext;
 import org.wso2.ballerinalang.compiler.semantics.model.symbols.BAttachedFunction;
-=======
-import org.wso2.ballerinalang.compiler.semantics.model.iterable.IterableContext;
->>>>>>> 77caacf2
 import org.wso2.ballerinalang.compiler.semantics.model.symbols.BConversionOperatorSymbol;
 import org.wso2.ballerinalang.compiler.semantics.model.symbols.BEndpointVarSymbol;
 import org.wso2.ballerinalang.compiler.semantics.model.symbols.BInvokableSymbol;
@@ -2385,7 +2382,7 @@
                 tuple.type = type;
                 return rewriteExpr(tuple);
             case TypeTags.CHANNEL:
-                return new BLangChannelLiteral(type, name);
+                return new BLangChannelLiteral(type, varNode.name);
             default:
                 break;
         }
