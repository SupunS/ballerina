--- conflicted
+++ resolved
@@ -355,24 +355,18 @@
 
     @Override
     public void visit(BLangVariable varNode) {
-<<<<<<< HEAD
-        if ((varNode.symbol.owner.tag & SymTag.INVOKABLE) == SymTag.INVOKABLE) {
-            if (varNode.expr != null) {
-                varNode.expr = rewriteExpr(varNode.expr);
-            } else {
-                varNode.expr = getInitExpr(varNode.type);
-            }
-        } else {
-=======
         if ((varNode.symbol.owner.tag & SymTag.INVOKABLE) != SymTag.INVOKABLE) {
->>>>>>> c8bea5d1
             varNode.expr = null;
             result = varNode;
             return;
         }
 
         // Return if this assignment is not a safe assignment
-        varNode.expr = rewriteExpr(varNode.expr);
+        if (varNode.expr != null) {
+            varNode.expr = rewriteExpr(varNode.expr);
+        } else {
+            varNode.expr = getInitExpr(varNode.type);
+        }
         result = varNode;
 
     }
@@ -1556,51 +1550,6 @@
         iExpr.namedArgs = args;
     }
 
-<<<<<<< HEAD
-    private BLangExpression getInitExpr(BType type) {
-        switch (type.tag) {
-            case TypeTags.INT:
-            case TypeTags.FLOAT:
-            case TypeTags.BOOLEAN:
-            case TypeTags.STRING:
-            case TypeTags.BLOB:
-                // Int, float, boolean, string, blob types will get default values from VM side.
-                break;
-            case TypeTags.JSON:
-                return new BLangJSONLiteral(new ArrayList<>(), type);
-            case TypeTags.XML:
-                return new BLangXMLSequenceLiteral(type);
-            case TypeTags.TABLE:
-                return new BLangTableLiteral(type);
-            case TypeTags.STREAM:
-                return new BLangStreamLiteral(type, null);
-            case TypeTags.MAP:
-                return new BLangMapLiteral(new ArrayList<>(), type);
-            case TypeTags.STRUCT:
-                return rewriteExpr(new BLangStructLiteral(new ArrayList<>(), type));
-            case TypeTags.ARRAY:
-                BLangArrayLiteral array = new BLangArrayLiteral();
-                array.exprs = new ArrayList<>();
-                array.type = type;
-                return rewriteExpr(array);
-            default:
-                break;
-        }
-        return null;
-    }
-    
-    private BLangExpression getStructFieldInitExpr(BType type, BLangStruct structNode, int fieldIndex) {
-        switch (type.tag) {
-            case TypeTags.INT:
-            case TypeTags.FLOAT:
-            case TypeTags.BOOLEAN:
-            case TypeTags.STRING:
-            case TypeTags.BLOB:
-                return structNode.fields.get(fieldIndex).expr;
-            default:
-                return getInitExpr(type);
-        }
-=======
     private BLangMatchStmtPatternClause getSafeAssignErrorPattern(BLangVariable varNode) {
         // From here onwards we assume that this function has only one return type
         // Owner of the variable symbol must be an invokable symbol
@@ -1805,6 +1754,50 @@
         return ASTBuilderUtil.createBinaryExpr(pos, lhsUnary, rhsTypeOfExpr, symTable.booleanType, OperatorKind.EQUAL,
                 (BOperatorSymbol) symResolver.resolveBinaryOperator(OperatorKind.EQUAL,
                         symTable.typeType, symTable.typeType));
->>>>>>> c8bea5d1
+    }
+
+    private BLangExpression getInitExpr(BType type) {
+        switch (type.tag) {
+            case TypeTags.INT:
+            case TypeTags.FLOAT:
+            case TypeTags.BOOLEAN:
+            case TypeTags.STRING:
+            case TypeTags.BLOB:
+                // Int, float, boolean, string, blob types will get default values from VM side.
+                break;
+            case TypeTags.JSON:
+                return new BLangJSONLiteral(new ArrayList<>(), type);
+            case TypeTags.XML:
+                return new BLangXMLSequenceLiteral(type);
+            case TypeTags.TABLE:
+                return new BLangTableLiteral(type);
+            case TypeTags.STREAM:
+                return new BLangStreamLiteral(type, null);
+            case TypeTags.MAP:
+                return new BLangMapLiteral(new ArrayList<>(), type);
+            case TypeTags.STRUCT:
+                return rewriteExpr(new BLangStructLiteral(new ArrayList<>(), type));
+            case TypeTags.ARRAY:
+                BLangArrayLiteral array = new BLangArrayLiteral();
+                array.exprs = new ArrayList<>();
+                array.type = type;
+                return rewriteExpr(array);
+            default:
+                break;
+        }
+        return null;
+    }
+
+    private BLangExpression getStructFieldInitExpr(BType type, BLangStruct structNode, int fieldIndex) {
+        switch (type.tag) {
+            case TypeTags.INT:
+            case TypeTags.FLOAT:
+            case TypeTags.BOOLEAN:
+            case TypeTags.STRING:
+            case TypeTags.BLOB:
+                return structNode.fields.get(fieldIndex).expr;
+            default:
+                return getInitExpr(type);
+        }
     }
 }