/*
 *  Copyright (c) 2020, WSO2 Inc. (http://www.wso2.org) All Rights Reserved.
 *
 *  WSO2 Inc. licenses this file to you under the Apache License,
 *  Version 2.0 (the "License"); you may not use this file except
 *  in compliance with the License.
 *  You may obtain a copy of the License at
 *
 *    http://www.apache.org/licenses/LICENSE-2.0
 *
 *  Unless required by applicable law or agreed to in writing,
 *  software distributed under the License is distributed on an
 *  "AS IS" BASIS, WITHOUT WARRANTIES OR CONDITIONS OF ANY
 *  KIND, either express or implied.  See the License for the
 *  specific language governing permissions and limitations
 *  under the License.
 */
package org.wso2.ballerinalang.compiler.parser;

import io.ballerinalang.compiler.syntax.tree.AnnotAccessExpressionNode;
import io.ballerinalang.compiler.syntax.tree.AnnotationAttachPointNode;
import io.ballerinalang.compiler.syntax.tree.AnnotationDeclarationNode;
import io.ballerinalang.compiler.syntax.tree.AnnotationNode;
import io.ballerinalang.compiler.syntax.tree.ArrayTypeDescriptorNode;
import io.ballerinalang.compiler.syntax.tree.AssignmentStatementNode;
import io.ballerinalang.compiler.syntax.tree.AsyncSendActionNode;
import io.ballerinalang.compiler.syntax.tree.BasicLiteralNode;
import io.ballerinalang.compiler.syntax.tree.BinaryExpressionNode;
import io.ballerinalang.compiler.syntax.tree.BindingPatternNode;
import io.ballerinalang.compiler.syntax.tree.BlockStatementNode;
import io.ballerinalang.compiler.syntax.tree.BracedExpressionNode;
import io.ballerinalang.compiler.syntax.tree.BreakStatementNode;
import io.ballerinalang.compiler.syntax.tree.BuiltinSimpleNameReferenceNode;
import io.ballerinalang.compiler.syntax.tree.ByteArrayLiteralNode;
import io.ballerinalang.compiler.syntax.tree.CaptureBindingPatternNode;
import io.ballerinalang.compiler.syntax.tree.CheckExpressionNode;
import io.ballerinalang.compiler.syntax.tree.ChildNodeList;
import io.ballerinalang.compiler.syntax.tree.CommitActionNode;
import io.ballerinalang.compiler.syntax.tree.CompoundAssignmentStatementNode;
import io.ballerinalang.compiler.syntax.tree.ComputedNameFieldNode;
import io.ballerinalang.compiler.syntax.tree.ConditionalExpressionNode;
import io.ballerinalang.compiler.syntax.tree.ConstantDeclarationNode;
import io.ballerinalang.compiler.syntax.tree.ContinueStatementNode;
import io.ballerinalang.compiler.syntax.tree.DefaultableParameterNode;
import io.ballerinalang.compiler.syntax.tree.DistinctTypeDescriptorNode;
import io.ballerinalang.compiler.syntax.tree.DocumentationReferenceNode;
import io.ballerinalang.compiler.syntax.tree.ElseBlockNode;
import io.ballerinalang.compiler.syntax.tree.EnumDeclarationNode;
import io.ballerinalang.compiler.syntax.tree.EnumMemberNode;
import io.ballerinalang.compiler.syntax.tree.ErrorTypeDescriptorNode;
import io.ballerinalang.compiler.syntax.tree.ErrorTypeParamsNode;
import io.ballerinalang.compiler.syntax.tree.ExplicitAnonymousFunctionExpressionNode;
import io.ballerinalang.compiler.syntax.tree.ExplicitNewExpressionNode;
import io.ballerinalang.compiler.syntax.tree.ExpressionFunctionBodyNode;
import io.ballerinalang.compiler.syntax.tree.ExpressionListItemNode;
import io.ballerinalang.compiler.syntax.tree.ExpressionStatementNode;
import io.ballerinalang.compiler.syntax.tree.ExternalFunctionBodyNode;
import io.ballerinalang.compiler.syntax.tree.FailExpressionNode;
import io.ballerinalang.compiler.syntax.tree.FieldAccessExpressionNode;
import io.ballerinalang.compiler.syntax.tree.FieldBindingPatternFullNode;
import io.ballerinalang.compiler.syntax.tree.FieldBindingPatternNode;
import io.ballerinalang.compiler.syntax.tree.FieldBindingPatternVarnameNode;
import io.ballerinalang.compiler.syntax.tree.FlushActionNode;
import io.ballerinalang.compiler.syntax.tree.ForEachStatementNode;
import io.ballerinalang.compiler.syntax.tree.ForkStatementNode;
import io.ballerinalang.compiler.syntax.tree.FromClauseNode;
import io.ballerinalang.compiler.syntax.tree.FunctionArgumentNode;
import io.ballerinalang.compiler.syntax.tree.FunctionBodyBlockNode;
import io.ballerinalang.compiler.syntax.tree.FunctionBodyNode;
import io.ballerinalang.compiler.syntax.tree.FunctionCallExpressionNode;
import io.ballerinalang.compiler.syntax.tree.FunctionDefinitionNode;
import io.ballerinalang.compiler.syntax.tree.FunctionSignatureNode;
import io.ballerinalang.compiler.syntax.tree.FunctionTypeDescriptorNode;
import io.ballerinalang.compiler.syntax.tree.IdentifierToken;
import io.ballerinalang.compiler.syntax.tree.IfElseStatementNode;
import io.ballerinalang.compiler.syntax.tree.ImplicitAnonymousFunctionExpressionNode;
import io.ballerinalang.compiler.syntax.tree.ImplicitAnonymousFunctionParameters;
import io.ballerinalang.compiler.syntax.tree.ImplicitNewExpressionNode;
import io.ballerinalang.compiler.syntax.tree.ImportDeclarationNode;
import io.ballerinalang.compiler.syntax.tree.ImportOrgNameNode;
import io.ballerinalang.compiler.syntax.tree.ImportPrefixNode;
import io.ballerinalang.compiler.syntax.tree.ImportSubVersionNode;
import io.ballerinalang.compiler.syntax.tree.ImportVersionNode;
import io.ballerinalang.compiler.syntax.tree.IndexedExpressionNode;
import io.ballerinalang.compiler.syntax.tree.InterpolationNode;
import io.ballerinalang.compiler.syntax.tree.IntersectionTypeDescriptorNode;
import io.ballerinalang.compiler.syntax.tree.JoinClauseNode;
import io.ballerinalang.compiler.syntax.tree.KeySpecifierNode;
import io.ballerinalang.compiler.syntax.tree.KeyTypeConstraintNode;
import io.ballerinalang.compiler.syntax.tree.LetClauseNode;
import io.ballerinalang.compiler.syntax.tree.LetExpressionNode;
import io.ballerinalang.compiler.syntax.tree.LetVariableDeclarationNode;
import io.ballerinalang.compiler.syntax.tree.LimitClauseNode;
import io.ballerinalang.compiler.syntax.tree.ListBindingPatternNode;
import io.ballerinalang.compiler.syntax.tree.ListConstructorExpressionNode;
import io.ballerinalang.compiler.syntax.tree.ListenerDeclarationNode;
import io.ballerinalang.compiler.syntax.tree.LockStatementNode;
import io.ballerinalang.compiler.syntax.tree.MappingBindingPatternNode;
import io.ballerinalang.compiler.syntax.tree.MappingConstructorExpressionNode;
import io.ballerinalang.compiler.syntax.tree.MappingFieldNode;
import io.ballerinalang.compiler.syntax.tree.MarkdownDocumentationLineNode;
import io.ballerinalang.compiler.syntax.tree.MarkdownDocumentationNode;
import io.ballerinalang.compiler.syntax.tree.MarkdownParameterDocumentationLineNode;
import io.ballerinalang.compiler.syntax.tree.MatchClauseNode;
import io.ballerinalang.compiler.syntax.tree.MatchStatementNode;
import io.ballerinalang.compiler.syntax.tree.MethodCallExpressionNode;
import io.ballerinalang.compiler.syntax.tree.MethodDeclarationNode;
import io.ballerinalang.compiler.syntax.tree.ModuleMemberDeclarationNode;
import io.ballerinalang.compiler.syntax.tree.ModulePartNode;
import io.ballerinalang.compiler.syntax.tree.ModuleVariableDeclarationNode;
import io.ballerinalang.compiler.syntax.tree.ModuleXMLNamespaceDeclarationNode;
import io.ballerinalang.compiler.syntax.tree.NamedArgumentNode;
import io.ballerinalang.compiler.syntax.tree.NamedWorkerDeclarationNode;
import io.ballerinalang.compiler.syntax.tree.NamedWorkerDeclarator;
import io.ballerinalang.compiler.syntax.tree.NewExpressionNode;
import io.ballerinalang.compiler.syntax.tree.Node;
import io.ballerinalang.compiler.syntax.tree.NodeList;
import io.ballerinalang.compiler.syntax.tree.NodeTransformer;
import io.ballerinalang.compiler.syntax.tree.NonTerminalNode;
import io.ballerinalang.compiler.syntax.tree.ObjectFieldNode;
import io.ballerinalang.compiler.syntax.tree.ObjectMethodDefinitionNode;
import io.ballerinalang.compiler.syntax.tree.ObjectTypeDescriptorNode;
import io.ballerinalang.compiler.syntax.tree.OnClauseNode;
import io.ballerinalang.compiler.syntax.tree.OnConflictClauseNode;
import io.ballerinalang.compiler.syntax.tree.OptionalFieldAccessExpressionNode;
import io.ballerinalang.compiler.syntax.tree.OptionalTypeDescriptorNode;
import io.ballerinalang.compiler.syntax.tree.PanicStatementNode;
import io.ballerinalang.compiler.syntax.tree.ParameterNode;
import io.ballerinalang.compiler.syntax.tree.ParameterizedTypeDescriptorNode;
import io.ballerinalang.compiler.syntax.tree.ParenthesisedTypeDescriptorNode;
import io.ballerinalang.compiler.syntax.tree.ParenthesizedArgList;
import io.ballerinalang.compiler.syntax.tree.PositionalArgumentNode;
import io.ballerinalang.compiler.syntax.tree.QualifiedNameReferenceNode;
import io.ballerinalang.compiler.syntax.tree.QueryActionNode;
import io.ballerinalang.compiler.syntax.tree.QueryConstructTypeNode;
import io.ballerinalang.compiler.syntax.tree.QueryExpressionNode;
import io.ballerinalang.compiler.syntax.tree.ReceiveActionNode;
import io.ballerinalang.compiler.syntax.tree.RecordFieldNode;
import io.ballerinalang.compiler.syntax.tree.RecordFieldWithDefaultValueNode;
import io.ballerinalang.compiler.syntax.tree.RecordRestDescriptorNode;
import io.ballerinalang.compiler.syntax.tree.RecordTypeDescriptorNode;
import io.ballerinalang.compiler.syntax.tree.RemoteMethodCallActionNode;
import io.ballerinalang.compiler.syntax.tree.RequiredParameterNode;
import io.ballerinalang.compiler.syntax.tree.RestArgumentNode;
import io.ballerinalang.compiler.syntax.tree.RestBindingPatternNode;
import io.ballerinalang.compiler.syntax.tree.RestDescriptorNode;
import io.ballerinalang.compiler.syntax.tree.RestParameterNode;
import io.ballerinalang.compiler.syntax.tree.RetryStatementNode;
import io.ballerinalang.compiler.syntax.tree.ReturnStatementNode;
import io.ballerinalang.compiler.syntax.tree.ReturnTypeDescriptorNode;
import io.ballerinalang.compiler.syntax.tree.RollbackStatementNode;
import io.ballerinalang.compiler.syntax.tree.SelectClauseNode;
import io.ballerinalang.compiler.syntax.tree.SeparatedNodeList;
import io.ballerinalang.compiler.syntax.tree.ServiceBodyNode;
import io.ballerinalang.compiler.syntax.tree.ServiceConstructorExpressionNode;
import io.ballerinalang.compiler.syntax.tree.ServiceDeclarationNode;
import io.ballerinalang.compiler.syntax.tree.SimpleNameReferenceNode;
import io.ballerinalang.compiler.syntax.tree.SingletonTypeDescriptorNode;
import io.ballerinalang.compiler.syntax.tree.SpecificFieldNode;
import io.ballerinalang.compiler.syntax.tree.SpreadFieldNode;
import io.ballerinalang.compiler.syntax.tree.StartActionNode;
import io.ballerinalang.compiler.syntax.tree.StatementNode;
import io.ballerinalang.compiler.syntax.tree.StreamTypeDescriptorNode;
import io.ballerinalang.compiler.syntax.tree.StreamTypeParamsNode;
import io.ballerinalang.compiler.syntax.tree.SyncSendActionNode;
import io.ballerinalang.compiler.syntax.tree.SyntaxKind;
import io.ballerinalang.compiler.syntax.tree.TableConstructorExpressionNode;
import io.ballerinalang.compiler.syntax.tree.TableTypeDescriptorNode;
import io.ballerinalang.compiler.syntax.tree.TemplateExpressionNode;
import io.ballerinalang.compiler.syntax.tree.TemplateMemberNode;
import io.ballerinalang.compiler.syntax.tree.Token;
import io.ballerinalang.compiler.syntax.tree.TransactionStatementNode;
import io.ballerinalang.compiler.syntax.tree.TransactionalExpressionNode;
import io.ballerinalang.compiler.syntax.tree.TrapExpressionNode;
import io.ballerinalang.compiler.syntax.tree.TupleTypeDescriptorNode;
import io.ballerinalang.compiler.syntax.tree.TypeCastExpressionNode;
import io.ballerinalang.compiler.syntax.tree.TypeCastParamNode;
import io.ballerinalang.compiler.syntax.tree.TypeDefinitionNode;
import io.ballerinalang.compiler.syntax.tree.TypeDescriptorNode;
import io.ballerinalang.compiler.syntax.tree.TypeParameterNode;
import io.ballerinalang.compiler.syntax.tree.TypeReferenceNode;
import io.ballerinalang.compiler.syntax.tree.TypeTestExpressionNode;
import io.ballerinalang.compiler.syntax.tree.TypedBindingPatternNode;
import io.ballerinalang.compiler.syntax.tree.TypedescTypeDescriptorNode;
import io.ballerinalang.compiler.syntax.tree.TypeofExpressionNode;
import io.ballerinalang.compiler.syntax.tree.UnaryExpressionNode;
import io.ballerinalang.compiler.syntax.tree.UnionTypeDescriptorNode;
import io.ballerinalang.compiler.syntax.tree.VariableDeclarationNode;
import io.ballerinalang.compiler.syntax.tree.WaitActionNode;
import io.ballerinalang.compiler.syntax.tree.WaitFieldNode;
import io.ballerinalang.compiler.syntax.tree.WaitFieldsListNode;
import io.ballerinalang.compiler.syntax.tree.WhereClauseNode;
import io.ballerinalang.compiler.syntax.tree.WhileStatementNode;
import io.ballerinalang.compiler.syntax.tree.WildcardBindingPatternNode;
import io.ballerinalang.compiler.syntax.tree.XMLAtomicNamePatternNode;
import io.ballerinalang.compiler.syntax.tree.XMLAttributeNode;
import io.ballerinalang.compiler.syntax.tree.XMLAttributeValue;
import io.ballerinalang.compiler.syntax.tree.XMLComment;
import io.ballerinalang.compiler.syntax.tree.XMLElementNode;
import io.ballerinalang.compiler.syntax.tree.XMLEmptyElementNode;
import io.ballerinalang.compiler.syntax.tree.XMLEndTagNode;
import io.ballerinalang.compiler.syntax.tree.XMLFilterExpressionNode;
import io.ballerinalang.compiler.syntax.tree.XMLNameNode;
import io.ballerinalang.compiler.syntax.tree.XMLNamePatternChainingNode;
import io.ballerinalang.compiler.syntax.tree.XMLNamespaceDeclarationNode;
import io.ballerinalang.compiler.syntax.tree.XMLProcessingInstruction;
import io.ballerinalang.compiler.syntax.tree.XMLQualifiedNameNode;
import io.ballerinalang.compiler.syntax.tree.XMLSimpleNameNode;
import io.ballerinalang.compiler.syntax.tree.XMLStartTagNode;
import io.ballerinalang.compiler.syntax.tree.XMLStepExpressionNode;
import io.ballerinalang.compiler.syntax.tree.XMLTextNode;
import io.ballerinalang.compiler.syntax.tree.XmlTypeDescriptorNode;
import io.ballerinalang.compiler.text.LinePosition;
import io.ballerinalang.compiler.text.LineRange;
import org.apache.commons.lang3.StringEscapeUtils;
import org.ballerinalang.model.TreeBuilder;
import org.ballerinalang.model.TreeUtils;
import org.ballerinalang.model.Whitespace;
import org.ballerinalang.model.elements.AttachPoint;
import org.ballerinalang.model.elements.Flag;
import org.ballerinalang.model.tree.AnnotationAttachmentNode;
import org.ballerinalang.model.tree.DocumentationReferenceType;
import org.ballerinalang.model.tree.IdentifierNode;
import org.ballerinalang.model.tree.NodeKind;
import org.ballerinalang.model.tree.OperatorKind;
import org.ballerinalang.model.tree.SimpleVariableNode;
import org.ballerinalang.model.tree.TopLevelNode;
import org.ballerinalang.model.tree.VariableNode;
import org.ballerinalang.model.tree.expressions.ExpressionNode;
import org.ballerinalang.model.tree.expressions.XMLNavigationAccess;
import org.ballerinalang.model.tree.statements.VariableDefinitionNode;
import org.ballerinalang.model.types.TypeKind;
import org.ballerinalang.util.diagnostic.DiagnosticCode;
import org.wso2.ballerinalang.compiler.semantics.model.SymbolTable;
import org.wso2.ballerinalang.compiler.tree.BLangAnnotation;
import org.wso2.ballerinalang.compiler.tree.BLangAnnotationAttachment;
import org.wso2.ballerinalang.compiler.tree.BLangBlockFunctionBody;
import org.wso2.ballerinalang.compiler.tree.BLangCompilationUnit;
import org.wso2.ballerinalang.compiler.tree.BLangErrorVariable;
import org.wso2.ballerinalang.compiler.tree.BLangExprFunctionBody;
import org.wso2.ballerinalang.compiler.tree.BLangExternalFunctionBody;
import org.wso2.ballerinalang.compiler.tree.BLangFunction;
import org.wso2.ballerinalang.compiler.tree.BLangFunctionBody;
import org.wso2.ballerinalang.compiler.tree.BLangIdentifier;
import org.wso2.ballerinalang.compiler.tree.BLangImportPackage;
import org.wso2.ballerinalang.compiler.tree.BLangMarkdownDocumentation;
import org.wso2.ballerinalang.compiler.tree.BLangMarkdownReferenceDocumentation;
import org.wso2.ballerinalang.compiler.tree.BLangNameReference;
import org.wso2.ballerinalang.compiler.tree.BLangNode;
import org.wso2.ballerinalang.compiler.tree.BLangRecordVariable;
import org.wso2.ballerinalang.compiler.tree.BLangRecordVariable.BLangRecordVariableKeyValue;
import org.wso2.ballerinalang.compiler.tree.BLangRetrySpec;
import org.wso2.ballerinalang.compiler.tree.BLangService;
import org.wso2.ballerinalang.compiler.tree.BLangSimpleVariable;
import org.wso2.ballerinalang.compiler.tree.BLangTableKeySpecifier;
import org.wso2.ballerinalang.compiler.tree.BLangTableKeyTypeConstraint;
import org.wso2.ballerinalang.compiler.tree.BLangTupleVariable;
import org.wso2.ballerinalang.compiler.tree.BLangTypeDefinition;
import org.wso2.ballerinalang.compiler.tree.BLangVariable;
import org.wso2.ballerinalang.compiler.tree.BLangXMLNS;
import org.wso2.ballerinalang.compiler.tree.clauses.BLangDoClause;
import org.wso2.ballerinalang.compiler.tree.clauses.BLangFromClause;
import org.wso2.ballerinalang.compiler.tree.clauses.BLangJoinClause;
import org.wso2.ballerinalang.compiler.tree.clauses.BLangLetClause;
import org.wso2.ballerinalang.compiler.tree.clauses.BLangLimitClause;
import org.wso2.ballerinalang.compiler.tree.clauses.BLangOnClause;
import org.wso2.ballerinalang.compiler.tree.clauses.BLangOnConflictClause;
import org.wso2.ballerinalang.compiler.tree.clauses.BLangSelectClause;
import org.wso2.ballerinalang.compiler.tree.clauses.BLangWhereClause;
import org.wso2.ballerinalang.compiler.tree.expressions.BLangAccessExpression;
import org.wso2.ballerinalang.compiler.tree.expressions.BLangAnnotAccessExpr;
import org.wso2.ballerinalang.compiler.tree.expressions.BLangArrowFunction;
import org.wso2.ballerinalang.compiler.tree.expressions.BLangBinaryExpr;
import org.wso2.ballerinalang.compiler.tree.expressions.BLangCheckPanickedExpr;
import org.wso2.ballerinalang.compiler.tree.expressions.BLangCheckedExpr;
import org.wso2.ballerinalang.compiler.tree.expressions.BLangCommitExpr;
import org.wso2.ballerinalang.compiler.tree.expressions.BLangConstant;
import org.wso2.ballerinalang.compiler.tree.expressions.BLangElvisExpr;
import org.wso2.ballerinalang.compiler.tree.expressions.BLangExpression;
import org.wso2.ballerinalang.compiler.tree.expressions.BLangFailExpr;
import org.wso2.ballerinalang.compiler.tree.expressions.BLangFieldBasedAccess;
import org.wso2.ballerinalang.compiler.tree.expressions.BLangGroupExpr;
import org.wso2.ballerinalang.compiler.tree.expressions.BLangIndexBasedAccess;
import org.wso2.ballerinalang.compiler.tree.expressions.BLangInvocation;
import org.wso2.ballerinalang.compiler.tree.expressions.BLangInvocation.BLangActionInvocation;
import org.wso2.ballerinalang.compiler.tree.expressions.BLangLambdaFunction;
import org.wso2.ballerinalang.compiler.tree.expressions.BLangLetExpression;
import org.wso2.ballerinalang.compiler.tree.expressions.BLangListConstructorExpr;
import org.wso2.ballerinalang.compiler.tree.expressions.BLangLiteral;
import org.wso2.ballerinalang.compiler.tree.expressions.BLangMarkDownDeprecatedParametersDocumentation;
import org.wso2.ballerinalang.compiler.tree.expressions.BLangMarkDownDeprecationDocumentation;
import org.wso2.ballerinalang.compiler.tree.expressions.BLangMarkdownDocumentationLine;
import org.wso2.ballerinalang.compiler.tree.expressions.BLangMarkdownParameterDocumentation;
import org.wso2.ballerinalang.compiler.tree.expressions.BLangMarkdownReturnParameterDocumentation;
import org.wso2.ballerinalang.compiler.tree.expressions.BLangNamedArgsExpression;
import org.wso2.ballerinalang.compiler.tree.expressions.BLangNumericLiteral;
import org.wso2.ballerinalang.compiler.tree.expressions.BLangQueryAction;
import org.wso2.ballerinalang.compiler.tree.expressions.BLangQueryExpr;
import org.wso2.ballerinalang.compiler.tree.expressions.BLangRawTemplateLiteral;
import org.wso2.ballerinalang.compiler.tree.expressions.BLangRecordLiteral;
import org.wso2.ballerinalang.compiler.tree.expressions.BLangRecordLiteral.BLangRecordKeyValueField;
import org.wso2.ballerinalang.compiler.tree.expressions.BLangRecordLiteral.BLangRecordSpreadOperatorField;
import org.wso2.ballerinalang.compiler.tree.expressions.BLangRecordVarRef;
import org.wso2.ballerinalang.compiler.tree.expressions.BLangRecordVarRef.BLangRecordVarRefKeyValue;
import org.wso2.ballerinalang.compiler.tree.expressions.BLangRestArgsExpression;
import org.wso2.ballerinalang.compiler.tree.expressions.BLangServiceConstructorExpr;
import org.wso2.ballerinalang.compiler.tree.expressions.BLangSimpleVarRef;
import org.wso2.ballerinalang.compiler.tree.expressions.BLangStringTemplateLiteral;
import org.wso2.ballerinalang.compiler.tree.expressions.BLangTableConstructorExpr;
import org.wso2.ballerinalang.compiler.tree.expressions.BLangTableMultiKeyExpr;
import org.wso2.ballerinalang.compiler.tree.expressions.BLangTernaryExpr;
import org.wso2.ballerinalang.compiler.tree.expressions.BLangTransactionalExpr;
import org.wso2.ballerinalang.compiler.tree.expressions.BLangTrapExpr;
import org.wso2.ballerinalang.compiler.tree.expressions.BLangTupleVarRef;
import org.wso2.ballerinalang.compiler.tree.expressions.BLangTypeConversionExpr;
import org.wso2.ballerinalang.compiler.tree.expressions.BLangTypeInit;
import org.wso2.ballerinalang.compiler.tree.expressions.BLangTypeTestExpr;
import org.wso2.ballerinalang.compiler.tree.expressions.BLangTypedescExpr;
import org.wso2.ballerinalang.compiler.tree.expressions.BLangUnaryExpr;
import org.wso2.ballerinalang.compiler.tree.expressions.BLangVariableReference;
import org.wso2.ballerinalang.compiler.tree.expressions.BLangWaitExpr;
import org.wso2.ballerinalang.compiler.tree.expressions.BLangWaitForAllExpr;
import org.wso2.ballerinalang.compiler.tree.expressions.BLangWaitForAllExpr.BLangWaitKeyValue;
import org.wso2.ballerinalang.compiler.tree.expressions.BLangWorkerFlushExpr;
import org.wso2.ballerinalang.compiler.tree.expressions.BLangWorkerReceive;
import org.wso2.ballerinalang.compiler.tree.expressions.BLangWorkerSyncSendExpr;
import org.wso2.ballerinalang.compiler.tree.expressions.BLangXMLAttribute;
import org.wso2.ballerinalang.compiler.tree.expressions.BLangXMLCommentLiteral;
import org.wso2.ballerinalang.compiler.tree.expressions.BLangXMLElementAccess;
import org.wso2.ballerinalang.compiler.tree.expressions.BLangXMLElementFilter;
import org.wso2.ballerinalang.compiler.tree.expressions.BLangXMLElementLiteral;
import org.wso2.ballerinalang.compiler.tree.expressions.BLangXMLNavigationAccess;
import org.wso2.ballerinalang.compiler.tree.expressions.BLangXMLProcInsLiteral;
import org.wso2.ballerinalang.compiler.tree.expressions.BLangXMLQName;
import org.wso2.ballerinalang.compiler.tree.expressions.BLangXMLQuotedString;
import org.wso2.ballerinalang.compiler.tree.expressions.BLangXMLTextLiteral;
import org.wso2.ballerinalang.compiler.tree.statements.BLangAssignment;
import org.wso2.ballerinalang.compiler.tree.statements.BLangBlockStmt;
import org.wso2.ballerinalang.compiler.tree.statements.BLangBreak;
import org.wso2.ballerinalang.compiler.tree.statements.BLangCompoundAssignment;
import org.wso2.ballerinalang.compiler.tree.statements.BLangContinue;
import org.wso2.ballerinalang.compiler.tree.statements.BLangExpressionStmt;
import org.wso2.ballerinalang.compiler.tree.statements.BLangForeach;
import org.wso2.ballerinalang.compiler.tree.statements.BLangForkJoin;
import org.wso2.ballerinalang.compiler.tree.statements.BLangIf;
import org.wso2.ballerinalang.compiler.tree.statements.BLangLock;
import org.wso2.ballerinalang.compiler.tree.statements.BLangMatch;
import org.wso2.ballerinalang.compiler.tree.statements.BLangPanic;
import org.wso2.ballerinalang.compiler.tree.statements.BLangRecordDestructure;
import org.wso2.ballerinalang.compiler.tree.statements.BLangRecordVariableDef;
import org.wso2.ballerinalang.compiler.tree.statements.BLangRetry;
import org.wso2.ballerinalang.compiler.tree.statements.BLangRetryTransaction;
import org.wso2.ballerinalang.compiler.tree.statements.BLangReturn;
import org.wso2.ballerinalang.compiler.tree.statements.BLangRollback;
import org.wso2.ballerinalang.compiler.tree.statements.BLangSimpleVariableDef;
import org.wso2.ballerinalang.compiler.tree.statements.BLangStatement;
import org.wso2.ballerinalang.compiler.tree.statements.BLangTransaction;
import org.wso2.ballerinalang.compiler.tree.statements.BLangTupleDestructure;
import org.wso2.ballerinalang.compiler.tree.statements.BLangTupleVariableDef;
import org.wso2.ballerinalang.compiler.tree.statements.BLangWhile;
import org.wso2.ballerinalang.compiler.tree.statements.BLangWorkerSend;
import org.wso2.ballerinalang.compiler.tree.statements.BLangXMLNSStatement;
import org.wso2.ballerinalang.compiler.tree.types.BLangArrayType;
import org.wso2.ballerinalang.compiler.tree.types.BLangBuiltInRefTypeNode;
import org.wso2.ballerinalang.compiler.tree.types.BLangConstrainedType;
import org.wso2.ballerinalang.compiler.tree.types.BLangErrorType;
import org.wso2.ballerinalang.compiler.tree.types.BLangFiniteTypeNode;
import org.wso2.ballerinalang.compiler.tree.types.BLangFunctionTypeNode;
import org.wso2.ballerinalang.compiler.tree.types.BLangIntersectionTypeNode;
import org.wso2.ballerinalang.compiler.tree.types.BLangLetVariable;
import org.wso2.ballerinalang.compiler.tree.types.BLangObjectTypeNode;
import org.wso2.ballerinalang.compiler.tree.types.BLangRecordTypeNode;
import org.wso2.ballerinalang.compiler.tree.types.BLangStreamType;
import org.wso2.ballerinalang.compiler.tree.types.BLangTableTypeNode;
import org.wso2.ballerinalang.compiler.tree.types.BLangTupleTypeNode;
import org.wso2.ballerinalang.compiler.tree.types.BLangType;
import org.wso2.ballerinalang.compiler.tree.types.BLangUnionTypeNode;
import org.wso2.ballerinalang.compiler.tree.types.BLangUserDefinedType;
import org.wso2.ballerinalang.compiler.tree.types.BLangValueType;
import org.wso2.ballerinalang.compiler.util.CompilerContext;
import org.wso2.ballerinalang.compiler.util.Constants;
import org.wso2.ballerinalang.compiler.util.FieldKind;
import org.wso2.ballerinalang.compiler.util.Names;
import org.wso2.ballerinalang.compiler.util.NumericLiteralSupport;
import org.wso2.ballerinalang.compiler.util.QuoteType;
import org.wso2.ballerinalang.compiler.util.TypeTags;
import org.wso2.ballerinalang.compiler.util.diagnotic.BDiagnosticSource;
import org.wso2.ballerinalang.compiler.util.diagnotic.BLangDiagnosticLogHelper;
import org.wso2.ballerinalang.compiler.util.diagnotic.DiagnosticPos;

import java.util.ArrayList;
import java.util.Collections;
import java.util.HashSet;
import java.util.Iterator;
import java.util.LinkedList;
import java.util.List;
import java.util.Optional;
import java.util.Set;
import java.util.Stack;
import java.util.regex.Matcher;
import java.util.regex.Pattern;

import static org.ballerinalang.model.elements.Flag.SERVICE;
import static org.ballerinalang.model.elements.Flag.TRANSACTIONAL;
import static org.wso2.ballerinalang.compiler.util.Constants.OPEN_SEALED_ARRAY_INDICATOR;
import static org.wso2.ballerinalang.compiler.util.Constants.UNSEALED_ARRAY_INDICATOR;
import static org.wso2.ballerinalang.compiler.util.Constants.WORKER_LAMBDA_VAR_PREFIX;

/**
 * Generates a {@code BLandCompilationUnit} from the given {@code ModulePart}.
 *
 * @since 1.3.0
 */
public class BLangNodeTransformer extends NodeTransformer<BLangNode> {
    private static final String IDENTIFIER_LITERAL_PREFIX = "'";
    private BLangDiagnosticLogHelper dlog;
    private SymbolTable symTable;
    private BDiagnosticSource diagnosticSource;

    private BLangCompilationUnit currentCompilationUnit;
    private static final Pattern UNICODE_PATTERN = Pattern.compile(Constants.UNICODE_REGEX);
    private BLangAnonymousModelHelper anonymousModelHelper;
    private BLangMissingNodesHelper missingNodesHelper;

    /* To keep track of additional statements produced from multi-BLangNode resultant transformations */
    private Stack<BLangStatement> additionalStatements = new Stack<>();
    /* To keep track if we are inside a block statment for the use of type definition creation */
    private boolean isInLocalContext = false;

    public BLangNodeTransformer(CompilerContext context, BDiagnosticSource diagnosticSource) {
        this.dlog = BLangDiagnosticLogHelper.getInstance(context);
        this.symTable = SymbolTable.getInstance(context);
        this.diagnosticSource = diagnosticSource;
        this.anonymousModelHelper = BLangAnonymousModelHelper.getInstance(context);
        this.missingNodesHelper = BLangMissingNodesHelper.getInstance(context);
    }

    public List<org.ballerinalang.model.tree.Node> accept(Node node) {
        BLangNode bLangNode = node.apply(this);
        List<org.ballerinalang.model.tree.Node> nodes = new ArrayList<>();
        // if not already consumed, add left-over statements
        while (!additionalStatements.empty()) {
            nodes.add(additionalStatements.pop());
        }
        nodes.add(bLangNode);
        return nodes;
    }

    @Override
    public BLangNode transform(IdentifierToken identifierToken) {
        return this.createIdentifier(getPosition(identifierToken), identifierToken);
    }

    private DiagnosticPos getPosition(Node node) {
        if (node == null) {
            return null;
        }
        LineRange lineRange = node.lineRange();
        LinePosition startPos = lineRange.startLine();
        LinePosition endPos = lineRange.endLine();
        return new DiagnosticPos(diagnosticSource, startPos.line() + 1, endPos.line() + 1, startPos.offset() + 1,
                endPos.offset() + 1);
    }

    private DiagnosticPos getPositionWithoutMetadata(Node node) {
        if (node == null) {
            return null;
        }
        LineRange nodeLineRange = node.lineRange();
        NonTerminalNode nonTerminalNode = (NonTerminalNode) node;
        ChildNodeList children = nonTerminalNode.children();
        // If there's metadata it will be the first child.
        // Hence set start position from next immediate child.
        LinePosition startPos;
        if (children.get(0).kind() == SyntaxKind.METADATA) {
            startPos = children.get(1).lineRange().startLine();
        } else {
            startPos = nodeLineRange.startLine();
        }
        LinePosition endPos = nodeLineRange.endLine();
        return new DiagnosticPos(diagnosticSource, startPos.line() + 1, endPos.line() + 1, startPos.offset() + 1,
                endPos.offset() + 1);
    }

    @Override
    public BLangNode transform(ModulePartNode modulePart) {
        BLangCompilationUnit compilationUnit = (BLangCompilationUnit) TreeBuilder.createCompilationUnit();
        this.currentCompilationUnit = compilationUnit;
        compilationUnit.name = diagnosticSource.cUnitName;
        DiagnosticPos pos = getPosition(modulePart);

        // Generate import declarations
        for (ImportDeclarationNode importDecl : modulePart.imports()) {
            BLangImportPackage bLangImport = (BLangImportPackage) importDecl.apply(this);
            bLangImport.compUnit = this.createIdentifier(pos, compilationUnit.getName());
            compilationUnit.addTopLevelNode(bLangImport);
        }

        // Generate other module-level declarations
        for (ModuleMemberDeclarationNode member : modulePart.members()) {
            compilationUnit.addTopLevelNode((TopLevelNode) member.apply(this));
        }
        pos.sLine = 1;
        pos.sCol = 1;
        pos.eLine = 1;
        pos.eCol = 1;

        compilationUnit.pos = pos;
        this.currentCompilationUnit = null;
        return compilationUnit;
    }

    @Override
    public BLangNode transform(ModuleVariableDeclarationNode modVarDeclrNode) {
        TypedBindingPatternNode typedBindingPattern = modVarDeclrNode.typedBindingPattern();
        CaptureBindingPatternNode bindingPattern = (CaptureBindingPatternNode) typedBindingPattern.bindingPattern();
        BLangSimpleVariable simpleVar = createSimpleVar(bindingPattern.variableName(),
                    typedBindingPattern.typeDescriptor(), modVarDeclrNode.initializer(),
                    modVarDeclrNode.finalKeyword().isPresent(), false, null, modVarDeclrNode.metadata().annotations());
        simpleVar.pos = getPositionWithoutMetadata(modVarDeclrNode);
        simpleVar.markdownDocumentationAttachment =
                createMarkdownDocumentationAttachment(modVarDeclrNode.metadata().documentationString());
        return simpleVar;
    }

    @Override
    public BLangNode transform(ImportDeclarationNode importDeclaration) {
        ImportOrgNameNode orgNameNode = importDeclaration.orgName().orElse(null);
        ImportVersionNode versionNode = importDeclaration.version().orElse(null);
        ImportPrefixNode prefixNode = importDeclaration.prefix().orElse(null);

        Token orgName = null;
        if (orgNameNode != null) {
            orgName = orgNameNode.orgName();
        }

        String version = null;
        if (versionNode != null) {
            if (versionNode.isMissing()) {
                version = missingNodesHelper.getNextMissingNodeName(diagnosticSource.pkgID);
            }
            version = extractVersion(versionNode.versionNumber());
        }

        List<BLangIdentifier> pkgNameComps = new ArrayList<>();
        NodeList<IdentifierToken> names = importDeclaration.moduleName();
        DiagnosticPos position = getPosition(importDeclaration);
        names.forEach(name -> pkgNameComps.add(this.createIdentifier(position, name.text(), null)));

        BLangImportPackage importDcl = (BLangImportPackage) TreeBuilder.createImportPackageNode();
        importDcl.pos = position;
        importDcl.pkgNameComps = pkgNameComps;
        importDcl.orgName = this.createIdentifier(position, orgName);
        importDcl.version = this.createIdentifier(getPosition(versionNode), version);
        importDcl.alias = (prefixNode != null) ? this.createIdentifier(position, prefixNode.prefix())
                                               : pkgNameComps.get(pkgNameComps.size() - 1);

        return importDcl;
    }

    @Override
    public BLangNode transform(MethodDeclarationNode methodDeclarationNode) {
        BLangFunction bLFunction = createFunctionNode(methodDeclarationNode.methodName(),
                methodDeclarationNode.visibilityQualifier(), methodDeclarationNode.methodSignature(), null,
                Optional.empty());

        bLFunction.annAttachments = applyAll(methodDeclarationNode.metadata().annotations());
        bLFunction.pos = getPosition(methodDeclarationNode);
        return bLFunction;
    }

    public BLangNode transform(ConstantDeclarationNode constantDeclarationNode) {
        BLangConstant constantNode = (BLangConstant) TreeBuilder.createConstantNode();
        DiagnosticPos pos = getPositionWithoutMetadata(constantDeclarationNode);
        DiagnosticPos identifierPos = getPosition(constantDeclarationNode.variableName());
        constantNode.name = createIdentifier(identifierPos, constantDeclarationNode.variableName());
        constantNode.expr = createExpression(constantDeclarationNode.initializer());
        constantNode.pos = pos;
        if (constantDeclarationNode.typeDescriptor() != null) {
            constantNode.typeNode = createTypeNode(constantDeclarationNode.typeDescriptor());
        }

        constantNode.annAttachments = applyAll(constantDeclarationNode.metadata().annotations());
        constantNode.markdownDocumentationAttachment =
                createMarkdownDocumentationAttachment(constantDeclarationNode.metadata().documentationString());

        constantNode.flagSet.add(Flag.CONSTANT);
        if (constantDeclarationNode.visibilityQualifier() != null &&
                constantDeclarationNode.visibilityQualifier().kind() == SyntaxKind.PUBLIC_KEYWORD) {
            constantNode.flagSet.add(Flag.PUBLIC);
        }

        // Check whether the value is a literal. If it is not a literal, it is an invalid case. So we don't need to
        // consider it.
        NodeKind nodeKind = constantNode.expr.getKind();
        if (nodeKind == NodeKind.LITERAL || nodeKind == NodeKind.NUMERIC_LITERAL) {
            // Note - If the RHS is a literal, we need to create an anonymous type definition which can later be used
            // in type definitions.

            // Create a new literal.
            BLangLiteral literal = nodeKind == NodeKind.LITERAL ?
                    (BLangLiteral) TreeBuilder.createLiteralExpression() :
                    (BLangLiteral) TreeBuilder.createNumericLiteralExpression();
            literal.setValue(((BLangLiteral) constantNode.expr).value);
            literal.type = constantNode.expr.type;
            literal.isConstant = true;

            // Create a new finite type node.
            BLangFiniteTypeNode finiteTypeNode = (BLangFiniteTypeNode) TreeBuilder.createFiniteTypeNode();
            finiteTypeNode.valueSpace.add(literal);

            // Create a new anonymous type definition.
            BLangTypeDefinition typeDef = (BLangTypeDefinition) TreeBuilder.createTypeDefinition();
            String genName = anonymousModelHelper.getNextAnonymousTypeKey(pos.src.pkgID);
            IdentifierNode anonTypeGenName = createIdentifier(identifierPos, genName);
            typeDef.setName(anonTypeGenName);
            typeDef.flagSet.add(Flag.PUBLIC);
            typeDef.flagSet.add(Flag.ANONYMOUS);
            typeDef.typeNode = finiteTypeNode;
            typeDef.pos = pos;

            // We add this type definition to the `associatedTypeDefinition` field of the constant node. Then when we
            // visit the constant node, we visit this type definition as well. By doing this, we don't need to change
            // any of the type def visiting logic in symbol enter.
            constantNode.associatedTypeDefinition = typeDef;
        }
        return constantNode;
    }

    public BLangNode transform(TypeDefinitionNode typeDefNode) {
        BLangTypeDefinition typeDef = (BLangTypeDefinition) TreeBuilder.createTypeDefinition();
        BLangIdentifier identifierNode =
                this.createIdentifier(typeDefNode.typeName());
        typeDef.setName(identifierNode);
        typeDef.markdownDocumentationAttachment =
                createMarkdownDocumentationAttachment(typeDefNode.metadata().documentationString());

        typeDef.typeNode = createTypeNode(typeDefNode.typeDescriptor());

        typeDefNode.visibilityQualifier().ifPresent(visibilityQual -> {
            if (visibilityQual.kind() == SyntaxKind.PUBLIC_KEYWORD) {
                typeDef.flagSet.add(Flag.PUBLIC);
            }
        });
        typeDef.pos = getPositionWithoutMetadata(typeDefNode);
        typeDef.annAttachments = applyAll(typeDefNode.metadata().annotations());
        return typeDef;
    }

    @Override
    public BLangNode transform(UnionTypeDescriptorNode unionTypeDescriptorNode) {
        List<TypeDescriptorNode> nodes = flattenUnionType(unionTypeDescriptorNode);

        List<TypeDescriptorNode> finiteTypeElements = new ArrayList<>();
        List<List<TypeDescriptorNode>> unionTypeElementsCollection = new ArrayList<>();
        for (TypeDescriptorNode type : nodes) {
            if (type.kind() == SyntaxKind.SINGLETON_TYPE_DESC) {
                finiteTypeElements.add(type);
                unionTypeElementsCollection.add(new ArrayList<>());
            } else {
                List<TypeDescriptorNode> lastOfOthers;
                if (unionTypeElementsCollection.isEmpty()) {
                    lastOfOthers = new ArrayList<>();
                    unionTypeElementsCollection.add(lastOfOthers);
                } else {
                    lastOfOthers = unionTypeElementsCollection.get(unionTypeElementsCollection.size() - 1);
                }

                lastOfOthers.add(type);
            }
        }

        List<TypeDescriptorNode> unionElements = new ArrayList<>();
        reverseFlatMap(unionTypeElementsCollection, unionElements);

        BLangFiniteTypeNode bLangFiniteTypeNode = (BLangFiniteTypeNode) TreeBuilder.createFiniteTypeNode();
        for (TypeDescriptorNode finiteTypeEl : finiteTypeElements) {
            SingletonTypeDescriptorNode singletonTypeNode = (SingletonTypeDescriptorNode) finiteTypeEl;
            BLangLiteral literal = createSimpleLiteral(singletonTypeNode.simpleContExprNode(), true);
            bLangFiniteTypeNode.addValue(literal);
        }

        if (unionElements.isEmpty()) {
            return bLangFiniteTypeNode;
        }

        BLangUnionTypeNode unionTypeNode = (BLangUnionTypeNode) TreeBuilder.createUnionTypeNode();
        unionTypeNode.pos = getPosition(unionTypeDescriptorNode);
        for (TypeDescriptorNode unionElement : unionElements) {
            unionTypeNode.memberTypeNodes.add(createTypeNode(unionElement));
        }

        if (!finiteTypeElements.isEmpty()) {
            unionTypeNode.memberTypeNodes.add(deSugarTypeAsUserDefType(bLangFiniteTypeNode));
        }
        return unionTypeNode;
    }

    private List<TypeDescriptorNode> flattenUnionType(UnionTypeDescriptorNode unionTypeDescriptorNode) {
        List<TypeDescriptorNode> list = new ArrayList<>();
        list.add(unionTypeDescriptorNode.leftTypeDesc());
        while (unionTypeDescriptorNode.rightTypeDesc().kind() == SyntaxKind.UNION_TYPE_DESC) {
            unionTypeDescriptorNode = (UnionTypeDescriptorNode) unionTypeDescriptorNode.rightTypeDesc();
            list.add(unionTypeDescriptorNode.leftTypeDesc());
        }
        list.add(unionTypeDescriptorNode.rightTypeDesc());
        return list;
    }

    private <T> void reverseFlatMap(List<List<T>> listOfLists, List<T> result) {
        for (int i = listOfLists.size() - 1; i >= 0; i--) {
            result.addAll(listOfLists.get(i));
        }
    }

    private BLangUserDefinedType deSugarTypeAsUserDefType(BLangType toIndirect) {
        BLangTypeDefinition bLTypeDef = createTypeDefinitionWithTypeNode(toIndirect);
        DiagnosticPos pos = toIndirect.pos;
        addToTop(bLTypeDef);

        return createUserDefinedType(pos, (BLangIdentifier) TreeBuilder.createIdentifierNode(), bLTypeDef.name);
    }

    private BLangTypeDefinition createTypeDefinitionWithTypeNode(BLangType toIndirect) {
        DiagnosticPos pos = toIndirect.pos;
        BLangTypeDefinition bLTypeDef = (BLangTypeDefinition) TreeBuilder.createTypeDefinition();

        // Generate a name for the anonymous object
        String genName = anonymousModelHelper.getNextAnonymousTypeKey(diagnosticSource.pkgID);
        IdentifierNode anonTypeGenName = createIdentifier(pos, genName);
        bLTypeDef.setName(anonTypeGenName);
        bLTypeDef.flagSet.add(Flag.PUBLIC);
        bLTypeDef.flagSet.add(Flag.ANONYMOUS);

        bLTypeDef.typeNode = toIndirect;
        bLTypeDef.pos = pos;
        return bLTypeDef;
    }

    @Override
    public BLangNode transform(ParenthesisedTypeDescriptorNode parenthesisedTypeDescriptorNode) {
        BLangType typeNode = createTypeNode(parenthesisedTypeDescriptorNode.typedesc());
        typeNode.grouped = true;
        return typeNode;
    }

    @Override
    public BLangNode transform(TypeParameterNode typeParameterNode) {
        return createTypeNode(typeParameterNode.typeNode());
    }

    @Override
    public BLangNode transform(TupleTypeDescriptorNode tupleTypeDescriptorNode) {
        BLangTupleTypeNode tupleTypeNode = (BLangTupleTypeNode) TreeBuilder.createTupleTypeNode();
        SeparatedNodeList<Node> types = tupleTypeDescriptorNode.memberTypeDesc();
        for (int i = 0; i < types.size(); i++) {
            Node node = types.get(i);
            if (node.kind() == SyntaxKind.REST_TYPE) {
                RestDescriptorNode restDescriptor = (RestDescriptorNode) node;
                tupleTypeNode.restParamType = createTypeNode(restDescriptor.typeDescriptor());
            } else {
                tupleTypeNode.memberTypeNodes.add(createTypeNode(node));
            }
        }
        tupleTypeNode.pos = getPosition(tupleTypeDescriptorNode);

        return tupleTypeNode;
    }

    @Override
    public BLangNode transform(ErrorTypeDescriptorNode errorTypeDescriptorNode) {
        BLangErrorType errorType = (BLangErrorType) TreeBuilder.createErrorTypeNode();
        Optional<ErrorTypeParamsNode> typeParam = errorTypeDescriptorNode.errorTypeParamsNode();
        errorType.pos = getPosition(errorTypeDescriptorNode);
        if (typeParam.isPresent()) {
            ErrorTypeParamsNode typeNode = typeParam.get();
            BLangType detail = null;
            if (isAnonymousTypeNode(typeNode)) {
                detail = deSugarTypeAsUserDefType(createTypeNode(typeNode));
            } else {
                detail = createTypeNode(typeNode);
            }

            if (detail != null) {
                errorType.detailType = detail;
                if (errorTypeDescriptorNode.parent().kind() != SyntaxKind.TYPE_DEFINITION) {
                    return deSugarTypeAsUserDefType(errorType);
                }
            } else {
                errorType.inferErrorType = true;
            }
        }

        return errorType;
    }

    private boolean isAnonymousTypeNode(ErrorTypeParamsNode typeNode) {
        SyntaxKind paramKind = typeNode.parameter().kind();
        if (paramKind == SyntaxKind.RECORD_TYPE_DESC || paramKind == SyntaxKind.OBJECT_TYPE_DESC
                || paramKind == SyntaxKind.ERROR_TYPE_DESC) {
            return checkIfAnonymous(typeNode);
        }
        return false;
    }

    @Override
    public BLangNode transform(ErrorTypeParamsNode errorTypeParamsNode) {
        Node param = errorTypeParamsNode.parameter();
        if (param.kind() == SyntaxKind.ASTERISK_TOKEN) {
            return null;
        }

        return createTypeNode(errorTypeParamsNode.parameter());
    }

    @Override
    public BLangNode transform(DistinctTypeDescriptorNode distinctTypeDesc) {
        BLangType typeNode = createTypeNode(distinctTypeDesc.typeDescriptor());
        typeNode.flagSet.add(Flag.DISTINCT);
        return typeNode;
    }

    @Override
    public BLangNode transform(ObjectTypeDescriptorNode objTypeDescNode) {
        BLangObjectTypeNode objectTypeNode = (BLangObjectTypeNode) TreeBuilder.createObjectTypeNode();

        for (Token qualifier : objTypeDescNode.objectTypeQualifiers()) {
            if (qualifier.kind() == SyntaxKind.ABSTRACT_KEYWORD) {
                objectTypeNode.flagSet.add(Flag.ABSTRACT);
            }

            if (qualifier.kind() == SyntaxKind.CLIENT_KEYWORD) {
                objectTypeNode.flagSet.add(Flag.CLIENT);
            }

            if (qualifier.kind() == SyntaxKind.READONLY_KEYWORD) {
                objectTypeNode.flagSet.add(Flag.READONLY);
            }

            if (qualifier.kind() == SyntaxKind.SERVICE_KEYWORD) {
                objectTypeNode.flagSet.add(SERVICE);
            }
        }

        NodeList<Node> members = objTypeDescNode.members();
        for (Node node : members) {
            // TODO: Check for fields other than SimpleVariableNode
            BLangNode bLangNode = node.apply(this);
            if (bLangNode.getKind() == NodeKind.FUNCTION) {
                BLangFunction bLangFunction = (BLangFunction) bLangNode;
                bLangFunction.attachedFunction = true;
                bLangFunction.flagSet.add(Flag.ATTACHED);
                if (Names.USER_DEFINED_INIT_SUFFIX.value.equals(bLangFunction.name.value)) {
                    if (objectTypeNode.initFunction == null) {
                        bLangFunction.objInitFunction = true;
                        // TODO: verify removing NULL check for objectTypeNode.initFunction has no side-effects
                        objectTypeNode.initFunction = bLangFunction;
                    } else {
                        objectTypeNode.addFunction(bLangFunction);
                    }
                } else {
                    objectTypeNode.addFunction(bLangFunction);
                }
            } else if (bLangNode.getKind() == NodeKind.VARIABLE) {
                objectTypeNode.addField((BLangSimpleVariable) bLangNode);
            } else if (bLangNode.getKind() == NodeKind.USER_DEFINED_TYPE) {
                objectTypeNode.addTypeReference((BLangType) bLangNode);
            }
        }

        objectTypeNode.pos = getPosition(objTypeDescNode);

        if (members.size() > 0) {
            trimLeft(objectTypeNode.pos, getPosition(members.get(0)));
            trimRight(objectTypeNode.pos, getPosition(members.get(members.size() - 1)));
        } else {
            trimLeft(objectTypeNode.pos, getPosition(objTypeDescNode.closeBrace()));
            trimRight(objectTypeNode.pos, getPosition(objTypeDescNode.openBrace()));
        }

        boolean isAnonymous = checkIfAnonymous(objTypeDescNode);
        objectTypeNode.isAnonymous = isAnonymous;

        if (!isAnonymous) {
            return objectTypeNode;
        }

        return deSugarTypeAsUserDefType(objectTypeNode);
    }

    @Override
    public BLangNode transform(ObjectFieldNode objFieldNode) {
        BLangSimpleVariable simpleVar = createSimpleVar(objFieldNode.fieldName(), objFieldNode.typeName(),
                                                        objFieldNode.expression(),
                                                        false, false, objFieldNode.visibilityQualifier().orElse(null),
                                                        objFieldNode.metadata().annotations());
        // Transform documentation
        Optional<Node> doc = objFieldNode.metadata().documentationString();
        simpleVar.markdownDocumentationAttachment = createMarkdownDocumentationAttachment(doc);

        addRedonlyQualifier(objFieldNode.readonlyKeyword(), objFieldNode.typeName(), simpleVar);
        simpleVar.pos = getPosition(objFieldNode);
        return simpleVar;
    }

    @Override
    public BLangNode transform(ServiceDeclarationNode serviceDeclrNode) {
        return createService(serviceDeclrNode, serviceDeclrNode.serviceName(), false);
    }

    private BLangNode createService(Node serviceNode, IdentifierToken serviceNameNode,
                                    boolean isAnonServiceValue) {
        // Any Service can be represented in two major components.
        //  1) A anonymous type node (Object)
        //  2) Variable assignment with "serviceName".
        //      This is a global variable if the service is defined in module level.
        //      Otherwise (isAnonServiceValue = true) it is a local variable definition, which is written by user.
        ServiceDeclarationNode serviceDeclrNode = null;
        ServiceConstructorExpressionNode serviceConstructorNode;
        BLangService bLService = (BLangService) TreeBuilder.createServiceNode();
        //TODO handle service.expression
        // TODO: Look for generify this into sepearte method for type as well
        bLService.isAnonymousServiceValue = isAnonServiceValue;

        DiagnosticPos pos = getPosition(serviceNode);
        if (serviceNode instanceof ServiceDeclarationNode) {
            trimLeft(pos, getPosition(((ServiceDeclarationNode) serviceNode).serviceKeyword()));
        }
        String serviceName;
        DiagnosticPos identifierPos;
        if (isAnonServiceValue || serviceNameNode == null) {
            serviceName = this.anonymousModelHelper.getNextAnonymousServiceVarKey(diagnosticSource.pkgID);
            identifierPos = pos;
        } else {
            if (serviceNameNode == null || serviceNameNode.isMissing()) {
                serviceName = missingNodesHelper.getNextMissingNodeName(diagnosticSource.pkgID);
            } else {
                serviceName = serviceNameNode.text();
            }
            identifierPos = getPosition(serviceNameNode);
        }

        String serviceTypeName =
                this.anonymousModelHelper.getNextAnonymousServiceTypeKey(diagnosticSource.pkgID, serviceName);
        BLangIdentifier serviceVar = createIdentifier(identifierPos, serviceName);
        serviceVar.pos = identifierPos;
        bLService.setName(serviceVar);
        if (!isAnonServiceValue) {
            serviceDeclrNode = (ServiceDeclarationNode) serviceNode;
            for (Node expr : serviceDeclrNode.expressions()) {
                bLService.attachedExprs.add(createExpression(expr));
            }
        }

        if (isAnonServiceValue) {
            bLService.annAttachments = applyAll(((ServiceConstructorExpressionNode) serviceNode).annotations());
        } else {
            bLService.annAttachments = applyAll(serviceDeclrNode.metadata().annotations());
        }

        // We add all service nodes to top level, only for future reference.
        addToTop(bLService);

        // 1) Define type nodeDefinition for service type.
        BLangTypeDefinition bLTypeDef = (BLangTypeDefinition) TreeBuilder.createTypeDefinition();
        BLangIdentifier serviceTypeID = createIdentifier(identifierPos, serviceTypeName);
        serviceTypeID.pos = pos;
        bLTypeDef.setName(serviceTypeID);
        bLTypeDef.flagSet.add(SERVICE);

        if (!isAnonServiceValue) {
            bLTypeDef.typeNode = createTypeNode(serviceDeclrNode.serviceBody());
            bLService.markdownDocumentationAttachment =
                    createMarkdownDocumentationAttachment(serviceDeclrNode.metadata().documentationString());
        } else {
            serviceConstructorNode = (ServiceConstructorExpressionNode) serviceNode;
            bLTypeDef.typeNode = createTypeNode(serviceConstructorNode.serviceBody());
            bLService.annAttachments = applyAll(serviceConstructorNode.annotations());
        }

        bLTypeDef.pos = pos;
        addToTop(bLTypeDef);
        bLService.serviceTypeDefinition = bLTypeDef;

        // 2) Create service constructor.
        final BLangServiceConstructorExpr serviceConstNode = (BLangServiceConstructorExpr) TreeBuilder
                .createServiceConstructorNode();
        serviceConstNode.serviceNode = bLService;
        serviceConstNode.pos = pos;

        // Crate Global variable for service.
        bLService.pos = pos;
        if (!isAnonServiceValue) {
            BLangSimpleVariable var = (BLangSimpleVariable) createBasicVarNodeWithoutType(identifierPos,
                    Collections.emptySet(),
                    serviceName, identifierPos,
                    serviceConstNode);
            var.flagSet.add(Flag.FINAL);
            var.flagSet.add(SERVICE);

            BLangUserDefinedType bLUserDefinedType = (BLangUserDefinedType) TreeBuilder.createUserDefinedTypeNode();
            bLUserDefinedType.pkgAlias = (BLangIdentifier) TreeBuilder.createIdentifierNode();
            bLUserDefinedType.typeName = bLTypeDef.name;
            bLUserDefinedType.pos = pos;

            var.typeNode = bLUserDefinedType;
            bLService.variableNode = var;
            return var;
        } else {
            BLangServiceConstructorExpr serviceConstructorExpr =
                    (BLangServiceConstructorExpr) TreeBuilder.createServiceConstructorNode();
            serviceConstructorExpr.serviceNode = bLService;
            return serviceConstructorExpr;
        }
    }

    @Override
    public BLangNode transform(ServiceBodyNode serviceBodyNode) {
        BLangObjectTypeNode objectTypeNode = (BLangObjectTypeNode) TreeBuilder.createObjectTypeNode();
        objectTypeNode.flagSet.add(SERVICE);
        for (Node resourceNode : serviceBodyNode.resources()) {
            BLangNode bLangNode = resourceNode.apply(this);
            if (bLangNode.getKind() == NodeKind.FUNCTION) {
                BLangFunction bLangFunction = (BLangFunction) bLangNode;
                bLangFunction.attachedFunction = true;
                bLangFunction.flagSet.add(Flag.ATTACHED);
                objectTypeNode.addFunction(bLangFunction);
            }
        }
        objectTypeNode.isAnonymous = false;
        objectTypeNode.pos = getPosition(serviceBodyNode);
        return objectTypeNode;
    }

    @Override
    public BLangNode transform(ExpressionFunctionBodyNode expressionFunctionBodyNode) {
        BLangExprFunctionBody bLExprFunctionBody = (BLangExprFunctionBody) TreeBuilder.createExprFunctionBodyNode();
        bLExprFunctionBody.expr = createExpression(expressionFunctionBodyNode.expression());
        return bLExprFunctionBody;
    }

    @Override
    public BLangNode transform(RecordTypeDescriptorNode recordTypeDescriptorNode) {
        BLangRecordTypeNode recordTypeNode = (BLangRecordTypeNode) TreeBuilder.createRecordTypeNode();
        boolean hasRestField = false;
        boolean isAnonymous = checkIfAnonymous(recordTypeDescriptorNode);

        for (Node field : recordTypeDescriptorNode.fields()) {
            if (field.kind() == SyntaxKind.RECORD_FIELD) {
                BLangSimpleVariable bLFiled = (BLangSimpleVariable) field.apply(this);
                Optional<Node> doc = ((RecordFieldNode) field).metadata().documentationString();
                bLFiled.markdownDocumentationAttachment = createMarkdownDocumentationAttachment(doc);
                recordTypeNode.fields.add(bLFiled);
            } else if (field.kind() == SyntaxKind.RECORD_FIELD_WITH_DEFAULT_VALUE) {
                BLangSimpleVariable bLFiled = (BLangSimpleVariable) field.apply(this);
                Optional<Node> doc = ((RecordFieldWithDefaultValueNode) field).metadata().documentationString();
                bLFiled.markdownDocumentationAttachment = createMarkdownDocumentationAttachment(doc);
                recordTypeNode.fields.add(bLFiled);
            } else {
                if (field.kind() == SyntaxKind.RECORD_REST_TYPE) {
                    recordTypeNode.restFieldType = createTypeNode(field);
                    hasRestField = true;
                } else if (field.kind() == SyntaxKind.TYPE_REFERENCE) {
                    recordTypeNode.addTypeReference(createTypeNode(field));
                }
            }
        }
        boolean isOpen = recordTypeDescriptorNode.bodyStartDelimiter().kind() == SyntaxKind.OPEN_BRACE_TOKEN;
        recordTypeNode.sealed = !(hasRestField || isOpen);
        recordTypeNode.pos = getPosition(recordTypeDescriptorNode);
        recordTypeNode.isAnonymous = isAnonymous;
        recordTypeNode.isLocal = this.isInLocalContext;

        // If anonymous type, create a user defined type and return it.
        if (!isAnonymous || this.isInLocalContext) {
            return recordTypeNode;
        }

        return createAnonymousRecordType(recordTypeDescriptorNode, recordTypeNode);
    }

    @Override
    public BLangNode transform(SingletonTypeDescriptorNode singletonTypeDescriptorNode) {
        BLangFiniteTypeNode bLangFiniteTypeNode = new BLangFiniteTypeNode();
        BLangLiteral simpleLiteral = createSimpleLiteral(singletonTypeDescriptorNode.simpleContExprNode());
        bLangFiniteTypeNode.valueSpace.add(simpleLiteral);
        return bLangFiniteTypeNode;
    }

    @Override
    public BLangNode transform(BuiltinSimpleNameReferenceNode singletonTypeDescriptorNode) {
        return createTypeNode(singletonTypeDescriptorNode);
    }

    @Override
    public BLangNode transform(TypeReferenceNode typeReferenceNode) {
        return createTypeNode(typeReferenceNode.typeName());
    }

    @Override
    public BLangNode transform(RecordFieldNode recordFieldNode) {
        BLangSimpleVariable simpleVar = createSimpleVar(recordFieldNode.fieldName(), recordFieldNode.typeName(),
                recordFieldNode.metadata().annotations());
        simpleVar.flagSet.add(Flag.PUBLIC);
        if (recordFieldNode.questionMarkToken().isPresent()) {
            simpleVar.flagSet.add(Flag.OPTIONAL);
        } else {
            simpleVar.flagSet.add(Flag.REQUIRED);
        }

        addRedonlyQualifier(recordFieldNode.readonlyKeyword(), recordFieldNode.typeName(), simpleVar);

        simpleVar.pos = getPosition(recordFieldNode);
        return simpleVar;
    }

    @Override
    public BLangNode transform(RecordFieldWithDefaultValueNode recordFieldNode) {
        BLangSimpleVariable simpleVar = createSimpleVar(recordFieldNode.fieldName(), recordFieldNode.typeName(),
                recordFieldNode.metadata().annotations());
        simpleVar.flagSet.add(Flag.PUBLIC);
        if (isPresent(recordFieldNode.expression())) {
            simpleVar.setInitialExpression(createExpression(recordFieldNode.expression()));
        }

        addRedonlyQualifier(recordFieldNode.readonlyKeyword(), recordFieldNode.typeName(), simpleVar);

        simpleVar.pos = getPosition(recordFieldNode);
        return simpleVar;
    }

    private void addRedonlyQualifier(Optional<Token> readonlyKeyword, Node typeDesc, BLangSimpleVariable simpleVar) {
        if (readonlyKeyword.isPresent()) {
            BLangValueType readOnlyTypeNode = (BLangValueType) TreeBuilder.createValueTypeNode();
            readOnlyTypeNode.pos = getPosition(readonlyKeyword.get());
            readOnlyTypeNode.typeKind = TypeKind.READONLY;
            if (simpleVar.typeNode.getKind() == NodeKind.INTERSECTION_TYPE_NODE) {
                ((BLangIntersectionTypeNode) simpleVar.typeNode).constituentTypeNodes.add(readOnlyTypeNode);
            } else {
                BLangIntersectionTypeNode intersectionTypeNode =
                        (BLangIntersectionTypeNode) TreeBuilder.createIntersectionTypeNode();
                intersectionTypeNode.constituentTypeNodes.add(simpleVar.typeNode);
                intersectionTypeNode.constituentTypeNodes.add(readOnlyTypeNode);
                intersectionTypeNode.pos = getPosition(typeDesc);
                simpleVar.typeNode = intersectionTypeNode;
            }

            simpleVar.flagSet.add(Flag.READONLY);
        }
    }

    @Override
    public BLangNode transform(RecordRestDescriptorNode recordFieldNode) {
        return createTypeNode(recordFieldNode.typeName());
    }

    @Override
    public BLangNode transform(FunctionDefinitionNode funcDefNode) {
        BLangFunction bLFunction = createFunctionNode(funcDefNode.functionName(), funcDefNode.visibilityQualifier(),
                funcDefNode.functionSignature(), funcDefNode.functionBody(), funcDefNode.transactionalKeyword());

        bLFunction.annAttachments = applyAll(funcDefNode.metadata().annotations());
<<<<<<< HEAD
        bLFunction.pos = getPositionWithoutMetadata(funcDefNode);
=======
        bLFunction.pos = getPositionForFuncDefNode(funcDefNode);
        
>>>>>>> 56c0760d
        bLFunction.markdownDocumentationAttachment =
                createMarkdownDocumentationAttachment(funcDefNode.metadata().documentationString());
        return bLFunction;
    }

    private DiagnosticPos getPositionForFuncDefNode(FunctionDefinitionNode funcDefNode) {
        if (funcDefNode == null) {
            return null;
        }
        Node startNode;
        if (funcDefNode.visibilityQualifier().isPresent()) {
            startNode = funcDefNode.visibilityQualifier().get();
        } else {
            startNode = funcDefNode.functionKeyword();
        }
        LineRange startLineRange = startNode.lineRange();
        LineRange endLineRange = funcDefNode.functionBody().lineRange();

        LinePosition startPos = startLineRange.startLine();
        LinePosition endPos = endLineRange.endLine();
        return new DiagnosticPos(diagnosticSource, startPos.line() + 1, endPos.line() + 1, startPos.offset() + 1,
                endPos.offset() + 1);
    }

    private BLangFunction createFunctionNode(IdentifierToken funcName, Optional<Token> visibilityQualifier,
            FunctionSignatureNode functionSignature, FunctionBodyNode functionBody, Optional<Token> transactional) {

        BLangFunction bLFunction = (BLangFunction) TreeBuilder.createFunctionNode();

        // Set function name
        bLFunction.name = createIdentifier(getPosition(funcName), funcName);

        // Set the visibility qualifier
        visibilityQualifier.ifPresent(visibilityQual -> {
            if (visibilityQual.kind() == SyntaxKind.PUBLIC_KEYWORD) {
                bLFunction.flagSet.add(Flag.PUBLIC);
            } else if (visibilityQual.kind() == SyntaxKind.PRIVATE_KEYWORD) {
                bLFunction.flagSet.add(Flag.PRIVATE);
            } else if (visibilityQual.kind() == SyntaxKind.RESOURCE_KEYWORD) {
                bLFunction.flagSet.add(Flag.RESOURCE);
            }
        });

        if (transactional.isPresent()) {
            bLFunction.flagSet.add(TRANSACTIONAL);
        }

        // Set function signature
        populateFuncSignature(bLFunction, functionSignature);

        // Set the function body
        if (functionBody == null) {
            bLFunction.body = null;
            bLFunction.flagSet.add(Flag.INTERFACE);
            bLFunction.interfaceFunction = true;
        } else {
            bLFunction.body = (BLangFunctionBody) functionBody.apply(this);
            if (bLFunction.body.getKind() == NodeKind.EXTERN_FUNCTION_BODY) {
                bLFunction.flagSet.add(Flag.NATIVE);
            }
        }
        return bLFunction;
    }

    @Override
    public BLangNode transform(ObjectMethodDefinitionNode methodDefNode) {
        BLangFunction bLFunction =
                createObjectMethodNode(methodDefNode.methodName(), methodDefNode.visibilityQualifier(),
                        methodDefNode.remoteKeyword(), methodDefNode.methodSignature(), methodDefNode.functionBody(),
                        methodDefNode.transactionalKeyword());

        bLFunction.annAttachments = applyAll(methodDefNode.metadata().annotations());
        bLFunction.pos = getPosition(methodDefNode);
        bLFunction.markdownDocumentationAttachment =
                createMarkdownDocumentationAttachment(methodDefNode.metadata().documentationString());
        return bLFunction;
    }

    private BLangFunction createObjectMethodNode(IdentifierToken methodName, Optional<Token> visibilityQualifier,
                                                 Optional<Token> remoteKeyword, FunctionSignatureNode methodSignature,
                                                 FunctionBodyNode functionBody, Optional<Token> transactional) {
        BLangFunction bLFunction = (BLangFunction) TreeBuilder.createFunctionNode();

        // Set method name
        bLFunction.name = createIdentifier(methodName);

        // Set the visibility qualifier
        visibilityQualifier.ifPresent(visibilityQual -> {
            if (visibilityQual.kind() == SyntaxKind.PUBLIC_KEYWORD) {
                bLFunction.flagSet.add(Flag.PUBLIC);
            } else if (visibilityQual.kind() == SyntaxKind.PRIVATE_KEYWORD) {
                bLFunction.flagSet.add(Flag.PRIVATE);
            }
        });

        if (transactional.isPresent()) {
            bLFunction.flagSet.add(TRANSACTIONAL);
        }

        // Set remote flag
        if (remoteKeyword.isPresent()) {
            bLFunction.flagSet.add(Flag.REMOTE);
        }

        // Set function signature
        populateFuncSignature(bLFunction, methodSignature);

        // Set the function body
        if (functionBody == null) {
            bLFunction.body = null;
            bLFunction.flagSet.add(Flag.INTERFACE);
            bLFunction.interfaceFunction = true;
        } else {
            bLFunction.body = (BLangFunctionBody) functionBody.apply(this);
            if (bLFunction.body.getKind() == NodeKind.EXTERN_FUNCTION_BODY) {
                bLFunction.flagSet.add(Flag.NATIVE);
            }
        }
        return bLFunction;
    }

    @Override
    public BLangNode transform(ExternalFunctionBodyNode externalFunctionBodyNode) {
        BLangExternalFunctionBody externFunctionBodyNode =
                (BLangExternalFunctionBody) TreeBuilder.createExternFunctionBodyNode();
        externFunctionBodyNode.annAttachments = applyAll(externalFunctionBodyNode.annotations());
        return externFunctionBodyNode;
    }

    @Override
    public BLangNode transform(ExplicitAnonymousFunctionExpressionNode anonFuncExprNode) {
        BLangFunction bLFunction = (BLangFunction) TreeBuilder.createFunctionNode();
        DiagnosticPos pos = getPosition(anonFuncExprNode);

        // Set function name
        bLFunction.name = createIdentifier(pos,
                                           anonymousModelHelper.getNextAnonymousFunctionKey(diagnosticSource.pkgID));

        // Set function signature
        populateFuncSignature(bLFunction, anonFuncExprNode.functionSignature());

        // Set the function body
        bLFunction.body = (BLangFunctionBody) anonFuncExprNode.functionBody().apply(this);

//        attachAnnotations(function, annCount, false);
        bLFunction.pos = pos;

        bLFunction.addFlag(Flag.LAMBDA);
        bLFunction.addFlag(Flag.ANONYMOUS);
        addToTop(bLFunction);

        BLangLambdaFunction lambdaExpr = (BLangLambdaFunction) TreeBuilder.createLambdaFunctionNode();
        lambdaExpr.function = bLFunction;
        lambdaExpr.pos = pos;
        return lambdaExpr;
    }

    @Override
    public BLangNode transform(FunctionBodyBlockNode functionBodyBlockNode) {
        BLangBlockFunctionBody bLFuncBody = (BLangBlockFunctionBody) TreeBuilder.createBlockFunctionBodyNode();
        this.isInLocalContext = true;
        List<BLangStatement> statements = new ArrayList<>();
        if (functionBodyBlockNode.namedWorkerDeclarator().isPresent()) {
            NamedWorkerDeclarator namedWorkerDeclarator = functionBodyBlockNode.namedWorkerDeclarator().get();
            generateAndAddBLangStatements(namedWorkerDeclarator.workerInitStatements(), statements);

            for (NamedWorkerDeclarationNode workerDeclarationNode : namedWorkerDeclarator.namedWorkerDeclarations()) {
                statements.add((BLangStatement) workerDeclarationNode.apply(this));
                // Consume resultant additional statements
                while (!this.additionalStatements.empty()) {
                    statements.add(additionalStatements.pop());
                }
            }
        }

        generateAndAddBLangStatements(functionBodyBlockNode.statements(), statements);

        bLFuncBody.stmts = statements;
        bLFuncBody.pos = getPosition(functionBodyBlockNode);
        this.isInLocalContext = false;
        return bLFuncBody;
    }

    @Override
    public BLangNode transform(ForEachStatementNode forEachStatementNode) {
        BLangForeach foreach = (BLangForeach) TreeBuilder.createForeachNode();
        foreach.pos = getPosition(forEachStatementNode);
        TypedBindingPatternNode typedBindingPatternNode = forEachStatementNode.typedBindingPattern();
        VariableDefinitionNode variableDefinitionNode = createBLangVarDef(getPosition(typedBindingPatternNode),
                typedBindingPatternNode, Optional.empty(), Optional.empty());
        foreach.setVariableDefinitionNode(variableDefinitionNode);
        foreach.isDeclaredWithVar = typedBindingPatternNode.typeDescriptor().kind() == SyntaxKind.VAR_TYPE_DESC;

        BLangBlockStmt foreachBlock = (BLangBlockStmt) forEachStatementNode.blockStatement().apply(this);
        foreachBlock.pos = getPosition(forEachStatementNode.blockStatement());
        foreach.setBody(foreachBlock);
        foreach.setCollection(createExpression(forEachStatementNode.actionOrExpressionNode()));
        return foreach;
    }

    @Override
    public BLangNode transform(ForkStatementNode forkStatementNode) {
        BLangForkJoin forkJoin = (BLangForkJoin) TreeBuilder.createForkJoinNode();
        DiagnosticPos forkStmtPos = getPosition(forkStatementNode);
        forkJoin.pos = forkStmtPos;
        return forkJoin;
    }

    @Override
    public BLangNode transform(NamedWorkerDeclarationNode namedWorkerDeclNode) {
        BLangFunction bLFunction = (BLangFunction) TreeBuilder.createFunctionNode();
        DiagnosticPos pos = getPosition(namedWorkerDeclNode);

        // Set function name
        bLFunction.name = createIdentifier(pos,
                                           anonymousModelHelper.getNextAnonymousFunctionKey(diagnosticSource.pkgID));

        // Set the function body
        BLangBlockStmt blockStmt = (BLangBlockStmt) namedWorkerDeclNode.workerBody().apply(this);
        BLangBlockFunctionBody bodyNode = (BLangBlockFunctionBody) TreeBuilder.createBlockFunctionBodyNode();
        bodyNode.stmts = blockStmt.stmts;
        bodyNode.pos = pos;
        bLFunction.body = bodyNode;

//        attachAnnotations(function, annCount, false);
        bLFunction.pos = pos;

        bLFunction.addFlag(Flag.LAMBDA);
        bLFunction.addFlag(Flag.ANONYMOUS);
        bLFunction.addFlag(Flag.WORKER);

        // change default worker name
        String workerName = namedWorkerDeclNode.workerName().text();
        bLFunction.defaultWorkerName.value = workerName;
        bLFunction.defaultWorkerName.pos = getPosition(namedWorkerDeclNode.workerName());

        NodeList<AnnotationNode> annotations = namedWorkerDeclNode.annotations();
        bLFunction.annAttachments = applyAll(annotations);

        // Set Return Type
        Optional<Node> retNode = namedWorkerDeclNode.returnTypeDesc();
        if (retNode.isPresent()) {
            ReturnTypeDescriptorNode returnType = (ReturnTypeDescriptorNode) retNode.get();
            bLFunction.setReturnTypeNode(createTypeNode(returnType.type()));
        } else {
            BLangValueType bLValueType = (BLangValueType) TreeBuilder.createValueTypeNode();
            bLValueType.pos = getPosition(namedWorkerDeclNode);
            bLValueType.typeKind = TypeKind.NIL;
            bLFunction.setReturnTypeNode(bLValueType);
        }

        addToTop(bLFunction);

        BLangLambdaFunction lambdaExpr = (BLangLambdaFunction) TreeBuilder.createLambdaFunctionNode();
        lambdaExpr.function = bLFunction;
        lambdaExpr.pos = pos;

        String workerLambdaName = WORKER_LAMBDA_VAR_PREFIX + workerName;

        DiagnosticPos workerNamePos = getPosition(namedWorkerDeclNode.workerName());
        // Check if the worker is in a fork. If so add the lambda function to the worker list in fork, else ignore.
        BLangSimpleVariable var = new SimpleVarBuilder()
                .with(workerLambdaName)
                .setExpression(lambdaExpr)
                .isDeclaredWithVar()
                .isFinal()
                .build();

        BLangSimpleVariableDef lamdaWrkr = (BLangSimpleVariableDef) TreeBuilder.createSimpleVariableDefinitionNode();
        lamdaWrkr.pos = pos;
        var.pos = pos;
        lamdaWrkr.setVariable(var);
        lamdaWrkr.isWorker = true;
        if (namedWorkerDeclNode.parent().kind() == SyntaxKind.FORK_STATEMENT) {
            lamdaWrkr.isInFork = true;
            lamdaWrkr.var.flagSet.add(Flag.FORKED);
        }

//        if (!this.forkJoinNodesStack.empty()) {
//            // TODO: Revisit the fork join worker declaration and decide whether move this to desugar.
//            lamdaWrkr.isInFork = true;
//            lamdaWrkr.var.flagSet.add(Flag.FORKED);
//            this.forkJoinNodesStack.peek().addWorkers(lamdaWrkr);
//        }

        BLangInvocation bLInvocation = (BLangInvocation) TreeBuilder.createActionInvocation();
        BLangIdentifier nameInd = this.createIdentifier(workerNamePos, workerLambdaName);
        BLangNameReference reference = new BLangNameReference(workerNamePos, null, TreeBuilder.createIdentifierNode(),
                                                              nameInd);
        bLInvocation.pkgAlias = (BLangIdentifier) reference.pkgAlias;
        bLInvocation.name = (BLangIdentifier) reference.name;
        bLInvocation.pos = workerNamePos;
        bLInvocation.flagSet = new HashSet<>();
        bLInvocation.annAttachments = bLFunction.annAttachments;

        if (bLInvocation.getKind() == NodeKind.INVOCATION) {
            bLInvocation.async = true;
//            attachAnnotations(invocation, numAnnotations, false);
        } else {
            dlog.error(pos, DiagnosticCode.START_REQUIRE_INVOCATION);
        }

        BLangSimpleVariable invoc = new SimpleVarBuilder()
                .with(workerName)
                .isDeclaredWithVar()
                .isWorkerVar()
                .setExpression(bLInvocation)
                .isFinal()
                .setPos(workerNamePos)
                .build();

        BLangSimpleVariableDef workerInvoc = (BLangSimpleVariableDef) TreeBuilder.createSimpleVariableDefinitionNode();
        workerInvoc.pos = workerNamePos;
        workerInvoc.setVariable(invoc);
        workerInvoc.isWorker = true;
        invoc.flagSet.add(Flag.WORKER);
        this.additionalStatements.push(workerInvoc);

        return lamdaWrkr;
    }

    private <A extends BLangNode, B extends Node> List<A> applyAll(NodeList<B> annotations) {
        ArrayList<A> annAttachments = new ArrayList<>();
        for (B annotation : annotations) {
            A blNode = (A) annotation.apply(this);
            annAttachments.add(blNode);
        }
        return annAttachments;
    }

    @Override
    public BLangNode transform(AnnotationNode annotation) {
        Node name = annotation.annotReference();
        BLangAnnotationAttachment bLAnnotationAttachment =
                (BLangAnnotationAttachment) TreeBuilder.createAnnotAttachmentNode();
        if (annotation.annotValue().isPresent()) {
            MappingConstructorExpressionNode map = annotation.annotValue().get();
            BLangExpression bLExpression = (BLangExpression) map.apply(this);
            bLAnnotationAttachment.setExpression(bLExpression);
        }
        BLangNameReference nameReference = createBLangNameReference(name);
        bLAnnotationAttachment.setAnnotationName(nameReference.name);
        bLAnnotationAttachment.setPackageAlias(nameReference.pkgAlias);
        bLAnnotationAttachment.pos = getPosition(annotation);
        return bLAnnotationAttachment;
    }

    @Override
    public BLangNode transform(QueryActionNode queryActionNode) {
        BLangQueryAction bLQueryAction = (BLangQueryAction) TreeBuilder.createQueryActionNode();
        BLangDoClause doClause = (BLangDoClause) TreeBuilder.createDoClauseNode();
        doClause.body = (BLangBlockStmt) queryActionNode.blockStatement().apply(this);
        expandLeft(doClause.body.pos, getPosition(queryActionNode.doKeyword()));
        doClause.pos = doClause.body.pos;
        bLQueryAction.queryClauseList.add(queryActionNode.queryPipeline().fromClause().apply(this));
        bLQueryAction.queryClauseList.addAll(applyAll(queryActionNode.queryPipeline().intermediateClauses()));

        Optional<LimitClauseNode> limit = queryActionNode.limitClause();
        if (limit.isPresent()) {
            bLQueryAction.queryClauseList.add(limit.get().apply(this));
        }

        bLQueryAction.queryClauseList.add(doClause);
        bLQueryAction.doClause = doClause;
        bLQueryAction.pos = getPosition(queryActionNode);
        return bLQueryAction;
    }

    @Override
    public BLangNode transform(AnnotationDeclarationNode annotationDeclarationNode) {
        BLangAnnotation annotationDecl = (BLangAnnotation) TreeBuilder.createAnnotationNode();
        DiagnosticPos pos = getPosition(annotationDeclarationNode);
        annotationDecl.pos = pos;
        annotationDecl.name = createIdentifier(annotationDeclarationNode.annotationTag());

        if (annotationDeclarationNode.visibilityQualifier() != null) {
            annotationDecl.addFlag(Flag.PUBLIC);
        }

        if (annotationDeclarationNode.constKeyword() != null) {
            annotationDecl.addFlag(Flag.CONSTANT);
        }

        annotationDecl.annAttachments = applyAll(annotationDeclarationNode.metadata().annotations());

        annotationDecl.markdownDocumentationAttachment =
                createMarkdownDocumentationAttachment(annotationDeclarationNode.metadata().documentationString());

        Node typedesc = annotationDeclarationNode.typeDescriptor();
        if (typedesc != null) {
            annotationDecl.typeNode = createTypeNode(typedesc);
        }

        SeparatedNodeList<Node> paramList = annotationDeclarationNode.attachPoints();

        for (Node child : paramList) {
            AnnotationAttachPointNode attachPoint = (AnnotationAttachPointNode) child;
            boolean source = attachPoint.sourceKeyword() != null;
            AttachPoint bLAttachPoint;
            Token firstIndent =  attachPoint.firstIdent();

            switch (firstIndent.kind()) {
                case OBJECT_KEYWORD:
                    Token secondIndent = attachPoint.secondIdent();
                    switch (secondIndent.kind()) {
                        case FUNCTION_KEYWORD:
                            bLAttachPoint =
                                    AttachPoint.getAttachmentPoint(AttachPoint.Point.OBJECT_METHOD.getValue(), source);
                            break;
                        case FIELD_KEYWORD:
                            bLAttachPoint =
                                    AttachPoint.getAttachmentPoint(AttachPoint.Point.OBJECT_FIELD.getValue(), source);
                            break;
                        default:
                            bLAttachPoint =
                                    AttachPoint.getAttachmentPoint(AttachPoint.Point.OBJECT.getValue(), source);
                    }
                    break;
                case RESOURCE_KEYWORD:
                    bLAttachPoint = AttachPoint.getAttachmentPoint(AttachPoint.Point.RESOURCE.getValue(), source);
                    break;
                case RECORD_KEYWORD:
                    bLAttachPoint = AttachPoint.getAttachmentPoint(AttachPoint.Point.RECORD_FIELD.getValue(), source);
                    break;
                default:
                    bLAttachPoint = AttachPoint.getAttachmentPoint(firstIndent.text(), source);
            }
            annotationDecl.addAttachPoint(bLAttachPoint);
        }

        return annotationDecl;
    }

    @Override
    public BLangNode transform(AnnotAccessExpressionNode annotAccessExpressionNode) {
        BLangAnnotAccessExpr annotAccessExpr = (BLangAnnotAccessExpr) TreeBuilder.createAnnotAccessExpressionNode();
        Node annotTagReference = annotAccessExpressionNode.annotTagReference();
        if (annotAccessExpressionNode.annotTagReference().kind() == SyntaxKind.SIMPLE_NAME_REFERENCE) {
            SimpleNameReferenceNode annotName = (SimpleNameReferenceNode) annotTagReference;
            annotAccessExpr.pkgAlias = (BLangIdentifier) TreeBuilder.createIdentifierNode();
            annotAccessExpr.annotationName = createIdentifier(annotName.name());
        } else {
            QualifiedNameReferenceNode qulifiedName =
                    (QualifiedNameReferenceNode) annotTagReference;
            annotAccessExpr.pkgAlias = createIdentifier(qulifiedName.modulePrefix());
            annotAccessExpr.annotationName = createIdentifier(qulifiedName.identifier());
        }

        annotAccessExpr.pos = getPosition(annotAccessExpressionNode);
        annotAccessExpr.expr = createExpression(annotAccessExpressionNode.expression());
        return annotAccessExpr;
    }

    // -----------------------------------------------Expressions-------------------------------------------------------
    @Override
    public BLangNode transform(ConditionalExpressionNode conditionalExpressionNode) {
        BLangTernaryExpr ternaryExpr = (BLangTernaryExpr) TreeBuilder.createTernaryExpressionNode();
        ternaryExpr.pos = getPosition(conditionalExpressionNode);
        ternaryExpr.elseExpr = createExpression(conditionalExpressionNode.endExpression());
        ternaryExpr.thenExpr = createExpression(conditionalExpressionNode.middleExpression());
        ternaryExpr.expr = createExpression(conditionalExpressionNode.lhsExpression());
        if (ternaryExpr.expr.getKind() == NodeKind.TERNARY_EXPR) {
            // Re-organizing ternary expression tree if there nested ternary expressions.
            BLangTernaryExpr root = (BLangTernaryExpr) ternaryExpr.expr;
            BLangTernaryExpr parent = root;
            while (parent.elseExpr.getKind() == NodeKind.TERNARY_EXPR) {
                parent = (BLangTernaryExpr) parent.elseExpr;
            }
            ternaryExpr.expr = parent.elseExpr;
            parent.elseExpr = ternaryExpr;
            ternaryExpr = root;
        }
        return ternaryExpr;
    }

    @Override
    public BLangNode transform(CheckExpressionNode checkExpressionNode) {
        DiagnosticPos pos = getPosition(checkExpressionNode);
        BLangExpression expr = createExpression(checkExpressionNode.expression());
        if (checkExpressionNode.checkKeyword().kind() == SyntaxKind.CHECK_KEYWORD) {
            return createCheckExpr(pos, expr);
        }
        return createCheckPanickedExpr(pos, expr);
    }

    @Override
    public BLangNode transform(FailExpressionNode failExpressionNode) {
        BLangFailExpr failExpr = (BLangFailExpr) TreeBuilder.createFailExpressionNode();
        failExpr.pos = getPosition(failExpressionNode);
        failExpr.expr = createExpression(failExpressionNode.expression());
        return failExpr;
    }

    @Override
    public BLangNode transform(TypeTestExpressionNode typeTestExpressionNode) {
        BLangTypeTestExpr typeTestExpr = (BLangTypeTestExpr) TreeBuilder.createTypeTestExpressionNode();
        typeTestExpr.expr = createExpression(typeTestExpressionNode.expression());
        typeTestExpr.typeNode = createTypeNode(typeTestExpressionNode.typeDescriptor());
        typeTestExpr.pos = getPosition(typeTestExpressionNode);

        return typeTestExpr;
    }

    @Override
    public BLangNode transform(MappingConstructorExpressionNode mapConstruct) {
        BLangRecordLiteral bLiteralNode = (BLangRecordLiteral) TreeBuilder.createRecordLiteralNode();
        for (MappingFieldNode field : mapConstruct.fields()) {
            if (field.kind() == SyntaxKind.SPREAD_FIELD) {
                SpreadFieldNode spreadFieldNode = (SpreadFieldNode) field;
                BLangRecordSpreadOperatorField bLRecordSpreadOpField =
                        (BLangRecordSpreadOperatorField) TreeBuilder.createRecordSpreadOperatorField();
                bLRecordSpreadOpField.expr = createExpression(spreadFieldNode.valueExpr());
                bLiteralNode.fields.add(bLRecordSpreadOpField);
            } else if (field.kind() == SyntaxKind.COMPUTED_NAME_FIELD) {
                ComputedNameFieldNode computedNameField = (ComputedNameFieldNode) field;
                BLangRecordKeyValueField bLRecordKeyValueField =
                        (BLangRecordKeyValueField) TreeBuilder.createRecordKeyValue();
                bLRecordKeyValueField.valueExpr = createExpression(computedNameField.valueExpr());
                bLRecordKeyValueField.key =
                        new BLangRecordLiteral.BLangRecordKey(createExpression(computedNameField.fieldNameExpr()));
                bLRecordKeyValueField.key.computedKey = true;
                bLiteralNode.fields.add(bLRecordKeyValueField);
            } else {
                SpecificFieldNode specificField = (SpecificFieldNode) field;
                io.ballerinalang.compiler.syntax.tree.ExpressionNode valueExpr = specificField.valueExpr();
                if (valueExpr == null) {
                    BLangRecordLiteral.BLangRecordVarNameField fieldVar =
                            (BLangRecordLiteral.BLangRecordVarNameField) TreeBuilder.createRecordVarRefNameFieldNode();
                    fieldVar.variableName = createIdentifier(((SpecificFieldNode) field).fieldName());
                    fieldVar.pkgAlias = createIdentifier(null, "");
                    fieldVar.pos = fieldVar.variableName.pos;
                    fieldVar.readonly = specificField.readonlyKeyword().isPresent();
                    bLiteralNode.fields.add(fieldVar);
                } else {
                    BLangRecordKeyValueField bLRecordKeyValueField =
                            (BLangRecordKeyValueField) TreeBuilder.createRecordKeyValue();
                    bLRecordKeyValueField.valueExpr = createExpression(valueExpr);
                    bLRecordKeyValueField.key =
                            new BLangRecordLiteral.BLangRecordKey(createExpression(specificField.fieldName()));
                    bLRecordKeyValueField.key.computedKey = false;
                    bLRecordKeyValueField.readonly = specificField.readonlyKeyword().isPresent();
                    bLiteralNode.fields.add(bLRecordKeyValueField);
                }
            }
        }
        bLiteralNode.pos = getPosition(mapConstruct);
        return bLiteralNode;
    }

    @Override
    public BLangNode transform(ListConstructorExpressionNode listConstructorExprNode) {
        List<BLangExpression> argExprList = new ArrayList<>();
        BLangListConstructorExpr listConstructorExpr = (BLangListConstructorExpr)
                TreeBuilder.createListConstructorExpressionNode();
        for (Node expr : listConstructorExprNode.expressions()) {
            argExprList.add(createExpression(expr));
        }
        listConstructorExpr.exprs = argExprList;
        listConstructorExpr.pos = getPosition(listConstructorExprNode);
        return listConstructorExpr;
    }

    @Override
    public BLangNode transform(UnaryExpressionNode unaryExprNode) {
        DiagnosticPos pos = getPosition(unaryExprNode);
        SyntaxKind expressionKind = unaryExprNode.expression().kind();
        if (expressionKind == SyntaxKind.DECIMAL_INTEGER_LITERAL ||
                expressionKind == SyntaxKind.DECIMAL_FLOATING_POINT_LITERAL ||
                expressionKind == SyntaxKind.HEX_INTEGER_LITERAL ||
                expressionKind == SyntaxKind.HEX_FLOATING_POINT_LITERAL) {
            BLangNumericLiteral numericLiteral = (BLangNumericLiteral) createSimpleLiteral(unaryExprNode);
            return numericLiteral;
        }
        OperatorKind operator = OperatorKind.valueFrom(unaryExprNode.unaryOperator().text());
        BLangExpression expr = createExpression(unaryExprNode.expression());
        return createBLangUnaryExpr(pos, operator, expr);
    }

    @Override
    public BLangNode transform(TypeofExpressionNode typeofExpressionNode) {
        DiagnosticPos pos = getPosition(typeofExpressionNode);
        OperatorKind operator = OperatorKind.valueFrom(typeofExpressionNode.typeofKeyword().text());
        BLangExpression expr = createExpression(typeofExpressionNode.expression());
        return createBLangUnaryExpr(pos, operator, expr);
    }

    @Override
    public BLangNode transform(BinaryExpressionNode binaryExprNode) {
        if (binaryExprNode.operator().kind() == SyntaxKind.ELVIS_TOKEN) {
            BLangElvisExpr elvisExpr = (BLangElvisExpr) TreeBuilder.createElvisExpressionNode();
            elvisExpr.pos = getPosition(binaryExprNode);
            elvisExpr.lhsExpr = createExpression(binaryExprNode.lhsExpr());
            elvisExpr.rhsExpr = createExpression(binaryExprNode.rhsExpr());
            return elvisExpr;
        }

        BLangBinaryExpr bLBinaryExpr = (BLangBinaryExpr) TreeBuilder.createBinaryExpressionNode();
        bLBinaryExpr.pos = getPosition(binaryExprNode);
        bLBinaryExpr.lhsExpr = createExpression(binaryExprNode.lhsExpr());
        bLBinaryExpr.rhsExpr = createExpression(binaryExprNode.rhsExpr());
        bLBinaryExpr.opKind = OperatorKind.valueFrom(binaryExprNode.operator().text());
        return bLBinaryExpr;
    }

    @Override
    public BLangNode transform(FieldAccessExpressionNode fieldAccessExprNode) {
        BLangFieldBasedAccess bLFieldBasedAccess;
        Node fieldName = fieldAccessExprNode.fieldName();
        if (fieldName.kind() == SyntaxKind.QUALIFIED_NAME_REFERENCE) {
            QualifiedNameReferenceNode qualifiedFieldName = (QualifiedNameReferenceNode) fieldName;
            BLangFieldBasedAccess.BLangNSPrefixedFieldBasedAccess accessWithPrefixNode =
                    (BLangFieldBasedAccess.BLangNSPrefixedFieldBasedAccess)
                            TreeBuilder.createFieldBasedAccessWithPrefixNode();
            accessWithPrefixNode.nsPrefix = createIdentifier(qualifiedFieldName.modulePrefix());
            accessWithPrefixNode.field = createIdentifier(qualifiedFieldName.identifier());
            bLFieldBasedAccess = accessWithPrefixNode;
            bLFieldBasedAccess.fieldKind = FieldKind.WITH_NS;
        } else {
            bLFieldBasedAccess = (BLangFieldBasedAccess) TreeBuilder.createFieldBasedAccessNode();
            bLFieldBasedAccess.field =
                    createIdentifier(((SimpleNameReferenceNode) fieldName).name());
            bLFieldBasedAccess.fieldKind = FieldKind.SINGLE;
        }

        io.ballerinalang.compiler.syntax.tree.ExpressionNode containerExpr = fieldAccessExprNode.expression();
        if (containerExpr.kind() == SyntaxKind.BRACED_EXPRESSION) {
            bLFieldBasedAccess.expr = createExpression(((BracedExpressionNode) containerExpr).expression());
        } else {
            bLFieldBasedAccess.expr = createExpression(containerExpr);
        }

        bLFieldBasedAccess.pos = getPosition(fieldAccessExprNode);
        bLFieldBasedAccess.field.pos = getPosition(fieldAccessExprNode);
        trimLeft(bLFieldBasedAccess.field.pos, getPosition(fieldAccessExprNode.dotToken()));
        bLFieldBasedAccess.optionalFieldAccess = false;
        return bLFieldBasedAccess;
    }

    @Override
    public BLangNode transform(OptionalFieldAccessExpressionNode optionalFieldAccessExpressionNode) {
        BLangFieldBasedAccess bLFieldBasedAccess = (BLangFieldBasedAccess) TreeBuilder.createFieldBasedAccessNode();
        Node fieldName = optionalFieldAccessExpressionNode.fieldName();

        if (fieldName.kind() == SyntaxKind.QUALIFIED_NAME_REFERENCE) {
            QualifiedNameReferenceNode qualifiedFieldName = (QualifiedNameReferenceNode) fieldName;
            BLangFieldBasedAccess.BLangNSPrefixedFieldBasedAccess accessWithPrefixNode =
                    (BLangFieldBasedAccess.BLangNSPrefixedFieldBasedAccess) TreeBuilder
                            .createFieldBasedAccessWithPrefixNode();
            accessWithPrefixNode.nsPrefix = createIdentifier(qualifiedFieldName.modulePrefix());
            accessWithPrefixNode.field = createIdentifier(qualifiedFieldName.identifier());
            bLFieldBasedAccess = accessWithPrefixNode;
            bLFieldBasedAccess.fieldKind = FieldKind.WITH_NS;
        } else {
            bLFieldBasedAccess = (BLangFieldBasedAccess) TreeBuilder.createFieldBasedAccessNode();
            bLFieldBasedAccess.field = createIdentifier(((SimpleNameReferenceNode) fieldName).name());
            bLFieldBasedAccess.fieldKind = FieldKind.SINGLE;
        }

        bLFieldBasedAccess.pos = getPosition(optionalFieldAccessExpressionNode);
        bLFieldBasedAccess.field.pos = getPosition(optionalFieldAccessExpressionNode);
        bLFieldBasedAccess.expr = createExpression(optionalFieldAccessExpressionNode.expression());
        bLFieldBasedAccess.optionalFieldAccess = true;
        return bLFieldBasedAccess;
    }

    @Override
    public BLangNode transform(BracedExpressionNode brcExprOut) {
        return createExpression(brcExprOut.expression());
    }

    @Override
    public BLangNode transform(FunctionCallExpressionNode functionCallNode) {
        return createBLangInvocation(functionCallNode.functionName(), functionCallNode.arguments(),
                                     getPosition(functionCallNode), isFunctionCallAsync(functionCallNode));
    }

    public BLangNode transform(MethodCallExpressionNode methodCallExprNode) {
        BLangInvocation bLInvocation = createBLangInvocation(methodCallExprNode.methodName(),
                                                             methodCallExprNode.arguments(),
                                                             getPosition(methodCallExprNode), false);
        bLInvocation.expr = createExpression(methodCallExprNode.expression());
        return bLInvocation;
    }

    @Override
    public BLangNode transform(ImplicitNewExpressionNode implicitNewExprNode) {
        BLangTypeInit initNode = createTypeInit(implicitNewExprNode);
        BLangInvocation invocationNode = createInvocation(implicitNewExprNode, implicitNewExprNode.newKeyword());
        // Populate the argument expressions on initNode as well.
        initNode.argsExpr.addAll(invocationNode.argExprs);
        initNode.initInvocation = invocationNode;

        return initNode;
    }

    @Override
    public BLangNode transform(ExplicitNewExpressionNode explicitNewExprNode) {
        BLangTypeInit initNode = createTypeInit(explicitNewExprNode);
        BLangInvocation invocationNode = createInvocation(explicitNewExprNode, explicitNewExprNode.newKeyword());
        // Populate the argument expressions on initNode as well.
        initNode.argsExpr.addAll(invocationNode.argExprs);
        initNode.initInvocation = invocationNode;
        return initNode;
    }

    private boolean isFunctionCallAsync(FunctionCallExpressionNode functionCallExpressionNode) {
        return functionCallExpressionNode.parent().kind() == SyntaxKind.START_ACTION;
    }

    private BLangTypeInit createTypeInit(NewExpressionNode expression) {
        BLangTypeInit initNode = (BLangTypeInit) TreeBuilder.createInitNode();
        initNode.pos = getPosition(expression);
        if (expression.kind() == SyntaxKind.EXPLICIT_NEW_EXPRESSION) {
            Node type = ((ExplicitNewExpressionNode) expression).typeDescriptor();
            initNode.userDefinedType = createTypeNode(type);
        }

        return initNode;
    }

    private BLangInvocation createInvocation(NewExpressionNode expression, Token newKeyword) {
        BLangInvocation invocationNode = (BLangInvocation) TreeBuilder.createInvocationNode();
        invocationNode.pos = getPosition(expression);

        populateArgsInvocation(expression, invocationNode);

        BLangNameReference nameReference = createBLangNameReference(newKeyword);
        invocationNode.name = (BLangIdentifier) nameReference.name;
        invocationNode.pkgAlias = (BLangIdentifier) nameReference.pkgAlias;

        return invocationNode;
    }

    private void populateArgsInvocation(NewExpressionNode expression, BLangInvocation invocationNode) {
        Iterator<FunctionArgumentNode> argumentsIter = getArgumentNodesIterator(expression);
        if (argumentsIter != null) {
            while (argumentsIter.hasNext()) {
                BLangExpression argument = createExpression(argumentsIter.next());
                invocationNode.argExprs.add(argument);
            }
        }
    }

    private Iterator<FunctionArgumentNode> getArgumentNodesIterator(NewExpressionNode expression) {
        Iterator<FunctionArgumentNode> argumentsIter = null;

        if (expression.kind() == SyntaxKind.IMPLICIT_NEW_EXPRESSION) {
            Optional<ParenthesizedArgList> argsList = ((ImplicitNewExpressionNode) expression).parenthesizedArgList();
            if (argsList.isPresent()) {
                ParenthesizedArgList argList = argsList.get();
                argumentsIter = argList.arguments().iterator();
            }
        } else {
            ParenthesizedArgList argList =
                    (ParenthesizedArgList) ((ExplicitNewExpressionNode) expression).parenthesizedArgList();
            argumentsIter = argList.arguments().iterator();
        }

        return argumentsIter;
    }

    @Override
    public BLangNode transform(IndexedExpressionNode indexedExpressionNode) {
        BLangIndexBasedAccess indexBasedAccess = (BLangIndexBasedAccess) TreeBuilder.createIndexBasedAccessNode();
        indexBasedAccess.pos = getPosition(indexedExpressionNode);
        SeparatedNodeList<io.ballerinalang.compiler.syntax.tree.ExpressionNode> keys =
                indexedExpressionNode.keyExpression();
        if (keys.size() == 1) {
            indexBasedAccess.indexExpr = createExpression(indexedExpressionNode.keyExpression().get(0));
        } else {
            BLangTableMultiKeyExpr multiKeyExpr =
                    (BLangTableMultiKeyExpr) TreeBuilder.createTableMultiKeyExpressionNode();
            multiKeyExpr.pos = getPosition(keys.get(0));
            List<BLangExpression> multiKeyIndexExprs = new ArrayList<>();
            for (io.ballerinalang.compiler.syntax.tree.ExpressionNode keyExpr : keys) {
                multiKeyIndexExprs.add(createExpression(keyExpr));
            }
            multiKeyExpr.multiKeyIndexExprs = multiKeyIndexExprs;
            indexBasedAccess.indexExpr = multiKeyExpr;
        }

        Node containerExpr = indexedExpressionNode.containerExpression();
        BLangExpression expression = createExpression(containerExpr);
        if (containerExpr.kind() == SyntaxKind.BRACED_EXPRESSION) {
            indexBasedAccess.expr = ((BLangGroupExpr) expression).expression;
            BLangGroupExpr group = (BLangGroupExpr) TreeBuilder.createGroupExpressionNode();
            group.expression = indexBasedAccess;
            group.pos = getPosition(indexedExpressionNode);
            return group;
        } else if (containerExpr.kind() == SyntaxKind.XML_STEP_EXPRESSION) {
            // TODO : This check will be removed after changes are done for spec issue #536
            ((BLangXMLNavigationAccess) expression).childIndex = indexBasedAccess.indexExpr;
            return expression;
        }
        indexBasedAccess.expr = expression;

        return indexBasedAccess;
    }

    @Override
    public BLangTypeConversionExpr transform(TypeCastExpressionNode typeCastExpressionNode) {
        BLangTypeConversionExpr typeConversionNode = (BLangTypeConversionExpr) TreeBuilder.createTypeConversionNode();
        // TODO : Attach annotations if available
        typeConversionNode.pos = getPosition(typeCastExpressionNode);
        TypeCastParamNode typeCastParamNode = typeCastExpressionNode.typeCastParam();
        if (typeCastParamNode != null && typeCastParamNode.type() != null) {
            typeConversionNode.typeNode = createTypeNode(typeCastParamNode.type());
        }
        typeConversionNode.expr = createExpression(typeCastExpressionNode.expression());
        typeConversionNode.annAttachments = applyAll(typeCastParamNode.annotations());
        return typeConversionNode;
    }

    @Override
    public BLangNode transform(Token token) {
        SyntaxKind kind = token.kind();
        switch (kind) {
            case XML_TEXT_CONTENT:
            case TEMPLATE_STRING:
            case CLOSE_BRACE_TOKEN:
                return createSimpleLiteral(token);
            default:
                throw new RuntimeException("Syntax kind is not supported: " + kind);
        }
    }

    @Override
    public BLangNode transform(InterpolationNode interpolationNode) {
        return createExpression(interpolationNode.expression());
    }

    @Override
    public BLangNode transform(TemplateExpressionNode expressionNode) {
        SyntaxKind kind = expressionNode.kind();
        switch (kind) {
            case XML_TEMPLATE_EXPRESSION:
                SyntaxKind contentKind = expressionNode.content().get(0).kind();
                switch (contentKind) {
                    case XML_COMMENT:
                    case XML_PI:
                    case XML_ELEMENT:
                    case XML_EMPTY_ELEMENT:
                        return createExpression(expressionNode.content().get(0));
                    default:
                        return createXMLLiteral(expressionNode);
                }
            case STRING_TEMPLATE_EXPRESSION:
                return createStringTemplateLiteral(expressionNode.content(), getPosition(expressionNode));
            case RAW_TEMPLATE_EXPRESSION:
                return createRawTemplateLiteral(expressionNode.content(), getPosition(expressionNode));
            default:
                throw new RuntimeException("Syntax kind is not supported: " + kind);
        }
    }

    @Override
    public BLangNode transform(TableConstructorExpressionNode tableConstructorExpressionNode) {
        BLangTableConstructorExpr tableConstructorExpr =
                (BLangTableConstructorExpr) TreeBuilder.createTableConstructorExpressionNode();
        tableConstructorExpr.pos = getPosition(tableConstructorExpressionNode);

        for (Node node : tableConstructorExpressionNode.mappingConstructors()) {
            tableConstructorExpr.addRecordLiteral((BLangRecordLiteral) node.apply(this));
        }
        if (tableConstructorExpressionNode.keySpecifier() != null) {
            tableConstructorExpr.tableKeySpecifier =
                    (BLangTableKeySpecifier) tableConstructorExpressionNode.keySpecifier().apply(this);
        }
        return tableConstructorExpr;
    }

    @Override
    public BLangNode transform(TrapExpressionNode trapExpressionNode) {
        BLangTrapExpr trapExpr = (BLangTrapExpr) TreeBuilder.createTrapExpressionNode();
        trapExpr.expr = createExpression(trapExpressionNode.expression());
        trapExpr.pos = getPosition(trapExpressionNode);
        return trapExpr;
    }

    @Override
    public BLangNode transform(ReceiveActionNode receiveActionNode) {
        BLangWorkerReceive workerReceiveExpr = (BLangWorkerReceive) TreeBuilder.createWorkerReceiveNode();
        workerReceiveExpr.setWorkerName(createIdentifier(receiveActionNode.receiveWorkers().name()));
        workerReceiveExpr.pos = getPosition(receiveActionNode);
        return workerReceiveExpr;
    }

    @Override
    public BLangNode transform(SyncSendActionNode syncSendActionNode) {
        BLangWorkerSyncSendExpr workerSendExpr = TreeBuilder.createWorkerSendSyncExprNode();
        workerSendExpr.setWorkerName(createIdentifier(
                syncSendActionNode.peerWorker().name()));
        workerSendExpr.expr = createExpression(syncSendActionNode.expression());
        workerSendExpr.pos = getPosition(syncSendActionNode);
        return workerSendExpr;
    }

    @Override
    public BLangNode transform(ImplicitAnonymousFunctionExpressionNode implicitAnonymousFunctionExpressionNode) {
        BLangArrowFunction arrowFunction = (BLangArrowFunction) TreeBuilder.createArrowFunctionNode();
        arrowFunction.pos = getPosition(implicitAnonymousFunctionExpressionNode);
        arrowFunction.functionName = createIdentifier(arrowFunction.pos,
                anonymousModelHelper.getNextAnonymousFunctionKey(diagnosticSource.pkgID));
        // TODO initialize other attributes
        // arrowFunction.funcType;
        // arrowFunction.function;

        // Set Parameters
        Node param = implicitAnonymousFunctionExpressionNode.params();
        if (param.kind() == SyntaxKind.INFER_PARAM_LIST) {

            ImplicitAnonymousFunctionParameters paramsNode = (ImplicitAnonymousFunctionParameters) param;
            SeparatedNodeList<SimpleNameReferenceNode> paramList = paramsNode.parameters();

            for (SimpleNameReferenceNode child : paramList) {
                BLangUserDefinedType userDefinedType = (BLangUserDefinedType) child.apply(this);
                BLangSimpleVariable parameter = (BLangSimpleVariable) TreeBuilder.createSimpleVariableNode();
                parameter.name = userDefinedType.typeName;
                arrowFunction.params.add(parameter);
            }

        } else {
            BLangUserDefinedType userDefinedType = (BLangUserDefinedType) param.apply(this);
            BLangSimpleVariable parameter = (BLangSimpleVariable) TreeBuilder.createSimpleVariableNode();
            parameter.name = userDefinedType.typeName;
            arrowFunction.params.add(parameter);
        }
        arrowFunction.body = new BLangExprFunctionBody();
        arrowFunction.body.expr = createExpression(implicitAnonymousFunctionExpressionNode.expression());
        return arrowFunction;
    }

    @Override
    public BLangNode transform(CommitActionNode commitActionNode) {
        BLangCommitExpr commitExpr = TreeBuilder.createCommitExpressionNode();
        commitExpr.pos = getPosition(commitActionNode);
        return commitExpr;
    }

    @Override
    public BLangNode transform(FlushActionNode flushActionNode) {
        BLangWorkerFlushExpr workerFlushExpr = TreeBuilder.createWorkerFlushExpressionNode();
        Node optionalPeerWorker = flushActionNode.peerWorker();
        if (optionalPeerWorker != null) {
            SimpleNameReferenceNode peerWorker = (SimpleNameReferenceNode) optionalPeerWorker;
            workerFlushExpr.workerIdentifier = createIdentifier(peerWorker.name());
        }
        workerFlushExpr.pos = getPosition(flushActionNode);
        return workerFlushExpr;
    }

    @Override
    public BLangNode transform(LetExpressionNode letExpressionNode) {
        BLangLetExpression letExpr = (BLangLetExpression) TreeBuilder.createLetExpressionNode();
        letExpr.pos = getPosition(letExpressionNode);
        letExpr.expr = createExpression(letExpressionNode.expression());
        List<BLangLetVariable> letVars = new ArrayList<>();
        for (LetVariableDeclarationNode letVarDecl : letExpressionNode.letVarDeclarations()) {
            letVars.add(createLetVariable(letVarDecl));
        }

        letExpr.letVarDeclarations = letVars;
        return letExpr;
    }

    public BLangLetVariable createLetVariable(LetVariableDeclarationNode letVarDecl) {
        BLangLetVariable letVar = TreeBuilder.createLetVariableNode();
        VariableDefinitionNode varDefNode = createBLangVarDef(getPosition(letVarDecl), letVarDecl.typedBindingPattern(),
                Optional.of(letVarDecl.expression()), Optional.empty());
        varDefNode.getVariable().addFlag(Flag.FINAL);
        List<BLangNode> annots = applyAll(letVarDecl.annotations());
        for (BLangNode node : annots) {
            varDefNode.getVariable().addAnnotationAttachment((AnnotationAttachmentNode) node);
        }

        letVar.definitionNode = varDefNode;
        return letVar;
    }

    @Override
    public BLangNode transform(ServiceConstructorExpressionNode serviceConstructorExpressionNode) {
        return createService(serviceConstructorExpressionNode, null, true);
    }

    @Override
    public BLangNode transform(MappingBindingPatternNode mappingBindingPatternNode) {
        BLangRecordVarRef recordVarRef = (BLangRecordVarRef) TreeBuilder.createRecordVariableReferenceNode();
        recordVarRef.pos = getPosition(mappingBindingPatternNode);

        List<BLangRecordVarRefKeyValue> expressions = new ArrayList<>();
        for (FieldBindingPatternNode expr : mappingBindingPatternNode.fieldBindingPatterns()) {
            expressions.add(createRecordVarKeyValue(expr));
        }
        recordVarRef.recordRefFields = expressions;

        Optional<RestBindingPatternNode> restBindingPattern = mappingBindingPatternNode.restBindingPattern();
        if (restBindingPattern.isPresent()) {
            recordVarRef.restParam = createExpression(restBindingPattern.get());
        }

        return recordVarRef;
    }

    private BLangRecordVarRefKeyValue createRecordVarKeyValue(FieldBindingPatternNode expr) {
        BLangRecordVarRefKeyValue keyValue = new BLangRecordVarRefKeyValue();
        if (expr instanceof FieldBindingPatternFullNode) {
            FieldBindingPatternFullNode fullNode = (FieldBindingPatternFullNode) expr;
            keyValue.variableName = createIdentifier(fullNode.variableName().name());
            keyValue.variableReference = createExpression(fullNode.bindingPattern());
        } else {
            FieldBindingPatternVarnameNode varnameNode = (FieldBindingPatternVarnameNode) expr;
            keyValue.variableName = createIdentifier(varnameNode.variableName().name());
            BLangSimpleVarRef varRef = (BLangSimpleVarRef) TreeBuilder.createSimpleVariableReferenceNode();
            varRef.pos = getPosition(varnameNode.variableName());
            varRef.variableName = createIdentifier(varnameNode.variableName().name());
            varRef.pkgAlias = (BLangIdentifier) TreeBuilder.createIdentifierNode();
            keyValue.variableReference = varRef;
        }

        return keyValue;
    }

    @Override
    public BLangNode transform(ListBindingPatternNode listBindingPatternNode) {
        BLangTupleVarRef tupleVarRef = (BLangTupleVarRef) TreeBuilder.createTupleVariableReferenceNode();
        List<BLangExpression> expressions = new ArrayList<>();
        for (BindingPatternNode expr : listBindingPatternNode.bindingPatterns()) {
            expressions.add(createExpression(expr));
        }
        tupleVarRef.expressions = expressions;

        Optional<RestBindingPatternNode> restBindingPattern = listBindingPatternNode.restBindingPattern();
        if (restBindingPattern.isPresent()) {
            tupleVarRef.restParam = createExpression(restBindingPattern.get());
        }

        return tupleVarRef;
    }

    @Override
    public BLangNode transform(RestBindingPatternNode restBindingPatternNode) {
        return createExpression(restBindingPatternNode.variableName());
    }

    @Override
    public BLangNode transform(CaptureBindingPatternNode captureBindingPatternNode) {
        return createExpression(captureBindingPatternNode.variableName());
    }

    @Override
    public BLangNode transform(WildcardBindingPatternNode wildcardBindingPatternNode) {
        BLangSimpleVarRef ignoreVarRef = (BLangSimpleVarRef) TreeBuilder.createSimpleVariableReferenceNode();
        BLangIdentifier ignore = (BLangIdentifier) TreeBuilder.createIdentifierNode();
        ignore.value = Names.IGNORE.value;
        ignoreVarRef.variableName = ignore;
        ignore.pos = getPosition(wildcardBindingPatternNode);
        return ignoreVarRef;
    }

    // -----------------------------------------------Statements--------------------------------------------------------
    @Override
    public BLangNode transform(ReturnStatementNode returnStmtNode) {
        BLangReturn bLReturn = (BLangReturn) TreeBuilder.createReturnNode();
        bLReturn.pos = getPosition(returnStmtNode);
        if (returnStmtNode.expression().isPresent()) {
            bLReturn.expr = createExpression(returnStmtNode.expression().get());
        } else {
            BLangLiteral nilLiteral = (BLangLiteral) TreeBuilder.createLiteralExpression();
            nilLiteral.pos = getPosition(returnStmtNode);
            nilLiteral.value = Names.NIL_VALUE;
            nilLiteral.type = symTable.nilType;
            bLReturn.expr = nilLiteral;
        }
        return bLReturn;
    }

    @Override
    public BLangNode transform(PanicStatementNode panicStmtNode) {
        BLangPanic bLPanic = (BLangPanic) TreeBuilder.createPanicNode();
        bLPanic.pos = getPosition(panicStmtNode);
        bLPanic.expr = createExpression(panicStmtNode.expression());
        return bLPanic;
    }

    @Override
    public BLangNode transform(ContinueStatementNode continueStmtNode) {
        BLangContinue bLContinue = (BLangContinue) TreeBuilder.createContinueNode();
        bLContinue.pos = getPosition(continueStmtNode);
        return bLContinue;
    }

    @Override
    public BLangNode transform(ListenerDeclarationNode listenerDeclarationNode) {
        Token visibilityQualifier = null;
        if (listenerDeclarationNode.visibilityQualifier().isPresent()) {
            visibilityQualifier = listenerDeclarationNode.visibilityQualifier().get();
        }

        BLangSimpleVariable var = new SimpleVarBuilder()
                .with(listenerDeclarationNode.variableName().text())
                .setTypeByNode(listenerDeclarationNode.typeDescriptor())
                .setExpressionByNode(listenerDeclarationNode.initializer())
                .setVisibility(visibilityQualifier)
                .isListenerVar()
                .build();
        var.pos = getPosition(listenerDeclarationNode);
        var.name.pos = getPosition(listenerDeclarationNode.variableName());
        var.annAttachments = applyAll(listenerDeclarationNode.metadata().annotations());
        return var;
    }

    @Override
    public BLangNode transform(BreakStatementNode breakStmtNode) {
        BLangBreak bLBreak = (BLangBreak) TreeBuilder.createBreakNode();
        bLBreak.pos = getPosition(breakStmtNode);
        return bLBreak;
    }

    @Override
    public BLangNode transform(AssignmentStatementNode assignmentStmtNode) {
        SyntaxKind lhsKind = assignmentStmtNode.children().get(0).kind();
        switch (lhsKind) {
            case LIST_BINDING_PATTERN:
                return createTupleDestructureStatement(assignmentStmtNode);
            case MAPPING_BINDING_PATTERN: // ignored for now
                return createRecordDestructureStatement(assignmentStmtNode);
            default:
                break;
        }

        BLangAssignment bLAssignment = (BLangAssignment) TreeBuilder.createAssignmentNode();
        BLangExpression lhsExpr = createExpression(assignmentStmtNode.varRef());
        validateLvexpr(lhsExpr, DiagnosticCode.INVALID_INVOCATION_LVALUE_ASSIGNMENT);

        bLAssignment.setExpression(createExpression(assignmentStmtNode.expression()));
        bLAssignment.pos = getPosition(assignmentStmtNode);
        bLAssignment.varRef = lhsExpr;
        return bLAssignment;
    }

    public BLangNode createTupleDestructureStatement(AssignmentStatementNode assignmentStmtNode) {
        BLangTupleDestructure tupleDestructure =
                (BLangTupleDestructure) TreeBuilder.createTupleDestructureStatementNode();
        tupleDestructure.varRef = (BLangTupleVarRef) createExpression(assignmentStmtNode.varRef());
        tupleDestructure.setExpression(createExpression(assignmentStmtNode.expression()));
        return tupleDestructure;
    }

    public BLangNode createRecordDestructureStatement(AssignmentStatementNode assignmentStmtNode) {
        BLangRecordDestructure recordDestructure =
                (BLangRecordDestructure) TreeBuilder.createRecordDestructureStatementNode();
        recordDestructure.varRef = (BLangRecordVarRef) createExpression(assignmentStmtNode.varRef());
        recordDestructure.setExpression(createExpression(assignmentStmtNode.expression()));
        return recordDestructure;
    }

    @Override
    public BLangNode transform(CompoundAssignmentStatementNode compoundAssignmentStmtNode) {
        BLangCompoundAssignment bLCompAssignment = (BLangCompoundAssignment) TreeBuilder.createCompoundAssignmentNode();
        bLCompAssignment.setExpression(createExpression(compoundAssignmentStmtNode.rhsExpression()));

        bLCompAssignment
                .setVariable((BLangVariableReference) createExpression(compoundAssignmentStmtNode.lhsExpression()));
        bLCompAssignment.pos = getPosition(compoundAssignmentStmtNode);
        bLCompAssignment.opKind = OperatorKind.valueFrom(compoundAssignmentStmtNode.binaryOperator().text());
        return bLCompAssignment;
    }

    private void validateLvexpr(ExpressionNode lExprNode, DiagnosticCode errorCode) {
        if (lExprNode.getKind() == NodeKind.INVOCATION) {
            dlog.error(((BLangInvocation) lExprNode).pos, errorCode);
        }
        if (lExprNode.getKind() == NodeKind.FIELD_BASED_ACCESS_EXPR
                || lExprNode.getKind() == NodeKind.INDEX_BASED_ACCESS_EXPR) {
            validateLvexpr(((BLangAccessExpression) lExprNode).expr, errorCode);
        }
    }

    @Override
    public BLangNode transform(WhileStatementNode whileStmtNode) {
        BLangWhile bLWhile = (BLangWhile) TreeBuilder.createWhileNode();
        bLWhile.setCondition(createExpression(whileStmtNode.condition()));
        bLWhile.pos = getPosition(whileStmtNode);

        BLangBlockStmt bLBlockStmt = (BLangBlockStmt) whileStmtNode.whileBody().apply(this);
        bLBlockStmt.pos = getPosition(whileStmtNode.whileBody());
        bLWhile.setBody(bLBlockStmt);
        return bLWhile;
    }

    @Override
    public BLangNode transform(IfElseStatementNode ifElseStmtNode) {
        BLangIf bLIf = (BLangIf) TreeBuilder.createIfElseStatementNode();
        bLIf.pos = getPosition(ifElseStmtNode);
        trimRight(bLIf.pos, getPosition(ifElseStmtNode.ifBody()));
        bLIf.setCondition(createExpression(ifElseStmtNode.condition()));
        bLIf.setBody((BLangBlockStmt) ifElseStmtNode.ifBody().apply(this));

        ifElseStmtNode.elseBody().ifPresent(elseBody -> {
            ElseBlockNode elseNode = (ElseBlockNode) elseBody;
            bLIf.setElseStatement(
                    (org.ballerinalang.model.tree.statements.StatementNode) elseNode.elseBody().apply(this));
        });
        return bLIf;
    }

    @Override
    public BLangNode transform(BlockStatementNode blockStatement) {
        BLangBlockStmt bLBlockStmt = (BLangBlockStmt) TreeBuilder.createBlockNode();
        this.isInLocalContext = true;
        bLBlockStmt.stmts = generateBLangStatements(blockStatement.statements());
        this.isInLocalContext = false;
        bLBlockStmt.pos = getPosition(blockStatement);
        SyntaxKind parent = blockStatement.parent().kind();
        if (parent == SyntaxKind.IF_ELSE_STATEMENT || parent == SyntaxKind.ELSE_BLOCK) {
            expandLeft(bLBlockStmt.pos, getPosition(blockStatement.parent()));
        }
        return bLBlockStmt;
    }

    @Override
    public BLangNode transform(RollbackStatementNode rollbackStatementNode) {
        BLangRollback rollbackStmt = (BLangRollback) TreeBuilder.createRollbackNode();
        rollbackStmt.pos = getPosition(rollbackStatementNode);
        if (rollbackStatementNode.expression().isPresent()) {
            rollbackStmt.expr = createExpression(rollbackStatementNode.expression().get());
        }

        return rollbackStmt;
    }

    @Override
    public BLangNode transform(LockStatementNode lockStatementNode) {
        BLangLock lockNode = (BLangLock) TreeBuilder.createLockNode();
        lockNode.pos = getPosition(lockStatementNode);
        BLangBlockStmt lockBlock = (BLangBlockStmt) lockStatementNode.blockStatement().apply(this);
        lockBlock.pos = getPosition(lockStatementNode.blockStatement());
        lockNode.setBody(lockBlock);
        return lockNode;
    }

    @Override
    public BLangNode transform(TypedescTypeDescriptorNode typedescTypeDescriptorNode) {
        BLangBuiltInRefTypeNode refType = (BLangBuiltInRefTypeNode) TreeBuilder.createBuiltInReferenceTypeNode();
        refType.typeKind = TypeKind.TYPEDESC;

        Optional<TypeParameterNode> node = typedescTypeDescriptorNode.typedescTypeParamsNode();
        if (node.isPresent()) {
            BLangConstrainedType constrainedType = (BLangConstrainedType) TreeBuilder.createConstrainedTypeNode();
            constrainedType.type = refType;
            constrainedType.constraint = createTypeNode(node.get().typeNode());
            return constrainedType;
        }

        return refType;
    }

    @Override
    public BLangNode transform(VariableDeclarationNode varDeclaration) {
        return (BLangNode) createBLangVarDef(getPosition(varDeclaration), varDeclaration.typedBindingPattern(),
                varDeclaration.initializer(), varDeclaration.finalKeyword());
    }

    public BLangNode transform(XmlTypeDescriptorNode xmlTypeDescriptorNode) {
        BLangBuiltInRefTypeNode refType = (BLangBuiltInRefTypeNode) TreeBuilder.createBuiltInReferenceTypeNode();
        refType.typeKind = TypeKind.XML;
        refType.pos = getPosition(xmlTypeDescriptorNode);

        Optional<TypeParameterNode> node = xmlTypeDescriptorNode.xmlTypeParamsNode();
        if (node.isPresent()) {
            BLangConstrainedType constrainedType = (BLangConstrainedType) TreeBuilder.createConstrainedTypeNode();
            constrainedType.type = refType;
            constrainedType.constraint = createTypeNode(node.get().typeNode());
            constrainedType.pos = getPosition(xmlTypeDescriptorNode);
            return constrainedType;
        }

        return refType;
    }

    private VariableDefinitionNode createBLangVarDef(DiagnosticPos pos, TypedBindingPatternNode typedBindingPattern,
            Optional<io.ballerinalang.compiler.syntax.tree.ExpressionNode> initializer, Optional<Token> finalKeyword) {
        BindingPatternNode bindingPattern = typedBindingPattern.bindingPattern();
        BLangVariable variable = getBLangVariableNode(bindingPattern);
        switch (bindingPattern.kind()) {
            case CAPTURE_BINDING_PATTERN:
            case WILDCARD_BINDING_PATTERN:
                BLangSimpleVariableDef bLVarDef =
                        (BLangSimpleVariableDef) TreeBuilder.createSimpleVariableDefinitionNode();
                bLVarDef.pos = variable.pos = pos;
                BLangExpression expr = initializer.isPresent() ? createExpression(initializer.get()) : null;
                variable.setInitialExpression(expr);
                bLVarDef.setVariable(variable);
                if (finalKeyword.isPresent()) {
                    variable.flagSet.add(Flag.FINAL);
                }

                TypeDescriptorNode typeDesc = typedBindingPattern.typeDescriptor();
                variable.isDeclaredWithVar = isDeclaredWithVar(typeDesc);
                if (!variable.isDeclaredWithVar) {
                    variable.setTypeNode(createTypeNode(typeDesc));
                }

                return bLVarDef;
            case MAPPING_BINDING_PATTERN:
                return createRecordVariableDef(variable, typedBindingPattern.typeDescriptor(), initializer,
                        finalKeyword.isPresent());
            case LIST_BINDING_PATTERN:
                return createTupleVariableDef(variable, typedBindingPattern.typeDescriptor(), initializer,
                        finalKeyword.isPresent());
            default:
                throw new RuntimeException(
                        "Syntax kind is not a valid binding pattern " + typedBindingPattern.bindingPattern().kind());
        }
    }

    private VariableDefinitionNode createRecordVariableDef(BLangVariable var, TypeDescriptorNode type,
            Optional<io.ballerinalang.compiler.syntax.tree.ExpressionNode> initializer, boolean isFinal) {

        if (isFinal) {
            markVariableAsFinal(var);
        }

        var.isDeclaredWithVar = isDeclaredWithVar(type);
        if (!var.isDeclaredWithVar) {
            var.setTypeNode(createTypeNode(type));
        }

        if (initializer.isPresent()) {
            var.setInitialExpression(createExpression(initializer.get()));
        }

        BLangRecordVariableDef varDefNode = (BLangRecordVariableDef) TreeBuilder.createRecordVariableDefinitionNode();
        varDefNode.pos = getPosition(null);
        varDefNode.setVariable(var);
        return varDefNode;
    }

    private BLangTupleVariableDef createTupleVariableDef(BLangVariable tupleVar, TypeDescriptorNode typeDesc,
            Optional<io.ballerinalang.compiler.syntax.tree.ExpressionNode> initializer, boolean isFinal) {
        if (isFinal) {
            markVariableAsFinal(tupleVar);
        }

        tupleVar.isDeclaredWithVar = isDeclaredWithVar(typeDesc);
        if (!tupleVar.isDeclaredWithVar) {
            tupleVar.setTypeNode(createTypeNode(typeDesc));
        }

        if (initializer.isPresent()) {
            tupleVar.setInitialExpression(createExpression(initializer.get()));
        }

        BLangTupleVariableDef varDefNode = (BLangTupleVariableDef) TreeBuilder.createTupleVariableDefinitionNode();
        varDefNode.pos = getPosition(null);
        varDefNode.setVariable(tupleVar);
        return varDefNode;
    }

    @Override
    public BLangNode transform(ExpressionStatementNode expressionStatement) {
        SyntaxKind kind = expressionStatement.expression().kind();
        switch (kind) {
            case ASYNC_SEND_ACTION:
                return expressionStatement.expression().apply(this);
            default:
                BLangExpressionStmt bLExpressionStmt =
                        (BLangExpressionStmt) TreeBuilder.createExpressionStatementNode();
                bLExpressionStmt.expr = createExpression(expressionStatement.expression());
                bLExpressionStmt.pos = getPosition(expressionStatement);
                return bLExpressionStmt;
        }
    }

    @Override
    public BLangNode transform(AsyncSendActionNode asyncSendActionNode) {
        BLangWorkerSend workerSendNode = (BLangWorkerSend) TreeBuilder.createWorkerSendNode();
        workerSendNode.setWorkerName(createIdentifier(getPosition(asyncSendActionNode.peerWorker()),
                asyncSendActionNode.peerWorker().name()));
        workerSendNode.expr = createExpression(asyncSendActionNode.expression());
        workerSendNode.pos = getPosition(asyncSendActionNode);
        return workerSendNode;
    }

    @Override
    public BLangNode transform(WaitActionNode waitActionNode) {
        Node waitFutureExpr = waitActionNode.waitFutureExpr();
        if (waitFutureExpr.kind() == SyntaxKind.WAIT_FIELDS_LIST) {
            return getWaitForAllExpr((WaitFieldsListNode) waitFutureExpr);
        }

        BLangWaitExpr waitExpr = TreeBuilder.createWaitExpressionNode();
        waitExpr.pos = getPosition(waitActionNode);
        waitExpr.exprList = Collections.singletonList(createExpression(waitFutureExpr));
        return waitExpr;
    }

    private BLangWaitForAllExpr getWaitForAllExpr(WaitFieldsListNode waitFields) {
        BLangWaitForAllExpr bLangWaitForAll = TreeBuilder.createWaitForAllExpressionNode();

        List<BLangWaitKeyValue> exprs = new ArrayList<>();
        for (Node waitField : waitFields.waitFields()) {
            exprs.add(getWaitForAllExpr(waitField));
        }

        bLangWaitForAll.keyValuePairs = exprs;
        bLangWaitForAll.pos = getPosition(waitFields);
        return bLangWaitForAll;
    }

    private BLangWaitKeyValue getWaitForAllExpr(Node waitFields) {
        BLangWaitForAllExpr.BLangWaitKeyValue keyValue = TreeBuilder.createWaitKeyValueNode();
        keyValue.pos = getPosition(waitFields);

        if (waitFields.kind() == SyntaxKind.WAIT_FIELD) {
            WaitFieldNode waitFieldNode = (WaitFieldNode) waitFields;
            BLangIdentifier key = createIdentifier(waitFieldNode.fieldName().name());
            key.setLiteral(false);
            keyValue.key = key;
            keyValue.valueExpr = createExpression(waitFieldNode.waitFutureExpr());
            return keyValue;
        }

        SimpleNameReferenceNode varName = (SimpleNameReferenceNode) waitFields;
        BLangIdentifier key = createIdentifier(varName.name());
        key.setLiteral(false);
        keyValue.key = key;

        BLangSimpleVarRef varRef = (BLangSimpleVarRef) TreeBuilder.createSimpleVariableReferenceNode();
        varRef.pos = getPosition(varName);
        varRef.variableName = key;
        varRef.pkgAlias = (BLangIdentifier) TreeBuilder.createIdentifierNode();
        keyValue.keyExpr = varRef;
        return keyValue;
    }

    @Override
    public BLangNode transform(StartActionNode startActionNode) {
        BLangNode expression = createActionOrExpression(startActionNode.expression());

        BLangInvocation invocation;
        if (!(expression instanceof BLangWorkerSend)) {
            invocation = (BLangInvocation) expression;
        } else {
            invocation = (BLangInvocation) ((BLangWorkerSend) expression).expr;
            expression = ((BLangWorkerSend) expression).expr;
        }

        if (expression.getKind() == NodeKind.INVOCATION) {
            BLangActionInvocation actionInvocation = (BLangActionInvocation) TreeBuilder.createActionInvocation();
            actionInvocation.expr = invocation.expr;
            actionInvocation.pkgAlias = invocation.pkgAlias;
            actionInvocation.name = invocation.name;
            actionInvocation.argExprs = invocation.argExprs;
            actionInvocation.flagSet = invocation.flagSet;
            actionInvocation.pos = invocation.pos;
            invocation = actionInvocation;
        }

        invocation.async = true;
        invocation.annAttachments = applyAll(startActionNode.annotations());
        return invocation;
    }

    @Override
    public BLangNode transform(TransactionStatementNode transactionStatementNode) {
        BLangTransaction transaction = (BLangTransaction) TreeBuilder.createTransactionNode();
        BLangBlockStmt transactionBlock = (BLangBlockStmt) transactionStatementNode.blockStatement().apply(this);
        transactionBlock.pos = getPosition(transactionStatementNode.blockStatement());
        transaction.setTransactionBody(transactionBlock);
        transaction.pos = getPosition(transactionStatementNode);
        return transaction;
    }

    // -------------------------------------------------Misc------------------------------------------------------------

    @Override
    public BLangNode transform(PositionalArgumentNode argumentNode) {
        return createExpression(argumentNode.expression());
    }

    @Override
    public BLangNode transform(NamedArgumentNode namedArgumentNode) {
        BLangNamedArgsExpression namedArg = (BLangNamedArgsExpression) TreeBuilder.createNamedArgNode();
        namedArg.pos = getPosition(namedArgumentNode);
        namedArg.name = this.createIdentifier(namedArgumentNode.argumentName().name());
        namedArg.expr = createExpression(namedArgumentNode.expression());
        return namedArg;
    }

    @Override
    public BLangNode transform(RestArgumentNode restArgumentNode) {
        BLangRestArgsExpression varArgs = (BLangRestArgsExpression) TreeBuilder.createVarArgsNode();
        varArgs.pos = getPosition(restArgumentNode.ellipsis());
        varArgs.expr = createExpression(restArgumentNode.expression());
        return varArgs;
    }

    @Override
    public BLangNode transform(RequiredParameterNode requiredParameter) {
        BLangSimpleVariable simpleVar = createSimpleVar(requiredParameter.paramName(),
                                                        requiredParameter.typeName(), requiredParameter.annotations());

        Optional<Token> visibilityQual = requiredParameter.visibilityQualifier();
        //TODO: Check and Fix flags OPTIONAL, REQUIRED
        if (visibilityQual.isPresent() && visibilityQual.get().kind() == SyntaxKind.PUBLIC_KEYWORD) {
            simpleVar.flagSet.add(Flag.PUBLIC);
        }

        simpleVar.pos = getPosition(requiredParameter);
        if (requiredParameter.paramName().isPresent()) {
            simpleVar.name.pos = getPosition(requiredParameter.paramName().get());
        }
        trimLeft(simpleVar.pos, getPosition(requiredParameter.typeName()));
        return simpleVar;
    }

    @Override
    public BLangNode transform(DefaultableParameterNode defaultableParameter) {
        BLangSimpleVariable simpleVar = createSimpleVar(defaultableParameter.paramName(),
                                                        defaultableParameter.typeName(),
                                                        defaultableParameter.annotations());

        Optional<Token> visibilityQual = defaultableParameter.visibilityQualifier();
        // TODO: Check and Fix flags OPTIONAL, REQUIRED
        if (visibilityQual.isPresent() && visibilityQual.get().kind() == SyntaxKind.PUBLIC_KEYWORD) {
            simpleVar.flagSet.add(Flag.PUBLIC);
        }

        simpleVar.setInitialExpression(createExpression(defaultableParameter.expression()));

        simpleVar.pos = getPosition(defaultableParameter);
        return simpleVar;
    }

    @Override
    public BLangNode transform(RestParameterNode restParameter) {
        BLangSimpleVariable bLSimpleVar = createSimpleVar(restParameter.paramName(), restParameter.typeName(),
                                                          restParameter.annotations());

        BLangArrayType bLArrayType = (BLangArrayType) TreeBuilder.createArrayTypeNode();
        bLArrayType.elemtype = bLSimpleVar.typeNode;
        bLArrayType.dimensions = 1;
        bLSimpleVar.typeNode = bLArrayType;
        bLArrayType.pos = getPosition(restParameter.typeName());

        bLSimpleVar.pos = getPosition(restParameter);
        return bLSimpleVar;
    }

    @Override
    public BLangNode transform(OptionalTypeDescriptorNode optTypeDescriptor) {
        BLangValueType nilTypeNode = (BLangValueType) TreeBuilder.createValueTypeNode();
        nilTypeNode.pos = getPosition(optTypeDescriptor.questionMarkToken());
        nilTypeNode.typeKind = TypeKind.NIL;

        BLangUnionTypeNode unionTypeNode = (BLangUnionTypeNode) TreeBuilder.createUnionTypeNode();
        unionTypeNode.memberTypeNodes.add(createTypeNode(optTypeDescriptor.typeDescriptor()));
        unionTypeNode.memberTypeNodes.add(nilTypeNode);
        unionTypeNode.nullable = true;

        unionTypeNode.pos = getPosition(optTypeDescriptor);
        return unionTypeNode;
    }

    @Override
    public BLangNode transform(FunctionTypeDescriptorNode functionTypeDescriptorNode) {
        BLangFunctionTypeNode functionTypeNode = (BLangFunctionTypeNode) TreeBuilder.createFunctionTypeNode();
        functionTypeNode.pos = getPosition(functionTypeDescriptorNode);
        functionTypeNode.returnsKeywordExists = true;

        FunctionSignatureNode funcSignature = functionTypeDescriptorNode.functionSignature();

        // Set Parameters
        for (ParameterNode child : funcSignature.parameters()) {
            SimpleVariableNode param = (SimpleVariableNode) child.apply(this);
            if (child instanceof RestParameterNode) {
                functionTypeNode.restParam = (BLangSimpleVariable) param;
            } else {
                functionTypeNode.params.add((BLangVariable) param);
            }
        }

        // Set Return Type
        Optional<ReturnTypeDescriptorNode> retNode = funcSignature.returnTypeDesc();
        if (retNode.isPresent()) {
            ReturnTypeDescriptorNode returnType = retNode.get();
            functionTypeNode.returnTypeNode = createTypeNode(returnType.type());
        } else {
            BLangValueType bLValueType = (BLangValueType) TreeBuilder.createValueTypeNode();
            bLValueType.pos = getPosition(funcSignature);
            bLValueType.typeKind = TypeKind.NIL;
            functionTypeNode.returnTypeNode = bLValueType;
        }

        functionTypeNode.flagSet.add(Flag.PUBLIC);
        return functionTypeNode;
    }

    @Override
    public BLangNode transform(ParameterizedTypeDescriptorNode parameterizedTypeDescNode) {
        BLangBuiltInRefTypeNode refType = (BLangBuiltInRefTypeNode) TreeBuilder.createBuiltInReferenceTypeNode();
        BLangBuiltInRefTypeNode typeNode =
                (BLangBuiltInRefTypeNode) createBuiltInTypeNode(parameterizedTypeDescNode.parameterizedType());
        refType.typeKind = typeNode.typeKind;
        refType.pos = typeNode.pos;

        BLangConstrainedType constrainedType = (BLangConstrainedType) TreeBuilder.createConstrainedTypeNode();
        constrainedType.type = refType;
        constrainedType.constraint = createTypeNode(parameterizedTypeDescNode.typeNode());
        constrainedType.pos = getPosition(parameterizedTypeDescNode);
        return constrainedType;
    }

    @Override
    public BLangNode transform(KeySpecifierNode keySpecifierNode) {
        BLangTableKeySpecifier tableKeySpecifierNode =
                (BLangTableKeySpecifier) TreeBuilder.createTableKeySpecifierNode();
        tableKeySpecifierNode.pos = getPosition(keySpecifierNode);

        for (Token field : keySpecifierNode.fieldNames()) {
            tableKeySpecifierNode.addFieldNameIdentifier(createIdentifier(field));
        }
        return tableKeySpecifierNode;
    }

    @Override
    public BLangNode transform(KeyTypeConstraintNode keyTypeConstraintNode) {
        BLangTableKeyTypeConstraint tableKeyTypeConstraint = new BLangTableKeyTypeConstraint();
        tableKeyTypeConstraint.pos = getPosition(keyTypeConstraintNode);
        tableKeyTypeConstraint.keyType = createTypeNode(keyTypeConstraintNode.typeParameterNode());
        return tableKeyTypeConstraint;
    }

    @Override
    public BLangNode transform(TableTypeDescriptorNode tableTypeDescriptorNode) {
        BLangBuiltInRefTypeNode refType = (BLangBuiltInRefTypeNode) TreeBuilder.createBuiltInReferenceTypeNode();
        refType.typeKind = TreeUtils.stringToTypeKind(tableTypeDescriptorNode.tableKeywordToken().text());
        refType.pos = getPosition(tableTypeDescriptorNode);

        BLangTableTypeNode tableTypeNode = (BLangTableTypeNode) TreeBuilder.createTableTypeNode();
        tableTypeNode.pos = getPosition(tableTypeDescriptorNode);
        tableTypeNode.type = refType;
        tableTypeNode.constraint = createTypeNode(tableTypeDescriptorNode.rowTypeParameterNode());
        if (tableTypeDescriptorNode.keyConstraintNode() != null) {
            Node constraintNode = tableTypeDescriptorNode.keyConstraintNode();
            if (constraintNode.kind() == SyntaxKind.KEY_TYPE_CONSTRAINT) {
                tableTypeNode.tableKeyTypeConstraint = (BLangTableKeyTypeConstraint) constraintNode.apply(this);
            } else if (constraintNode.kind() == SyntaxKind.KEY_SPECIFIER) {
                tableTypeNode.tableKeySpecifier = (BLangTableKeySpecifier) constraintNode.apply(this);
            }
        }
        return tableTypeNode;
    }

    @Override
    public BLangNode transform(SimpleNameReferenceNode simpleNameRefNode) {
        BLangUserDefinedType bLUserDefinedType = new BLangUserDefinedType();

        bLUserDefinedType.pos = getPosition(simpleNameRefNode);
        bLUserDefinedType.typeName =
                createIdentifier(simpleNameRefNode.name());
        bLUserDefinedType.pkgAlias = (BLangIdentifier) TreeBuilder.createIdentifierNode();
        return bLUserDefinedType;
    }

    @Override
    public BLangNode transform(QualifiedNameReferenceNode qualifiedNameReferenceNode) {
        BLangSimpleVarRef varRef = (BLangSimpleVarRef) TreeBuilder.createSimpleVariableReferenceNode();
        varRef.pos = getPosition(qualifiedNameReferenceNode);
        varRef.variableName = createIdentifier(qualifiedNameReferenceNode.identifier());
        varRef.pkgAlias = createIdentifier(qualifiedNameReferenceNode.modulePrefix());
        return varRef;
    }

    @Override
    public BLangNode transform(XMLProcessingInstruction xmlProcessingInstruction) {
        BLangXMLProcInsLiteral xmlProcInsLiteral =
                (BLangXMLProcInsLiteral) TreeBuilder.createXMLProcessingIntsructionLiteralNode();
        if (xmlProcessingInstruction.data().isEmpty()) {
            BLangLiteral emptyLiteral = createEmptyLiteral();
            emptyLiteral.pos = getPosition(xmlProcessingInstruction);
            xmlProcInsLiteral.dataFragments.add(emptyLiteral);
        } else {
            for (Node dataNode : xmlProcessingInstruction.data()) {
                xmlProcInsLiteral.dataFragments.add(createExpression(dataNode));
            }
        }

        XMLNameNode target = xmlProcessingInstruction.target();
        if (target.kind() == SyntaxKind.XML_SIMPLE_NAME) {
            xmlProcInsLiteral.target = createSimpleLiteral(((XMLSimpleNameNode) target).name());
        } else {
            // this could be a bug in the old parser
            xmlProcInsLiteral.target = createSimpleLiteral(((XMLQualifiedNameNode) target).prefix());
        }

        xmlProcInsLiteral.pos = getPosition(xmlProcessingInstruction);
        return xmlProcInsLiteral;
    }

    @Override
    public BLangNode transform(XMLComment xmlComment) {
        BLangXMLCommentLiteral xmlCommentLiteral = (BLangXMLCommentLiteral) TreeBuilder.createXMLCommentLiteralNode();
        DiagnosticPos pos = getPosition(xmlComment);

        if (xmlComment.content().isEmpty()) {
            BLangLiteral emptyLiteral = createEmptyLiteral();
            emptyLiteral.pos = pos;
            xmlCommentLiteral.textFragments.add(emptyLiteral);
        } else {
            for (Node commentNode : xmlComment.content()) {
                xmlCommentLiteral.textFragments.add(createExpression(commentNode));
            }
        }
        xmlCommentLiteral.pos = pos;
        return xmlCommentLiteral;
    }

    @Override
    public BLangNode transform(XMLElementNode xmlElementNode) {
        BLangXMLElementLiteral xmlElement = (BLangXMLElementLiteral) TreeBuilder.createXMLElementLiteralNode();
        xmlElement.startTagName = createExpression(xmlElementNode.startTag());
        xmlElement.endTagName = createExpression(xmlElementNode.endTag());

        for (Node node : xmlElementNode.content()) {
            if (node.kind() == SyntaxKind.XML_TEXT) {
                xmlElement.children.add(createSimpleLiteral(((XMLTextNode) node).content()));
                continue;
            }
            xmlElement.children.add(createExpression(node));
        }

        for (XMLAttributeNode attribute : xmlElementNode.startTag().attributes()) {
            xmlElement.attributes.add((BLangXMLAttribute) attribute.apply(this));
        }

        xmlElement.pos = getPosition(xmlElementNode);
        xmlElement.isRoot = true; // TODO : check this
        return xmlElement;
    }

    @Override
    public BLangNode transform(XMLAttributeNode xmlAttributeNode) {
        BLangXMLAttribute xmlAttribute = (BLangXMLAttribute) TreeBuilder.createXMLAttributeNode();
        xmlAttribute.value = (BLangXMLQuotedString) xmlAttributeNode.value().apply(this);
        xmlAttribute.name = createExpression(xmlAttributeNode.attributeName());
        xmlAttribute.pos = getPosition(xmlAttributeNode);
        return xmlAttribute;
    }

    @Override
    public BLangNode transform(ByteArrayLiteralNode byteArrayLiteralNode) {
        BLangLiteral literal = (BLangLiteral) TreeBuilder.createLiteralExpression();
        literal.pos = getPosition(byteArrayLiteralNode);
        literal.type = symTable.getTypeFromTag(TypeTags.BYTE_ARRAY);
        literal.type.tag = TypeTags.BYTE_ARRAY;
        literal.value = getValueFromByteArrayNode(byteArrayLiteralNode);
        literal.originalValue = String.valueOf(literal.value);
        return literal;
    }

    @Override
    public BLangNode transform(XMLAttributeValue xmlAttributeValue) {
        BLangXMLQuotedString quotedString = (BLangXMLQuotedString) TreeBuilder.createXMLQuotedStringNode();
        quotedString.pos = getPosition(xmlAttributeValue);
        if (xmlAttributeValue.startQuote().kind() == SyntaxKind.SINGLE_QUOTE_TOKEN) {
            quotedString.quoteType = QuoteType.SINGLE_QUOTE;
        } else {
            quotedString.quoteType = QuoteType.DOUBLE_QUOTE;
        }

        if (xmlAttributeValue.value().isEmpty()) {
            BLangLiteral emptyLiteral = createEmptyLiteral();
            emptyLiteral.pos = getPosition(xmlAttributeValue);
            quotedString.textFragments.add(emptyLiteral);
        } else if (xmlAttributeValue.value().size() == 1 &&
                xmlAttributeValue.value().get(0).kind() == SyntaxKind.INTERPOLATION) {
            quotedString.textFragments.add(createExpression(xmlAttributeValue.value().get(0)));
            BLangLiteral emptyLiteral = createEmptyLiteral();
            emptyLiteral.pos = getPosition(xmlAttributeValue);
            quotedString.textFragments.add(emptyLiteral);
        } else {
            for (Node value : xmlAttributeValue.value()) {
                quotedString.textFragments.add(createExpression(value));
            }
        }

        return quotedString;
    }

    @Override
    public BLangNode transform(XMLStartTagNode startTagNode) {
        return startTagNode.name().apply(this);
    }

    @Override
    public BLangNode transform(XMLEndTagNode endTagNode) {
        return endTagNode.name().apply(this);
    }

    @Override
    public BLangNode transform(XMLTextNode xmlTextNode) {
        return createExpression(xmlTextNode.content());
    }

    private BLangNode createXMLLiteral(TemplateExpressionNode expressionNode) {
        BLangXMLTextLiteral xmlTextLiteral = (BLangXMLTextLiteral) TreeBuilder.createXMLTextLiteralNode();
        xmlTextLiteral.pos = getPosition(expressionNode.content().get(0));
        for (Node node : expressionNode.content()) {
            xmlTextLiteral.textFragments.add(createExpression(node));
        }
        return xmlTextLiteral;
    }

    @Override
    public BLangNode transform(XMLNamespaceDeclarationNode xmlnsDeclNode) {
        BLangXMLNS xmlns = (BLangXMLNS) TreeBuilder.createXMLNSNode();
        BLangIdentifier prefixIdentifier = createIdentifier(xmlnsDeclNode.namespacePrefix());

        BLangLiteral namespaceUri = createSimpleLiteral(xmlnsDeclNode.namespaceuri());
        // This is done to be consistent with BLangPackageBuilder
        namespaceUri.originalValue = (String) namespaceUri.value;
        xmlns.namespaceURI = namespaceUri;
        xmlns.prefix = prefixIdentifier;
        xmlns.pos = getPosition(xmlnsDeclNode);

        BLangXMLNSStatement xmlnsStmt = (BLangXMLNSStatement) TreeBuilder.createXMLNSDeclrStatementNode();
        xmlnsStmt.xmlnsDecl = xmlns;
        xmlnsStmt.pos = getPosition(xmlnsDeclNode);
        return xmlnsStmt;
    }

    @Override
    public BLangNode transform(ModuleXMLNamespaceDeclarationNode xmlnsDeclNode) {
        BLangXMLNS xmlns = (BLangXMLNS) TreeBuilder.createXMLNSNode();
        BLangIdentifier prefixIdentifier = createIdentifier(xmlnsDeclNode.namespacePrefix());

        BLangLiteral namespaceUri = createSimpleLiteral(xmlnsDeclNode.namespaceuri());
        // This is done to be consistent with BLangPackageBuilder
        namespaceUri.originalValue = (String) namespaceUri.value;
        xmlns.namespaceURI = namespaceUri;
        xmlns.prefix = prefixIdentifier;
        xmlns.pos = getPosition(xmlnsDeclNode);

        return xmlns;
    }

    @Override
    public BLangNode transform(XMLQualifiedNameNode xmlQualifiedNameNode) {
        BLangXMLQName xmlName = (BLangXMLQName) TreeBuilder.createXMLQNameNode();

        xmlName.localname = createIdentifier(getPosition(xmlQualifiedNameNode.name()),
                xmlQualifiedNameNode.name().name());
        xmlName.prefix = createIdentifier(getPosition(xmlQualifiedNameNode.prefix()),
                xmlQualifiedNameNode.prefix().name());
        xmlName.pos = getPosition(xmlQualifiedNameNode);
        return xmlName;
    }

    @Override
    public BLangNode transform(XMLSimpleNameNode xmlSimpleNameNode) {
        BLangXMLQName xmlName = (BLangXMLQName) TreeBuilder.createXMLQNameNode();

        xmlName.localname = createIdentifier(xmlSimpleNameNode.name());
        xmlName.prefix = createIdentifier(null, "");
        xmlName.pos = getPosition(xmlSimpleNameNode);
        return xmlName;
    }

    @Override
    public BLangNode transform(XMLEmptyElementNode xMLEmptyElementNode) {
        BLangXMLElementLiteral xmlEmptyElement = (BLangXMLElementLiteral) TreeBuilder.createXMLElementLiteralNode();
        xmlEmptyElement.startTagName = createExpression(xMLEmptyElementNode.name());

        for (XMLAttributeNode attribute : xMLEmptyElementNode.attributes()) {
            xmlEmptyElement.attributes.add((BLangXMLAttribute) attribute.apply(this));
        }
        xmlEmptyElement.pos = getPosition(xMLEmptyElementNode);
        return xmlEmptyElement;
    }

    @Override
    public BLangNode transform(RemoteMethodCallActionNode remoteMethodCallActionNode) {
        BLangInvocation.BLangActionInvocation bLangActionInvocation = (BLangInvocation.BLangActionInvocation)
                TreeBuilder.createActionInvocation();

        bLangActionInvocation.expr = createExpression(remoteMethodCallActionNode.expression());
        bLangActionInvocation.argExprs = applyAll(remoteMethodCallActionNode.arguments());

        BLangNameReference nameReference = createBLangNameReference(remoteMethodCallActionNode.methodName().name());
        bLangActionInvocation.name = (BLangIdentifier) nameReference.name;
        bLangActionInvocation.pkgAlias = (BLangIdentifier) nameReference.pkgAlias;
        bLangActionInvocation.pos = getPosition(remoteMethodCallActionNode);
        return bLangActionInvocation;
    }

    @Override
    public BLangNode transform(StreamTypeDescriptorNode streamTypeDescriptorNode) {
        BLangType constraint, error = null;
        DiagnosticPos pos = getPosition(streamTypeDescriptorNode);
        Optional<Node> paramsNode = streamTypeDescriptorNode.streamTypeParamsNode();

        boolean hasConstraint = paramsNode.isPresent();
        if (!hasConstraint) {
            constraint = addValueType(pos, TypeKind.ANY);
        } else {
            StreamTypeParamsNode params = (StreamTypeParamsNode) paramsNode.get();
            if (params.rightTypeDescNode().isPresent()) {
                error = createTypeNode(params.rightTypeDescNode().get());
            }
            constraint = createTypeNode(params.leftTypeDescNode());
        }

        BLangBuiltInRefTypeNode refType = (BLangBuiltInRefTypeNode) TreeBuilder.createBuiltInReferenceTypeNode();
        refType.typeKind = TypeKind.STREAM;
        refType.pos = pos;

        BLangStreamType streamType = (BLangStreamType) TreeBuilder.createStreamTypeNode();
        streamType.type = refType;
        streamType.constraint = constraint;
        streamType.error = error;
        streamType.pos = pos;

        return streamType;
    }

    @Override
    public BLangNode transform(ArrayTypeDescriptorNode arrayTypeDescriptorNode) {
        int dimensions = 1;
        List<Integer> sizes = new ArrayList<>();
        DiagnosticPos position = getPosition(arrayTypeDescriptorNode);
        while (true) {
            if (!arrayTypeDescriptorNode.arrayLength().isPresent()) {
                sizes.add(UNSEALED_ARRAY_INDICATOR);
            } else {
                Node keyExpr = arrayTypeDescriptorNode.arrayLength().get();
                if (keyExpr.kind() == SyntaxKind.DECIMAL_INTEGER_LITERAL) {
                    sizes.add(Integer.parseInt(keyExpr.toString()));
                } else if (keyExpr.kind() == SyntaxKind.ASTERISK_TOKEN) {
                    sizes.add(OPEN_SEALED_ARRAY_INDICATOR);
                } else {
                    // TODO : should handle the const-reference-expr
                }
            }

            if (arrayTypeDescriptorNode.memberTypeDesc().kind() != SyntaxKind.ARRAY_TYPE_DESC) {
                break;
            }

            arrayTypeDescriptorNode = (ArrayTypeDescriptorNode) arrayTypeDescriptorNode.memberTypeDesc();
            dimensions++;
        }

        BLangArrayType arrayTypeNode = (BLangArrayType) TreeBuilder.createArrayTypeNode();
        arrayTypeNode.pos = position;
        arrayTypeNode.elemtype = createTypeNode(arrayTypeDescriptorNode.memberTypeDesc());
        arrayTypeNode.dimensions = dimensions;
        arrayTypeNode.sizes = sizes.stream().mapToInt(val -> val).toArray();
        return arrayTypeNode;
    }

    public BLangNode transform(EnumDeclarationNode enumDeclarationNode) {

        Boolean publicQualifier = false;
        if (enumDeclarationNode.qualifier() != null && enumDeclarationNode.qualifier().kind()
                == SyntaxKind.PUBLIC_KEYWORD) {
            publicQualifier = true;
        }
        for (Node member : enumDeclarationNode.enumMemberList()) {
            addToTop(transformEnumMember((EnumMemberNode) member, publicQualifier));
        }

        BLangTypeDefinition bLangTypeDefinition = (BLangTypeDefinition) TreeBuilder.createTypeDefinition();
        if (publicQualifier) {
            bLangTypeDefinition.flagSet.add(Flag.PUBLIC);
        }

        bLangTypeDefinition.setName((BLangIdentifier) transform(enumDeclarationNode.identifier()));

        BLangUnionTypeNode bLangUnionTypeNode = (BLangUnionTypeNode) TreeBuilder.createUnionTypeNode();
        for (Node member : enumDeclarationNode.enumMemberList()) {
            bLangUnionTypeNode.memberTypeNodes.add(createTypeNode(((EnumMemberNode) member).identifier()));
        }
        Collections.reverse(bLangUnionTypeNode.memberTypeNodes);
        bLangTypeDefinition.setTypeNode(bLangUnionTypeNode);
        return bLangTypeDefinition;
    }

    public BLangConstant transformEnumMember(EnumMemberNode member, Boolean publicQualifier) {
        BLangConstant bLangConstant = (BLangConstant) TreeBuilder.createConstantNode();

        bLangConstant.flagSet.add(Flag.CONSTANT);

        if (publicQualifier) {
            bLangConstant.flagSet.add(Flag.PUBLIC);
        }

        bLangConstant.setName((BLangIdentifier) transform(member.identifier()));

        BLangLiteral literal;
        BLangLiteral deepLiteral;
        if (member.constExprNode() != null) {
            literal = createSimpleLiteral(member.constExprNode());
            deepLiteral = createSimpleLiteral(member.constExprNode());
        } else {
            literal = createSimpleLiteral(member.identifier());
            deepLiteral = createSimpleLiteral(member.identifier());
        }
        if (literal.originalValue != "" || member.identifier().isMissing()) {
            bLangConstant.setInitialExpression(literal);
        } else {
            bLangConstant.setInitialExpression(createExpression(member.constExprNode()));
        }

        BLangValueType typeNode = (BLangValueType) TreeBuilder.createValueTypeNode();
        typeNode.typeKind = TypeKind.STRING;
        bLangConstant.setTypeNode(typeNode);

        if (deepLiteral.originalValue != "") {
            BLangFiniteTypeNode typeNodeAssosiated = (BLangFiniteTypeNode) TreeBuilder.createFiniteTypeNode();
            deepLiteral.originalValue = null;
            typeNodeAssosiated.addValue(deepLiteral);
            bLangConstant.associatedTypeDefinition = createTypeDefinitionWithTypeNode(typeNodeAssosiated);
        } else {
            bLangConstant.associatedTypeDefinition = null;
        }
        return bLangConstant;
    }

    @Override
    public BLangNode transform(QueryExpressionNode queryExprNode) {
        BLangQueryExpr queryExpr = (BLangQueryExpr) TreeBuilder.createQueryExpressionNode();
        queryExpr.pos = getPosition(queryExprNode);

        BLangFromClause fromClause = (BLangFromClause) queryExprNode.queryPipeline().fromClause().apply(this);
        queryExpr.queryClauseList.add(fromClause);

        for (Node clauseNode : queryExprNode.queryPipeline().intermediateClauses()) {
            queryExpr.queryClauseList.add(clauseNode.apply(this));
        }

        BLangSelectClause selectClause = (BLangSelectClause) queryExprNode.selectClause().apply(this);
        queryExpr.queryClauseList.add(selectClause);

        Optional<OnConflictClauseNode> onConflict = queryExprNode.onConflictClause();
        if (onConflict.isPresent()) {
            queryExpr.queryClauseList.add(onConflict.get().apply(this));
        }

        Optional<LimitClauseNode> limit = queryExprNode.limitClause();
        if (limit.isPresent()) {
            queryExpr.queryClauseList.add(limit.get().apply(this));
        }

        boolean isTable = false;
        boolean isStream = false;

        Optional<QueryConstructTypeNode> optionalQueryConstructTypeNode = queryExprNode.queryConstructType();
        if (optionalQueryConstructTypeNode.isPresent()) {
            QueryConstructTypeNode queryConstructTypeNode = optionalQueryConstructTypeNode.get();
            isTable = queryConstructTypeNode.keyword().kind() == SyntaxKind.TABLE_KEYWORD;
            isStream = queryConstructTypeNode.keyword().kind() == SyntaxKind.STREAM_KEYWORD;
            if (queryConstructTypeNode.keySpecifier().isPresent()) {
                for (IdentifierToken fieldNameNode : queryConstructTypeNode.keySpecifier().get().fieldNames()) {
                    queryExpr.fieldNameIdentifierList.add(createIdentifier(getPosition(fieldNameNode), fieldNameNode));
                }
            }
        }
        queryExpr.isStream = isStream;
        queryExpr.isTable = isTable;
        return queryExpr;
    }

    @Override
    public BLangNode transform(LetClauseNode letClauseNode) {
        BLangLetClause bLLetClause = (BLangLetClause) TreeBuilder.createLetClauseNode();
        bLLetClause.pos = getPosition(letClauseNode);
        List<BLangLetVariable> letVars = new ArrayList<>();
        for (LetVariableDeclarationNode letVarDeclr : letClauseNode.letVarDeclarations()) {
            BLangLetVariable letVar = createLetVariable(letVarDeclr);
            letVar.definitionNode.getVariable().addFlag(Flag.FINAL);
            letVars.add(letVar);
        }
        if (!letVars.isEmpty()) {
            bLLetClause.letVarDeclarations = letVars;
        }
        return bLLetClause;
    }

    @Override
    public BLangNode transform(FromClauseNode fromClauseNode) {
        BLangFromClause fromClause = (BLangFromClause) TreeBuilder.createFromClauseNode();
        fromClause.pos = getPosition(fromClauseNode);
        fromClause.collection = createExpression(fromClauseNode.expression());
        TypedBindingPatternNode bindingPatternNode = fromClauseNode.typedBindingPattern();
        fromClause.variableDefinitionNode = createBLangVarDef(getPosition(bindingPatternNode), bindingPatternNode,
                Optional.empty(), Optional.empty());

        boolean isDeclaredWithVar = bindingPatternNode.typeDescriptor().kind() == SyntaxKind.VAR_TYPE_DESC;
        fromClause.isDeclaredWithVar = isDeclaredWithVar;

        return fromClause;
    }

    @Override
    public BLangNode transform(WhereClauseNode whereClauseNode) {
        BLangWhereClause whereClause = (BLangWhereClause) TreeBuilder.createWhereClauseNode();
        whereClause.pos = getPosition(whereClauseNode);
        whereClause.expression = createExpression(whereClauseNode.expression());
        return whereClause;
    }

    @Override
    public BLangNode transform(SelectClauseNode selectClauseNode) {
        BLangSelectClause selectClause = (BLangSelectClause) TreeBuilder.createSelectClauseNode();
        selectClause.pos = getPosition(selectClauseNode);
        selectClause.expression = createExpression(selectClauseNode.expression());
        return selectClause;
    }

    @Override
    public BLangNode transform(OnConflictClauseNode onConflictClauseNode) {
        BLangOnConflictClause onConflictClause = (BLangOnConflictClause) TreeBuilder.createOnConflictClauseNode();
        onConflictClause.pos = getPosition(onConflictClauseNode);
        onConflictClause.expression = createExpression(onConflictClauseNode.expression());
        return onConflictClause;
    }

    @Override
    public BLangNode transform(LimitClauseNode limitClauseNode) {
        BLangLimitClause selectClause = (BLangLimitClause) TreeBuilder.createLimitClauseNode();
        selectClause.pos = getPosition(limitClauseNode);
        selectClause.expression = createExpression(limitClauseNode.expression());
        return selectClause;
    }

    @Override
    public BLangNode transform(OnClauseNode onClauseNode) {
        BLangOnClause selectClause = (BLangOnClause) TreeBuilder.createOnClauseNode();
        selectClause.pos = getPosition(onClauseNode);
        selectClause.expression = createExpression(onClauseNode.expression());
        return selectClause;
    }

    @Override
    public BLangNode transform(JoinClauseNode joinClauseNode) {
        BLangJoinClause joinClause = (BLangJoinClause) TreeBuilder.createJoinClauseNode();
        joinClause.pos = getPosition(joinClauseNode);
        TypedBindingPatternNode typedBindingPattern = joinClauseNode.typedBindingPattern();
        joinClause.variableDefinitionNode = createBLangVarDef(getPosition(joinClauseNode),
                typedBindingPattern, Optional.empty(), Optional.empty());
        joinClause.collection = createExpression(joinClauseNode.expression());
        joinClause.isDeclaredWithVar = typedBindingPattern.typeDescriptor().kind() == SyntaxKind.VAR_TYPE_DESC;
        joinClause.isOuterJoin = joinClauseNode.outerKeyword().isPresent();
        if (joinClauseNode.onCondition().isPresent()) {
            OnClauseNode onClauseNode = joinClauseNode.onCondition().get();
            BLangOnClause onClause = (BLangOnClause) TreeBuilder.createOnClauseNode();
            onClause.pos = getPosition(onClauseNode);
            onClause.expression = createExpression(onClauseNode.expression());
            joinClause.onClause = onClause;
        }
        return joinClause;
    }

    @Override
    public BLangNode transform(IntersectionTypeDescriptorNode intersectionTypeDescriptorNode) {
        BLangType lhsType = (BLangType) createTypeNode(intersectionTypeDescriptorNode.leftTypeDesc());
        BLangType rhsType = (BLangType) createTypeNode(intersectionTypeDescriptorNode.rightTypeDesc());

        BLangIntersectionTypeNode intersectionType;
        if (rhsType.getKind() == NodeKind.INTERSECTION_TYPE_NODE) {
            intersectionType = (BLangIntersectionTypeNode) rhsType;
            intersectionType.constituentTypeNodes.add(0, lhsType);
        } else if (lhsType.getKind() == NodeKind.INTERSECTION_TYPE_NODE) {
            intersectionType = (BLangIntersectionTypeNode) lhsType;
            intersectionType.constituentTypeNodes.add(rhsType);
        } else {
            intersectionType = (BLangIntersectionTypeNode) TreeBuilder.createIntersectionTypeNode();
            intersectionType.constituentTypeNodes.add(lhsType);
            intersectionType.constituentTypeNodes.add(rhsType);
        }

        intersectionType.pos = getPosition(intersectionTypeDescriptorNode);
        return intersectionType;
    }

    @Override
    protected BLangNode transformSyntaxNode(Node node) {
        // TODO: Remove this RuntimeException once all nodes covered
        throw new RuntimeException("Node not supported: " + node.getClass().getSimpleName());
    }

    @Override
    public BLangNode transform(RetryStatementNode retryStatementNode) {
        BLangRetrySpec retrySpec = createRetrySpec(retryStatementNode);
        DiagnosticPos pos = getPosition(retryStatementNode);
        StatementNode retryBody = retryStatementNode.retryBody();

        if (retryBody.kind() == SyntaxKind.TRANSACTION_STATEMENT) {
            BLangRetryTransaction retryTransaction = (BLangRetryTransaction) TreeBuilder.createRetryTransactionNode();
            retryTransaction.pos = pos;
            retryTransaction.setRetrySpec(retrySpec);
            retryTransaction.setTransaction((BLangTransaction) retryBody.apply(this));
            return retryTransaction;
        }

        BLangRetry retryNode = (BLangRetry) TreeBuilder.createRetryNode();
        retryNode.pos = pos;
        retryNode.setRetrySpec(retrySpec);
        BLangBlockStmt retryBlock = (BLangBlockStmt) retryBody.apply(this);
        retryNode.setRetryBody(retryBlock);
        return retryNode;
    }

    private BLangRetrySpec createRetrySpec(RetryStatementNode retryStatementNode) {
        BLangRetrySpec retrySpec = (BLangRetrySpec) TreeBuilder.createRetrySpecNode();
        if (retryStatementNode.typeParameter().isPresent()) {
            TypeParameterNode typeParam = retryStatementNode.typeParameter().get();
            retrySpec.retryManagerType = createTypeNode(typeParam.typeNode());
            retrySpec.pos = getPosition(typeParam);
        }

        if (retryStatementNode.arguments().isPresent()) {
            ParenthesizedArgList arg = retryStatementNode.arguments().get();
            retrySpec.pos = getPosition(arg);
            for (Node argNode : arg.arguments()) {
                retrySpec.argExprs.add(createExpression(argNode));
            }
        }

        if (retrySpec.pos == null) {
            retrySpec.pos = getPosition(retryStatementNode);
        }
        return retrySpec;
    }

    @Override
    public BLangNode transform(TransactionalExpressionNode transactionalExpressionNode) {
        BLangTransactionalExpr transactionalExpr = TreeBuilder.createTransactionalExpressionNode();
        transactionalExpr.pos = getPosition(transactionalExpressionNode);
        return transactionalExpr;
    }

    @Override
    public BLangNode transform(XMLFilterExpressionNode xmlFilterExpressionNode) {
        List<BLangXMLElementFilter> filters = new ArrayList<>();

        XMLNamePatternChainingNode xmlNamePatternChainingNode = xmlFilterExpressionNode.xmlPatternChain();
        for (Node node : xmlNamePatternChainingNode.xmlNamePattern()) {
            filters.add(createXMLElementFilter(node));
        }

        BLangExpression expr = createExpression(xmlFilterExpressionNode.expression());
        BLangXMLElementAccess elementAccess = new BLangXMLElementAccess(getPosition(xmlFilterExpressionNode), null,
                expr, filters);
        return elementAccess;
    }

    @Override
    public BLangNode transform(XMLStepExpressionNode xmlStepExpressionNode) {
        List<BLangXMLElementFilter> filters = new ArrayList<>();

        int starCount = 0;
        if (xmlStepExpressionNode.xmlStepStart().kind() == SyntaxKind.SLASH_ASTERISK_TOKEN) {
            starCount = 1;
        } else if (xmlStepExpressionNode.xmlStepStart().kind() == SyntaxKind.XML_NAME_PATTERN_CHAIN) {
            XMLNamePatternChainingNode xmlNamePatternChainingNode =
                    (XMLNamePatternChainingNode) xmlStepExpressionNode.xmlStepStart();
            for (Node node : xmlNamePatternChainingNode.xmlNamePattern()) {
                filters.add(createXMLElementFilter(node));
            }
            switch (xmlNamePatternChainingNode.startToken().kind()) {
                case DOUBLE_SLASH_DOUBLE_ASTERISK_LT_TOKEN:
                    starCount = 2;
                    break;
                case SLASH_ASTERISK_TOKEN:
                    starCount = 1;
                    break;
            }
        }

        BLangExpression expr = createExpression(xmlStepExpressionNode.expression());
        // TODO : implement the value for childIndex
        BLangXMLNavigationAccess xmlNavigationAccess =
                new BLangXMLNavigationAccess(getPosition(xmlStepExpressionNode), null, expr, filters,
                XMLNavigationAccess.NavAccessType.fromInt(starCount), null);
        return xmlNavigationAccess;
    }

    @Override
    public BLangNode transform(MatchStatementNode matchStatementNode) {
        BLangMatch bLangMatch = (BLangMatch) TreeBuilder.createMatchStatement();
        bLangMatch.expr = createExpression(matchStatementNode.condition());

        for (Node matchClauseNode : matchStatementNode.matchClauses()) {
            MatchClauseNode matchClause = (MatchClauseNode) matchClauseNode;
            BLangMatch.BLangMatchStaticBindingPatternClause patternClause =
                    (BLangMatch.BLangMatchStaticBindingPatternClause)
                            TreeBuilder.createMatchStatementStaticBindingPattern();
            bLangMatch.patternClauses.add(patternClause);

            SeparatedNodeList<Node> matchPatterns = matchClause.matchPatterns();
            Node firstPattern = matchPatterns.get(0);
            patternClause.pos = getPosition(firstPattern);

            if (matchPatterns.size() == 1) {
                patternClause.literal = createLiteralOrReference(firstPattern);
            } else { // spec says atleast one match pattern so this else will mean more than one
                BLangBinaryExpr expr = (BLangBinaryExpr) TreeBuilder.createBinaryExpressionNode();
                expr.lhsExpr = createLiteralOrReference(firstPattern);
                for (int i = 1; i < matchPatterns.size(); i++) {
                    if (expr.rhsExpr != null) {
                        BLangBinaryExpr tempExpr = ((BLangBinaryExpr) TreeBuilder.createBinaryExpressionNode());
                        tempExpr.lhsExpr = expr;
                        expr = tempExpr;
                    }
                    expr.opKind = OperatorKind.BITWISE_OR;
                    expr.rhsExpr = createLiteralOrReference(matchPatterns.get(i));
                }
                patternClause.literal = expr;
            }

            patternClause.body = (BLangBlockStmt) transform(((MatchClauseNode) matchClause).blockStatement());
        }

        return bLangMatch;
    }

    public BLangExpression createLiteralOrReference(Node node) {
        if (node.kind() == SyntaxKind.SIMPLE_NAME_REFERENCE) {
            return createExpression(node);
        }
        return createSimpleLiteral(node);
    }

    private BLangXMLElementFilter createXMLElementFilter(Node node) {
        String ns = "";
        String elementName = "*";
        DiagnosticPos nsPos = null;
        DiagnosticPos elemNamePos = null;
        SyntaxKind kind = node.kind();

        switch (kind) {
            case SIMPLE_NAME_REFERENCE:
                SimpleNameReferenceNode simpleNameReferenceNode = (SimpleNameReferenceNode) node;
                elementName = simpleNameReferenceNode.name().text();
                elemNamePos = getPosition(simpleNameReferenceNode);
                break;
            case QUALIFIED_NAME_REFERENCE:
                QualifiedNameReferenceNode qualifiedNameReferenceNode = (QualifiedNameReferenceNode) node;
                elementName = qualifiedNameReferenceNode.identifier().text();
                elemNamePos = getPosition(qualifiedNameReferenceNode.identifier());
                ns = qualifiedNameReferenceNode.modulePrefix().text();
                nsPos = getPosition(qualifiedNameReferenceNode.modulePrefix());
                break;
            case XML_ATOMIC_NAME_PATTERN:
                XMLAtomicNamePatternNode atomicNamePatternNode = (XMLAtomicNamePatternNode) node;
                elementName = atomicNamePatternNode.name().text();
                elemNamePos = getPosition(atomicNamePatternNode.name());
                ns = atomicNamePatternNode.prefix().text();
                nsPos = getPosition(atomicNamePatternNode.prefix());
                break;
            case ASTERISK_TOKEN:
                elemNamePos = getPosition(node);
        }

        // Escape names starting with '.
        if (stringStartsWithSingleQuote(ns)) {
            ns = ns.substring(1);
        }
        if (stringStartsWithSingleQuote(elementName)) {
            elementName = elementName.substring(1);
        }

        return new BLangXMLElementFilter(getPosition(node), null, ns, nsPos, elementName, elemNamePos);
    }

    private boolean stringStartsWithSingleQuote(String ns) {
        return ns != null && ns.length() > 0 && ns.charAt(0) == '\'';
    }

    // ------------------------------------------private methods--------------------------------------------------------
    private String getValueFromByteArrayNode(ByteArrayLiteralNode byteArrayLiteralNode) {
        StringBuilder value = new StringBuilder();
        value.append(byteArrayLiteralNode.type().text());
        value.append(" ");
        value.append("`");
        if (byteArrayLiteralNode.content().isPresent()) {
            value.append(byteArrayLiteralNode.content().get().text());
        }
        value.append("`");
        return value.toString();
    }

    private List<BLangRecordVariableKeyValue>
            createVariableListForMappingBindingPattern(MappingBindingPatternNode mappingBindingPatternNode) {

        List<BLangRecordVariableKeyValue> fieldBindingPatternsList = new ArrayList<>();
        for (FieldBindingPatternNode node : mappingBindingPatternNode.fieldBindingPatterns()) {
            BLangRecordVariableKeyValue recordKeyValue = new BLangRecordVariableKeyValue();
            if (node instanceof FieldBindingPatternFullNode) {
                FieldBindingPatternFullNode fullNode = (FieldBindingPatternFullNode) node;
                recordKeyValue.key = createIdentifier(fullNode.variableName().name());
                recordKeyValue.valueBindingPattern = getBLangVariableNode(fullNode.bindingPattern());
            } else {
                FieldBindingPatternVarnameNode varnameNode = (FieldBindingPatternVarnameNode) node;
                recordKeyValue.key = createIdentifier(varnameNode.variableName().name());
                BLangSimpleVariable value = (BLangSimpleVariable) TreeBuilder.createSimpleVariableNode();
                value.pos = getPosition(varnameNode);
                IdentifierNode name = createIdentifier(varnameNode.variableName().name());
                ((BLangIdentifier) name).pos = value.pos;
                value.setName(name);
                recordKeyValue.valueBindingPattern = value;
            }

            fieldBindingPatternsList.add(recordKeyValue);
        }

        return fieldBindingPatternsList;
    }

    private BLangLiteral createEmptyLiteral() {
        BLangLiteral bLiteral = (BLangLiteral) TreeBuilder.createLiteralExpression();
        bLiteral.value = "";
        bLiteral.originalValue = "";
        bLiteral.type = symTable.getTypeFromTag(TypeTags.STRING);
        return bLiteral;
    }

    private BLangVariable createSimpleVariable(DiagnosticPos pos, String identifier, DiagnosticPos identifierPos) {
        BLangSimpleVariable memberVar = (BLangSimpleVariable) TreeBuilder.createSimpleVariableNode();
        memberVar.pos = pos;
        IdentifierNode name = createIdentifier(identifierPos, identifier);
        ((BLangIdentifier) name).pos = identifierPos;
        memberVar.setName(name);
        return memberVar;
    }

    private BLangVariable getBLangVariableNode(BindingPatternNode bindingPattern) {
        Token varName;
        switch (bindingPattern.kind()) {
            case MAPPING_BINDING_PATTERN:
                MappingBindingPatternNode mappingBindingPatternNode = (MappingBindingPatternNode) bindingPattern;
                BLangRecordVariable recordVariable = (BLangRecordVariable) TreeBuilder.createRecordVariableNode();
                recordVariable.pos = getPosition(mappingBindingPatternNode);
                recordVariable.variableList = createVariableListForMappingBindingPattern(mappingBindingPatternNode);
                if (mappingBindingPatternNode.restBindingPattern().isPresent()) {
                    recordVariable.restParam =
                            getBLangVariableNode(mappingBindingPatternNode.restBindingPattern().get());
                }

                return recordVariable;
            case LIST_BINDING_PATTERN:
                ListBindingPatternNode listBindingPatternNode = (ListBindingPatternNode) bindingPattern;
                BLangTupleVariable tupleVariable = (BLangTupleVariable) TreeBuilder.createTupleVariableNode();
                tupleVariable.pos = getPosition(listBindingPatternNode);

                Optional<RestBindingPatternNode> restBindingPattern = listBindingPatternNode.restBindingPattern();
                if (restBindingPattern.isPresent()) {
                    tupleVariable.restVariable = getBLangVariableNode(restBindingPattern.get());
                }

                for (BindingPatternNode memberBindingPattern : listBindingPatternNode.bindingPatterns()) {
                    BLangVariable member = getBLangVariableNode(memberBindingPattern);
                    tupleVariable.memberVariables.add(member);
                }

                return tupleVariable;
            case REST_BINDING_PATTERN:
                RestBindingPatternNode restBindingPatternNode = (RestBindingPatternNode) bindingPattern;
                varName = restBindingPatternNode.variableName().name();
                break;
            case WILDCARD_BINDING_PATTERN:
                WildcardBindingPatternNode wildcardBindingPatternNode = (WildcardBindingPatternNode) bindingPattern;
                varName = wildcardBindingPatternNode.underscoreToken();
                break;
            case CAPTURE_BINDING_PATTERN:
            default:
                CaptureBindingPatternNode captureBindingPatternNode = (CaptureBindingPatternNode) bindingPattern;
                varName = captureBindingPatternNode.variableName();
                break;
        }

        DiagnosticPos pos = getPosition(bindingPattern);
        return createSimpleVariable(pos, varName.text(), getPosition(varName));
    }

    BLangValueType addValueType(DiagnosticPos pos, TypeKind typeKind) {
        BLangValueType typeNode = (BLangValueType) TreeBuilder.createValueTypeNode();
        typeNode.pos = pos;
        typeNode.typeKind = typeKind;
        return typeNode;
    }

    private List<BLangStatement> generateBLangStatements(NodeList<StatementNode> statementNodes) {
        List<BLangStatement> statements = new ArrayList<>();
        return generateAndAddBLangStatements(statementNodes, statements);
    }

    private List<BLangStatement> generateAndAddBLangStatements(NodeList<StatementNode> statementNodes,
                                                               List<BLangStatement> statements) {
        for (StatementNode statement : statementNodes) {
            // TODO: Remove this check once statements are non null guaranteed
            if (statement != null) {
                if (statement.kind() == SyntaxKind.FORK_STATEMENT) {
                    generateForkStatements(statements, (ForkStatementNode) statement);
                    continue;
                }
                statements.add((BLangStatement) statement.apply(this));
            }
        }
        return statements;
    }

    private String extractVersion(NodeList<Node> versionNumbers) {
        StringBuilder version = null;
        for (Node versionNumber : versionNumbers) {
            if (versionNumber.kind() == SyntaxKind.IMPORT_SUB_VERSION) {
                version.append(".").append(((ImportSubVersionNode) versionNumber).versionNumber().text());
                continue;
            }
            version = new StringBuilder(((Token) versionNumber).text());
        }
        return version.toString();
    }

    private void generateForkStatements(List<BLangStatement> statements, ForkStatementNode forkStatementNode) {
        BLangForkJoin forkJoin = (BLangForkJoin) forkStatementNode.apply(this);
        String nextAnonymousForkKey = anonymousModelHelper.getNextAnonymousForkKey(forkJoin.pos.src.pkgID);
        for (NamedWorkerDeclarationNode workerDeclarationNode : forkStatementNode.namedWorkerDeclarations()) {
            BLangSimpleVariableDef workerDef = (BLangSimpleVariableDef) workerDeclarationNode.apply(this);
            workerDef.isWorker = true;
            workerDef.isInFork = true;
            workerDef.var.flagSet.add(Flag.FORKED);

            BLangFunction function = ((BLangLambdaFunction) workerDef.var.expr).function;
            function.addFlag(Flag.FORKED);
            function.anonForkName = nextAnonymousForkKey;

            statements.add(workerDef);
            while (!this.additionalStatements.empty()) {
                statements.add(additionalStatements.pop());
            }
            forkJoin.addWorkers(workerDef);
        }
        statements.add(forkJoin);
    }

    private BLangCheckedExpr createCheckExpr(DiagnosticPos pos, BLangExpression expr) {
        BLangCheckedExpr checkedExpr = (BLangCheckedExpr) TreeBuilder.createCheckExpressionNode();
        checkedExpr.pos = pos;
        checkedExpr.expr = expr;
        return checkedExpr;
    }

    private BLangCheckPanickedExpr createCheckPanickedExpr(DiagnosticPos pos, BLangExpression expr) {
        BLangCheckPanickedExpr checkPanickedExpr =
                (BLangCheckPanickedExpr) TreeBuilder.createCheckPanicExpressionNode();
        checkPanickedExpr.pos = pos;
        checkPanickedExpr.expr = expr;
        return checkPanickedExpr;
    }

    private void populateFuncSignature(BLangFunction bLFunction, FunctionSignatureNode funcSignature) {
        // Set Parameters
        for (ParameterNode child : funcSignature.parameters()) {
            SimpleVariableNode param = (SimpleVariableNode) child.apply(this);
            if (child instanceof RestParameterNode) {
                bLFunction.setRestParameter(param);
            } else {
                bLFunction.addParameter(param);
            }
        }

        // Set Return Type
        Optional<ReturnTypeDescriptorNode> retNode = funcSignature.returnTypeDesc();
        if (retNode.isPresent()) {
            ReturnTypeDescriptorNode returnType = retNode.get();
            bLFunction.setReturnTypeNode(createTypeNode(returnType.type()));
            bLFunction.returnTypeAnnAttachments = applyAll(returnType.annotations());
        } else {
            BLangValueType bLValueType = (BLangValueType) TreeBuilder.createValueTypeNode();
            bLValueType.pos = getPosition(funcSignature);
            bLValueType.typeKind = TypeKind.NIL;
            bLFunction.setReturnTypeNode(bLValueType);
        }
    }

    private BLangUnaryExpr createBLangUnaryExpr(DiagnosticPos pos, OperatorKind operatorKind, BLangExpression expr) {
        BLangUnaryExpr bLUnaryExpr = (BLangUnaryExpr) TreeBuilder.createUnaryExpressionNode();
        bLUnaryExpr.pos = pos;
        bLUnaryExpr.operator = operatorKind;
        bLUnaryExpr.expr = expr;
        return bLUnaryExpr;
    }

    private BLangExpression createExpression(Node expression) {
        return (BLangExpression) createActionOrExpression(expression);
    }

    private BLangNode createActionOrExpression(Node actionOrExpression) {
        if (isSimpleLiteral(actionOrExpression.kind())) {
            return createSimpleLiteral(actionOrExpression);
        } else if (actionOrExpression.kind() == SyntaxKind.SIMPLE_NAME_REFERENCE ||
                   actionOrExpression.kind() == SyntaxKind.QUALIFIED_NAME_REFERENCE ||
                   actionOrExpression.kind() == SyntaxKind.IDENTIFIER_TOKEN) {
            // Variable References
            BLangNameReference nameReference = createBLangNameReference(actionOrExpression);
            BLangSimpleVarRef bLVarRef = (BLangSimpleVarRef) TreeBuilder.createSimpleVariableReferenceNode();
            bLVarRef.pos = getPosition(actionOrExpression);
            bLVarRef.pkgAlias = this.createIdentifier((DiagnosticPos) nameReference.pkgAlias.getPosition(),
                                                      nameReference.pkgAlias.getValue());
            bLVarRef.variableName = this.createIdentifier((DiagnosticPos) nameReference.name.getPosition(),
                                                          nameReference.name.getValue());
            return bLVarRef;
        } else if (actionOrExpression.kind() == SyntaxKind.BRACED_EXPRESSION) {
            BLangGroupExpr group = (BLangGroupExpr) TreeBuilder.createGroupExpressionNode();
            group.expression = (BLangExpression) actionOrExpression.apply(this);
            group.pos = getPosition(actionOrExpression);
            return group;
        } else if (actionOrExpression.kind() == SyntaxKind.EXPRESSION_LIST_ITEM) {
            return createExpression(((ExpressionListItemNode) actionOrExpression).expression());
        } else if (isType(actionOrExpression.kind())) {
            BLangTypedescExpr typeAccessExpr = (BLangTypedescExpr) TreeBuilder.createTypeAccessNode();
            typeAccessExpr.pos = getPosition(actionOrExpression);
            typeAccessExpr.typeNode = createTypeNode(actionOrExpression);
            return typeAccessExpr;
        } else {
            return actionOrExpression.apply(this);
        }
    }

    private BLangNode createStringTemplateLiteral(NodeList<TemplateMemberNode> memberNodes, DiagnosticPos pos) {
        BLangStringTemplateLiteral stringTemplateLiteral =
                (BLangStringTemplateLiteral) TreeBuilder.createStringTemplateLiteralNode();
        for (Node memberNode : memberNodes) {
            stringTemplateLiteral.exprs.add((BLangExpression) memberNode.apply(this));
        }

        if (stringTemplateLiteral.exprs.isEmpty()) {
            BLangLiteral emptyLiteral = createEmptyLiteral();
            emptyLiteral.pos = pos;
            stringTemplateLiteral.exprs.add(emptyLiteral);
        }

        stringTemplateLiteral.pos = pos;
        return stringTemplateLiteral;
    }

    private BLangRawTemplateLiteral createRawTemplateLiteral(NodeList<TemplateMemberNode> members, DiagnosticPos pos) {
        BLangRawTemplateLiteral literal = (BLangRawTemplateLiteral) TreeBuilder.createRawTemplateLiteralNode();
        literal.pos = pos;

        boolean prevNodeWasInterpolation = false;
        Node firstMember = members.isEmpty() ? null : members.get(0); // will be empty for empty raw template

        if (firstMember != null && firstMember.kind() == SyntaxKind.INTERPOLATION) {
            literal.strings.add(createStringLiteral("", getPosition(firstMember)));
        }

        for (Node member : members) {
            if (member.kind() == SyntaxKind.INTERPOLATION) {
                literal.insertions.add((BLangExpression) member.apply(this));

                if (prevNodeWasInterpolation) {
                    literal.strings.add(createStringLiteral("", getPosition(member)));
                }

                prevNodeWasInterpolation = true;
            } else {
                literal.strings.add((BLangLiteral) member.apply(this));
                prevNodeWasInterpolation = false;
            }
        }

        if (prevNodeWasInterpolation) {
            literal.strings.add(createStringLiteral("", getPosition(members.get(members.size() - 1))));
        }

        return literal;
    }

    private BLangSimpleVariable createSimpleVar(Optional<Token> name, Node type, NodeList<AnnotationNode> annotations) {
        if (name.isPresent()) {
            Token nameToken = name.get();
            return createSimpleVar(nameToken, type, null, false, false, null, annotations);
        }

        return createSimpleVar(null, type, null, false, false, null, annotations);
    }

    private BLangSimpleVariable createSimpleVar(Token name, Node type, NodeList<AnnotationNode> annotations) {
        return createSimpleVar(name, type, null, false, false, null, annotations);
    }

    private BLangSimpleVariable createSimpleVar(Token name, Node typeName, Node initializer, boolean isFinal,
                                                boolean isListenerVar, Token visibilityQualifier,
                                                NodeList<AnnotationNode> annotations) {
        BLangSimpleVariable bLSimpleVar = (BLangSimpleVariable) TreeBuilder.createSimpleVariableNode();
        bLSimpleVar.setName(this.createIdentifier(name));
        bLSimpleVar.name.pos = getPosition(name);

        if (isDeclaredWithVar(typeName)) {
            bLSimpleVar.isDeclaredWithVar = true;
        } else {
            bLSimpleVar.setTypeNode(createTypeNode(typeName));
        }

        if (visibilityQualifier != null) {
            if (visibilityQualifier.kind() == SyntaxKind.PRIVATE_KEYWORD) {
                bLSimpleVar.flagSet.add(Flag.PRIVATE);
            } else if (visibilityQualifier.kind() == SyntaxKind.PUBLIC_KEYWORD) {
                bLSimpleVar.flagSet.add(Flag.PUBLIC);
            }
        }

        if (isFinal) {
            markVariableAsFinal(bLSimpleVar);
        }
        if (initializer != null) {
            bLSimpleVar.setInitialExpression(createExpression(initializer));
        }
        if (isListenerVar) {
            bLSimpleVar.flagSet.add(Flag.LISTENER);
            bLSimpleVar.flagSet.add(Flag.FINAL);
        }

        if (annotations != null) {
            bLSimpleVar.annAttachments = applyAll(annotations);
        }

        return bLSimpleVar;
    }

    private boolean isDeclaredWithVar(Node typeNode) {
        if (typeNode == null || typeNode.kind() == SyntaxKind.VAR_TYPE_DESC) {
            return true;
        }

        return false;
    }

    private BLangIdentifier createIdentifier(Token token) {
        return createIdentifier(getPosition(token), token);
    }

    private BLangIdentifier createIdentifier(DiagnosticPos pos, Token token) {
        if (token == null) {
            return createIdentifier(pos, null, null);
        }

        String identifierName;
        if (token.isMissing()) {
            identifierName = missingNodesHelper.getNextMissingNodeName(diagnosticSource.pkgID);
        } else {
            identifierName = token.text();
        }

        return createIdentifier(pos, identifierName);
    }

    private BLangIdentifier createIdentifier(DiagnosticPos pos, String value) {
        return createIdentifier(pos, value, null);
    }

    private BLangIdentifier createIdentifier(DiagnosticPos pos, String value, Set<Whitespace> ws) {
        BLangIdentifier bLIdentifer = (BLangIdentifier) TreeBuilder.createIdentifierNode();
        if (value == null) {
            return bLIdentifer;
        }

        if (value.startsWith(IDENTIFIER_LITERAL_PREFIX)) {
            if (!escapeQuotedIdentifier(value).matches("^[0-9a-zA-Z.]*$")) {
                dlog.error(pos, DiagnosticCode.IDENTIFIER_LITERAL_ONLY_SUPPORTS_ALPHANUMERICS);
            }
            String unescapedValue = StringEscapeUtils.unescapeJava(value);
            bLIdentifer.setValue(unescapedValue.substring(1));
            bLIdentifer.originalValue = value;
            bLIdentifer.setLiteral(true);
        } else {
            bLIdentifer.setValue(value);
            bLIdentifer.setLiteral(false);
        }
        bLIdentifer.pos = pos;
        if (ws != null) {
            bLIdentifer.addWS(ws);
        }
        return bLIdentifer;
    }

    private BLangLiteral createSimpleLiteral(Node literal) {
        return createSimpleLiteral(literal, false);
    }

    private BLangLiteral createSimpleLiteral(Node literal, boolean isFiniteType) {
        if (literal.kind() == SyntaxKind.UNARY_EXPRESSION) {
            UnaryExpressionNode unaryExpr = (UnaryExpressionNode) literal;
            BLangLiteral bLangLiteral =
                    createSimpleLiteral(unaryExpr.expression(), unaryExpr.unaryOperator().kind(), isFiniteType);
            bLangLiteral.pos = getPosition(unaryExpr); // setting the proper pos, else only the expr pos is set
            return bLangLiteral;
        }

        return createSimpleLiteral(literal, SyntaxKind.NONE, isFiniteType);
    }

    private BLangLiteral createSimpleLiteral(Node literal, SyntaxKind sign, boolean isFiniteType) {
        BLangLiteral bLiteral = (BLangLiteral) TreeBuilder.createLiteralExpression();
        SyntaxKind type = literal.kind();
        int typeTag = -1;
        Object value = null;
        String originalValue = null;

        String textValue;
        if (literal instanceof BasicLiteralNode) {
            textValue = ((BasicLiteralNode) literal).literalToken().text();
        } else if (literal instanceof Token) {
            textValue = ((Token) literal).text();
        } else {
            textValue = "";
        }

        if (sign == SyntaxKind.PLUS_TOKEN) {
            textValue = "+" + textValue;
        } else if (sign == SyntaxKind.MINUS_TOKEN) {
            textValue = "-" + textValue;
        }

        //TODO: Verify all types, only string type tested
        if (type == SyntaxKind.DECIMAL_INTEGER_LITERAL || type == SyntaxKind.HEX_INTEGER_LITERAL) {
            typeTag = TypeTags.INT;
            value = getIntegerLiteral(literal, textValue, sign);
            originalValue = textValue;
            bLiteral = (BLangNumericLiteral) TreeBuilder.createNumericLiteralExpression();
        } else if (type == SyntaxKind.DECIMAL_FLOATING_POINT_LITERAL) {
            //TODO: Check effect of mapping negative(-) numbers as unary-expr
            typeTag = NumericLiteralSupport.isDecimalDiscriminated(textValue) ? TypeTags.DECIMAL : TypeTags.FLOAT;
            if (isFiniteType) {
                value = textValue.replaceAll("[fd+]", "");
                originalValue = textValue.replace("+", "");
            } else {
                value = textValue;
                originalValue = textValue;
            }
            bLiteral = (BLangNumericLiteral) TreeBuilder.createNumericLiteralExpression();
        } else if (type == SyntaxKind.HEX_FLOATING_POINT_LITERAL) {
            //TODO: Check effect of mapping negative(-) numbers as unary-expr
            typeTag = TypeTags.FLOAT;
            value = getHexNodeValue(textValue);
            originalValue = textValue;
            bLiteral = (BLangNumericLiteral) TreeBuilder.createNumericLiteralExpression();
        } else if (type == SyntaxKind.TRUE_KEYWORD || type == SyntaxKind.FALSE_KEYWORD) {
            typeTag = TypeTags.BOOLEAN;
            value = Boolean.parseBoolean(textValue);
            originalValue = textValue;
            bLiteral = (BLangLiteral) TreeBuilder.createLiteralExpression();
        } else if (type == SyntaxKind.STRING_LITERAL || type == SyntaxKind.XML_TEXT_CONTENT ||
                type == SyntaxKind.TEMPLATE_STRING || type == SyntaxKind.IDENTIFIER_TOKEN) {
            String text = textValue;
            if (type == SyntaxKind.STRING_LITERAL) {
                text = text.substring(1, text.length() - 1);
            }
            String originalText = text; // to log the errors
            Matcher matcher = UNICODE_PATTERN.matcher(text);
            int position = 0;
            while (matcher.find(position)) {
                String hexStringVal = matcher.group(1);
                int hexDecimalVal = Integer.parseInt(hexStringVal, 16);
                if ((hexDecimalVal >= Constants.MIN_UNICODE && hexDecimalVal <= Constants.MIDDLE_LIMIT_UNICODE)
                        || hexDecimalVal > Constants.MAX_UNICODE) {
                    String hexStringWithBraces = matcher.group(0);
                    int offset = originalText.indexOf(hexStringWithBraces) + 1;
                    DiagnosticPos pos = getPosition(literal);
                    dlog.error(new DiagnosticPos(this.diagnosticSource, pos.sLine, pos.eLine, pos.sCol + offset,
                                                 pos.sCol + offset + hexStringWithBraces.length()),
                               DiagnosticCode.INVALID_UNICODE, hexStringWithBraces);
                }
                text = matcher.replaceFirst("\\\\u" + fillWithZeros(hexStringVal));
                position = matcher.end() - 2;
                matcher = UNICODE_PATTERN.matcher(text);
            }
            if (type != SyntaxKind.TEMPLATE_STRING && type != SyntaxKind.XML_TEXT_CONTENT) {
                text = StringEscapeUtils.unescapeJava(text);
            }

            typeTag = TypeTags.STRING;
            value = text;
            originalValue = textValue;
            bLiteral = (BLangLiteral) TreeBuilder.createLiteralExpression();
        } else if (type == SyntaxKind.NULL_KEYWORD) {
            typeTag = TypeTags.NIL;
            value = null;
            originalValue = "null";
            bLiteral = (BLangLiteral) TreeBuilder.createLiteralExpression();
        } else if (type == SyntaxKind.NIL_LITERAL) {
            typeTag = TypeTags.NIL;
            value = null;
            originalValue = "()";
            bLiteral = (BLangLiteral) TreeBuilder.createLiteralExpression();
        } else if (type == SyntaxKind.BINARY_EXPRESSION) { // Should be base16 and base64
            typeTag = TypeTags.BYTE_ARRAY;
            value = textValue;
            originalValue = textValue;

            // If numeric literal create a numeric literal expression; otherwise create a literal expression
            if (isNumericLiteral(type)) {
                bLiteral = (BLangNumericLiteral) TreeBuilder.createNumericLiteralExpression();
            } else {
                bLiteral = (BLangLiteral) TreeBuilder.createLiteralExpression();
            }
        } else if (type == SyntaxKind.BYTE_ARRAY_LITERAL) {
            return (BLangLiteral) literal.apply(this);
        }

        bLiteral.pos = getPosition(literal);
        bLiteral.type = symTable.getTypeFromTag(typeTag);
        bLiteral.type.tag = typeTag;
        bLiteral.value = value;
        bLiteral.originalValue = originalValue;
        return bLiteral;
    }

    private BLangLiteral createStringLiteral(String value, DiagnosticPos pos) {
        BLangLiteral strLiteral = (BLangLiteral) TreeBuilder.createLiteralExpression();
        strLiteral.value = strLiteral.originalValue = value;
        strLiteral.type = symTable.stringType;
        strLiteral.pos = pos;
        return strLiteral;
    }

    private BLangType createTypeNode(Node type) {
        if (type instanceof BuiltinSimpleNameReferenceNode || type.kind() == SyntaxKind.NIL_TYPE_DESC) {
            return createBuiltInTypeNode(type);
        } else if (type.kind() == SyntaxKind.QUALIFIED_NAME_REFERENCE || type.kind() == SyntaxKind.IDENTIFIER_TOKEN) {
            // Exclusive type
            BLangUserDefinedType bLUserDefinedType = (BLangUserDefinedType) TreeBuilder.createUserDefinedTypeNode();
            BLangNameReference nameReference = createBLangNameReference(type);
            bLUserDefinedType.pkgAlias = (BLangIdentifier) nameReference.pkgAlias;
            bLUserDefinedType.typeName = (BLangIdentifier) nameReference.name;
            bLUserDefinedType.pos = getPosition(type);
            return bLUserDefinedType;
        } else if (type.kind() == SyntaxKind.SIMPLE_NAME_REFERENCE) {
            // Map name reference as a type
            SimpleNameReferenceNode nameReferenceNode = (SimpleNameReferenceNode) type;
            return createTypeNode(nameReferenceNode.name());
        } else if (type.kind() == SyntaxKind.TYPE_DESC) {
            // kind can be type-desc only if its a missing token.
            BLangUserDefinedType bLUserDefinedType = (BLangUserDefinedType) TreeBuilder.createUserDefinedTypeNode();
            BLangIdentifier pkgAlias = this.createIdentifier(null, "");
            BLangIdentifier name = this.createIdentifier((Token) type);
            BLangNameReference nameReference = new BLangNameReference(getPosition(type), null, pkgAlias, name);
            bLUserDefinedType.pkgAlias = (BLangIdentifier) nameReference.pkgAlias;
            bLUserDefinedType.typeName = (BLangIdentifier) nameReference.name;
            bLUserDefinedType.pos = getPosition(type);
            return bLUserDefinedType;
        }

        return (BLangType) type.apply(this);
    }

    private BLangType createBuiltInTypeNode(Node type) {
        String typeText;
        if (type.kind() == SyntaxKind.NIL_TYPE_DESC) {
            typeText = "()";
        } else if (type instanceof BuiltinSimpleNameReferenceNode) {
            BuiltinSimpleNameReferenceNode simpleNameRef = (BuiltinSimpleNameReferenceNode) type;
            if (simpleNameRef.kind() == SyntaxKind.VAR_TYPE_DESC) {
                return null;
            } else if (simpleNameRef.name().isMissing()) {
                String name = missingNodesHelper.getNextMissingNodeName(diagnosticSource.pkgID);
                BLangIdentifier identifier = createIdentifier(getPosition(simpleNameRef.name()), name);
                BLangIdentifier pkgAlias = (BLangIdentifier) TreeBuilder.createIdentifierNode();
                return createUserDefinedType(getPosition(type), pkgAlias, identifier);
            }
            typeText = simpleNameRef.name().text();
        } else {
            typeText = ((Token) type).text(); // TODO: Remove this once map<string> returns Nodes for `map`
        }

        TypeKind typeKind = TreeUtils.stringToTypeKind(typeText.replaceAll("\\s+", ""));

        SyntaxKind kind = type.kind();
        switch (kind) {
            case BOOLEAN_TYPE_DESC:
            case INT_TYPE_DESC:
            case BYTE_TYPE_DESC:
            case FLOAT_TYPE_DESC:
            case DECIMAL_TYPE_DESC:
            case STRING_TYPE_DESC:
            case ANY_TYPE_DESC:
            case NIL_TYPE_DESC:
            case HANDLE_TYPE_DESC:
            case ANYDATA_TYPE_DESC:
            case READONLY_TYPE_DESC:
                BLangValueType valueType = (BLangValueType) TreeBuilder.createValueTypeNode();
                valueType.typeKind = typeKind;
                valueType.pos = getPosition(type);
                return valueType;
            default:
                BLangBuiltInRefTypeNode builtInValueType =
                        (BLangBuiltInRefTypeNode) TreeBuilder.createBuiltInReferenceTypeNode();
                builtInValueType.typeKind = typeKind;
                builtInValueType.pos = getPosition(type);
                return builtInValueType;
        }
    }

    private VariableNode createBasicVarNodeWithoutType(DiagnosticPos pos, Set<Whitespace> ws, String identifier,
                                                       DiagnosticPos identifierPos, ExpressionNode expr) {
        BLangSimpleVariable bLSimpleVar = (BLangSimpleVariable) TreeBuilder.createSimpleVariableNode();
        bLSimpleVar.pos = pos;
        IdentifierNode name = this.createIdentifier(identifierPos, identifier, ws);
        ((BLangIdentifier) name).pos = identifierPos;
        bLSimpleVar.setName(name);
        bLSimpleVar.addWS(ws);
        if (expr != null) {
            bLSimpleVar.setInitialExpression(expr);
        }
        return bLSimpleVar;
    }

    private BLangInvocation createBLangInvocation(Node nameNode, NodeList<FunctionArgumentNode> arguments,
                                                  DiagnosticPos position, boolean isAsync) {
        BLangInvocation bLInvocation;
        if (isAsync) {
            bLInvocation = (BLangInvocation) TreeBuilder.createActionInvocation();
        } else {
            bLInvocation = (BLangInvocation) TreeBuilder.createInvocationNode();
        }
        BLangNameReference reference = createBLangNameReference(nameNode);
        bLInvocation.pkgAlias = (BLangIdentifier) reference.pkgAlias;
        bLInvocation.name = (BLangIdentifier) reference.name;

        List<BLangExpression> args = new ArrayList<>();
        arguments.iterator().forEachRemaining(arg -> args.add(createExpression(arg)));
        bLInvocation.argExprs = args;
        bLInvocation.pos = position;
        return bLInvocation;
    }

    private BLangNameReference createBLangNameReference(Node node) {
        if (node.kind() == SyntaxKind.QUALIFIED_NAME_REFERENCE) {
            // qualified identifier
            QualifiedNameReferenceNode iNode = (QualifiedNameReferenceNode) node;
            Token modulePrefix = iNode.modulePrefix();
            IdentifierToken identifier = iNode.identifier();
            BLangIdentifier pkgAlias = this.createIdentifier(getPosition(modulePrefix), modulePrefix);
            DiagnosticPos namePos = getPosition(identifier);
            namePos.sCol = namePos.sCol - modulePrefix.text().length() - 1; // 1 = length of colon
            pkgAlias.pos.eCol = namePos.eCol;
            BLangIdentifier name = this.createIdentifier(namePos, identifier);
            return new BLangNameReference(getPosition(node), null, pkgAlias, name);
        } else if (node.kind() == SyntaxKind.IDENTIFIER_TOKEN || node.kind() == SyntaxKind.ERROR_KEYWORD) {
            // simple identifier
            Token token = (Token) node;
            BLangIdentifier pkgAlias = this.createIdentifier(null, "");
            BLangIdentifier name = this.createIdentifier(token);
            return new BLangNameReference(getPosition(node), null, pkgAlias, name);
        } else if (node.kind() == SyntaxKind.NEW_KEYWORD) {
            Token iToken = (Token) node;
            BLangIdentifier pkgAlias = this.createIdentifier(getPosition(iToken), "");
            BLangIdentifier name = this.createIdentifier(iToken);
            return new BLangNameReference(getPosition(node), null, pkgAlias, name);
        } else {
            // Map name reference as a name
            SimpleNameReferenceNode nameReferenceNode = (SimpleNameReferenceNode) node;
            return createBLangNameReference(nameReferenceNode.name());
        }
    }

    private BLangMarkdownDocumentation createMarkdownDocumentationAttachment(Optional<Node> markdownDocumentationNode) {
        if (!markdownDocumentationNode.isPresent()) {
            return null;
        }
        BLangMarkdownDocumentation doc = (BLangMarkdownDocumentation) TreeBuilder.createMarkdownDocumentationNode();

        LinkedList<BLangMarkdownDocumentationLine> documentationLines = new LinkedList<>();
        LinkedList<BLangMarkdownParameterDocumentation> parameters = new LinkedList<>();
        LinkedList<BLangMarkdownReferenceDocumentation> references = new LinkedList<>();

        NodeList<Node> docLineList = ((MarkdownDocumentationNode) markdownDocumentationNode.get()).documentationLines();
        BLangMarkdownParameterDocumentation bLangParaDoc = null;
        BLangMarkdownReturnParameterDocumentation bLangReturnParaDoc = null;
        BLangMarkDownDeprecationDocumentation bLangDeprecationDoc = null;
        BLangMarkDownDeprecatedParametersDocumentation bLangDeprecatedParaDoc = null;
        for (Node singleDocLine : docLineList) {
            switch (singleDocLine.kind()) {
                case MARKDOWN_DOCUMENTATION_LINE:
                case MARKDOWN_REFERENCE_DOCUMENTATION_LINE:
                    MarkdownDocumentationLineNode docLineNode = (MarkdownDocumentationLineNode) singleDocLine;
                    NodeList<Node> docElements = docLineNode.documentElements();
                    String docText = addReferencesAndReturnDocumentationText(references, docElements);

                    if (bLangDeprecationDoc != null) {
                        // reaching here means, a deprecation doc line has already passed.
                        // therefore, add this line to the deprecation documentation.
                        bLangDeprecationDoc.deprecationDocumentationLines.add(docText);
                    } else if (bLangReturnParaDoc != null) {
                        // reaching here means, a return parameter doc line has already passed.
                        // therefore, add this line to the return parameter documentation.
                        bLangReturnParaDoc.returnParameterDocumentationLines.add(docText);
                    } else if (bLangParaDoc != null) {
                        // reaching here means, a parameter doc line has already passed.
                        // therefore, add this line to the parameter documentation.
                        bLangParaDoc.parameterDocumentationLines.add(docText);
                    } else {
                        BLangMarkdownDocumentationLine bLangDocLine =
                                (BLangMarkdownDocumentationLine) TreeBuilder.createMarkdownDocumentationTextNode();
                        bLangDocLine.text = docText;
                        bLangDocLine.pos = getPosition(docLineNode);
                        documentationLines.add(bLangDocLine);
                    }
                    break;
                case MARKDOWN_PARAMETER_DOCUMENTATION_LINE:
                    bLangParaDoc = new BLangMarkdownParameterDocumentation();
                    MarkdownParameterDocumentationLineNode parameterDocLineNode =
                            (MarkdownParameterDocumentationLineNode) singleDocLine;

                    BLangIdentifier paraName = new BLangIdentifier();
                    Token parameterName = parameterDocLineNode.parameterName();
                    paraName.value = parameterName.isMissing() ? "" : parameterName.text();
                    bLangParaDoc.parameterName = paraName;

                    NodeList<Node> paraDocElements = parameterDocLineNode.documentElements();
                    String paraDocText = addReferencesAndReturnDocumentationText(references, paraDocElements);

                    bLangParaDoc.parameterDocumentationLines.add(paraDocText);
                    bLangParaDoc.pos = getPosition(parameterName);

                    if (bLangDeprecatedParaDoc != null) {
                        // reaching here means, a deprecated parameter doc line has already passed.
                        // therefore, add this parameter doc line to the same parameter documentation.
                        bLangDeprecatedParaDoc.parameters.add(bLangParaDoc);
                    } else if (bLangDeprecationDoc != null) {
                        // reaching here means, a deprecation doc line has already passed.
                        // therefore, all parameter doc lines after that should be treated as
                        // deprecated parameter documentation.
                        bLangDeprecatedParaDoc =
                                new BLangMarkDownDeprecatedParametersDocumentation();
                        bLangDeprecatedParaDoc.parameters.add(bLangParaDoc);
                        // passed deprecation doc line is not a normal deprecation doc line.
                        // it is a deprecated parameter doc line. therefore, reset bLangDeprecationDoc.
                        bLangDeprecationDoc = null;
                    } else {
                        parameters.add(bLangParaDoc);
                    }
                    break;
                case MARKDOWN_RETURN_PARAMETER_DOCUMENTATION_LINE:
                    bLangReturnParaDoc = new BLangMarkdownReturnParameterDocumentation();
                    MarkdownParameterDocumentationLineNode returnParaDocLineNode =
                            (MarkdownParameterDocumentationLineNode) singleDocLine;

                    NodeList<Node> returnParaDocElements = returnParaDocLineNode.documentElements();
                    String returnParaDocText =
                            addReferencesAndReturnDocumentationText(references, returnParaDocElements);

                    bLangReturnParaDoc.returnParameterDocumentationLines.add(returnParaDocText);
                    bLangReturnParaDoc.pos = getPosition(returnParaDocLineNode);
                    doc.returnParameter = bLangReturnParaDoc;
                    break;
                case MARKDOWN_DEPRECATION_DOCUMENTATION_LINE:
                    bLangDeprecationDoc = new BLangMarkDownDeprecationDocumentation();
                    MarkdownDocumentationLineNode deprecationDocLineNode =
                            (MarkdownDocumentationLineNode) singleDocLine;

                    String lineText = ((Token) deprecationDocLineNode.documentElements().get(0)).text();
                    bLangDeprecationDoc.addDeprecationLine("# " + lineText);
                    bLangDeprecationDoc.pos = getPosition(deprecationDocLineNode);
                    break;
                default:
                    break;
            }
        }

        doc.documentationLines = documentationLines;
        doc.parameters = parameters;
        doc.references = references;
        doc.deprecationDocumentation = bLangDeprecationDoc;
        doc.deprecatedParametersDocumentation = bLangDeprecatedParaDoc;
        return doc;
    }

    private String addReferencesAndReturnDocumentationText(LinkedList<BLangMarkdownReferenceDocumentation> references,
                                                           NodeList<Node> docElements) {
        StringBuilder docText = new StringBuilder();
        for (Node element : docElements) {
            if (element.kind() == SyntaxKind.DOCUMENTATION_REFERENCE) {
                BLangMarkdownReferenceDocumentation bLangRefDoc = new BLangMarkdownReferenceDocumentation();
                DocumentationReferenceNode docReferenceNode = (DocumentationReferenceNode) element;

                DiagnosticPos pos = getPosition(docReferenceNode);
                bLangRefDoc.pos = pos;

                Token startBacktick = docReferenceNode.startBacktick();
                Node backtickContent = docReferenceNode.backtickContent();
                Token endBacktick = docReferenceNode.endBacktick();

                String contentString = backtickContent.isMissing() ? "" : backtickContent.toString();
                bLangRefDoc.referenceName = contentString;

                bLangRefDoc.type = DocumentationReferenceType.BACKTICK_CONTENT;
                Optional<Token> referenceType = docReferenceNode.referenceType();
                referenceType.ifPresent(
                        refType -> {
                            bLangRefDoc.type = stringToRefType(refType.text());
                            transformDocumentationIdentifier(backtickContent, bLangRefDoc);
                            docText.append(refType.toString());
                        }
                );

                if (!referenceType.isPresent()) {
                    if (backtickContent.kind() != SyntaxKind.BACKTICK_CONTENT) {
                        transformDocumentationExpr(backtickContent, bLangRefDoc);
                    } else {
                        // reaching here means, backtick content is not in one of x(), m:x(), T.y(), m:T.y() formats
                        // no warning is logged for this case
                        bLangRefDoc.hasParserWarnings = true;
                    }
                }

                docText.append(startBacktick.isMissing() ? "" : startBacktick.text());
                docText.append(contentString);
                docText.append(endBacktick.isMissing() ? "" : endBacktick.text());
                references.add(bLangRefDoc);
            } else if (element.kind() == SyntaxKind.DOCUMENTATION_DESCRIPTION) {
                Token docDescription = (Token) element;
                docText.append(docDescription.text());
            }
        }

        return trimLeftAtMostOne(docText.toString());
    }

    private String trimLeftAtMostOne(String text) {
        int countToStrip = 0;
        if (!text.isEmpty() && Character.isWhitespace(text.charAt(0))) {
            countToStrip = 1;
        }
        return text.substring(countToStrip);
    }

    private void transformDocumentationIdentifier(Node backtickContent,
                                                  BLangMarkdownReferenceDocumentation bLangRefDoc) {
        switch (backtickContent.kind()) {
            case BACKTICK_CONTENT:
                // backtick content preceded by a special keyword, should be a name reference
                bLangRefDoc.hasParserWarnings = true;
                break;
            case QUALIFIED_NAME_REFERENCE:
                QualifiedNameReferenceNode qualifiedRef =
                        (QualifiedNameReferenceNode) backtickContent;
                bLangRefDoc.qualifier = qualifiedRef.modulePrefix().text();
                bLangRefDoc.identifier = qualifiedRef.identifier().text();
                break;
            case SIMPLE_NAME_REFERENCE:
            default:
                SimpleNameReferenceNode simpleRef = (SimpleNameReferenceNode) backtickContent;
                bLangRefDoc.identifier = simpleRef.name().text();
        }
    }

    private void transformDocumentationExpr(Node backtickContent, BLangMarkdownReferenceDocumentation bLangRefDoc) {
        if (backtickContent.kind() == SyntaxKind.FUNCTION_CALL) {
            Node funcName = (((FunctionCallExpressionNode) backtickContent).functionName());
            if (funcName.kind() == SyntaxKind.QUALIFIED_NAME_REFERENCE) {
                QualifiedNameReferenceNode qualifiedRef = (QualifiedNameReferenceNode) funcName;
                bLangRefDoc.qualifier = qualifiedRef.modulePrefix().text();
                bLangRefDoc.identifier = qualifiedRef.identifier().text();
            } else {
                SimpleNameReferenceNode simpleRef = (SimpleNameReferenceNode) funcName;
                bLangRefDoc.identifier = simpleRef.name().text();
            }
        } else if (backtickContent.kind() == SyntaxKind.METHOD_CALL) {
            MethodCallExpressionNode methodCallExprNode = (MethodCallExpressionNode) backtickContent;
            bLangRefDoc.identifier =
                    ((SimpleNameReferenceNode) methodCallExprNode.methodName()).name().text();
            Node refName = methodCallExprNode.expression();
            if (refName.kind() == SyntaxKind.QUALIFIED_NAME_REFERENCE) {
                QualifiedNameReferenceNode qualifiedRef = (QualifiedNameReferenceNode) refName;
                bLangRefDoc.qualifier = qualifiedRef.modulePrefix().text();
                bLangRefDoc.typeName = qualifiedRef.identifier().text();
            } else {
                SimpleNameReferenceNode simpleRef = (SimpleNameReferenceNode) refName;
                bLangRefDoc.typeName = simpleRef.name().text();
            }
        }
    }

    private DocumentationReferenceType stringToRefType(String refTypeName) {
        switch (refTypeName) {
            case "type":
                return DocumentationReferenceType.TYPE;
            case "service":
                return DocumentationReferenceType.SERVICE;
            case "variable":
                return DocumentationReferenceType.VARIABLE;
            case "var":
                return DocumentationReferenceType.VAR;
            case "annotation":
                return DocumentationReferenceType.ANNOTATION;
            case "module":
                return DocumentationReferenceType.MODULE;
            case "function":
                return DocumentationReferenceType.FUNCTION;
            case "parameter":
                return DocumentationReferenceType.PARAMETER;
            case "const":
                return DocumentationReferenceType.CONST;
            default:
                return DocumentationReferenceType.BACKTICK_CONTENT;
        }
    }

    private Object getIntegerLiteral(Node literal, String nodeValue, SyntaxKind sign) {
        SyntaxKind type = literal.kind();
        if (type == SyntaxKind.DECIMAL_INTEGER_LITERAL) {
            return parseLong(literal, nodeValue, nodeValue, 10, sign, DiagnosticCode.INTEGER_TOO_SMALL,
                    DiagnosticCode.INTEGER_TOO_LARGE);
        } else if (type == SyntaxKind.HEX_INTEGER_LITERAL) {
            String processedNodeValue = nodeValue.toLowerCase().replace("0x", "");
            return parseLong(literal, nodeValue, processedNodeValue, 16, sign, DiagnosticCode.HEXADECIMAL_TOO_SMALL,
                    DiagnosticCode.HEXADECIMAL_TOO_LARGE);
        }
        return null;
    }

    private Object parseLong(Node literal, String originalNodeValue,
                             String processedNodeValue, int radix, SyntaxKind sign,
                             DiagnosticCode code1, DiagnosticCode code2) {
        try {
            return Long.parseLong(processedNodeValue, radix);
        } catch (Exception e) {
            DiagnosticPos pos = getPosition(literal);
            if (sign == SyntaxKind.MINUS_TOKEN) {
                pos.sCol--;
                dlog.error(pos, code1, originalNodeValue);
            } else {
                dlog.error(pos, code2, originalNodeValue);
            }
        }
        return originalNodeValue;
    }

    private String getHexNodeValue(String value) {
        if (!(value.contains("p") || value.contains("P"))) {
            value = value + "p0";
        }
        return value;
    }

    private String fillWithZeros(String str) {
        while (str.length() < 4) {
            str = "0".concat(str);
        }
        return str;
    }

    private void markVariableAsFinal(BLangVariable variable) {
        // Set the final flag to the variable.
        variable.flagSet.add(Flag.FINAL);

        switch (variable.getKind()) {
            case TUPLE_VARIABLE:
                // If the variable is a tuple variable, we need to set the final flag to the all member variables.
                BLangTupleVariable tupleVariable = (BLangTupleVariable) variable;
                tupleVariable.memberVariables.forEach(this::markVariableAsFinal);
                if (tupleVariable.restVariable != null) {
                    markVariableAsFinal(tupleVariable.restVariable);
                }
                break;
            case RECORD_VARIABLE:
                // If the variable is a record variable, we need to set the final flag to the all the variables in
                // the record.
                BLangRecordVariable recordVariable = (BLangRecordVariable) variable;
                recordVariable.variableList.stream().map(BLangRecordVariable.BLangRecordVariableKeyValue::getValue)
                        .forEach(this::markVariableAsFinal);
                if (recordVariable.restParam != null) {
                    markVariableAsFinal((BLangVariable) recordVariable.restParam);
                }
                break;
            case ERROR_VARIABLE:
                BLangErrorVariable errorVariable = (BLangErrorVariable) variable;
                markVariableAsFinal(errorVariable.message);
                errorVariable.detail.forEach(entry -> markVariableAsFinal(entry.valueBindingPattern));
                if (errorVariable.restDetail != null) {
                    markVariableAsFinal(errorVariable.restDetail);
                }
                break;
        }
    }

    private boolean isSimpleLiteral(SyntaxKind syntaxKind) {
        switch (syntaxKind) {
            case STRING_LITERAL:
            case DECIMAL_INTEGER_LITERAL:
            case HEX_INTEGER_LITERAL:
            case DECIMAL_FLOATING_POINT_LITERAL:
            case HEX_FLOATING_POINT_LITERAL:
            case TRUE_KEYWORD:
            case FALSE_KEYWORD:
            case NIL_LITERAL:
            case NULL_KEYWORD:
                return true;
            default:
                return false;
        }
    }

    static boolean isType(SyntaxKind nodeKind) {
        switch (nodeKind) {
            case TYPE_DESC:
            case RECORD_TYPE_DESC:
            case OBJECT_TYPE_DESC:
            case NIL_TYPE_DESC:
            case OPTIONAL_TYPE_DESC:
            case ARRAY_TYPE_DESC:
            case INT_TYPE_DESC:
            case BYTE_TYPE_DESC:
            case FLOAT_TYPE_DESC:
            case DECIMAL_TYPE_DESC:
            case STRING_TYPE_DESC:
            case BOOLEAN_TYPE_DESC:
            case XML_TYPE_DESC:
            case JSON_TYPE_DESC:
            case HANDLE_TYPE_DESC:
            case ANY_TYPE_DESC:
            case ANYDATA_TYPE_DESC:
            case NEVER_TYPE_DESC:
            case VAR_TYPE_DESC:
            case SERVICE_TYPE_DESC:
            case PARAMETERIZED_TYPE_DESC:
            case UNION_TYPE_DESC:
            case ERROR_TYPE_DESC:
            case STREAM_TYPE_DESC:
            case TABLE_TYPE_DESC:
            case FUNCTION_TYPE_DESC:
            case TUPLE_TYPE_DESC:
            case PARENTHESISED_TYPE_DESC:
            case READONLY_TYPE_DESC:
            case DISTINCT_TYPE_DESC:
            case INTERSECTION_TYPE_DESC:
            case SINGLETON_TYPE_DESC:
            case TYPE_REFERENCE_TYPE_DESC:
                return true;
            default:
                return false;
        }
    }

    private boolean isNumericLiteral(SyntaxKind syntaxKind) {
        switch (syntaxKind) {
            case DECIMAL_INTEGER_LITERAL:
            case HEX_INTEGER_LITERAL:
            case DECIMAL_FLOATING_POINT_LITERAL:
            case HEX_FLOATING_POINT_LITERAL:
                return true;
            default:
                return false;
        }
    }

    // If this is a quoted identifier then unescape it and remove the quote prefix.
    // Else return original.
    private static String escapeQuotedIdentifier(String identifier) {
        if (identifier.startsWith(IDENTIFIER_LITERAL_PREFIX)) {
            identifier = StringEscapeUtils.unescapeJava(identifier).substring(1);
        }
        return identifier;
    }

    private boolean isPresent(Node node) {
        return node.kind() != SyntaxKind.NONE;
    }

    private boolean checkIfAnonymous(Node node) {
        Node parent = node.parent();
        return parent.kind() != SyntaxKind.TYPE_DEFINITION;
    }

    private boolean ifInLocalContext(Node parent) {
        while (parent != null) {
            if (parent instanceof StatementNode) {
                return true;
            }
            parent = parent.parent();
        }
        return false;
    }

    private BLangType createAnonymousRecordType(RecordTypeDescriptorNode recordTypeDescriptorNode,
            BLangRecordTypeNode recordTypeNode) {
        BLangTypeDefinition typeDef = (BLangTypeDefinition) TreeBuilder.createTypeDefinition();
        DiagnosticPos pos = getPosition(recordTypeDescriptorNode);
        // Generate a name for the anonymous object
        String genName = anonymousModelHelper.getNextAnonymousTypeKey(this.diagnosticSource.pkgID);
        IdentifierNode anonTypeGenName = createIdentifier(pos, genName, null);
        typeDef.setName(anonTypeGenName);
        typeDef.flagSet.add(Flag.PUBLIC);
        typeDef.flagSet.add(Flag.ANONYMOUS);

        typeDef.typeNode = recordTypeNode;
        typeDef.pos = pos;
        addToTop(typeDef);
        return createUserDefinedType(pos, (BLangIdentifier) TreeBuilder.createIdentifierNode(), typeDef.name);
    }

    private BLangUserDefinedType createUserDefinedType(DiagnosticPos pos,
            BLangIdentifier pkgAlias,
            BLangIdentifier name) {
        BLangUserDefinedType userDefinedType = (BLangUserDefinedType) TreeBuilder.createUserDefinedTypeNode();
        userDefinedType.pos = pos;
        userDefinedType.pkgAlias = pkgAlias;
        userDefinedType.typeName = name;
        return userDefinedType;
    }

    private class SimpleVarBuilder {
        private BLangIdentifier name;
        private BLangType type;
        private boolean isDeclaredWithVar;
        private Set<Flag> flags = new HashSet<>();
        private boolean isFinal;
        private ExpressionNode expr;
        private DiagnosticPos pos;

        public BLangSimpleVariable build() {
            BLangSimpleVariable bLSimpleVar = (BLangSimpleVariable) TreeBuilder.createSimpleVariableNode();
            bLSimpleVar.setName(this.name);
            bLSimpleVar.setTypeNode(this.type);
            bLSimpleVar.isDeclaredWithVar = this.isDeclaredWithVar;
            bLSimpleVar.setTypeNode(this.type);
            bLSimpleVar.flagSet.addAll(this.flags);
            if (this.isFinal) {
                markVariableAsFinal(bLSimpleVar);
            }
            bLSimpleVar.setInitialExpression(this.expr);
            bLSimpleVar.pos = pos;
            return bLSimpleVar;
        }

        public SimpleVarBuilder with(String name) {
            this.name = createIdentifier(null, name);
            return this;
        }

        public SimpleVarBuilder with(String name, DiagnosticPos identifierPos) {
            this.name = createIdentifier(identifierPos, name);
            return this;
        }

        public SimpleVarBuilder setTypeByNode(Node typeName) {
            this.isDeclaredWithVar = typeName == null || typeName.kind() == SyntaxKind.VAR_TYPE_DESC;
            if (typeName == null) {
                return this;
            }
            this.type = createTypeNode(typeName);
            return this;
        }

        public SimpleVarBuilder setExpressionByNode(Node initExprNode) {
            this.expr = initExprNode != null ? createExpression(initExprNode) : null;
            return this;
        }

        public SimpleVarBuilder setExpression(ExpressionNode expression) {
            this.expr = expression;
            return this;
        }

        public SimpleVarBuilder isDeclaredWithVar() {
            this.isDeclaredWithVar = true;
            return this;
        }

        public SimpleVarBuilder isFinal() {
            this.isFinal = true;
            return this;
        }

        public SimpleVarBuilder isListenerVar() {
            this.flags.add(Flag.LISTENER);
            this.flags.add(Flag.FINAL);
            return this;
        }

        public SimpleVarBuilder setVisibility(Token visibilityQualifier) {
            if (visibilityQualifier != null) {
                if (visibilityQualifier.kind() == SyntaxKind.PRIVATE_KEYWORD) {
                    this.flags.add(Flag.PRIVATE);
                } else if (visibilityQualifier.kind() == SyntaxKind.PUBLIC_KEYWORD) {
                    this.flags.add(Flag.PUBLIC);
                }
            }
            return this;
        }

        public SimpleVarBuilder setFinal(boolean present) {
            this.isFinal = present;
            return this;
        }

        public SimpleVarBuilder setOptional(boolean present) {
            if (present) {
                this.flags.add(Flag.PUBLIC);
            } else {
                this.flags.remove(Flag.PUBLIC);
            }
            return this;
        }

        public SimpleVarBuilder setRequired(boolean present) {
            if (present) {
                this.flags.add(Flag.REQUIRED);
            } else {
                this.flags.remove(Flag.REQUIRED);
            }
            return this;
        }

        public SimpleVarBuilder isPublic() {
            this.flags.add(Flag.PUBLIC);
            return this;
        }

        public SimpleVarBuilder isWorkerVar() {
            this.flags.add(Flag.WORKER);
            return this;
        }

        public SimpleVarBuilder setPos(DiagnosticPos pos) {
            this.pos = pos;
            return this;
        }
    }

    private void addToTop(TopLevelNode topLevelNode) {
        if (currentCompilationUnit != null) {
            currentCompilationUnit.addTopLevelNode(topLevelNode);
        }
    }

    private void expandLeft(DiagnosticPos pos, DiagnosticPos upTo) {
//      pos        |------------|
//      upTo    |-----..
//      result  |---------------|

        assert pos.sLine > upTo.sLine ||
               (pos.sLine == upTo.sLine && pos.sCol >= upTo.sCol);
        pos.sLine = upTo.sLine;
        pos.sCol = upTo.sCol;
    }

    private void trimLeft(DiagnosticPos pos, DiagnosticPos upTo) {
//      pos     |----------------|
//      upTo       |-----..
//      result     |-------------|

        assert pos.sLine < upTo.sLine ||
               (pos.sLine == upTo.sLine && pos.sCol <= upTo.sCol);
        pos.sLine = upTo.sLine;
        pos.sCol = upTo.sCol;
    }

    private void trimRight(DiagnosticPos pos, DiagnosticPos upTo) {

//      pos     |----------------|
//      upTo       ..-----|
//      result  |---------|

        assert pos.eLine > upTo.eLine ||
               (pos.eLine == upTo.eLine && pos.eCol >= upTo.eCol);
        pos.eLine = upTo.eLine;
        pos.eCol = upTo.eCol;
    }
}<|MERGE_RESOLUTION|>--- conflicted
+++ resolved
@@ -1160,34 +1160,11 @@
                 funcDefNode.functionSignature(), funcDefNode.functionBody(), funcDefNode.transactionalKeyword());
 
         bLFunction.annAttachments = applyAll(funcDefNode.metadata().annotations());
-<<<<<<< HEAD
         bLFunction.pos = getPositionWithoutMetadata(funcDefNode);
-=======
-        bLFunction.pos = getPositionForFuncDefNode(funcDefNode);
-        
->>>>>>> 56c0760d
+
         bLFunction.markdownDocumentationAttachment =
                 createMarkdownDocumentationAttachment(funcDefNode.metadata().documentationString());
         return bLFunction;
-    }
-
-    private DiagnosticPos getPositionForFuncDefNode(FunctionDefinitionNode funcDefNode) {
-        if (funcDefNode == null) {
-            return null;
-        }
-        Node startNode;
-        if (funcDefNode.visibilityQualifier().isPresent()) {
-            startNode = funcDefNode.visibilityQualifier().get();
-        } else {
-            startNode = funcDefNode.functionKeyword();
-        }
-        LineRange startLineRange = startNode.lineRange();
-        LineRange endLineRange = funcDefNode.functionBody().lineRange();
-
-        LinePosition startPos = startLineRange.startLine();
-        LinePosition endPos = endLineRange.endLine();
-        return new DiagnosticPos(diagnosticSource, startPos.line() + 1, endPos.line() + 1, startPos.offset() + 1,
-                endPos.offset() + 1);
     }
 
     private BLangFunction createFunctionNode(IdentifierToken funcName, Optional<Token> visibilityQualifier,
