--- conflicted
+++ resolved
@@ -502,23 +502,13 @@
         defineConversionOperator(intType, decimalType, true, InstructionCodes.I2D);
         defineConversionOperator(intType, booleanType, true, InstructionCodes.I2B);
         defineConversionOperator(intType, stringType, true, InstructionCodes.I2S);
-<<<<<<< HEAD
         defineConversionOperator(intType, byteType, false, InstructionCodes.I2BI);
-        defineConversionOperator(byteType, intType, true, InstructionCodes.BI2I);
         defineConversionOperator(floatType, intType, false, InstructionCodes.F2I);
         defineConversionOperator(floatType, decimalType, true, InstructionCodes.F2D);
         defineConversionOperator(floatType, booleanType, true, InstructionCodes.F2B);
         defineConversionOperator(floatType, stringType, true, InstructionCodes.F2S);
+        defineConversionOperator(floatType, byteType, true, InstructionCodes.F2BI);
         defineConversionOperator(decimalType, intType, false, InstructionCodes.D2I);
-=======
-        defineConversionOperator(intType, byteType, true, InstructionCodes.I2BI);
-        defineConversionOperator(floatType, intType, true, InstructionCodes.F2I);
-        defineConversionOperator(floatType, decimalType, true, InstructionCodes.F2D);
-        defineConversionOperator(floatType, booleanType, true, InstructionCodes.F2B);
-        defineConversionOperator(floatType, stringType, true, InstructionCodes.F2S);
-        defineConversionOperator(floatType, byteType, true, InstructionCodes.F2BI);
-        defineConversionOperator(decimalType, intType, true, InstructionCodes.D2I);
->>>>>>> 105430c6
         defineConversionOperator(decimalType, floatType, true, InstructionCodes.D2F);
         defineConversionOperator(decimalType, booleanType, true, InstructionCodes.D2B);
         defineConversionOperator(decimalType, stringType, true, InstructionCodes.D2S);
