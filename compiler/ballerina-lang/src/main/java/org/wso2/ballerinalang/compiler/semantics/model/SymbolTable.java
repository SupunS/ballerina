/*
 *  Copyright (c) 2017, WSO2 Inc. (http://www.wso2.org) All Rights Reserved.
 *
 *  WSO2 Inc. licenses this file to you under the Apache License,
 *  Version 2.0 (the "License"); you may not use this file except
 *  in compliance with the License.
 *  You may obtain a copy of the License at
 *
 *    http://www.apache.org/licenses/LICENSE-2.0
 *
 *  Unless required by applicable law or agreed to in writing,
 *  software distributed under the License is distributed on an
 *  "AS IS" BASIS, WITHOUT WARRANTIES OR CONDITIONS OF ANY
 *  KIND, either express or implied.  See the License for the
 *  specific language governing permissions and limitations
 *  under the License.
 */
package org.wso2.ballerinalang.compiler.semantics.model;

import org.ballerinalang.model.TreeBuilder;
import org.ballerinalang.model.elements.PackageID;
import org.ballerinalang.model.tree.OperatorKind;
import org.ballerinalang.model.types.TypeKind;
import org.wso2.ballerinalang.compiler.semantics.model.symbols.BConstructorSymbol;
import org.wso2.ballerinalang.compiler.semantics.model.symbols.BOperatorSymbol;
import org.wso2.ballerinalang.compiler.semantics.model.symbols.BPackageSymbol;
import org.wso2.ballerinalang.compiler.semantics.model.symbols.BSymbol;
import org.wso2.ballerinalang.compiler.semantics.model.symbols.BTypeSymbol;
import org.wso2.ballerinalang.compiler.semantics.model.symbols.BXMLNSSymbol;
import org.wso2.ballerinalang.compiler.semantics.model.symbols.SymTag;
import org.wso2.ballerinalang.compiler.semantics.model.symbols.Symbols;
import org.wso2.ballerinalang.compiler.semantics.model.types.BAnyType;
import org.wso2.ballerinalang.compiler.semantics.model.types.BAnydataType;
import org.wso2.ballerinalang.compiler.semantics.model.types.BArrayType;
import org.wso2.ballerinalang.compiler.semantics.model.types.BErrorType;
import org.wso2.ballerinalang.compiler.semantics.model.types.BFiniteType;
import org.wso2.ballerinalang.compiler.semantics.model.types.BFutureType;
import org.wso2.ballerinalang.compiler.semantics.model.types.BHandleType;
import org.wso2.ballerinalang.compiler.semantics.model.types.BIntSubType;
import org.wso2.ballerinalang.compiler.semantics.model.types.BInvokableType;
import org.wso2.ballerinalang.compiler.semantics.model.types.BJSONType;
import org.wso2.ballerinalang.compiler.semantics.model.types.BMapType;
import org.wso2.ballerinalang.compiler.semantics.model.types.BNilType;
import org.wso2.ballerinalang.compiler.semantics.model.types.BNoType;
import org.wso2.ballerinalang.compiler.semantics.model.types.BObjectType;
import org.wso2.ballerinalang.compiler.semantics.model.types.BRecordType;
import org.wso2.ballerinalang.compiler.semantics.model.types.BServiceType;
import org.wso2.ballerinalang.compiler.semantics.model.types.BStreamType;
import org.wso2.ballerinalang.compiler.semantics.model.types.BStringSubType;
import org.wso2.ballerinalang.compiler.semantics.model.types.BTableType;
import org.wso2.ballerinalang.compiler.semantics.model.types.BTupleType;
import org.wso2.ballerinalang.compiler.semantics.model.types.BType;
import org.wso2.ballerinalang.compiler.semantics.model.types.BTypedescType;
import org.wso2.ballerinalang.compiler.semantics.model.types.BUnionType;
import org.wso2.ballerinalang.compiler.semantics.model.types.BXMLSubType;
import org.wso2.ballerinalang.compiler.semantics.model.types.BXMLType;
import org.wso2.ballerinalang.compiler.tree.BLangPackage;
import org.wso2.ballerinalang.compiler.tree.expressions.BLangExpression;
import org.wso2.ballerinalang.compiler.tree.expressions.BLangLiteral;
import org.wso2.ballerinalang.compiler.util.CompilerContext;
import org.wso2.ballerinalang.compiler.util.Name;
import org.wso2.ballerinalang.compiler.util.Names;
import org.wso2.ballerinalang.compiler.util.TypeTags;
import org.wso2.ballerinalang.compiler.util.diagnotic.BDiagnosticSource;
import org.wso2.ballerinalang.compiler.util.diagnotic.DiagnosticPos;
import org.wso2.ballerinalang.util.Flags;
import org.wso2.ballerinalang.util.Lists;

import java.util.HashMap;
import java.util.HashSet;
import java.util.List;
import java.util.Map;

/**
 * @since 0.94
 */
public class SymbolTable {

    private static final CompilerContext.Key<SymbolTable> SYM_TABLE_KEY =
            new CompilerContext.Key<>();

    public static final PackageID TRANSACTION = new PackageID(Names.BUILTIN_ORG, Names.TRANSACTION_PACKAGE,
            Names.EMPTY);

    public static final Integer BBYTE_MIN_VALUE = 0;
    public static final Integer BBYTE_MAX_VALUE = 255;
    public static final Integer SIGNED32_MAX_VALUE = 2147483647;
    public static final Integer SIGNED32_MIN_VALUE = -2147483648;
    public static final Integer SIGNED16_MAX_VALUE = 32767;
    public static final Integer SIGNED16_MIN_VALUE = -32768;
    public static final Integer SIGNED8_MAX_VALUE = 127;
    public static final Integer SIGNED8_MIN_VALUE = -128;
    public static final Long UNSIGNED32_MAX_VALUE = 4294967295L;
    public static final Integer UNSIGNED16_MAX_VALUE = 65535;
    public static final Integer UNSIGNED8_MAX_VALUE = 255;

    public final BLangPackage rootPkgNode;
    public final BPackageSymbol rootPkgSymbol;
    public final BSymbol notFoundSymbol;
    public final BSymbol invalidUsageSymbol;
    public final Scope rootScope;

    public final BType noType = new BNoType(TypeTags.NONE);
    public final BType nilType = new BNilType();
    public final BType intType = new BType(TypeTags.INT, null);
    public final BType byteType = new BType(TypeTags.BYTE, null);
    public final BType floatType = new BType(TypeTags.FLOAT, null);
    public final BType decimalType = new BType(TypeTags.DECIMAL, null);
    public final BType stringType = new BType(TypeTags.STRING, null);
    public final BType booleanType = new BType(TypeTags.BOOLEAN, null);
    public final BType jsonType = new BJSONType(TypeTags.JSON, null);
    public final BType xmlType = new BXMLType(TypeTags.XML, null);
    public final BType tableType = new BTableType(TypeTags.TABLE, noType, null);
    public final BType anyType = new BAnyType(TypeTags.ANY, null);
    public final BType anydataType = new BAnydataType(TypeTags.ANYDATA, null);
    public final BType mapType = new BMapType(TypeTags.MAP, anyType, null);
    public final BType mapStringType = new BMapType(TypeTags.MAP, stringType, null);
    public final BType mapAnydataType = new BMapType(TypeTags.MAP, anydataType, null);
    public final BType mapJsonType = new BMapType(TypeTags.MAP, jsonType, null);
    public final BType futureType = new BFutureType(TypeTags.FUTURE, nilType, null);
    public final BType arrayType = new BArrayType(anyType);
    public final BArrayType arrayStringType = new BArrayType(stringType);
    public final BArrayType arrayAnydataType = new BArrayType(anydataType);
    public final BArrayType arrayJsonType = new BArrayType(jsonType);
    public final BType tupleType = new BTupleType(Lists.of(noType));
    public final BType recordType = new BRecordType(null);
    public final BType stringArrayType = new BArrayType(stringType);
    public final BType jsonArrayType = new BArrayType(jsonType);
    public final BType anydataArrayType = new BArrayType(anydataType);
    public final BType anyServiceType = new BServiceType(null);
    public final BType handleType = new BHandleType(TypeTags.HANDLE, null);
    public final BType typeDesc = new BTypedescType(this.anyType, null);

    public final BType semanticError = new BType(TypeTags.SEMANTIC_ERROR, null);

    public BType streamType = new BStreamType(TypeTags.STREAM, anydataType, null, null);
    public BErrorType errorType;
    public BRecordType detailType;
    public BConstructorSymbol errorConstructor;
    public BUnionType anyOrErrorType;
    public BUnionType pureType;
    public BUnionType errorOrNilType;
    public BFiniteType trueType;
    public BObjectType intRangeType;
    public BMapType mapAllType;

    // builtin subtypes
    public final BIntSubType signed32IntType = new BIntSubType(TypeTags.SIGNED32_INT, Names.SIGNED32);
    public final BIntSubType signed16IntType = new BIntSubType(TypeTags.SIGNED16_INT, Names.SIGNED16);
    public final BIntSubType signed8IntType = new BIntSubType(TypeTags.SIGNED8_INT, Names.SIGNED8);
    public final BIntSubType unsigned32IntType = new BIntSubType(TypeTags.UNSIGNED32_INT, Names.UNSIGNED32);
    public final BIntSubType unsigned16IntType = new BIntSubType(TypeTags.UNSIGNED16_INT, Names.UNSIGNED16);
    public final BIntSubType unsigned8IntType = new BIntSubType(TypeTags.UNSIGNED8_INT, Names.UNSIGNED8);
    public final BStringSubType charStringType = new BStringSubType(TypeTags.CHAR_STRING, Names.CHAR);
    public final BXMLSubType xmlElementType = new BXMLSubType(TypeTags.XML_ELEMENT, Names.XML_ELEMENT);
    public final BXMLSubType xmlPIType = new BXMLSubType(TypeTags.XML_PI, Names.XML_PI);
    public final BXMLSubType xmlCommentType = new BXMLSubType(TypeTags.XML_COMMENT, Names.XML_COMMENT);
    public final BXMLSubType xmlTextType = new BXMLSubType(TypeTags.XML_TEXT, Names.XML_TEXT);

    public BPackageSymbol langInternalModuleSymbol;
    public BPackageSymbol langAnnotationModuleSymbol;
    public BPackageSymbol langArrayModuleSymbol;
    public BPackageSymbol langDecimalModuleSymbol;
    public BPackageSymbol langErrorModuleSymbol;
    public BPackageSymbol langFloatModuleSymbol;
    public BPackageSymbol langFutureModuleSymbol;
    public BPackageSymbol langIntModuleSymbol;
    public BPackageSymbol langMapModuleSymbol;
    public BPackageSymbol langObjectModuleSymbol;
    public BPackageSymbol langStreamModuleSymbol;
    public BPackageSymbol langStringModuleSymbol;
    public BPackageSymbol langTableModuleSymbol;
    public BPackageSymbol langTypedescModuleSymbol;
    public BPackageSymbol langValueModuleSymbol;
    public BPackageSymbol langXmlModuleSymbol;
    public BPackageSymbol langBooleanModuleSymbol;

    private Names names;
    public Map<BPackageSymbol, SymbolEnv> pkgEnvMap = new HashMap<>();

    public static SymbolTable getInstance(CompilerContext context) {
        SymbolTable symTable = context.get(SYM_TABLE_KEY);
        if (symTable == null) {
            symTable = new SymbolTable(context);
        }

        return symTable;
    }

    private SymbolTable(CompilerContext context) {
        context.put(SYM_TABLE_KEY, this);

        this.names = Names.getInstance(context);

        this.rootPkgNode = (BLangPackage) TreeBuilder.createPackageNode();
        this.rootPkgSymbol = new BPackageSymbol(PackageID.ANNOTATIONS, null);
        this.rootPkgNode.pos = new DiagnosticPos(new BDiagnosticSource(rootPkgSymbol.pkgID, Names.EMPTY.value), 0, 0,
                0, 0);
        this.rootPkgNode.symbol = this.rootPkgSymbol;
        this.rootScope = new Scope(rootPkgSymbol);
        this.rootPkgSymbol.scope = this.rootScope;

        this.notFoundSymbol = new BSymbol(SymTag.NIL, Flags.PUBLIC, Names.INVALID,
                rootPkgSymbol.pkgID, noType, rootPkgSymbol);
        this.invalidUsageSymbol = new BSymbol(SymTag.NIL, Flags.PUBLIC, Names.INVALID, rootPkgSymbol.pkgID, noType,
                                              rootPkgSymbol);
        // Initialize built-in types in Ballerina
        initializeType(intType, TypeKind.INT.typeName());
        initializeType(byteType, TypeKind.BYTE.typeName());
        initializeType(floatType, TypeKind.FLOAT.typeName());
        initializeType(decimalType, TypeKind.DECIMAL.typeName());
        initializeType(stringType, TypeKind.STRING.typeName());
        initializeType(booleanType, TypeKind.BOOLEAN.typeName());
        initializeType(jsonType, TypeKind.JSON.typeName());
        initializeType(xmlType, TypeKind.XML.typeName());
        initializeType(tableType, TypeKind.TABLE.typeName());
        initializeType(streamType, TypeKind.STREAM.typeName());
        initializeType(mapType, TypeKind.MAP.typeName());
        initializeType(mapStringType, TypeKind.MAP.typeName());
        initializeType(mapAnydataType, TypeKind.MAP.typeName());
        initializeType(futureType, TypeKind.FUTURE.typeName());
        initializeType(anyType, TypeKind.ANY.typeName());
        initializeType(anydataType, TypeKind.ANYDATA.typeName());
        initializeType(nilType, TypeKind.NIL.typeName());
        initializeType(anyServiceType, TypeKind.SERVICE.typeName());
        initializeType(handleType, TypeKind.HANDLE.typeName());
        initializeType(typeDesc, TypeKind.TYPEDESC.typeName());

        // Define subtypes
        initializeTSymbol(signed32IntType, Names.SIGNED32, PackageID.INT);
        initializeTSymbol(signed16IntType, Names.SIGNED16, PackageID.INT);
        initializeTSymbol(signed8IntType, Names.SIGNED8, PackageID.INT);
        initializeTSymbol(unsigned32IntType, Names.UNSIGNED32, PackageID.INT);
        initializeTSymbol(unsigned16IntType, Names.UNSIGNED16, PackageID.INT);
        initializeTSymbol(unsigned8IntType, Names.UNSIGNED8, PackageID.INT);
        initializeTSymbol(charStringType, Names.CHAR, PackageID.STRING);
        initializeTSymbol(xmlElementType, Names.XML_ELEMENT, PackageID.XML);
        initializeTSymbol(xmlPIType, Names.XML_PI, PackageID.XML);
        initializeTSymbol(xmlCommentType, Names.XML_COMMENT, PackageID.XML);
        initializeTSymbol(xmlTextType, Names.XML_TEXT, PackageID.XML);

        BLangLiteral trueLiteral = new BLangLiteral();
        trueLiteral.type = this.booleanType;
        trueLiteral.value = Boolean.TRUE;

        BTypeSymbol finiteTypeSymbol = Symbols.createTypeSymbol(SymTag.FINITE_TYPE, Flags.PUBLIC,
                names.fromString("$anonType$TRUE"),
                rootPkgNode.packageID, null, rootPkgNode.symbol.owner);
        this.trueType = new BFiniteType(finiteTypeSymbol, new HashSet<BLangExpression>() {{
            add(trueLiteral);
        }});
    }

    public BType getTypeFromTag(int tag) {
        switch (tag) {
            case TypeTags.INT:
                return intType;
            case TypeTags.BYTE:
                return byteType;
            case TypeTags.FLOAT:
                return floatType;
            case TypeTags.DECIMAL:
                return decimalType;
            case TypeTags.STRING:
                return stringType;
            case TypeTags.BOOLEAN:
                return booleanType;
            case TypeTags.JSON:
                return jsonType;
            case TypeTags.XML:
                return xmlType;
            case TypeTags.XML_COMMENT:
                return xmlCommentType;
            case TypeTags.XML_PI:
                return xmlPIType;
            case TypeTags.XML_ELEMENT:
                return xmlElementType;
            case TypeTags.XML_TEXT:
                return xmlTextType;
            case TypeTags.TABLE:
                return tableType;
            case TypeTags.STREAM:
                return streamType;
            case TypeTags.NIL:
                return nilType;
            case TypeTags.ERROR:
                return errorType;
            case TypeTags.SIGNED32_INT:
                return signed32IntType;
            case TypeTags.SIGNED16_INT:
                return signed16IntType;
            case TypeTags.SIGNED8_INT:
                return signed8IntType;
            case TypeTags.UNSIGNED32_INT:
                return unsigned32IntType;
            case TypeTags.UNSIGNED16_INT:
                return unsigned16IntType;
            case TypeTags.UNSIGNED8_INT:
                return unsigned8IntType;
            case TypeTags.CHAR_STRING:
                return charStringType;
            default:
                return semanticError;
        }
    }

    public BType getLangLibSubType(String name) {
        // Assuming subtype names are unique across LangLib
        switch (name) {
            case Names.STRING_SIGNED32:
                return this.signed32IntType;
            case Names.STRING_SIGNED16:
                return this.signed16IntType;
            case Names.STRING_SIGNED8:
                return this.signed8IntType;
            case Names.STRING_UNSIGNED32:
                return this.unsigned32IntType;
            case Names.STRING_UNSIGNED16:
                return this.unsigned16IntType;
            case Names.STRING_UNSIGNED8:
                return this.unsigned8IntType;
            case Names.STRING_CHAR:
                return this.charStringType;
            case Names.STRING_XML_ELEMENT:
                return this.xmlElementType;
            case Names.STRING_XML_PI:
                return this.xmlPIType;
            case Names.STRING_XML_COMMENT:
                return this.xmlCommentType;
            case Names.STRING_XML_TEXT:
                return this.xmlTextType;
        }
        throw new IllegalStateException("LangLib Subtype not found: " + name);
    }

    private void initializeType(BType type, String name) {
        initializeType(type, names.fromString(name));
    }

    private void initializeType(BType type, Name name) {
        defineType(type, new BTypeSymbol(SymTag.TYPE, Flags.PUBLIC, name, rootPkgSymbol.pkgID, type, rootPkgSymbol));
    }

    private void initializeTSymbol(BType type, Name name, PackageID packageID) {

        type.tsymbol = new BTypeSymbol(SymTag.TYPE, Flags.PUBLIC, name, packageID, type, rootPkgSymbol);
    }

    private void defineType(BType type, BTypeSymbol tSymbol) {
        type.tsymbol = tSymbol;
        rootScope.define(tSymbol.name, tSymbol);
    }

    public void defineOperators() {
        // Binary arithmetic operators
        defineIntegerArithmeticOperations();
        defineBinaryOperator(OperatorKind.ADD, xmlType, xmlType, xmlType);
        defineBinaryOperator(OperatorKind.ADD, xmlType, stringType, xmlType);
        defineBinaryOperator(OperatorKind.ADD, xmlType, charStringType, xmlType);
        defineBinaryOperator(OperatorKind.ADD, stringType, stringType, stringType);
        defineBinaryOperator(OperatorKind.ADD, stringType, xmlType, xmlType);
        defineBinaryOperator(OperatorKind.ADD, stringType, charStringType, stringType);
        defineBinaryOperator(OperatorKind.ADD, charStringType, stringType, stringType);
        defineBinaryOperator(OperatorKind.ADD, charStringType, charStringType, stringType);
        defineBinaryOperator(OperatorKind.ADD, charStringType, xmlType, xmlType);
        defineBinaryOperator(OperatorKind.ADD, floatType, floatType, floatType);
        defineBinaryOperator(OperatorKind.ADD, decimalType, decimalType, decimalType);
        defineBinaryOperator(OperatorKind.ADD, intType, floatType, floatType);
        defineBinaryOperator(OperatorKind.ADD, floatType, intType, floatType);
        defineBinaryOperator(OperatorKind.ADD, intType, decimalType, decimalType);
        defineBinaryOperator(OperatorKind.ADD, decimalType, intType, decimalType);
        defineBinaryOperator(OperatorKind.ADD, floatType, decimalType, decimalType);
        defineBinaryOperator(OperatorKind.ADD, decimalType, floatType, decimalType);
        defineBinaryOperator(OperatorKind.SUB, floatType, floatType, floatType);
        defineBinaryOperator(OperatorKind.SUB, decimalType, decimalType, decimalType);
        defineBinaryOperator(OperatorKind.SUB, floatType, intType, floatType);
        defineBinaryOperator(OperatorKind.SUB, intType, floatType, floatType);
        defineBinaryOperator(OperatorKind.SUB, decimalType, intType, decimalType);
        defineBinaryOperator(OperatorKind.SUB, intType, decimalType, decimalType);
        defineBinaryOperator(OperatorKind.SUB, decimalType, floatType, decimalType);
        defineBinaryOperator(OperatorKind.SUB, floatType, decimalType, decimalType);
        defineBinaryOperator(OperatorKind.DIV, floatType, floatType, floatType);
        defineBinaryOperator(OperatorKind.DIV, decimalType, decimalType, decimalType);
        defineBinaryOperator(OperatorKind.DIV, intType, floatType, floatType);
        defineBinaryOperator(OperatorKind.DIV, floatType, intType, floatType);
        defineBinaryOperator(OperatorKind.DIV, intType, decimalType, decimalType);
        defineBinaryOperator(OperatorKind.DIV, decimalType, intType, decimalType);
        defineBinaryOperator(OperatorKind.DIV, floatType, decimalType, decimalType);
        defineBinaryOperator(OperatorKind.DIV, decimalType, floatType, decimalType);
        defineBinaryOperator(OperatorKind.MUL, floatType, floatType, floatType);
        defineBinaryOperator(OperatorKind.MUL, decimalType, decimalType, decimalType);
        defineBinaryOperator(OperatorKind.MUL, floatType, intType, floatType);
        defineBinaryOperator(OperatorKind.MUL, intType, floatType, floatType);
        defineBinaryOperator(OperatorKind.MUL, decimalType, intType, decimalType);
        defineBinaryOperator(OperatorKind.MUL, intType, decimalType, decimalType);
        defineBinaryOperator(OperatorKind.MUL, decimalType, floatType, decimalType);
        defineBinaryOperator(OperatorKind.MUL, floatType, decimalType, decimalType);
        defineBinaryOperator(OperatorKind.MOD, floatType, floatType, floatType);
        defineBinaryOperator(OperatorKind.MOD, decimalType, decimalType, decimalType);
        defineBinaryOperator(OperatorKind.MOD, floatType, intType, floatType);
        defineBinaryOperator(OperatorKind.MOD, intType, floatType, floatType);
        defineBinaryOperator(OperatorKind.MOD, decimalType, intType, decimalType);
        defineBinaryOperator(OperatorKind.MOD, intType, decimalType, decimalType);

        defineIntegerBitwiseAndOperations();
        defineIntegerBitwiseOrOperations(OperatorKind.BITWISE_OR);
        defineIntegerBitwiseOrOperations(OperatorKind.BITWISE_XOR);
        defineIntegerLeftShiftOperations();
        defineIntegerRightShiftOperations(OperatorKind.BITWISE_RIGHT_SHIFT);
        defineIntegerRightShiftOperations(OperatorKind.BITWISE_UNSIGNED_RIGHT_SHIFT);

        // Binary equality operators ==, !=
        defineBinaryOperator(OperatorKind.EQUAL, intType, intType, booleanType);
        defineBinaryOperator(OperatorKind.EQUAL, byteType, byteType, booleanType);
        defineBinaryOperator(OperatorKind.EQUAL, floatType, floatType, booleanType);
        defineBinaryOperator(OperatorKind.EQUAL, decimalType, decimalType, booleanType);
        defineBinaryOperator(OperatorKind.EQUAL, booleanType, booleanType, booleanType);
        defineBinaryOperator(OperatorKind.EQUAL, stringType, stringType, booleanType);
        defineBinaryOperator(OperatorKind.EQUAL, intType, byteType, booleanType);
        defineBinaryOperator(OperatorKind.EQUAL, byteType, intType, booleanType);
        defineBinaryOperator(OperatorKind.EQUAL, jsonType, nilType, booleanType);
        defineBinaryOperator(OperatorKind.EQUAL, nilType, jsonType, booleanType);
        defineBinaryOperator(OperatorKind.EQUAL, anyType, nilType, booleanType);
        defineBinaryOperator(OperatorKind.EQUAL, nilType, anyType, booleanType);
        defineBinaryOperator(OperatorKind.EQUAL, anydataType, nilType, booleanType);
        defineBinaryOperator(OperatorKind.EQUAL, nilType, anydataType, booleanType);
        defineBinaryOperator(OperatorKind.EQUAL, nilType, nilType, booleanType);
        defineBinaryOperator(OperatorKind.NOT_EQUAL, intType, intType, booleanType);
        defineBinaryOperator(OperatorKind.NOT_EQUAL, byteType, byteType, booleanType);
        defineBinaryOperator(OperatorKind.NOT_EQUAL, floatType, floatType, booleanType);
        defineBinaryOperator(OperatorKind.NOT_EQUAL, decimalType, decimalType, booleanType);
        defineBinaryOperator(OperatorKind.NOT_EQUAL, booleanType, booleanType, booleanType);
        defineBinaryOperator(OperatorKind.NOT_EQUAL, stringType, stringType, booleanType);
        defineBinaryOperator(OperatorKind.NOT_EQUAL, intType, byteType, booleanType);
        defineBinaryOperator(OperatorKind.NOT_EQUAL, byteType, intType, booleanType);
        defineBinaryOperator(OperatorKind.NOT_EQUAL, jsonType, nilType, booleanType);
        defineBinaryOperator(OperatorKind.NOT_EQUAL, nilType, jsonType, booleanType);
        defineBinaryOperator(OperatorKind.NOT_EQUAL, anyType, nilType, booleanType);
        defineBinaryOperator(OperatorKind.NOT_EQUAL, nilType, anyType, booleanType);
        defineBinaryOperator(OperatorKind.NOT_EQUAL, anydataType, nilType, booleanType);
        defineBinaryOperator(OperatorKind.NOT_EQUAL, nilType, anydataType, booleanType);
        defineBinaryOperator(OperatorKind.NOT_EQUAL, nilType, nilType, booleanType);

        // Binary reference equality operators ===, !==
        defineBinaryOperator(OperatorKind.REF_EQUAL, intType, intType, booleanType);
        defineBinaryOperator(OperatorKind.REF_EQUAL, byteType, byteType, booleanType);
        defineBinaryOperator(OperatorKind.REF_EQUAL, floatType, floatType, booleanType);
        defineBinaryOperator(OperatorKind.REF_EQUAL, decimalType, decimalType, booleanType);
        defineBinaryOperator(OperatorKind.REF_EQUAL, booleanType, booleanType, booleanType);
        defineBinaryOperator(OperatorKind.REF_EQUAL, stringType, stringType, booleanType);
        defineBinaryOperator(OperatorKind.REF_EQUAL, intType, byteType, booleanType);
        defineBinaryOperator(OperatorKind.REF_EQUAL, byteType, intType, booleanType);
        defineBinaryOperator(OperatorKind.REF_NOT_EQUAL, intType, intType, booleanType);
        defineBinaryOperator(OperatorKind.REF_NOT_EQUAL, byteType, byteType, booleanType);
        defineBinaryOperator(OperatorKind.REF_NOT_EQUAL, floatType, floatType, booleanType);
        defineBinaryOperator(OperatorKind.REF_NOT_EQUAL, decimalType, decimalType, booleanType);
        defineBinaryOperator(OperatorKind.REF_NOT_EQUAL, booleanType, booleanType, booleanType);
        defineBinaryOperator(OperatorKind.REF_NOT_EQUAL, stringType, stringType, booleanType);
        defineBinaryOperator(OperatorKind.REF_NOT_EQUAL, intType, byteType, booleanType);
        defineBinaryOperator(OperatorKind.REF_NOT_EQUAL, byteType, intType, booleanType);

        // Binary comparison operators <=, <, >=, >
        defineBinaryOperator(OperatorKind.LESS_THAN, intType, intType, booleanType);
        defineBinaryOperator(OperatorKind.LESS_THAN, intType, floatType, booleanType);
        defineBinaryOperator(OperatorKind.LESS_THAN, floatType, intType, booleanType);
        defineBinaryOperator(OperatorKind.LESS_THAN, floatType, floatType, booleanType);
        defineBinaryOperator(OperatorKind.LESS_THAN, decimalType, decimalType, booleanType);
        defineBinaryOperator(OperatorKind.LESS_THAN, intType, decimalType, booleanType);
        defineBinaryOperator(OperatorKind.LESS_THAN, decimalType, intType, booleanType);
        defineBinaryOperator(OperatorKind.LESS_THAN, floatType, decimalType, booleanType);
        defineBinaryOperator(OperatorKind.LESS_THAN, decimalType, floatType, booleanType);

        defineBinaryOperator(OperatorKind.LESS_EQUAL, intType, intType, booleanType);
        defineBinaryOperator(OperatorKind.LESS_EQUAL, floatType, intType, booleanType);
        defineBinaryOperator(OperatorKind.LESS_EQUAL, intType, floatType, booleanType);
        defineBinaryOperator(OperatorKind.LESS_EQUAL, floatType, floatType, booleanType);
        defineBinaryOperator(OperatorKind.LESS_EQUAL, decimalType, decimalType, booleanType);
        defineBinaryOperator(OperatorKind.LESS_EQUAL, intType, decimalType, booleanType);
        defineBinaryOperator(OperatorKind.LESS_EQUAL, decimalType, intType, booleanType);
        defineBinaryOperator(OperatorKind.LESS_EQUAL, floatType, decimalType, booleanType);
        defineBinaryOperator(OperatorKind.LESS_EQUAL, decimalType, floatType, booleanType);

        defineBinaryOperator(OperatorKind.GREATER_THAN, intType, intType, booleanType);
        defineBinaryOperator(OperatorKind.GREATER_THAN, floatType, intType, booleanType);
        defineBinaryOperator(OperatorKind.GREATER_THAN, intType, floatType, booleanType);
        defineBinaryOperator(OperatorKind.GREATER_THAN, floatType, floatType, booleanType);
        defineBinaryOperator(OperatorKind.GREATER_THAN, decimalType, decimalType, booleanType);
        defineBinaryOperator(OperatorKind.GREATER_THAN, intType, decimalType, booleanType);
        defineBinaryOperator(OperatorKind.GREATER_THAN, decimalType, intType, booleanType);
        defineBinaryOperator(OperatorKind.GREATER_THAN, floatType, decimalType, booleanType);
        defineBinaryOperator(OperatorKind.GREATER_THAN, decimalType, floatType, booleanType);

        defineBinaryOperator(OperatorKind.GREATER_EQUAL, intType, intType, booleanType);
        defineBinaryOperator(OperatorKind.GREATER_EQUAL, floatType, intType, booleanType);
        defineBinaryOperator(OperatorKind.GREATER_EQUAL, intType, floatType, booleanType);
        defineBinaryOperator(OperatorKind.GREATER_EQUAL, floatType, floatType, booleanType);
        defineBinaryOperator(OperatorKind.GREATER_EQUAL, decimalType, decimalType, booleanType);
        defineBinaryOperator(OperatorKind.GREATER_EQUAL, intType, decimalType, booleanType);
        defineBinaryOperator(OperatorKind.GREATER_EQUAL, decimalType, intType, booleanType);
        defineBinaryOperator(OperatorKind.GREATER_EQUAL, floatType, decimalType, booleanType);
        defineBinaryOperator(OperatorKind.GREATER_EQUAL, decimalType, floatType, booleanType);

        defineBinaryOperator(OperatorKind.AND, booleanType, booleanType, booleanType);
        defineBinaryOperator(OperatorKind.OR, booleanType, booleanType, booleanType);

        // Unary operator symbols
        defineUnaryOperator(OperatorKind.ADD, floatType, floatType);
        defineUnaryOperator(OperatorKind.ADD, decimalType, decimalType);
        defineUnaryOperator(OperatorKind.ADD, intType, intType);

        defineUnaryOperator(OperatorKind.SUB, floatType, floatType);
        defineUnaryOperator(OperatorKind.SUB, decimalType, decimalType);
        defineUnaryOperator(OperatorKind.SUB, intType, intType);

        defineUnaryOperator(OperatorKind.NOT, booleanType, booleanType);
        defineUnaryOperator(OperatorKind.BITWISE_COMPLEMENT, byteType, byteType);
        defineUnaryOperator(OperatorKind.BITWISE_COMPLEMENT, intType, intType);

    }

    private void defineIntegerArithmeticOperations() {

        BType[] intTypes = {intType, byteType, signed32IntType, signed16IntType, signed8IntType, unsigned32IntType,
                unsigned16IntType,
                unsigned8IntType};
        for (BType lhs : intTypes) {
            for (BType rhs : intTypes) {
                defineBinaryOperator(OperatorKind.ADD, lhs, rhs, intType);
                defineBinaryOperator(OperatorKind.SUB, lhs, rhs, intType);
                defineBinaryOperator(OperatorKind.DIV, lhs, rhs, intType);
                defineBinaryOperator(OperatorKind.MUL, lhs, rhs, intType);
                defineBinaryOperator(OperatorKind.MOD, lhs, rhs, intType);
            }
        }
    }

    private void defineIntegerBitwiseAndOperations() {
        BType[] unsignedIntTypes = {byteType, unsigned8IntType, unsigned16IntType, unsigned32IntType};
        BType[] signedIntTypes = {intType, signed8IntType, signed16IntType, signed32IntType};

        for (BType unsigned : unsignedIntTypes) {
            for (BType signed : signedIntTypes) {
                defineBinaryOperator(OperatorKind.BITWISE_AND, unsigned, signed, unsigned);
            }
        }

        for (int i = 0; i < unsignedIntTypes.length; i++) {
            for (int j = 0; j < unsignedIntTypes.length; j++) {
                BType unsignedIntTypeLhs = unsignedIntTypes[i];
                BType unsignedIntTypeRhs = unsignedIntTypes[j];
                defineBinaryOperator(OperatorKind.BITWISE_AND, unsignedIntTypeLhs, unsignedIntTypeRhs,
                                     i <= j ? unsignedIntTypeLhs : unsignedIntTypeRhs);
            }
        }

        for (BType signed : signedIntTypes) {
            for (BType unsigned : unsignedIntTypes) {
                defineBinaryOperator(OperatorKind.BITWISE_AND, signed, unsigned, unsigned);
            }
        }

        for (BType signedLhs : signedIntTypes) {
            for (BType signedRhs : signedIntTypes) {
                defineBinaryOperator(OperatorKind.BITWISE_AND, signedLhs, signedRhs, intType);
            }
        }
    }

    private void defineIntegerBitwiseOrOperations(OperatorKind orOpKind) {
        BType[] unsignedIntTypes = {byteType, unsigned8IntType, unsigned16IntType, unsigned32IntType};
        BType[] signedIntTypes = {intType, signed8IntType, signed16IntType, signed32IntType};
<<<<<<< HEAD

        for (BType unsigned : unsignedIntTypes) {
            for (BType signed : signedIntTypes) {
                defineBinaryOperator(orOpKind, unsigned, signed, intType);
            }
        }

        for (int i = 0; i < unsignedIntTypes.length; i++) {
            for (int j = 0; j < unsignedIntTypes.length; j++) {
                BType unsignedIntTypeLhs = unsignedIntTypes[i];
                BType unsignedIntTypeRhs = unsignedIntTypes[j];
                defineBinaryOperator(orOpKind, unsignedIntTypeLhs, unsignedIntTypeRhs,
                                     i <= j ? unsignedIntTypeLhs : unsignedIntTypeRhs);
            }
        }

        for (BType signed : signedIntTypes) {
            for (BType unsigned : unsignedIntTypes) {
                defineBinaryOperator(orOpKind, signed, unsigned, intType);
            }
        }

=======

        for (BType unsigned : unsignedIntTypes) {
            for (BType signed : signedIntTypes) {
                defineBinaryOperator(orOpKind, unsigned, signed, intType);
            }
        }

        for (int i = 0; i < unsignedIntTypes.length; i++) {
            for (int j = 0; j < unsignedIntTypes.length; j++) {
                BType unsignedIntTypeLhs = unsignedIntTypes[i];
                BType unsignedIntTypeRhs = unsignedIntTypes[j];
                defineBinaryOperator(orOpKind, unsignedIntTypeLhs, unsignedIntTypeRhs,
                                     i <= j ? unsignedIntTypeLhs : unsignedIntTypeRhs);
            }
        }

        for (BType signed : signedIntTypes) {
            for (BType unsigned : unsignedIntTypes) {
                defineBinaryOperator(orOpKind, signed, unsigned, intType);
            }
        }

>>>>>>> a872408c
        for (BType signedLhs : signedIntTypes) {
            for (BType signedRhs : signedIntTypes) {
                defineBinaryOperator(orOpKind, signedLhs, signedRhs, intType);
            }
        }
    }

    private void defineIntegerLeftShiftOperations() {
        BType[] allIntTypes = {intType, byteType, signed32IntType, signed16IntType, signed8IntType, unsigned32IntType,
                unsigned16IntType, unsigned8IntType};

        for (BType lhs : allIntTypes) {
            for (BType rhs : allIntTypes) {
                defineBinaryOperator(OperatorKind.BITWISE_LEFT_SHIFT, lhs, rhs, intType);
            }
        }
    }

    private void defineIntegerRightShiftOperations(OperatorKind rightShiftOpKind) {
        BType[] unsignedIntTypes = {byteType, unsigned8IntType, unsigned16IntType, unsigned32IntType};
        BType[] signedIntTypes = {intType, signed8IntType, signed16IntType, signed32IntType};

        BType[] allIntTypes = {intType, byteType, signed32IntType, signed16IntType, signed8IntType, unsigned32IntType,
                unsigned16IntType, unsigned8IntType};

        for (BType unsignedLhs : unsignedIntTypes) {
            for (BType intRhs : allIntTypes) {
                defineBinaryOperator(rightShiftOpKind, unsignedLhs, intRhs, unsignedLhs);
<<<<<<< HEAD
            }
        }

        for (BType signedLhs : signedIntTypes) {
            for (BType intRhs : allIntTypes) {
                defineBinaryOperator(rightShiftOpKind, signedLhs, intRhs, intType);
            }
        }
=======
            }
        }

        for (BType signedLhs : signedIntTypes) {
            for (BType intRhs : allIntTypes) {
                defineBinaryOperator(rightShiftOpKind, signedLhs, intRhs, intType);
            }
        }
>>>>>>> a872408c
    }

    public void defineBinaryOperator(OperatorKind kind,
                                     BType lhsType,
                                     BType rhsType,
                                     BType retType) {

        List<BType> paramTypes = Lists.of(lhsType, rhsType);
        defineOperator(names.fromString(kind.value()), paramTypes, retType);
    }

    private void defineUnaryOperator(OperatorKind kind,
                                     BType type,
                                     BType retType) {
        List<BType> paramTypes = Lists.of(type);
        defineOperator(names.fromString(kind.value()), paramTypes, retType);
    }

    private void defineOperator(Name name,
                                List<BType> paramTypes,
                                BType retType) {
        BInvokableType opType = new BInvokableType(paramTypes, retType, null);
        BOperatorSymbol symbol = new BOperatorSymbol(name, rootPkgSymbol.pkgID, opType, rootPkgSymbol);
        rootScope.define(name, symbol);
    }

    public void loadDefaultXMLNamespace() {
        rootPkgSymbol.scope.define(Names.XML, new BXMLNSSymbol(Names.XML, "http://www.w3.org/XML/1998/namespace",
                this.rootPkgSymbol.pkgID, this.rootPkgSymbol));
    }
}<|MERGE_RESOLUTION|>--- conflicted
+++ resolved
@@ -569,7 +569,6 @@
     private void defineIntegerBitwiseOrOperations(OperatorKind orOpKind) {
         BType[] unsignedIntTypes = {byteType, unsigned8IntType, unsigned16IntType, unsigned32IntType};
         BType[] signedIntTypes = {intType, signed8IntType, signed16IntType, signed32IntType};
-<<<<<<< HEAD
 
         for (BType unsigned : unsignedIntTypes) {
             for (BType signed : signedIntTypes) {
@@ -592,30 +591,6 @@
             }
         }
 
-=======
-
-        for (BType unsigned : unsignedIntTypes) {
-            for (BType signed : signedIntTypes) {
-                defineBinaryOperator(orOpKind, unsigned, signed, intType);
-            }
-        }
-
-        for (int i = 0; i < unsignedIntTypes.length; i++) {
-            for (int j = 0; j < unsignedIntTypes.length; j++) {
-                BType unsignedIntTypeLhs = unsignedIntTypes[i];
-                BType unsignedIntTypeRhs = unsignedIntTypes[j];
-                defineBinaryOperator(orOpKind, unsignedIntTypeLhs, unsignedIntTypeRhs,
-                                     i <= j ? unsignedIntTypeLhs : unsignedIntTypeRhs);
-            }
-        }
-
-        for (BType signed : signedIntTypes) {
-            for (BType unsigned : unsignedIntTypes) {
-                defineBinaryOperator(orOpKind, signed, unsigned, intType);
-            }
-        }
-
->>>>>>> a872408c
         for (BType signedLhs : signedIntTypes) {
             for (BType signedRhs : signedIntTypes) {
                 defineBinaryOperator(orOpKind, signedLhs, signedRhs, intType);
@@ -644,7 +619,6 @@
         for (BType unsignedLhs : unsignedIntTypes) {
             for (BType intRhs : allIntTypes) {
                 defineBinaryOperator(rightShiftOpKind, unsignedLhs, intRhs, unsignedLhs);
-<<<<<<< HEAD
             }
         }
 
@@ -653,16 +627,6 @@
                 defineBinaryOperator(rightShiftOpKind, signedLhs, intRhs, intType);
             }
         }
-=======
-            }
-        }
-
-        for (BType signedLhs : signedIntTypes) {
-            for (BType intRhs : allIntTypes) {
-                defineBinaryOperator(rightShiftOpKind, signedLhs, intRhs, intType);
-            }
-        }
->>>>>>> a872408c
     }
 
     public void defineBinaryOperator(OperatorKind kind,
