/*
 *  Copyright (c) 2018, WSO2 Inc. (http://www.wso2.org) All Rights Reserved.
 *
 *  WSO2 Inc. licenses this file to you under the Apache License,
 *  Version 2.0 (the "License"); you may not use this file except
 *  in compliance with the License.
 *  You may obtain a copy of the License at
 *
 *    http://www.apache.org/licenses/LICENSE-2.0
 *
 *  Unless required by applicable law or agreed to in writing,
 *  software distributed under the License is distributed on an
 *  "AS IS" BASIS, WITHOUT WARRANTIES OR CONDITIONS OF ANY
 *  KIND, either express or implied.  See the License for the
 *  specific language governing permissions and limitations
 *  under the License.
 */

package org.wso2.ballerinalang.compiler.semantics.analyzer;

import org.ballerinalang.compiler.CompilerPhase;
import org.ballerinalang.model.elements.PackageID;
import org.ballerinalang.model.symbols.SymbolKind;
import org.ballerinalang.model.tree.NodeKind;
import org.ballerinalang.util.diagnostic.DiagnosticCode;
import org.wso2.ballerinalang.compiler.semantics.model.SymbolEnv;
import org.wso2.ballerinalang.compiler.semantics.model.SymbolTable;
import org.wso2.ballerinalang.compiler.semantics.model.symbols.BInvokableSymbol;
import org.wso2.ballerinalang.compiler.semantics.model.symbols.BObjectTypeSymbol;
import org.wso2.ballerinalang.compiler.semantics.model.symbols.BPackageSymbol;
import org.wso2.ballerinalang.compiler.semantics.model.symbols.BSymbol;
import org.wso2.ballerinalang.compiler.semantics.model.symbols.BVarSymbol;
import org.wso2.ballerinalang.compiler.semantics.model.symbols.SymTag;
import org.wso2.ballerinalang.compiler.semantics.model.symbols.Symbols;
import org.wso2.ballerinalang.compiler.semantics.model.symbols.TaintRecord;
import org.wso2.ballerinalang.compiler.semantics.model.types.BType;
import org.wso2.ballerinalang.compiler.tree.BLangAction;
import org.wso2.ballerinalang.compiler.tree.BLangAnnotation;
import org.wso2.ballerinalang.compiler.tree.BLangAnnotationAttachment;
import org.wso2.ballerinalang.compiler.tree.BLangCompilationUnit;
import org.wso2.ballerinalang.compiler.tree.BLangDeprecatedNode;
import org.wso2.ballerinalang.compiler.tree.BLangEndpoint;
import org.wso2.ballerinalang.compiler.tree.BLangFunction;
import org.wso2.ballerinalang.compiler.tree.BLangIdentifier;
import org.wso2.ballerinalang.compiler.tree.BLangImportPackage;
import org.wso2.ballerinalang.compiler.tree.BLangInvokableNode;
import org.wso2.ballerinalang.compiler.tree.BLangNode;
import org.wso2.ballerinalang.compiler.tree.BLangNodeVisitor;
import org.wso2.ballerinalang.compiler.tree.BLangPackage;
import org.wso2.ballerinalang.compiler.tree.BLangRecordVariable;
import org.wso2.ballerinalang.compiler.tree.BLangResource;
import org.wso2.ballerinalang.compiler.tree.BLangService;
import org.wso2.ballerinalang.compiler.tree.BLangSimpleVariable;
import org.wso2.ballerinalang.compiler.tree.BLangTupleVariable;
import org.wso2.ballerinalang.compiler.tree.BLangTypeDefinition;
import org.wso2.ballerinalang.compiler.tree.BLangVariable;
import org.wso2.ballerinalang.compiler.tree.BLangWorker;
import org.wso2.ballerinalang.compiler.tree.BLangXMLNS;
import org.wso2.ballerinalang.compiler.tree.clauses.BLangFunctionClause;
import org.wso2.ballerinalang.compiler.tree.clauses.BLangGroupBy;
import org.wso2.ballerinalang.compiler.tree.clauses.BLangHaving;
import org.wso2.ballerinalang.compiler.tree.clauses.BLangJoinStreamingInput;
import org.wso2.ballerinalang.compiler.tree.clauses.BLangLimit;
import org.wso2.ballerinalang.compiler.tree.clauses.BLangOrderBy;
import org.wso2.ballerinalang.compiler.tree.clauses.BLangPatternClause;
import org.wso2.ballerinalang.compiler.tree.clauses.BLangPatternStreamingEdgeInput;
import org.wso2.ballerinalang.compiler.tree.clauses.BLangPatternStreamingInput;
import org.wso2.ballerinalang.compiler.tree.clauses.BLangSelectClause;
import org.wso2.ballerinalang.compiler.tree.clauses.BLangSelectExpression;
import org.wso2.ballerinalang.compiler.tree.clauses.BLangSetAssignment;
import org.wso2.ballerinalang.compiler.tree.clauses.BLangStreamAction;
import org.wso2.ballerinalang.compiler.tree.clauses.BLangStreamingInput;
import org.wso2.ballerinalang.compiler.tree.clauses.BLangTableQuery;
import org.wso2.ballerinalang.compiler.tree.clauses.BLangWhere;
import org.wso2.ballerinalang.compiler.tree.clauses.BLangWindow;
import org.wso2.ballerinalang.compiler.tree.clauses.BLangWithinClause;
import org.wso2.ballerinalang.compiler.tree.expressions.BLangAccessExpression;
import org.wso2.ballerinalang.compiler.tree.expressions.BLangArrayLiteral;
import org.wso2.ballerinalang.compiler.tree.expressions.BLangArrowFunction;
import org.wso2.ballerinalang.compiler.tree.expressions.BLangAwaitExpr;
import org.wso2.ballerinalang.compiler.tree.expressions.BLangBinaryExpr;
import org.wso2.ballerinalang.compiler.tree.expressions.BLangBracedOrTupleExpr;
import org.wso2.ballerinalang.compiler.tree.expressions.BLangCheckedExpr;
import org.wso2.ballerinalang.compiler.tree.expressions.BLangElvisExpr;
import org.wso2.ballerinalang.compiler.tree.expressions.BLangErrorConstructorExpr;
import org.wso2.ballerinalang.compiler.tree.expressions.BLangExpression;
import org.wso2.ballerinalang.compiler.tree.expressions.BLangFieldBasedAccess;
import org.wso2.ballerinalang.compiler.tree.expressions.BLangIndexBasedAccess;
import org.wso2.ballerinalang.compiler.tree.expressions.BLangIntRangeExpression;
import org.wso2.ballerinalang.compiler.tree.expressions.BLangInvocation;
import org.wso2.ballerinalang.compiler.tree.expressions.BLangLambdaFunction;
import org.wso2.ballerinalang.compiler.tree.expressions.BLangLiteral;
import org.wso2.ballerinalang.compiler.tree.expressions.BLangMatchExpression;
import org.wso2.ballerinalang.compiler.tree.expressions.BLangNamedArgsExpression;
import org.wso2.ballerinalang.compiler.tree.expressions.BLangRecordLiteral;
import org.wso2.ballerinalang.compiler.tree.expressions.BLangRestArgsExpression;
import org.wso2.ballerinalang.compiler.tree.expressions.BLangSimpleVarRef;
import org.wso2.ballerinalang.compiler.tree.expressions.BLangStatementExpression;
import org.wso2.ballerinalang.compiler.tree.expressions.BLangStringTemplateLiteral;
import org.wso2.ballerinalang.compiler.tree.expressions.BLangTableLiteral;
import org.wso2.ballerinalang.compiler.tree.expressions.BLangTableQueryExpression;
import org.wso2.ballerinalang.compiler.tree.expressions.BLangTernaryExpr;
import org.wso2.ballerinalang.compiler.tree.expressions.BLangTrapExpr;
import org.wso2.ballerinalang.compiler.tree.expressions.BLangTypeConversionExpr;
import org.wso2.ballerinalang.compiler.tree.expressions.BLangTypeInit;
import org.wso2.ballerinalang.compiler.tree.expressions.BLangTypeTestExpr;
import org.wso2.ballerinalang.compiler.tree.expressions.BLangTypedescExpr;
import org.wso2.ballerinalang.compiler.tree.expressions.BLangUnaryExpr;
import org.wso2.ballerinalang.compiler.tree.expressions.BLangVariableReference;
import org.wso2.ballerinalang.compiler.tree.expressions.BLangXMLAttribute;
import org.wso2.ballerinalang.compiler.tree.expressions.BLangXMLAttributeAccess;
import org.wso2.ballerinalang.compiler.tree.expressions.BLangXMLCommentLiteral;
import org.wso2.ballerinalang.compiler.tree.expressions.BLangXMLElementLiteral;
import org.wso2.ballerinalang.compiler.tree.expressions.BLangXMLProcInsLiteral;
import org.wso2.ballerinalang.compiler.tree.expressions.BLangXMLQName;
import org.wso2.ballerinalang.compiler.tree.expressions.BLangXMLQuotedString;
import org.wso2.ballerinalang.compiler.tree.expressions.BLangXMLSequenceLiteral;
import org.wso2.ballerinalang.compiler.tree.expressions.BLangXMLTextLiteral;
import org.wso2.ballerinalang.compiler.tree.statements.BLangAbort;
import org.wso2.ballerinalang.compiler.tree.statements.BLangAssignment;
import org.wso2.ballerinalang.compiler.tree.statements.BLangBlockStmt;
import org.wso2.ballerinalang.compiler.tree.statements.BLangBreak;
import org.wso2.ballerinalang.compiler.tree.statements.BLangCatch;
import org.wso2.ballerinalang.compiler.tree.statements.BLangCompensate;
import org.wso2.ballerinalang.compiler.tree.statements.BLangCompoundAssignment;
import org.wso2.ballerinalang.compiler.tree.statements.BLangContinue;
import org.wso2.ballerinalang.compiler.tree.statements.BLangDone;
import org.wso2.ballerinalang.compiler.tree.statements.BLangExpressionStmt;
import org.wso2.ballerinalang.compiler.tree.statements.BLangForeach;
import org.wso2.ballerinalang.compiler.tree.statements.BLangForever;
import org.wso2.ballerinalang.compiler.tree.statements.BLangForkJoin;
import org.wso2.ballerinalang.compiler.tree.statements.BLangIf;
import org.wso2.ballerinalang.compiler.tree.statements.BLangLock;
import org.wso2.ballerinalang.compiler.tree.statements.BLangMatch;
import org.wso2.ballerinalang.compiler.tree.statements.BLangPanic;
import org.wso2.ballerinalang.compiler.tree.statements.BLangRecordDestructure;
import org.wso2.ballerinalang.compiler.tree.statements.BLangRecordVariableDef;
import org.wso2.ballerinalang.compiler.tree.statements.BLangRetry;
import org.wso2.ballerinalang.compiler.tree.statements.BLangReturn;
import org.wso2.ballerinalang.compiler.tree.statements.BLangScope;
import org.wso2.ballerinalang.compiler.tree.statements.BLangSimpleVariableDef;
import org.wso2.ballerinalang.compiler.tree.statements.BLangStatement;
import org.wso2.ballerinalang.compiler.tree.statements.BLangStreamingQueryStatement;
import org.wso2.ballerinalang.compiler.tree.statements.BLangTransaction;
import org.wso2.ballerinalang.compiler.tree.statements.BLangTryCatchFinally;
import org.wso2.ballerinalang.compiler.tree.statements.BLangTupleDestructure;
import org.wso2.ballerinalang.compiler.tree.statements.BLangTupleVariableDef;
import org.wso2.ballerinalang.compiler.tree.statements.BLangWhile;
import org.wso2.ballerinalang.compiler.tree.statements.BLangWorkerReceive;
import org.wso2.ballerinalang.compiler.tree.statements.BLangWorkerSend;
import org.wso2.ballerinalang.compiler.tree.statements.BLangXMLNSStatement;
import org.wso2.ballerinalang.compiler.tree.types.BLangArrayType;
import org.wso2.ballerinalang.compiler.tree.types.BLangBuiltInRefTypeNode;
import org.wso2.ballerinalang.compiler.tree.types.BLangConstrainedType;
import org.wso2.ballerinalang.compiler.tree.types.BLangFunctionTypeNode;
import org.wso2.ballerinalang.compiler.tree.types.BLangObjectTypeNode;
import org.wso2.ballerinalang.compiler.tree.types.BLangRecordTypeNode;
import org.wso2.ballerinalang.compiler.tree.types.BLangTupleTypeNode;
import org.wso2.ballerinalang.compiler.tree.types.BLangUnionTypeNode;
import org.wso2.ballerinalang.compiler.tree.types.BLangUserDefinedType;
import org.wso2.ballerinalang.compiler.tree.types.BLangValueType;
import org.wso2.ballerinalang.compiler.util.CompilerContext;
import org.wso2.ballerinalang.compiler.util.CompilerUtils;
import org.wso2.ballerinalang.compiler.util.Name;
import org.wso2.ballerinalang.compiler.util.Names;
import org.wso2.ballerinalang.compiler.util.TypeTags;
import org.wso2.ballerinalang.compiler.util.diagnotic.BLangDiagnosticLog;
import org.wso2.ballerinalang.compiler.util.diagnotic.DiagnosticPos;

import java.util.ArrayList;
import java.util.Collections;
import java.util.HashMap;
import java.util.LinkedHashSet;
import java.util.List;
import java.util.Map;
import java.util.Set;
import java.util.stream.Collectors;

import javax.xml.XMLConstants;

import static org.wso2.ballerinalang.compiler.tree.expressions.BLangRecordVarRef.BLangRecordVarRefKeyValue;

/**
 * Generate taint-table for each invokable node.
 * <p>
 * Taint-table will contain the tainted status of return values, depending on the tainted status of parameters.
 * <p>
 * Propagate tainted status of variables across the program.
 * <p>
 * Evaluate invocations and generate errors if:
 * (*) Tainted value has been passed to a sensitive parameter.
 * (*) Tainted value has been passed to a global variable.
 *
 * @since 0.965.0
 */
public class TaintAnalyzer extends BLangNodeVisitor {
    private static final CompilerContext.Key<TaintAnalyzer> TAINT_ANALYZER_KEY = new CompilerContext.Key<>();

    private SymbolEnv env;
    private SymbolEnv currPkgEnv;
    private Names names;
    private SymbolTable symTable;
    private BLangDiagnosticLog dlog;

    private boolean overridingAnalysis = true;
    private boolean mainFunctionAnalysis;
    private boolean entryPointAnalysis;
    private boolean stopAnalysis;
    private boolean blockedOnWorkerInteraction;
    private BlockedNode blockedNode;
    private Set<TaintRecord.TaintError> taintErrorSet = new LinkedHashSet<>();

    private List<BlockedNode> blockedNodeList = new ArrayList<>();
    private List<BlockedNode> blockedEntryPointNodeList = new ArrayList<>();

    private BInvokableSymbol ignoredInvokableSymbol = null;
    private Map<BLangIdentifier, TaintedStatus> workerInteractionTaintedStatusMap;
    private BLangIdentifier currWorkerIdentifier;
    private BLangIdentifier currForkIdentifier;

    private enum TaintedStatus {
        TAINTED, UNTAINTED, IGNORED
    }
    private TaintedStatus taintedStatus;
    private TaintedStatus returnTaintedStatus;

    // Used to analyze the tainted status of parameters when returning.
    private List<BLangSimpleVariable> requiredParams;
    private List<BLangSimpleVariable> defaultableParams;
    private BLangSimpleVariable restParam;
    private List<TaintedStatus> parameterTaintedStatus;

    private static final String ANNOTATION_TAINTED = "tainted";
    private static final String ANNOTATION_UNTAINTED = "untainted";
    private static final String ANNOTATION_SENSITIVE = "sensitive";

    public static final int ALL_UNTAINTED_TABLE_ENTRY_INDEX = -1;

    private enum AnalyzerPhase {
        INITIAL_ANALYSIS,
        BLOCKED_NODE_ANALYSIS,
        LOOP_ANALYSIS,
        LOOP_ANALYSIS_COMPLETE,
        LOOPS_RESOLVED_ANALYSIS
    }
    private AnalyzerPhase analyzerPhase;

    public static TaintAnalyzer getInstance(CompilerContext context) {
        TaintAnalyzer taintAnalyzer = context.get(TAINT_ANALYZER_KEY);
        if (taintAnalyzer == null) {
            taintAnalyzer = new TaintAnalyzer(context);
        }
        return taintAnalyzer;
    }

    public TaintAnalyzer(CompilerContext context) {
        context.put(TAINT_ANALYZER_KEY, this);
        this.names = Names.getInstance(context);
        this.dlog = BLangDiagnosticLog.getInstance(context);
        this.symTable = SymbolTable.getInstance(context);
    }

    public BLangPackage analyze(BLangPackage pkgNode) {
        blockedNodeList = new ArrayList<>();
        blockedEntryPointNodeList = new ArrayList<>();
        pkgNode.accept(this);
        return pkgNode;
    }

    @Override
    public void visit(BLangPackage pkgNode) {
        analyzerPhase = AnalyzerPhase.INITIAL_ANALYSIS;
        if (pkgNode.completedPhases.contains(CompilerPhase.TAINT_ANALYZE)) {
            return;
        }
        SymbolEnv pkgEnv = this.symTable.pkgEnvMap.get(pkgNode.symbol);
        analyze(pkgNode, pkgEnv);
        pkgNode.getTestablePkgs().forEach(testablePackage -> visit((BLangPackage) testablePackage));
    }

    private void analyze(BLangPackage pkgNode, SymbolEnv pkgEnv) {
        SymbolEnv prevPkgEnv = this.currPkgEnv;
        this.currPkgEnv = pkgEnv;
        this.env = pkgEnv;

        pkgNode.topLevelNodes.forEach(e -> {
            ((BLangNode) e).accept(this);
        });

        analyzerPhase = AnalyzerPhase.BLOCKED_NODE_ANALYSIS;
        resolveBlockedInvokable(blockedNodeList);
        resolveBlockedInvokable(blockedEntryPointNodeList);

        this.currPkgEnv = prevPkgEnv;
        pkgNode.completedPhases.add(CompilerPhase.TAINT_ANALYZE);
    }

    @Override
    public void visit(BLangCompilationUnit compUnit) {
        compUnit.topLevelNodes.forEach(e -> ((BLangNode) e).accept(this));
    }

    @Override
    public void visit(BLangTypeDefinition typeDefinition) {
        if (typeDefinition.typeNode.getKind() == NodeKind.OBJECT_TYPE
            || typeDefinition.typeNode.getKind() == NodeKind.RECORD_TYPE) {
            typeDefinition.typeNode.accept(this);
        }
    }

    @Override
    public void visit(BLangImportPackage importPkgNode) {
        BPackageSymbol pkgSymbol = importPkgNode.symbol;
        SymbolEnv pkgEnv = symTable.pkgEnvMap.get(pkgSymbol);
        if (pkgEnv == null) {
            return;
        }
        this.env = pkgEnv;
        pkgEnv.node.accept(this);
    }

    @Override
    public void visit(BLangXMLNS xmlnsNode) {
        xmlnsNode.namespaceURI.accept(this);
    }

    @Override
    public void visit(BLangFunction funcNode) {
        List<BLangSimpleVariable> defaultableParamsVarList = new ArrayList<>();
        funcNode.defaultableParams.forEach(defaultableParam -> defaultableParamsVarList.add(defaultableParam.var));

        requiredParams = funcNode.requiredParams;
        defaultableParams = defaultableParamsVarList;
        restParam = funcNode.restParam;

        SymbolEnv funcEnv = SymbolEnv.createFunctionEnv(funcNode, funcNode.symbol.scope, env);
        if (CompilerUtils.isMainFunction(funcNode)) {
            mainFunctionAnalysis = true;
            boolean isBlocked = visitInvokable(funcNode, funcEnv);
            mainFunctionAnalysis = false;

            if (!isBlocked) {
                visitEntryPoint(funcNode, funcEnv);
            }
        } else {
            visitInvokable(funcNode, funcEnv);
        }
        this.blockedNode = null;
        this.ignoredInvokableSymbol = null;
        this.taintErrorSet.clear();
    }

    @Override
    public void visit(BLangService serviceNode) {
        BSymbol serviceSymbol = serviceNode.symbol;
        SymbolEnv serviceEnv = SymbolEnv.createPkgLevelSymbolEnv(serviceNode, serviceSymbol.scope, env);
        serviceNode.vars.forEach(var -> analyzeNode(var, serviceEnv));
        analyzeNode(serviceNode.initFunction, serviceEnv);
        serviceNode.resources.forEach(resource -> analyzeNode(resource, serviceEnv));
    }

    @Override
    public void visit(BLangResource resourceNode) {
        BSymbol resourceSymbol = resourceNode.symbol;
        SymbolEnv resourceEnv = SymbolEnv.createResourceActionSymbolEnv(resourceNode, resourceSymbol.scope, env);
        visitEntryPoint(resourceNode, resourceEnv);
        resourceNode.symbol.taintTable = new HashMap<>();
    }

    @Override
    public void visit(BLangAction actionNode) {
        BSymbol actionSymbol = actionNode.symbol;
        SymbolEnv actionEnv = SymbolEnv.createResourceActionSymbolEnv(actionNode, actionSymbol.scope, env);
        visitInvokable(actionNode, actionEnv);
    }

    @Override
    public void visit(BLangObjectTypeNode objectNode) {
        BSymbol objectSymbol = objectNode.symbol;
        SymbolEnv objectEnv = SymbolEnv.createPkgLevelSymbolEnv(objectNode, objectSymbol.scope, env);
        objectNode.fields.forEach(field -> analyzeNode(field, objectEnv));
        if (objectNode.initFunction != null) {
            analyzeNode(objectNode.initFunction, objectEnv);
        }
        objectNode.functions.forEach(f -> analyzeNode(f, objectEnv));
    }

    @Override
    public void visit(BLangRecordTypeNode recordNode) {
        BSymbol objectSymbol = recordNode.symbol;
        SymbolEnv objectEnv = SymbolEnv.createPkgLevelSymbolEnv(recordNode, objectSymbol.scope, env);
        recordNode.fields.forEach(field -> analyzeNode(field, objectEnv));
        analyzeNode(recordNode.initFunction, objectEnv);
    }

    @Override
    public void visit(BLangTupleVariable bLangTupleVariable) {
        if (bLangTupleVariable.expr != null) {
            SymbolEnv varInitEnv = SymbolEnv.createVarInitEnv(bLangTupleVariable, env, bLangTupleVariable.symbol);
            analyzeNode(bLangTupleVariable.expr, varInitEnv);
            setTaintedStatus(bLangTupleVariable, this.taintedStatus);
        }
    }

    @Override
    public void visit(BLangRecordVariable bLangRecordVariable) {
        if (bLangRecordVariable.expr != null) {
            SymbolEnv varInitEnv = SymbolEnv.createVarInitEnv(bLangRecordVariable, env, bLangRecordVariable.symbol);
            analyzeNode(bLangRecordVariable.expr, varInitEnv);
            setTaintedStatus(bLangRecordVariable, this.taintedStatus);
        }
    }

    @Override
    public void visit(BLangSimpleVariable varNode) {
        if (varNode.expr != null) {
            SymbolEnv varInitEnv = SymbolEnv.createVarInitEnv(varNode, env, varNode.symbol);
            analyzeNode(varNode.expr, varInitEnv);
            setTaintedStatus(varNode, this.taintedStatus);
        }
    }

    @Override
    public void visit(BLangWorker workerNode) {
        currWorkerIdentifier = workerNode.name;
        SymbolEnv workerEnv = SymbolEnv.createWorkerEnv(workerNode, this.env);
        analyzeNode(workerNode.body, workerEnv);
    }

    @Override
    public void visit(BLangEndpoint endpoint) {
        /* ignore */
    }

    @Override
    public void visit(BLangIdentifier identifierNode) {
        /* ignore */
    }

    @Override
    public void visit(BLangAnnotation annotationNode) {
        /* ignore */
    }

    @Override
    public void visit(BLangAnnotationAttachment annAttachmentNode) {
        /* ignore */
    }

    @Override
    public void visit(BLangDeprecatedNode deprecatedNode) {
        /* ignore */
    }

    // Statements
    @Override
    public void visit(BLangBlockStmt blockNode) {
        SymbolEnv blockEnv = SymbolEnv.createBlockEnv(blockNode, env);
        for (BLangStatement stmt : blockNode.stmts) {
            if (stopAnalysis) {
                break;
            } else {
                analyzeNode(stmt, blockEnv);
            }
        }
    }

    @Override
    public void visit(BLangSimpleVariableDef varDefNode) {
        varDefNode.var.accept(this);
    }

    @Override
    public void visit(BLangAssignment assignNode) {
        assignNode.expr.accept(this);
        BLangExpression varRefExpr = assignNode.varRef;
        visitAssignment(varRefExpr, this.taintedStatus, assignNode.pos);
    }

    @Override
    public void visit(BLangCompoundAssignment compoundAssignment) {
        compoundAssignment.varRef.accept(this);
        TaintedStatus varRefTaintedStatus = this.taintedStatus;

        compoundAssignment.expr.accept(this);
        TaintedStatus exprTaintedStatus = this.taintedStatus;

        TaintedStatus combinedTaintedStatus = getCombinedTaintedStatus(varRefTaintedStatus, exprTaintedStatus);
        visitAssignment(compoundAssignment.varRef, combinedTaintedStatus, compoundAssignment.pos);
    }

    @Override
    public void visit(BLangCompensate node) {
        /* ignore */
    }

    @Override
    public void visit(BLangScope scopeNode) {
        scopeNode.scopeBody.accept(this);
    }

    private void visitAssignment(BLangExpression varRefExpr, TaintedStatus varTaintedStatus, DiagnosticPos pos) {
        if (varTaintedStatus != TaintedStatus.IGNORED) {
            // Generate error if a global variable has been assigned with a tainted value.
            if (varTaintedStatus == TaintedStatus.TAINTED && varRefExpr instanceof BLangVariableReference) {
                BLangVariableReference varRef = (BLangVariableReference) varRefExpr;
                if (varRef.symbol != null && varRef.symbol.owner != null
                        && (varRef.symbol.owner instanceof BPackageSymbol
                        || SymbolKind.SERVICE.equals(varRef.symbol.owner.kind))) {
                    addTaintError(pos, varRef.symbol.name.value,
                            DiagnosticCode.TAINTED_VALUE_PASSED_TO_GLOBAL_VARIABLE);
                    return;
                }
            }
            // TODO: Re-evaluating the full data-set (array) when a change occur.
            if (varRefExpr.getKind() == NodeKind.INDEX_BASED_ACCESS_EXPR) {
                overridingAnalysis = false;
                updatedVarRefTaintedState(varRefExpr, varTaintedStatus);
                overridingAnalysis = true;
            } else if (varRefExpr.getKind() == NodeKind.FIELD_BASED_ACCESS_EXPR) {
                BLangFieldBasedAccess fieldBasedAccessExpr = (BLangFieldBasedAccess) varRefExpr;
                // Propagate tainted status to fields, when field symbols are present (Example: struct).
                if (fieldBasedAccessExpr.symbol != null) {
                    setTaintedStatus(fieldBasedAccessExpr, varTaintedStatus);
                }
                overridingAnalysis = false;
                updatedVarRefTaintedState(fieldBasedAccessExpr, varTaintedStatus);
                overridingAnalysis = true;
            } else if (varRefExpr.getKind() == NodeKind.BRACED_TUPLE_EXPR) {
                BLangBracedOrTupleExpr bracedOrTupleExpr = (BLangBracedOrTupleExpr) varRefExpr;
                // Propagate tainted status to fields, when field symbols are present (Example: struct).
                bracedOrTupleExpr.expressions.forEach(expr -> visitAssignment(expr, varTaintedStatus,
                        bracedOrTupleExpr.pos));
            } else if (varRefExpr.getKind() == NodeKind.XML_ATTRIBUTE_ACCESS_EXPR) {
                overridingAnalysis = false;
                updatedVarRefTaintedState(((BLangXMLAttributeAccess) varRefExpr).expr, varTaintedStatus);
                overridingAnalysis = true;
            } else if (varRefExpr.getKind() == NodeKind.SIMPLE_VARIABLE_REF) {
                setTaintedStatus((BLangVariableReference) varRefExpr, varTaintedStatus);
            }
        }
    }

    private void updatedVarRefTaintedState(BLangExpression varRef, TaintedStatus taintedState) {
        if (varRef.getKind() == NodeKind.SIMPLE_VARIABLE_REF) {
            setTaintedStatus((BLangVariableReference) varRef, taintedState);
        } else if (varRef.getKind() == NodeKind.INDEX_BASED_ACCESS_EXPR
                || varRef.getKind() == NodeKind.FIELD_BASED_ACCESS_EXPR) {
            BLangAccessExpression accessExpr = (BLangAccessExpression) varRef;
            updatedVarRefTaintedState(accessExpr.expr, taintedState);
        }
    }

    @Override
    public void visit(BLangAbort abortNode) {
        /* ignore */
    }

    @Override
    public void visit(BLangDone abortNode) {
        /* ignore */
    }

    @Override
    public void visit(BLangRetry retryNode) {
        /* ignore */
    }

    @Override
    public void visit(BLangContinue continueNode) {
        /* ignore */
    }

    @Override
    public void visit(BLangBreak breakNode) {
        /* ignore */
    }

    @Override
    public void visit(BLangReturn returnNode) {
        returnNode.expr.accept(this);
        if (taintedStatus == TaintedStatus.TAINTED) {
            this.returnTaintedStatus = TaintedStatus.TAINTED;
        }
        taintedStatus = this.returnTaintedStatus;
        updateParameterTaintedStatuses();
    }

    @Override
    public void visit(BLangPanic throwNode) {
        throwNode.expr.accept(this);
    }

    @Override
    public void visit(BLangXMLNSStatement xmlnsStmtNode) {
        xmlnsStmtNode.xmlnsDecl.accept(this);
    }

    @Override
    public void visit(BLangExpressionStmt exprStmtNode) {
        SymbolEnv stmtEnv = new SymbolEnv(exprStmtNode, this.env.scope);
        this.env.copyTo(stmtEnv);
        analyzeNode(exprStmtNode.expr, stmtEnv);
    }

    @Override
    public void visit(BLangIf ifNode) {
        overridingAnalysis = false;

        // Copy the taint information from the original symbol to the newly created type guarded symbol
        ifNode.typeGuards.forEach((originalSymbol, guardedSymbol) -> guardedSymbol.tainted = originalSymbol.tainted);

        ifNode.body.accept(this);
        if (ifNode.elseStmt != null) {
            ifNode.elseStmt.accept(this);
        }
        overridingAnalysis = true;
    }

    @Override
    public void visit(BLangMatch matchStmt) {
        matchStmt.expr.accept(this);
        TaintedStatus observedTaintedStatusOfMatchExpr = this.taintedStatus;
        matchStmt.patternClauses.forEach(clause -> {
            this.taintedStatus = observedTaintedStatusOfMatchExpr;
            clause.accept(this);
        });
    }

    @Override
<<<<<<< HEAD
    public void visit(BLangMatch.BLangMatchTypedBindingPatternClause clause) {
        TaintedStatus observedTaintedStatus = this.taintedStatus;
        setTaintedStatus(clause.variable.symbol, observedTaintedStatus);
=======
    public void visit(BLangMatch.BLangMatchStmtTypedBindingPatternClause clause) {
        TaintedStatus observedTaintedStatusOfMatchExpr = this.taintedStatus;
        setTaintedStatus(clause.variable.symbol, observedTaintedStatusOfMatchExpr);
>>>>>>> 596ed2c2
        clause.body.accept(this);
    }

    @Override
<<<<<<< HEAD
    public void visit(BLangMatch.BLangMatchStaticBindingPatternClause clause) {
        /*ignore*/
    }

    @Override
    public void visit(BLangMatch.BLangMatchStructuredBindingPatternClause clause) {
        /*ignore*/
=======
    public void visit(BLangMatch.BLangMatchStmtStaticBindingPatternClause clause) {
        clause.body.accept(this);
>>>>>>> 596ed2c2
    }

    @Override
    public void visit(BLangForeach foreach) {
        SymbolEnv blockEnv = SymbolEnv.createBlockEnv(foreach.body, env);
        // Propagate the tainted status of collection to foreach variables.
        foreach.collection.accept(this);
        if (taintedStatus == TaintedStatus.TAINTED) {
            foreach.varRefs
                    .forEach(varRef -> setTaintedStatus((BLangVariableReference) varRef, this.taintedStatus));
        }
        analyzeNode(foreach.body, blockEnv);
    }

    @Override
    public void visit(BLangWhile whileNode) {
        SymbolEnv blockEnv = SymbolEnv.createBlockEnv(whileNode.body, env);
        analyzeNode(whileNode.body, blockEnv);
    }

    @Override
    public void visit(BLangLock lockNode) {
        lockNode.body.accept(this);
    }

    @Override
    public void visit(BLangTransaction transactionNode) {
        transactionNode.transactionBody.accept(this);
        overridingAnalysis = false;
        if (transactionNode.onRetryBody != null) {
            transactionNode.onRetryBody.accept(this);
        }
        overridingAnalysis = true;
    }

    @Override
    public void visit(BLangTryCatchFinally tryNode) {
        tryNode.tryBody.accept(this);
        overridingAnalysis = false;
        tryNode.catchBlocks.forEach(c -> c.accept(this));
        if (tryNode.finallyBody != null) {
            tryNode.finallyBody.accept(this);
        }
        overridingAnalysis = true;
    }

    @Override
    public void visit(BLangTupleDestructure stmt) {
        stmt.expr.accept(this);
        // Propagate tainted status of each variable separately (when multi returns are used).
        for (int varIndex = 0; varIndex < stmt.varRef.expressions.size(); varIndex++) {
            BLangExpression varRefExpr = stmt.varRef.expressions.get(varIndex);
            visitAssignment(varRefExpr, taintedStatus, stmt.pos);
        }
    }

    @Override
    public void visit(BLangRecordDestructure stmt) {
        stmt.expr.accept(this);
        // Propagate tainted status of each variable separately (when multi returns are used).
        for (int varIndex = 0; varIndex < stmt.varRef.recordRefFields.size(); varIndex++) {
            BLangRecordVarRefKeyValue varRefExpr = stmt.varRef.recordRefFields.get(varIndex);
            visitAssignment(varRefExpr.variableReference, taintedStatus, stmt.pos);
        }
    }

    @Override
    public void visit(BLangCatch catchNode) {
        /* ignore */
    }

    @Override
    public void visit(BLangForkJoin forkJoin) {
        analyzeWorkers(forkJoin.workers, true);
        if (currForkIdentifier != null) {
            TaintedStatus taintedStatus = workerInteractionTaintedStatusMap.get(currForkIdentifier);
            if (taintedStatus != null) {
                setTaintedStatus(forkJoin.joinResultVar, taintedStatus);
            }
        }
        overridingAnalysis = false;
        if (forkJoin.joinedBody != null) {
            forkJoin.joinedBody.accept(this);
        }
        if (forkJoin.timeoutBody != null) {
            forkJoin.timeoutBody.accept(this);
        }
        overridingAnalysis = true;
    }

    @Override
    public void visit(BLangOrderBy orderBy) {
        /* ignore */
    }

    @Override
    public void visit(BLangLimit limit) {
        /* ignore */
    }

    @Override
    public void visit(BLangGroupBy groupBy) {
        /* ignore */
    }

    @Override
    public void visit(BLangHaving having) {
        /* ignore */
    }

    @Override
    public void visit(BLangSelectExpression selectExpression) {
        /* ignore */
    }

    @Override
    public void visit(BLangSelectClause selectClause) {
        /* ignore */
    }

    @Override
    public void visit(BLangWhere whereClause) {
        /* ignore */
    }

    @Override
    public void visit(BLangStreamingInput streamingInput) {
        /* ignore */
    }

    @Override
    public void visit(BLangJoinStreamingInput joinStreamingInput) {
        /* ignore */
    }

    @Override
    public void visit(BLangTableQuery tableQuery) {
        /* ignore */
    }

    @Override
    public void visit(BLangStreamAction streamAction) {
        /* ignore */
    }

    @Override
    public void visit(BLangFunctionClause functionClause) {
        /* ignore */
    }

    @Override
    public void visit(BLangSetAssignment setAssignmentClause) {
        /* ignore */
    }

    @Override
    public void visit(BLangPatternStreamingEdgeInput patternStreamingEdgeInput) {
        /* ignore */
    }

    @Override
    public void visit(BLangWindow windowClause) {
        /* ignore */
    }

    @Override
    public void visit(BLangPatternStreamingInput patternStreamingInput) {
        /* ignore */
    }

    @Override
    public void visit(BLangTableLiteral tableLiteral) {
        // TODO: Improve to include tainted status identification for table literals
        this.taintedStatus = TaintedStatus.UNTAINTED;
    }

    @Override
    public void visit(BLangWorkerSend workerSendNode) {
        if (workerSendNode.isChannel) {
            List<BLangExpression> exprsList = new ArrayList<>();
            exprsList.add(workerSendNode.expr);
            if (workerSendNode.keyExpr != null) {
                exprsList.add(workerSendNode.keyExpr);
            }
            analyzeExprList(exprsList);
            return;
        }
        if (workerSendNode.isForkJoinSend) {
            currForkIdentifier = workerSendNode.workerIdentifier;
        }
        workerSendNode.expr.accept(this);
        TaintedStatus taintedStatus = workerInteractionTaintedStatusMap.get(workerSendNode.workerIdentifier);
        if (taintedStatus == null) {
            workerInteractionTaintedStatusMap.put(workerSendNode.workerIdentifier, this.taintedStatus);
        } else if (this.taintedStatus == TaintedStatus.TAINTED) {
            // Worker interactions should be non-overriding. Hence changing the status only if the expression used in
            // sending is evaluated to be a tainted value. By doing so, analyzer will not change an interaction that
            // was identified to return a `Tainted` value to be `Untainted` later on. (Example: Conditional worker
            // interactions)
            workerInteractionTaintedStatusMap.put(workerSendNode.workerIdentifier, TaintedStatus.TAINTED);
        }
    }

    @Override
    public void visit(BLangWorkerReceive workerReceiveNode) {
        if (workerReceiveNode.isChannel) {
            List<BLangExpression> exprList = new ArrayList<>();
            exprList.add(workerReceiveNode.expr);
            if (workerReceiveNode.keyExpr != null) {
                exprList.add(workerReceiveNode.keyExpr);
            }
            analyzeExprList(exprList);
            return;
        }

        TaintedStatus taintedStatus = workerInteractionTaintedStatusMap.get(currWorkerIdentifier);
        if (taintedStatus == null) {
            blockedOnWorkerInteraction = true;
            stopAnalysis = true;
        } else {
            visitAssignment(workerReceiveNode.expr, taintedStatus, workerReceiveNode.pos);
        }
    }

    // Expressions

    @Override
    public void visit(BLangLiteral literalExpr) {
        this.taintedStatus = TaintedStatus.UNTAINTED;
    }

    @Override
    public void visit(BLangArrayLiteral arrayLiteral) {
        if (arrayLiteral.exprs.size() == 0) {
            // Empty arrays are untainted.
            this.taintedStatus = TaintedStatus.UNTAINTED;
        } else {
            for (BLangExpression expr : arrayLiteral.exprs) {
                expr.accept(this);
                if (this.taintedStatus == TaintedStatus.TAINTED) {
                    break;
                }
            }
        }
    }

    @Override
    public void visit(BLangRecordLiteral recordLiteral) {
        TaintedStatus isTainted = TaintedStatus.UNTAINTED;
        for (BLangRecordLiteral.BLangRecordKeyValue keyValuePair : recordLiteral.keyValuePairs) {
            keyValuePair.valueExpr.accept(this);
            // Used to update the variable this literal is getting assigned to.
            if (this.taintedStatus == TaintedStatus.TAINTED) {
                isTainted = TaintedStatus.TAINTED;
            }
        }
        this.taintedStatus = isTainted;
    }

    @Override
    public void visit(BLangSimpleVarRef varRefExpr) {
        if (varRefExpr.symbol == null) {
            Name varName = names.fromIdNode(varRefExpr.variableName);
            if (varName != Names.IGNORE) {
                if (varRefExpr.pkgSymbol.tag == SymTag.XMLNS) {
                    this.taintedStatus = varRefExpr.pkgSymbol.tainted ? TaintedStatus.TAINTED : TaintedStatus.UNTAINTED;
                    return;
                }
            }
            this.taintedStatus = TaintedStatus.UNTAINTED;
        } else {
            this.taintedStatus  = varRefExpr.symbol.tainted ? TaintedStatus.TAINTED : TaintedStatus.UNTAINTED;
        }
    }

    @Override
    public void visit(BLangFieldBasedAccess fieldAccessExpr) {
        BType varRefType = fieldAccessExpr.expr.type;
        switch (varRefType.tag) {
            case TypeTags.OBJECT:
                fieldAccessExpr.expr.accept(this);
                break;
            case TypeTags.RECORD:
                fieldAccessExpr.expr.accept(this);
                break;
            case TypeTags.MAP:
                fieldAccessExpr.expr.accept(this);
                break;
            case TypeTags.JSON:
                fieldAccessExpr.expr.accept(this);
                break;
        }
    }

    @Override
    public void visit(BLangIndexBasedAccess indexAccessExpr) {
        indexAccessExpr.expr.accept(this);
    }

    @Override
    public void visit(BLangInvocation invocationExpr) {
        if (invocationExpr.functionPointerInvocation) {
            // Skip function pointers and assume returns of function pointer executions are untainted.
            // TODO: Resolving function pointers / lambda expressions and perform analysis.
            taintedStatus = TaintedStatus.UNTAINTED;
        } else if (invocationExpr.iterableOperationInvocation) {
            invocationExpr.expr.accept(this);
            TaintedStatus exprTaintedStatus = this.taintedStatus;
            if (invocationExpr.argExprs != null) {
                invocationExpr.argExprs.forEach(argExpr -> {
                    // If argument of iterable operation is a lambda expression, propagate the tainted status
                    // to function parameters and validate function body.
                    if (argExpr.getKind() == NodeKind.LAMBDA) {
                        analyzeIterableLambdaInvocationArgExpression(argExpr);
                    }
                });
            }
            this.taintedStatus = exprTaintedStatus;
        } else if (invocationExpr.builtinMethodInvocation) {
            // TODO: Fix this properly.
            taintedStatus = TaintedStatus.UNTAINTED;
        } else {
            BInvokableSymbol invokableSymbol = (BInvokableSymbol) invocationExpr.symbol;
            if (invokableSymbol.taintTable == null) {
                if (analyzerPhase == AnalyzerPhase.LOOP_ANALYSIS) {
                    // If a looping invocation is being analyzed, skip analysis of invokable that does not have taint
                    // table already attached. This will prevent the analyzer to go in to a loop unnecessarily.
                    ignoredInvokableSymbol = invokableSymbol;
                }
                if (analyzerPhase == AnalyzerPhase.LOOP_ANALYSIS || (
                        analyzerPhase == AnalyzerPhase.LOOP_ANALYSIS_COMPLETE
                                && ignoredInvokableSymbol == invokableSymbol)) {
                    this.taintedStatus = TaintedStatus.IGNORED;
                    analyzerPhase = AnalyzerPhase.LOOP_ANALYSIS_COMPLETE;
                } else {
                    // If taint-table of invoked function is not generated yet, add it to the blocked list for latter
                    // processing.
                    addToBlockedList(invocationExpr);
                }
            } else {
                analyzeInvocation(invocationExpr);
            }
        }
    }

    @Override
    public void visit(BLangTypeInit typeInit) {
        TaintedStatus typeTaintedStatus = TaintedStatus.UNTAINTED;
        for (BLangExpression expr : typeInit.argsExpr) {
            expr.accept(this);
            // TODO: Improve: If one value ot type init is tainted, the complete type is tainted.
            if (this.taintedStatus == TaintedStatus.TAINTED) {
                typeTaintedStatus = TaintedStatus.TAINTED;
            }
        }

        // If this is an object init using the default constructor,
        // then skip the taint checking.
        if (typeInit.type.tag != TypeTags.OBJECT ||
                ((BObjectTypeSymbol) typeInit.type.tsymbol).initializerFunc != null) {
            typeInit.objectInitInvocation.accept(this);
        }

        this.taintedStatus = typeTaintedStatus;
    }

    @Override
    public void visit(BLangInvocation.BLangActionInvocation actionInvocationExpr) {
        /* ignore */
    }

    @Override
    public void visit(BLangTernaryExpr ternaryExpr) {
        overridingAnalysis = false;

        // Copy the taint information from the original symbol to the newly created type guarded symbol
        ternaryExpr.typeGuards
                .forEach((originalSymbol, guardedSymbol) -> guardedSymbol.tainted = originalSymbol.tainted);

        ternaryExpr.thenExpr.accept(this);
        TaintedStatus thenTaintedCheckResult = this.taintedStatus;
        ternaryExpr.elseExpr.accept(this);
        overridingAnalysis = true;
        TaintedStatus elseTaintedCheckResult = this.taintedStatus;
        this.taintedStatus = getCombinedTaintedStatus(thenTaintedCheckResult, elseTaintedCheckResult);
    }

    @Override
    public void visit(BLangAwaitExpr awaitExpr) {
        awaitExpr.expr.accept(this);
    }

    @Override
    public void visit(BLangTrapExpr trapExpr) {
        trapExpr.expr.accept(this);
    }

    @Override
    public void visit(BLangBinaryExpr binaryExpr) {
        binaryExpr.lhsExpr.accept(this);
        TaintedStatus lhsTaintedCheckResult = this.taintedStatus;
        binaryExpr.rhsExpr.accept(this);
        TaintedStatus rhsTaintedCheckResult = this.taintedStatus;
        this.taintedStatus = getCombinedTaintedStatus(lhsTaintedCheckResult, rhsTaintedCheckResult);
    }

    @Override
    public void visit(BLangElvisExpr elvisExpr) {
        elvisExpr.lhsExpr.accept(this);
        TaintedStatus lhsTaintedCheckResult = this.taintedStatus;
        elvisExpr.rhsExpr.accept(this);
        TaintedStatus rhsTaintedCheckResult = this.taintedStatus;
        this.taintedStatus = getCombinedTaintedStatus(lhsTaintedCheckResult, rhsTaintedCheckResult);
    }

    @Override
    public void visit(BLangBracedOrTupleExpr bracedOrTupleExpr) {
        TaintedStatus isTainted = TaintedStatus.UNTAINTED;
        for (BLangExpression expression : bracedOrTupleExpr.expressions) {
            expression.accept(this);
            // Used to update the variable this literal is getting assigned to.
            if (this.taintedStatus == TaintedStatus.TAINTED) {
                isTainted = TaintedStatus.TAINTED;
            }
        }
        this.taintedStatus = isTainted;
    }

    @Override
    public void visit(BLangUnaryExpr unaryExpr) {
        switch (unaryExpr.operator) {
            case LENGTHOF:
                this.taintedStatus = TaintedStatus.UNTAINTED;
                break;
            case UNTAINT:
                this.taintedStatus = TaintedStatus.UNTAINTED;
                break;
            default:
                unaryExpr.expr.accept(this);
                break;
        }
    }

    @Override
    public void visit(BLangTypedescExpr accessExpr) {
        this.taintedStatus = TaintedStatus.UNTAINTED;
    }

    @Override
    public void visit(BLangTypeConversionExpr conversionExpr) {
        // Result of the conversion is tainted if value being converted is tainted.
        conversionExpr.expr.accept(this);
    }

    @Override
    public void visit(BLangXMLQName xmlQName) {
        this.taintedStatus = TaintedStatus.UNTAINTED;
    }

    @Override
    public void visit(BLangXMLAttribute xmlAttribute) {
        xmlAttribute.name.accept(this);
        TaintedStatus attrNameTaintedStatus = this.taintedStatus;
        xmlAttribute.value.accept(this);
        TaintedStatus attrValueTaintedStatus = this.taintedStatus;
        this.taintedStatus = getCombinedTaintedStatus(attrNameTaintedStatus, attrValueTaintedStatus);
    }

    @Override
    public void visit(BLangXMLElementLiteral xmlElementLiteral) {
        // Visit in-line namespace declarations
        boolean inLineNamespaceTainted = false;
        for (BLangXMLAttribute attribute : xmlElementLiteral.attributes) {
            if (attribute.name.getKind() == NodeKind.XML_QNAME && ((BLangXMLQName) attribute.name).prefix.value
                    .equals(XMLConstants.XMLNS_ATTRIBUTE)) {
                attribute.accept(this);
                if (this.taintedStatus == TaintedStatus.IGNORED) {
                    return;
                }
                setTaintedStatus(attribute.symbol, this.taintedStatus);
                if (attribute.symbol.tainted) {
                    inLineNamespaceTainted = true;
                }
            }
        }

        // Visit attributes.
        boolean attributesTainted = false;
        for (BLangXMLAttribute attribute : xmlElementLiteral.attributes) {
            if (attribute.name.getKind() == NodeKind.XML_QNAME && !((BLangXMLQName) attribute.name).prefix.value
                    .equals(XMLConstants.XMLNS_ATTRIBUTE)) {
                attribute.accept(this);
                if (this.taintedStatus == TaintedStatus.IGNORED) {
                    return;
                }
                setTaintedStatus(attribute.symbol, this.taintedStatus);
                if (attribute.symbol.tainted) {
                    attributesTainted = true;
                }
            }
        }

        // Visit the tag names
        xmlElementLiteral.startTagName.accept(this);
        if (this.taintedStatus == TaintedStatus.IGNORED) {
            return;
        }
        TaintedStatus startTagTaintedStatus = this.taintedStatus;
        TaintedStatus endTagTaintedStatus = TaintedStatus.UNTAINTED;
        if (xmlElementLiteral.endTagName != null) {
            xmlElementLiteral.endTagName.accept(this);
            if (this.taintedStatus == TaintedStatus.IGNORED) {
                return;
            }
            endTagTaintedStatus = this.taintedStatus;
        }
        boolean tagNamesTainted = startTagTaintedStatus == TaintedStatus.TAINTED
                || endTagTaintedStatus == TaintedStatus.TAINTED;

        // Visit the children
        boolean childrenTainted = false;
        for (BLangExpression expr : xmlElementLiteral.children) {
            expr.accept(this);
            if (this.taintedStatus == TaintedStatus.IGNORED) {
                return;
            }
            if (this.taintedStatus == TaintedStatus.TAINTED) {
                childrenTainted = true;
            }
        }

        this.taintedStatus = inLineNamespaceTainted || attributesTainted || tagNamesTainted || childrenTainted ?
                TaintedStatus.TAINTED : TaintedStatus.UNTAINTED;
    }

    @Override
    public void visit(BLangXMLTextLiteral xmlTextLiteral) {
        analyzeExprList(xmlTextLiteral.textFragments);
    }

    @Override
    public void visit(BLangXMLCommentLiteral xmlCommentLiteral) {
        analyzeExprList(xmlCommentLiteral.textFragments);
    }

    @Override
    public void visit(BLangXMLProcInsLiteral xmlProcInsLiteral) {
        xmlProcInsLiteral.target.accept(this);
        if (this.taintedStatus == TaintedStatus.UNTAINTED) {
            analyzeExprList(xmlProcInsLiteral.dataFragments);
        }
    }

    @Override
    public void visit(BLangXMLQuotedString xmlQuotedString) {
        analyzeExprList(xmlQuotedString.textFragments);
    }

    @Override
    public void visit(BLangStringTemplateLiteral stringTemplateLiteral) {
        analyzeExprList(stringTemplateLiteral.exprs);
    }

    @Override
    public void visit(BLangLambdaFunction bLangLambdaFunction) {
        /* ignore */
    }

    @Override
    public void visit(BLangArrowFunction bLangArrowFunction) {
        /* ignore */
    }

    @Override
    public void visit(BLangXMLAttributeAccess xmlAttributeAccessExpr) {
        xmlAttributeAccessExpr.expr.accept(this);
    }

    @Override
    public void visit(BLangIntRangeExpression intRangeExpression) {
        this.taintedStatus = TaintedStatus.UNTAINTED;
    }

    @Override
    public void visit(BLangTableQueryExpression tableQueryExpression) {
        /* ignore */
    }

    @Override
    public void visit(BLangRestArgsExpression varArgsExpression) {
        varArgsExpression.expr.accept(this);
    }

    @Override
    public void visit(BLangNamedArgsExpression namedArgsExpression) {
        namedArgsExpression.expr.accept(this);
    }

    @Override
    public void visit(BLangStreamingQueryStatement streamingQueryStatement) {
        /* ignore */
    }

    @Override
    public void visit(BLangWithinClause withinClause) {
        /* ignore */
    }

    @Override
    public void visit(BLangPatternClause patternClause) {
        /* ignore */
    }

    @Override
    public void visit(BLangForever foreverStatement) {
        /* ignore */
    }

    @Override
    public void visit(BLangMatchExpression bLangMatchExpression) {
        bLangMatchExpression.expr.accept(this);
    }

    @Override
    public void visit(BLangCheckedExpr match) {
        match.expr.accept(this);
    }

    @Override
    public void visit(BLangErrorConstructorExpr errorConstructorExpr) {
        // TODO: Fix me.
    }

    @Override
    public void visit(BLangTypeTestExpr typeTestExpr) {
        typeTestExpr.expr.accept(this);
    }

    // Type nodes

    @Override
    public void visit(BLangValueType valueType) {
        /* ignore */
    }

    @Override
    public void visit(BLangArrayType arrayType) {
        /* ignore */
    }

    @Override
    public void visit(BLangBuiltInRefTypeNode builtInRefType) {
        /* ignore */
    }

    @Override
    public void visit(BLangConstrainedType constrainedType) {
        /* ignore */
    }

    @Override
    public void visit(BLangUserDefinedType userDefinedType) {
        /* ignore */
    }

    @Override
    public void visit(BLangFunctionTypeNode functionTypeNode) {
        /* ignore */
    }

    @Override
    public void visit(BLangUnionTypeNode unionTypeNode) {
        /* ignore */
    }

    @Override
    public void visit(BLangTupleTypeNode tupleTypeNode) {
        /* ignore */
    }

    // expressions that will used only from the Desugar phase

    @Override
    public void visit(BLangSimpleVarRef.BLangLocalVarRef localVarRef) {
        /* ignore */
    }

    @Override
    public void visit(BLangSimpleVarRef.BLangFieldVarRef fieldVarRef) {
        /* ignore */
    }

    @Override
    public void visit(BLangSimpleVarRef.BLangPackageVarRef packageVarRef) {
        /* ignore */
    }

    @Override
    public void visit(BLangSimpleVarRef.BLangFunctionVarRef functionVarRef) {
        /* ignore */
    }

    @Override
    public void visit(BLangSimpleVarRef.BLangTypeLoad typeLoad) {
        /* ignore */
    }

    @Override
    public void visit(BLangIndexBasedAccess.BLangStructFieldAccessExpr fieldAccessExpr) {
        /* ignore */
    }

    @Override
    public void visit(BLangFieldBasedAccess.BLangStructFunctionVarRef functionVarRef) {
        /* ignore */
    }

    @Override
    public void visit(BLangIndexBasedAccess.BLangMapAccessExpr mapKeyAccessExpr) {
        /* ignore */
    }

    @Override
    public void visit(BLangIndexBasedAccess.BLangArrayAccessExpr arrayIndexAccessExpr) {
        /* ignore */
    }

    @Override
    public void visit(BLangIndexBasedAccess.BLangTupleAccessExpr arrayIndexAccessExpr) {
        /* ignore */
    }

    @Override
    public void visit(BLangIndexBasedAccess.BLangXMLAccessExpr xmlIndexAccessExpr) {
        /* ignore */
    }

    @Override
    public void visit(BLangRecordLiteral.BLangJSONLiteral jsonLiteral) {
        /* ignore */
    }

    @Override
    public void visit(BLangRecordLiteral.BLangMapLiteral mapLiteral) {
        /* ignore */
    }

    @Override
    public void visit(BLangRecordLiteral.BLangStructLiteral structLiteral) {
        /* ignore */
    }

    @Override
    public void visit(BLangRecordLiteral.BLangStreamLiteral streamLiteral) {
        /* ignore */
    }

    @Override
    public void visit(BLangInvocation.BFunctionPointerInvocation bFunctionPointerInvocation) {
        /* ignore */
    }

    @Override
    public void visit(BLangInvocation.BLangAttachedFunctionInvocation iExpr) {
        /* ignore */
    }

    @Override
    public void visit(BLangArrayLiteral.BLangJSONArrayLiteral jsonArrayLiteral) {
        /* ignore */
    }

    @Override
    public void visit(BLangIndexBasedAccess.BLangJSONAccessExpr jsonAccessExpr) {
        /* ignore */
    }

    @Override
    public void visit(BLangXMLNS.BLangLocalXMLNS xmlnsNode) {
        /* ignore */
    }

    @Override
    public void visit(BLangXMLNS.BLangPackageXMLNS xmlnsNode) {
        /* ignore */
    }

    @Override
    public void visit(BLangXMLSequenceLiteral bLangXMLSequenceLiteral) {
        /* ignore */
    }

    @Override
    public void visit(BLangStatementExpression bLangStatementExpression) {
        /* ignore */
    }

    // Private

    private <T extends BLangNode, U extends SymbolEnv> void analyzeNode(T t, U u) {
        SymbolEnv prevEnv = this.env;
        this.env = u;
        t.accept(this);
        this.env = prevEnv;
    }

    @Override
    public void visit(BLangTupleVariableDef bLangTupleVariableDef) {
        visit(bLangTupleVariableDef.var);
    }

    @Override
    public void visit(BLangRecordVariableDef bLangRecordVariableDef) {
        visit(bLangRecordVariableDef.var);
    }

    /**
     * If any one of the given expressions are tainted, the final result will be tainted.
     *
     * @param exprs List of expressions to analyze.
     */
    private void analyzeExprList(List<BLangExpression> exprs) {
        for (BLangExpression expr : exprs) {
            expr.accept(this);
            if (this.taintedStatus == TaintedStatus.TAINTED) {
                break;
            }
        }
    }

    private boolean hasAnnotation(BLangSimpleVariable variable, String expectedAnnotation) {
        return hasAnnotation(variable.annAttachments, expectedAnnotation);
    }

    private boolean hasAnnotation(List<BLangAnnotationAttachment> annotationAttachmentList, String expectedAnnotation) {
        return annotationAttachmentList.stream().anyMatch(annotation ->
                annotation.annotationName.value.equals(expectedAnnotation));
    }

    /**
     * Combines multiple tainted-statuses together and decide the final tainted-status.
     * If any one of the combined tainted-statuses is "tainted", the combined status is tainted.
     *
     *   Example: string x = a + b;
     *   if "a" or "b" is tainted "x" is tainted.
     *
     * @param taintedStatuses list of tainted statues
     * @return tainted status after combining multiple tainted statuses
     */
    private TaintedStatus getCombinedTaintedStatus(TaintedStatus... taintedStatuses) {
        TaintedStatus combinedTaintedStatus = TaintedStatus.IGNORED;
        for (TaintedStatus taintedStatus : taintedStatuses) {
            if (taintedStatus == TaintedStatus.TAINTED) {
                combinedTaintedStatus = TaintedStatus.TAINTED;
            } else if (combinedTaintedStatus == TaintedStatus.IGNORED && taintedStatus == TaintedStatus.UNTAINTED) {
                combinedTaintedStatus = TaintedStatus.UNTAINTED;
            }
        }
        return combinedTaintedStatus;
    }

    /**
     * Set tainted status of the variable. When non-overriding analysis is in progress, this will not override "tainted"
     * status with "untainted" status. As an example, the "else" section of a "if-else" block, cannot change a value
     * marked "tainted" by the "if" block.
     *
     * @param varNode       Variable node to be updated.
     * @param taintedStatus Tainted status.
     */
    private void setTaintedStatus(BLangVariable varNode, TaintedStatus taintedStatus) {
        if (varNode.getKind() == NodeKind.RECORD_VARIABLE) {
            ((BLangRecordVariable) varNode).variableList
                    .forEach(variable -> setTaintedStatus(variable.valueBindingPattern, taintedStatus));
            return;
        }

        if (varNode.getKind() == NodeKind.TUPLE_VARIABLE) {
            ((BLangTupleVariable) varNode).memberVariables
                    .forEach(variable -> setTaintedStatus(variable, taintedStatus));
            return;
        }

        if (varNode.getKind() == NodeKind.VARIABLE) {
            BLangSimpleVariable simpleVarNode = (BLangSimpleVariable) varNode;
            if (taintedStatus != TaintedStatus.IGNORED && (overridingAnalysis || !simpleVarNode.symbol.tainted)) {
                setTaintedStatus(simpleVarNode.symbol, taintedStatus);
            }
        }
    }

    /**
     * Set tainted status of the variable. When non-overriding analysis is in progress, this will not override "tainted"
     * status with "untainted" status. As an example, the "else" section of a "if-else" block, cannot change a value
     * marked "tainted" by the "if" block.
     *
     * @param varNode       Variable node to be updated.
     * @param taintedStatus Tainted status.
     */
    private void setTaintedStatus(BLangVariableReference varNode, TaintedStatus taintedStatus) {
        if (taintedStatus != TaintedStatus.IGNORED && (overridingAnalysis || (varNode.symbol != null
                && !varNode.symbol.tainted))) {
            setTaintedStatus(varNode.symbol, taintedStatus);
        }
    }

    private void setTaintedStatus(BSymbol symbol, TaintedStatus taintedStatus) {
        if (taintedStatus != TaintedStatus.IGNORED && symbol != null) {
            if (taintedStatus == TaintedStatus.TAINTED) {
                symbol.tainted = true;
            } else {
                symbol.tainted = false;
            }
        }
    }

    // Private methods related to invokable node analysis and taint-table generation.

    private void visitEntryPoint(BLangInvokableNode invNode, SymbolEnv funcEnv) {
        if (analyzerPhase == AnalyzerPhase.LOOP_ANALYSIS) {
            return;
        }
        // Entry point input parameters are all tainted, since they contain user controlled data.
        // If any value has been marked "sensitive" generate an error.
        if (isEntryPointParamsInvalid(invNode.requiredParams)) {
            return;
        }
        List<BLangSimpleVariable> defaultableParamsVarList = new ArrayList<>();
        invNode.defaultableParams.forEach(defaultableParam -> defaultableParamsVarList.add(defaultableParam.var));
        if (isEntryPointParamsInvalid(defaultableParamsVarList)) {
            return;
        }
        if (invNode.restParam != null && isEntryPointParamsInvalid(Collections.singletonList(invNode.restParam))) {
            return;
        }
        // Perform end point analysis.
        entryPointAnalysis = true;
        analyzeReturnTaintedStatus(invNode, funcEnv);
        entryPointAnalysis = false;

        boolean isBlocked = processBlockedNode(invNode);
        if (isBlocked) {
            return;
        } else {
            // Display errors only if scan of was fully complete, so that errors will not get duplicated.
            taintErrorSet.forEach(error -> this.dlog.error(error.pos, error.diagnosticCode, error.paramName));
        }
        this.blockedNode = null;
        this.ignoredInvokableSymbol = null;
        this.taintErrorSet.clear();
    }

    private boolean isEntryPointParamsInvalid(List<BLangSimpleVariable> params) {
        if (params != null) {
            for (BLangSimpleVariable param : params) {
                param.symbol.tainted = true;
                if (hasAnnotation(param, ANNOTATION_SENSITIVE)) {
                    this.dlog.error(param.pos, DiagnosticCode.ENTRY_POINT_PARAMETERS_CANNOT_BE_SENSITIVE,
                            param.name.value);
                    return true;
                }
            }
        }
        return false;
    }

    /**
     * Analyze the invokable body and identify the tainted status of the return value and the tainted status of
     * parameters after the completion of the invokable. Based on that, attach the created taint table explaining
     * possible taint outcomes of the function.
     *
     * @param invNode invokable node to be analyzed
     * @param symbolEnv symbol environment for the invokable
     * @return if the invocation is blocked due to an unanalyzed invocation
     */
    private boolean visitInvokable(BLangInvokableNode invNode, SymbolEnv symbolEnv) {
        if (analyzerPhase == AnalyzerPhase.LOOPS_RESOLVED_ANALYSIS || invNode.symbol.taintTable == null
                || (invNode.getKind() == NodeKind.FUNCTION && ((BLangFunction) invNode).attachedOuterFunction)) {
            if (Symbols.isNative(invNode.symbol)
                    || (invNode.getKind() == NodeKind.FUNCTION && ((BLangFunction) invNode).interfaceFunction)) {
                attachTaintTableBasedOnAnnotations(invNode);
                return false;
            }
            Map<Integer, TaintRecord> taintTable = new HashMap<>();

            // Check the tainted status of return values when no parameter is tainted.
            analyzeAllParamsUntaintedReturnTaintedStatus(taintTable, invNode, symbolEnv);
            if (analyzerPhase == AnalyzerPhase.LOOP_ANALYSIS_COMPLETE) {
                analyzerPhase = AnalyzerPhase.LOOP_ANALYSIS;
            }
            boolean isBlocked = processBlockedNode(invNode);

            if (isBlocked) {
                return true;
            }
            int requiredParamCount = invNode.requiredParams.size();
            int defaultableParamCount = invNode.defaultableParams.size();
            int totalParamCount = requiredParamCount + defaultableParamCount + (invNode.restParam == null ? 0 : 1);
            if (taintErrorSet.size() > 0) {
                // If taint error occurred when no parameter is tainted, there is no point of checking tainted status of
                // returns when each parameter is tainted. An compiler error will get generated for the usage anyway,
                // hence adding dummy table to the function to make sure remaining analysis stays intact.
                List<Boolean> paramTaintedStatus = Collections.nCopies(totalParamCount, Boolean.FALSE);
                taintTable.put(ALL_UNTAINTED_TABLE_ENTRY_INDEX, new TaintRecord(Boolean.FALSE, paramTaintedStatus));
                for (int paramIndex = 0; paramIndex < totalParamCount; paramIndex++) {
                    taintTable.put(paramIndex, new TaintRecord(Boolean.FALSE, paramTaintedStatus));
                }
                taintErrorSet.clear();
            } else {
                for (int paramIndex = 0; paramIndex < totalParamCount; paramIndex++) {
                    BLangSimpleVariable param = getParam(invNode, paramIndex, requiredParamCount,
                            defaultableParamCount);
                    // If parameter is sensitive, it's invalid to have a case where tainted status of parameter is true.
                    if (hasAnnotation(param, ANNOTATION_SENSITIVE)) {
                        continue;
                    }
                    // Set each parameter "tainted", then analyze the body to observe the outcome of the function.
                    analyzeReturnTaintedStatus(taintTable, invNode, symbolEnv, paramIndex, requiredParamCount,
                            defaultableParamCount);
                    if (analyzerPhase == AnalyzerPhase.LOOP_ANALYSIS_COMPLETE) {
                        analyzerPhase = AnalyzerPhase.LOOP_ANALYSIS;
                    }
                    taintErrorSet.clear();
                }
            }
            invNode.symbol.taintTable = taintTable;
        }
        return false;
    }

    private void analyzeAllParamsUntaintedReturnTaintedStatus(Map<Integer, TaintRecord> taintTable,
                                                              BLangInvokableNode invokableNode, SymbolEnv symbolEnv) {
        analyzeReturnTaintedStatus(taintTable, invokableNode, symbolEnv, ALL_UNTAINTED_TABLE_ENTRY_INDEX, 0, 0);
    }

    private void analyzeReturnTaintedStatus(Map<Integer, TaintRecord> taintTable, BLangInvokableNode invokableNode,
                                            SymbolEnv symbolEnv, int paramIndex, int requiredParamCount,
                                            int defaultableParamCount) {
        this.returnTaintedStatus = TaintedStatus.UNTAINTED;
        this.parameterTaintedStatus = new ArrayList<>();

        resetTaintedStatusOfVariables(invokableNode.requiredParams);
        resetTaintedStatusOfVariableDef(invokableNode.defaultableParams);
        if (invokableNode.restParam != null) {
            resetTaintedStatusOfVariables(Collections.singletonList(invokableNode.restParam));
        }
        // Mark the given parameter "tainted".
        if (paramIndex != ALL_UNTAINTED_TABLE_ENTRY_INDEX) {
            if (paramIndex < requiredParamCount) {
                invokableNode.requiredParams.get(paramIndex).symbol.tainted = true;
            } else if (paramIndex < requiredParamCount + defaultableParamCount) {
                invokableNode.defaultableParams.get(paramIndex - requiredParamCount).var.symbol.tainted = true;
            } else {
                invokableNode.restParam.symbol.tainted = true;
            }
        }
        analyzeReturnTaintedStatus(invokableNode, symbolEnv);
        if (taintErrorSet.size() > 0) {
            // When invocation returns an error (due to passing a tainted argument to a sensitive parameter) add current
            // error to the table for future reference. However, if taint-error is raised when analyzing all-parameters
            // are untainted, the code of the function is wrong (and passes a tainted value generated within the
            // function body to a sensitive parameter). Hence, instead of adding error to table, directly generate the
            // error and fail the compilation.
            if (!mainFunctionAnalysis && paramIndex == ALL_UNTAINTED_TABLE_ENTRY_INDEX &&
                    (analyzerPhase == AnalyzerPhase.INITIAL_ANALYSIS
                    || analyzerPhase == AnalyzerPhase.BLOCKED_NODE_ANALYSIS
                    || analyzerPhase == AnalyzerPhase.LOOPS_RESOLVED_ANALYSIS)) {
                taintErrorSet.forEach(error -> this.dlog.error(error.pos, error.diagnosticCode, error.paramName));
            } else {
                taintTable.put(paramIndex, new TaintRecord(new ArrayList<>(taintErrorSet)));
            }
        } else if (this.blockedNode == null) {
            if (invokableNode.returnTypeNode.type != symTable.nilType) {
                updatedReturnTaintedStatusBasedOnAnnotations(invokableNode.returnTypeAnnAttachments);
            } else {
                this.returnTaintedStatus = TaintedStatus.UNTAINTED;
            }

            Boolean storedReturnTaintedStatus = this.returnTaintedStatus == TaintedStatus.TAINTED;

            updateParameterTaintedStatuses();
            List<Boolean> paramTaintedStatusList = parameterTaintedStatus.stream()
                    .map(taintedStatus -> taintedStatus == TaintedStatus.TAINTED ? Boolean.TRUE : Boolean.FALSE)
                    .collect(Collectors.toList());

            taintTable.put(paramIndex, new TaintRecord(storedReturnTaintedStatus, paramTaintedStatusList));
        }
    }

    private void resetTaintedStatusOfVariables(List<BLangSimpleVariable> params) {
        if (params != null) {
            params.forEach(param -> param.symbol.tainted = false);
        }
    }

    private void resetTaintedStatusOfVariableDef(List<BLangSimpleVariableDef> params) {
        if (params != null) {
            List<BLangSimpleVariable> defaultableParamsVarList = new ArrayList<>();
            params.forEach(defaultableParam -> defaultableParamsVarList.add(defaultableParam.var));
            resetTaintedStatusOfVariables(defaultableParamsVarList);
        }
    }

    private void analyzeReturnTaintedStatus(BLangInvokableNode invokableNode, SymbolEnv symbolEnv) {
        ignoredInvokableSymbol = null;
        invokableNode.endpoints.forEach(endpoint -> endpoint.accept(this));
        if (invokableNode.workers.isEmpty()) {
            analyzeNode(invokableNode.body, symbolEnv);
        } else {
            analyzeWorkers(invokableNode.workers, true);
        }
        if (stopAnalysis) {
            stopAnalysis = false;
        }
    }

    private void analyzeWorkers(List<BLangWorker> workers, boolean resetStatusMap) {
        if (resetStatusMap) {
            workerInteractionTaintedStatusMap = new HashMap<>();
        }
        boolean recurse = false;
        for (BLangWorker worker : workers) {
            blockedOnWorkerInteraction = false;
            worker.endpoints.forEach(endpoint -> endpoint.accept(this));
            worker.accept(this);
            if (this.blockedNode != null || taintErrorSet.size() > 0) {
                return;
            } else if (blockedOnWorkerInteraction) {
                recurse = true;
                stopAnalysis = false;
            } else if (stopAnalysis) {
                return;
            }
        }
        // If any of the workers were blocked on a worker interaction, re-analyze the workers after completing the
        // analysis of all workers, to resolve blocked interactions.
        if (recurse) {
            analyzeWorkers(workers, false);
        }
    }

    private void attachTaintTableBasedOnAnnotations(BLangInvokableNode invokableNode) {
        if (invokableNode.symbol.taintTable == null) {
            // Extract tainted status of the function by looking at annotations added to returns.
            Boolean retParamsTaintedStatus = hasAnnotation(invokableNode.returnTypeAnnAttachments, ANNOTATION_TAINTED);

            int requiredParamCount = invokableNode.requiredParams.size();
            int defaultableParamCount = invokableNode.defaultableParams.size();
            int totalParamCount =
                    requiredParamCount + defaultableParamCount + (invokableNode.restParam == null ? 0 : 1);

            List<Boolean> paramTaintedStatusList = Collections.nCopies(totalParamCount, Boolean.FALSE);
            // Append taint table with tainted status when no parameter is tainted.
            Map<Integer, TaintRecord> taintTable = new HashMap<>();
            taintTable.put(ALL_UNTAINTED_TABLE_ENTRY_INDEX, new TaintRecord(retParamsTaintedStatus,
                    paramTaintedStatusList));

            if (totalParamCount > 0) {
                // Append taint table with tainted status when each parameter is tainted.
                for (int paramIndex = 0; paramIndex < totalParamCount; paramIndex++) {
                    BLangSimpleVariable param = getParam(invokableNode, paramIndex, requiredParamCount,
                            defaultableParamCount);
                    // If parameter is sensitive, test for this parameter being tainted is invalid.
                    if (hasAnnotation(param, ANNOTATION_SENSITIVE)) {
                        continue;
                    }
                    taintTable.put(paramIndex, new TaintRecord(retParamsTaintedStatus, paramTaintedStatusList));
                }
            }
            invokableNode.symbol.taintTable = taintTable;
        }
    }

    private void updatedReturnTaintedStatusBasedOnAnnotations(List<BLangAnnotationAttachment> retParamsAnnotations) {
        if (hasAnnotation(retParamsAnnotations, ANNOTATION_UNTAINTED)) {
            this.returnTaintedStatus = TaintedStatus.UNTAINTED;
        }
        if (hasAnnotation(retParamsAnnotations, ANNOTATION_TAINTED)) {
            this.returnTaintedStatus = TaintedStatus.TAINTED;
        }
    }

    private boolean processBlockedNode(BLangInvokableNode invokableNode) {
        boolean isBlocked = false;
        if (this.blockedNode != null) {
            // Add the function being blocked into the blocked node list for later processing.
            this.blockedNode.invokableNode = invokableNode;
            if (analyzerPhase == AnalyzerPhase.INITIAL_ANALYSIS) {
                if (mainFunctionAnalysis || entryPointAnalysis) {
                    blockedEntryPointNodeList.add(blockedNode);
                } else {
                    blockedNodeList.add(blockedNode);
                }
            }
            this.blockedNode = null;
            // Discard any error generated if invokable was found to be blocked. This will avoid duplicates when
            // blocked invokable is re-examined.
            taintErrorSet.clear();
            isBlocked = true;
        }
        return isBlocked;
    }

    private void analyzeIterableLambdaInvocationArgExpression(BLangExpression argExpr) {
        BLangFunction function = ((BLangLambdaFunction) argExpr).function;
        if (function.symbol.taintTable == null) {
            this.blockedNode = new BlockedNode(this.currPkgEnv, null);
            stopAnalysis = true;
            this.taintedStatus = TaintedStatus.UNTAINTED;
        } else if (this.taintedStatus == TaintedStatus.TAINTED) {
            int requiredParamCount = function.requiredParams.size();
            int defaultableParamCount = function.defaultableParams.size();
            int totalParamCount = requiredParamCount + defaultableParamCount + (function.restParam == null ? 0 : 1);
            Map<Integer, TaintRecord> taintTable = function.symbol.taintTable;
            for (int paramIndex = 0; paramIndex < totalParamCount; paramIndex++) {
                TaintRecord taintRecord = taintTable.get(paramIndex);
                BLangSimpleVariable param = getParam(function, paramIndex, requiredParamCount, defaultableParamCount);
                if (taintRecord == null) {
                    addTaintError(argExpr.pos, param.name.value,
                            DiagnosticCode.TAINTED_VALUE_PASSED_TO_SENSITIVE_PARAMETER);
                } else if (taintRecord.taintError != null && taintRecord.taintError.size() > 0) {
                    addTaintError(taintRecord.taintError);
                }
                if (stopAnalysis) {
                    break;
                }
            }
        }
    }

    private void addTaintError(DiagnosticPos diagnosticPos, String paramName, DiagnosticCode diagnosticCode) {
        TaintRecord.TaintError taintError = new TaintRecord.TaintError(diagnosticPos, paramName, diagnosticCode);
        taintErrorSet.add(taintError);
        if (!entryPointAnalysis) {
            stopAnalysis = true;
        }
    }

    private void addTaintError(List<TaintRecord.TaintError> taintErrors) {
        taintErrorSet.addAll(taintErrors);
        if (!entryPointAnalysis) {
            stopAnalysis = true;
        }
    }

    private void addToBlockedList(BLangInvocation invocationExpr) {
        BlockingNode blockingNode = new BlockingNode(invocationExpr.symbol.pkgID, invocationExpr.symbol.name);
        this.blockedNode = new BlockedNode(this.currPkgEnv, blockingNode);
        stopAnalysis = true;
        this.taintedStatus = TaintedStatus.UNTAINTED;
    }

    private void combinedParameterTaintedStatus(List<TaintedStatus> combinedArgTaintedStatus,
                                                List<Boolean> argTaintedStatus) {
        if (combinedArgTaintedStatus.isEmpty()) {
            List<TaintedStatus> argTaintedStatusTempList = argTaintedStatus.stream().map(taintedStatus ->
                    taintedStatus ? TaintedStatus.TAINTED : TaintedStatus.UNTAINTED).collect(Collectors.toList());
            combinedArgTaintedStatus.addAll(argTaintedStatusTempList);
        } else {
            // Merge lists together while making sure "Tainted" status of "argTaintedStatus" list is not overwritten
            // with "Untainted", whereas it is allowed to overwritten "Untainted" status with with "Tainted".
            for (int paramIndex = 0; paramIndex < argTaintedStatus.size(); paramIndex++) {
                if (argTaintedStatus.get(paramIndex) == Boolean.TRUE) {
                    combinedArgTaintedStatus.set(paramIndex, TaintedStatus.TAINTED);
                }
            }
        }
    }

    private void updateParameterTaintedStatuses() {
        updateParameterTaintedStatuses(requiredParams, 0);
        updateParameterTaintedStatuses(defaultableParams, requiredParams.size());
        if (restParam != null) {
            updateParameterTaintedStatuses(Collections.singletonList(restParam),
                    requiredParams.size() + defaultableParams.size());
        }
    }

    private void updateParameterTaintedStatuses(List<BLangSimpleVariable> paramList, int startIndex) {
        if (parameterTaintedStatus.size() <= startIndex) {
            paramList.forEach(param -> {
                if (hasAnnotation(param.annAttachments, ANNOTATION_TAINTED)) {
                    parameterTaintedStatus.add(TaintedStatus.TAINTED);
                } else {
                    parameterTaintedStatus.add(param.symbol.tainted ?
                            TaintedStatus.TAINTED : TaintedStatus.UNTAINTED);
                }
            });
        } else {
            for (int paramIndex = 0; paramIndex < paramList.size(); paramIndex++) {
                BLangSimpleVariable param = paramList.get(paramIndex);
                if (param.symbol.tainted) {
                    parameterTaintedStatus.set(startIndex + paramIndex, TaintedStatus.TAINTED);
                }
                // Ignore if param is untainted. Where there are multiple return statements in a function, it is
                // required to get the combined tainted status of parameters. This condition is skipped to make sure we
                // do not change tainted status back to untainted.
            }
        }
    }

    // Private methods relevant to invocation analysis.

    private void analyzeInvocation(BLangInvocation invocationExpr) {
        BInvokableSymbol invokableSymbol = (BInvokableSymbol) invocationExpr.symbol;
        Map<Integer, TaintRecord> taintTable = invokableSymbol.taintTable;
        TaintedStatus returnTaintedStatus = TaintedStatus.UNTAINTED;
        List<TaintedStatus> argTaintedStatusList = new ArrayList<>();

        // Get tainted status when all parameters are untainted
        TaintRecord allParamsUntaintedRecord = taintTable.get(ALL_UNTAINTED_TABLE_ENTRY_INDEX);
        if (allParamsUntaintedRecord != null) {
            if (allParamsUntaintedRecord.taintError != null && allParamsUntaintedRecord.taintError.size() > 0) {
                // This can occur when there is a error regardless of tainted status of parameters.
                // Example: Tainted value returned by function is passed to another functions's sensitive parameter.
                addTaintError(allParamsUntaintedRecord.taintError);
            } else {
                returnTaintedStatus = allParamsUntaintedRecord.returnTaintedStatus ?
                        TaintedStatus.TAINTED : TaintedStatus.UNTAINTED;
                if (allParamsUntaintedRecord.parameterTaintedStatusList != null) {
                    argTaintedStatusList = allParamsUntaintedRecord.parameterTaintedStatusList.stream()
                            .map(taintedStatus -> taintedStatus ? TaintedStatus.TAINTED : TaintedStatus.UNTAINTED)
                            .collect(Collectors.toList());
                }
            }
        }
        // Check tainted status of each argument. If argument is tainted, get the taint table when the given parameter
        // is tainted and use it to update "allParamsUntaintedRecord". Do same for all parameters to identify the
        // complete taint outcome of the current function.
        if (invocationExpr.argExprs != null) {
            int requiredParamCount = invokableSymbol.params.size();
            int defaultableParamCount = invokableSymbol.defaultableParams.size();

            int requiredArgsCount = invocationExpr.requiredArgs.size();
            int namedArgsCount = invocationExpr.namedArgs.size();
            int restArgsCount = invocationExpr.restArgs.size();

            for (int argIndex = 0; argIndex < requiredArgsCount; argIndex++) {
                BLangExpression argExpr = invocationExpr.requiredArgs.get(argIndex);
                TaintedStatus argumentAnalysisResult = analyzeInvocationArgument(argIndex, invokableSymbol,
                        invocationExpr, argExpr, argTaintedStatusList);
                if (argumentAnalysisResult == TaintedStatus.IGNORED) {
                    return;
                } else if (argumentAnalysisResult == TaintedStatus.TAINTED) {
                    returnTaintedStatus = TaintedStatus.TAINTED;
                }
                if (stopAnalysis) {
                    break;
                }
            }
            for (int argIndex = 0; argIndex < namedArgsCount; argIndex++) {
                BLangExpression argExpr = invocationExpr.namedArgs.get(argIndex);
                if (argExpr.getKind() == NodeKind.NAMED_ARGS_EXPR) {
                    String currentNamedArgExprName = ((BLangNamedArgsExpression) argExpr).name.value;
                    // Pick the index of this defaultable parameter in the invokable definition.
                    int paramIndex = 0;
                    for (int defaultableParamIndex = 0; defaultableParamIndex < defaultableParamCount;
                         defaultableParamIndex++) {
                        BVarSymbol defaultableParam = invokableSymbol.defaultableParams.get(defaultableParamIndex);
                        if (defaultableParam.name.value.equals(currentNamedArgExprName)) {
                            paramIndex = requiredParamCount + defaultableParamIndex;
                            break;
                        }
                    }
                    TaintedStatus argumentAnalysisResult = analyzeInvocationArgument(paramIndex, invokableSymbol,
                            invocationExpr, argExpr, argTaintedStatusList);
                    if (argumentAnalysisResult == TaintedStatus.IGNORED) {
                        return;
                    } else if (argumentAnalysisResult == TaintedStatus.TAINTED) {
                        returnTaintedStatus = TaintedStatus.TAINTED;
                    }
                    if (stopAnalysis) {
                        break;
                    }
                }
            }
            for (int argIndex = 0; argIndex < restArgsCount; argIndex++) {
                BLangExpression argExpr = invocationExpr.restArgs.get(argIndex);
                // Pick the index of the rest parameter in the invokable definition.
                int paramIndex = requiredParamCount + defaultableParamCount;
                TaintedStatus argumentAnalysisResult = analyzeInvocationArgument(paramIndex, invokableSymbol,
                        invocationExpr, argExpr, argTaintedStatusList);
                if (argumentAnalysisResult == TaintedStatus.IGNORED) {
                    return;
                } else if (argumentAnalysisResult == TaintedStatus.TAINTED) {
                    returnTaintedStatus = TaintedStatus.TAINTED;
                }
                if (stopAnalysis) {
                    break;
                }
            }
            updateArgTaintedStatus(invocationExpr, argTaintedStatusList);

        }
        // When an invocation like stringValue.trim() happens, if stringValue is tainted, the result should also be
        // tainted.
        if (invocationExpr.expr != null) {
            //TODO: TaintedIf annotation, so that it's possible to define what can taint or untaint the return.
            invocationExpr.expr.accept(this);
            if (this.taintedStatus == TaintedStatus.IGNORED) {
                return;
            } else if (this.taintedStatus == TaintedStatus.TAINTED) {
                returnTaintedStatus = TaintedStatus.TAINTED;
            }
        }
        taintedStatus = returnTaintedStatus;
    }

    private void updateArgTaintedStatus (BLangInvocation invocationExpr, List<TaintedStatus> argTaintedStatusList) {
        BInvokableSymbol invokableSymbol = (BInvokableSymbol) invocationExpr.symbol;
        int requiredParamCount = invokableSymbol.params.size();
        int defaultableParamCount = invokableSymbol.defaultableParams.size();

        int requiredArgsCount = invocationExpr.requiredArgs.size();
        int namedArgsCount = invocationExpr.namedArgs.size();
        int restArgsCount = invocationExpr.restArgs.size();

        for (int argIndex = 0; argIndex < requiredArgsCount; argIndex++) {
            BLangExpression argExpr = invocationExpr.requiredArgs.get(argIndex);
            TaintedStatus argTaintedStatus = TaintedStatus.UNTAINTED;
            if (!argTaintedStatusList.isEmpty()) {
                argTaintedStatus = argTaintedStatusList.get(argIndex);
            }
            updateArgTaintedStatus(argExpr, argTaintedStatus);
        }

        for (int argIndex = 0; argIndex < namedArgsCount; argIndex++) {
            BLangExpression argExpr = invocationExpr.namedArgs.get(argIndex);
            if (argExpr.getKind() == NodeKind.NAMED_ARGS_EXPR) {
                String currentNamedArgExprName = ((BLangNamedArgsExpression) argExpr).name.value;
                // Pick the index of this defaultable parameter in the invokable definition.
                int paramIndex = 0;
                for (int defaultableParamIndex = 0; defaultableParamIndex < defaultableParamCount;
                     defaultableParamIndex++) {
                    BVarSymbol defaultableParam = invokableSymbol.defaultableParams.get(defaultableParamIndex);
                    if (defaultableParam.name.value.equals(currentNamedArgExprName)) {
                        paramIndex = requiredParamCount + defaultableParamIndex;
                        break;
                    }
                }
                TaintedStatus argTaintedStatus = argTaintedStatusList.get(paramIndex);
                updateArgTaintedStatus(argExpr, argTaintedStatus);
            }
        }

        for (int argIndex = 0; argIndex < restArgsCount; argIndex++) {
            BLangExpression argExpr = invocationExpr.restArgs.get(argIndex);
            // Pick the index of the rest parameter in the invokable definition.
            int paramIndex = requiredParamCount + defaultableParamCount;
            TaintedStatus argTaintedStatus = argTaintedStatusList.get(paramIndex);
            updateArgTaintedStatus(argExpr, argTaintedStatus);
        }
    }

    /**
     * Update the tainted state of the given argument expression of a function invocation. This will make sure tainted
     * state changes made within the invoked function is reflected back on the arguments.
     *
     * XML access expressions do not have a variable symbol attached. Therefore, such simple variable references are not
     * updated. Since such expressions only result in simple values, this does not affect the accuracy of the analyzer.
     *
     * @param varRefExpr argument expressions
     * @param varTaintedStatus tainted status of the argument
     */
    private void updateArgTaintedStatus(BLangExpression varRefExpr, TaintedStatus varTaintedStatus) {
        if (varRefExpr.getKind() == NodeKind.INDEX_BASED_ACCESS_EXPR
                || varRefExpr.getKind() == NodeKind.FIELD_BASED_ACCESS_EXPR
                || varRefExpr.getKind() == NodeKind.BRACED_TUPLE_EXPR
                || (varRefExpr.getKind() == NodeKind.SIMPLE_VARIABLE_REF
                && ((BLangSimpleVarRef) varRefExpr).pkgSymbol.tag != SymTag.XMLNS)) {
            visitAssignment(varRefExpr, varTaintedStatus, varRefExpr.pos);
        }
    }

    private TaintedStatus analyzeInvocationArgument(int paramIndex, BInvokableSymbol invokableSymbol,
                                                    BLangInvocation invocationExpr, BLangExpression argExpr,
                                                    List<TaintedStatus> argTaintedStatusList) {
        argExpr.accept(this);
        // If current argument is tainted, look-up the taint-table for the record of return-tainted-status when the
        // given argument is in tainted state.
        if (this.taintedStatus == TaintedStatus.TAINTED) {
            TaintRecord taintRecord = invokableSymbol.taintTable.get(paramIndex);
            int requiredParamCount = invokableSymbol.params.size();
            int defaultableParamCount = invokableSymbol.defaultableParams.size();
            BVarSymbol paramSymbol = getParamSymbol(invokableSymbol, paramIndex, requiredParamCount,
                    defaultableParamCount);

            if (taintRecord == null) {
                // This is when current parameter is "sensitive". Therefore, providing a tainted value to a sensitive
                // parameter is invalid and should return a compiler error.
                DiagnosticPos argPos = argExpr.pos != null ? argExpr.pos : invocationExpr.pos;
                addTaintError(argPos, paramSymbol.name.value,
                        DiagnosticCode.TAINTED_VALUE_PASSED_TO_SENSITIVE_PARAMETER);
            } else if (taintRecord.taintError != null && taintRecord.taintError.size() > 0) {
                // This is when current parameter is derived to be sensitive.
                taintRecord.taintError.forEach(error -> {
                    if (error.diagnosticCode == DiagnosticCode.TAINTED_VALUE_PASSED_TO_GLOBAL_VARIABLE) {
                        addTaintError(taintRecord.taintError);
                    } else {
                        DiagnosticPos argPos = argExpr.pos != null ? argExpr.pos : invocationExpr.pos;
                        addTaintError(argPos, paramSymbol.name.value,
                                DiagnosticCode.TAINTED_VALUE_PASSED_TO_SENSITIVE_PARAMETER);
                    }
                });
            } else {
                combinedParameterTaintedStatus(argTaintedStatusList, taintRecord.parameterTaintedStatusList);
                return taintRecord.returnTaintedStatus ? TaintedStatus.TAINTED : TaintedStatus.UNTAINTED;
            }
        } else if (this.taintedStatus == TaintedStatus.IGNORED) {
            return TaintedStatus.IGNORED;
        }
        return TaintedStatus.UNTAINTED;
    }

    private void resolveBlockedInvokable(List<BlockedNode> blockedNodeList) {
        List<BlockedNode> remainingBlockedNodeList = new ArrayList<>();
        // Revisit blocked nodes and attempt to generate the table.
        for (BlockedNode blockedNode : blockedNodeList) {
            this.env = blockedNode.pkgSymbol;
            blockedNode.invokableNode.accept(this);
            if (blockedNode.invokableNode.symbol.taintTable == null) {
                remainingBlockedNodeList.add(blockedNode);
            }
        }
        // If list is not moving, there is a recursion. Derive the tainted status of all the blocked functions by using
        // annotations and if annotations are not present generate error.
        if (remainingBlockedNodeList.size() != 0 && blockedNodeList.size() == remainingBlockedNodeList.size()) {
            for (BlockedNode blockedNode : remainingBlockedNodeList) {
                analyzerPhase = AnalyzerPhase.LOOP_ANALYSIS;
                this.env = blockedNode.pkgSymbol;
                blockedNode.invokableNode.accept(this);
            }
            analyzerPhase = AnalyzerPhase.LOOPS_RESOLVED_ANALYSIS;
            resolveBlockedInvokable(remainingBlockedNodeList);
        } else if (remainingBlockedNodeList.size() > 0) {
            resolveBlockedInvokable(remainingBlockedNodeList);
        }
        // If remainingBlockedNodeList is empty, end the recursion.
    }

    private BLangSimpleVariable getParam(BLangInvokableNode invNode, int paramIndex, int requiredParamCount,
                                         int defaultableParamCount) {
        BLangSimpleVariable param;
        if (paramIndex < requiredParamCount) {
            param = invNode.requiredParams.get(paramIndex);
        } else if (paramIndex < requiredParamCount + defaultableParamCount) {
            param = invNode.defaultableParams.get(paramIndex - requiredParamCount).var;
        } else {
            param = invNode.restParam;
        }
        return param;
    }

    private BVarSymbol getParamSymbol(BInvokableSymbol invSymbol, int paramIndex, int requiredParamCount,
                                      int defaultableParamCount) {
        BVarSymbol param;
        if (paramIndex < requiredParamCount) {
            param = invSymbol.params.get(paramIndex);
        } else if (paramIndex < requiredParamCount + defaultableParamCount) {
            param = invSymbol.defaultableParams.get(paramIndex - requiredParamCount);
        } else {
            param = invSymbol.restParam;
        }
        return param;
    }

    private class BlockingNode {

        PackageID packageID;
        Name name;

        BlockingNode(PackageID packageID, Name name) {
            this.packageID = packageID;
            this.name = name;
        }

        @Override
        public boolean equals(Object o) {
            if (this == o) {
                return true;
            }
            if (o == null || getClass() != o.getClass()) {
                return false;
            }

            BlockingNode that = (BlockingNode) o;

            if (!packageID.equals(that.packageID)) {
                return false;
            }
            return name.equals(that.name);
        }

        @Override
        public int hashCode() {
            int result = packageID.hashCode();
            result = 31 * result + name.hashCode();
            return result;
        }
    }

    private class BlockedNode {

        SymbolEnv pkgSymbol;
        BLangInvokableNode invokableNode;
        BlockingNode blockingNode;

        BlockedNode(SymbolEnv pkgSymbol, BlockingNode blockingNode) {
            this.pkgSymbol = pkgSymbol;
            this.blockingNode = blockingNode;
        }

        @Override
        public boolean equals(Object o) {
            if (this == o) {
                return true;
            }
            if (o == null || getClass() != o.getClass()) {
                return false;
            }

            BlockedNode that = (BlockedNode) o;

            return invokableNode.symbol.pkgID.equals(that.invokableNode.symbol.pkgID) && invokableNode.symbol.name
                    .equals(that.invokableNode.symbol.name);
        }

        @Override
        public int hashCode() {
            int result = invokableNode.symbol.pkgID.hashCode();
            result = 31 * result + invokableNode.symbol.name.hashCode();
            return result;
        }
    }
}<|MERGE_RESOLUTION|>--- conflicted
+++ resolved
@@ -628,31 +628,20 @@
     }
 
     @Override
-<<<<<<< HEAD
     public void visit(BLangMatch.BLangMatchTypedBindingPatternClause clause) {
-        TaintedStatus observedTaintedStatus = this.taintedStatus;
-        setTaintedStatus(clause.variable.symbol, observedTaintedStatus);
-=======
-    public void visit(BLangMatch.BLangMatchStmtTypedBindingPatternClause clause) {
         TaintedStatus observedTaintedStatusOfMatchExpr = this.taintedStatus;
         setTaintedStatus(clause.variable.symbol, observedTaintedStatusOfMatchExpr);
->>>>>>> 596ed2c2
         clause.body.accept(this);
     }
 
     @Override
-<<<<<<< HEAD
     public void visit(BLangMatch.BLangMatchStaticBindingPatternClause clause) {
-        /*ignore*/
+        clause.body.accept(this);
     }
 
     @Override
     public void visit(BLangMatch.BLangMatchStructuredBindingPatternClause clause) {
         /*ignore*/
-=======
-    public void visit(BLangMatch.BLangMatchStmtStaticBindingPatternClause clause) {
-        clause.body.accept(this);
->>>>>>> 596ed2c2
     }
 
     @Override
