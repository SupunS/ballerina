/*
 *  Copyright (c) 2020, WSO2 Inc. (http://www.wso2.org) All Rights Reserved.
 *
 *  WSO2 Inc. licenses this file to you under the Apache License,
 *  Version 2.0 (the "License"); you may not use this file except
 *  in compliance with the License.
 *  You may obtain a copy of the License at
 *
 *    http://www.apache.org/licenses/LICENSE-2.0
 *
 *  Unless required by applicable law or agreed to in writing,
 *  software distributed under the License is distributed on an
 *  "AS IS" BASIS, WITHOUT WARRANTIES OR CONDITIONS OF ANY
 *  KIND, either express or implied.  See the License for the
 *  specific language governing permissions and limitations
 *  under the License.
 */
package org.wso2.ballerinalang.compiler.bir.codegen;

import org.ballerinalang.compiler.BLangCompilerException;
import org.ballerinalang.model.elements.PackageID;
import org.ballerinalang.util.diagnostic.DiagnosticCode;
import org.objectweb.asm.ClassTooLargeException;
import org.objectweb.asm.ClassWriter;
import org.objectweb.asm.FieldVisitor;
import org.objectweb.asm.MethodTooLargeException;
import org.objectweb.asm.MethodVisitor;
import org.wso2.ballerinalang.compiler.PackageCache;
import org.wso2.ballerinalang.compiler.bir.codegen.internal.JarFile;
import org.wso2.ballerinalang.compiler.bir.codegen.internal.JavaClass;
import org.wso2.ballerinalang.compiler.bir.codegen.internal.LambdaMetadata;
import org.wso2.ballerinalang.compiler.bir.codegen.interop.BIRFunctionWrapper;
import org.wso2.ballerinalang.compiler.bir.codegen.interop.ExternalMethodGen;
import org.wso2.ballerinalang.compiler.bir.codegen.interop.InteropValidator;
import org.wso2.ballerinalang.compiler.bir.codegen.interop.JInteropException;
import org.wso2.ballerinalang.compiler.bir.codegen.interop.OldStyleExternalFunctionWrapper;
import org.wso2.ballerinalang.compiler.bir.model.BIRInstruction;
import org.wso2.ballerinalang.compiler.bir.model.BIRNode;
import org.wso2.ballerinalang.compiler.bir.model.BIRNode.BIRFunction;
import org.wso2.ballerinalang.compiler.bir.model.BIRNode.BIRGlobalVariableDcl;
import org.wso2.ballerinalang.compiler.bir.model.BIRNode.BIRPackage;
import org.wso2.ballerinalang.compiler.bir.model.BIRNode.BIRTypeDefinition;
import org.wso2.ballerinalang.compiler.bir.model.BIRNode.BIRVariableDcl;
import org.wso2.ballerinalang.compiler.bir.model.BIRNonTerminator.NewInstance;
import org.wso2.ballerinalang.compiler.bir.model.VarKind;
import org.wso2.ballerinalang.compiler.bir.model.VarScope;
import org.wso2.ballerinalang.compiler.semantics.model.SymbolTable;
import org.wso2.ballerinalang.compiler.semantics.model.symbols.BObjectTypeSymbol;
import org.wso2.ballerinalang.compiler.semantics.model.symbols.BPackageSymbol;
import org.wso2.ballerinalang.compiler.semantics.model.symbols.Symbols;
import org.wso2.ballerinalang.compiler.semantics.model.types.BInvokableType;
import org.wso2.ballerinalang.compiler.semantics.model.types.BObjectType;
import org.wso2.ballerinalang.compiler.semantics.model.types.BServiceType;
import org.wso2.ballerinalang.compiler.semantics.model.types.BType;
import org.wso2.ballerinalang.compiler.semantics.model.types.BUnionType;
import org.wso2.ballerinalang.compiler.util.CompilerContext;
import org.wso2.ballerinalang.compiler.util.Name;
import org.wso2.ballerinalang.compiler.util.Names;
import org.wso2.ballerinalang.compiler.util.TypeTags;
import org.wso2.ballerinalang.compiler.util.diagnotic.BLangDiagnosticLogHelper;
import org.wso2.ballerinalang.util.Flags;

import java.util.ArrayList;
import java.util.HashMap;
import java.util.LinkedHashMap;
import java.util.LinkedHashSet;
import java.util.List;
import java.util.Map;
import java.util.Objects;
import java.util.Set;

import static org.objectweb.asm.ClassWriter.COMPUTE_FRAMES;
import static org.objectweb.asm.Opcodes.ACC_FINAL;
import static org.objectweb.asm.Opcodes.ACC_PUBLIC;
import static org.objectweb.asm.Opcodes.ACC_STATIC;
import static org.objectweb.asm.Opcodes.ACC_SUPER;
import static org.objectweb.asm.Opcodes.ALOAD;
import static org.objectweb.asm.Opcodes.DUP;
import static org.objectweb.asm.Opcodes.ICONST_0;
import static org.objectweb.asm.Opcodes.ICONST_1;
import static org.objectweb.asm.Opcodes.INVOKESPECIAL;
import static org.objectweb.asm.Opcodes.INVOKESTATIC;
import static org.objectweb.asm.Opcodes.NEW;
import static org.objectweb.asm.Opcodes.PUTSTATIC;
import static org.objectweb.asm.Opcodes.RETURN;
import static org.objectweb.asm.Opcodes.V1_8;
import static org.wso2.ballerinalang.compiler.bir.codegen.JvmConstants.FILE_NAME_PERIOD_SEPERATOR;
import static org.wso2.ballerinalang.compiler.bir.codegen.JvmConstants.JAVA_PACKAGE_SEPERATOR;
import static org.wso2.ballerinalang.compiler.bir.codegen.JvmConstants.JAVA_THREAD;
import static org.wso2.ballerinalang.compiler.bir.codegen.JvmConstants.LOCK_STORE;
import static org.wso2.ballerinalang.compiler.bir.codegen.JvmConstants.MODULE_INIT_CLASS_NAME;
import static org.wso2.ballerinalang.compiler.bir.codegen.JvmConstants.MODULE_STOP;
import static org.wso2.ballerinalang.compiler.bir.codegen.JvmConstants.OBJECT;
import static org.wso2.ballerinalang.compiler.bir.codegen.JvmConstants.VALUE_CREATOR;
import static org.wso2.ballerinalang.compiler.bir.codegen.JvmDesugarPhase.addDefaultableBooleanVarsToSignature;
import static org.wso2.ballerinalang.compiler.bir.codegen.JvmDesugarPhase.rewriteRecordInits;
import static org.wso2.ballerinalang.compiler.bir.codegen.JvmMethodGen.cleanupBalExt;
import static org.wso2.ballerinalang.compiler.bir.codegen.JvmMethodGen.cleanupPathSeperators;
import static org.wso2.ballerinalang.compiler.bir.codegen.JvmMethodGen.generateDefaultConstructor;
import static org.wso2.ballerinalang.compiler.bir.codegen.JvmMethodGen.generateField;
import static org.wso2.ballerinalang.compiler.bir.codegen.JvmMethodGen.getFunction;
import static org.wso2.ballerinalang.compiler.bir.codegen.JvmMethodGen.getFunctions;
import static org.wso2.ballerinalang.compiler.bir.codegen.JvmMethodGen.getMainFunc;
import static org.wso2.ballerinalang.compiler.bir.codegen.JvmMethodGen.getMethodDesc;
import static org.wso2.ballerinalang.compiler.bir.codegen.JvmMethodGen.getTypeDef;
import static org.wso2.ballerinalang.compiler.bir.codegen.JvmMethodGen.isExternFunc;
<<<<<<< HEAD
import static org.wso2.ballerinalang.compiler.bir.codegen.JvmObservabilityGen.rewriteObservableFunctions;
import static org.wso2.ballerinalang.compiler.bir.codegen.JvmTerminatorGen.TerminatorGenerator.toNameString;
=======
import static org.wso2.ballerinalang.compiler.bir.codegen.JvmTerminatorGen.toNameString;
>>>>>>> 6daa309c
import static org.wso2.ballerinalang.compiler.bir.codegen.JvmTypeGen.generateCreateTypesMethod;
import static org.wso2.ballerinalang.compiler.bir.codegen.JvmTypeGen.generateUserDefinedTypeFields;
import static org.wso2.ballerinalang.compiler.bir.codegen.JvmTypeGen.generateValueCreatorMethods;
import static org.wso2.ballerinalang.compiler.bir.codegen.JvmTypeGen.isServiceDefAvailable;
import static org.wso2.ballerinalang.compiler.bir.codegen.JvmValueGen.getTypeValueClassName;
import static org.wso2.ballerinalang.compiler.bir.codegen.JvmValueGen.injectDefaultParamInitsToAttachedFuncs;
import static org.wso2.ballerinalang.compiler.bir.codegen.interop.ExternalMethodGen.createExternalFunctionWrapper;
import static org.wso2.ballerinalang.compiler.bir.codegen.interop.ExternalMethodGen.injectDefaultParamInits;
import static org.wso2.ballerinalang.compiler.bir.codegen.interop.ExternalMethodGen.isBallerinaBuiltinModule;

/**
 * BIR module to JVM byte code generation class.
 *
 * @since 1.2.0
 */
public class JvmPackageGen {

    static final boolean IS_BSTRING;
    private static final CompilerContext.Key<JvmPackageGen> JVM_PACKAGE_GEN_CHECKER_KEY = new CompilerContext.Key<>();

    static {
        String bStringProp = System.getProperty("ballerina.bstring");
        IS_BSTRING = (bStringProp != null && !"".equals(bStringProp));
    }

    public final Map<String, BIRFunctionWrapper> birFunctionMap;
    public final SymbolTable symbolTable;
    public final PackageCache packageCache;
    public final BUnionType errorOrNilType;
    final Map<String, String> externalMapCache;
    private final JvmMethodGen jvmMethodGen;
    private Map<String, String> globalVarClassNames;
    private Map<String, PackageID> dependentModules;
    private BLangDiagnosticLogHelper dlog;

    private JvmPackageGen(CompilerContext compilerContext) {

        compilerContext.put(JVM_PACKAGE_GEN_CHECKER_KEY, this);

        birFunctionMap = new HashMap<>();
        globalVarClassNames = new HashMap<>();
        externalMapCache = new HashMap<>();
        dependentModules = new LinkedHashMap<>();
        symbolTable = SymbolTable.getInstance(compilerContext);
        packageCache = PackageCache.getInstance(compilerContext);
        dlog = BLangDiagnosticLogHelper.getInstance(compilerContext);
        errorOrNilType = BUnionType.create(null, symbolTable.errorType, symbolTable.nilType);
        jvmMethodGen = new JvmMethodGen(this);

        JvmCastGen.symbolTable = symbolTable;
        JvmInstructionGen.anyType = symbolTable.anyType;
    }

    public static JvmPackageGen getInstance(CompilerContext compilerContext) {

        JvmPackageGen jvmPackageGen = compilerContext.get(JVM_PACKAGE_GEN_CHECKER_KEY);
        if (jvmPackageGen == null) {
            jvmPackageGen = new JvmPackageGen(compilerContext);
        }

        return jvmPackageGen;
    }

    static BIRFunctionWrapper getBIRFunctionWrapper(BIRFunctionWrapper wrapper) {

        if (wrapper == null) {
            throw new BLangCompilerException("invalid bir function linking");
        }

        return wrapper;
    }

<<<<<<< HEAD
    static String lookupGlobalVarClassName(String pkgName, String varName) {

        String key = pkgName + varName;
        if (!globalVarClassNames.containsKey(key)) {
            return pkgName + MODULE_INIT_CLASS_NAME;
        } else {
            return globalVarClassNames.get(key);
        }
    }

    private static void generateDependencyList(BPackageSymbol packageSymbol, JarFile jarFile,
                                               InteropValidator interopValidator) {

        if (packageSymbol.bir != null) {
            generatePackage(packageSymbol.bir, jarFile, interopValidator, false);
        } else {
            for (BPackageSymbol importPkgSymbol : packageSymbol.imports) {
                if (importPkgSymbol == null) {
                    continue;
                }
                generateDependencyList(importPkgSymbol, jarFile, interopValidator);
            }
        }

        PackageID moduleId = packageSymbol.pkgID;

        String pkgName = getPackageName(moduleId.orgName, moduleId.name);
        if (!dependentModules.containsKey(pkgName)) {
            dependentModules.put(pkgName, moduleId);
        }
    }

    static void generatePackage(BIRNode.BIRPackage module, JarFile jarFile, InteropValidator interopValidator,
                                boolean isEntry) {

        String orgName = module.org.value;
        String moduleName = module.name.value;
        String pkgName = getPackageName(orgName, moduleName);

        Set<PackageID> dependentModuleSet = new LinkedHashSet<>();

        addBuiltinImports(module, dependentModuleSet);
        for (BIRNode.BIRImportModule importModule : module.importModules) {
            BPackageSymbol pkgSymbol = CodeGenerator.packageCache.getSymbol(getBvmAlias(importModule.org.value,
                                                                                        importModule.name.value));
            generateDependencyList(pkgSymbol, jarFile, interopValidator);
            if (CodeGenerator.dlog.getErrorCount() > 0) {
                return;
            }
        }

        // Desugar BIR to include the observations
        rewriteObservableFunctions(module);

        typeOwnerClass = getModuleLevelClassName(orgName, moduleName, MODULE_INIT_CLASS_NAME);
        Map<String, JavaClass> jvmClassMap = generateClassNameMappings(module, pkgName, typeOwnerClass,
                interopValidator, isEntry);
        if (!isEntry || CodeGenerator.dlog.getErrorCount() > 0) {
            return;
        }

        injectDefaultParamInits(module);
        injectDefaultParamInitsToAttachedFuncs(module);
        // create dependant modules flat array
        createDependantModuleFlatArray(dependentModuleSet);
        List<PackageID> dependentModuleArray = new ArrayList<>(dependentModuleSet);

        // enrich current package with package initializers
        enrichPkgWithInitializers(jvmClassMap, typeOwnerClass, module, dependentModuleArray);

        // generate the shutdown listener class.
        generateShutdownSignalListener(typeOwnerClass, jarFile.pkgEntries);

        boolean serviceEPAvailable = isServiceDefAvailable(module.typeDefs);

        // Desugar the record init function
        rewriteRecordInits(module.typeDefs);

        // generate object/record value classes
        ObjectGenerator objGen = new ObjectGenerator(module);
        objGen.generateValueClasses(module.typeDefs, jarFile.pkgEntries);
        generateFrameClasses(module, jarFile.pkgEntries);
        for (Map.Entry<String, JavaClass> entry : jvmClassMap.entrySet()) {
            String moduleClass = entry.getKey();
            JavaClass v = entry.getValue();
            ClassWriter cw = new BallerinaClassWriter(COMPUTE_FRAMES);
            currentClass = moduleClass;
            if (Objects.equals(moduleClass, typeOwnerClass)) {
                cw.visit(V1_8, ACC_PUBLIC + ACC_SUPER, moduleClass, null, VALUE_CREATOR, null);
                generateDefaultConstructor(cw, VALUE_CREATOR);
                generateUserDefinedTypeFields(cw, module.typeDefs);
                generateValueCreatorMethods(cw, module.typeDefs, module);
                // populate global variable to class name mapping and generate them
                for (BIRGlobalVariableDcl globalVar : module.globalVars) {
                    if (globalVar != null) {
                        generatePackageVariable(globalVar, cw);
                    }
                }

                @Nilable BIRFunction mainFunc = getMainFunc(module.functions);
                String mainClass = "";
                if (mainFunc != null) {
                    mainClass = getModuleLevelClassName(orgName, moduleName,
                            cleanupPathSeperators(cleanupBalExt(mainFunc.pos.getSource().cUnitName)));
                }

                generateMainMethod(mainFunc, cw, module, mainClass, moduleClass, serviceEPAvailable);
                if (mainFunc != null) {
                    generateLambdaForMain(mainFunc, cw, module, mainClass, moduleClass);
                }
                generateLambdaForPackageInits(cw, module, mainClass, moduleClass, dependentModuleArray);
                jarFile.manifestEntries.put("Main-Class", moduleClass);

                generateLockForVariable(cw);
                generateStaticInitializer(cw, moduleClass, serviceEPAvailable);
                generateCreateTypesMethod(cw, module.typeDefs);
                generateModuleInitializer(cw, module);
                generateExecutionStopMethod(cw, typeOwnerClass, module, dependentModuleArray);
            } else {
                cw.visit(V1_8, ACC_PUBLIC + ACC_SUPER, moduleClass, null, OBJECT, null);
                generateDefaultConstructor(cw, OBJECT);
            }
            cw.visitSource(v.sourceFileName, null);
            // generate methods
            for (BIRFunction func : v.functions) {
                generateMethod(getFunction(func), cw, module, null);
            }
            // generate lambdas created during generating methods
            for (Map.Entry<String, BIRInstruction> l : lambdas.entrySet()) {
                String name = l.getKey();
                BIRInstruction call = l.getValue();
                generateLambdaMethod(call, cw, name);
            }

            // clear the lambdas
            lambdas = new HashMap<>();
            lambdaIndex = 0;
            cw.visitEnd();

            byte[] bytes = getBytes(cw, module);
            jarFile.pkgEntries.put(moduleClass + ".class", bytes);
        }

    }

=======
>>>>>>> 6daa309c
    private static String getBvmAlias(String orgName, String moduleName) {

        if (Names.ANON_ORG.value.equals(orgName)) {
            return moduleName;
        }
        return orgName + "/" + moduleName;
    }

    private static void addBuiltinImports(BIRPackage currentModule, Set<PackageID> dependentModuleArray) {
        // Add the builtin and utils modules to the imported list of modules

        Name ballerinaOrgName = new Name("ballerina");
        Name builtInVersion = new Name("");

        PackageID annotationsModule = new PackageID(ballerinaOrgName, new Name("lang.annotations"), builtInVersion);

        if (isSameModule(currentModule, annotationsModule)) {
            return;
        }

        dependentModuleArray.add(annotationsModule);

        if (isLangModule(currentModule)) {
            return;
        }

        PackageID internalModule = new PackageID(ballerinaOrgName, new Name("lang.__internal"), builtInVersion);

        if (isSameModule(currentModule, internalModule)) {
            return;
        }

        dependentModuleArray.add(internalModule);

        PackageID langArrayModule = new PackageID(ballerinaOrgName, new Name("lang.array"), builtInVersion);
        PackageID langDecimalModule = new PackageID(ballerinaOrgName, new Name("lang.decimal"), builtInVersion);
        PackageID langErrorModule = new PackageID(ballerinaOrgName, new Name("lang.error"), builtInVersion);
        PackageID langFloatModule = new PackageID(ballerinaOrgName, new Name("lang.float"), builtInVersion);
        PackageID langFutureModule = new PackageID(ballerinaOrgName, new Name("lang.future"), builtInVersion);
        PackageID langIntModule = new PackageID(ballerinaOrgName, new Name("lang.int"), builtInVersion);
        PackageID langMapModule = new PackageID(ballerinaOrgName, new Name("lang.map"), builtInVersion);
        PackageID langObjectModule = new PackageID(ballerinaOrgName, new Name("lang.object"), builtInVersion);
        PackageID langStreamModule = new PackageID(ballerinaOrgName, new Name("lang.stream"), builtInVersion);
        PackageID langTableModule = new PackageID(ballerinaOrgName, new Name("lang.table"), builtInVersion);
        PackageID langStringModule = new PackageID(ballerinaOrgName, new Name("lang.string"), builtInVersion);
        PackageID langValueModule = new PackageID(ballerinaOrgName, new Name("lang.value"), builtInVersion);
        PackageID langXmlModule = new PackageID(ballerinaOrgName, new Name("lang.xml"), builtInVersion);
        PackageID langTypedescModule = new PackageID(ballerinaOrgName, new Name("lang.typedesc"), builtInVersion);
        PackageID langBooleanModule = new PackageID(ballerinaOrgName, new Name("lang.boolean"), builtInVersion);

        dependentModuleArray.add(langArrayModule);
        dependentModuleArray.add(langDecimalModule);
        dependentModuleArray.add(langErrorModule);
        dependentModuleArray.add(langFloatModule);
        dependentModuleArray.add(langFutureModule);
        dependentModuleArray.add(langIntModule);
        dependentModuleArray.add(langMapModule);
        dependentModuleArray.add(langObjectModule);
        dependentModuleArray.add(langStreamModule);
        dependentModuleArray.add(langTableModule);
        dependentModuleArray.add(langStringModule);
        dependentModuleArray.add(langValueModule);
        dependentModuleArray.add(langXmlModule);
        dependentModuleArray.add(langTypedescModule);
        dependentModuleArray.add(langBooleanModule);
    }

    private static boolean isSameModule(BIRPackage moduleId, PackageID importModule) {

        if (!moduleId.org.value.equals(importModule.orgName.value)) {
            return false;
        } else if (!moduleId.name.value.equals(importModule.name.value)) {
            return false;
        } else {
            return moduleId.version.value.equals(importModule.version.value);
        }
    }

    private static boolean isLangModule(BIRPackage moduleId) {

        if (!"ballerina".equals(moduleId.org.value)) {
            return false;
        }
        return moduleId.name.value.indexOf("lang.") == 0;
    }

    private static void generatePackageVariable(BIRGlobalVariableDcl globalVar, ClassWriter cw) {

        String varName = globalVar.name.value;
        BType bType = globalVar.type;
        generateField(cw, bType, varName, true);
    }

    private static void generateLockForVariable(ClassWriter cw) {

        String lockStoreClass = "L" + LOCK_STORE + ";";
        FieldVisitor fv;
        fv = cw.visitField(ACC_PUBLIC + ACC_FINAL + ACC_STATIC, "LOCK_STORE", lockStoreClass, null, null);
        fv.visitEnd();
    }

    private static void generateStaticInitializer(ClassWriter cw, String className,
                                                  boolean serviceEPAvailable) {

        MethodVisitor mv = cw.visitMethod(ACC_STATIC, "<clinit>", "()V", null, null);

        String lockStoreClass = "L" + LOCK_STORE + ";";
        mv.visitTypeInsn(NEW, LOCK_STORE);
        mv.visitInsn(DUP);
        mv.visitMethodInsn(INVOKESPECIAL, LOCK_STORE, "<init>", "()V", false);
        mv.visitFieldInsn(PUTSTATIC, className, "LOCK_STORE", lockStoreClass);

        setServiceEPAvailableField(cw, mv, serviceEPAvailable, className);

        mv.visitInsn(RETURN);
        mv.visitMaxs(0, 0);
        mv.visitEnd();
    }

    private static void setServiceEPAvailableField(ClassWriter cw, MethodVisitor mv, boolean serviceEPAvailable,
                                                   String initClass) {

        FieldVisitor fv = cw.visitField(ACC_PUBLIC + ACC_STATIC, "serviceEPAvailable", "Z", null, null);
        fv.visitEnd();

        if (serviceEPAvailable) {
            mv.visitInsn(ICONST_1);
            mv.visitFieldInsn(PUTSTATIC, initClass, "serviceEPAvailable", "Z");
        } else {
            mv.visitInsn(ICONST_0);
            mv.visitFieldInsn(PUTSTATIC, initClass, "serviceEPAvailable", "Z");
        }
    }

    static String computeLockNameFromString(String varName) {

        return "$lock" + varName;
    }

    static String getModuleLevelClassName(String orgName, String moduleName, String sourceFileName) {

        String className = cleanupSourceFileName(sourceFileName);
        // handle source file path start with '/'.
        if (className.startsWith(JAVA_PACKAGE_SEPERATOR)) {
            className = className.substring(1);
        }
        if (!moduleName.equals(".")) {
            className = cleanupName(moduleName) + "/" + className;
        }

        if (!orgName.equalsIgnoreCase("$anon")) {
            className = cleanupName(orgName) + "/" + className;
        }

        return className;
    }

    public static String getPackageName(Name orgName, Name moduleName) {

        return getPackageName(orgName.getValue(), moduleName.getValue());
    }

    public static String getPackageName(String orgName, String moduleName) {

        String packageName = "";
        if (!moduleName.equals(".")) {
            packageName = cleanupName(moduleName) + "/";
        }

        if (!orgName.equalsIgnoreCase("$anon")) {
            packageName = cleanupName(orgName) + "/" + packageName;
        }

        return packageName;
    }

    private static String cleanupName(String name) {

        return name.replace(".", "_");
    }

    private static String cleanupSourceFileName(String name) {

        return name.replace(".", FILE_NAME_PERIOD_SEPERATOR);
    }

    public static String cleanupPackageName(String pkgName) {

        int index = pkgName.lastIndexOf("/");
        if (index > 0) {
            return pkgName.substring(0, index);
        } else {
            return pkgName;
        }
    }

    public static BIRFunctionWrapper getFunctionWrapper(BIRFunction currentFunc, String orgName, String moduleName,
                                                        String version, String moduleClass) {

        BInvokableType functionTypeDesc = currentFunc.type;
        BIRVariableDcl receiver = currentFunc.receiver;
        BType attachedType = receiver != null ? receiver.type : null;
        String jvmMethodDescription = getMethodDesc(functionTypeDesc.paramTypes, functionTypeDesc.retType,
                attachedType, false);
        String jvmMethodDescriptionBString = getMethodDesc(functionTypeDesc.paramTypes, functionTypeDesc.retType,
                attachedType, false);

        return new BIRFunctionWrapper(orgName, moduleName, version, currentFunc, moduleClass, jvmMethodDescription,
                jvmMethodDescriptionBString);
    }

    static PackageID packageToModuleId(BIRPackage mod) {

        return new PackageID(mod.org, mod.name, mod.version);
    }

    private static void generateShutdownSignalListener(String initClass, Map<String, byte[]> jarEntries) {

        String innerClassName = initClass + "$SignalListener";
        ClassWriter cw = new BallerinaClassWriter(COMPUTE_FRAMES);
        cw.visit(V1_8, ACC_SUPER, innerClassName, null, JAVA_THREAD, null);

        // create constructor
        MethodVisitor mv = cw.visitMethod(ACC_PUBLIC, "<init>", "()V", null, null);
        mv.visitCode();
        mv.visitVarInsn(ALOAD, 0);
        mv.visitMethodInsn(INVOKESPECIAL, JAVA_THREAD, "<init>", "()V", false);
        mv.visitInsn(RETURN);
        mv.visitMaxs(0, 0);
        mv.visitEnd();

        // implement run() method
        mv = cw.visitMethod(ACC_PUBLIC, "run", "()V", null, null);
        mv.visitCode();

        mv.visitMethodInsn(INVOKESTATIC, initClass, MODULE_STOP, "()V", false);

        mv.visitInsn(RETURN);
        mv.visitMaxs(0, 0);
        mv.visitEnd();

        cw.visitEnd();
        jarEntries.put(innerClassName + ".class", cw.toByteArray());
    }

    private static BIRFunction findFunction(BIRNode parentNode, String funcName) {

        BIRFunction func;
        if (parentNode instanceof BIRTypeDefinition) {
            BIRTypeDefinition typeDef = (BIRTypeDefinition) parentNode;
            func = findFunction(typeDef.attachedFuncs, funcName);
        } else if (parentNode instanceof BIRPackage) {
            BIRPackage pkg = (BIRPackage) parentNode;
            func = findFunction(pkg.functions, funcName);
        } else {
            throw new IllegalStateException();
        }

        return func;
    }

    private static BIRFunction findFunction(List<BIRFunction> functions, String funcName) {

        for (BIRFunction func : functions) {
            if (JvmMethodGen.cleanupFunctionName(func.name.value).equals(funcName)) {
                return func;
            }
        }

        throw new IllegalStateException("cannot find function: '" + funcName + "'");
    }

    BType lookupTypeDef(NewInstance objectNewIns) {

        if (!objectNewIns.isExternalDef) {
            return objectNewIns.def.type;
        } else {
            PackageID id = objectNewIns.externalPackageId;
            BPackageSymbol symbol = packageCache.getSymbol(id.orgName + "/" + id.name);
            if (symbol != null) {
                BObjectTypeSymbol objectTypeSymbol =
                        (BObjectTypeSymbol) symbol.scope.lookup(new Name(objectNewIns.objectName)).symbol;
                if (objectTypeSymbol != null) {
                    return objectTypeSymbol.type;
                }
            }

            throw new BLangCompilerException("Reference to unknown type " + objectNewIns.externalPackageId
                    + "/" + objectNewIns.objectName);
        }
    }

    String lookupGlobalVarClassName(String pkgName, String varName) {

        String key = pkgName + varName;
        if (!globalVarClassNames.containsKey(key)) {
            return pkgName + MODULE_INIT_CLASS_NAME;
        } else {
            return globalVarClassNames.get(key);
        }
    }

    private void generateDependencyList(BPackageSymbol packageSymbol, JarFile jarFile,
                                        InteropValidator interopValidator) {

        if (packageSymbol.bir != null) {
            generatePackage(packageSymbol.bir, jarFile, interopValidator, false);
        } else {
            for (BPackageSymbol importPkgSymbol : packageSymbol.imports) {
                if (importPkgSymbol == null) {
                    continue;
                }
                generateDependencyList(importPkgSymbol, jarFile, interopValidator);
            }
        }

        PackageID moduleId = packageSymbol.pkgID;

        String pkgName = getPackageName(moduleId.orgName, moduleId.name);
        if (!dependentModules.containsKey(pkgName)) {
            dependentModules.put(pkgName, moduleId);
        }
    }

    void generatePackage(BIRNode.BIRPackage module, JarFile jarFile, InteropValidator interopValidator,
                         boolean isEntry) {

        String orgName = module.org.value;
        String moduleName = module.name.value;
        String pkgName = getPackageName(orgName, moduleName);

        Set<PackageID> dependentModuleSet = new LinkedHashSet<>();

        addBuiltinImports(module, dependentModuleSet);

        for (BIRNode.BIRImportModule importModule : module.importModules) {
            BPackageSymbol pkgSymbol = packageCache.getSymbol(getBvmAlias(importModule.org.value,
                    importModule.name.value));
            generateDependencyList(pkgSymbol, jarFile, interopValidator);
            if (dlog.getErrorCount() > 0) {
                return;
            }
        }

        String typeOwnerClass = getModuleLevelClassName(orgName, moduleName, MODULE_INIT_CLASS_NAME);
        Map<String, JavaClass> jvmClassMap = generateClassNameMappings(module, pkgName, typeOwnerClass,
                interopValidator, isEntry);
        if (!isEntry || dlog.getErrorCount() > 0) {
            return;
        }

        // desugar parameter initialization
        injectDefaultParamInits(module, jvmMethodGen, this);
        injectDefaultParamInitsToAttachedFuncs(module, jvmMethodGen, this);

        // create dependant modules flat array
        createDependantModuleFlatArray(dependentModuleSet);
        List<PackageID> dependentModuleArray = new ArrayList<>(dependentModuleSet);

        // enrich current package with package initializers
        jvmMethodGen.enrichPkgWithInitializers(jvmClassMap, typeOwnerClass, module, dependentModuleArray);

        // generate the shutdown listener class.
        generateShutdownSignalListener(typeOwnerClass, jarFile.pkgEntries);

        // desugar the record init function
        rewriteRecordInits(module.typeDefs);

        // generate object/record value classes
        JvmValueGen valueGen = new JvmValueGen(module, this, jvmMethodGen);
        valueGen.generate(jarFile.pkgEntries);

        // generate frame classes
        jvmMethodGen.generateFrameClasses(module, jarFile.pkgEntries);

        boolean serviceEPAvailable = isServiceDefAvailable(module.typeDefs);

        // generate module classes
        for (Map.Entry<String, JavaClass> entry : jvmClassMap.entrySet()) {
            String moduleClass = entry.getKey();
            JavaClass javaClass = entry.getValue();
            ClassWriter cw = new BallerinaClassWriter(COMPUTE_FRAMES);
            LambdaMetadata lambdaMetadata = new LambdaMetadata(moduleClass);

            if (Objects.equals(moduleClass, typeOwnerClass)) {
                cw.visit(V1_8, ACC_PUBLIC + ACC_SUPER, moduleClass, null, VALUE_CREATOR, null);
                generateDefaultConstructor(cw, VALUE_CREATOR);
                generateUserDefinedTypeFields(cw, module.typeDefs);
                generateValueCreatorMethods(cw, module.typeDefs, module, typeOwnerClass, symbolTable);
                // populate global variable to class name mapping and generate them
                for (BIRGlobalVariableDcl globalVar : module.globalVars) {
                    if (globalVar != null) {
                        generatePackageVariable(globalVar, cw);
                    }
                }

                BIRFunction mainFunc = getMainFunc(module.functions);
                String mainClass = "";
                if (mainFunc != null) {
                    mainClass = getModuleLevelClassName(orgName, moduleName,
                            cleanupPathSeperators(cleanupBalExt(mainFunc.pos.getSource().cUnitName)));
                }

                jvmMethodGen.generateMainMethod(mainFunc, cw, module, moduleClass, serviceEPAvailable);
                if (mainFunc != null) {
                    jvmMethodGen.generateLambdaForMain(mainFunc, cw, module, mainClass, moduleClass);
                }
                jvmMethodGen.generateLambdaForPackageInits(cw, module, mainClass, moduleClass, dependentModuleArray);
                jarFile.manifestEntries.put("Main-Class", moduleClass);

                generateLockForVariable(cw);
                generateStaticInitializer(cw, moduleClass, serviceEPAvailable);
                generateCreateTypesMethod(cw, module.typeDefs, typeOwnerClass, symbolTable);
                jvmMethodGen.generateModuleInitializer(cw, module, typeOwnerClass);
                jvmMethodGen.generateExecutionStopMethod(cw, typeOwnerClass, module, dependentModuleArray,
                        typeOwnerClass);
            } else {
                cw.visit(V1_8, ACC_PUBLIC + ACC_SUPER, moduleClass, null, OBJECT, null);
                generateDefaultConstructor(cw, OBJECT);
            }
            cw.visitSource(javaClass.sourceFileName, null);
            // generate methods
            for (BIRFunction func : javaClass.functions) {
                String workerName = getFunction(func).workerName == null ? null : func.workerName.value;
                jvmMethodGen.generateMethod(getFunction(func), cw, module, null, false, workerName, lambdaMetadata);
            }
            // generate lambdas created during generating methods
            for (Map.Entry<String, BIRInstruction> lambda : lambdaMetadata.getLambdas().entrySet()) {
                String name = lambda.getKey();
                BIRInstruction call = lambda.getValue();
                jvmMethodGen.generateLambdaMethod(call, cw, name);
            }
            cw.visitEnd();

            byte[] bytes = getBytes(cw, module);
            jarFile.pkgEntries.put(moduleClass + ".class", bytes);
        }
    }

    private void createDependantModuleFlatArray(Set<PackageID> dependentModuleArray) {

        for (Map.Entry<String, PackageID> entry : dependentModules.entrySet()) {
            PackageID id = entry.getValue();
            dependentModuleArray.add(id);
        }
    }

    /**
     * Java Class will be generate for each source file. This method add class mappings to globalVar and filters the
     * unctions based on their source file name and then returns map of associated java class contents.
     *
     * @param module           bir module
     * @param pkgName          module name
     * @param initClass        module init class name
     * @param interopValidator interop validator instance
     * @param isEntry          is entry module flag
     * @return The map of javaClass records on given source file name
     */
    private Map<String, JavaClass> generateClassNameMappings(BIRPackage module, String pkgName, String initClass,
                                                             InteropValidator interopValidator,
                                                             boolean isEntry) {

        String orgName = module.org.value;
        String moduleName = module.name.value;
        String version = module.version.value;
        Map<String, JavaClass> jvmClassMap = new HashMap<>();

        if (isEntry) {
            for (BIRNode.BIRConstant constant : module.constants) {
                module.globalVars.add(new BIRGlobalVariableDcl(constant.pos, constant.flags, constant.type, null,
                        constant.name, VarScope.GLOBAL, VarKind.CONSTANT, ""));
            }
        }
        for (BIRGlobalVariableDcl globalVar : module.globalVars) {
            if (globalVar != null) {
                globalVarClassNames.put(pkgName + globalVar.name.value, initClass);
            }
        }

        globalVarClassNames.put(pkgName + "LOCK_STORE", initClass);
        // filter out functions.
        List<BIRFunction> functions = module.functions;
        if (functions.size() > 0) {
            int funcSize = functions.size();
            int count = 0;
            // Generate init class. Init function should be the first function of the package, hence check first
            // function.
            BIRFunction initFunc = functions.get(0);
            String functionName = initFunc.name.value;
            JavaClass klass = new JavaClass(initFunc.pos.src.cUnitName);
            klass.functions.add(0, initFunc);
            jvmMethodGen.addInitAndTypeInitInstructions(module, initFunc);
            jvmClassMap.put(initClass, klass);
            birFunctionMap.put(pkgName + functionName, getFunctionWrapper(initFunc, orgName, moduleName,
                    version, initClass));
            count += 1;

            // Add start function
            BIRFunction startFunc = functions.get(1);
            functionName = startFunc.name.value;
            birFunctionMap.put(pkgName + functionName, getFunctionWrapper(startFunc, orgName, moduleName,
                    version, initClass));
            klass.functions.add(1, startFunc);
            count += 1;

            // Add stop function
            BIRFunction stopFunc = functions.get(2);
            functionName = stopFunc.name.value;
            birFunctionMap.put(pkgName + functionName, getFunctionWrapper(stopFunc, orgName, moduleName,
                    version, initClass));
            klass.functions.add(2, stopFunc);
            count += 1;

            // Generate classes for other functions.
            while (count < funcSize) {
                BIRFunction birFunc = functions.get(count);
                count = count + 1;
                // link the bir function for lookup
                String birFuncName = birFunc.name.value;

                String balFileName;

                if (birFunc.pos == null) {
                    balFileName = MODULE_INIT_CLASS_NAME;
                } else {
                    balFileName = birFunc.pos.src.cUnitName;
                }
                String birModuleClassName = getModuleLevelClassName(orgName, moduleName,
                        cleanupPathSeperators(cleanupBalExt(balFileName)));

                if (!isBallerinaBuiltinModule(orgName, moduleName)) {
                    JavaClass javaClass = jvmClassMap.get(birModuleClassName);
                    if (javaClass != null) {
                        javaClass.functions.add(birFunc);
                    } else {
                        klass = new JavaClass(balFileName);
                        klass.functions.add(0, birFunc);
                        jvmClassMap.put(birModuleClassName, klass);
                    }
                }

                interopValidator.setEntryModuleValidation(isEntry);

                BIRFunctionWrapper birFuncWrapperOrError;
                try {
                    if (isExternFunc(getFunction(birFunc))) {
                        birFuncWrapperOrError = createExternalFunctionWrapper(interopValidator, birFunc, orgName,
                                moduleName, version, birModuleClassName, this);
                    } else {
                        if (isEntry) {
                            addDefaultableBooleanVarsToSignature(birFunc, symbolTable.booleanType);
                        }
                        birFuncWrapperOrError = getFunctionWrapper(birFunc, orgName, moduleName, version,
                                birModuleClassName);
                    }
                } catch (JInteropException e) {
                    dlog.error(birFunc.pos, e.getCode(), e.getMessage());
                    continue;
                }
                birFunctionMap.put(pkgName + birFuncName, birFuncWrapperOrError);
            }
        }

        // link typedef - object attached native functions
        List<BIRTypeDefinition> typeDefs = module.typeDefs;

        for (BIRTypeDefinition optionalTypeDef : typeDefs) {
            BIRTypeDefinition typeDef = getTypeDef(optionalTypeDef);
            BType bType = typeDef.type;

            if ((bType.tag != TypeTags.OBJECT ||
                    Symbols.isFlagOn(((BObjectType) bType).tsymbol.flags, Flags.ABSTRACT)) &&
                    !(bType instanceof BServiceType)) {
                continue;
            }

            List<BIRFunction> attachedFuncs = getFunctions(typeDef.attachedFuncs);
            String typeName = toNameString(bType);
            for (BIRFunction func : attachedFuncs) {

                // link the bir function for lookup
                BIRFunction currentFunc = getFunction(func);
                String functionName = currentFunc.name.value;
                String lookupKey = typeName + "." + functionName;

                if (!isExternFunc(currentFunc)) {
                    String className = getTypeValueClassName(module, typeName);
                    birFunctionMap.put(pkgName + lookupKey, getFunctionWrapper(currentFunc, orgName, moduleName,
                            version, className));
                    continue;
                }

                String jClassName = lookupExternClassName(cleanupPackageName(pkgName), lookupKey);
                if (jClassName != null) {
                    OldStyleExternalFunctionWrapper wrapper =
                            ExternalMethodGen.createOldStyleExternalFunctionWrapper(currentFunc, orgName,
                                    moduleName, version, jClassName, jClassName, isEntry, symbolTable);
                    birFunctionMap.put(pkgName + lookupKey, wrapper);
                } else {
                    throw new BLangCompilerException("native function not available: " +
                            pkgName + lookupKey);
                }
            }
        }
        return jvmClassMap;
    }

    public String lookupExternClassName(String pkgName, String functionName) {

        return externalMapCache.get(cleanupName(pkgName) + "/" + functionName);
    }

    public byte[] getBytes(ClassWriter cw, BIRNode node) {

        byte[] result;
        try {
            return cw.toByteArray();
        } catch (MethodTooLargeException e) {
            String funcName = e.getMethodName();
            BIRFunction func = findFunction(node, funcName);
            dlog.error(func.pos, DiagnosticCode.METHOD_TOO_LARGE, func.name.value);
            result = new byte[0];
        } catch (ClassTooLargeException e) {
            dlog.error(node.pos, DiagnosticCode.FILE_TOO_LARGE, e.getClassName());
            result = new byte[0];
        } catch (Exception e) {
            throw new BLangCompilerException(e.getMessage(), e);
        }

        return result;
    }

    void clearPackageGenInfoMaps() {

        birFunctionMap.clear();
        globalVarClassNames.clear();
        externalMapCache.clear();
        dependentModules.clear();
    }

}<|MERGE_RESOLUTION|>--- conflicted
+++ resolved
@@ -104,12 +104,7 @@
 import static org.wso2.ballerinalang.compiler.bir.codegen.JvmMethodGen.getMethodDesc;
 import static org.wso2.ballerinalang.compiler.bir.codegen.JvmMethodGen.getTypeDef;
 import static org.wso2.ballerinalang.compiler.bir.codegen.JvmMethodGen.isExternFunc;
-<<<<<<< HEAD
-import static org.wso2.ballerinalang.compiler.bir.codegen.JvmObservabilityGen.rewriteObservableFunctions;
-import static org.wso2.ballerinalang.compiler.bir.codegen.JvmTerminatorGen.TerminatorGenerator.toNameString;
-=======
 import static org.wso2.ballerinalang.compiler.bir.codegen.JvmTerminatorGen.toNameString;
->>>>>>> 6daa309c
 import static org.wso2.ballerinalang.compiler.bir.codegen.JvmTypeGen.generateCreateTypesMethod;
 import static org.wso2.ballerinalang.compiler.bir.codegen.JvmTypeGen.generateUserDefinedTypeFields;
 import static org.wso2.ballerinalang.compiler.bir.codegen.JvmTypeGen.generateValueCreatorMethods;
@@ -182,154 +177,6 @@
         return wrapper;
     }
 
-<<<<<<< HEAD
-    static String lookupGlobalVarClassName(String pkgName, String varName) {
-
-        String key = pkgName + varName;
-        if (!globalVarClassNames.containsKey(key)) {
-            return pkgName + MODULE_INIT_CLASS_NAME;
-        } else {
-            return globalVarClassNames.get(key);
-        }
-    }
-
-    private static void generateDependencyList(BPackageSymbol packageSymbol, JarFile jarFile,
-                                               InteropValidator interopValidator) {
-
-        if (packageSymbol.bir != null) {
-            generatePackage(packageSymbol.bir, jarFile, interopValidator, false);
-        } else {
-            for (BPackageSymbol importPkgSymbol : packageSymbol.imports) {
-                if (importPkgSymbol == null) {
-                    continue;
-                }
-                generateDependencyList(importPkgSymbol, jarFile, interopValidator);
-            }
-        }
-
-        PackageID moduleId = packageSymbol.pkgID;
-
-        String pkgName = getPackageName(moduleId.orgName, moduleId.name);
-        if (!dependentModules.containsKey(pkgName)) {
-            dependentModules.put(pkgName, moduleId);
-        }
-    }
-
-    static void generatePackage(BIRNode.BIRPackage module, JarFile jarFile, InteropValidator interopValidator,
-                                boolean isEntry) {
-
-        String orgName = module.org.value;
-        String moduleName = module.name.value;
-        String pkgName = getPackageName(orgName, moduleName);
-
-        Set<PackageID> dependentModuleSet = new LinkedHashSet<>();
-
-        addBuiltinImports(module, dependentModuleSet);
-        for (BIRNode.BIRImportModule importModule : module.importModules) {
-            BPackageSymbol pkgSymbol = CodeGenerator.packageCache.getSymbol(getBvmAlias(importModule.org.value,
-                                                                                        importModule.name.value));
-            generateDependencyList(pkgSymbol, jarFile, interopValidator);
-            if (CodeGenerator.dlog.getErrorCount() > 0) {
-                return;
-            }
-        }
-
-        // Desugar BIR to include the observations
-        rewriteObservableFunctions(module);
-
-        typeOwnerClass = getModuleLevelClassName(orgName, moduleName, MODULE_INIT_CLASS_NAME);
-        Map<String, JavaClass> jvmClassMap = generateClassNameMappings(module, pkgName, typeOwnerClass,
-                interopValidator, isEntry);
-        if (!isEntry || CodeGenerator.dlog.getErrorCount() > 0) {
-            return;
-        }
-
-        injectDefaultParamInits(module);
-        injectDefaultParamInitsToAttachedFuncs(module);
-        // create dependant modules flat array
-        createDependantModuleFlatArray(dependentModuleSet);
-        List<PackageID> dependentModuleArray = new ArrayList<>(dependentModuleSet);
-
-        // enrich current package with package initializers
-        enrichPkgWithInitializers(jvmClassMap, typeOwnerClass, module, dependentModuleArray);
-
-        // generate the shutdown listener class.
-        generateShutdownSignalListener(typeOwnerClass, jarFile.pkgEntries);
-
-        boolean serviceEPAvailable = isServiceDefAvailable(module.typeDefs);
-
-        // Desugar the record init function
-        rewriteRecordInits(module.typeDefs);
-
-        // generate object/record value classes
-        ObjectGenerator objGen = new ObjectGenerator(module);
-        objGen.generateValueClasses(module.typeDefs, jarFile.pkgEntries);
-        generateFrameClasses(module, jarFile.pkgEntries);
-        for (Map.Entry<String, JavaClass> entry : jvmClassMap.entrySet()) {
-            String moduleClass = entry.getKey();
-            JavaClass v = entry.getValue();
-            ClassWriter cw = new BallerinaClassWriter(COMPUTE_FRAMES);
-            currentClass = moduleClass;
-            if (Objects.equals(moduleClass, typeOwnerClass)) {
-                cw.visit(V1_8, ACC_PUBLIC + ACC_SUPER, moduleClass, null, VALUE_CREATOR, null);
-                generateDefaultConstructor(cw, VALUE_CREATOR);
-                generateUserDefinedTypeFields(cw, module.typeDefs);
-                generateValueCreatorMethods(cw, module.typeDefs, module);
-                // populate global variable to class name mapping and generate them
-                for (BIRGlobalVariableDcl globalVar : module.globalVars) {
-                    if (globalVar != null) {
-                        generatePackageVariable(globalVar, cw);
-                    }
-                }
-
-                @Nilable BIRFunction mainFunc = getMainFunc(module.functions);
-                String mainClass = "";
-                if (mainFunc != null) {
-                    mainClass = getModuleLevelClassName(orgName, moduleName,
-                            cleanupPathSeperators(cleanupBalExt(mainFunc.pos.getSource().cUnitName)));
-                }
-
-                generateMainMethod(mainFunc, cw, module, mainClass, moduleClass, serviceEPAvailable);
-                if (mainFunc != null) {
-                    generateLambdaForMain(mainFunc, cw, module, mainClass, moduleClass);
-                }
-                generateLambdaForPackageInits(cw, module, mainClass, moduleClass, dependentModuleArray);
-                jarFile.manifestEntries.put("Main-Class", moduleClass);
-
-                generateLockForVariable(cw);
-                generateStaticInitializer(cw, moduleClass, serviceEPAvailable);
-                generateCreateTypesMethod(cw, module.typeDefs);
-                generateModuleInitializer(cw, module);
-                generateExecutionStopMethod(cw, typeOwnerClass, module, dependentModuleArray);
-            } else {
-                cw.visit(V1_8, ACC_PUBLIC + ACC_SUPER, moduleClass, null, OBJECT, null);
-                generateDefaultConstructor(cw, OBJECT);
-            }
-            cw.visitSource(v.sourceFileName, null);
-            // generate methods
-            for (BIRFunction func : v.functions) {
-                generateMethod(getFunction(func), cw, module, null);
-            }
-            // generate lambdas created during generating methods
-            for (Map.Entry<String, BIRInstruction> l : lambdas.entrySet()) {
-                String name = l.getKey();
-                BIRInstruction call = l.getValue();
-                generateLambdaMethod(call, cw, name);
-            }
-
-            // clear the lambdas
-            lambdas = new HashMap<>();
-            lambdaIndex = 0;
-            cw.visitEnd();
-
-            byte[] bytes = getBytes(cw, module);
-            jarFile.pkgEntries.put(moduleClass + ".class", bytes);
-        }
-
-    }
-
-=======
->>>>>>> 6daa309c
     private static String getBvmAlias(String orgName, String moduleName) {
 
         if (Names.ANON_ORG.value.equals(orgName)) {
@@ -673,6 +520,10 @@
                 return;
             }
         }
+
+        // Desugar BIR to include the observations
+        JvmObservabilityGen jvmObservabilityGen = new JvmObservabilityGen(this);
+        jvmObservabilityGen.rewriteObservableFunctions(module);
 
         String typeOwnerClass = getModuleLevelClassName(orgName, moduleName, MODULE_INIT_CLASS_NAME);
         Map<String, JavaClass> jvmClassMap = generateClassNameMappings(module, pkgName, typeOwnerClass,
