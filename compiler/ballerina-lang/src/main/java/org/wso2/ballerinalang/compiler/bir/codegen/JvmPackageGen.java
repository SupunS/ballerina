--- conflicted
+++ resolved
@@ -537,12 +537,8 @@
                 generateLockForVariable(cw);
                 generateCreateTypesMethod(cw, module.typeDefs, moduleInitClass, symbolTable);
                 jvmMethodGen.generateModuleInitializer(cw, module, moduleInitClass);
-<<<<<<< HEAD
                 jvmMethodGen.generateExecutionStopMethod(cw, moduleInitClass, module, moduleImports,
                                                          asyncDataCollector);
-=======
-                jvmMethodGen.generateExecutionStopMethod(cw, moduleInitClass, module, moduleImports);
->>>>>>> cbb05f7e
             } else {
                 cw.visit(V1_8, ACC_PUBLIC + ACC_SUPER, moduleClass, null, OBJECT, null);
                 generateDefaultConstructor(cw, OBJECT);
@@ -551,12 +547,8 @@
             // generate methods
             for (BIRFunction func : javaClass.functions) {
                 String workerName = getFunction(func).workerName == null ? null : func.workerName.value;
-<<<<<<< HEAD
-                jvmMethodGen.generateMethod(getFunction(func), cw, module, null, false, moduleClass, workerName,
+                jvmMethodGen.generateMethod(getFunction(func), cw, module, null, moduleClass, workerName,
                                             asyncDataCollector);
-=======
-                jvmMethodGen.generateMethod(getFunction(func), cw, module, null, lambdaMetadata);
->>>>>>> cbb05f7e
             }
             // generate lambdas created during generating methods
             for (Map.Entry<String, BIRInstruction> lambda : asyncDataCollector.getLambdas().entrySet()) {
