--- conflicted
+++ resolved
@@ -586,11 +586,7 @@
             BType bType = optionalTypeDef.type;
 
             if ((bType.tag != TypeTags.OBJECT ||
-<<<<<<< HEAD
-                    !Symbols.isFlagOn(((BObjectType) bType).tsymbol.flags, Flags.CLASS)) &&
-=======
-                    Symbols.isFlagOn(bType.tsymbol.flags, Flags.ABSTRACT)) &&
->>>>>>> b35c5b5b
+                    !Symbols.isFlagOn(bType.tsymbol.flags, Flags.CLASS)) &&
                     !(bType instanceof BServiceType)) {
                 continue;
             }
