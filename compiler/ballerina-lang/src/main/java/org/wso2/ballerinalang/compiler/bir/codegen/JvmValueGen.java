/*
 *  Copyright (c) 2020, WSO2 Inc. (http://www.wso2.org) All Rights Reserved.
 *
 *  WSO2 Inc. licenses this file to you under the Apache License,
 *  Version 2.0 (the "License"); you may not use this file except
 *  in compliance with the License.
 *  You may obtain a copy of the License at
 *
 *    http://www.apache.org/licenses/LICENSE-2.0
 *
 *  Unless required by applicable law or agreed to in writing,
 *  software distributed under the License is distributed on an
 *  "AS IS" BASIS, WITHOUT WARRANTIES OR CONDITIONS OF ANY
 *  KIND, either express or implied.  See the License for the
 *  specific language governing permissions and limitations
 *  under the License.
 */
package org.wso2.ballerinalang.compiler.bir.codegen;

import org.ballerinalang.compiler.BLangCompilerException;
import org.ballerinalang.model.elements.PackageID;
import org.objectweb.asm.ClassWriter;
import org.objectweb.asm.FieldVisitor;
import org.objectweb.asm.Label;
import org.objectweb.asm.MethodVisitor;
import org.wso2.ballerinalang.compiler.bir.codegen.interop.ExternalMethodGen.OldStyleExternalFunctionWrapper;
import org.wso2.ballerinalang.compiler.bir.model.BIRInstruction;
import org.wso2.ballerinalang.compiler.bir.model.BIRNode;
import org.wso2.ballerinalang.compiler.bir.model.BIRNode.BIRFunction;
import org.wso2.ballerinalang.compiler.bir.model.BIRNode.BIRPackage;
import org.wso2.ballerinalang.compiler.semantics.model.symbols.Symbols;
import org.wso2.ballerinalang.compiler.semantics.model.types.BField;
import org.wso2.ballerinalang.compiler.semantics.model.types.BObjectType;
import org.wso2.ballerinalang.compiler.semantics.model.types.BRecordType;
import org.wso2.ballerinalang.compiler.semantics.model.types.BServiceType;
import org.wso2.ballerinalang.compiler.semantics.model.types.BType;
import org.wso2.ballerinalang.compiler.semantics.model.types.NamedNode;
import org.wso2.ballerinalang.compiler.util.TypeTags;
import org.wso2.ballerinalang.util.Flags;

import java.util.ArrayList;
import java.util.HashMap;
import java.util.List;
import java.util.Map;

import static org.objectweb.asm.ClassWriter.COMPUTE_FRAMES;
import static org.objectweb.asm.Opcodes.AALOAD;
import static org.objectweb.asm.Opcodes.ACC_FINAL;
import static org.objectweb.asm.Opcodes.ACC_PROTECTED;
import static org.objectweb.asm.Opcodes.ACC_PUBLIC;
import static org.objectweb.asm.Opcodes.ACC_STATIC;
import static org.objectweb.asm.Opcodes.ACC_SUPER;
import static org.objectweb.asm.Opcodes.ACONST_NULL;
import static org.objectweb.asm.Opcodes.ALOAD;
import static org.objectweb.asm.Opcodes.ANEWARRAY;
import static org.objectweb.asm.Opcodes.ARETURN;
import static org.objectweb.asm.Opcodes.ASTORE;
import static org.objectweb.asm.Opcodes.ATHROW;
import static org.objectweb.asm.Opcodes.CHECKCAST;
import static org.objectweb.asm.Opcodes.DUP;
import static org.objectweb.asm.Opcodes.DUP2;
import static org.objectweb.asm.Opcodes.GETFIELD;
import static org.objectweb.asm.Opcodes.GOTO;
import static org.objectweb.asm.Opcodes.ICONST_0;
import static org.objectweb.asm.Opcodes.ICONST_1;
import static org.objectweb.asm.Opcodes.IFEQ;
import static org.objectweb.asm.Opcodes.IFNE;
import static org.objectweb.asm.Opcodes.ILOAD;
import static org.objectweb.asm.Opcodes.INVOKEINTERFACE;
import static org.objectweb.asm.Opcodes.INVOKESPECIAL;
import static org.objectweb.asm.Opcodes.INVOKESTATIC;
import static org.objectweb.asm.Opcodes.INVOKEVIRTUAL;
import static org.objectweb.asm.Opcodes.IRETURN;
import static org.objectweb.asm.Opcodes.ISTORE;
import static org.objectweb.asm.Opcodes.L2I;
import static org.objectweb.asm.Opcodes.NEW;
import static org.objectweb.asm.Opcodes.POP;
import static org.objectweb.asm.Opcodes.PUTFIELD;
import static org.objectweb.asm.Opcodes.RETURN;
import static org.objectweb.asm.Opcodes.V1_8;
import static org.wso2.ballerinalang.compiler.bir.codegen.JvmConstants.ABSTRACT_OBJECT_VALUE;
import static org.wso2.ballerinalang.compiler.bir.codegen.JvmConstants.ARRAY_LIST;
import static org.wso2.ballerinalang.compiler.bir.codegen.JvmConstants.BAL_ERRORS;
import static org.wso2.ballerinalang.compiler.bir.codegen.JvmConstants.BAL_OPTIONAL;
import static org.wso2.ballerinalang.compiler.bir.codegen.JvmConstants.BLANG_RUNTIME_EXCEPTION;
import static org.wso2.ballerinalang.compiler.bir.codegen.JvmConstants.BTYPE;
import static org.wso2.ballerinalang.compiler.bir.codegen.JvmConstants.COLLECTION;
import static org.wso2.ballerinalang.compiler.bir.codegen.JvmConstants.LINKED_HASH_MAP;
import static org.wso2.ballerinalang.compiler.bir.codegen.JvmConstants.LINKED_HASH_SET;
import static org.wso2.ballerinalang.compiler.bir.codegen.JvmConstants.LIST;
import static org.wso2.ballerinalang.compiler.bir.codegen.JvmConstants.LOCK_VALUE;
import static org.wso2.ballerinalang.compiler.bir.codegen.JvmConstants.MAP_ENTRY;
import static org.wso2.ballerinalang.compiler.bir.codegen.JvmConstants.MAP_SIMPLE_ENTRY;
import static org.wso2.ballerinalang.compiler.bir.codegen.JvmConstants.MAP_VALUE;
import static org.wso2.ballerinalang.compiler.bir.codegen.JvmConstants.MAP_VALUE_IMPL;
import static org.wso2.ballerinalang.compiler.bir.codegen.JvmConstants.OBJECT;
import static org.wso2.ballerinalang.compiler.bir.codegen.JvmConstants.OBJECT_TYPE;
import static org.wso2.ballerinalang.compiler.bir.codegen.JvmConstants.OBJECT_VALUE;
import static org.wso2.ballerinalang.compiler.bir.codegen.JvmConstants.SET;
import static org.wso2.ballerinalang.compiler.bir.codegen.JvmConstants.STRAND;
import static org.wso2.ballerinalang.compiler.bir.codegen.JvmConstants.STRING_BUILDER;
import static org.wso2.ballerinalang.compiler.bir.codegen.JvmConstants.STRING_VALUE;
import static org.wso2.ballerinalang.compiler.bir.codegen.JvmConstants.UNSUPPORTED_OPERATION_EXCEPTION;
import static org.wso2.ballerinalang.compiler.bir.codegen.JvmDesugarPhase.addDefaultableBooleanVarsToSignature;
import static org.wso2.ballerinalang.compiler.bir.codegen.JvmDesugarPhase.enrichWithDefaultableParamInits;
import static org.wso2.ballerinalang.compiler.bir.codegen.JvmInstructionGen.B_STRING_VALUE;
import static org.wso2.ballerinalang.compiler.bir.codegen.JvmInstructionGen.I_STRING_VALUE;
import static org.wso2.ballerinalang.compiler.bir.codegen.JvmInstructionGen.addBoxInsn;
import static org.wso2.ballerinalang.compiler.bir.codegen.JvmInstructionGen.addUnboxInsn;
import static org.wso2.ballerinalang.compiler.bir.codegen.JvmInstructionGen.isBString;
import static org.wso2.ballerinalang.compiler.bir.codegen.JvmMethodGen.cleanupFunctionName;
import static org.wso2.ballerinalang.compiler.bir.codegen.JvmMethodGen.cleanupTypeName;
import static org.wso2.ballerinalang.compiler.bir.codegen.JvmMethodGen.generateLambdaMethod;
import static org.wso2.ballerinalang.compiler.bir.codegen.JvmMethodGen.generateMethod;
import static org.wso2.ballerinalang.compiler.bir.codegen.JvmMethodGen.getFunction;
import static org.wso2.ballerinalang.compiler.bir.codegen.JvmMethodGen.getFunctions;
import static org.wso2.ballerinalang.compiler.bir.codegen.JvmMethodGen.getMethodDesc;
import static org.wso2.ballerinalang.compiler.bir.codegen.JvmMethodGen.getObjectField;
import static org.wso2.ballerinalang.compiler.bir.codegen.JvmMethodGen.getRecordField;
import static org.wso2.ballerinalang.compiler.bir.codegen.JvmMethodGen.getType;
import static org.wso2.ballerinalang.compiler.bir.codegen.JvmMethodGen.getTypeDef;
import static org.wso2.ballerinalang.compiler.bir.codegen.JvmMethodGen.isExternFunc;
import static org.wso2.ballerinalang.compiler.bir.codegen.JvmPackageGen.computeLockNameFromString;
import static org.wso2.ballerinalang.compiler.bir.codegen.JvmPackageGen.currentClass;
import static org.wso2.ballerinalang.compiler.bir.codegen.JvmPackageGen.getPackageName;
import static org.wso2.ballerinalang.compiler.bir.codegen.JvmPackageGen.symbolTable;
import static org.wso2.ballerinalang.compiler.bir.codegen.JvmTerminatorGen.TerminatorGenerator.toNameString;
import static org.wso2.ballerinalang.compiler.bir.codegen.JvmTypeGen.getTypeDesc;
import static org.wso2.ballerinalang.compiler.bir.codegen.interop.ExternalMethodGen.desugarOldExternFuncs;
import static org.wso2.ballerinalang.compiler.bir.codegen.interop.ExternalMethodGen.lookupBIRFunctionWrapper;

/**
 * BIR values to JVM byte code generation class.
 *
 * @since 1.2.0
 */
class JvmValueGen {

    static final NameHashComparator NAME_HASH_COMPARATOR = new NameHashComparator();

    static void injectDefaultParamInitsToAttachedFuncs(BIRPackage module) {

        @Nilable List<BIRNode.BIRTypeDefinition> typeDefs = module.typeDefs;
        for (BIRNode.BIRTypeDefinition optionalTypeDef : typeDefs) {
            BIRNode.BIRTypeDefinition typeDef = getTypeDef(optionalTypeDef);
            BType bType = typeDef.type;
            if (bType instanceof BServiceType) {
                desugarObjectMethods(module, bType, typeDef.attachedFuncs);
            } else if (bType.tag == TypeTags.OBJECT &&
                    !Symbols.isFlagOn(((BObjectType) bType).tsymbol.flags, Flags.ABSTRACT)) {
                desugarObjectMethods(module, bType, typeDef.attachedFuncs);
            } else if (bType.tag == TypeTags.RECORD) {
                desugarObjectMethods(module, bType, typeDef.attachedFuncs);
            }
        }
    }

    private static void desugarObjectMethods(BIRPackage module, BType bType, @Nilable List<BIRFunction> attachedFuncs) {

        if (attachedFuncs == null) {
            return;
        }
        for (BIRFunction func : attachedFuncs) {
            if (func == null) {
                continue;
            }
            if (isExternFunc(func)) {
                JvmPackageGen.BIRFunctionWrapper extFuncWrapper = lookupBIRFunctionWrapper(module, func, bType);
                if (extFuncWrapper instanceof OldStyleExternalFunctionWrapper) {
                    // TODO: Note when this support new interop, update here as well
                    desugarOldExternFuncs(module, (OldStyleExternalFunctionWrapper) extFuncWrapper, func);
                }
            } else {
                addDefaultableBooleanVarsToSignature(func);
            }
            enrichWithDefaultableParamInits(getFunction(func));
        }
    }

    static List<Label> createLabelsForSwitch(MethodVisitor mv, int nameRegIndex,
                                             @Nilable List<? extends NamedNode> nodes, Label defaultCaseLabel) {

        mv.visitVarInsn(ALOAD, nameRegIndex);
        mv.visitMethodInsn(INVOKEVIRTUAL, STRING_VALUE, "hashCode", "()I", false);

        // Create labels for the cases
        int i = 0;
        List<Label> labels = new ArrayList<>();
        int[] hashCodes = new int[nodes.size()];
        for (NamedNode node : nodes) {
            if (node != null) {
                labels.add(i, new Label());
                hashCodes[i] = getName(node).hashCode();
                i += 1;
            }
        }
        mv.visitLookupSwitchInsn(defaultCaseLabel, hashCodes, labels.toArray(new Label[0]));
        return labels;
    }

    static void createDefaultCase(MethodVisitor mv, Label defaultCaseLabel, int nameRegIndex) {

        mv.visitLabel(defaultCaseLabel);
        mv.visitTypeInsn(NEW, BLANG_RUNTIME_EXCEPTION);
        mv.visitInsn(DUP);

        // Create error message
        mv.visitTypeInsn(NEW, STRING_BUILDER);
        mv.visitInsn(DUP);
        mv.visitLdcInsn("No such field or method: ");
        mv.visitMethodInsn(INVOKESPECIAL, STRING_BUILDER, "<init>", String.format("(L%s;)V", STRING_VALUE), false);
        mv.visitVarInsn(ALOAD, nameRegIndex);
        mv.visitMethodInsn(INVOKEVIRTUAL, STRING_BUILDER, "append",
                String.format("(L%s;)L%s;", STRING_VALUE, STRING_BUILDER), false);
        mv.visitMethodInsn(INVOKEVIRTUAL, STRING_BUILDER, "toString", String.format("()L%s;", STRING_VALUE), false);

        mv.visitMethodInsn(INVOKESPECIAL, BLANG_RUNTIME_EXCEPTION, "<init>",
                String.format("(L%s;)V", STRING_VALUE), false);
        mv.visitInsn(ATHROW);
    }

    static String getTypeValueClassName(Object module, String typeName) {

        String packageName;
        if (module instanceof BIRPackage) {
            BIRPackage birPackage = (BIRPackage) module;
            packageName = getPackageName(birPackage.org.value, birPackage.name.value);
        } else if (module instanceof PackageID) {
            PackageID packageID = (PackageID) module;
            packageName = getPackageName(packageID.orgName, packageID.name);
        } else {
            throw new ClassCastException("module should be PackageID or BIRPackage but is : "
                    + (module == null ? "null" : module.getClass()));
        }

        return packageName + "$value$" + cleanupTypeName(typeName);
    }

    static List<Label> createLabelsForEqualCheck(MethodVisitor mv, int nameRegIndex,
                                                 @Nilable List<? extends NamedNode> nodes,
                                                 List<Label> labels, Label defaultCaseLabel) {

        List<Label> targetLabels = new ArrayList<>();
        int i = 0;
        for (NamedNode node : nodes) {
            if (node == null) {
                continue;
            }
            mv.visitLabel(labels.get(i));
            mv.visitVarInsn(ALOAD, nameRegIndex);
            mv.visitLdcInsn(getName(node));
            mv.visitMethodInsn(INVOKEVIRTUAL, STRING_VALUE, "equals",
                    String.format("(L%s;)Z", OBJECT), false);
            Label targetLabel = new Label();
            mv.visitJumpInsn(IFNE, targetLabel);
            mv.visitJumpInsn(GOTO, defaultCaseLabel);
            targetLabels.add(i, targetLabel);
            i += 1;
        }

        return targetLabels;
    }

    private static String getName(Object node) {

        if (node instanceof NamedNode) {
            return ((NamedNode) node).getName().value;
        }

        throw new BLangCompilerException(String.format("Invalid node: %s", node));
    }

    static class ObjectGenerator {

        private BIRPackage module;
        private @Nilable
        BObjectType currentObjectType = null;

        private void createLambdas(ClassWriter cw) {

            for (Map.Entry<String, BIRInstruction> entry : JvmPackageGen.lambdas.entrySet()) {
                generateLambdaMethod(entry.getValue(), cw, entry.getKey());
            }

            JvmPackageGen.lambdas = new HashMap<>();
        }

        private void createObjectFields(ClassWriter cw, @Nilable List<BField> fields) {

            for (BField field : fields) {
<<<<<<< HEAD
                if (field != null) {
                    FieldVisitor fvb = cw.visitField(0, field.name.value, getTypeDesc(field.type), null, null);
                    fvb.visitEnd();
                    String lockClass = "L" + LOCK_VALUE + ";";
                    FieldVisitor fv = cw.visitField(ACC_PUBLIC + ACC_FINAL, computeLockNameFromString(field.name.value),
                            lockClass, null, null);
=======
                if (field == null) {
                    continue;
                }
                if (isBString) {
                    FieldVisitor fvb = cw.visitField(0, nameOfBStringFunc(field.name.value),
                            getTypeDesc(field.type, true), null, null);
                    fvb.visitEnd();
                } else {
                    FieldVisitor fv = cw.visitField(0, field.name.value, getTypeDesc(field.type, false), null,
                            null);
>>>>>>> f622b882
                    fv.visitEnd();
                }
                String lockClass = "L" + LOCK_VALUE + ";";
                FieldVisitor fv = cw.visitField(ACC_PUBLIC + ACC_FINAL, computeLockNameFromString(field.name.value),
                        lockClass, null, null);
                fv.visitEnd();
            }
        }

        private void createObjectMethods(ClassWriter cw, @Nilable List<BIRFunction> attachedFuncs, boolean isService,
                                         String className, String typeName) {

            for (BIRFunction func : attachedFuncs) {
                if (func == null) {
                    continue;
                }
                generateMethod(func, cw, this.module, this.currentObjectType, isService, typeName);
            }
        }

        private void createObjectInit(ClassWriter cw, @Nilable List<BField> fields, String className) {

            MethodVisitor mv = cw.visitMethod(ACC_PUBLIC, "<init>", String.format("(L%s;)V", OBJECT_TYPE), null, null);
            mv.visitCode();

            // load super
            mv.visitVarInsn(ALOAD, 0);
            // load type
            mv.visitVarInsn(ALOAD, 1);
            // invoke super(type);
            mv.visitMethodInsn(INVOKESPECIAL, ABSTRACT_OBJECT_VALUE, "<init>", String.format("(L%s;)V", OBJECT_TYPE),
                    false);

            String lockClass = "L" + LOCK_VALUE + ";";
            for (BField field : fields) {
                if (field != null) {
                    Label fLabel = new Label();
                    mv.visitLabel(fLabel);
                    mv.visitVarInsn(ALOAD, 0);
                    mv.visitTypeInsn(NEW, LOCK_VALUE);
                    mv.visitInsn(DUP);
                    mv.visitMethodInsn(INVOKESPECIAL, LOCK_VALUE, "<init>", "()V", false);
                    mv.visitFieldInsn(PUTFIELD, className, computeLockNameFromString(field.name.value), lockClass);
                }
            }

            mv.visitInsn(RETURN);
            mv.visitMaxs(5, 5);
            mv.visitEnd();
        }

        private void createCallMethod(ClassWriter cw, @Nilable List<BIRFunction> functions, String objClassName,
                                      String objTypeName, boolean isService) {

            @Nilable List<BIRFunction> funcs = getFunctions(functions);

            MethodVisitor mv = cw.visitMethod(ACC_PUBLIC, "call",
                    String.format("(L%s;L%s;[L%s;)L%s;", STRAND, STRING_VALUE, OBJECT, OBJECT), null, null);
            mv.visitCode();

            int funcNameRegIndex = 2;

            Label defaultCaseLabel = new Label();

            // sort the fields before generating switch case
            funcs.sort(NAME_HASH_COMPARATOR);

            List<Label> labels = createLabelsForSwitch(mv, funcNameRegIndex, funcs, defaultCaseLabel);
            List<Label> targetLabels = createLabelsForEqualCheck(mv, funcNameRegIndex, funcs, labels,
                    defaultCaseLabel);

            // case body
            int i = 0;
            for (BIRFunction optionalFunc : funcs) {
                BIRFunction func = getFunction(optionalFunc);
                Label targetLabel = targetLabels.get(i);
                mv.visitLabel(targetLabel);

                @Nilable List<BType> paramTypes = func.type.paramTypes;
                @Nilable BType retType = func.type.retType;

                String methodSig = "";

                // use index access, since retType can be nil.
                methodSig = getMethodDesc(paramTypes, retType, null, isBString);

                // load self
                mv.visitVarInsn(ALOAD, 0);

                // load strand
                mv.visitVarInsn(ALOAD, 1);
                int j = 0;
                for (BType paramType : paramTypes) {
                    BType pType = getType(paramType);
                    // load parameters
                    mv.visitVarInsn(ALOAD, 3);

                    // load j'th parameter
                    mv.visitLdcInsn((long) j);
                    mv.visitInsn(L2I);
                    mv.visitInsn(AALOAD);
                    addUnboxInsn(mv, pType);
                    j += 1;
                }

                mv.visitMethodInsn(INVOKEVIRTUAL, objClassName, func.name.value, methodSig, false);
                if (retType == null || retType.tag == TypeTags.NIL) {
                    mv.visitInsn(ACONST_NULL);
                } else {
                    addBoxInsn(mv, retType);
                    if (isService) {
                        mv.visitMethodInsn(INVOKESTATIC, BAL_ERRORS, "handleResourceError", String.format("(L%s;)L%s;",
                                OBJECT, OBJECT), false);
                    }
                }
                mv.visitInsn(ARETURN);
                i += 1;
            }

            createDefaultCase(mv, defaultCaseLabel, funcNameRegIndex);
            mv.visitMaxs(funcs.size() + 10, funcs.size() + 10);
            mv.visitEnd();
        }

        private void createObjectGetMethod(ClassWriter cw, @Nilable List<BField> fields, String className) {

            String signature = String.format("(L%s;)L%s;", isBString ? I_STRING_VALUE : STRING_VALUE, OBJECT);
            MethodVisitor mv = cw.visitMethod(ACC_PUBLIC, "get", signature, null, null);
            mv.visitCode();

            int fieldNameRegIndex = 1;
            if (isBString) {
                mv.visitVarInsn(ALOAD, 0);
                mv.visitMethodInsn(INVOKEINTERFACE, I_STRING_VALUE, "getValue",
                                   String.format("()L%s;", STRING_VALUE), true);
                fieldNameRegIndex = 2;
                mv.visitVarInsn(ASTORE, fieldNameRegIndex);
            }
            Label defaultCaseLabel = new Label();

            // sort the fields before generating switch case
            @Nilable List<BField> sortedFields = new ArrayList<>(fields);
            sortedFields.sort(NAME_HASH_COMPARATOR);

            List<Label> labels = createLabelsForSwitch(mv, fieldNameRegIndex, sortedFields, defaultCaseLabel);
            List<Label> targetLabels = createLabelsForEqualCheck(mv, fieldNameRegIndex, sortedFields, labels,
                    defaultCaseLabel);

            int i = 0;
            for (BField optionalField : sortedFields) {
                BField field = getObjectField(optionalField);
                Label targetLabel = targetLabels.get(i);
                mv.visitLabel(targetLabel);
                mv.visitVarInsn(ALOAD, 0);
                mv.visitFieldInsn(GETFIELD, className, field.name.value, getTypeDesc(field.type));
                addBoxInsn(mv, field.type);
                mv.visitInsn(ARETURN);
                i += 1;
            }

            createDefaultCase(mv, defaultCaseLabel, fieldNameRegIndex);
            mv.visitMaxs(0, 0);
            mv.visitEnd();
        }

        private void createObjectSetMethod(ClassWriter cw, @Nilable List<BField> fields, String className) {

            MethodVisitor mv = cw.visitMethod(ACC_PUBLIC, "set",
                                              String.format("(L%s;L%s;)V", isBString ? B_STRING_VALUE : STRING_VALUE,
                                                            OBJECT), null, null);
            mv.visitCode();
            int fieldNameRegIndex = 1;
            int valueRegIndex = 2;
            Label defaultCaseLabel = new Label();

            // code gen type checking for inserted value
            mv.visitVarInsn(ALOAD, 0);
            mv.visitVarInsn(ALOAD, fieldNameRegIndex);
            if (isBString) {
                mv.visitMethodInsn(INVOKEINTERFACE, B_STRING_VALUE, "getValue", String.format("()L%s;", STRING_VALUE),
                                   true);
                mv.visitInsn(DUP);
                fieldNameRegIndex = 3;
                mv.visitVarInsn(ASTORE, fieldNameRegIndex);
            }
            mv.visitVarInsn(ALOAD, valueRegIndex);
            mv.visitMethodInsn(INVOKEVIRTUAL, className, "checkFieldUpdate",
                    String.format("(L%s;L%s;)V", STRING_VALUE, OBJECT), false);

            // sort the fields before generating switch case
            @Nilable List<BField> sortedFields = new ArrayList<>(fields);
            sortedFields.sort(NAME_HASH_COMPARATOR);

            List<Label> labels = createLabelsForSwitch(mv, fieldNameRegIndex, sortedFields, defaultCaseLabel);
            List<Label> targetLabels = createLabelsForEqualCheck(mv, fieldNameRegIndex, sortedFields, labels,
                    defaultCaseLabel);

            // case body
            int i = 0;
            for (BField optionalField : sortedFields) {
                BField field = getObjectField(optionalField);
                Label targetLabel = targetLabels.get(i);
                mv.visitLabel(targetLabel);
                mv.visitVarInsn(ALOAD, 0);
                mv.visitVarInsn(ALOAD, valueRegIndex);
                addUnboxInsn(mv, field.type);
                String filedName = field.name.value;
                mv.visitFieldInsn(PUTFIELD, className, filedName, getTypeDesc(field.type));
                mv.visitInsn(RETURN);
                i += 1;
            }

            createDefaultCase(mv, defaultCaseLabel, fieldNameRegIndex);
            mv.visitMaxs(0, 0);
            mv.visitEnd();
        }

        private static BIRFunction getFunction(@Nilable BIRFunction func) {

            if (func == null) {
                throw new BLangCompilerException(String.format("Invalid function: %s", func));
            }

            return func;
        }

        private byte[] createRecordValueClass(BRecordType recordType, String className,
                                              BIRNode.BIRTypeDefinition typeDef) {

            ClassWriter cw = new BallerinaClassWriter(COMPUTE_FRAMES);
            if (typeDef.pos != null && typeDef.pos.src != null) {
                cw.visitSource(typeDef.pos.getSource().cUnitName, null);
            } else {
                cw.visitSource(className, null);
            }
            currentClass = className;
            cw.visit(V1_8, ACC_PUBLIC + ACC_SUPER, className,
                    String.format("<K:L%s;V:L%s;>L%s<TK;TV;>;L%s<TK;TV;>;", OBJECT, OBJECT, MAP_VALUE_IMPL, MAP_VALUE),
                    MAP_VALUE_IMPL, new String[]{MAP_VALUE});

            @Nilable List<BIRFunction> attachedFuncs = typeDef.attachedFuncs;
            if (attachedFuncs != null) {
                this.createRecordMethods(cw, attachedFuncs);
            }

            @Nilable List<BField> fields = recordType.fields;
            this.createRecordFields(cw, fields);
            this.createRecordGetMethod(cw, fields, className);
            this.createRecordSetMethod(cw, fields, className);
            this.createRecordEntrySetMethod(cw, fields, className);
            this.createRecordContainsKeyMethod(cw, fields, className);
            this.createRecordGetValuesMethod(cw, fields, className);
            this.createGetSizeMethod(cw, fields, className);
            this.createRecordRemoveMethod(cw);
            this.createRecordClearMethod(cw, fields, className);
            this.createRecordGetKeysMethod(cw, fields, className);

            this.createRecordConstructor(cw, className);
            this.createRecordInitWrapper(cw, className, typeDef);
            this.createLambdas(cw);
            cw.visitEnd();

            return JvmPackageGen.getBytes(cw, typeDef);
        }

        private void createRecordMethods(ClassWriter cw, @Nilable List<BIRFunction> attachedFuncs) {

            for (BIRFunction func : attachedFuncs) {
                if (func == null) {
                    continue;
                }
                generateMethod(func, cw, this.module, null, false, "");
            }
        }

        private void createRecordConstructor(ClassWriter cw, String className) {

            MethodVisitor mv = cw.visitMethod(ACC_PUBLIC, "<init>", String.format("(L%s;)V", BTYPE), null, null);
            mv.visitCode();

            // load super
            mv.visitVarInsn(ALOAD, 0);
            // load type
            mv.visitVarInsn(ALOAD, 1);
            // invoke `super(type)`;
            mv.visitMethodInsn(INVOKESPECIAL, MAP_VALUE_IMPL, "<init>", String.format("(L%s;)V", BTYPE), false);

            mv.visitInsn(RETURN);
            mv.visitMaxs(0, 0);
            mv.visitEnd();
        }

        private void createRecordInitWrapper(ClassWriter cw, String className, BIRNode.BIRTypeDefinition typeDef) {

            MethodVisitor mv = cw.visitMethod(ACC_PUBLIC + ACC_STATIC, "$init",
                    String.format("(L%s;L%s;)V", STRAND, MAP_VALUE), null, null);
            mv.visitCode();
            // load strand
            mv.visitVarInsn(ALOAD, 0);
            // load value
            mv.visitVarInsn(ALOAD, 1);

            // Invoke the init-functions of referenced types. This is done to initialize the
            // defualt values of the fields coming from the referenced types.
            for (BType typeRef : typeDef.referencedTypes) {
                if (typeRef.tag == TypeTags.RECORD) {
                    String refTypeClassName = getTypeValueClassName(typeRef.tsymbol.pkgID, toNameString(typeRef));
                    mv.visitInsn(DUP2);
                    mv.visitMethodInsn(INVOKESTATIC, refTypeClassName, "$init",
                            String.format("(L%s;L%s;)V", STRAND, MAP_VALUE), false);
                }
            }

            // Invoke the init-function of this type.
            String initFuncName;
            String valueClassName;
            @Nilable List<BIRFunction> attachedFuncs = typeDef.attachedFuncs;

            // Attached functions are empty for type-labeling. In such cases, call the __init() of
            // the original type value;
            if (attachedFuncs.size() != 0) {
                initFuncName = attachedFuncs.get(0).name.value; /*?.name ?.value;*/
                valueClassName = className;
            } else {
                // record type is the original record-type of this type-label
                BRecordType recordType = (BRecordType) typeDef.type;
                valueClassName = getTypeValueClassName(recordType.tsymbol.pkgID, toNameString(recordType));
                initFuncName = cleanupFunctionName(recordType.name + "__init_");
            }

            mv.visitMethodInsn(INVOKESTATIC, valueClassName, initFuncName,
                    String.format("(L%s;L%s;)L%s;", STRAND, MAP_VALUE, OBJECT), false);
            mv.visitInsn(POP);
            mv.visitInsn(RETURN);
            mv.visitMaxs(0, 0);
            mv.visitEnd();
        }

        private void createRecordFields(ClassWriter cw, @Nilable List<BField> fields) {

            for (BField field : fields) {
<<<<<<< HEAD
                if (field != null) {
                    FieldVisitor fv = cw.visitField(0, field.name.value, getTypeDesc(field.type), null, null);
                    fv.visitEnd();

                    if (this.isOptionalRecordField(field)) {
                        fv = cw.visitField(0, this.getFieldIsPresentFlagName(field.name.value),
                                getTypeDesc(symbolTable.booleanType), null, null);
                        fv.visitEnd();
                    }
=======
                if (field == null) {
                    continue;
                }
                FieldVisitor fv;
                if (isBString) {
                    fv = cw.visitField(0, field.name.value, getTypeDesc(field.type, true), null, null);
                } else {
                    fv = cw.visitField(0, field.name.value, getTypeDesc(field.type, false), null, null);
                }
                fv.visitEnd();

                if (this.isOptionalRecordField(field)) {
                    fv = cw.visitField(0, this.getFieldIsPresentFlagName(field.name.value),
                            getTypeDesc(symbolTable.booleanType, false), null, null);
                    fv.visitEnd();
>>>>>>> f622b882
                }
            }
        }

        private String getFieldIsPresentFlagName(String fieldName) {

            return String.format("%s$isPresent", fieldName);
        }

        private boolean isOptionalRecordField(BField field) {

            return (field.symbol.flags & BAL_OPTIONAL) == BAL_OPTIONAL;
        }

        private void createRecordGetMethod(ClassWriter cw, @Nilable List<BField> fields, String className) {

            MethodVisitor mv = cw.visitMethod(ACC_PUBLIC, "get",
                    String.format("(L%s;)L%s;", OBJECT, OBJECT), String.format("(L%s;)TV;", OBJECT), null);
            mv.visitCode();

            int fieldNameRegIndex = 1;
            int strKeyVarIndex = 2;
            Label defaultCaseLabel = new Label();

            // cast key to java.lang.String
            mv.visitVarInsn(ALOAD, fieldNameRegIndex);
            mv.visitTypeInsn(CHECKCAST, isBString ? B_STRING_VALUE : STRING_VALUE);
            if (isBString) {
                mv.visitMethodInsn(INVOKEINTERFACE, B_STRING_VALUE, "getValue", String.format("()L%s;", STRING_VALUE),
                                   true);
            }
            mv.visitVarInsn(ASTORE, strKeyVarIndex);

            // sort the fields before generating switch case
            @Nilable List<BField> sortedFields = new ArrayList<>(fields);
            sortedFields.sort(NAME_HASH_COMPARATOR);

            List<Label> labels = createLabelsForSwitch(mv, strKeyVarIndex, sortedFields, defaultCaseLabel);
            List<Label> targetLabels = createLabelsForEqualCheck(mv, strKeyVarIndex, sortedFields, labels,
                    defaultCaseLabel);

            int i = 0;
            for (BField optionalField : sortedFields) {
                BField field = getRecordField(optionalField);
                Label targetLabel = targetLabels.get(i);
                mv.visitLabel(targetLabel);

                // if the field is an optional-field, first check the 'isPresent' flag of that field.
                Label ifPresentLabel = new Label();
                String fieldName = field.name.value;
                if (this.isOptionalRecordField(field)) {
                    mv.visitVarInsn(ALOAD, 0);
                    mv.visitFieldInsn(GETFIELD, className, this.getFieldIsPresentFlagName(fieldName),
                            getTypeDesc(symbolTable.booleanType));
                    mv.visitJumpInsn(IFNE, ifPresentLabel);
                    mv.visitInsn(ACONST_NULL);
                    mv.visitInsn(ARETURN);
                }

                mv.visitLabel(ifPresentLabel);
                // return the value of the field
                mv.visitVarInsn(ALOAD, 0);
                mv.visitFieldInsn(GETFIELD, className, fieldName, getTypeDesc(field.type));
                addBoxInsn(mv, field.type);
                mv.visitInsn(ARETURN);
                i += 1;
            }

            this.createRecordGetDefaultCase(mv, defaultCaseLabel, strKeyVarIndex);
            mv.visitMaxs(0, 0);
            mv.visitEnd();
        }

        private void createRecordSetMethod(ClassWriter cw, @Nilable List<BField> fields, String className) {

            MethodVisitor mv = cw.visitMethod(ACC_PROTECTED, "putValue",
                    String.format("(L%s;L%s;)L%s;", OBJECT, OBJECT, OBJECT), "(TK;TV;)TV;", null);

            mv.visitCode();
            int fieldNameRegIndex = 1;
            int valueRegIndex = 2;
            int strKeyVarIndex = 3;
            Label defaultCaseLabel = new Label();

            // cast key to java.lang.String
            mv.visitVarInsn(ALOAD, fieldNameRegIndex);
            mv.visitTypeInsn(CHECKCAST, isBString ? I_STRING_VALUE : STRING_VALUE);
            if (isBString) {
                mv.visitMethodInsn(INVOKEINTERFACE, I_STRING_VALUE, "getValue", String.format("()L%s;", STRING_VALUE),
                                   true);
            }
            mv.visitVarInsn(ASTORE, strKeyVarIndex);

            // sort the fields before generating switch case
            @Nilable List<BField> sortedFields = new ArrayList<>(fields);
            sortedFields.sort(NAME_HASH_COMPARATOR);

            List<Label> labels = createLabelsForSwitch(mv, strKeyVarIndex, sortedFields, defaultCaseLabel);
            List<Label> targetLabels = createLabelsForEqualCheck(mv, strKeyVarIndex, sortedFields, labels,
                    defaultCaseLabel);

            // case body
            int i = 0;
            for (BField optionalField : sortedFields) {
                BField field = getRecordField(optionalField);
                Label targetLabel = targetLabels.get(i);
                mv.visitLabel(targetLabel);

                // load the existing value to return
                String fieldName = field.name.value;
                mv.visitVarInsn(ALOAD, 0);
                mv.visitFieldInsn(GETFIELD, className, fieldName, getTypeDesc(field.type));
                addBoxInsn(mv, field.type);

                mv.visitVarInsn(ALOAD, 0);
                mv.visitVarInsn(ALOAD, valueRegIndex);
                addUnboxInsn(mv, field.type);
                mv.visitFieldInsn(PUTFIELD, className, fieldName, getTypeDesc(field.type));

                // if the field is an optional-field, then also set the isPresent flag of that field to true.
                if (this.isOptionalRecordField(field)) {
                    mv.visitVarInsn(ALOAD, 0);
                    mv.visitInsn(ICONST_1);
                    mv.visitFieldInsn(PUTFIELD, className, this.getFieldIsPresentFlagName(fieldName),
                            getTypeDesc(symbolTable.booleanType));
                }

                mv.visitInsn(ARETURN);
                i += 1;
            }

            this.createRecordPutDefaultCase(mv, defaultCaseLabel, strKeyVarIndex, valueRegIndex);
            mv.visitMaxs(0, 0);
            mv.visitEnd();
        }

        private void createRecordPutDefaultCase(MethodVisitor mv, Label defaultCaseLabel, int nameRegIndex,
                                                int valueRegIndex) {

            mv.visitLabel(defaultCaseLabel);
            mv.visitVarInsn(ALOAD, 0);
            mv.visitVarInsn(ALOAD, nameRegIndex);
            mv.visitVarInsn(ALOAD, valueRegIndex);
            mv.visitMethodInsn(INVOKESPECIAL, MAP_VALUE_IMPL, "putValue",
                    String.format("(L%s;L%s;)L%s;", OBJECT, OBJECT, OBJECT), false);
            mv.visitInsn(ARETURN);
        }

        private void createRecordGetDefaultCase(MethodVisitor mv, Label defaultCaseLabel, int nameRegIndex) {

            mv.visitLabel(defaultCaseLabel);
            mv.visitVarInsn(ALOAD, 0);
            mv.visitVarInsn(ALOAD, nameRegIndex);
            mv.visitMethodInsn(INVOKESPECIAL, MAP_VALUE_IMPL, "get", String.format("(L%s;)L%s;", OBJECT, OBJECT),
                    false);
            mv.visitInsn(ARETURN);
        }

        private void createRecordEntrySetMethod(ClassWriter cw, @Nilable List<BField> fields, String className) {

            MethodVisitor mv = cw.visitMethod(ACC_PUBLIC, "entrySet",
                    String.format("()L%s;", SET),
                    String.format("()L%s<L%s<TK;TV;>;>;", SET, MAP_ENTRY),
                    null);
            mv.visitCode();

            int entrySetVarIndex = 1;
            mv.visitTypeInsn(NEW, LINKED_HASH_SET);
            mv.visitInsn(DUP);
            mv.visitMethodInsn(INVOKESPECIAL, LINKED_HASH_SET, "<init>", "()V", false);
            mv.visitVarInsn(ASTORE, entrySetVarIndex);

            for (BField optionalField : fields) {
                BField field = getRecordField(optionalField);
                Label ifNotPresent = new Label();

                // If its an optional field, generate if-condition to check the presense of the field.
                String fieldName = field.name.value;
                if (this.isOptionalRecordField(field)) {
                    mv.visitVarInsn(ALOAD, 0);
                    mv.visitFieldInsn(GETFIELD, className, this.getFieldIsPresentFlagName(fieldName),
                            getTypeDesc(symbolTable.booleanType));
                    mv.visitJumpInsn(IFEQ, ifNotPresent);
                }

                mv.visitVarInsn(ALOAD, entrySetVarIndex);
                mv.visitTypeInsn(NEW, MAP_SIMPLE_ENTRY);
                mv.visitInsn(DUP);

                // field name as key
                mv.visitLdcInsn(fieldName);
                // field value as the map-entry value
                mv.visitVarInsn(ALOAD, 0);
                mv.visitFieldInsn(GETFIELD, className, fieldName, getTypeDesc(field.type));
                addBoxInsn(mv, field.type);

                mv.visitMethodInsn(INVOKESPECIAL, MAP_SIMPLE_ENTRY, "<init>", String.format("(L%s;L%s;)V", OBJECT,
                        OBJECT), false);
                mv.visitMethodInsn(INVOKEINTERFACE, SET, "add", String.format("(L%s;)Z", OBJECT), true);
                mv.visitInsn(POP);

                mv.visitLabel(ifNotPresent);
            }

            // Add all from super.enrtySet() to the current entry set.
            mv.visitVarInsn(ALOAD, entrySetVarIndex);
            mv.visitVarInsn(ALOAD, 0);
            mv.visitMethodInsn(INVOKESPECIAL, LINKED_HASH_MAP, "entrySet", String.format("()L%s;", SET), false);
            mv.visitMethodInsn(INVOKEINTERFACE, SET, "addAll", String.format("(L%s;)Z", COLLECTION), true);
            mv.visitInsn(POP);

            mv.visitVarInsn(ALOAD, entrySetVarIndex);
            mv.visitInsn(ARETURN);
            mv.visitMaxs(0, 0);
            mv.visitEnd();

        }

        private void createRecordContainsKeyMethod(ClassWriter cw, @Nilable List<BField> fields, String className) {

            MethodVisitor mv = cw.visitMethod(ACC_PUBLIC, "containsKey", String.format("(L%s;)Z", OBJECT), null, null);
            mv.visitCode();

            int fieldNameRegIndex = 1;
            int strKeyVarIndex = 2;

            // cast key to java.lang.String
            mv.visitVarInsn(ALOAD, fieldNameRegIndex);
            mv.visitTypeInsn(CHECKCAST, isBString ? B_STRING_VALUE : STRING_VALUE);
            if (isBString) {
                mv.visitMethodInsn(INVOKEINTERFACE, B_STRING_VALUE, "getValue", String.format("()L%s;", STRING_VALUE),
                                   true);
            }
            mv.visitVarInsn(ASTORE, strKeyVarIndex);

            // sort the fields before generating switch case
            @Nilable List<BField> sortedFields = new ArrayList<>(fields);
            sortedFields.sort(NAME_HASH_COMPARATOR);

            Label defaultCaseLabel = new Label();
            List<Label> labels = createLabelsForSwitch(mv, strKeyVarIndex, sortedFields, defaultCaseLabel);
            List<Label> targetLabels = createLabelsForEqualCheck(mv, strKeyVarIndex, sortedFields, labels,
                    defaultCaseLabel);

            int i = 0;
            for (BField optionalField : sortedFields) {
                BField field = getObjectField(optionalField);
                Label targetLabel = targetLabels.get(i);
                mv.visitLabel(targetLabel);

                String fieldName = field.name.value;
                if (this.isOptionalRecordField(field)) {
                    // if the field is optional, then return the value is the 'isPresent' flag.
                    mv.visitVarInsn(ALOAD, 0);
                    mv.visitFieldInsn(GETFIELD, className, this.getFieldIsPresentFlagName(fieldName),
                            getTypeDesc(symbolTable.booleanType));
                } else {
                    // else always return true.
                    mv.visitLdcInsn(true);
                }

                mv.visitInsn(IRETURN);
                i += 1;
            }

            // default case
            mv.visitLabel(defaultCaseLabel);
            mv.visitVarInsn(ALOAD, 0);
            mv.visitVarInsn(ALOAD, strKeyVarIndex);
            mv.visitMethodInsn(INVOKESPECIAL, MAP_VALUE_IMPL, "containsKey", String.format("(L%s;)Z", OBJECT), false);
            mv.visitInsn(IRETURN);

            mv.visitMaxs(0, 0);
            mv.visitEnd();
        }

        void createRecordGetValuesMethod(ClassWriter cw, @Nilable List<BField> fields, String className) {

            MethodVisitor mv = cw.visitMethod(ACC_PUBLIC, "values", String.format("()L%s;", COLLECTION),
                    String.format("()L%s<TV;>;", COLLECTION), null);
            mv.visitCode();

            int valuesVarIndex = 1;
            mv.visitTypeInsn(NEW, ARRAY_LIST);
            mv.visitInsn(DUP);
            mv.visitMethodInsn(INVOKESPECIAL, ARRAY_LIST, "<init>", "()V", false);
            mv.visitVarInsn(ASTORE, valuesVarIndex);

            for (BField optionalField : fields) {
                BField field = getRecordField(optionalField);
                Label ifNotPresent = new Label();

                // If its an optional field, generate if-condition to check the presense of the field.
                String fieldName = field.name.value;
                if (this.isOptionalRecordField(field)) {
                    mv.visitVarInsn(ALOAD, 0); // this
                    mv.visitFieldInsn(GETFIELD, className, this.getFieldIsPresentFlagName(fieldName),
                            getTypeDesc(symbolTable.booleanType));
                    mv.visitJumpInsn(IFEQ, ifNotPresent);
                }

                mv.visitVarInsn(ALOAD, valuesVarIndex);
                mv.visitVarInsn(ALOAD, 0); // this
                mv.visitFieldInsn(GETFIELD, className, fieldName, getTypeDesc(field.type));
                addBoxInsn(mv, field.type);
                mv.visitMethodInsn(INVOKEINTERFACE, LIST, "add", String.format("(L%s;)Z", OBJECT), true);
                mv.visitInsn(POP);
                mv.visitLabel(ifNotPresent);
            }

            mv.visitVarInsn(ALOAD, valuesVarIndex);
            mv.visitVarInsn(ALOAD, 0); // this
            mv.visitMethodInsn(INVOKESPECIAL, MAP_VALUE_IMPL, "values", String.format("()L%s;", COLLECTION), false);
            mv.visitMethodInsn(INVOKEINTERFACE, LIST, "addAll", String.format("(L%s;)Z", COLLECTION), true);
            mv.visitInsn(POP);

            mv.visitVarInsn(ALOAD, 1);
            mv.visitInsn(ARETURN);
            mv.visitMaxs(0, 0);
            mv.visitEnd();
        }

        void createGetSizeMethod(ClassWriter cw, @Nilable List<BField> fields, String className) {

            MethodVisitor mv = cw.visitMethod(ACC_PUBLIC, "size", "()I", null, null);
            mv.visitCode();
            int sizeVarIndex = 1;

            mv.visitVarInsn(ALOAD, 0);
            mv.visitMethodInsn(INVOKESPECIAL, MAP_VALUE_IMPL, "size", "()I", false);
            mv.visitVarInsn(ISTORE, sizeVarIndex);

            int requiredFieldsCount = 0;
            for (BField optionalField : fields) {
                BField field = getObjectField(optionalField);
                String fieldName = field.name.value;
                if (this.isOptionalRecordField(field)) {
                    mv.visitVarInsn(ALOAD, 0);
                    mv.visitFieldInsn(GETFIELD, className, this.getFieldIsPresentFlagName(fieldName),
                            getTypeDesc(symbolTable.booleanType));
                    Label l3 = new Label();
                    mv.visitJumpInsn(IFEQ, l3);
                    mv.visitIincInsn(sizeVarIndex, 1);
                    mv.visitLabel(l3);
                } else {
                    requiredFieldsCount += 1;
                }
            }

            mv.visitIincInsn(sizeVarIndex, requiredFieldsCount);
            mv.visitVarInsn(ILOAD, sizeVarIndex);
            mv.visitInsn(IRETURN);

            mv.visitMaxs(0, 0);
            mv.visitEnd();
        }

        private void createRecordRemoveMethod(ClassWriter cw) {
            // throw an UnsupportedOperationException, since remove is not supported by for records.
            MethodVisitor mv = cw.visitMethod(ACC_PUBLIC, "clear", "()V", null, null);
            mv.visitCode();
            mv.visitTypeInsn(NEW, UNSUPPORTED_OPERATION_EXCEPTION);
            mv.visitInsn(DUP);
            mv.visitMethodInsn(INVOKESPECIAL, UNSUPPORTED_OPERATION_EXCEPTION, "<init>", "()V", false);
            mv.visitInsn(ATHROW);
            mv.visitMaxs(0, 0);
            mv.visitEnd();
        }

        private void createRecordClearMethod(ClassWriter cw, List<BField> fields, String className) {
            // throw an UnsupportedOperationException, since remove is not supported by for records.
            MethodVisitor mv = cw.visitMethod(ACC_PUBLIC, "remove", String.format("(L%s;)L%s;", OBJECT, OBJECT),
                    String.format("(L%s;)TV;", OBJECT), null);
            mv.visitCode();

            int fieldNameRegIndex = 1;
            int strKeyVarIndex = 2;

            // cast key to java.lang.String
            mv.visitVarInsn(ALOAD, fieldNameRegIndex);
            mv.visitTypeInsn(CHECKCAST, STRING_VALUE);
            mv.visitVarInsn(ASTORE, strKeyVarIndex);

            mv.visitVarInsn(ALOAD, 0);
            mv.visitMethodInsn(INVOKESPECIAL, MAP_VALUE_IMPL, "validateFreezeStatus", "()V", false);

            // sort the fields before generating switch case
            @Nilable List<BField> sortedFields = new ArrayList<>(fields);
            sortedFields.sort(NAME_HASH_COMPARATOR);

            Label defaultCaseLabel = new Label();
            List<Label> labels = createLabelsForSwitch(mv, strKeyVarIndex, sortedFields, defaultCaseLabel);
            List<Label> targetLabels = createLabelsForEqualCheck(mv, strKeyVarIndex, sortedFields, labels,
                    defaultCaseLabel);

            int i = 0;
            for (BField optionalField : sortedFields) {
                BField field = getObjectField(optionalField);
                Label targetLabel = targetLabels.get(i);
                mv.visitLabel(targetLabel);

                //Setting isPresent as zero
                if (this.isOptionalRecordField(field)) {
                    String fieldName = field.name.value;
                    mv.visitVarInsn(ALOAD, 0);
                    mv.visitInsn(ICONST_0);
                    mv.visitFieldInsn(PUTFIELD, className, this.getFieldIsPresentFlagName(fieldName),
                            getTypeDesc(symbolTable.booleanType));

                    // load the existing value to return
                    mv.visitVarInsn(ALOAD, 0);
                    mv.visitFieldInsn(GETFIELD, className, fieldName, getTypeDesc(field.type));
                    addBoxInsn(mv, field.type);

                    // Set default value for reference types
                    if (checkIfValueIsJReferenceType(field.type)) {
                        mv.visitVarInsn(ALOAD, 0);
                        mv.visitInsn(ACONST_NULL);
                        mv.visitFieldInsn(PUTFIELD, className, fieldName, getTypeDesc(field.type));
                    }

                    mv.visitInsn(ARETURN);
                } else {
                    mv.visitTypeInsn(NEW, UNSUPPORTED_OPERATION_EXCEPTION);
                    mv.visitInsn(DUP);
                    mv.visitMethodInsn(INVOKESPECIAL, UNSUPPORTED_OPERATION_EXCEPTION, "<init>", "()V", false);
                    mv.visitInsn(ATHROW);
                }
                i += 1;
            }

            // default case
            mv.visitLabel(defaultCaseLabel);
            mv.visitVarInsn(ALOAD, 0);
            mv.visitVarInsn(ALOAD, strKeyVarIndex);
            mv.visitMethodInsn(INVOKESPECIAL, MAP_VALUE_IMPL, "remove",
                    String.format("(L%s;)L%s;", OBJECT, OBJECT), false);
            mv.visitInsn(ARETURN);

            mv.visitMaxs(0, 0);
            mv.visitEnd();
        }

        private boolean checkIfValueIsJReferenceType(BType bType) {
            switch (bType.getKind()) {
                case INT:
                case BOOLEAN:
                case FLOAT:
                case BYTE:
                    return false;
                default:
                    return true;
            }
        }

        void createRecordGetKeysMethod(ClassWriter cw, @Nilable List<BField> fields, String className) {

            MethodVisitor mv = cw.visitMethod(ACC_PUBLIC, "getKeys", String.format("()[L%s;", OBJECT), "()[TK;", null);
            mv.visitCode();

            int keysVarIndex = 1;
            mv.visitTypeInsn(NEW, LINKED_HASH_SET);
            mv.visitInsn(DUP);
            mv.visitMethodInsn(INVOKESPECIAL, LINKED_HASH_SET, "<init>", "()V", false);
            mv.visitVarInsn(ASTORE, keysVarIndex);

            for (BField optionalField : fields) {
                BField field = getRecordField(optionalField);
                Label ifNotPresent = new Label();

                // If its an optional field, generate if-condition to check the presense of the field.
                String fieldName = field.name.value;
                if (this.isOptionalRecordField(field)) {
                    mv.visitVarInsn(ALOAD, 0); // this
                    mv.visitFieldInsn(GETFIELD, className, this.getFieldIsPresentFlagName(fieldName),
                            getTypeDesc(symbolTable.booleanType));
                    mv.visitJumpInsn(IFEQ, ifNotPresent);
                }

                mv.visitVarInsn(ALOAD, keysVarIndex);
                mv.visitLdcInsn(fieldName);
                mv.visitMethodInsn(INVOKEINTERFACE, SET, "add", String.format("(L%s;)Z", OBJECT), true);
                mv.visitInsn(POP);
                mv.visitLabel(ifNotPresent);
            }

            mv.visitVarInsn(ALOAD, keysVarIndex);
            mv.visitVarInsn(ALOAD, 0); // this
            mv.visitMethodInsn(INVOKESPECIAL, LINKED_HASH_MAP, "keySet", String.format("()L%s;", SET), false);
            mv.visitMethodInsn(INVOKEINTERFACE, SET, "addAll", String.format("(L%s;)Z", COLLECTION), true);
            mv.visitInsn(POP);

            mv.visitVarInsn(ALOAD, keysVarIndex);
            mv.visitInsn(DUP);
            mv.visitMethodInsn(INVOKEINTERFACE, SET, "size", "()I", true);
            mv.visitTypeInsn(ANEWARRAY, STRING_VALUE);
            mv.visitMethodInsn(INVOKEINTERFACE, SET, "toArray", String.format("([L%s;)[L%s;", OBJECT, OBJECT), true);

            mv.visitInsn(ARETURN);
            mv.visitMaxs(0, 0);
            mv.visitEnd();
        }

        ObjectGenerator(BIRPackage module) {

            this.module = module;
        }

        void generateValueClasses(@Nilable List<BIRNode.BIRTypeDefinition> typeDefs, Map<String, byte[]> jarEntries) {

            for (BIRNode.BIRTypeDefinition optionalTypeDef : typeDefs) {
                BIRNode.BIRTypeDefinition typeDef = getTypeDef(optionalTypeDef);
                BType bType = typeDef.type;
                if (bType instanceof BServiceType) {
                    BServiceType serviceType = (BServiceType) bType;
                    this.currentObjectType = serviceType;
                    String className = getTypeValueClassName(this.module, typeDef.name.value);
                    byte[] bytes = this.createObjectValueClass(serviceType, className, typeDef, true);
                    jarEntries.put(className + ".class", bytes);
                } else if (bType.tag == TypeTags.OBJECT &&
                        !Symbols.isFlagOn(((BObjectType) bType).tsymbol.flags, Flags.ABSTRACT)) {
                    BObjectType objectType = (BObjectType) bType;
                    this.currentObjectType = objectType;
                    String className = getTypeValueClassName(this.module, typeDef.name.value);
                    byte[] bytes = this.createObjectValueClass(objectType, className, typeDef, false);
                    jarEntries.put(className + ".class", bytes);
                } else if (bType.tag == TypeTags.RECORD) {
                    BRecordType recordType = (BRecordType) bType;
                    String className = getTypeValueClassName(this.module, typeDef.name.value);
                    byte[] bytes = this.createRecordValueClass(recordType, className, typeDef);
                    jarEntries.put(className + ".class", bytes);
                }
            }
        }

        private byte[] createObjectValueClass(BObjectType objectType, String className,
                                              BIRNode.BIRTypeDefinition typeDef, boolean isService) {

            ClassWriter cw = new BallerinaClassWriter(COMPUTE_FRAMES);
            cw.visitSource(typeDef.pos.getSource().cUnitName, null);
            currentClass = className;
            cw.visit(V1_8, ACC_PUBLIC + ACC_SUPER, className, null, ABSTRACT_OBJECT_VALUE, new String[]{OBJECT_VALUE});

            @Nilable List<BField> fields = objectType.fields;
            this.createObjectFields(cw, fields);

            @Nilable List<BIRFunction> attachedFuncs = typeDef.attachedFuncs;
            if (attachedFuncs != null) {
                this.createObjectMethods(cw, attachedFuncs, isService, className, typeDef.name.value);
            }

            this.createObjectInit(cw, fields, className);
            this.createCallMethod(cw, attachedFuncs, className, toNameString(objectType), isService);
            this.createObjectGetMethod(cw, fields, className);
            this.createObjectSetMethod(cw, fields, className);
            this.createLambdas(cw);

            cw.visitEnd();
            return JvmPackageGen.getBytes(cw, typeDef);
        }
    }
}<|MERGE_RESOLUTION|>--- conflicted
+++ resolved
@@ -288,27 +288,11 @@
         private void createObjectFields(ClassWriter cw, @Nilable List<BField> fields) {
 
             for (BField field : fields) {
-<<<<<<< HEAD
-                if (field != null) {
-                    FieldVisitor fvb = cw.visitField(0, field.name.value, getTypeDesc(field.type), null, null);
-                    fvb.visitEnd();
-                    String lockClass = "L" + LOCK_VALUE + ";";
-                    FieldVisitor fv = cw.visitField(ACC_PUBLIC + ACC_FINAL, computeLockNameFromString(field.name.value),
-                            lockClass, null, null);
-=======
                 if (field == null) {
                     continue;
                 }
-                if (isBString) {
-                    FieldVisitor fvb = cw.visitField(0, nameOfBStringFunc(field.name.value),
-                            getTypeDesc(field.type, true), null, null);
-                    fvb.visitEnd();
-                } else {
-                    FieldVisitor fv = cw.visitField(0, field.name.value, getTypeDesc(field.type, false), null,
-                            null);
->>>>>>> f622b882
-                    fv.visitEnd();
-                }
+                FieldVisitor fvb = cw.visitField(0, field.name.value, getTypeDesc(field.type), null, null);
+                fvb.visitEnd();
                 String lockClass = "L" + LOCK_VALUE + ";";
                 FieldVisitor fv = cw.visitField(ACC_PUBLIC + ACC_FINAL, computeLockNameFromString(field.name.value),
                         lockClass, null, null);
@@ -646,35 +630,17 @@
         }
 
         private void createRecordFields(ClassWriter cw, @Nilable List<BField> fields) {
-
             for (BField field : fields) {
-<<<<<<< HEAD
-                if (field != null) {
-                    FieldVisitor fv = cw.visitField(0, field.name.value, getTypeDesc(field.type), null, null);
-                    fv.visitEnd();
-
-                    if (this.isOptionalRecordField(field)) {
-                        fv = cw.visitField(0, this.getFieldIsPresentFlagName(field.name.value),
-                                getTypeDesc(symbolTable.booleanType), null, null);
-                        fv.visitEnd();
-                    }
-=======
                 if (field == null) {
                     continue;
                 }
-                FieldVisitor fv;
-                if (isBString) {
-                    fv = cw.visitField(0, field.name.value, getTypeDesc(field.type, true), null, null);
-                } else {
-                    fv = cw.visitField(0, field.name.value, getTypeDesc(field.type, false), null, null);
-                }
+                FieldVisitor fv = cw.visitField(0, field.name.value, getTypeDesc(field.type), null, null);
                 fv.visitEnd();
 
                 if (this.isOptionalRecordField(field)) {
                     fv = cw.visitField(0, this.getFieldIsPresentFlagName(field.name.value),
-                            getTypeDesc(symbolTable.booleanType, false), null, null);
+                                       getTypeDesc(symbolTable.booleanType), null, null);
                     fv.visitEnd();
->>>>>>> f622b882
                 }
             }
         }
