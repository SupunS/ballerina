--- conflicted
+++ resolved
@@ -443,49 +443,27 @@
         mv.visitEnd();
     }
 
-<<<<<<< HEAD
+    private void createObjectGetMethod(ClassWriter cw, List<BField> fields, String className) {
+
             String signature = String.format("(L%s;)L%s;", B_STRING_VALUE, OBJECT);
-            MethodVisitor mv = cw.visitMethod(ACC_PUBLIC, "get", signature, null, null);
-            mv.visitCode();
-
-            int fieldNameRegIndex = 1;
+        MethodVisitor mv = cw.visitMethod(ACC_PUBLIC, "get", signature, null, null);
+        mv.visitCode();
+
+        int fieldNameRegIndex = 1;
             mv.visitVarInsn(ALOAD, fieldNameRegIndex);
             mv.visitMethodInsn(INVOKEINTERFACE, B_STRING_VALUE, "getValue",
                                String.format("()L%s;", STRING_VALUE), true);
             fieldNameRegIndex = 2;
             mv.visitVarInsn(ASTORE, fieldNameRegIndex);
-            Label defaultCaseLabel = new Label();
-=======
-    private void createObjectGetMethod(ClassWriter cw, List<BField> fields, String className) {
-
-        String signature = String.format("(L%s;)L%s;", IS_BSTRING ? B_STRING_VALUE : STRING_VALUE, OBJECT);
-        MethodVisitor mv = cw.visitMethod(ACC_PUBLIC, "get", signature, null, null);
-        mv.visitCode();
->>>>>>> d421b799
-
-        int fieldNameRegIndex = 1;
-        if (IS_BSTRING) {
-            mv.visitVarInsn(ALOAD, fieldNameRegIndex);
-            mv.visitMethodInsn(INVOKEINTERFACE, B_STRING_VALUE, "getValue",
-                    String.format("()L%s;", STRING_VALUE), true);
-            fieldNameRegIndex = 2;
-            mv.visitVarInsn(ASTORE, fieldNameRegIndex);
-        }
         Label defaultCaseLabel = new Label();
 
-<<<<<<< HEAD
+        // sort the fields before generating switch case
+        List<BField> sortedFields = new ArrayList<>(fields);
+        sortedFields.sort(NAME_HASH_COMPARATOR);
+
             List<Label> labels = createLabelsForSwitch(mv, fieldNameRegIndex, sortedFields, defaultCaseLabel);
             List<Label> targetLabels = createLabelsForEqualCheck(mv, fieldNameRegIndex, sortedFields, labels,
                                                                  defaultCaseLabel);
-=======
-        // sort the fields before generating switch case
-        List<BField> sortedFields = new ArrayList<>(fields);
-        sortedFields.sort(NAME_HASH_COMPARATOR);
->>>>>>> d421b799
-
-        List<Label> labels = createLabelsForSwitch(mv, fieldNameRegIndex, sortedFields, defaultCaseLabel);
-        List<Label> targetLabels = createLabelsForEqualCheck(mv, fieldNameRegIndex, sortedFields, labels,
-                defaultCaseLabel);
 
         int i = 0;
         for (BField optionalField : sortedFields) {
@@ -507,8 +485,7 @@
     private void createObjectSetMethod(ClassWriter cw, List<BField> fields, String className) {
 
         MethodVisitor mv = cw.visitMethod(ACC_PUBLIC, "set",
-                String.format("(L%s;L%s;)V", IS_BSTRING ? B_STRING_VALUE : STRING_VALUE,
-                        OBJECT), null, null);
+                                              String.format("(L%s;L%s;)V", B_STRING_VALUE, OBJECT), null, null);
         mv.visitCode();
         int fieldNameRegIndex = 1;
         int valueRegIndex = 2;
@@ -517,43 +494,6 @@
         // code gen type checking for inserted value
         mv.visitVarInsn(ALOAD, 0);
         mv.visitVarInsn(ALOAD, fieldNameRegIndex);
-        if (IS_BSTRING) {
-            mv.visitMethodInsn(INVOKEINTERFACE, B_STRING_VALUE, "getValue", String.format("()L%s;", STRING_VALUE),
-                    true);
-            mv.visitInsn(DUP);
-            fieldNameRegIndex = 3;
-            mv.visitVarInsn(ASTORE, fieldNameRegIndex);
-        }
-        mv.visitVarInsn(ALOAD, valueRegIndex);
-        mv.visitMethodInsn(INVOKEVIRTUAL, className, "checkFieldUpdate",
-                String.format("(L%s;L%s;)V", STRING_VALUE, OBJECT), false);
-
-        // sort the fields before generating switch case
-        List<BField> sortedFields = new ArrayList<>(fields);
-        sortedFields.sort(NAME_HASH_COMPARATOR);
-
-<<<<<<< HEAD
-            MethodVisitor mv = cw.visitMethod(ACC_PUBLIC, "set",
-                                              String.format("(L%s;L%s;)V", B_STRING_VALUE, OBJECT), null, null);
-            mv.visitCode();
-            int fieldNameRegIndex = 1;
-            int valueRegIndex = 2;
-            Label defaultCaseLabel = new Label();
-=======
-        List<Label> labels = createLabelsForSwitch(mv, fieldNameRegIndex, sortedFields, defaultCaseLabel);
-        List<Label> targetLabels = createLabelsForEqualCheck(mv, fieldNameRegIndex, sortedFields, labels,
-                defaultCaseLabel);
->>>>>>> d421b799
-
-        // case body
-        int i = 0;
-        for (BField optionalField : sortedFields) {
-            BField field = getObjectField(optionalField);
-            Label targetLabel = targetLabels.get(i);
-            mv.visitLabel(targetLabel);
-            mv.visitVarInsn(ALOAD, 0);
-<<<<<<< HEAD
-            mv.visitVarInsn(ALOAD, fieldNameRegIndex);
             mv.visitMethodInsn(INVOKEINTERFACE, B_STRING_VALUE, "getValue", String.format("()L%s;", STRING_VALUE),
                                true);
             mv.visitInsn(DUP);
@@ -563,40 +503,27 @@
             mv.visitMethodInsn(INVOKEVIRTUAL, className, "checkFieldUpdate",
                                String.format("(L%s;L%s;)V", STRING_VALUE, OBJECT), false);
 
-            // sort the fields before generating switch case
-            @Nilable List<BField> sortedFields = new ArrayList<>(fields);
-            sortedFields.sort(NAME_HASH_COMPARATOR);
-
-            List<Label> labels = createLabelsForSwitch(mv, fieldNameRegIndex, sortedFields, defaultCaseLabel);
-            List<Label> targetLabels = createLabelsForEqualCheck(mv, fieldNameRegIndex, sortedFields, labels,
-                    defaultCaseLabel);
-
-            // case body
-            int i = 0;
-            for (BField optionalField : sortedFields) {
-                BField field = getObjectField(optionalField);
-                Label targetLabel = targetLabels.get(i);
-                mv.visitLabel(targetLabel);
-                mv.visitVarInsn(ALOAD, 0);
-                mv.visitVarInsn(ALOAD, valueRegIndex);
-                addUnboxInsn(mv, field.type);
-                String filedName = field.name.value;
-                mv.visitFieldInsn(PUTFIELD, className, filedName, getTypeDesc(field.type));
-                mv.visitInsn(RETURN);
-                i += 1;
-            }
-
-            createDefaultCase(mv, defaultCaseLabel, fieldNameRegIndex);
-            mv.visitMaxs(0, 0);
-            mv.visitEnd();
-=======
+        // sort the fields before generating switch case
+        List<BField> sortedFields = new ArrayList<>(fields);
+        sortedFields.sort(NAME_HASH_COMPARATOR);
+
+        List<Label> labels = createLabelsForSwitch(mv, fieldNameRegIndex, sortedFields, defaultCaseLabel);
+        List<Label> targetLabels = createLabelsForEqualCheck(mv, fieldNameRegIndex, sortedFields, labels,
+                defaultCaseLabel);
+
+        // case body
+        int i = 0;
+        for (BField optionalField : sortedFields) {
+            BField field = getObjectField(optionalField);
+            Label targetLabel = targetLabels.get(i);
+            mv.visitLabel(targetLabel);
+            mv.visitVarInsn(ALOAD, 0);
             mv.visitVarInsn(ALOAD, valueRegIndex);
             addUnboxInsn(mv, field.type);
             String filedName = field.name.value;
             mv.visitFieldInsn(PUTFIELD, className, filedName, getTypeDesc(field.type));
             mv.visitInsn(RETURN);
             i += 1;
->>>>>>> d421b799
         }
 
         createDefaultCase(mv, defaultCaseLabel, fieldNameRegIndex);
@@ -760,7 +687,7 @@
 
         // Attached functions are empty for type-labeling. In such cases, call the __init() of
         // the original type value;
-        if (attachedFuncs.size() != 0) {
+            if (!attachedFuncs.isEmpty()) {
             initFuncName = attachedFuncs.get(0).name.value; /*?.name ?.value;*/
             valueClassName = className;
         } else {
@@ -780,22 +707,9 @@
 
     private void createRecordFields(ClassWriter cw, List<BField> fields) {
 
-<<<<<<< HEAD
-            // Attached functions are empty for type-labeling. In such cases, call the __init() of
-            // the original type value;
-            if (!attachedFuncs.isEmpty()) {
-                initFuncName = attachedFuncs.get(0).name.value; /*?.name ?.value;*/
-                valueClassName = className;
-            } else {
-                // record type is the original record-type of this type-label
-                BRecordType recordType = (BRecordType) typeDef.type;
-                valueClassName = getTypeValueClassName(recordType.tsymbol.pkgID, toNameString(recordType));
-                initFuncName = cleanupFunctionName(recordType.name + "__init_");
-=======
         for (BField field : fields) {
             if (field == null) {
                 continue;
->>>>>>> d421b799
             }
             FieldVisitor fv = cw.visitField(0, field.name.value, getTypeDesc(field.type), null, null);
             fv.visitEnd();
@@ -815,57 +729,34 @@
 
     private boolean isOptionalRecordField(BField field) {
 
-<<<<<<< HEAD
-            MethodVisitor mv = cw.visitMethod(ACC_PUBLIC, "get",
+        return (field.symbol.flags & BAL_OPTIONAL) == BAL_OPTIONAL;
+    }
+
+    private void createRecordGetMethod(ClassWriter cw, List<BField> fields, String className) {
+
+        MethodVisitor mv = cw.visitMethod(ACC_PUBLIC, "get",
                                               String.format("(L%s;)L%s;", OBJECT, OBJECT),
                                               String.format("(L%s;)TV;", OBJECT), null);
-            mv.visitCode();
-=======
-        return (field.symbol.flags & BAL_OPTIONAL) == BAL_OPTIONAL;
-    }
->>>>>>> d421b799
-
-    private void createRecordGetMethod(ClassWriter cw, List<BField> fields, String className) {
-
-<<<<<<< HEAD
-            // cast key to java.lang.String
-            mv.visitVarInsn(ALOAD, fieldNameRegIndex);
+        mv.visitCode();
+
+        int fieldNameRegIndex = 1;
+        int strKeyVarIndex = 2;
+        Label defaultCaseLabel = new Label();
+
+        // cast key to java.lang.String
+        mv.visitVarInsn(ALOAD, fieldNameRegIndex);
             mv.visitTypeInsn(CHECKCAST, B_STRING_VALUE);
             mv.visitMethodInsn(INVOKEINTERFACE, B_STRING_VALUE, "getValue", String.format("()L%s;", STRING_VALUE),
                                true);
-            mv.visitVarInsn(ASTORE, strKeyVarIndex);
-=======
-        MethodVisitor mv = cw.visitMethod(ACC_PUBLIC, "get",
-                String.format("(L%s;)L%s;", OBJECT, OBJECT), String.format("(L%s;)TV;", OBJECT), null);
-        mv.visitCode();
->>>>>>> d421b799
-
-        int fieldNameRegIndex = 1;
-        int strKeyVarIndex = 2;
-        Label defaultCaseLabel = new Label();
-
-<<<<<<< HEAD
+        mv.visitVarInsn(ASTORE, strKeyVarIndex);
+
+        // sort the fields before generating switch case
+        List<BField> sortedFields = new ArrayList<>(fields);
+        sortedFields.sort(NAME_HASH_COMPARATOR);
+
             List<Label> labels = createLabelsForSwitch(mv, strKeyVarIndex, sortedFields, defaultCaseLabel);
             List<Label> targetLabels = createLabelsForEqualCheck(mv, strKeyVarIndex, sortedFields, labels,
                                                                  defaultCaseLabel);
-=======
-        // cast key to java.lang.String
-        mv.visitVarInsn(ALOAD, fieldNameRegIndex);
-        mv.visitTypeInsn(CHECKCAST, IS_BSTRING ? B_STRING_VALUE : STRING_VALUE);
-        if (IS_BSTRING) {
-            mv.visitMethodInsn(INVOKEINTERFACE, B_STRING_VALUE, "getValue", String.format("()L%s;", STRING_VALUE),
-                    true);
-        }
-        mv.visitVarInsn(ASTORE, strKeyVarIndex);
->>>>>>> d421b799
-
-        // sort the fields before generating switch case
-        List<BField> sortedFields = new ArrayList<>(fields);
-        sortedFields.sort(NAME_HASH_COMPARATOR);
-
-        List<Label> labels = createLabelsForSwitch(mv, strKeyVarIndex, sortedFields, defaultCaseLabel);
-        List<Label> targetLabels = createLabelsForEqualCheck(mv, strKeyVarIndex, sortedFields, labels,
-                defaultCaseLabel);
 
         int i = 0;
         for (BField optionalField : sortedFields) {
@@ -894,44 +785,16 @@
             i += 1;
         }
 
-<<<<<<< HEAD
-        private void createRecordSetMethod(ClassWriter cw, @Nilable List<BField> fields, String className) {
-
-            MethodVisitor mv = cw.visitMethod(ACC_PROTECTED, "putValue",
+        this.createRecordGetDefaultCase(mv, defaultCaseLabel, fieldNameRegIndex);
+        mv.visitMaxs(0, 0);
+        mv.visitEnd();
+    }
+
+    private void createRecordSetMethod(ClassWriter cw, List<BField> fields, String className) {
+
+        MethodVisitor mv = cw.visitMethod(ACC_PROTECTED, "putValue",
                                               String.format("(L%s;L%s;)L%s;", OBJECT, OBJECT, OBJECT), "(TK;TV;)TV;",
                                               null);
-
-            mv.visitCode();
-            int fieldNameRegIndex = 1;
-            int valueRegIndex = 2;
-            int strKeyVarIndex = 3;
-            Label defaultCaseLabel = new Label();
-
-            // cast key to java.lang.String
-            mv.visitVarInsn(ALOAD, fieldNameRegIndex);
-            mv.visitTypeInsn(CHECKCAST, B_STRING_VALUE);
-            mv.visitMethodInsn(INVOKEINTERFACE, B_STRING_VALUE, "getValue", String.format("()L%s;", STRING_VALUE),
-                               true);
-            mv.visitVarInsn(ASTORE, strKeyVarIndex);
-
-            // sort the fields before generating switch case
-            @Nilable List<BField> sortedFields = new ArrayList<>(fields);
-            sortedFields.sort(NAME_HASH_COMPARATOR);
-
-            List<Label> labels = createLabelsForSwitch(mv, strKeyVarIndex, sortedFields, defaultCaseLabel);
-            List<Label> targetLabels = createLabelsForEqualCheck(mv, strKeyVarIndex, sortedFields, labels,
-                                                                 defaultCaseLabel);
-=======
-        this.createRecordGetDefaultCase(mv, defaultCaseLabel, fieldNameRegIndex);
-        mv.visitMaxs(0, 0);
-        mv.visitEnd();
-    }
-
-    private void createRecordSetMethod(ClassWriter cw, List<BField> fields, String className) {
->>>>>>> d421b799
-
-        MethodVisitor mv = cw.visitMethod(ACC_PROTECTED, "putValue",
-                String.format("(L%s;L%s;)L%s;", OBJECT, OBJECT, OBJECT), "(TK;TV;)TV;", null);
 
         mv.visitCode();
         int fieldNameRegIndex = 1;
@@ -941,20 +804,18 @@
 
         // cast key to java.lang.String
         mv.visitVarInsn(ALOAD, fieldNameRegIndex);
-        mv.visitTypeInsn(CHECKCAST, IS_BSTRING ? B_STRING_VALUE : STRING_VALUE);
-        if (IS_BSTRING) {
+            mv.visitTypeInsn(CHECKCAST, B_STRING_VALUE);
             mv.visitMethodInsn(INVOKEINTERFACE, B_STRING_VALUE, "getValue", String.format("()L%s;", STRING_VALUE),
-                    true);
-        }
+                               true);
         mv.visitVarInsn(ASTORE, strKeyVarIndex);
 
         // sort the fields before generating switch case
         List<BField> sortedFields = new ArrayList<>(fields);
         sortedFields.sort(NAME_HASH_COMPARATOR);
 
-        List<Label> labels = createLabelsForSwitch(mv, strKeyVarIndex, sortedFields, defaultCaseLabel);
-        List<Label> targetLabels = createLabelsForEqualCheck(mv, strKeyVarIndex, sortedFields, labels,
-                defaultCaseLabel);
+            List<Label> labels = createLabelsForSwitch(mv, strKeyVarIndex, sortedFields, defaultCaseLabel);
+            List<Label> targetLabels = createLabelsForEqualCheck(mv, strKeyVarIndex, sortedFields, labels,
+                                                                 defaultCaseLabel);
 
         // case body
         int i = 0;
@@ -1005,16 +866,6 @@
 
     private void createRecordGetDefaultCase(MethodVisitor mv, Label defaultCaseLabel, int nameRegIndex) {
 
-<<<<<<< HEAD
-                // If its an optional field, generate if-condition to check the presense of the field.
-                String fieldName = field.name.value;
-                if (this.isOptionalRecordField(field)) {
-                    mv.visitVarInsn(ALOAD, 0);
-                    mv.visitFieldInsn(GETFIELD, className, this.getFieldIsPresentFlagName(fieldName),
-                                      getTypeDesc(symbolTable.booleanType));
-                    mv.visitJumpInsn(IFEQ, ifNotPresent);
-                }
-=======
         mv.visitLabel(defaultCaseLabel);
         mv.visitVarInsn(ALOAD, 0);
         mv.visitVarInsn(ALOAD, nameRegIndex);
@@ -1022,25 +873,9 @@
                 false);
         mv.visitInsn(ARETURN);
     }
->>>>>>> d421b799
 
     private void createRecordEntrySetMethod(ClassWriter cw, List<BField> fields, String className) {
 
-<<<<<<< HEAD
-                // field name as key
-                mv.visitLdcInsn(fieldName);
-                mv.visitMethodInsn(INVOKESTATIC, JvmConstants.STRING_UTILS, "fromString",
-                                   String.format("(L%s;)L%s;", STRING_VALUE, B_STRING_VALUE), false);
-                // field value as the map-entry value
-                mv.visitVarInsn(ALOAD, 0);
-                mv.visitFieldInsn(GETFIELD, className, fieldName, getTypeDesc(field.type));
-                addBoxInsn(mv, field.type);
-
-                mv.visitMethodInsn(INVOKESPECIAL, MAP_SIMPLE_ENTRY, "<init>", String.format("(L%s;L%s;)V", OBJECT,
-                                                                                            OBJECT), false);
-                mv.visitMethodInsn(INVOKEINTERFACE, SET, "add", String.format("(L%s;)Z", OBJECT), true);
-                mv.visitInsn(POP);
-=======
         MethodVisitor mv = cw.visitMethod(ACC_PUBLIC, "entrySet",
                 String.format("()L%s;", SET),
                 String.format("()L%s<L%s<TK;TV;>;>;", SET, MAP_ENTRY),
@@ -1056,7 +891,6 @@
         for (BField optionalField : fields) {
             BField field = getRecordField(optionalField);
             Label ifNotPresent = new Label();
->>>>>>> d421b799
 
             // If its an optional field, generate if-condition to check the presense of the field.
             String fieldName = field.name.value;
@@ -1073,19 +907,17 @@
 
             // field name as key
             mv.visitLdcInsn(fieldName);
-            if (IS_BSTRING) {
                 mv.visitMethodInsn(INVOKESTATIC, JvmConstants.STRING_UTILS, "fromString",
-                        String.format("(L%s;)L%s;", STRING_VALUE, B_STRING_VALUE), false);
-            }
+                                   String.format("(L%s;)L%s;", STRING_VALUE, B_STRING_VALUE), false);
             // field value as the map-entry value
             mv.visitVarInsn(ALOAD, 0);
             mv.visitFieldInsn(GETFIELD, className, fieldName, getTypeDesc(field.type));
             addBoxInsn(mv, field.type);
 
-            mv.visitMethodInsn(INVOKESPECIAL, MAP_SIMPLE_ENTRY, "<init>", String.format("(L%s;L%s;)V", OBJECT,
-                    OBJECT), false);
-            mv.visitMethodInsn(INVOKEINTERFACE, SET, "add", String.format("(L%s;)Z", OBJECT), true);
-            mv.visitInsn(POP);
+                mv.visitMethodInsn(INVOKESPECIAL, MAP_SIMPLE_ENTRY, "<init>", String.format("(L%s;L%s;)V", OBJECT,
+                                                                                            OBJECT), false);
+                mv.visitMethodInsn(INVOKEINTERFACE, SET, "add", String.format("(L%s;)Z", OBJECT), true);
+                mv.visitInsn(POP);
 
             mv.visitLabel(ifNotPresent);
         }
@@ -1104,30 +936,19 @@
 
     }
 
-<<<<<<< HEAD
-            // cast key to java.lang.String
-            mv.visitVarInsn(ALOAD, fieldNameRegIndex);
+    private void createRecordContainsKeyMethod(ClassWriter cw, List<BField> fields, String className) {
+
+        MethodVisitor mv = cw.visitMethod(ACC_PUBLIC, "containsKey", String.format("(L%s;)Z", OBJECT), null, null);
+        mv.visitCode();
+
+        int fieldNameRegIndex = 1;
+        int strKeyVarIndex = 2;
+
+        // cast key to java.lang.String
+        mv.visitVarInsn(ALOAD, fieldNameRegIndex);
             mv.visitTypeInsn(CHECKCAST, B_STRING_VALUE);
             mv.visitMethodInsn(INVOKEINTERFACE, B_STRING_VALUE, "getValue", String.format("()L%s;", STRING_VALUE),
                                true);
-            mv.visitVarInsn(ASTORE, strKeyVarIndex);
-=======
-    private void createRecordContainsKeyMethod(ClassWriter cw, List<BField> fields, String className) {
->>>>>>> d421b799
-
-        MethodVisitor mv = cw.visitMethod(ACC_PUBLIC, "containsKey", String.format("(L%s;)Z", OBJECT), null, null);
-        mv.visitCode();
-
-        int fieldNameRegIndex = 1;
-        int strKeyVarIndex = 2;
-
-        // cast key to java.lang.String
-        mv.visitVarInsn(ALOAD, fieldNameRegIndex);
-        mv.visitTypeInsn(CHECKCAST, IS_BSTRING ? B_STRING_VALUE : STRING_VALUE);
-        if (IS_BSTRING) {
-            mv.visitMethodInsn(INVOKEINTERFACE, B_STRING_VALUE, "getValue", String.format("()L%s;", STRING_VALUE),
-                    true);
-        }
         mv.visitVarInsn(ASTORE, strKeyVarIndex);
 
         // sort the fields before generating switch case
@@ -1275,11 +1096,9 @@
 
         // cast key to java.lang.String
         mv.visitVarInsn(ALOAD, fieldNameRegIndex);
-        mv.visitTypeInsn(CHECKCAST, IS_BSTRING ? B_STRING_VALUE : STRING_VALUE);
-        if (IS_BSTRING) {
+            mv.visitTypeInsn(CHECKCAST, B_STRING_VALUE);
             mv.visitMethodInsn(INVOKEINTERFACE, B_STRING_VALUE, "getValue",
-                    String.format("()L%s;", STRING_VALUE), true);
-        }
+                               String.format("()L%s;", STRING_VALUE), true);
         mv.visitVarInsn(ASTORE, strKeyVarIndex);
 
         mv.visitVarInsn(ALOAD, 0);
@@ -1289,19 +1108,10 @@
         List<BField> sortedFields = new ArrayList<>(fields);
         sortedFields.sort(NAME_HASH_COMPARATOR);
 
-<<<<<<< HEAD
-            // cast key to java.lang.String
-            mv.visitVarInsn(ALOAD, fieldNameRegIndex);
-            mv.visitTypeInsn(CHECKCAST, B_STRING_VALUE);
-            mv.visitMethodInsn(INVOKEINTERFACE, B_STRING_VALUE, "getValue",
-                               String.format("()L%s;", STRING_VALUE), true);
-            mv.visitVarInsn(ASTORE, strKeyVarIndex);
-=======
         Label defaultCaseLabel = new Label();
         List<Label> labels = createLabelsForSwitch(mv, strKeyVarIndex, sortedFields, defaultCaseLabel);
         List<Label> targetLabels = createLabelsForEqualCheck(mv, strKeyVarIndex, sortedFields, labels,
                 defaultCaseLabel);
->>>>>>> d421b799
 
         int i = 0;
         for (BField optionalField : sortedFields) {
@@ -1379,15 +1189,6 @@
             BField field = getRecordField(optionalField);
             Label ifNotPresent = new Label();
 
-<<<<<<< HEAD
-                mv.visitVarInsn(ALOAD, keysVarIndex);
-                mv.visitLdcInsn(fieldName);
-                mv.visitMethodInsn(INVOKESTATIC, JvmConstants.STRING_UTILS, "fromString",
-                        String.format("(L%s;)L%s;", STRING_VALUE, B_STRING_VALUE), false);
-                mv.visitMethodInsn(INVOKEINTERFACE, SET, "add", String.format("(L%s;)Z", OBJECT), true);
-                mv.visitInsn(POP);
-                mv.visitLabel(ifNotPresent);
-=======
             // If its an optional field, generate if-condition to check the presense of the field.
             String fieldName = field.name.value;
             if (this.isOptionalRecordField(field)) {
@@ -1395,38 +1196,27 @@
                 mv.visitFieldInsn(GETFIELD, className, this.getFieldIsPresentFlagName(fieldName),
                         getTypeDesc(booleanType));
                 mv.visitJumpInsn(IFEQ, ifNotPresent);
->>>>>>> d421b799
             }
 
             mv.visitVarInsn(ALOAD, keysVarIndex);
             mv.visitLdcInsn(fieldName);
-            if (IS_BSTRING) {
                 mv.visitMethodInsn(INVOKESTATIC, JvmConstants.STRING_UTILS, "fromString",
                         String.format("(L%s;)L%s;", STRING_VALUE, B_STRING_VALUE), false);
-            }
             mv.visitMethodInsn(INVOKEINTERFACE, SET, "add", String.format("(L%s;)Z", OBJECT), true);
             mv.visitInsn(POP);
             mv.visitLabel(ifNotPresent);
         }
 
-<<<<<<< HEAD
-            mv.visitVarInsn(ALOAD, keysVarIndex);
-            mv.visitInsn(DUP);
-            mv.visitMethodInsn(INVOKEINTERFACE, SET, "size", "()I", true);
-            mv.visitTypeInsn(ANEWARRAY, B_STRING_VALUE);
-            mv.visitMethodInsn(INVOKEINTERFACE, SET, "toArray", String.format("([L%s;)[L%s;", OBJECT, OBJECT), true);
-=======
         mv.visitVarInsn(ALOAD, keysVarIndex);
         mv.visitVarInsn(ALOAD, 0); // this
         mv.visitMethodInsn(INVOKESPECIAL, LINKED_HASH_MAP, "keySet", String.format("()L%s;", SET), false);
         mv.visitMethodInsn(INVOKEINTERFACE, SET, "addAll", String.format("(L%s;)Z", COLLECTION), true);
         mv.visitInsn(POP);
->>>>>>> d421b799
 
         mv.visitVarInsn(ALOAD, keysVarIndex);
         mv.visitInsn(DUP);
         mv.visitMethodInsn(INVOKEINTERFACE, SET, "size", "()I", true);
-        mv.visitTypeInsn(ANEWARRAY, IS_BSTRING ? B_STRING_VALUE : STRING_VALUE);
+            mv.visitTypeInsn(ANEWARRAY, B_STRING_VALUE);
         mv.visitMethodInsn(INVOKEINTERFACE, SET, "toArray", String.format("([L%s;)[L%s;", OBJECT, OBJECT), true);
 
         mv.visitInsn(ARETURN);
