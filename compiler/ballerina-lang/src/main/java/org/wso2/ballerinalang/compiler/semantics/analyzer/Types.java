--- conflicted
+++ resolved
@@ -70,10 +70,7 @@
 import java.util.Collection;
 import java.util.HashSet;
 import java.util.LinkedHashSet;
-<<<<<<< HEAD
 import java.util.LinkedList;
-=======
->>>>>>> a69e5395
 import java.util.List;
 import java.util.Map;
 import java.util.Optional;
@@ -209,8 +206,8 @@
                 unresolvedTypes.add(type);
                 BRecordType recordType = (BRecordType) type;
                 List<BType> fieldTypes = recordType.fields.stream()
-                        .map(field -> field.type)
-                        .collect(Collectors.toList());
+                                                          .map(field -> field.type)
+                                                          .collect(Collectors.toList());
                 return isAnydata(fieldTypes, unresolvedTypes) &&
                         (recordType.sealed || isAnydata(recordType.restFieldType, unresolvedTypes));
             case TypeTags.UNION:
@@ -221,7 +218,7 @@
                 return isAnydata(((BArrayType) type).eType, unresolvedTypes);
             case TypeTags.FINITE:
                 Set<BType> valSpaceTypes = ((BFiniteType) type).valueSpace.stream()
-                        .map(val -> val.type).collect(
+                                                                          .map(val -> val.type).collect(
                                 Collectors.toSet());
                 return isAnydata(valSpaceTypes, unresolvedTypes);
             default:
@@ -1212,7 +1209,7 @@
                 return createConversionOperatorSymbol(s, t, false, InstructionCodes.JSON2MAP);
             } else if (s.tag == TypeTags.ANYDATA) {
                 return createConversionOperatorSymbol(s, t, false, InstructionCodes.ANY2MAP);
-            } 
+            }
 
             return symResolver.resolveOperator(Names.CONVERSION_OP, Lists.of(s, t));
         }
@@ -1228,12 +1225,12 @@
             if (isSameType(s, t)) {
                 return createConversionOperatorSymbol(s, t, true, InstructionCodes.NOP);
             } else if (s.tag == TypeTags.OBJECT || s.tag == TypeTags.RECORD) {
-                //                TODO: do type checking and fail for obvious incompatible types
-                //                if (checkStructToJSONConvertibility(s)) {
-                //                    return createConversionOperatorSymbol(s, t, false, InstructionCodes.T2JSON);
-                //                } else {
-                //                    return symTable.notFoundSymbol;
-                //                }
+//                TODO: do type checking and fail for obvious incompatible types
+//                if (checkStructToJSONConvertibility(s)) {
+//                    return createConversionOperatorSymbol(s, t, false, InstructionCodes.T2JSON);
+//                } else {
+//                    return symTable.notFoundSymbol;
+//                }
                 return createConversionOperatorSymbol(s, t, false, InstructionCodes.T2JSON);
             } else if (s.tag == TypeTags.JSON) {
                 if (t.constraint.tag == TypeTags.NONE) {
@@ -1743,11 +1740,11 @@
     /**
      * Retrieves member types of the specified type, expanding maps/arrays of/constrained by unions types to individual
      * maps/arrays.
-     * <p>
+     *
      * e.g., (string|int)[] would cause three entries --> string[], int[], (string|int)[]
      *
      * @param bType the type for which member types needs to be identified
-     * @return a set containing all the retrieved member types
+     * @return  a set containing all the retrieved member types
      */
     private Set<BType> expandAndGetMemberTypesRecursive(BType bType) {
         Set<BType> memberTypes = new HashSet<>();
@@ -1812,7 +1809,7 @@
 
         for (int i = 0; i < lhsType.getTupleTypes().size(); i++) {
             if (!equalityIntersectionExists(expandAndGetMemberTypesRecursive(lhsMemberTypes.get(i)),
-                    expandAndGetMemberTypesRecursive(rhsMemberTypes.get(i)))) {
+                                            expandAndGetMemberTypesRecursive(rhsMemberTypes.get(i)))) {
                 return false;
             }
         }
@@ -1849,7 +1846,7 @@
                     if (rhsTypes.stream().anyMatch(
                             rhsMemberType -> rhsMemberType.tag == TypeTags.ARRAY &&
                                     arrayTupleEqualityIntersectionExists((BArrayType) rhsMemberType,
-                                            (BTupleType) lhsMemberType))) {
+                                                                         (BTupleType) lhsMemberType))) {
                         return true;
                     }
                     break;
@@ -1865,7 +1862,7 @@
                     if (rhsTypes.stream().anyMatch(
                             rhsMemberType -> rhsMemberType.tag == TypeTags.TUPLE &&
                                     arrayTupleEqualityIntersectionExists((BArrayType) lhsMemberType,
-                                            (BTupleType) rhsMemberType))) {
+                                                                         (BTupleType) rhsMemberType))) {
                         return true;
                     }
                     break;
@@ -1880,9 +1877,9 @@
 
                     if (rhsTypes.stream().anyMatch(rhsMemberType -> rhsMemberType.tag == TypeTags.JSON &&
                             (((BJSONType) rhsMemberType).constraint == symTable.noType ||
-                                    mapRecordEqualityIntersectionExists((BMapType) lhsMemberType,
-                                            (BRecordType)
-                                                    ((BJSONType) rhsMemberType).constraint)))) {
+                                     mapRecordEqualityIntersectionExists((BMapType) lhsMemberType,
+                                                                         (BRecordType)
+                                                                         ((BJSONType) rhsMemberType).constraint)))) {
                         // at this point it is guaranteed that the map is anydata
                         return true;
                     }
@@ -1890,7 +1887,7 @@
                     if (rhsTypes.stream().anyMatch(
                             rhsMemberType -> rhsMemberType.tag == TypeTags.RECORD &&
                                     mapRecordEqualityIntersectionExists((BMapType) lhsMemberType,
-                                            (BRecordType) rhsMemberType))) {
+                                                                        (BRecordType) rhsMemberType))) {
                         return true;
                     }
                     break;
@@ -1905,23 +1902,23 @@
                     if (rhsTypes.stream().anyMatch(
                             rhsMemberType -> rhsMemberType.tag == TypeTags.RECORD &&
                                     recordEqualityIntersectionExists((BRecordType) lhsMemberType,
-                                            (BRecordType) rhsMemberType))) {
+                                                                     (BRecordType) rhsMemberType))) {
                         return true;
                     }
 
                     if (rhsTypes.stream().anyMatch(
                             rhsMemberType -> rhsMemberType.tag == TypeTags.JSON &&
                                     (((BJSONType) rhsMemberType).constraint == symTable.noType ||
-                                            recordEqualityIntersectionExists((BRecordType) lhsMemberType,
-                                                    (BRecordType) ((BJSONType) rhsMemberType)
-                                                            .constraint)))) {
+                                             recordEqualityIntersectionExists((BRecordType) lhsMemberType,
+                                                                              (BRecordType) ((BJSONType) rhsMemberType)
+                                                                                      .constraint)))) {
                         return true;
                     }
 
                     if (rhsTypes.stream().anyMatch(
                             rhsMemberType -> rhsMemberType.tag == TypeTags.MAP &&
                                     mapRecordEqualityIntersectionExists((BMapType) rhsMemberType,
-                                            (BRecordType) lhsMemberType))) {
+                                                                        (BRecordType) lhsMemberType))) {
                         return true;
                     }
                     break;
@@ -1949,7 +1946,7 @@
 
         return tupleType.tupleTypes.stream()
                 .allMatch(tupleMemType -> equalityIntersectionExists(elementTypes,
-                        expandAndGetMemberTypesRecursive(tupleMemType)));
+                                                                     expandAndGetMemberTypesRecursive(tupleMemType)));
     }
 
     private boolean allRecordFieldsEqualityIntersectionExists(BRecordType lhsType, BRecordType rhsType) {
@@ -1961,7 +1958,7 @@
 
             if (match.isPresent()) {
                 if (!equalityIntersectionExists(expandAndGetMemberTypesRecursive(lhsField.type),
-                        expandAndGetMemberTypesRecursive(match.get().type))) {
+                                                expandAndGetMemberTypesRecursive(match.get().type))) {
                     return false;
                 }
             } else {
@@ -1974,7 +1971,7 @@
                 }
 
                 if (!equalityIntersectionExists(expandAndGetMemberTypesRecursive(lhsField.type),
-                        expandAndGetMemberTypesRecursive(rhsType.restFieldType))) {
+                                                expandAndGetMemberTypesRecursive(rhsType.restFieldType))) {
                     return false;
                 }
             }
@@ -1987,13 +1984,13 @@
 
         if (!recordType.sealed &&
                 !equalityIntersectionExists(mapConstrTypes,
-                        expandAndGetMemberTypesRecursive(recordType.restFieldType))) {
+                                            expandAndGetMemberTypesRecursive(recordType.restFieldType))) {
             return false;
         }
 
         return recordType.fields.stream().allMatch(
                 fieldType -> equalityIntersectionExists(mapConstrTypes,
-                        expandAndGetMemberTypesRecursive(fieldType.type)));
+                                                        expandAndGetMemberTypesRecursive(fieldType.type)));
     }
 
     private boolean jsonEqualityIntersectionExists(BJSONType jsonType, Set<BType> typeSet) {
@@ -2007,20 +2004,20 @@
 
                         // Check constrained JSON compatibility
                         if (equalityIntersectionExists(expandAndGetMemberTypesRecursive((jsonType).constraint),
-                                expandAndGetMemberTypesRecursive(
-                                        ((BJSONType) type).constraint))) {
+                                                       expandAndGetMemberTypesRecursive(
+                                                               ((BJSONType) type).constraint))) {
                             return true;
                         }
                         break;
                     case TypeTags.MAP:
                         if (mapRecordEqualityIntersectionExists((BMapType) type,
-                                (BRecordType) (jsonType).constraint)) {
+                                                                (BRecordType) (jsonType).constraint)) {
                             return true;
                         }
                         break;
                     case TypeTags.RECORD:
                         if (equalityIntersectionExists(expandAndGetMemberTypesRecursive((jsonType).constraint),
-                                expandAndGetMemberTypesRecursive(type))) {
+                                                       expandAndGetMemberTypesRecursive(type))) {
                             return true;
                         }
                 }
@@ -2112,7 +2109,7 @@
 
     /**
      * Type vector of size two, to hold the source and the target types.
-     *
+     * 
      * @since 0.982.0
      */
     private static class TypePair {
