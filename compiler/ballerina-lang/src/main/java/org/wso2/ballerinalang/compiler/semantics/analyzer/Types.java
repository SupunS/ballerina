--- conflicted
+++ resolved
@@ -583,11 +583,7 @@
 
         if (targetTag == TypeTags.JSON) {
             if (sourceTag == TypeTags.ARRAY) {
-<<<<<<< HEAD
-                return isArrayTypesAssignable(source, target, unresolvedTypes, unresolvedReadonlyTypes);
-=======
-                return isArrayTypesAssignable((BArrayType) source, target, unresolvedTypes);
->>>>>>> a9ec9614
+                return isArrayTypesAssignable((BArrayType) source, target, unresolvedTypes, unresolvedReadonlyTypes);
             }
 
             if (sourceTag == TypeTags.MAP) {
@@ -644,11 +640,7 @@
         }
 
         return sourceTag == TypeTags.ARRAY && targetTag == TypeTags.ARRAY &&
-<<<<<<< HEAD
-                isArrayTypesAssignable(source, target, unresolvedTypes, unresolvedReadonlyTypes);
-=======
-                isArrayTypesAssignable((BArrayType) source, target, unresolvedTypes);
->>>>>>> a9ec9614
+                isArrayTypesAssignable((BArrayType) source, target, unresolvedTypes, unresolvedReadonlyTypes);
     }
 
     private boolean isAssignableRecordType(BRecordType recordType, BType type) {
@@ -860,66 +852,23 @@
                                                         unresolvedReadonlyTypes));
     }
 
-<<<<<<< HEAD
-    public boolean isArrayTypesAssignable(BType source, BType target, Set<TypePair> unresolvedTypes,
-                                          Set<BType> unresolvedReadonlyTypes) {
-        if (target.tag == TypeTags.ARRAY && source.tag == TypeTags.ARRAY) {
-            // Both types are array types
-            BArrayType lhsArrayType = (BArrayType) target;
-            BArrayType rhsArrayType = (BArrayType) source;
-            if (lhsArrayType.state == BArrayState.UNSEALED) {
-                return isArrayTypesAssignable(rhsArrayType.eType, lhsArrayType.eType, unresolvedTypes,
-                                              unresolvedReadonlyTypes);
-            }
-            return checkSealedArraySizeEquality(rhsArrayType, lhsArrayType)
-                    && isArrayTypesAssignable(rhsArrayType.eType, lhsArrayType.eType, unresolvedTypes,
-                                              unresolvedReadonlyTypes);
-
-        } else if (source.tag == TypeTags.ARRAY) {
-            // Only the right-hand side is an array type
-
-            // If the target type is a JSON, then element type of the rhs array
-            // should only be a JSON supported type.
-            if (target.tag == TypeTags.JSON) {
-                return isAssignable(((BArrayType) source).getElementType(), target, unresolvedTypes,
-                                    unresolvedReadonlyTypes);
-=======
-    private boolean isArrayTypesAssignable(BArrayType source, BType target, Set<TypePair> unresolvedTypes) {
+    private boolean isArrayTypesAssignable(BArrayType source, BType target, Set<TypePair> unresolvedTypes,
+                                           Set<BType> unresolvedReadonlyTypes) {
         BType sourceElementType = source.getElementType();
         if (target.tag == TypeTags.ARRAY) {
             BArrayType targetArrayType = (BArrayType) target;
             BType targetElementType = targetArrayType.getElementType();
             if (targetArrayType.state == BArrayState.UNSEALED) {
-                return isAssignable(sourceElementType, targetElementType, unresolvedTypes);
->>>>>>> a9ec9614
+                return isAssignable(sourceElementType, targetElementType, unresolvedTypes, unresolvedReadonlyTypes);
             }
 
             if (targetArrayType.size != source.size) {
                 return false;
             }
-<<<<<<< HEAD
-
-            // Then lhs type should 'any' type
-            return target.tag == TypeTags.ANY;
-
-        } else if (target.tag == TypeTags.ARRAY) {
-            // Only the left-hand side is an array type
-            return false;
-        }
-
-        // Now both types are not array types and they have to be assignable
-        if (isAssignable(source, target, unresolvedTypes, unresolvedReadonlyTypes)) {
-            return true;
-        }
-
-        if (target.tag == TypeTags.UNION) {
-            return isAssignable(source, target, unresolvedTypes, unresolvedReadonlyTypes);
-=======
-            
-            return isAssignable(sourceElementType, targetElementType, unresolvedTypes);
+
+            return isAssignable(sourceElementType, targetElementType, unresolvedTypes, unresolvedReadonlyTypes);
         } else if (target.tag == TypeTags.JSON) {
-            return isAssignable(sourceElementType, target, unresolvedTypes);
->>>>>>> a9ec9614
+            return isAssignable(sourceElementType, target, unresolvedTypes, unresolvedReadonlyTypes);
         }
         return false;
     }
@@ -1134,21 +1083,13 @@
 
         BArrayType lhsArrayType = (BArrayType) target;
         BArrayType rhsArrayType = (BArrayType) source;
-        boolean hasSameTypeElements = isSameType(lhsArrayType.eType, rhsArrayType.eType, unresolvedTypes);
+        boolean hasSameTypeElements = isSameType(lhsArrayType.eType, rhsArrayType.eType, unresolvedTypes,
+                                                 unresolvedReadonlyTypes);
         if (lhsArrayType.state == BArrayState.UNSEALED) {
-<<<<<<< HEAD
-            return rhsArrayType.state == BArrayState.UNSEALED &&
-                    isSameType(lhsArrayType.eType, rhsArrayType.eType, unresolvedTypes, unresolvedReadonlyTypes);
-        }
-
-        return checkSealedArraySizeEquality(rhsArrayType, lhsArrayType)
-                && isSameType(lhsArrayType.eType, rhsArrayType.eType, unresolvedTypes, unresolvedReadonlyTypes);
-=======
             return (rhsArrayType.state == BArrayState.UNSEALED) && hasSameTypeElements;
         }
 
         return checkSealedArraySizeEquality(rhsArrayType, lhsArrayType) && hasSameTypeElements;
->>>>>>> a9ec9614
     }
 
     public boolean checkSealedArraySizeEquality(BArrayType rhsArrayType, BArrayType lhsArrayType) {
