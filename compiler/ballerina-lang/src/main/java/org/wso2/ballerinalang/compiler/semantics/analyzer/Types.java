--- conflicted
+++ resolved
@@ -757,13 +757,8 @@
             return true;
         }
         unresolvedTypes.add(pair);
-<<<<<<< HEAD
-        return isAssignable(source.detailType, target.detailType, unresolvedTypes, unresolvedReadonlyTypes)
+        return isAssignable(source.detailType, target.detailType, unresolvedTypes)
                 && target.typeIdSet.isAssignableFrom(source.typeIdSet);
-=======
-        return isAssignable(source.reasonType, target.reasonType, unresolvedTypes) &&
-                isAssignable(source.detailType, target.detailType, unresolvedTypes);
->>>>>>> 494f6ae7
     }
 
     // TODO: Recheck this to support finite types
@@ -2127,11 +2122,7 @@
             }
             BErrorType source = (BErrorType) s;
 
-<<<<<<< HEAD
             if (!source.typeIdSet.equals(t.typeIdSet)) {
-=======
-            if (!isSameType(source.reasonType, t.reasonType, this.unresolvedTypes)) {
->>>>>>> 494f6ae7
                 return false;
             }
 
