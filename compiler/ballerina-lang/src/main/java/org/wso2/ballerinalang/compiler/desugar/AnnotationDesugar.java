/*
 *  Copyright (c) 2018, WSO2 Inc. (http://www.wso2.org) All Rights Reserved.
 *
 *  WSO2 Inc. licenses this file to you under the Apache License,
 *  Version 2.0 (the "License"); you may not use this file except
 *  in compliance with the License.
 *  You may obtain a copy of the License at
 *
 *  http://www.apache.org/licenses/LICENSE-2.0
 *
 *  Unless required by applicable law or agreed to in writing, software
 *  distributed under the License is distributed on an "AS IS" BASIS,
 *  WITHOUT WARRANTIES OR CONDITIONS OF ANY KIND, either express or implied.
 *  See the License for the specific language governing permissions and
 *  limitations under the License.
 */
package org.wso2.ballerinalang.compiler.desugar;

import org.ballerinalang.model.TreeBuilder;
import org.ballerinalang.model.elements.AttachPoint;
import org.ballerinalang.model.elements.PackageID;
import org.ballerinalang.model.symbols.SymbolKind;
import org.ballerinalang.model.tree.AnnotatableNode;
import org.ballerinalang.model.tree.AnnotationAttachmentNode;
<<<<<<< HEAD
=======
import org.ballerinalang.model.tree.NodeKind;
>>>>>>> 311046de
import org.ballerinalang.model.types.TypeKind;
import org.wso2.ballerinalang.compiler.semantics.analyzer.Types;
import org.wso2.ballerinalang.compiler.semantics.model.BLangBuiltInMethod;
import org.wso2.ballerinalang.compiler.semantics.model.Scope;
import org.wso2.ballerinalang.compiler.semantics.model.SymbolEnv;
import org.wso2.ballerinalang.compiler.semantics.model.SymbolTable;
import org.wso2.ballerinalang.compiler.semantics.model.symbols.BAnnotationSymbol;
import org.wso2.ballerinalang.compiler.semantics.model.symbols.BInvokableSymbol;
import org.wso2.ballerinalang.compiler.semantics.model.symbols.BSymbol;
import org.wso2.ballerinalang.compiler.semantics.model.symbols.BTypeSymbol;
import org.wso2.ballerinalang.compiler.semantics.model.symbols.BVarSymbol;
import org.wso2.ballerinalang.compiler.semantics.model.symbols.SymTag;
import org.wso2.ballerinalang.compiler.semantics.model.symbols.Symbols;
import org.wso2.ballerinalang.compiler.semantics.model.types.BArrayType;
import org.wso2.ballerinalang.compiler.semantics.model.types.BInvokableType;
import org.wso2.ballerinalang.compiler.semantics.model.types.BMapType;
<<<<<<< HEAD
=======
import org.wso2.ballerinalang.compiler.semantics.model.types.BServiceType;
>>>>>>> 311046de
import org.wso2.ballerinalang.compiler.semantics.model.types.BType;
import org.wso2.ballerinalang.compiler.tree.BLangAnnotationAttachment;
import org.wso2.ballerinalang.compiler.tree.BLangFunction;
import org.wso2.ballerinalang.compiler.tree.BLangPackage;
import org.wso2.ballerinalang.compiler.tree.BLangService;
import org.wso2.ballerinalang.compiler.tree.BLangSimpleVariable;
import org.wso2.ballerinalang.compiler.tree.BLangTypeDefinition;
<<<<<<< HEAD
=======
import org.wso2.ballerinalang.compiler.tree.expressions.BLangConstant;
>>>>>>> 311046de
import org.wso2.ballerinalang.compiler.tree.expressions.BLangExpression;
import org.wso2.ballerinalang.compiler.tree.expressions.BLangIndexBasedAccess;
import org.wso2.ballerinalang.compiler.tree.expressions.BLangInvocation;
import org.wso2.ballerinalang.compiler.tree.expressions.BLangLambdaFunction;
<<<<<<< HEAD
=======
import org.wso2.ballerinalang.compiler.tree.expressions.BLangServiceConstructorExpr;
>>>>>>> 311046de
import org.wso2.ballerinalang.compiler.tree.statements.BLangAssignment;
import org.wso2.ballerinalang.compiler.tree.statements.BLangBlockStmt;
import org.wso2.ballerinalang.compiler.tree.statements.BLangReturn;
import org.wso2.ballerinalang.compiler.tree.statements.BLangSimpleVariableDef;
<<<<<<< HEAD
=======
import org.wso2.ballerinalang.compiler.tree.statements.BLangStatement;
>>>>>>> 311046de
import org.wso2.ballerinalang.compiler.tree.types.BLangBuiltInRefTypeNode;
import org.wso2.ballerinalang.compiler.tree.types.BLangConstrainedType;
import org.wso2.ballerinalang.compiler.tree.types.BLangValueType;
import org.wso2.ballerinalang.compiler.util.CompilerContext;
import org.wso2.ballerinalang.compiler.util.Name;
import org.wso2.ballerinalang.compiler.util.Names;
import org.wso2.ballerinalang.compiler.util.TypeTags;
import org.wso2.ballerinalang.compiler.util.diagnotic.DiagnosticPos;
import org.wso2.ballerinalang.util.Flags;

import java.util.ArrayList;
import java.util.Collections;
import java.util.HashMap;
import java.util.List;
import java.util.Map;
import java.util.Optional;
import java.util.stream.Collectors;

/**
 * Desugar annotations into executable entries.
 *
 * @since 0.965.0
 */
public class AnnotationDesugar {

    public static final String ANNOTATION_DATA = "$annotation_data";
    private static final String ANNOT_FUNC = "$annot_func$";
    private static final String LOCAL_ANNOT_MAP = "$local_annot_map$";
    private static final String DOT = ".";
    private static final String RETURNS = "return";
    private BLangSimpleVariable annotationMap;
    private int annotFuncCount = 0;

    private static final CompilerContext.Key<AnnotationDesugar> ANNOTATION_DESUGAR_KEY =
            new CompilerContext.Key<>();

    private final Desugar desugar;
    private final SymbolTable symTable;
    private final Types types;
    private final Names names;

    public static AnnotationDesugar getInstance(CompilerContext context) {
        AnnotationDesugar annotationDesugar = context.get(ANNOTATION_DESUGAR_KEY);
        if (annotationDesugar == null) {
            annotationDesugar = new AnnotationDesugar(context);
        }
        return annotationDesugar;
    }

    private AnnotationDesugar(CompilerContext context) {
        context.put(ANNOTATION_DESUGAR_KEY, this);
        this.desugar = Desugar.getInstance(context);
        this.symTable = SymbolTable.getInstance(context);
        this.types = Types.getInstance(context);
        this.names = Names.getInstance(context);
    }

    /**
     * Initialize annotation map.
     *
     * @param pkgNode package node
     */
    void initializeAnnotationMap(BLangPackage pkgNode) {
        annotationMap = createGlobalAnnotationMapVar(pkgNode);
    }

    void rewritePackageAnnotations(BLangPackage pkgNode, SymbolEnv env) {
        BLangFunction initFunction = pkgNode.initFunction;

        defineTypeAnnotations(pkgNode, env, initFunction);
        defineServiceAnnotations(pkgNode, env, initFunction);
        defineFunctionAnnotations(pkgNode, env, initFunction);
<<<<<<< HEAD

        BLangReturn returnStmt = ASTBuilderUtil.createNilReturnStmt(pkgNode.pos, symTable.nilType);
        pkgNode.initFunction.body.stmts.add(returnStmt);
    }

    private void defineTypeAnnotations(BLangPackage pkgNode, SymbolEnv env, BLangFunction target) {
        for (BLangTypeDefinition typeDef : pkgNode.typeDefinitions) {
            PackageID pkgID = typeDef.symbol.pkgID;
            BSymbol owner = typeDef.symbol.owner;

            BLangLambdaFunction lambdaFunction = defineAnnotations(typeDef, typeDef.pos, pkgNode, env, pkgID, owner);
            if (lambdaFunction != null) {
                addInvocationToGlobalAnnotMap(typeDef.name.value, lambdaFunction, target, pkgID, owner);
            }
        }
    }

    private void defineServiceAnnotations(BLangPackage pkgNode, SymbolEnv env, BLangFunction target) {
        for (BLangService service : pkgNode.services) {
            PackageID pkgID = service.symbol.pkgID;
            BSymbol owner = service.symbol.owner;

            BLangLambdaFunction lambdaFunction = defineAnnotations(service, service.pos, pkgNode, env, pkgID, owner);
            if (lambdaFunction != null) {
                addInvocationToGlobalAnnotMap(service.name.value, lambdaFunction, target, pkgID, owner);
            }
        }
    }

    private void defineFunctionAnnotations(BLangPackage pkgNode, SymbolEnv env, BLangFunction target) {
        BLangFunction[] functions = pkgNode.functions.toArray(new BLangFunction[pkgNode.functions.size()]);
        for (BLangFunction function : functions) {
            PackageID pkgID = function.symbol.pkgID;
            BSymbol owner = function.symbol.owner;

            BLangLambdaFunction lambdaFunction = defineAnnotations(function, pkgNode, env, pkgID, owner);
            if (lambdaFunction != null) {
                String identifier = (function.attachedFunction || function.attachedOuterFunction) ?
                        function.symbol.name.value : function.name.value;
                addInvocationToGlobalAnnotMap(identifier, lambdaFunction, target, pkgID, owner);
            }
        }
    }
=======
>>>>>>> 311046de

    private BLangLambdaFunction defineAnnotations(AnnotatableNode node, DiagnosticPos pos, BLangPackage pkgNode,
                                                  SymbolEnv env, PackageID pkgID, BSymbol owner) {
        return defineAnnotations(node.getAnnotationAttachments().stream()
                                         .map(annotAttachment -> (BLangAnnotationAttachment) annotAttachment)
                                         .collect(Collectors.toList()), pos, pkgNode, env, pkgID, owner);
    }

<<<<<<< HEAD
    private BLangLambdaFunction defineAnnotations(List<BLangAnnotationAttachment> annAttachments, DiagnosticPos pos,
                                                  BLangPackage pkgNode, SymbolEnv env, PackageID pkgID, BSymbol owner) {
        if (annAttachments.isEmpty()) {
            return null;
=======
    private void defineTypeAnnotations(BLangPackage pkgNode, SymbolEnv env, BLangFunction initFunction) {
        for (BLangTypeDefinition typeDef : pkgNode.typeDefinitions) {
            PackageID pkgID = typeDef.symbol.pkgID;
            BSymbol owner = typeDef.symbol.owner;

            BLangLambdaFunction lambdaFunction = defineAnnotations(typeDef, typeDef.pos, pkgNode, env, pkgID, owner);
            if (lambdaFunction != null) {
                addInvocationToGlobalAnnotMap(typeDef.name.value, lambdaFunction, initFunction.body, pkgID, owner);
            }
>>>>>>> 311046de
        }
    }

<<<<<<< HEAD
        BLangFunction function = defineFunction(pkgNode, pos, pkgID, owner);
        BLangSimpleVariable localAnnotMap = defineLocalAnnotMap(function, pkgID, owner);
        addAnnotsToFunctionBody(annAttachments, function, localAnnotMap);
        return addReturnAndDefineLambda(function, localAnnotMap, pkgNode, env, pkgID, owner);
    }

    private BLangLambdaFunction defineAnnotations(BLangFunction bLangFunction, BLangPackage pkgNode, SymbolEnv env,
                                                  PackageID pkgID, BSymbol owner) {
        BLangFunction function = null;
        BLangSimpleVariable localAnnotMap = null;
        BLangLambdaFunction lambdaFunction = null;

        boolean annotFunctionDefined = false;

        if (!bLangFunction.annAttachments.isEmpty()) {
            function = defineFunction(pkgNode, bLangFunction.pos, pkgID, owner);
            localAnnotMap = defineLocalAnnotMap(function, pkgID, owner);
            addAnnotsToFunctionBody(bLangFunction.annAttachments, function, localAnnotMap);
            annotFunctionDefined = true;
        }

        for (BLangSimpleVariable param : bLangFunction.getParameters()) {
            BLangLambdaFunction paramAnnotLambda = defineAnnotations(param.annAttachments, param.pos, pkgNode, env,
                                                                     pkgID, owner);
            if (paramAnnotLambda != null) {
                if (!annotFunctionDefined) {
                    function = defineFunction(pkgNode, bLangFunction.pos, pkgID, owner);
                    localAnnotMap = defineLocalAnnotMap(function, pkgID, owner);
                    addAnnotsToFunctionBody(bLangFunction.annAttachments, function, localAnnotMap);
                    annotFunctionDefined = true;
=======
    private void defineServiceAnnotations(BLangPackage pkgNode, SymbolEnv env, BLangFunction initFunction) {
        for (BLangService service : pkgNode.services) {
            PackageID pkgID = service.symbol.pkgID;
            BSymbol owner = service.symbol.owner;

            BLangLambdaFunction lambdaFunction = defineAnnotations(service, service.pos, pkgNode, env, pkgID, owner);
            if (lambdaFunction != null) {
                BLangBlockStmt target = (BLangBlockStmt) TreeBuilder.createBlockNode();
                target.pos = initFunction.body.pos;

                addLambdaToGlobalAnnotMap(service.serviceTypeDefinition.name.value, lambdaFunction, target);

                int index = calculateIndex(initFunction.body.stmts, service);
                for (BLangStatement stmt : target.stmts) {
                    initFunction.body.stmts.add(index++, stmt);
                }
            }
        }
    }

    private void defineFunctionAnnotations(BLangPackage pkgNode, SymbolEnv env, BLangFunction initFunction) {
        BLangFunction[] functions = pkgNode.functions.toArray(new BLangFunction[pkgNode.functions.size()]);
        for (BLangFunction function : functions) {
            PackageID pkgID = function.symbol.pkgID;
            BSymbol owner = function.symbol.owner;

            if (!(function.attachedFunction || function.attachedOuterFunction)) {
                // Temporarily avoid sending module level function annotations to the runtime
                continue;
            }

            BLangLambdaFunction lambdaFunction = defineAnnotations(function, pkgNode, env, pkgID, owner);
            if (lambdaFunction != null) {
                BLangBlockStmt target = (BLangBlockStmt) TreeBuilder.createBlockNode();
                target.pos = initFunction.body.pos;
//                String identifier = (function.attachedFunction || function.attachedOuterFunction) ?
//                        function.symbol.name.value : function.name.value;
                String identifier = function.symbol.name.value;

                if (function.receiver.type instanceof BServiceType) {
                    addLambdaToGlobalAnnotMap(identifier, lambdaFunction, target);
                } else {
                    addInvocationToGlobalAnnotMap(identifier, lambdaFunction, target, pkgID, owner);
                }

                int index = calculateIndex(initFunction.body.stmts, function.receiver.type.tsymbol);
                for (BLangStatement stmt : target.stmts) {
                    initFunction.body.stmts.add(index++, stmt);
>>>>>>> 311046de
                }
                addInvocationToMap(localAnnotMap, bLangFunction.name.value + DOT + param.name.value,
                                   paramAnnotLambda, function, pkgID, owner);
            }
        }

        if (!bLangFunction.returnTypeAnnAttachments.isEmpty()) {
            if (!annotFunctionDefined) {
                function = defineFunction(pkgNode, bLangFunction.pos, pkgID, owner);
                localAnnotMap = defineLocalAnnotMap(function, pkgID, owner);
                annotFunctionDefined = true;
            }

            BLangFunction retFunction = defineFunction(pkgNode, bLangFunction.pos, pkgID, owner);
            BLangSimpleVariable retLocalAnnotMap = defineLocalAnnotMap(retFunction, pkgID, owner);
            addAnnotsToFunctionBody(bLangFunction.returnTypeAnnAttachments, retFunction, retLocalAnnotMap);
            BLangLambdaFunction returnAnnotLambda = addReturnAndDefineLambda(retFunction, retLocalAnnotMap, pkgNode,
                                                                             env, pkgID, owner);
            addInvocationToMap(localAnnotMap, bLangFunction.name.value + DOT + RETURNS,
                               returnAnnotLambda, function, pkgID, owner);
        }

        if (annotFunctionDefined) {
            lambdaFunction = addReturnAndDefineLambda(function, localAnnotMap, pkgNode, env, pkgID, owner);
        }

        return lambdaFunction;
    }

<<<<<<< HEAD
    private BLangFunction defineFunction(BLangPackage pkgNode, DiagnosticPos pos, PackageID pkgID, BSymbol owner) {
        String funcName = ANNOT_FUNC + annotFuncCount++;
        BLangFunction function = ASTBuilderUtil.createFunction(pos, funcName);
        function.type = new BInvokableType(Collections.emptyList(), symTable.mapType, null);

        BLangBuiltInRefTypeNode anyMapType = (BLangBuiltInRefTypeNode) TreeBuilder.createBuiltInReferenceTypeNode();
        anyMapType.typeKind = TypeKind.MAP;
        anyMapType.pos = pos;

        BLangValueType anyType = new BLangValueType();
        anyType.typeKind = TypeKind.ANY;

        BLangConstrainedType constrainedType = (BLangConstrainedType) TreeBuilder.createConstrainedTypeNode();
        constrainedType.type = anyMapType;
        constrainedType.constraint = anyType;
        constrainedType.pos = pos;

        function.returnTypeNode = anyMapType;
        function.returnTypeNode.type = symTable.mapType;

        function.body = ASTBuilderUtil.createBlockStmt(pos, new ArrayList<>());

        BInvokableSymbol functionSymbol = new BInvokableSymbol(SymTag.INVOKABLE, Flags.asMask(function.flagSet),
                                                               new Name(funcName), pkgID, function.type, owner);
        functionSymbol.bodyExist = true;
        functionSymbol.kind = SymbolKind.FUNCTION;

        functionSymbol.retType = function.returnTypeNode.type;
        functionSymbol.scope = new Scope(functionSymbol);
        function.symbol = functionSymbol;
        pkgNode.functions.add(function);
        pkgNode.topLevelNodes.add(function);
        return function;
    }

    private BLangLambdaFunction addReturnAndDefineLambda(BLangFunction function, BLangSimpleVariable localAnnotMap,
                                                         BLangPackage pkgNode, SymbolEnv env, PackageID pkgID,
                                                         BSymbol owner) {
        BLangReturn returnStmt = ASTBuilderUtil.createReturnStmt(function.pos, function.body);
        returnStmt.expr = ASTBuilderUtil.createVariableRef(function.pos, localAnnotMap.symbol);

        BInvokableSymbol lambdaFunctionSymbol = createInvokableSymbol(function, pkgID, owner);
        BLangLambdaFunction lambdaFunction = desugar.createLambdaFunction(function, lambdaFunctionSymbol);
        lambdaFunction.cachedEnv = env.createClone();

        pkgNode.lambdaFunctions.add(lambdaFunction);
        return lambdaFunction;
    }

    private BLangSimpleVariable defineLocalAnnotMap(BLangFunction function, PackageID pkgID, BSymbol owner) {
        BLangSimpleVariable localAnnotMap = ASTBuilderUtil.createVariable(function.pos, LOCAL_ANNOT_MAP,
                                                                          symTable.mapType,
                                                                          ASTBuilderUtil.createEmptyRecordLiteral(
                                                                                  function.pos, symTable.mapType),
                                                                          new BVarSymbol(0,
                                                                                         names.fromString(
                                                                                                 LOCAL_ANNOT_MAP),
                                                                                         pkgID, symTable.mapType,
                                                                                         owner));
        ASTBuilderUtil.defineVariable(localAnnotMap, function.symbol, names);
        BLangSimpleVariableDef variableDef = ASTBuilderUtil.createVariableDefStmt(function.pos, function.body);
        variableDef.var = localAnnotMap;
        return localAnnotMap;
    }

    private void addAnnotsToFunctionBody(List<BLangAnnotationAttachment> nodeAttachments,
                                         BLangFunction function, BLangSimpleVariable localAnnotMap) {
        Map<BAnnotationSymbol, List<BLangAnnotationAttachment>> attachments = new HashMap<>();

        for (AnnotationAttachmentNode attachment : nodeAttachments) {
            BLangAnnotationAttachment annotationAttachment = (BLangAnnotationAttachment) attachment;
            BAnnotationSymbol annotationSymbol = annotationAttachment.annotationSymbol;
            if (attachments.containsKey(annotationSymbol)) {
                attachments.get(annotationSymbol).add(annotationAttachment);
            } else {
                AttachPoint attachPoint = null;
                for (AttachPoint.Point point : annotationAttachment.attachPoints) {
                    Optional<AttachPoint> attachPointOptional = annotationSymbol.points.stream()
                            .filter(annotAttachPoint -> annotAttachPoint.point == point).findAny();

                    if (attachPointOptional.isPresent()) {
                        attachPoint = attachPointOptional.get();
                        break;
                    }
                }

                if (attachPoint.source) {
                    // Avoid defining annotation values for source only annotations.
                    continue;
                }

                attachments.put(annotationSymbol,
                                new ArrayList<BLangAnnotationAttachment>() {{
                                    add(annotationAttachment);
                                }});
            }
        }

        for (BAnnotationSymbol annotationSymbol : attachments.keySet()) {
            BTypeSymbol attachedTypeSymbol = annotationSymbol.attachedType;
            if (attachedTypeSymbol == null ||
                    types.isAssignable(attachedTypeSymbol.type, symTable.trueType)) {
                // annotation v1 on type; OR annotation TRUE v1 on type;
                // @v1
                // type X record {
                //     int i;
                // };
                // $local_annot_map$["v1"] = true;
                addTrueAnnot(attachments.get(annotationSymbol).get(0), localAnnotMap, function.body);
            } else if (attachedTypeSymbol.type.tag != TypeTags.ARRAY) {
                // annotation FooRecord v1 on type; OR annotation map<anydata> v1 on type;
                // @v1 {
                //     value: 1
                // }
                // type X record {
                //     int i;
                // };
                // FooRecord r = { value: 1 };
                // $local_annot_map$["v1"] = r;
                addSingleAnnot(attachments.get(annotationSymbol).get(0), localAnnotMap, function.body, function.symbol);
            } else {
                // annotation FooRecord[] v1 on type; OR annotation map<anydata>[] v1 on type;
                // @v1 {
                //     value: 1
                // }
                // @v1 {
                //     value: 2
                // }
                // type X record {
                //     int i;
                // };
                // FooRecord r1 = { value: 1 };
                // FooRecord r2 = { value: 2 };
                // $local_annot_map$["v1"] = [r1, r2];
                addAnnotArray(function.pos, annotationSymbol.bvmAlias(), attachedTypeSymbol.type,
                              attachments.get(annotationSymbol), localAnnotMap, function.body, function.symbol);
=======
    private BLangLambdaFunction defineAnnotations(AnnotatableNode node, DiagnosticPos pos, BLangPackage pkgNode,
                                                  SymbolEnv env, PackageID pkgID, BSymbol owner) {
        return defineAnnotations(node.getAnnotationAttachments().stream()
                                         .map(annotAttachment -> (BLangAnnotationAttachment) annotAttachment)
                                         .collect(Collectors.toList()), pos, pkgNode, env, pkgID, owner);
    }

    private BLangLambdaFunction defineAnnotations(List<BLangAnnotationAttachment> annAttachments, DiagnosticPos pos,
                                                  BLangPackage pkgNode, SymbolEnv env, PackageID pkgID, BSymbol owner) {
        if (annAttachments.isEmpty()) {
            return null;
        }

        BLangFunction function = defineFunction(pkgNode, pos, pkgID, owner);
        BLangSimpleVariable localAnnotMap = defineLocalAnnotMap(function, pkgID, owner);
        addAnnotsToFunctionBody(annAttachments, function, localAnnotMap, pkgNode);
        return addReturnAndDefineLambda(function, localAnnotMap, pkgNode, env, pkgID, owner);
    }

    private BLangLambdaFunction defineAnnotations(BLangFunction bLangFunction, BLangPackage pkgNode, SymbolEnv env,
                                                  PackageID pkgID, BSymbol owner) {
        BLangFunction function = null;
        BLangSimpleVariable localAnnotMap = null;
        BLangLambdaFunction lambdaFunction = null;

        boolean annotFunctionDefined = false;

        if (!bLangFunction.annAttachments.isEmpty()) {
            function = defineFunction(pkgNode, bLangFunction.pos, pkgID, owner);
            localAnnotMap = defineLocalAnnotMap(function, pkgID, owner);
            addAnnotsToFunctionBody(bLangFunction.annAttachments, function, localAnnotMap, pkgNode);
            annotFunctionDefined = true;
        }

        for (BLangSimpleVariable param : bLangFunction.getParameters()) {
            BLangLambdaFunction paramAnnotLambda = defineAnnotations(param.annAttachments, param.pos, pkgNode, env,
                                                                     pkgID, owner);
            if (paramAnnotLambda != null) {
                if (!annotFunctionDefined) {
                    function = defineFunction(pkgNode, bLangFunction.pos, pkgID, owner);
                    localAnnotMap = defineLocalAnnotMap(function, pkgID, owner);
                    addAnnotsToFunctionBody(bLangFunction.annAttachments, function, localAnnotMap, pkgNode);
                    annotFunctionDefined = true;
                }
                addInvocationToMap(localAnnotMap, bLangFunction.name.value + DOT + param.name.value,
                                   paramAnnotLambda, function.body, pkgID, owner);
>>>>>>> 311046de
            }
        }

        if (!bLangFunction.returnTypeAnnAttachments.isEmpty()) {
            if (!annotFunctionDefined) {
                function = defineFunction(pkgNode, bLangFunction.pos, pkgID, owner);
                localAnnotMap = defineLocalAnnotMap(function, pkgID, owner);
                annotFunctionDefined = true;
            }

            BLangFunction retFunction = defineFunction(pkgNode, bLangFunction.pos, pkgID, owner);
            BLangSimpleVariable retLocalAnnotMap = defineLocalAnnotMap(retFunction, pkgID, owner);
            addAnnotsToFunctionBody(bLangFunction.returnTypeAnnAttachments, retFunction, retLocalAnnotMap, pkgNode);
            BLangLambdaFunction returnAnnotLambda = addReturnAndDefineLambda(retFunction, retLocalAnnotMap, pkgNode,
                                                                             env, pkgID, owner);
            addInvocationToMap(localAnnotMap, bLangFunction.name.value + DOT + RETURNS,
                               returnAnnotLambda, function.body, pkgID, owner);
        }

        if (annotFunctionDefined) {
            lambdaFunction = addReturnAndDefineLambda(function, localAnnotMap, pkgNode, env, pkgID, owner);
        }

        return lambdaFunction;
    }

    private BLangFunction defineFunction(BLangPackage pkgNode, DiagnosticPos pos, PackageID pkgID, BSymbol owner) {
        String funcName = ANNOT_FUNC + annotFuncCount++;
        BLangFunction function = ASTBuilderUtil.createFunction(pos, funcName);
        function.type = new BInvokableType(Collections.emptyList(), symTable.mapType, null);

        BLangBuiltInRefTypeNode anyMapType = (BLangBuiltInRefTypeNode) TreeBuilder.createBuiltInReferenceTypeNode();
        anyMapType.typeKind = TypeKind.MAP;
        anyMapType.pos = pos;

        BLangValueType anyType = new BLangValueType();
        anyType.typeKind = TypeKind.ANY;

        BLangConstrainedType constrainedType = (BLangConstrainedType) TreeBuilder.createConstrainedTypeNode();
        constrainedType.type = anyMapType;
        constrainedType.constraint = anyType;
        constrainedType.pos = pos;

        function.returnTypeNode = anyMapType;
        function.returnTypeNode.type = symTable.mapType;

        function.body = ASTBuilderUtil.createBlockStmt(pos, new ArrayList<>());

        BInvokableSymbol functionSymbol = new BInvokableSymbol(SymTag.INVOKABLE, Flags.asMask(function.flagSet),
                                                               new Name(funcName), pkgID, function.type, owner);
        functionSymbol.bodyExist = true;
        functionSymbol.kind = SymbolKind.FUNCTION;

        functionSymbol.retType = function.returnTypeNode.type;
        functionSymbol.scope = new Scope(functionSymbol);
        function.symbol = functionSymbol;
        pkgNode.functions.add(function);
        pkgNode.topLevelNodes.add(function);
        return function;
    }

    private BLangLambdaFunction addReturnAndDefineLambda(BLangFunction function, BLangSimpleVariable localAnnotMap,
                                                         BLangPackage pkgNode, SymbolEnv env, PackageID pkgID,
                                                         BSymbol owner) {
        BLangReturn returnStmt = ASTBuilderUtil.createReturnStmt(function.pos, function.body);
        returnStmt.expr = ASTBuilderUtil.createVariableRef(function.pos, localAnnotMap.symbol);

        BInvokableSymbol lambdaFunctionSymbol = createInvokableSymbol(function, pkgID, owner);
        BLangLambdaFunction lambdaFunction = desugar.createLambdaFunction(function, lambdaFunctionSymbol);
        lambdaFunction.cachedEnv = env.createClone();

        pkgNode.lambdaFunctions.add(lambdaFunction);
        return lambdaFunction;
    }

    private BLangSimpleVariable defineLocalAnnotMap(BLangFunction function, PackageID pkgID, BSymbol owner) {
        BLangSimpleVariable localAnnotMap = ASTBuilderUtil.createVariable(function.pos, LOCAL_ANNOT_MAP,
                                                                          symTable.mapType,
                                                                          ASTBuilderUtil.createEmptyRecordLiteral(
                                                                                  function.pos, symTable.mapType),
                                                                          new BVarSymbol(0,
                                                                                         names.fromString(
                                                                                                 LOCAL_ANNOT_MAP),
                                                                                         pkgID, symTable.mapType,
                                                                                         owner));
        ASTBuilderUtil.defineVariable(localAnnotMap, function.symbol, names);
        BLangSimpleVariableDef variableDef = ASTBuilderUtil.createVariableDefStmt(function.pos, function.body);
        variableDef.var = localAnnotMap;
        return localAnnotMap;
    }

    private void addAnnotsToFunctionBody(List<BLangAnnotationAttachment> nodeAttachments, BLangFunction function,
                                         BLangSimpleVariable localAnnotMap, BLangPackage pkgNode) {
        Map<BAnnotationSymbol, List<BLangAnnotationAttachment>> attachments = new HashMap<>();

        for (AnnotationAttachmentNode attachment : nodeAttachments) {
            BLangAnnotationAttachment annotationAttachment = (BLangAnnotationAttachment) attachment;
            BAnnotationSymbol annotationSymbol = annotationAttachment.annotationSymbol;
            if (attachments.containsKey(annotationSymbol)) {
                attachments.get(annotationSymbol).add(annotationAttachment);
            } else {
                AttachPoint attachPoint = null;
                for (AttachPoint.Point point : annotationAttachment.attachPoints) {
                    Optional<AttachPoint> attachPointOptional = annotationSymbol.points.stream()
                            .filter(annotAttachPoint -> annotAttachPoint.point == point).findAny();

                    if (attachPointOptional.isPresent()) {
                        attachPoint = attachPointOptional.get();
                        break;
                    }
                }

                if (attachPoint.source) {
                    // Avoid defining annotation values for source only annotations.
                    continue;
                }

                attachments.put(annotationSymbol,
                                new ArrayList<BLangAnnotationAttachment>() {{
                                    add(annotationAttachment);
                                }});
            }
        }

        for (BAnnotationSymbol annotationSymbol : attachments.keySet()) {
            BTypeSymbol attachedTypeSymbol = annotationSymbol.attachedType;
            if (attachedTypeSymbol == null ||
                    types.isAssignable(attachedTypeSymbol.type, symTable.trueType)) {
                // annotation v1 on type; OR annotation TRUE v1 on type;
                // @v1
                // type X record {
                //     int i;
                // };
                // $local_annot_map$["v1"] = true;
                addTrueAnnot(attachments.get(annotationSymbol).get(0), localAnnotMap, function.body);
            } else if (attachedTypeSymbol.type.tag != TypeTags.ARRAY) {
                // annotation FooRecord v1 on type; OR annotation map<anydata> v1 on type;
                // @v1 {
                //     value: 1
                // }
                // type X record {
                //     int i;
                // };
                // FooRecord r = { value: 1 };
                // $local_annot_map$["v1"] = r;
                addSingleAnnot(attachments.get(annotationSymbol).get(0), localAnnotMap, function.body, function.symbol,
                               pkgNode);
            } else {
                // annotation FooRecord[] v1 on type; OR annotation map<anydata>[] v1 on type;
                // @v1 {
                //     value: 1
                // }
                // @v1 {
                //     value: 2
                // }
                // type X record {
                //     int i;
                // };
                // FooRecord r1 = { value: 1 };
                // FooRecord r2 = { value: 2 };
                // $local_annot_map$["v1"] = [r1, r2];
                addAnnotArray(function.pos, annotationSymbol.bvmAlias(), attachedTypeSymbol.type,
                              attachments.get(annotationSymbol), localAnnotMap, function.body, function.symbol,
                              pkgNode);
            }
        }
    }

    private BInvokableSymbol createInvokableSymbol(BLangFunction function, PackageID pkgID, BSymbol owner) {
        BInvokableSymbol functionSymbol = Symbols.createFunctionSymbol(Flags.asMask(function.flagSet),
                                                                       new Name(function.name.value),
                                                                       pkgID, function.type, owner, true);
        functionSymbol.retType = function.returnTypeNode.type;
        functionSymbol.params = function.requiredParams.stream()
                .map(param -> param.symbol)
                .collect(Collectors.toList());
        functionSymbol.scope = new Scope(functionSymbol);
        functionSymbol.type = new BInvokableType(Collections.emptyList(),
                                                 new BMapType(TypeTags.MAP, symTable.anyType, null), null);
        function.symbol = functionSymbol;
        return functionSymbol;
    }

    private BInvokableSymbol createInvokableSymbol(BLangFunction function, PackageID pkgID, BSymbol owner) {
        BInvokableSymbol functionSymbol = Symbols.createFunctionSymbol(Flags.asMask(function.flagSet),
                                                                       new Name(function.name.value),
                                                                       pkgID, function.type, owner, true);
        functionSymbol.retType = function.returnTypeNode.type;
        functionSymbol.params = function.requiredParams.stream()
                .map(param -> param.symbol)
                .collect(Collectors.toList());
        functionSymbol.scope = new Scope(functionSymbol);
        functionSymbol.type = new BInvokableType(Collections.emptyList(),
                                                 new BMapType(TypeTags.MAP, symTable.anyType, null), null);
        function.symbol = functionSymbol;
        return functionSymbol;
    }

    private BLangSimpleVariable createGlobalAnnotationMapVar(BLangPackage pkgNode) {
        BLangSimpleVariable annotationMap = ASTBuilderUtil.createVariable(pkgNode.pos, ANNOTATION_DATA,
                                                                          symTable.mapType,
                                                                          ASTBuilderUtil.createEmptyRecordLiteral(
                                                                                  pkgNode.pos, symTable.mapType), null);
        ASTBuilderUtil.defineVariable(annotationMap, pkgNode.symbol, names);
        pkgNode.globalVars.add(0, annotationMap); // TODO fix this
        pkgNode.topLevelNodes.add(0, annotationMap);
        return annotationMap;
    }

    private void addTrueAnnot(BLangAnnotationAttachment attachment, BLangSimpleVariable localMapVar,
                              BLangBlockStmt target) {
        // Handle scenarios where type is a subtype of `true` explicitly or implicitly (by omission).
        // create: $local_annot_map$["v1"] = true;
        BLangExpression expression = ASTBuilderUtil.wrapToConversionExpr(symTable.trueType,
                                                                         ASTBuilderUtil.createLiteral(
                                                                                 target.pos, symTable.booleanType,
                                                                                 Boolean.TRUE),
                                                                         symTable, types);
<<<<<<< HEAD
        addAnnotValueAssignmentToMap(localMapVar, attachment.annotationSymbol.bvmAlias(), target, expression,
                                     localMapVar.symbol.type);
    }

    private void addSingleAnnot(BLangAnnotationAttachment attachment, BLangSimpleVariable localMapVar,
                                BLangBlockStmt target, BSymbol parentSymbol) {
        // Handle scenarios where type is a subtype of `map<any|error>` or `record{any|error...;}`.
        // FooRecord r1 = { value: 1 };
        BLangExpression expression = defineMappingAndGetRef(attachment.annotationSymbol.attachedType.type,
                                                            attachment.pos, attachment.annotationName.value,
                                                            attachment.expr, target, parentSymbol);
        // create: $local_annot_map$["v1"] = r1;
        addAnnotValueAssignmentToMap(localMapVar, attachment.annotationSymbol.bvmAlias(), target, expression,
                                     localMapVar.symbol.type);
    }

    private void addAnnotArray(DiagnosticPos pos, String name, BType annotType,
                               List<BLangAnnotationAttachment> attachments, BLangSimpleVariable localMapVar,
                               BLangBlockStmt target, BSymbol parentSymbol) {
        // Handle scenarios where type is a subtype of `map<any|error>[]` or `record{any|error...;}[]`.
        BLangSimpleVariable annotationArrayVar = ASTBuilderUtil.createVariable(pos, name, annotType);
        annotationArrayVar.expr = ASTBuilderUtil.createEmptyArrayLiteral(pos, (BArrayType) annotType);
        ASTBuilderUtil.defineVariable(annotationArrayVar, parentSymbol, names);
        ASTBuilderUtil.createVariableDefStmt(pos, target).var = annotationArrayVar;
        BLangExpression array = ASTBuilderUtil.createVariableRef(target.pos, annotationArrayVar.symbol);

        addAnnotValuesToArray(annotationArrayVar, name, ((BArrayType) annotType).eType, attachments, target,
                              parentSymbol);

        // create: $local_annot_map$["v1"] = r1;
        addAnnotValueAssignmentToMap(localMapVar, name, target, array, localMapVar.symbol.type);
    }

    private void addAnnotValuesToArray(BLangSimpleVariable annotationArrayVar, String name, BType annotType,
                                       List<BLangAnnotationAttachment> attachments,
                                       BLangBlockStmt target, BSymbol parentSymbol) {
        long annotCount = 0;
        for (BLangAnnotationAttachment attachment : attachments) {
            // FooRecord r$0 = { value: 1 };
            BLangExpression expression = defineMappingAndGetRef(annotType, attachment.pos, name + "$" + annotCount,
                                                                attachment.expr, target, parentSymbol);

            BLangAssignment assignmentStmt = ASTBuilderUtil.createAssignmentStmt(target.pos, target);
            assignmentStmt.expr = expression;

            // fooArray[intCount] = r$0;
            BLangIndexBasedAccess indexAccessNode = (BLangIndexBasedAccess) TreeBuilder.createIndexBasedAccessNode();
            indexAccessNode.pos = target.pos;
            indexAccessNode.indexExpr = ASTBuilderUtil.createLiteral(target.pos, symTable.intType, annotCount);
            indexAccessNode.expr = ASTBuilderUtil.createVariableRef(target.pos, annotationArrayVar.symbol);
            indexAccessNode.type = annotationArrayVar.symbol.type;
            assignmentStmt.varRef = indexAccessNode;
            annotCount++;
        }
    }

    private BLangExpression defineMappingAndGetRef(BType annotType, DiagnosticPos pos, String name,
                                                   BLangExpression expr, BLangBlockStmt target, BSymbol parentSymbol) {
        // create: AttachedType annotationVar = { annotation-expression }
        BLangSimpleVariable annotationVar = ASTBuilderUtil.createVariable(pos, name, annotType);
        annotationVar.expr = expr;
        ASTBuilderUtil.defineVariable(annotationVar, parentSymbol, names);
        ASTBuilderUtil.createVariableDefStmt(pos, target).var = annotationVar;
        return ASTBuilderUtil.createVariableRef(target.pos, annotationVar.symbol);
    }

    private void addInvocationToGlobalAnnotMap(String identifier, BLangLambdaFunction lambdaFunction,
                                               BLangFunction initFunction, PackageID packageID, BSymbol owner) {
        addInvocationToMap(annotationMap, identifier, lambdaFunction, initFunction, packageID, owner);
    }

    private void addInvocationToMap(BLangSimpleVariable map, String identifier, BLangLambdaFunction lambdaFunction,
                                    BLangFunction targetFunction, PackageID packageID, BSymbol owner) {
        // create: $annotation_data["identifier"] = $annot_func$.call();
        BLangInvocation annotFuncInvocation = getInvocation(lambdaFunction, packageID, owner);
        addAnnotValueAssignmentToMap(map, identifier, targetFunction.body, annotFuncInvocation,
                                     annotFuncInvocation.type);
    }

    private void addAnnotValueAssignmentToMap(BLangSimpleVariable mapVar, String identifier, BLangBlockStmt target,
                                              BLangExpression expression, BType accessNodeType) {
        BLangAssignment assignmentStmt = ASTBuilderUtil.createAssignmentStmt(target.pos, target);
        assignmentStmt.expr = expression;

        BLangIndexBasedAccess indexAccessNode = (BLangIndexBasedAccess) TreeBuilder.createIndexBasedAccessNode();
        indexAccessNode.pos = target.pos;
        indexAccessNode.indexExpr = ASTBuilderUtil.createLiteral(target.pos, symTable.stringType, identifier);
        indexAccessNode.expr = ASTBuilderUtil.createVariableRef(target.pos, mapVar.symbol);
        indexAccessNode.type = accessNodeType;
        assignmentStmt.varRef = indexAccessNode;
=======
        addAnnotValueAssignmentToMap(localMapVar, attachment.annotationSymbol.bvmAlias(), target, expression);
    }

    private void addSingleAnnot(BLangAnnotationAttachment attachment, BLangSimpleVariable localMapVar,
                                BLangBlockStmt target, BSymbol parentSymbol, BLangPackage pkgNode) {
        // Handle scenarios where type is a subtype of `map<any|error>` or `record{any|error...;}`.
        // FooRecord r1 = { value: 1 };
        BLangExpression expression = defineMappingAndGetRef(attachment.annotationSymbol.attachedType.type,
                                                            Symbols.isFlagOn(attachment.annotationSymbol.flags,
                                                                             Flags.CONSTANT),
                                                            attachment.pos, attachment.annotationName.value,
                                                            attachment.expr, target, parentSymbol, pkgNode);
        // create: $local_annot_map$["v1"] = r1;
        addAnnotValueAssignmentToMap(localMapVar, attachment.annotationSymbol.bvmAlias(), target, expression);
    }

    private void addAnnotArray(DiagnosticPos pos, String name, BType annotType,
                               List<BLangAnnotationAttachment> attachments, BLangSimpleVariable localMapVar,
                               BLangBlockStmt target, BSymbol parentSymbol, BLangPackage pkgNode) {
        // Handle scenarios where type is a subtype of `map<any|error>[]` or `record{any|error...;}[]`.
        BLangSimpleVariable annotationArrayVar = ASTBuilderUtil.createVariable(pos, name, annotType);
        annotationArrayVar.expr = ASTBuilderUtil.createEmptyArrayLiteral(pos, (BArrayType) annotType);
        ASTBuilderUtil.defineVariable(annotationArrayVar, parentSymbol, names);
        ASTBuilderUtil.createVariableDefStmt(pos, target).var = annotationArrayVar;
        BLangExpression array = ASTBuilderUtil.createVariableRef(target.pos, annotationArrayVar.symbol);

        addAnnotValuesToArray(annotationArrayVar, name, ((BArrayType) annotType).eType, attachments, target,
                              parentSymbol, pkgNode);

        // create: $local_annot_map$["v1"] = r1;
        addAnnotValueAssignmentToMap(localMapVar, name, target, array);
    }

    private void addAnnotValuesToArray(BLangSimpleVariable annotationArrayVar, String name, BType annotType,
                                       List<BLangAnnotationAttachment> attachments,
                                       BLangBlockStmt target, BSymbol parentSymbol, BLangPackage pkgNode) {
        long annotCount = 0;
        boolean isConst = Symbols.isFlagOn(attachments.get(0).annotationSymbol.flags, Flags.CONSTANT);
        for (BLangAnnotationAttachment attachment : attachments) {
            // FooRecord r$0 = { value: 1 };
            BLangExpression expression = defineMappingAndGetRef(annotType, isConst,
                                                                attachment.pos, name + "$" + annotCount,
                                                                attachment.expr, target, parentSymbol, pkgNode);

            BLangAssignment assignmentStmt = ASTBuilderUtil.createAssignmentStmt(target.pos, target);
            assignmentStmt.expr = expression;

            // fooArray[intCount] = r$0;
            BLangIndexBasedAccess indexAccessNode = (BLangIndexBasedAccess) TreeBuilder.createIndexBasedAccessNode();
            indexAccessNode.pos = target.pos;
            indexAccessNode.indexExpr = ASTBuilderUtil.createLiteral(target.pos, symTable.intType, annotCount);
            indexAccessNode.expr = ASTBuilderUtil.createVariableRef(target.pos, annotationArrayVar.symbol);
            indexAccessNode.type = annotType;
            assignmentStmt.varRef = indexAccessNode;
            annotCount++;
        }
    }

    private BLangExpression defineMappingAndGetRef(BType annotType, boolean isConst, DiagnosticPos pos, String name,
                                                   BLangExpression expr, BLangBlockStmt target, BSymbol parentSymbol,
                                                   BLangPackage pkgNode) {
        return isConst ? defineConstAndGetRef(annotType, pos, name, expr, target, pkgNode) :
                defineVariableAndGetRef(annotType, pos, name, expr, target, parentSymbol);
    }

    private BLangExpression defineVariableAndGetRef(BType annotType, DiagnosticPos pos, String name,
                                                   BLangExpression expr, BLangBlockStmt target, BSymbol parentSymbol) {
        // create: AttachedType annotationVar = { annotation-expression }
        BLangSimpleVariable annotationVar = ASTBuilderUtil.createVariable(pos, name, annotType);
        annotationVar.expr = expr;
        ASTBuilderUtil.defineVariable(annotationVar, parentSymbol, names);
        ASTBuilderUtil.createVariableDefStmt(pos, target).var = annotationVar;
        return ASTBuilderUtil.createVariableRef(target.pos, annotationVar.symbol);
    }

    private BLangExpression defineConstAndGetRef(BType annotType, DiagnosticPos pos, String name,
                                                 BLangExpression expr, BLangBlockStmt target,
                                                 BLangPackage pkgNode) {
        // create: const AttachedType annotConst = { annotation-expression }
        BLangConstant annotConst = ASTBuilderUtil.createConstant(pos, name, annotType, expr);
        ASTBuilderUtil.defineConstant(annotConst, name, pkgNode.symbol, names, symTable);
        annotConst.symbol.type = annotConst.type;
        annotConst.symbol.literalValue = annotConst.value;
        annotConst.symbol.literalValueType = annotConst.type;
        annotConst.symbol.literalValueTypeTag = annotConst.symbol.literalValueType.tag;

        pkgNode.topLevelNodes.add(annotConst);
        pkgNode.constants.add(annotConst);
        return ASTBuilderUtil.createVariableRef(target.pos, annotConst.symbol);
    }

    private void addInvocationToGlobalAnnotMap(String identifier, BLangLambdaFunction lambdaFunction,
                                               BLangBlockStmt target, PackageID packageID, BSymbol owner) {
        addInvocationToMap(annotationMap, identifier, lambdaFunction, target, packageID, owner);
    }

    private void addLambdaToGlobalAnnotMap(String identifier, BLangLambdaFunction lambdaFunction,
                                           BLangBlockStmt target) {
        addLambdaToMap(annotationMap, identifier, lambdaFunction, target);
    }

    private void addInvocationToMap(BLangSimpleVariable map, String identifier, BLangLambdaFunction lambdaFunction,
                                    BLangBlockStmt target, PackageID packageID, BSymbol owner) {
        // create: $annotation_data["identifier"] = $annot_func$.call();
        BLangInvocation annotFuncInvocation = getInvocation(lambdaFunction, packageID, owner);
        addAnnotValueAssignmentToMap(map, identifier, target, annotFuncInvocation);
    }

    private void addLambdaToMap(BLangSimpleVariable map, String identifier, BLangLambdaFunction lambdaFunction,
                                BLangBlockStmt target) {
        // create: $annotation_data["identifier"] = $annot_func$;
        addAnnotValueAssignmentToMap(map, identifier, target,
                                     ASTBuilderUtil.createVariableRef(lambdaFunction.pos,
                                                                      lambdaFunction.function.symbol));
    }

    private void addAnnotValueAssignmentToMap(BLangSimpleVariable mapVar, String identifier, BLangBlockStmt target,
                                              BLangExpression expression) {
        BLangAssignment assignmentStmt = ASTBuilderUtil.createAssignmentStmt(target.pos, target);
        assignmentStmt.expr = expression;

        BLangIndexBasedAccess indexAccessNode = (BLangIndexBasedAccess) TreeBuilder.createIndexBasedAccessNode();
        indexAccessNode.pos = target.pos;
        indexAccessNode.indexExpr = ASTBuilderUtil.createLiteral(target.pos, symTable.stringType, identifier);
        indexAccessNode.expr = ASTBuilderUtil.createVariableRef(target.pos, mapVar.symbol);
        indexAccessNode.type = ((BMapType) mapVar.type).constraint;
        assignmentStmt.varRef = indexAccessNode;
    }

    private BLangInvocation getInvocation(BLangLambdaFunction lambdaFunction, PackageID packageID, BSymbol owner) {
        BLangInvocation funcInvocation = (BLangInvocation) TreeBuilder.createInvocationNode();
        funcInvocation.builtinMethodInvocation = true;
        funcInvocation.builtInMethod = BLangBuiltInMethod.CALL;
        funcInvocation.type = symTable.mapType;
        funcInvocation.expr = ASTBuilderUtil.createVariableRef(lambdaFunction.pos, lambdaFunction.function.symbol);
        BSymbol varSymbol = new BInvokableSymbol(SymTag.VARIABLE, 0, lambdaFunction.function.symbol.name,
                                                 packageID, lambdaFunction.function.type, owner);
        varSymbol.kind = SymbolKind.FUNCTION;
        funcInvocation.symbol = varSymbol;
        funcInvocation.name = ASTBuilderUtil.createIdentifier(lambdaFunction.pos, BLangBuiltInMethod.CALL.getName());
        return funcInvocation;
    }

    private int calculateIndex(List<BLangStatement> statements, BLangService service) {
        for (int i = 0; i < statements.size(); i++) {
            BLangStatement stmt = statements.get(i);
            if ((stmt.getKind() == NodeKind.ASSIGNMENT) &&
                    (((BLangAssignment) stmt).expr.getKind() == NodeKind.SERVICE_CONSTRUCTOR) &&
                    ((BLangServiceConstructorExpr) ((BLangAssignment) stmt).expr).serviceNode == service) {
                return i;
            }
        }
        return statements.size();
    }

    private int calculateIndex(List<BLangStatement> statements, BTypeSymbol symbol) {
        for (int i = 0; i < statements.size(); i++) {
            BLangStatement stmt = statements.get(i);
            if ((stmt.getKind() == NodeKind.ASSIGNMENT) &&
                    (((BLangAssignment) stmt).expr.getKind() == NodeKind.SERVICE_CONSTRUCTOR) &&
                    ((BLangServiceConstructorExpr) ((BLangAssignment) stmt).expr).type.tsymbol == symbol) {
                return i;
            }
        }
        return statements.size();
>>>>>>> 311046de
    }

    private BLangInvocation getInvocation(BLangLambdaFunction lambdaFunction, PackageID packageID, BSymbol owner) {
        BLangInvocation funcInvocation = (BLangInvocation) TreeBuilder.createInvocationNode();
        funcInvocation.builtinMethodInvocation = true;
        funcInvocation.builtInMethod = BLangBuiltInMethod.CALL;
        funcInvocation.type = symTable.mapType;
        funcInvocation.expr = ASTBuilderUtil.createVariableRef(lambdaFunction.pos, lambdaFunction.function.symbol);
        BSymbol varSymbol = new BInvokableSymbol(SymTag.VARIABLE, 0, lambdaFunction.function.symbol.name,
                                                 packageID, lambdaFunction.function.type, owner);
        varSymbol.kind = SymbolKind.FUNCTION;
        funcInvocation.symbol = varSymbol;
        funcInvocation.name = ASTBuilderUtil.createIdentifier(lambdaFunction.pos, BLangBuiltInMethod.CALL.getName());
        return funcInvocation;
    }
}<|MERGE_RESOLUTION|>--- conflicted
+++ resolved
@@ -22,10 +22,7 @@
 import org.ballerinalang.model.symbols.SymbolKind;
 import org.ballerinalang.model.tree.AnnotatableNode;
 import org.ballerinalang.model.tree.AnnotationAttachmentNode;
-<<<<<<< HEAD
-=======
 import org.ballerinalang.model.tree.NodeKind;
->>>>>>> 311046de
 import org.ballerinalang.model.types.TypeKind;
 import org.wso2.ballerinalang.compiler.semantics.analyzer.Types;
 import org.wso2.ballerinalang.compiler.semantics.model.BLangBuiltInMethod;
@@ -42,10 +39,7 @@
 import org.wso2.ballerinalang.compiler.semantics.model.types.BArrayType;
 import org.wso2.ballerinalang.compiler.semantics.model.types.BInvokableType;
 import org.wso2.ballerinalang.compiler.semantics.model.types.BMapType;
-<<<<<<< HEAD
-=======
 import org.wso2.ballerinalang.compiler.semantics.model.types.BServiceType;
->>>>>>> 311046de
 import org.wso2.ballerinalang.compiler.semantics.model.types.BType;
 import org.wso2.ballerinalang.compiler.tree.BLangAnnotationAttachment;
 import org.wso2.ballerinalang.compiler.tree.BLangFunction;
@@ -53,26 +47,17 @@
 import org.wso2.ballerinalang.compiler.tree.BLangService;
 import org.wso2.ballerinalang.compiler.tree.BLangSimpleVariable;
 import org.wso2.ballerinalang.compiler.tree.BLangTypeDefinition;
-<<<<<<< HEAD
-=======
 import org.wso2.ballerinalang.compiler.tree.expressions.BLangConstant;
->>>>>>> 311046de
 import org.wso2.ballerinalang.compiler.tree.expressions.BLangExpression;
 import org.wso2.ballerinalang.compiler.tree.expressions.BLangIndexBasedAccess;
 import org.wso2.ballerinalang.compiler.tree.expressions.BLangInvocation;
 import org.wso2.ballerinalang.compiler.tree.expressions.BLangLambdaFunction;
-<<<<<<< HEAD
-=======
 import org.wso2.ballerinalang.compiler.tree.expressions.BLangServiceConstructorExpr;
->>>>>>> 311046de
 import org.wso2.ballerinalang.compiler.tree.statements.BLangAssignment;
 import org.wso2.ballerinalang.compiler.tree.statements.BLangBlockStmt;
 import org.wso2.ballerinalang.compiler.tree.statements.BLangReturn;
 import org.wso2.ballerinalang.compiler.tree.statements.BLangSimpleVariableDef;
-<<<<<<< HEAD
-=======
 import org.wso2.ballerinalang.compiler.tree.statements.BLangStatement;
->>>>>>> 311046de
 import org.wso2.ballerinalang.compiler.tree.types.BLangBuiltInRefTypeNode;
 import org.wso2.ballerinalang.compiler.tree.types.BLangConstrainedType;
 import org.wso2.ballerinalang.compiler.tree.types.BLangValueType;
@@ -145,66 +130,11 @@
         defineTypeAnnotations(pkgNode, env, initFunction);
         defineServiceAnnotations(pkgNode, env, initFunction);
         defineFunctionAnnotations(pkgNode, env, initFunction);
-<<<<<<< HEAD
 
         BLangReturn returnStmt = ASTBuilderUtil.createNilReturnStmt(pkgNode.pos, symTable.nilType);
         pkgNode.initFunction.body.stmts.add(returnStmt);
     }
 
-    private void defineTypeAnnotations(BLangPackage pkgNode, SymbolEnv env, BLangFunction target) {
-        for (BLangTypeDefinition typeDef : pkgNode.typeDefinitions) {
-            PackageID pkgID = typeDef.symbol.pkgID;
-            BSymbol owner = typeDef.symbol.owner;
-
-            BLangLambdaFunction lambdaFunction = defineAnnotations(typeDef, typeDef.pos, pkgNode, env, pkgID, owner);
-            if (lambdaFunction != null) {
-                addInvocationToGlobalAnnotMap(typeDef.name.value, lambdaFunction, target, pkgID, owner);
-            }
-        }
-    }
-
-    private void defineServiceAnnotations(BLangPackage pkgNode, SymbolEnv env, BLangFunction target) {
-        for (BLangService service : pkgNode.services) {
-            PackageID pkgID = service.symbol.pkgID;
-            BSymbol owner = service.symbol.owner;
-
-            BLangLambdaFunction lambdaFunction = defineAnnotations(service, service.pos, pkgNode, env, pkgID, owner);
-            if (lambdaFunction != null) {
-                addInvocationToGlobalAnnotMap(service.name.value, lambdaFunction, target, pkgID, owner);
-            }
-        }
-    }
-
-    private void defineFunctionAnnotations(BLangPackage pkgNode, SymbolEnv env, BLangFunction target) {
-        BLangFunction[] functions = pkgNode.functions.toArray(new BLangFunction[pkgNode.functions.size()]);
-        for (BLangFunction function : functions) {
-            PackageID pkgID = function.symbol.pkgID;
-            BSymbol owner = function.symbol.owner;
-
-            BLangLambdaFunction lambdaFunction = defineAnnotations(function, pkgNode, env, pkgID, owner);
-            if (lambdaFunction != null) {
-                String identifier = (function.attachedFunction || function.attachedOuterFunction) ?
-                        function.symbol.name.value : function.name.value;
-                addInvocationToGlobalAnnotMap(identifier, lambdaFunction, target, pkgID, owner);
-            }
-        }
-    }
-=======
->>>>>>> 311046de
-
-    private BLangLambdaFunction defineAnnotations(AnnotatableNode node, DiagnosticPos pos, BLangPackage pkgNode,
-                                                  SymbolEnv env, PackageID pkgID, BSymbol owner) {
-        return defineAnnotations(node.getAnnotationAttachments().stream()
-                                         .map(annotAttachment -> (BLangAnnotationAttachment) annotAttachment)
-                                         .collect(Collectors.toList()), pos, pkgNode, env, pkgID, owner);
-    }
-
-<<<<<<< HEAD
-    private BLangLambdaFunction defineAnnotations(List<BLangAnnotationAttachment> annAttachments, DiagnosticPos pos,
-                                                  BLangPackage pkgNode, SymbolEnv env, PackageID pkgID, BSymbol owner) {
-        if (annAttachments.isEmpty()) {
-            return null;
-=======
     private void defineTypeAnnotations(BLangPackage pkgNode, SymbolEnv env, BLangFunction initFunction) {
         for (BLangTypeDefinition typeDef : pkgNode.typeDefinitions) {
             PackageID pkgID = typeDef.symbol.pkgID;
@@ -214,42 +144,9 @@
             if (lambdaFunction != null) {
                 addInvocationToGlobalAnnotMap(typeDef.name.value, lambdaFunction, initFunction.body, pkgID, owner);
             }
->>>>>>> 311046de
-        }
-    }
-
-<<<<<<< HEAD
-        BLangFunction function = defineFunction(pkgNode, pos, pkgID, owner);
-        BLangSimpleVariable localAnnotMap = defineLocalAnnotMap(function, pkgID, owner);
-        addAnnotsToFunctionBody(annAttachments, function, localAnnotMap);
-        return addReturnAndDefineLambda(function, localAnnotMap, pkgNode, env, pkgID, owner);
-    }
-
-    private BLangLambdaFunction defineAnnotations(BLangFunction bLangFunction, BLangPackage pkgNode, SymbolEnv env,
-                                                  PackageID pkgID, BSymbol owner) {
-        BLangFunction function = null;
-        BLangSimpleVariable localAnnotMap = null;
-        BLangLambdaFunction lambdaFunction = null;
-
-        boolean annotFunctionDefined = false;
-
-        if (!bLangFunction.annAttachments.isEmpty()) {
-            function = defineFunction(pkgNode, bLangFunction.pos, pkgID, owner);
-            localAnnotMap = defineLocalAnnotMap(function, pkgID, owner);
-            addAnnotsToFunctionBody(bLangFunction.annAttachments, function, localAnnotMap);
-            annotFunctionDefined = true;
-        }
-
-        for (BLangSimpleVariable param : bLangFunction.getParameters()) {
-            BLangLambdaFunction paramAnnotLambda = defineAnnotations(param.annAttachments, param.pos, pkgNode, env,
-                                                                     pkgID, owner);
-            if (paramAnnotLambda != null) {
-                if (!annotFunctionDefined) {
-                    function = defineFunction(pkgNode, bLangFunction.pos, pkgID, owner);
-                    localAnnotMap = defineLocalAnnotMap(function, pkgID, owner);
-                    addAnnotsToFunctionBody(bLangFunction.annAttachments, function, localAnnotMap);
-                    annotFunctionDefined = true;
-=======
+        }
+    }
+
     private void defineServiceAnnotations(BLangPackage pkgNode, SymbolEnv env, BLangFunction initFunction) {
         for (BLangService service : pkgNode.services) {
             PackageID pkgID = service.symbol.pkgID;
@@ -298,174 +195,11 @@
                 int index = calculateIndex(initFunction.body.stmts, function.receiver.type.tsymbol);
                 for (BLangStatement stmt : target.stmts) {
                     initFunction.body.stmts.add(index++, stmt);
->>>>>>> 311046de
                 }
-                addInvocationToMap(localAnnotMap, bLangFunction.name.value + DOT + param.name.value,
-                                   paramAnnotLambda, function, pkgID, owner);
-            }
-        }
-
-        if (!bLangFunction.returnTypeAnnAttachments.isEmpty()) {
-            if (!annotFunctionDefined) {
-                function = defineFunction(pkgNode, bLangFunction.pos, pkgID, owner);
-                localAnnotMap = defineLocalAnnotMap(function, pkgID, owner);
-                annotFunctionDefined = true;
-            }
-
-            BLangFunction retFunction = defineFunction(pkgNode, bLangFunction.pos, pkgID, owner);
-            BLangSimpleVariable retLocalAnnotMap = defineLocalAnnotMap(retFunction, pkgID, owner);
-            addAnnotsToFunctionBody(bLangFunction.returnTypeAnnAttachments, retFunction, retLocalAnnotMap);
-            BLangLambdaFunction returnAnnotLambda = addReturnAndDefineLambda(retFunction, retLocalAnnotMap, pkgNode,
-                                                                             env, pkgID, owner);
-            addInvocationToMap(localAnnotMap, bLangFunction.name.value + DOT + RETURNS,
-                               returnAnnotLambda, function, pkgID, owner);
-        }
-
-        if (annotFunctionDefined) {
-            lambdaFunction = addReturnAndDefineLambda(function, localAnnotMap, pkgNode, env, pkgID, owner);
-        }
-
-        return lambdaFunction;
-    }
-
-<<<<<<< HEAD
-    private BLangFunction defineFunction(BLangPackage pkgNode, DiagnosticPos pos, PackageID pkgID, BSymbol owner) {
-        String funcName = ANNOT_FUNC + annotFuncCount++;
-        BLangFunction function = ASTBuilderUtil.createFunction(pos, funcName);
-        function.type = new BInvokableType(Collections.emptyList(), symTable.mapType, null);
-
-        BLangBuiltInRefTypeNode anyMapType = (BLangBuiltInRefTypeNode) TreeBuilder.createBuiltInReferenceTypeNode();
-        anyMapType.typeKind = TypeKind.MAP;
-        anyMapType.pos = pos;
-
-        BLangValueType anyType = new BLangValueType();
-        anyType.typeKind = TypeKind.ANY;
-
-        BLangConstrainedType constrainedType = (BLangConstrainedType) TreeBuilder.createConstrainedTypeNode();
-        constrainedType.type = anyMapType;
-        constrainedType.constraint = anyType;
-        constrainedType.pos = pos;
-
-        function.returnTypeNode = anyMapType;
-        function.returnTypeNode.type = symTable.mapType;
-
-        function.body = ASTBuilderUtil.createBlockStmt(pos, new ArrayList<>());
-
-        BInvokableSymbol functionSymbol = new BInvokableSymbol(SymTag.INVOKABLE, Flags.asMask(function.flagSet),
-                                                               new Name(funcName), pkgID, function.type, owner);
-        functionSymbol.bodyExist = true;
-        functionSymbol.kind = SymbolKind.FUNCTION;
-
-        functionSymbol.retType = function.returnTypeNode.type;
-        functionSymbol.scope = new Scope(functionSymbol);
-        function.symbol = functionSymbol;
-        pkgNode.functions.add(function);
-        pkgNode.topLevelNodes.add(function);
-        return function;
-    }
-
-    private BLangLambdaFunction addReturnAndDefineLambda(BLangFunction function, BLangSimpleVariable localAnnotMap,
-                                                         BLangPackage pkgNode, SymbolEnv env, PackageID pkgID,
-                                                         BSymbol owner) {
-        BLangReturn returnStmt = ASTBuilderUtil.createReturnStmt(function.pos, function.body);
-        returnStmt.expr = ASTBuilderUtil.createVariableRef(function.pos, localAnnotMap.symbol);
-
-        BInvokableSymbol lambdaFunctionSymbol = createInvokableSymbol(function, pkgID, owner);
-        BLangLambdaFunction lambdaFunction = desugar.createLambdaFunction(function, lambdaFunctionSymbol);
-        lambdaFunction.cachedEnv = env.createClone();
-
-        pkgNode.lambdaFunctions.add(lambdaFunction);
-        return lambdaFunction;
-    }
-
-    private BLangSimpleVariable defineLocalAnnotMap(BLangFunction function, PackageID pkgID, BSymbol owner) {
-        BLangSimpleVariable localAnnotMap = ASTBuilderUtil.createVariable(function.pos, LOCAL_ANNOT_MAP,
-                                                                          symTable.mapType,
-                                                                          ASTBuilderUtil.createEmptyRecordLiteral(
-                                                                                  function.pos, symTable.mapType),
-                                                                          new BVarSymbol(0,
-                                                                                         names.fromString(
-                                                                                                 LOCAL_ANNOT_MAP),
-                                                                                         pkgID, symTable.mapType,
-                                                                                         owner));
-        ASTBuilderUtil.defineVariable(localAnnotMap, function.symbol, names);
-        BLangSimpleVariableDef variableDef = ASTBuilderUtil.createVariableDefStmt(function.pos, function.body);
-        variableDef.var = localAnnotMap;
-        return localAnnotMap;
-    }
-
-    private void addAnnotsToFunctionBody(List<BLangAnnotationAttachment> nodeAttachments,
-                                         BLangFunction function, BLangSimpleVariable localAnnotMap) {
-        Map<BAnnotationSymbol, List<BLangAnnotationAttachment>> attachments = new HashMap<>();
-
-        for (AnnotationAttachmentNode attachment : nodeAttachments) {
-            BLangAnnotationAttachment annotationAttachment = (BLangAnnotationAttachment) attachment;
-            BAnnotationSymbol annotationSymbol = annotationAttachment.annotationSymbol;
-            if (attachments.containsKey(annotationSymbol)) {
-                attachments.get(annotationSymbol).add(annotationAttachment);
-            } else {
-                AttachPoint attachPoint = null;
-                for (AttachPoint.Point point : annotationAttachment.attachPoints) {
-                    Optional<AttachPoint> attachPointOptional = annotationSymbol.points.stream()
-                            .filter(annotAttachPoint -> annotAttachPoint.point == point).findAny();
-
-                    if (attachPointOptional.isPresent()) {
-                        attachPoint = attachPointOptional.get();
-                        break;
-                    }
-                }
-
-                if (attachPoint.source) {
-                    // Avoid defining annotation values for source only annotations.
-                    continue;
-                }
-
-                attachments.put(annotationSymbol,
-                                new ArrayList<BLangAnnotationAttachment>() {{
-                                    add(annotationAttachment);
-                                }});
-            }
-        }
-
-        for (BAnnotationSymbol annotationSymbol : attachments.keySet()) {
-            BTypeSymbol attachedTypeSymbol = annotationSymbol.attachedType;
-            if (attachedTypeSymbol == null ||
-                    types.isAssignable(attachedTypeSymbol.type, symTable.trueType)) {
-                // annotation v1 on type; OR annotation TRUE v1 on type;
-                // @v1
-                // type X record {
-                //     int i;
-                // };
-                // $local_annot_map$["v1"] = true;
-                addTrueAnnot(attachments.get(annotationSymbol).get(0), localAnnotMap, function.body);
-            } else if (attachedTypeSymbol.type.tag != TypeTags.ARRAY) {
-                // annotation FooRecord v1 on type; OR annotation map<anydata> v1 on type;
-                // @v1 {
-                //     value: 1
-                // }
-                // type X record {
-                //     int i;
-                // };
-                // FooRecord r = { value: 1 };
-                // $local_annot_map$["v1"] = r;
-                addSingleAnnot(attachments.get(annotationSymbol).get(0), localAnnotMap, function.body, function.symbol);
-            } else {
-                // annotation FooRecord[] v1 on type; OR annotation map<anydata>[] v1 on type;
-                // @v1 {
-                //     value: 1
-                // }
-                // @v1 {
-                //     value: 2
-                // }
-                // type X record {
-                //     int i;
-                // };
-                // FooRecord r1 = { value: 1 };
-                // FooRecord r2 = { value: 2 };
-                // $local_annot_map$["v1"] = [r1, r2];
-                addAnnotArray(function.pos, annotationSymbol.bvmAlias(), attachedTypeSymbol.type,
-                              attachments.get(annotationSymbol), localAnnotMap, function.body, function.symbol);
-=======
+            }
+        }
+    }
+
     private BLangLambdaFunction defineAnnotations(AnnotatableNode node, DiagnosticPos pos, BLangPackage pkgNode,
                                                   SymbolEnv env, PackageID pkgID, BSymbol owner) {
         return defineAnnotations(node.getAnnotationAttachments().stream()
@@ -512,7 +246,6 @@
                 }
                 addInvocationToMap(localAnnotMap, bLangFunction.name.value + DOT + param.name.value,
                                    paramAnnotLambda, function.body, pkgID, owner);
->>>>>>> 311046de
             }
         }
 
@@ -696,21 +429,6 @@
         return functionSymbol;
     }
 
-    private BInvokableSymbol createInvokableSymbol(BLangFunction function, PackageID pkgID, BSymbol owner) {
-        BInvokableSymbol functionSymbol = Symbols.createFunctionSymbol(Flags.asMask(function.flagSet),
-                                                                       new Name(function.name.value),
-                                                                       pkgID, function.type, owner, true);
-        functionSymbol.retType = function.returnTypeNode.type;
-        functionSymbol.params = function.requiredParams.stream()
-                .map(param -> param.symbol)
-                .collect(Collectors.toList());
-        functionSymbol.scope = new Scope(functionSymbol);
-        functionSymbol.type = new BInvokableType(Collections.emptyList(),
-                                                 new BMapType(TypeTags.MAP, symTable.anyType, null), null);
-        function.symbol = functionSymbol;
-        return functionSymbol;
-    }
-
     private BLangSimpleVariable createGlobalAnnotationMapVar(BLangPackage pkgNode) {
         BLangSimpleVariable annotationMap = ASTBuilderUtil.createVariable(pkgNode.pos, ANNOTATION_DATA,
                                                                           symTable.mapType,
@@ -731,98 +449,6 @@
                                                                                  target.pos, symTable.booleanType,
                                                                                  Boolean.TRUE),
                                                                          symTable, types);
-<<<<<<< HEAD
-        addAnnotValueAssignmentToMap(localMapVar, attachment.annotationSymbol.bvmAlias(), target, expression,
-                                     localMapVar.symbol.type);
-    }
-
-    private void addSingleAnnot(BLangAnnotationAttachment attachment, BLangSimpleVariable localMapVar,
-                                BLangBlockStmt target, BSymbol parentSymbol) {
-        // Handle scenarios where type is a subtype of `map<any|error>` or `record{any|error...;}`.
-        // FooRecord r1 = { value: 1 };
-        BLangExpression expression = defineMappingAndGetRef(attachment.annotationSymbol.attachedType.type,
-                                                            attachment.pos, attachment.annotationName.value,
-                                                            attachment.expr, target, parentSymbol);
-        // create: $local_annot_map$["v1"] = r1;
-        addAnnotValueAssignmentToMap(localMapVar, attachment.annotationSymbol.bvmAlias(), target, expression,
-                                     localMapVar.symbol.type);
-    }
-
-    private void addAnnotArray(DiagnosticPos pos, String name, BType annotType,
-                               List<BLangAnnotationAttachment> attachments, BLangSimpleVariable localMapVar,
-                               BLangBlockStmt target, BSymbol parentSymbol) {
-        // Handle scenarios where type is a subtype of `map<any|error>[]` or `record{any|error...;}[]`.
-        BLangSimpleVariable annotationArrayVar = ASTBuilderUtil.createVariable(pos, name, annotType);
-        annotationArrayVar.expr = ASTBuilderUtil.createEmptyArrayLiteral(pos, (BArrayType) annotType);
-        ASTBuilderUtil.defineVariable(annotationArrayVar, parentSymbol, names);
-        ASTBuilderUtil.createVariableDefStmt(pos, target).var = annotationArrayVar;
-        BLangExpression array = ASTBuilderUtil.createVariableRef(target.pos, annotationArrayVar.symbol);
-
-        addAnnotValuesToArray(annotationArrayVar, name, ((BArrayType) annotType).eType, attachments, target,
-                              parentSymbol);
-
-        // create: $local_annot_map$["v1"] = r1;
-        addAnnotValueAssignmentToMap(localMapVar, name, target, array, localMapVar.symbol.type);
-    }
-
-    private void addAnnotValuesToArray(BLangSimpleVariable annotationArrayVar, String name, BType annotType,
-                                       List<BLangAnnotationAttachment> attachments,
-                                       BLangBlockStmt target, BSymbol parentSymbol) {
-        long annotCount = 0;
-        for (BLangAnnotationAttachment attachment : attachments) {
-            // FooRecord r$0 = { value: 1 };
-            BLangExpression expression = defineMappingAndGetRef(annotType, attachment.pos, name + "$" + annotCount,
-                                                                attachment.expr, target, parentSymbol);
-
-            BLangAssignment assignmentStmt = ASTBuilderUtil.createAssignmentStmt(target.pos, target);
-            assignmentStmt.expr = expression;
-
-            // fooArray[intCount] = r$0;
-            BLangIndexBasedAccess indexAccessNode = (BLangIndexBasedAccess) TreeBuilder.createIndexBasedAccessNode();
-            indexAccessNode.pos = target.pos;
-            indexAccessNode.indexExpr = ASTBuilderUtil.createLiteral(target.pos, symTable.intType, annotCount);
-            indexAccessNode.expr = ASTBuilderUtil.createVariableRef(target.pos, annotationArrayVar.symbol);
-            indexAccessNode.type = annotationArrayVar.symbol.type;
-            assignmentStmt.varRef = indexAccessNode;
-            annotCount++;
-        }
-    }
-
-    private BLangExpression defineMappingAndGetRef(BType annotType, DiagnosticPos pos, String name,
-                                                   BLangExpression expr, BLangBlockStmt target, BSymbol parentSymbol) {
-        // create: AttachedType annotationVar = { annotation-expression }
-        BLangSimpleVariable annotationVar = ASTBuilderUtil.createVariable(pos, name, annotType);
-        annotationVar.expr = expr;
-        ASTBuilderUtil.defineVariable(annotationVar, parentSymbol, names);
-        ASTBuilderUtil.createVariableDefStmt(pos, target).var = annotationVar;
-        return ASTBuilderUtil.createVariableRef(target.pos, annotationVar.symbol);
-    }
-
-    private void addInvocationToGlobalAnnotMap(String identifier, BLangLambdaFunction lambdaFunction,
-                                               BLangFunction initFunction, PackageID packageID, BSymbol owner) {
-        addInvocationToMap(annotationMap, identifier, lambdaFunction, initFunction, packageID, owner);
-    }
-
-    private void addInvocationToMap(BLangSimpleVariable map, String identifier, BLangLambdaFunction lambdaFunction,
-                                    BLangFunction targetFunction, PackageID packageID, BSymbol owner) {
-        // create: $annotation_data["identifier"] = $annot_func$.call();
-        BLangInvocation annotFuncInvocation = getInvocation(lambdaFunction, packageID, owner);
-        addAnnotValueAssignmentToMap(map, identifier, targetFunction.body, annotFuncInvocation,
-                                     annotFuncInvocation.type);
-    }
-
-    private void addAnnotValueAssignmentToMap(BLangSimpleVariable mapVar, String identifier, BLangBlockStmt target,
-                                              BLangExpression expression, BType accessNodeType) {
-        BLangAssignment assignmentStmt = ASTBuilderUtil.createAssignmentStmt(target.pos, target);
-        assignmentStmt.expr = expression;
-
-        BLangIndexBasedAccess indexAccessNode = (BLangIndexBasedAccess) TreeBuilder.createIndexBasedAccessNode();
-        indexAccessNode.pos = target.pos;
-        indexAccessNode.indexExpr = ASTBuilderUtil.createLiteral(target.pos, symTable.stringType, identifier);
-        indexAccessNode.expr = ASTBuilderUtil.createVariableRef(target.pos, mapVar.symbol);
-        indexAccessNode.type = accessNodeType;
-        assignmentStmt.varRef = indexAccessNode;
-=======
         addAnnotValueAssignmentToMap(localMapVar, attachment.annotationSymbol.bvmAlias(), target, expression);
     }
 
@@ -988,20 +614,5 @@
             }
         }
         return statements.size();
->>>>>>> 311046de
-    }
-
-    private BLangInvocation getInvocation(BLangLambdaFunction lambdaFunction, PackageID packageID, BSymbol owner) {
-        BLangInvocation funcInvocation = (BLangInvocation) TreeBuilder.createInvocationNode();
-        funcInvocation.builtinMethodInvocation = true;
-        funcInvocation.builtInMethod = BLangBuiltInMethod.CALL;
-        funcInvocation.type = symTable.mapType;
-        funcInvocation.expr = ASTBuilderUtil.createVariableRef(lambdaFunction.pos, lambdaFunction.function.symbol);
-        BSymbol varSymbol = new BInvokableSymbol(SymTag.VARIABLE, 0, lambdaFunction.function.symbol.name,
-                                                 packageID, lambdaFunction.function.type, owner);
-        varSymbol.kind = SymbolKind.FUNCTION;
-        funcInvocation.symbol = varSymbol;
-        funcInvocation.name = ASTBuilderUtil.createIdentifier(lambdaFunction.pos, BLangBuiltInMethod.CALL.getName());
-        return funcInvocation;
     }
 }