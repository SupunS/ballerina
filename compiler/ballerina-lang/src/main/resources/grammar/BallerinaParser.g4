--- conflicted
+++ resolved
@@ -71,9 +71,6 @@
     ;
 
 lambdaFunction
-<<<<<<< HEAD
-    :   LEFT_PARENTHESIS formalParameterList? RIGHT_PARENTHESIS EQUAL_GT lambdaReturnParameter? callableUnitBody
-=======
     :  FUNCTION LEFT_PARENTHESIS formalParameterList? RIGHT_PARENTHESIS (RETURNS lambdaReturnParameter)? callableUnitBody
     ;
 
@@ -84,7 +81,6 @@
 
 arrowParam
     :   Identifier
->>>>>>> 77caacf2
     ;
 
 callableUnitSignature
