parser grammar BallerinaParser;

options {
    language = Java;
    tokenVocab = BallerinaLexer;
}

//todo revisit blockStatement

// starting point for parsing a bal file
compilationUnit
    :   packageDeclaration?
        (importDeclaration | namespaceDeclaration)*
        (annotationAttachment* documentationAttachment? deprecatedAttachment? definition)*
        EOF
    ;

packageDeclaration
    :   PACKAGE packageName SEMICOLON
    ;

packageName
    :   Identifier (DOT Identifier)* version?
    ;

version
    : (VERSION Identifier)
    ;

importDeclaration
    :   IMPORT (orgName DIV)?  packageName (AS Identifier)? SEMICOLON
    ;

orgName
    :   Identifier
    ;

definition
    :   serviceDefinition
    |   functionDefinition
    |   structDefinition
    |   typeDefinition
    |   enumDefinition
    |   constantDefinition
    |   annotationDefinition
    |   globalVariableDefinition
    |   globalEndpointDefinition
    |   transformerDefinition
    ;

serviceDefinition
    :   SERVICE (LT nameReference GT)? Identifier serviceEndpointAttachments? serviceBody
    ;

serviceEndpointAttachments
    :   BIND nameReference (COMMA nameReference)*
    ;

serviceBody
    :   LEFT_BRACE endpointDeclaration* variableDefinitionStatement* resourceDefinition* RIGHT_BRACE
    ;

resourceDefinition
    :   annotationAttachment* documentationAttachment? deprecatedAttachment? Identifier LEFT_PARENTHESIS resourceParameterList? RIGHT_PARENTHESIS callableUnitBody
    ;

resourceParameterList
    :   ENDPOINT Identifier (COMMA parameterList)?
    |   parameterList
    ;

callableUnitBody
    : LEFT_BRACE endpointDeclaration* statement* RIGHT_BRACE
    | LEFT_BRACE endpointDeclaration* workerDeclaration+ RIGHT_BRACE
    ;


functionDefinition
    :   (PUBLIC)? (NATIVE)? FUNCTION (LT parameter GT)? callableUnitSignature (callableUnitBody | SEMICOLON)
    |   (PUBLIC)? (NATIVE)? FUNCTION Identifier DOUBLE_COLON callableUnitSignature callableUnitBody
    ;

lambdaFunction
    :  FUNCTION LEFT_PARENTHESIS formalParameterList? RIGHT_PARENTHESIS returnParameter? callableUnitBody
    ;

callableUnitSignature
    :   Identifier LEFT_PARENTHESIS formalParameterList? RIGHT_PARENTHESIS returnParameter?
    ;

structDefinition
    :   (PUBLIC)? STRUCT Identifier structBody
    ;

structBody
    :   LEFT_BRACE fieldDefinition* privateStructBody? RIGHT_BRACE
    ;

privateStructBody
    :   PRIVATE COLON fieldDefinition*
    ;

typeDefinition
    :   (PUBLIC)? TYPE_TYPE Identifier typeName
    ;

objectBody
    : publicObjectFields? privateObjectFields? objectInitializer? objectFunctions?
    ;

publicObjectFields
    :   PUBLIC LEFT_BRACE objectFieldDefinition* RIGHT_BRACE
    ;

privateObjectFields
    :   PRIVATE LEFT_BRACE objectFieldDefinition* RIGHT_BRACE
    ;

objectInitializer
    :   annotationAttachment* documentationAttachment? (PUBLIC)? (NATIVE)? NEW objectInitializerParameterList callableUnitBody
    ;

objectInitializerParameterList
    :   LEFT_PARENTHESIS objectParameterList? RIGHT_PARENTHESIS
    ;

objectFunctions
    : (annotationAttachment* documentationAttachment? deprecatedAttachment? objectFunctionDefinition)+
    ;

// TODO merge with fieldDefinition later
objectFieldDefinition
    :   typeName Identifier (COLON expression)? (COMMA | SEMICOLON)
    ;

// TODO try to merge with formalParameterList later
objectParameterList
    :   (objectParameter | objectDefaultableParameter) (COMMA (objectParameter | objectDefaultableParameter))* (COMMA restParameter)?
    |   restParameter
    ;

// TODO try to merge with parameter later
objectParameter
    :   annotationAttachment* typeName? Identifier
    ;

// TODO try to merge with defaultableParameter later
objectDefaultableParameter
    :   objectParameter COLON expression
    ;

// TODO merge with functionDefinition later
objectFunctionDefinition
    :   (PUBLIC)? (NATIVE)? FUNCTION objectCallableUnitSignature (callableUnitBody | SEMICOLON)
    ;

//TODO merge with callableUnitSignature later
objectCallableUnitSignature
    :   Identifier LEFT_PARENTHESIS formalParameterList? RIGHT_PARENTHESIS returnParameter?
    ;


annotationDefinition
    : (PUBLIC)? ANNOTATION  (LT attachmentPoint (COMMA attachmentPoint)* GT)?  Identifier userDefineTypeName? SEMICOLON
    ;

enumDefinition
    : (PUBLIC)? ENUM Identifier LEFT_BRACE enumerator (COMMA enumerator)* RIGHT_BRACE
    ;

enumerator
    : Identifier
    ;

globalVariableDefinition
    :   (PUBLIC)? typeName Identifier ((ASSIGN | SAFE_ASSIGNMENT) expression )? SEMICOLON
    ;

transformerDefinition
    :   (PUBLIC)? TRANSFORMER LT parameterList GT (Identifier LEFT_PARENTHESIS parameterList? RIGHT_PARENTHESIS)? callableUnitBody
    ;

attachmentPoint
     : SERVICE
     | RESOURCE
     | FUNCTION
     | STRUCT
     | ENUM
     | ENDPOINT
     | CONST
     | PARAMETER
     | ANNOTATION
     | TRANSFORMER
     ;

constantDefinition
    :   (PUBLIC)? CONST valueTypeName Identifier (ASSIGN | SAFE_ASSIGNMENT) expression SEMICOLON
    ;

workerDeclaration
    :   workerDefinition LEFT_BRACE statement* RIGHT_BRACE
    ;

workerDefinition
    :   WORKER Identifier
    ;

globalEndpointDefinition
    :   PUBLIC? endpointDeclaration
    ;

endpointDeclaration
    :   annotationAttachment* ENDPOINT endpointType Identifier endpointInitlization? SEMICOLON
    ;

endpointType
    :   nameReference
    ;

endpointInitlization
    :   recordLiteral
    |   ASSIGN variableReference
    ;

typeName
    :   simpleTypeName                                                      # simpleTypeNameLabel
    |   typeName (LEFT_BRACKET RIGHT_BRACKET)+                              # arrayTypeNameLabel
    |   typeName PIPE NullLiteral                                           # nullableTypeNameLabel
    |   typeName (PIPE typeName)+                                           # unionTypeNameLabel
    |   LEFT_PARENTHESIS typeName RIGHT_PARENTHESIS                         # groupTypeNameLabel
    |   LEFT_PARENTHESIS typeName (COMMA typeName)* RIGHT_PARENTHESIS       # tupleTypeName
    |   OBJECT LEFT_BRACE objectBody RIGHT_BRACE                            # objectTypeNameLabel
    ;

// Temporary production rule name
simpleTypeName
    :   NullLiteral
    |   TYPE_ANY
    |   TYPE_DESC
    |   valueTypeName
    |   referenceTypeName
    ;

builtInTypeName
     :   TYPE_ANY
     |   TYPE_DESC
     |   valueTypeName
     |   builtInReferenceTypeName
     |   simpleTypeName (LEFT_BRACKET RIGHT_BRACKET)+
     ;

referenceTypeName
    :   builtInReferenceTypeName
    |   userDefineTypeName
    |   anonStructTypeName
    ;

userDefineTypeName
    :   nameReference
    ;

anonStructTypeName
    : STRUCT structBody
    ;

valueTypeName
    :   TYPE_BOOL
    |   TYPE_INT
    |   TYPE_FLOAT
    |   TYPE_STRING
    |   TYPE_BLOB
    ;

builtInReferenceTypeName
    :   TYPE_MAP (LT typeName GT)?
    |   TYPE_FUTURE (LT typeName GT)?    
    |   TYPE_XML (LT (LEFT_BRACE xmlNamespaceName RIGHT_BRACE)? xmlLocalName GT)?
    |   TYPE_JSON (LT nameReference GT)?
    |   TYPE_TABLE (LT nameReference GT)?
    |   TYPE_STREAM (LT nameReference GT)?
    |   functionTypeName
    ;

functionTypeName
    :   FUNCTION LEFT_PARENTHESIS (parameterList | parameterTypeNameList)? RIGHT_PARENTHESIS returnParameter?
    ;

xmlNamespaceName
    :   QuotedStringLiteral
    ;

xmlLocalName
    :   Identifier
    ;

annotationAttachment
    :   AT nameReference recordLiteral?
    ;

 //============================================================================================================
// STATEMENTS / BLOCKS

statement
    :   variableDefinitionStatement
    |   assignmentStatement
    |   tupleDestructuringStatement
    |   compoundAssignmentStatement
    |   postIncrementStatement
    |   ifElseStatement
    |   matchStatement
    |   foreachStatement
    |   whileStatement
    |   nextStatement
    |   breakStatement
    |   forkJoinStatement
    |   tryCatchStatement
    |   throwStatement
    |   returnStatement
    |   workerInteractionStatement
    |   expressionStmt
    |   transactionStatement
    |   abortStatement
    |   failStatement
    |   lockStatement
    |   namespaceDeclarationStatement
    |   foreverStatement
    |   streamingQueryStatement
    ;

variableDefinitionStatement
    :   typeName Identifier ((ASSIGN | SAFE_ASSIGNMENT) (expression | actionInvocation))? SEMICOLON
    ;

recordLiteral
    :   LEFT_BRACE (recordKeyValue (COMMA recordKeyValue)*)? RIGHT_BRACE
    ;

recordKeyValue
    :   recordKey COLON expression
    ;

recordKey
    :   Identifier
    |   expression
    ;

arrayLiteral
    :   LEFT_BRACKET expressionList? RIGHT_BRACKET
    ;

typeInitExpr
    :   NEW (LEFT_PARENTHESIS invocationArgList? RIGHT_PARENTHESIS)?
    |   NEW userDefineTypeName LEFT_PARENTHESIS invocationArgList? RIGHT_PARENTHESIS
    ;

assignmentStatement
    :   (VAR)? variableReference (ASSIGN | SAFE_ASSIGNMENT) (expression | actionInvocation) SEMICOLON
    ;

tupleDestructuringStatement
    :   VAR? LEFT_PARENTHESIS variableReferenceList RIGHT_PARENTHESIS ASSIGN (expression | actionInvocation) SEMICOLON
    |   LEFT_PARENTHESIS parameterList RIGHT_PARENTHESIS ASSIGN (expression | actionInvocation) SEMICOLON
    ;

compoundAssignmentStatement
    :   variableReference compoundOperator expression SEMICOLON
    ;

compoundOperator
    :   COMPOUND_ADD
    |   COMPOUND_SUB
    |   COMPOUND_MUL
    |   COMPOUND_DIV
    ;

postIncrementStatement
    :   variableReference postArithmeticOperator SEMICOLON
    ;

postArithmeticOperator
    :   INCREMENT
    |   DECREMENT
    ;

variableReferenceList
    :   variableReference (COMMA variableReference)*
    ;

ifElseStatement
    :  ifClause elseIfClause* elseClause?
    ;

ifClause
    :   IF LEFT_PARENTHESIS expression RIGHT_PARENTHESIS LEFT_BRACE statement* RIGHT_BRACE
    ;

elseIfClause
    :   ELSE IF LEFT_PARENTHESIS expression RIGHT_PARENTHESIS LEFT_BRACE statement* RIGHT_BRACE
    ;

elseClause
    :   ELSE LEFT_BRACE statement*RIGHT_BRACE
    ;

matchStatement
    :   MATCH  expression  LEFT_BRACE matchPatternClause+ RIGHT_BRACE
    ;

matchPatternClause
    :   typeName EQUAL_GT (statement | (LEFT_BRACE statement+ RIGHT_BRACE))
    |   typeName Identifier EQUAL_GT (statement | (LEFT_BRACE statement+ RIGHT_BRACE))
    ;

foreachStatement
    :   FOREACH LEFT_PARENTHESIS? variableReferenceList IN  (expression | intRangeExpression) RIGHT_PARENTHESIS? LEFT_BRACE statement* RIGHT_BRACE
    ;

intRangeExpression
    :   (LEFT_BRACKET|LEFT_PARENTHESIS) expression RANGE expression? (RIGHT_BRACKET|RIGHT_PARENTHESIS)
    ;

whileStatement
    :   WHILE LEFT_PARENTHESIS expression RIGHT_PARENTHESIS LEFT_BRACE statement* RIGHT_BRACE
    ;

nextStatement
    :   NEXT SEMICOLON
    ;

breakStatement
    :   BREAK SEMICOLON
    ;

// typeName is only message
forkJoinStatement
    : FORK LEFT_BRACE workerDeclaration* RIGHT_BRACE joinClause? timeoutClause?
    ;

// below typeName is only 'message[]'
joinClause
    :   JOIN (LEFT_PARENTHESIS joinConditions RIGHT_PARENTHESIS)? LEFT_PARENTHESIS typeName Identifier RIGHT_PARENTHESIS LEFT_BRACE statement* RIGHT_BRACE
    ;

joinConditions
    : SOME integerLiteral (Identifier (COMMA Identifier)*)?     # anyJoinCondition
    | ALL (Identifier (COMMA Identifier)*)?                     # allJoinCondition
    ;

// below typeName is only 'message[]'
timeoutClause
    :   TIMEOUT LEFT_PARENTHESIS expression RIGHT_PARENTHESIS LEFT_PARENTHESIS typeName Identifier RIGHT_PARENTHESIS  LEFT_BRACE statement* RIGHT_BRACE
    ;

tryCatchStatement
    :   TRY LEFT_BRACE statement* RIGHT_BRACE catchClauses
    ;

catchClauses
    : catchClause+ finallyClause?
    | finallyClause
    ;

catchClause
    :  CATCH LEFT_PARENTHESIS typeName Identifier RIGHT_PARENTHESIS LEFT_BRACE statement* RIGHT_BRACE
    ;

finallyClause
    : FINALLY LEFT_BRACE statement* RIGHT_BRACE
    ;

throwStatement
    :   THROW expression SEMICOLON
    ;

returnStatement
    :   RETURN expressionList? SEMICOLON
    ;

workerInteractionStatement
    :   triggerWorker
    |   workerReply
    ;

// below left Identifier is of type TYPE_MESSAGE and the right Identifier is of type WORKER
triggerWorker
    :   expressionList RARROW Identifier SEMICOLON #invokeWorker
    |   expressionList RARROW FORK SEMICOLON     #invokeFork
    ;

// below left Identifier is of type WORKER and the right Identifier is of type message
workerReply
    :   expressionList LARROW Identifier SEMICOLON
    ;

variableReference
    :   nameReference                                                           # simpleVariableReference
    |   ASYNC? functionInvocation                                               # functionInvocationReference
    |   awaitExpression                                                         # awaitExpressionReference
    |   variableReference index                                                 # mapArrayVariableReference
    |   variableReference field                                                 # fieldVariableReference
    |   variableReference xmlAttrib                                             # xmlAttribVariableReference
    |   variableReference invocation                                            # invocationReference
    ;

field
<<<<<<< HEAD
    : NOT? DOT Identifier
=======
    : DOT (Identifier | MUL)
>>>>>>> fdb981a2
    ;

index
    : LEFT_BRACKET expression RIGHT_BRACKET
    ;

xmlAttrib
    : AT (LEFT_BRACKET expression RIGHT_BRACKET)?
    ;

functionInvocation
    : nameReference LEFT_PARENTHESIS invocationArgList? RIGHT_PARENTHESIS
    ;

invocation
    : DOT anyIdentifierName LEFT_PARENTHESIS invocationArgList? RIGHT_PARENTHESIS
    ;

invocationArgList
    :   invocationArg (COMMA invocationArg)*
    ;
    
invocationArg
    :   expression  // required args
    |   namedArgs   // named args
    |   restArgs    // rest args
    ;

actionInvocation
    : ASYNC? nameReference RARROW functionInvocation
    ;

expressionList
    :   expression (COMMA expression)*
    ;

expressionStmt
    :   (variableReference | actionInvocation) SEMICOLON
    ;

transactionStatement
    :   transactionClause onretryClause?
    ;

transactionClause
    : TRANSACTION (WITH transactionPropertyInitStatementList)? LEFT_BRACE statement* RIGHT_BRACE
    ;

transactionPropertyInitStatement
    : retriesStatement
    | oncommitStatement
    | onabortStatement
    ;

transactionPropertyInitStatementList
    : transactionPropertyInitStatement (COMMA transactionPropertyInitStatement)*
    ;

lockStatement
    : LOCK LEFT_BRACE statement* RIGHT_BRACE
    ;

onretryClause
    :   ONRETRY LEFT_BRACE statement* RIGHT_BRACE
    ;
abortStatement
    :   ABORT SEMICOLON
    ;

failStatement
    :   FAIL SEMICOLON
    ;

retriesStatement
    :   RETRIES ASSIGN expression
    ;

oncommitStatement
    :   ONCOMMIT ASSIGN expression
    ;

onabortStatement
    :   ONABORT ASSIGN expression
    ;

namespaceDeclarationStatement
    :   namespaceDeclaration
    ;

namespaceDeclaration
    :   XMLNS QuotedStringLiteral (AS Identifier)? SEMICOLON
    ;

expression
    :   simpleLiteral                                                       # simpleLiteralExpression
    |   arrayLiteral                                                        # arrayLiteralExpression
    |   recordLiteral                                                       # recordLiteralExpression
    |   xmlLiteral                                                          # xmlLiteralExpression
    |   stringTemplateLiteral                                               # stringTemplateLiteralExpression
    |   valueTypeName DOT Identifier                                        # valueTypeTypeExpression
    |   builtInReferenceTypeName DOT Identifier                             # builtInReferenceTypeTypeExpression
    |   variableReference                                                   # variableReferenceExpression
    |   lambdaFunction                                                      # lambdaFunctionExpression
    |   typeInitExpr                                                        # typeInitExpression
    |   tableQuery                                                          # tableQueryExpression
    |   LT typeName (COMMA functionInvocation)? GT expression               # typeConversionExpression
    |   TYPEOF builtInTypeName                                              # typeAccessExpression
    |   (ADD | SUB | NOT | LENGTHOF | TYPEOF | UNTAINT) expression          # unaryExpression
    |   LEFT_PARENTHESIS expression (COMMA expression)* RIGHT_PARENTHESIS   # bracedOrTupleExpression
    |   expression POW expression                                           # binaryPowExpression
    |   expression (DIV | MUL | MOD) expression                             # binaryDivMulModExpression
    |   expression (ADD | SUB) expression                                   # binaryAddSubExpression
    |   expression (LT_EQUAL | GT_EQUAL | GT | LT) expression               # binaryCompareExpression
    |   expression (EQUAL | NOT_EQUAL) expression                           # binaryEqualExpression
    |   expression AND expression                                           # binaryAndExpression
    |   expression OR expression                                            # binaryOrExpression
    |   expression QUESTION_MARK expression COLON expression                # ternaryExpression
    |   awaitExpression                                                     # awaitExprExpression
    |	expression matchExpression										  # matchExprExpression
    ;

awaitExpression
    :   AWAIT expression                                                    # awaitExpr
    ;

matchExpression
    :   BUT LEFT_BRACE matchExpressionPatternClause (COMMA matchExpressionPatternClause)* RIGHT_BRACE
    	;

matchExpressionPatternClause
    :   typeName Identifier? EQUAL_GT expression
    ;

//reusable productions

nameReference
    :   (Identifier COLON)? Identifier
    ;

returnParameter
    : RETURNS annotationAttachment* typeName
    ;

parameterTypeNameList
    :   parameterTypeName (COMMA parameterTypeName)*
    ;

parameterTypeName
    :   typeName
    ;

parameterList
    :   parameter (COMMA parameter)*
    ;

parameter
    :   annotationAttachment* typeName Identifier                                                                       #simpleParameter
    |   annotationAttachment* LEFT_PARENTHESIS typeName Identifier (COMMA typeName Identifier)* RIGHT_PARENTHESIS       #tupleParameter
    ;

defaultableParameter
    :   parameter ASSIGN expression
    ;

restParameter
    :   annotationAttachment* typeName ELLIPSIS Identifier
    ;

formalParameterList
    :   (parameter | defaultableParameter) (COMMA (parameter | defaultableParameter))* (COMMA restParameter)?
    |   restParameter
    ;

fieldDefinition
    :   typeName Identifier (ASSIGN expression)? SEMICOLON
    ;

simpleLiteral
    :   (SUB)? integerLiteral
    |   (SUB)? FloatingPointLiteral
    |   QuotedStringLiteral
    |   BooleanLiteral
    |   NullLiteral
    ;

// §3.10.1 Integer Literals
integerLiteral
    :   DecimalIntegerLiteral
    |   HexIntegerLiteral
    |   OctalIntegerLiteral
    |   BinaryIntegerLiteral
    ;

namedArgs
    :   Identifier ASSIGN expression
    ;

restArgs
    :   ELLIPSIS expression
    ;

// XML parsing

xmlLiteral
    :   XMLLiteralStart xmlItem XMLLiteralEnd
    ;

xmlItem
    :   element
    |   procIns
    |   comment
    |   text
    |   CDATA
    ;

content
    :   text? ((element | CDATA | procIns | comment) text?)*
    ;

comment
    :   XML_COMMENT_START (XMLCommentTemplateText expression ExpressionEnd)* XMLCommentText
    ;

element
    :   startTag content closeTag
    |   emptyTag
    ;

startTag
    :   XML_TAG_OPEN xmlQualifiedName attribute* XML_TAG_CLOSE
    ;

closeTag
    :   XML_TAG_OPEN_SLASH xmlQualifiedName XML_TAG_CLOSE
    ;

emptyTag
    :   XML_TAG_OPEN xmlQualifiedName attribute* XML_TAG_SLASH_CLOSE
    ;

procIns
    :   XML_TAG_SPECIAL_OPEN (XMLPITemplateText expression ExpressionEnd)* XMLPIText
    ;

attribute
    :   xmlQualifiedName EQUALS xmlQuotedString;

text
    :   (XMLTemplateText expression ExpressionEnd)+ XMLText?
    |   XMLText
    ;

xmlQuotedString
    :   xmlSingleQuotedString
    |   xmlDoubleQuotedString
    ;

xmlSingleQuotedString
    :   SINGLE_QUOTE (XMLSingleQuotedTemplateString expression ExpressionEnd)* XMLSingleQuotedString? SINGLE_QUOTE_END
    ;

xmlDoubleQuotedString
    :   DOUBLE_QUOTE (XMLDoubleQuotedTemplateString expression ExpressionEnd)* XMLDoubleQuotedString? DOUBLE_QUOTE_END
    ;

xmlQualifiedName
    :   (XMLQName QNAME_SEPARATOR)? XMLQName
    |   XMLTagExpressionStart expression ExpressionEnd
    ;

stringTemplateLiteral
    :   StringTemplateLiteralStart stringTemplateContent? StringTemplateLiteralEnd
    ;

stringTemplateContent
    :   (StringTemplateExpressionStart expression ExpressionEnd)+ StringTemplateText?
    |   StringTemplateText
    ;


anyIdentifierName
    : Identifier
    | reservedWord
    ;

reservedWord
    :   FOREACH
    |   TYPE_MAP
    ;


//Siddhi Streams and Tables related
tableQuery
    :   FROM streamingInput joinStreamingInput?
        selectClause?
        orderByClause?
    ;

aggregationQuery
    :   FROM streamingInput
        selectClause?
        orderByClause?

    ;

foreverStatement
    :   FOREVER LEFT_BRACE  streamingQueryStatement+ RIGHT_BRACE
    ;

streamingQueryStatement
    :   FROM (streamingInput (joinStreamingInput)? | patternClause)
        selectClause?
        orderByClause?
        outputRateLimit?
        streamingAction
    ;

patternClause
    :   EVERY? patternStreamingInput withinClause?
    ;

withinClause
    :   WITHIN expression
    ;

orderByClause
    :   ORDER BY variableReferenceList
    ;

selectClause
    :   SELECT (MUL| selectExpressionList )
            groupByClause?
            havingClause?
    ;

selectExpressionList
    :   selectExpression (COMMA selectExpression)*
    ;

selectExpression
    :   expression (AS Identifier)?
    ;

groupByClause
    : GROUP BY variableReferenceList
    ;

havingClause
    :   HAVING expression
    ;

streamingAction
    :   EQUAL_GT LEFT_PARENTHESIS formalParameterList? RIGHT_PARENTHESIS callableUnitBody
    ;

setClause
    :   SET setAssignmentClause (COMMA setAssignmentClause)*
    ;

setAssignmentClause
    :   variableReference ASSIGN expression
    ;

streamingInput
    :   variableReference whereClause?  windowClause? whereClause? (AS alias=Identifier)?
    ;

joinStreamingInput
    :   (UNIDIRECTIONAL joinType | joinType UNIDIRECTIONAL | joinType) streamingInput ON expression
    ;

outputRateLimit
    : OUTPUT (ALL | LAST | FIRST) EVERY ( DecimalIntegerLiteral timeScale | DecimalIntegerLiteral EVENTS )
    | OUTPUT SNAPSHOT EVERY DecimalIntegerLiteral timeScale
    ;

patternStreamingInput
    :   patternStreamingEdgeInput FOLLOWED BY patternStreamingInput
    |   LEFT_PARENTHESIS patternStreamingInput RIGHT_PARENTHESIS
    |   FOREACH patternStreamingInput
    |   NOT patternStreamingEdgeInput (AND patternStreamingEdgeInput | FOR StringTemplateText)
    |   patternStreamingEdgeInput (AND | OR ) patternStreamingEdgeInput
    |   patternStreamingEdgeInput
    ;

patternStreamingEdgeInput
    :   variableReference whereClause? intRangeExpression? (AS alias=Identifier)?
    ;

whereClause
    :   WHERE expression
    ;

functionClause
    :   FUNCTION functionInvocation
    ;

windowClause
    :   WINDOW functionInvocation
    ;

outputEventType
    : ALL EVENTS | EXPIRED EVENTS | CURRENT EVENTS
    ;

joinType
    : LEFT OUTER JOIN
    | RIGHT OUTER JOIN
    | FULL OUTER JOIN
    | OUTER JOIN
    | INNER? JOIN
    ;

timeScale
    : SECOND
    | MINUTE
    | HOUR
    | DAY
    | MONTH
    | YEAR
    ;

// Deprecated parsing.

deprecatedAttachment
    :   DeprecatedTemplateStart deprecatedText? DeprecatedTemplateEnd
    ;

deprecatedText
    :   deprecatedTemplateInlineCode (DeprecatedTemplateText | deprecatedTemplateInlineCode)*
    |   DeprecatedTemplateText  (DeprecatedTemplateText | deprecatedTemplateInlineCode)*
    ;

deprecatedTemplateInlineCode
    :   singleBackTickDeprecatedInlineCode
    |   doubleBackTickDeprecatedInlineCode
    |   tripleBackTickDeprecatedInlineCode
    ;

singleBackTickDeprecatedInlineCode
    :   SBDeprecatedInlineCodeStart SingleBackTickInlineCode? SingleBackTickInlineCodeEnd
    ;

doubleBackTickDeprecatedInlineCode
    :   DBDeprecatedInlineCodeStart DoubleBackTickInlineCode? DoubleBackTickInlineCodeEnd
    ;

tripleBackTickDeprecatedInlineCode
    :   TBDeprecatedInlineCodeStart TripleBackTickInlineCode? TripleBackTickInlineCodeEnd
    ;


// Documentation parsing.

documentationAttachment
    :   DocumentationTemplateStart documentationTemplateContent? DocumentationTemplateEnd
    ;

documentationTemplateContent
    :   docText? documentationTemplateAttributeDescription+
    |   docText
    ;

documentationTemplateAttributeDescription
    :   DocumentationTemplateAttributeStart Identifier DocumentationTemplateAttributeEnd docText?
    ;

docText
    :   documentationTemplateInlineCode (DocumentationTemplateText | documentationTemplateInlineCode)*
    |   DocumentationTemplateText  (DocumentationTemplateText | documentationTemplateInlineCode)*
    ;

documentationTemplateInlineCode
    :   singleBackTickDocInlineCode
    |   doubleBackTickDocInlineCode
    |   tripleBackTickDocInlineCode
    ;

singleBackTickDocInlineCode
    :   SBDocInlineCodeStart SingleBackTickInlineCode? SingleBackTickInlineCodeEnd
    ;

doubleBackTickDocInlineCode
    :   DBDocInlineCodeStart DoubleBackTickInlineCode? DoubleBackTickInlineCodeEnd
    ;

tripleBackTickDocInlineCode
    :   TBDocInlineCodeStart TripleBackTickInlineCode? TripleBackTickInlineCodeEnd
    ;
<|MERGE_RESOLUTION|>--- conflicted
+++ resolved
@@ -503,11 +503,7 @@
     ;
 
 field
-<<<<<<< HEAD
-    : NOT? DOT Identifier
-=======
-    : DOT (Identifier | MUL)
->>>>>>> fdb981a2
+    : NOT? DOT (Identifier | MUL)
     ;
 
 index
