--- conflicted
+++ resolved
@@ -331,12 +331,7 @@
     ;
 
 intRangeExpression
-<<<<<<< HEAD
-    : expression RANGE expression
-    | (LEFT_BRACKET|LEFT_PARENTHESIS) expression RANGE expression? (RIGHT_BRACKET|RIGHT_PARENTHESIS)
-=======
     :   (LEFT_BRACKET|LEFT_PARENTHESIS) expression RANGE expression? (RIGHT_BRACKET|RIGHT_PARENTHESIS)
->>>>>>> cd1339c2
     ;
 
 whileStatement
