--- conflicted
+++ resolved
@@ -65,11 +65,7 @@
 
 
 functionDefinition
-<<<<<<< HEAD
-    :   (PUBLIC)? (REMOTE)? (EXTERN)? FUNCTION ((Identifier | typeName) DOUBLE_COLON)? callableUnitSignature (callableUnitBody | SEMICOLON)
-=======
-    :   (PUBLIC)? (EXTERN)? FUNCTION ((Identifier | typeName) DOT)? callableUnitSignature (callableUnitBody | SEMICOLON)
->>>>>>> f8a587e0
+    :   (PUBLIC)? (REMOTE)? (EXTERN)? FUNCTION ((Identifier | typeName) DOT)? callableUnitSignature (callableUnitBody | SEMICOLON)
     ;
 
 lambdaFunction
