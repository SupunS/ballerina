--- conflicted
+++ resolved
@@ -332,11 +332,7 @@
     ;
 
 errorTypeName
-<<<<<<< HEAD
-    :   TYPE_ERROR (LT (typeName | MUL) GT)?
-=======
-    :   DISTINCT? TYPE_ERROR (LT typeName (COMMA typeName)? GT)?
->>>>>>> 23baa0d8
+    :   DISTINCT? TYPE_ERROR (LT (typeName | MUL) GT)?
     ;
 
 xmlNamespaceName
