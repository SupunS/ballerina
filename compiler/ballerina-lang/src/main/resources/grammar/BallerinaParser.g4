parser grammar BallerinaParser;

options {
    language = Java;
    tokenVocab = BallerinaLexer;
}

//todo revisit blockStatement

// starting point for parsing a bal file
compilationUnit
    :   (importDeclaration | namespaceDeclaration)*
        (documentationString? annotationAttachment* definition)*
        EOF
    ;

packageName
    :   Identifier (DOT Identifier)* version?
    ;

version
    :   VERSION Identifier
    ;

importDeclaration
    :   IMPORT (orgName DIV)?  packageName (AS Identifier)? SEMICOLON
    ;

orgName
    :   Identifier
    ;

definition
    :   serviceDefinition
    |   functionDefinition
    |   typeDefinition
    |   annotationDefinition
    |   globalVariableDefinition
    |   constantDefinition
    ;

serviceDefinition
    :   SERVICE Identifier? ON expressionList serviceBody
    ;

serviceBody
    :   LEFT_BRACE serviceBodyMember* RIGHT_BRACE
    ;

serviceBodyMember
    :   objectFieldDefinition
    |   objectFunctionDefinition
    ;

callableUnitBody
    :   LEFT_BRACE statement* (workerDeclaration+ statement*)? RIGHT_BRACE
    ;

externalFunctionBody
    :   ASSIGN annotationAttachment* EXTERNAL
    ;

functionDefinition
    :   (PUBLIC | PRIVATE)? REMOTE? FUNCTION ((Identifier | typeName) DOT)? callableUnitSignature (callableUnitBody |
     externalFunctionBody SEMICOLON)
    ;

lambdaFunction
    :   FUNCTION LEFT_PARENTHESIS formalParameterList? RIGHT_PARENTHESIS (RETURNS lambdaReturnParameter)? callableUnitBody
    ;

arrowFunction
    :   arrowParam EQUAL_GT expression
    |   LEFT_PARENTHESIS (arrowParam (COMMA arrowParam)*)? RIGHT_PARENTHESIS EQUAL_GT expression
    ;

arrowParam
    :   Identifier
    ;

callableUnitSignature
    :   anyIdentifierName LEFT_PARENTHESIS formalParameterList? RIGHT_PARENTHESIS returnParameter?
    ;

typeDefinition
    :   PUBLIC? TYPE Identifier finiteType SEMICOLON
    ;

objectBody
    :   (objectFieldDefinition | objectFunctionDefinition | typeReference)*
    ;

typeReference
    :   MUL simpleTypeName SEMICOLON
    ;

objectFieldDefinition
    :   annotationAttachment* (PUBLIC | PRIVATE)? typeName Identifier (ASSIGN expression)? SEMICOLON
    ;

fieldDefinition
    :   annotationAttachment* typeName Identifier QUESTION_MARK? (ASSIGN expression)? SEMICOLON
    ;

recordRestFieldDefinition
    :   typeName restDescriptorPredicate ELLIPSIS SEMICOLON
    ;

sealedLiteral
    :   NOT restDescriptorPredicate ELLIPSIS
    ;

restDescriptorPredicate : {_input.get(_input.index() -1).getType() != WS}? ;

objectFunctionDefinition
    :   documentationString? annotationAttachment* (PUBLIC | PRIVATE)? (REMOTE | RESOURCE)? FUNCTION
    callableUnitSignature (callableUnitBody | externalFunctionBody? SEMICOLON)
    ;

annotationDefinition
    :   PUBLIC? CONST? ANNOTATION typeName? Identifier (ON attachmentPoint (COMMA attachmentPoint)*)? SEMICOLON
    ;

constantDefinition
    :   PUBLIC? CONST typeName? Identifier ASSIGN constantExpression SEMICOLON
    ;

globalVariableDefinition
    :   PUBLIC? LISTENER typeName Identifier ASSIGN expression SEMICOLON
    |   FINAL? (typeName | VAR) Identifier ASSIGN expression SEMICOLON
    |   channelType Identifier ASSIGN expression SEMICOLON
    ;

channelType
    : CHANNEL LT typeName GT
    ;

attachmentPoint
    :   dualAttachPoint
    |   sourceOnlyAttachPoint
    ;

dualAttachPoint
    : SOURCE? dualAttachPointIdent
    ;

dualAttachPointIdent
    :   OBJECT? TYPE
    |   (OBJECT | RESOURCE)? FUNCTION
    |   PARAMETER
    |   RETURN
    |   SERVICE
    ;

sourceOnlyAttachPoint
    :   SOURCE sourceOnlyAttachPointIdent
    ;

sourceOnlyAttachPointIdent
    :   ANNOTATION
    |   EXTERNAL
    |   VAR
    |   CONST
    |   LISTENER
    ;

workerDeclaration
    :   annotationAttachment* workerDefinition LEFT_BRACE statement* RIGHT_BRACE
    ;

workerDefinition
    :   WORKER Identifier returnParameter?
    ;

finiteType
    :   finiteTypeUnit (PIPE finiteTypeUnit)*
    ;

finiteTypeUnit
    :   simpleLiteral
    |   typeName
    ;

typeName
    :   simpleTypeName                                                                          # simpleTypeNameLabel
    |   typeName (LEFT_BRACKET (integerLiteral | MUL)? RIGHT_BRACKET)+                          # arrayTypeNameLabel
    |   typeName (PIPE typeName)+                                                               # unionTypeNameLabel
    |   typeName QUESTION_MARK                                                                  # nullableTypeNameLabel
    |   LEFT_PARENTHESIS typeName RIGHT_PARENTHESIS                                             # groupTypeNameLabel
    |   tupleTypeDescriptor                                                                     # tupleTypeNameLabel
    |   ((ABSTRACT? CLIENT?) | (CLIENT? ABSTRACT)) OBJECT LEFT_BRACE objectBody RIGHT_BRACE     # objectTypeNameLabel
    |   inclusiveRecordTypeDescriptor                                                           # inclusiveRecordTypeNameLabel
    |   exclusiveRecordTypeDescriptor                                                           # exclusiveRecordTypeNameLabel
    ;

inclusiveRecordTypeDescriptor
    :   RECORD LEFT_BRACE fieldDescriptor* RIGHT_BRACE
    ;

tupleTypeDescriptor
    : LEFT_BRACKET typeName (COMMA typeName)* (COMMA tupleRestDescriptor)? RIGHT_BRACKET
    ;

tupleRestDescriptor
    : typeName ELLIPSIS
    ;

exclusiveRecordTypeDescriptor
    :   RECORD LEFT_CLOSED_RECORD_DELIMITER fieldDescriptor* recordRestFieldDefinition? RIGHT_CLOSED_RECORD_DELIMITER
    ;

fieldDescriptor
    :   fieldDefinition
    |   typeReference
    ;

// Temporary production rule name
simpleTypeName
    :   TYPE_ANY
    |   TYPE_ANYDATA
<<<<<<< HEAD
=======
    |   TYPE_HANDLE
    |   TYPE_DESC
>>>>>>> 1ca86c8b
    |   valueTypeName
    |   referenceTypeName
    |   nilLiteral
    ;

referenceTypeName
    :   builtInReferenceTypeName
    |   userDefineTypeName
    ;

userDefineTypeName
    :   nameReference
    ;

valueTypeName
    :   TYPE_BOOL
    |   TYPE_INT
    |   TYPE_BYTE
    |   TYPE_FLOAT
    |   TYPE_DECIMAL
    |   TYPE_STRING
    ;

builtInReferenceTypeName
    :   TYPE_MAP LT typeName GT
    |   TYPE_FUTURE LT typeName GT
    |   TYPE_XML
    |   TYPE_JSON
    |   TYPE_TABLE LT typeName GT
    |   TYPE_STREAM LT typeName GT
    |   TYPE_DESC LT typeName GT
    |   SERVICE
    |   errorTypeName
    |   functionTypeName
    ;

functionTypeName
    :   FUNCTION LEFT_PARENTHESIS (parameterList | parameterTypeNameList)? RIGHT_PARENTHESIS returnParameter?
    ;

errorTypeName
    :   TYPE_ERROR (LT typeName (COMMA typeName)? GT)?
    ;

xmlNamespaceName
    :   QuotedStringLiteral
    ;

xmlLocalName
    :   Identifier
    ;

annotationAttachment
    :   AT nameReference recordLiteral?
    ;

 //============================================================================================================
// STATEMENTS / BLOCKS

statement
    :   errorDestructuringStatement
    |   variableDefinitionStatement
    |   assignmentStatement
    |   listDestructuringStatement
    |   recordDestructuringStatement
    |   compoundAssignmentStatement
    |   ifElseStatement
    |   matchStatement
    |   foreachStatement
    |   whileStatement
    |   continueStatement
    |   breakStatement
    |   forkJoinStatement
    |   tryCatchStatement
    |   throwStatement
    |   panicStatement
    |   returnStatement
    |   workerSendAsyncStatement
    |   expressionStmt
    |   transactionStatement
    |   abortStatement
    |   retryStatement
    |   lockStatement
    |   namespaceDeclarationStatement
    |   foreverStatement
    |   streamingQueryStatement
    ;

variableDefinitionStatement
    :   typeName Identifier SEMICOLON
    |   FINAL? (typeName | VAR) bindingPattern ASSIGN expression SEMICOLON
    ;

recordLiteral
    :   LEFT_BRACE (recordKeyValue (COMMA recordKeyValue)*)? RIGHT_BRACE
    ;

staticMatchLiterals
    :   simpleLiteral                                                       # staticMatchSimpleLiteral
    |   recordLiteral                                                       # staticMatchRecordLiteral
    |   listConstructorExpr                                                 # staticMatchListLiteral
    |   Identifier                                                          # staticMatchIdentifierLiteral
    |   staticMatchLiterals PIPE staticMatchLiterals                        # staticMatchOrExpression
    ;

recordKeyValue
    :   recordKey COLON expression
    ;

recordKey
    :   Identifier
    |   expression
    ;

tableLiteral
    :   TYPE_TABLE LEFT_BRACE tableColumnDefinition? (COMMA tableDataArray)? RIGHT_BRACE
    ;

tableColumnDefinition
    :   LEFT_BRACE (tableColumn (COMMA tableColumn)*)? RIGHT_BRACE
    ;

tableColumn
    :   Identifier? Identifier
    ;

tableDataArray
    :   LEFT_BRACKET tableDataList? RIGHT_BRACKET
    ;

tableDataList
    :   tableData (COMMA tableData)*
    |   expressionList
    ;

tableData
    :   LEFT_BRACE expressionList RIGHT_BRACE
    ;

listConstructorExpr
    :   LEFT_BRACKET expressionList? RIGHT_BRACKET
    ;

assignmentStatement
    :   variableReference ASSIGN expression SEMICOLON
    ;

listDestructuringStatement
    :   listRefBindingPattern ASSIGN expression SEMICOLON
    ;

recordDestructuringStatement
    :   recordRefBindingPattern ASSIGN expression SEMICOLON
    ;

 errorDestructuringStatement
    :   errorRefBindingPattern ASSIGN expression SEMICOLON
    ;

compoundAssignmentStatement
    :   variableReference compoundOperator expression SEMICOLON
    ;

compoundOperator
    :   COMPOUND_ADD
    |   COMPOUND_SUB
    |   COMPOUND_MUL
    |   COMPOUND_DIV
    |   COMPOUND_BIT_AND
    |   COMPOUND_BIT_OR
    |   COMPOUND_BIT_XOR
    |   COMPOUND_LEFT_SHIFT
    |   COMPOUND_RIGHT_SHIFT
    |   COMPOUND_LOGICAL_SHIFT
    ;

variableReferenceList
    :   variableReference (COMMA variableReference)*
    ;

ifElseStatement
    :   ifClause elseIfClause* elseClause?
    ;

ifClause
    :   IF expression LEFT_BRACE statement* RIGHT_BRACE
    ;

elseIfClause
    :   ELSE IF expression LEFT_BRACE statement* RIGHT_BRACE
    ;

elseClause
    :   ELSE LEFT_BRACE statement*RIGHT_BRACE
    ;

matchStatement
    :   MATCH  expression  LEFT_BRACE matchPatternClause+ RIGHT_BRACE
    ;

matchPatternClause
    :   staticMatchLiterals EQUAL_GT (statement | (LEFT_BRACE statement* RIGHT_BRACE))
    |   VAR bindingPattern (IF expression)? EQUAL_GT (statement | (LEFT_BRACE statement* RIGHT_BRACE))
    |   errorMatchPattern (IF expression)? EQUAL_GT (statement | (LEFT_BRACE statement* RIGHT_BRACE))
    ;

bindingPattern
    :   Identifier
    |   structuredBindingPattern
    ;

structuredBindingPattern
    :   listBindingPattern
    |   recordBindingPattern
    |   errorBindingPattern
    ;

errorBindingPattern
    :   TYPE_ERROR LEFT_PARENTHESIS Identifier (COMMA errorDetailBindingPattern)* (COMMA errorRestBindingPattern)? RIGHT_PARENTHESIS
    ;

errorMatchPattern
    :   TYPE_ERROR LEFT_PARENTHESIS errorArgListMatchPattern RIGHT_PARENTHESIS
    ;

errorArgListMatchPattern
    :   simpleMatchPattern (COMMA errorDetailBindingPattern)* (COMMA restMatchPattern)?
    |   errorDetailBindingPattern (COMMA errorDetailBindingPattern)* (COMMA restMatchPattern)?
    |   restMatchPattern
    ;

errorRestBindingPattern
    :   ELLIPSIS Identifier
    ;

restMatchPattern
    :   ELLIPSIS VAR Identifier
    ;

simpleMatchPattern
    :   VAR? (Identifier | QuotedStringLiteral)
    ;

errorDetailBindingPattern
    :   Identifier ASSIGN bindingPattern
    ;

listBindingPattern
    :   LEFT_BRACKET bindingPattern (COMMA bindingPattern)+ RIGHT_BRACKET
    ;

recordBindingPattern
    :   openRecordBindingPattern
    |   closedRecordBindingPattern
    ;

openRecordBindingPattern
    :   LEFT_BRACE entryBindingPattern RIGHT_BRACE
    ;

closedRecordBindingPattern
    :   LEFT_CLOSED_RECORD_DELIMITER fieldBindingPattern (COMMA fieldBindingPattern)* RIGHT_CLOSED_RECORD_DELIMITER
    ;

entryBindingPattern
    :   fieldBindingPattern (COMMA fieldBindingPattern)* (COMMA restBindingPattern)?
    |   restBindingPattern
    ;

fieldBindingPattern
    :   Identifier (COLON bindingPattern)?
    ;

restBindingPattern
    :   ELLIPSIS Identifier
    ;

bindingRefPattern
    :   errorRefBindingPattern
    |   variableReference
    |   structuredRefBindingPattern
    ;

structuredRefBindingPattern
    :   listRefBindingPattern
    |   recordRefBindingPattern
    ;

// TODO : Add rest binding pattern to comply with 2019r1 spec.
listRefBindingPattern
    :   LEFT_BRACKET bindingRefPattern (COMMA bindingRefPattern)+ RIGHT_BRACKET
    ;

recordRefBindingPattern
    :   openRecordRefBindingPattern
    |   closedRecordRefBindingPattern
    ;

openRecordRefBindingPattern
    :   LEFT_BRACE entryRefBindingPattern RIGHT_BRACE
    ;

closedRecordRefBindingPattern
    :   LEFT_CLOSED_RECORD_DELIMITER fieldRefBindingPattern (COMMA fieldRefBindingPattern)* RIGHT_CLOSED_RECORD_DELIMITER
    ;

errorRefBindingPattern
    :   TYPE_ERROR LEFT_PARENTHESIS ((variableReference (COMMA errorNamedArgRefPattern)*) | errorNamedArgRefPattern+) (COMMA errorRefRestPattern)? RIGHT_PARENTHESIS
    ;

errorNamedArgRefPattern
    : Identifier ASSIGN bindingRefPattern
    ;

errorRefRestPattern
    : ELLIPSIS variableReference
    ;

entryRefBindingPattern
    :   fieldRefBindingPattern (COMMA fieldRefBindingPattern)* (COMMA restRefBindingPattern)?
    |   restRefBindingPattern
    ;

fieldRefBindingPattern
    :   Identifier (COLON bindingRefPattern)?
    ;

restRefBindingPattern
    :   ELLIPSIS variableReference
    |   sealedLiteral
    ;

foreachStatement
    :   FOREACH LEFT_PARENTHESIS? (typeName | VAR) bindingPattern IN expression RIGHT_PARENTHESIS? LEFT_BRACE statement* RIGHT_BRACE
    ;

intRangeExpression
    :   (LEFT_BRACKET | LEFT_PARENTHESIS) expression RANGE expression? (RIGHT_BRACKET | RIGHT_PARENTHESIS)
    ;

whileStatement
    :   WHILE expression LEFT_BRACE statement* RIGHT_BRACE
    ;

continueStatement
    :   CONTINUE SEMICOLON
    ;

breakStatement
    :   BREAK SEMICOLON
    ;

// typeName is only message
forkJoinStatement
    :   FORK LEFT_BRACE workerDeclaration* RIGHT_BRACE
    ;

// Depricated since 0.983.0, use trap expressoin. TODO : Remove this.
tryCatchStatement
    :   TRY LEFT_BRACE statement* RIGHT_BRACE catchClauses
    ;

// TODO : Remove this.
catchClauses
    :   catchClause+ finallyClause?
    |   finallyClause
    ;

// TODO : Remove this.
catchClause
    :   CATCH LEFT_PARENTHESIS typeName Identifier RIGHT_PARENTHESIS LEFT_BRACE statement* RIGHT_BRACE
    ;

// TODO : Remove this.
finallyClause
    :   FINALLY LEFT_BRACE statement* RIGHT_BRACE
    ;

// Depricated since 0.983.0, use panic instead. TODO : Remove this.
throwStatement
    :   THROW expression SEMICOLON
    ;

panicStatement
    :   PANIC expression SEMICOLON
    ;

returnStatement
    :   RETURN expression? SEMICOLON
    ;

workerSendAsyncStatement
    :   expression RARROW peerWorker (COMMA expression)? SEMICOLON
    ;

peerWorker
    : workerName
    | DEFAULT
    ;

workerName
    : Identifier
    ;

flushWorker
    :   FLUSH Identifier?
    ;

waitForCollection
    :   LEFT_BRACE waitKeyValue (COMMA waitKeyValue)* RIGHT_BRACE
    ;

waitKeyValue
    :   Identifier
    |   Identifier COLON expression
    ;

variableReference
    :   nameReference                                                           # simpleVariableReference
    |   functionInvocation                                                      # functionInvocationReference
    |   variableReference index                                                 # mapArrayVariableReference
    |   variableReference field                                                 # fieldVariableReference
    |   variableReference xmlAttrib                                             # xmlAttribVariableReference
    |   variableReference invocation                                            # invocationReference
    |   typeDescExpr invocation                                                 # typeDescExprInvocationReference
    |   QuotedStringLiteral invocation                                          # stringFunctionInvocationReference
    ;

field
    :   (DOT | OPTIONAL_FIELD_ACCESS) (Identifier | MUL)
    ;

index
    :   LEFT_BRACKET expression RIGHT_BRACKET
    ;

xmlAttrib
    :   AT (LEFT_BRACKET expression RIGHT_BRACKET)?
    ;

functionInvocation
    :   functionNameReference LEFT_PARENTHESIS invocationArgList? RIGHT_PARENTHESIS
    ;

invocation
    :   (DOT | NOT) anyIdentifierName LEFT_PARENTHESIS invocationArgList? RIGHT_PARENTHESIS
    ;

invocationArgList
    :   invocationArg (COMMA invocationArg)*
    ;
    
invocationArg
    :   expression  // required args
    |   namedArgs   // named args
    |   restArgs    // rest args
    ;

actionInvocation
    :   (annotationAttachment* START)? variableReference RARROW functionInvocation
    ;

expressionList
    :   expression (COMMA expression)*
    ;

expressionStmt
    :   expression SEMICOLON
    ;

transactionStatement
    :   transactionClause onretryClause? committedAbortedClauses
    ;

committedAbortedClauses
    :   (committedClause? abortedClause?) | (abortedClause? committedClause?)
    ;

transactionClause
    :   TRANSACTION (WITH transactionPropertyInitStatementList)? LEFT_BRACE statement* RIGHT_BRACE
    ;

transactionPropertyInitStatement
    :   retriesStatement
    ;

transactionPropertyInitStatementList
    :   transactionPropertyInitStatement (COMMA transactionPropertyInitStatement)*
    ;

lockStatement
    :   LOCK LEFT_BRACE statement* RIGHT_BRACE
    ;

onretryClause
    :   ONRETRY LEFT_BRACE statement* RIGHT_BRACE
    ;

committedClause
    :   COMMITTED LEFT_BRACE statement* RIGHT_BRACE
    ;

abortedClause
    :   ABORTED LEFT_BRACE statement* RIGHT_BRACE
    ;

abortStatement
    :   ABORT SEMICOLON
    ;

retryStatement
    :   RETRY SEMICOLON
    ;

retriesStatement
    :   RETRIES ASSIGN expression
    ;

namespaceDeclarationStatement
    :   namespaceDeclaration
    ;

namespaceDeclaration
    :   XMLNS QuotedStringLiteral (AS Identifier)? SEMICOLON
    ;

expression
    :   simpleLiteral                                                       # simpleLiteralExpression
    |   listConstructorExpr                                                 # listConstructorExpression
    |   recordLiteral                                                       # recordLiteralExpression
    |   xmlLiteral                                                          # xmlLiteralExpression
    |   tableLiteral                                                        # tableLiteralExpression
    |   stringTemplateLiteral                                               # stringTemplateLiteralExpression
    |   (annotationAttachment* START)? variableReference                    # variableReferenceExpression
    |   actionInvocation                                                    # actionInvocationExpression
    |   lambdaFunction                                                      # lambdaFunctionExpression
    |   arrowFunction                                                       # arrowFunctionExpression
    |   typeInitExpr                                                        # typeInitExpression
    |   serviceConstructorExpr                                              # serviceConstructorExpression
    |   tableQuery                                                          # tableQueryExpression
    |   LT (annotationAttachment+ typeName? | typeName) GT expression       # typeConversionExpression
    |   (ADD | SUB | BIT_COMPLEMENT | NOT | TYPEOF) expression              # unaryExpression
    |   LEFT_PARENTHESIS expression RIGHT_PARENTHESIS                       # groupExpression
    |   CHECK expression                                                    # checkedExpression
    |   CHECKPANIC expression                                               # checkPanickedExpression
    |   expression IS typeName                                              # typeTestExpression
    |   expression (DIV | MUL | MOD) expression                             # binaryDivMulModExpression
    |   expression (ADD | SUB) expression                                   # binaryAddSubExpression
    |   expression (shiftExpression) expression                             # bitwiseShiftExpression
    |   expression (LT_EQUAL | GT_EQUAL | GT | LT) expression               # binaryCompareExpression
    |   expression (EQUAL | NOT_EQUAL) expression                           # binaryEqualExpression
    |   expression (REF_EQUAL | REF_NOT_EQUAL) expression                   # binaryRefEqualExpression
    |   expression (BIT_AND | BIT_XOR | PIPE) expression                    # bitwiseExpression
    |   expression AND expression                                           # binaryAndExpression
    |   expression OR expression                                            # binaryOrExpression
    |   expression (ELLIPSIS | HALF_OPEN_RANGE) expression                  # integerRangeExpression
    |   expression QUESTION_MARK expression COLON expression                # ternaryExpression
    |   expression SYNCRARROW peerWorker                                    # workerSendSyncExpression
    |   WAIT (waitForCollection | expression)                               # waitExpression
    |   trapExpr                                                            # trapExpression
    |   expression ELVIS expression                                         # elvisExpression
    |   LARROW peerWorker (COMMA expression)?                               # workerReceiveExpression
    |   flushWorker                                                         # flushWorkerExpression
    |   typeDescExpr                                                        # typeAccessExpression
    |   expression ANNOTATION_ACCESS nameReference                          # annotAccessExpression
    ;

constantExpression
    :   simpleLiteral
    |   recordLiteral
    ;

typeDescExpr
    : typeName
    ;

typeInitExpr
    :   NEW (LEFT_PARENTHESIS invocationArgList? RIGHT_PARENTHESIS)?
    |   NEW userDefineTypeName LEFT_PARENTHESIS invocationArgList? RIGHT_PARENTHESIS
    ;

serviceConstructorExpr
    :   annotationAttachment* SERVICE serviceBody
    ;

trapExpr
    :   TRAP expression
    ;

shiftExpression
    :   GT shiftExprPredicate GT
    |   LT shiftExprPredicate LT
    |   GT shiftExprPredicate GT shiftExprPredicate GT
    ;

shiftExprPredicate : {_input.get(_input.index() -1).getType() != WS}? ;

//reusable productions

nameReference
    :   (Identifier COLON)? Identifier
    ;

functionNameReference
    :   (Identifier COLON)? anyIdentifierName
    ;

returnParameter
    :   RETURNS annotationAttachment* typeName
    ;

lambdaReturnParameter
    :   annotationAttachment* typeName
    ;

parameterTypeNameList
    :   parameterTypeName (COMMA parameterTypeName)*
    ;

parameterTypeName
    :   typeName
    ;

parameterList
    :   parameter (COMMA parameter)*
    ;

parameter
    :   annotationAttachment* PUBLIC? typeName Identifier
    ;

defaultableParameter
    :   parameter ASSIGN expression
    ;

restParameter
    :   annotationAttachment* typeName ELLIPSIS Identifier
    ;

formalParameterList
    :   (parameter | defaultableParameter) (COMMA (parameter | defaultableParameter))* (COMMA restParameter)?
    |   restParameter
    ;

simpleLiteral
    :   SUB? integerLiteral
    |   SUB? floatingPointLiteral
    |   QuotedStringLiteral
    |   BooleanLiteral
    |   nilLiteral
    |   blobLiteral
    |   NullLiteral
    ;

floatingPointLiteral
    :   DecimalFloatingPointNumber
    |   HexadecimalFloatingPointLiteral
    ;

// §3.10.1 Integer Literals
integerLiteral
    :   DecimalIntegerLiteral
    |   HexIntegerLiteral
    ;

nilLiteral
    :   LEFT_PARENTHESIS RIGHT_PARENTHESIS
    ;

blobLiteral
    :   Base16BlobLiteral
    |   Base64BlobLiteral
    ;

namedArgs
    :   Identifier ASSIGN expression
    ;

restArgs
    :   ELLIPSIS expression
    ;

// XML parsing

xmlLiteral
    :   XMLLiteralStart xmlItem XMLLiteralEnd
    ;

xmlItem
    :   element
    |   procIns
    |   comment
    |   text
    |   CDATA
    ;

content
    :   text? ((element | CDATA | procIns | comment) text?)*
    ;

comment
    :   XML_COMMENT_START (XMLCommentTemplateText expression RIGHT_BRACE)* XMLCommentText* XML_COMMENT_END
    ;

element
    :   startTag content closeTag
    |   emptyTag
    ;

startTag
    :   XML_TAG_OPEN xmlQualifiedName attribute* XML_TAG_CLOSE
    ;

closeTag
    :   XML_TAG_OPEN_SLASH xmlQualifiedName XML_TAG_CLOSE
    ;

emptyTag
    :   XML_TAG_OPEN xmlQualifiedName attribute* XML_TAG_SLASH_CLOSE
    ;

procIns
    :   XML_TAG_SPECIAL_OPEN (XMLPITemplateText expression RIGHT_BRACE)* XMLPIText
    ;

attribute
    :   xmlQualifiedName EQUALS xmlQuotedString;

text
    :   (XMLTemplateText expression RIGHT_BRACE)+ XMLText?
    |   XMLText
    ;

xmlQuotedString
    :   xmlSingleQuotedString
    |   xmlDoubleQuotedString
    ;

xmlSingleQuotedString
    :   SINGLE_QUOTE (XMLSingleQuotedTemplateString expression RIGHT_BRACE)* XMLSingleQuotedString? SINGLE_QUOTE_END
    ;

xmlDoubleQuotedString
    :   DOUBLE_QUOTE (XMLDoubleQuotedTemplateString expression RIGHT_BRACE)* XMLDoubleQuotedString? DOUBLE_QUOTE_END
    ;

xmlQualifiedName
    :   (XMLQName QNAME_SEPARATOR)? XMLQName
    ;

stringTemplateLiteral
    :   StringTemplateLiteralStart stringTemplateContent? StringTemplateLiteralEnd
    ;

stringTemplateContent
    :   (StringTemplateExpressionStart expression RIGHT_BRACE)+ StringTemplateText?
    |   StringTemplateText
    ;


anyIdentifierName
    :   Identifier
    |   reservedWord
    ;

reservedWord
    :   FOREACH
    |   TYPE_MAP
    |   START
    |   CONTINUE
    |   OBJECT_INIT
    |   TYPE_ERROR
    ;


//Siddhi Streams and Tables related
tableQuery
    :   FROM streamingInput joinStreamingInput?
        selectClause?
        orderByClause?
        limitClause?
    ;

foreverStatement
    :   FOREVER LEFT_BRACE  streamingQueryStatement+ RIGHT_BRACE
    ;

streamingQueryStatement
    :   FROM (streamingInput (joinStreamingInput)? | patternClause)
        selectClause?
        orderByClause?
        outputRateLimit?
        streamingAction
    ;

patternClause
    :   EVERY? patternStreamingInput withinClause?
    ;

withinClause
    :   WITHIN DecimalIntegerLiteral timeScale
    ;

orderByClause
    :   ORDER BY orderByVariable (COMMA orderByVariable)*
    ;

orderByVariable
    :   variableReference orderByType?
    ;

limitClause
    :   LIMIT DecimalIntegerLiteral
    ;

selectClause
    :   SELECT (MUL| selectExpressionList )
        groupByClause?
        havingClause?
    ;

selectExpressionList
    :   selectExpression (COMMA selectExpression)*
    ;

selectExpression
    :   expression (AS Identifier)?
    ;

groupByClause
    :   GROUP BY variableReferenceList
    ;

havingClause
    :   HAVING expression
    ;

streamingAction
    :   EQUAL_GT LEFT_PARENTHESIS parameter RIGHT_PARENTHESIS LEFT_BRACE statement* RIGHT_BRACE
    ;

streamingInput
    :   variableReference whereClause? functionInvocation* windowClause? functionInvocation*
        whereClause? (AS alias=Identifier)?
    ;

joinStreamingInput
    :   (UNIDIRECTIONAL joinType | joinType UNIDIRECTIONAL | joinType) streamingInput (ON expression)?
    ;

outputRateLimit
    :   OUTPUT (ALL | LAST | FIRST) EVERY (DecimalIntegerLiteral timeScale | DecimalIntegerLiteral EVENTS)
    |   OUTPUT SNAPSHOT EVERY DecimalIntegerLiteral timeScale
    ;

patternStreamingInput
    :   patternStreamingEdgeInput ( FOLLOWED BY | COMMA ) patternStreamingInput
    |   LEFT_PARENTHESIS patternStreamingInput RIGHT_PARENTHESIS
    |   NOT patternStreamingEdgeInput (AND patternStreamingEdgeInput | FOR DecimalIntegerLiteral timeScale)
    |   patternStreamingEdgeInput (AND | OR ) patternStreamingEdgeInput
    |   patternStreamingEdgeInput
    ;

patternStreamingEdgeInput
    :   variableReference whereClause? intRangeExpression? (AS alias=Identifier)?
    ;

whereClause
    :   WHERE expression
    ;

windowClause
    :   WINDOW functionInvocation
    ;

orderByType
    :   ASCENDING | DESCENDING
    ;

joinType
    :   LEFT OUTER JOIN
    |   RIGHT OUTER JOIN
    |   FULL OUTER JOIN
    |   OUTER JOIN
    |   INNER? JOIN
    ;

timeScale
    :   SECOND | SECONDS
    |   MINUTE | MINUTES
    |   HOUR | HOURS
    |   DAY | DAYS
    |   MONTH | MONTHS
    |   YEAR | YEARS
    ;

// Markdown documentation
documentationString
    :   documentationLine+ parameterDocumentationLine* returnParameterDocumentationLine?
    ;

documentationLine
    :   DocumentationLineStart documentationContent
    ;

parameterDocumentationLine
    :   parameterDocumentation parameterDescriptionLine*
    ;

returnParameterDocumentationLine
    :   returnParameterDocumentation returnParameterDescriptionLine*
    ;

documentationContent
    :   documentationText?
    ;

parameterDescriptionLine
    :   DocumentationLineStart documentationText?
    ;

returnParameterDescriptionLine
    :   DocumentationLineStart documentationText?
    ;

documentationText
    :   (DocumentationText | ReferenceType | VARIABLE | MODULE | documentationReference | singleBacktickedBlock | doubleBacktickedBlock | tripleBacktickedBlock | DefinitionReference)+
    ;

documentationReference
    :   definitionReference
    ;

definitionReference
    :   definitionReferenceType singleBacktickedBlock
    ;

definitionReferenceType
    :   DefinitionReference
    ;

parameterDocumentation
    :   ParameterDocumentationStart docParameterName DescriptionSeparator documentationText?
    ;

returnParameterDocumentation
    :   ReturnParameterDocumentationStart documentationText?
    ;

docParameterName
    :   ParameterName
    ;

singleBacktickedBlock
    :   SingleBacktickStart singleBacktickedContent SingleBacktickEnd
    ;

singleBacktickedContent
    :   SingleBacktickContent
    ;

doubleBacktickedBlock
    :   DoubleBacktickStart doubleBacktickedContent DoubleBacktickEnd
    ;

doubleBacktickedContent
    :   DoubleBacktickContent
    ;

tripleBacktickedBlock
    :   TripleBacktickStart tripleBacktickedContent TripleBacktickEnd
    ;

tripleBacktickedContent
    :   TripleBacktickContent
    ;<|MERGE_RESOLUTION|>--- conflicted
+++ resolved
@@ -218,11 +218,7 @@
 simpleTypeName
     :   TYPE_ANY
     |   TYPE_ANYDATA
-<<<<<<< HEAD
-=======
     |   TYPE_HANDLE
-    |   TYPE_DESC
->>>>>>> 1ca86c8b
     |   valueTypeName
     |   referenceTypeName
     |   nilLiteral
