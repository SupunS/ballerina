--- conflicted
+++ resolved
@@ -122,12 +122,8 @@
     ;
 
 globalVariableDefinition
-<<<<<<< HEAD
-    :   PUBLIC? typeName Identifier (ASSIGN expression)? SEMICOLON
+    :   PUBLIC? LISTENER? typeName Identifier (ASSIGN expression)? SEMICOLON
     |   PUBLIC? FINAL (typeName | VAR) Identifier ASSIGN expression SEMICOLON
-=======
-    :   (PUBLIC)? (LISTENER)? typeName Identifier (ASSIGN expression )? SEMICOLON
->>>>>>> 85e83d8d
     |   channelType Identifier SEMICOLON
     ;
 
