--- conflicted
+++ resolved
@@ -106,12 +106,7 @@
 WHERE       : {inQueryExpression}? 'where' ;
 LET         : 'let' ;
 CONFLICT    : 'conflict' ;
-<<<<<<< HEAD
-JOIN_EQUALS : {inOnCondition}? 'equals' { inOnCondition = false; };
-LIMIT       : 'limit' ;
-=======
 JOIN_EQUALS : 'equals';
->>>>>>> 002e5686
 DEPRECATED  : 'Deprecated';
 KEY         : {inTableType}? 'key' { inTableType = false; };
 DEPRECATED_PARAMETERS  : 'Deprecated parameters';
