--- conflicted
+++ resolved
@@ -446,16 +446,14 @@
 error.ambiguous.type=\
   ambiguous type ''{0}''
 
-<<<<<<< HEAD
+error.uninitialized.variable=\
+  variable ''{0}'' is not initialized
+
 
 # safe navigation operator related errors
 
 error.safe.navigation.not.required=\
   safe navigation operator not required for type ''{0}''
-=======
-error.uninitialized.variable=\
-  variable ''{0}'' is not initialized
->>>>>>> 0132969b
 
 # -------------------------
 # Compiler warning messages
