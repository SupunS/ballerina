#
# Copyright (c) 2017, WSO2 Inc. (http://www.wso2.org) All Rights Reserved.
#
# WSO2 Inc. licenses this file to you under the Apache License,
# Version 2.0 (the "License"); you may not use this file except
# in compliance with the License.
# You may obtain a copy of the License at
#
#    http://www.apache.org/licenses/LICENSE-2.0
#
# Unless required by applicable law or agreed to in writing,
# software distributed under the License is distributed on an
# "AS IS" BASIS, WITHOUT WARRANTIES OR CONDITIONS OF ANY
# KIND, either express or implied.  See the License for the
# specific language governing permissions and limitations
# under the License.
#

# -------------------------
# Compiler warning messages
# -------------------------

error.usage.of.worker.within.lock.is.prohibited=\
  cannot use a named worker inside a lock statement

error.usage.of.start.within.lock.is.prohibited=\
  cannot use an async call inside a lock statement

error.undefined.module=\
  undefined module ''{0}''

error.cyclic.module.imports.detected=\
  cyclic module imports detected ''{0}''

error.unused.import.module=\
  unused import module ''{0}''

error.redeclared.symbol=\
  redeclared symbol ''{0}''

error.redeclared.builtin.symbol=\
  redeclared builtin symbol ''{0}''

error.undefined.symbol=\
  undefined symbol ''{0}''

error.undefined.function=\
  undefined function ''{0}''

error.undefined.function.in.type=\
  undefined function ''{0}'' in type ''{1}''

error.undefined.method.in.object=\
  undefined method ''{0}'' in object ''{1}''

error.undefined.field.in.record=\
  undefined field ''{0}'' in record ''{1}''

error.undefined.connector=\
  undefined connector ''{0}''

error.undefined.field.in.structure.with.type=\
  undefined field ''{0}'' in {1} ''{2}''

error.undefined.field.in.structure=\
  undefined field ''{0}'' in ''{1}''

error.type.not.allowed.with.new=\
  type not allowed with new for type ''{0}''

error.invalid.intersection.type=\
  invalid intersection type ''{0}'': no intersection

error.invalid.non.readonly.intersection.type=\
  invalid intersection type ''{0}'', intersection types are currently supported only with ''readonly''

error.invalid.readonly.intersection.type=\
  invalid intersection type with ''readonly'', ''{0}'' can never be ''readonly''

error.stream.invalid.constraint=\
  invalid constraint type ''{0}'', expected a subtype of ''anydata|error''

error.stream.initialization.not.allowed.here=\
  'stream' initialization not allowed here

error.cannot.infer.object.type.from.lhs=\
  cannot infer type of the object from ''{0}''

error.object.uninitialized.field=\
  uninitialized field ''{0}''

error.uninitialized.variable=\
    uninitialized variable ''{0}''

error.cyclic.type.reference=\
  cyclic type reference in ''{0}''

error.attempt.refer.non.accessible.symbol=\
  attempt to refer to non-accessible symbol ''{0}''

error.attempt.expose.non.public.symbol=\
  attempt to expose non-public symbol ''{0}''

error.invokable.must.return=\
  this {0} must return a result

error.main.should.be.public=\
  the ''main'' function should be public

error.main.params.should.be.anydata=\
   invalid type ''{0}'' as ''main'' function parameter, expected anydata

error.main.return.should.be.error.or.nil=\
   invalid ''main'' function return type ''{0}'', expected a subtype of ''error?'' containing ''()''

error.module.init.cannot.be.public=\
  the module ''init()'' function cannot be public

error.module.init.cannot.have.params=\
   the module ''init()'' function cannot accept parameters

error.module.init.return.should.be.error.or.nil=\
   invalid module ''init()'' function return type ''{0}'', expected a subtype of ''error?'' containing ''()''

error.atleast.one.worker.must.return=\
  at least one worker in the {0} must return a result

error.explicit.worker.cannot.be.default=\
  explicit workers cannot be named as ''default'' since the function already has an implicit worker named ''default''

error.fork.join.worker.cannot.return=\
  cannot return from a worker in fork/join

error.fork.join.invalid.worker.count=\
  fork/join minimum finishing worker count must be equal or less than the joining worker count

error.fork.join.syntax.empty.fork=\
  empty fork statement is not allowed

error.invalid.worker.flush.expression.for.worker=\
  invalid worker flush expression for ''{0}'', there are no worker send statements to ''{0}'' from ''{1}''

error.invalid.worker.flush.expression=\
   invalid worker flush expression, there are no worker send statements from ''{0}''

error.multi.value.return.expected=\
  multi value return is expected

error.single.value.return.expected=\
  single value return is expected

error.return.value.too.many=\
  too many return values

error.return.value.not.enough=\
  not enough return values

error.attached.functions.must.have.body=\
  object attached function definition must have a body ''{0}''

error.cannot.initialize.object=\
  cannot initialize object ''{0}'', no implementation for the interface ''{1}''

error.no.default.constructor.found=\
  no default constructor found for object ''{0}''

error.duplicated.error.catch=\
  error ''{0}'' already caught in catch block

error.unreachable.code=\
  unreachable code

error.continue.cannot.be.outside.loop=\
  continue cannot be used outside of a loop

error.break.cannot.be.outside.loop=\
  break cannot be used outside of a loop

error.rollback.cannot.be.outside.transaction.block=\
  rollback cannot be used outside of a transaction block

error.commit.cannot.be.outside.transaction.block=\
  commit cannot be used outside a transaction statement

error.retry.cannot.be.outside.transaction.block=\
  retry cannot be used outside of a transaction block

error.break.statement.cannot.be.used.to.exit.from.a.transaction=\
  break statement cannot be used to exit from a transaction without a commit or a rollback statement

error.continue.statement.cannot.be.used.to.exit.from.a.transaction=\
  continue statement cannot be used to exit from a transaction without a commit or a rollback statement

error.check.expression.invalid.usage.within.transaction.block=\
  ''check'' expression cannot be used within transaction block

error.return.statement.cannot.be.used.to.exit.from.a.transaction=\
  return statement cannot be used to exit from a transaction without a commit or a rollback statement

error.invalid.retry.count=\
  invalid transaction retry count

error.invalid.commit.count=\
  invalid transaction commit count

error.invalid.rollback.count=\
  invalid transaction rollback count

error.invalid.transaction.handler.args=\
  transaction handler function required single string parameter which is transaction id

error.invalid.transaction.handler.signature=\
  transaction handler function cannot have a return type

error.lambda.required.for.transaction.handler=\
  lambda function with string input parameter is required as transaction handler

error.done.statement.cannot.be.used.to.exit.from.a.transaction=\
  done statement cannot be used to exit from a transaction

error.transaction.cannot.be.used.within.handler=\
  transaction statement cannot be used within a transaction handler

error.transaction.cannot.be.used.within.transactional.scope=\
  transaction statement cannot be used within a transactional scope

error.nested.transactions.are.invalid=\
  transaction statement cannot be nested within another transaction block

error.invalid.function.pointer.assignment.for.handler=\
  invalid function pointer assignment for the transaction handler function

error.usage.of.start.within.transaction.is.prohibited=\
  usage of start within a transactional scope is prohibited

error.transactional.function.prohibited.outside.transactional.scope=\
  invoking transactional function outside transactional scope is prohibited

error.rollback.cannot.be.within.transactional.function=\
  using rollback statement within a transactional function is prohibited

error.commit.cannot.be.within.transactional.function=\
  using commit statement within a transactional function is prohibited

error.max.one.commit.rollback.allowed.within.branch=\
  maximum of one commit and one rollback allowed within a branch

error.commit.not.allowed=\
  commit not allowed here

error.rollback.not.allowed=\
  rollback not allowed here

error.incompatible.types=\
  incompatible types: expected ''{0}'', found ''{1}''

error.incompatible.types.spread.op=\
  incompatible types: expected a map or a record, found ''{0}''

error.incompatible.types.field=\
  incompatible types: expected ''{0}'' for field ''{1}'', found ''{2}''

error.unknown.type=\
  unknown type ''{0}''

error.unary.op.incompatible.types=\
  operator ''{0}'' not defined for ''{1}''

error.binary.op.incompatible.types=\
  operator ''{0}'' not defined for ''{1}'' and ''{2}''

error.self.reference.var=\
  self referenced variable ''{0}''

error.worker.send.after.return=\
  invalid worker send statement position, can not be used after a non-error return

error.worker.receive.after.return=\
  invalid worker receive statement position, can not be used after a non-error return

error.invalid.worker.send.position=\
  invalid worker send statement position, must be a top level statement in a worker

error.invalid.worker.receive.position=\
  invalid worker receive statement position, must be a top level statement in a worker

error.undefined.worker=\
   undefined worker ''{0}''

error.invalid.worker.join.result.type=\
   invalid worker join result type, expected 'map'

error.invalid.worker.timeout.result.type=\
   invalid worker timeout result type, expected 'map'

error.invalid.worker.reference=\
   unsupported worker reference ''{0}''

error.worker.send.receive.parameter.count.mismatch=\
   parameter count mismatch in worker send/receive

error.worker.invalid.worker.interaction=\
   worker send/receive interactions are invalid; worker(s) cannot move onwards from the state: ''{0}''

error.worker.interactions.only.allowed.between.peers=\
  worker interactions are only allowed between peers

error.worker.multiple.fork.join.send=\
   only a single worker send can be executed for joining results in a fork/join

error.invalid.type.for.receive=\
   invalid type for worker receive ''{0}'', expected anydata

error.invalid.type.for.send=\
   invalid type for worker send ''{0}'', expected anydata

error.invalid.usage.of.receive.expression=\
   invalid usage of receive expression, var not allowed

error.invalid.wait.future.expr.mapping.constructors=\
  ''wait'' cannot be used with mapping constructors

error.invalid.wait.future.expr.actions=\
  ''wait'' cannot be used with actions

error.invalid.send.expr=\
  expected an expression, but found an action

error.assignment.count.mismatch=\
  assignment count mismatch: expected {0} values, but found {1}

error.assignment.required=\
  variable assignment is required

error.type.cast.not.yet.supported.for.type=\
  type cast not yet supported for type ''{0}''

error.equality.not.yet.supported.for.type=\
  equality not yet supported for type ''{0}''

error.binding.pattern.not.yet.supported.for.type=\
  binding pattern not yet supported for type ''{0}''

error.let.expression.not.yet.supported.record.field=\
  let expressions are not yet supported for record fields

error.let.expression.not.yet.supported.object.field=\
  let expressions are not yet supported for object fields

error.incompatible.types.cast=\
  incompatible types: ''{0}'' cannot be cast to ''{1}''

error.invalid.function.invocation=\
  function invocation on type ''{0}'' is not supported

error.invalid.function.invocation.with.name=\
  invalid function ''{0}'' invocation on type ''{1}''

error.incompatible.types.cast.with.suggestion=\
  incompatible types: ''{0}'' cannot be cast to ''{1}'', use conversion expression

error.incompatible.types.conversion=\
  incompatible types: ''{0}'' cannot be converted to ''{1}''

error.incompatible.types.conversion.with.suggestion=\
  incompatible types: ''{0}'' cannot be convert to ''{1}'', use cast expression

error.unsafe.cast.attempt=\
  unsafe cast from ''{0}'' to ''{1}'', use multi-return cast expression

error.unsafe.conversion.attempt=\
  unsafe conversion from ''{0}'' to ''{1}'', use multi-return conversion expression

error.array.literal.not.allowed=\
  array literal not allowed here

error.string.template.literal.not.allowed=\
  string template literals not allowed here

error.invalid.literal.for.type=\
  invalid literal for type ''{0}''

error.invalid.literal.for.match.pattern=\
  invalid literal for match pattern; allowed literals are simple, tuple and record only

error.invalid.expr.with.type.guard.for.match=\
  invalid expression with type guard; only simple variable references are allowed

error.invalid.field.name.record.lit=\
  invalid field name ''{0}'' in type ''{1}''

error.rest.field.not.allowed=\
  rest field not allowed in sealed records

error.open.record.constraint.not.allowed=\
  incompatible types: 'json' cannot be constrained with open record type ''{0}''

error.invalid.record.rest.descriptor=\
  invalid record rest descriptor

error.missing.required.record.field=\
  missing non-defaultable required record field ''{0}''

error.default.values.not.allowed.for.optional.fields=\
  a default value specified for optional field ''{0}''

error.never.type.not.allowed.for.required.fields=\
  a required field cannot be of type ''never'', define ''{0}'' as an optional field instead

error.never.typed.var.def.not.allowed=\
  cannot define a variable of type ''never''

error.too.many.args.call=\
  too many arguments in call to ''{0}()''

error.non.public.arg.accessed.with.named.arg=\
  cannot refer to non public parameter ''{0}'' of ''{1}()'' as a named arg

error.multi.value.in.single.value.context=\
  multi-valued ''{0}()'' in single-value context

error.multi.valued.expr.in.single.valued.context=\
  multi-valued expression in single-valued context

error.does.not.return.value=\
  ''{0}()'' does not return a value;

error.invalid.namespace.prefix=\
  invalid namespace prefix ''{0}''

error.mismatching.xml.start.end.tags=\
  mismatching start and end tags found in xml element

error.no.new.variables.var.assignment=\
  no new variables on left side

error.invalid.variable.assignment=\
  invalid assignment in variable ''{0}''

error.invalid.variable.assignment.declaration.final =\
  invalid assignment: ''{0}'' declaration is final

error.cannot.assign.value.to.final.field=\
  cannot assign a value to final ''{0}''

error.cannot.assign.value.to.function.argument=\
  cannot assign a value to function argument ''{0}''

error.cannot.assign.value.to.endpoint=\
  cannot assign a value to endpoint ''{0}''

error.cannot.update.readonly.value.of.type=\
  cannot update ''readonly'' value of type ''{0}''

error.cannot.update.readonly.record.field=\
  cannot update ''readonly'' record field ''{0}'' in ''{1}''

error.cannot.update.readonly.object.field=\
  cannot update ''readonly'' object field ''{0}'' in ''{1}''

error.underscore.not.allowed=\
  underscore is not allowed here

error.operation.does.not.support.indexing=\
  invalid operation: type ''{0}'' does not support indexing

error.operation.does.not.support.field.access=\
  invalid operation: type ''{0}'' does not support field access

error.operation.does.not.support.field.access.for.assignment=\
  invalid operation: type ''{0}'' does not support field access for assignment

error.operation.does.not.support.optional.field.access=\
  invalid operation: type ''{0}'' does not support optional field access

error.operation.does.not.support.field.access.for.non.required.field=\
  invalid operation: type ''{0}'' does not support field access for non-required field ''{1}''

error.operation.does.not.support.optional.field.access.for.field=\
  invalid operation: type ''{0}'' does not support optional field access for field ''{1}''

error.operation.does.not.support.index.access.for.assignment=\
  invalid operation: type ''{0}'' does not support member access for assignment

error.invalid.index.expr.struct.field.access=\
  invalid index expression: expected string literal

error.invalid.index.expr.tuple.field.access=\
  invalid index expression: expected integer literal

error.invalid.tuple.index.expr=\
  invalid tuple index expression: value space ''{0}'' out of range

error.invalid.record.index.expr=\
  invalid record index expression: value space ''{0}'' out of range

error.invalid.enum.expr=\
  invalid expression: expected enum type name ''{0}''

error.invalid.expr.in.match.stmt=\
  invalid expression in match statement

error.invalid.pattern.clauses.in.match.stmt=\
  invalid patterns in match statement. cannot combine typed and static patterns

error.static.value.match.only.supports.anydata=\
  static value match only supports anydata

error.func.defined.on.not.supported.type=\
  function ''{0}'' defined on not supported type ''{1}''

error.func.defined.on.non.local.type=\
  function ''{0}'' defined on non-local type ''{1}''

error.invalid.object.constructor=\
  invalid object constructor return type ''{0}'', expected a subtype of ''error?'' containing ''()''

error.explicit.invocation.of.record.init.is.not.allowed=\
  explicit invocation of ''{0}'' record initializer is not allowed

error.incompatible.type.constraint=\
  incompatible types: ''{0}'' cannot be constrained with ''{1}''

error.pkg.alias.not.allowed.here=\
  module alias not allowed here

error.undefined.annotation=\
  undefined annotation ''{0}''

error.annotation.not.allowed=\
  annotation ''{0}'' is not allowed on {1}

error.annotation.attachment.cannot.have.a.value=\
  no annotation value expected for annotation ''{0}''

error.annotation.attachment.requires.a.value=\
  annotation value expected for annotation ''{0}''

error.annotation.attachment.cannot.specify.multiple.values=\
  cannot specify more than one annotation value for annotation ''{0}''

error.annotation.invalid.type=\
  annotation declaration requires a subtype of ''true'', ''map<anydata>'' or ''map<anydata>[]'', but found ''{0}''

error.annotation.invalid.const.type=\
  invalid type ''{0}'' for ''const'' annotation declaration, expected ''anydata''

error.annotation.requires.const=\
  annotation declaration with ''source'' attach point(s) should be a ''const'' declaration

error.incompatible.types.array.found=\
  incompatible types: expected a ''{0}'', found an array

error.xml.attribute.map.update.not.allowed=\
  xml attributes cannot be updated as a collection. update attributes one at a time

error.xml.qname.update.not.allowed=\
  cannot assign values to an xml qualified name

error.invalid.namespace.declaration=\
  cannot bind prefix ''{0}'' to the empty namespace name

error.cannot.update.xml.sequence=\
  cannot update an xml sequence

error.invalid.xml.ns.interpolation=\
  xml namespaces cannot be interpolated

error.cannot.find.xml.namespace.prefix=\
  cannot find xml namespace prefix ''{0}''

error.method.invocation.in.xml.navigation.expressions.not.supported=\
  method invocations are not yet supported within XML navigation expressions, use a grouping expression \
  (parenthesis) if you intend to invoke the method on the result of the navigation expression.

error.deprecated.xml.attribute.access.expression=\
  deprecated xml attribute access expression, use field access expression instead

error.indexing.within.xml.navigation.expression.not.supported=\
  index operations are not yet supported within XML navigation expressions, use a grouping expression \
  (parenthesis) if you intend to index the result of the navigation expression.

error.iterable.not.supported.collection=\
  incompatible types: ''{0}'' is not an iterable collection

error.incompatible.iterator.function.signature=\
  iterable objects must have a __iterator function with signature, ' \
  public function __iterator() returns (object { public function next () returns (record {| T value; |}?); })';

error.iterable.not.supported.operation=\
  operation ''{0}'' does not support given collection type

error.iterable.too.many.variables=\
  too many variables are defined for iterable type ''{0}''

error.iterable.not.enough.variables=\
  not enough variables are defined for iterable type ''{0}'', require at least ''{1}'' variables

error.iterable.too.many.return.args=\
  too many return arguments are defined for operation ''{0}''

error.iterable.not.enough.return.args=\
  not enough return arguments are defined for operation ''{0}''

error.iterable.lambda.required=\
  single lambda function required here

error.iterable.lambda.tuple.required=\
  iterable lambda function required a single param or a tuple param

error.iterable.no.args.required=\
  no argument required for operation ''{0}''

error.iterable.lambda.incompatible.types=\
  incompatible lambda function types: expected ''{0}'', found ''{1}''

error.iterable.return.type.mismatch=\
  cannot assign return value of ''{0}'' operation here, use a reduce operation

error.invalid.token=\
  invalid token {0}

error.missing.token=\
  missing token {0} before {1}

error.extraneous.input=\
  extraneous input {0}

error.mismatched.input=\
  mismatched input {0}. expecting {1}

error.failed.predicate=\
  {0}

error.syntax.error=\
  {0}

error.invalid.shift.operator=\
  invalid shift operator

error.module.not.found=\
  cannot resolve module ''{0}''

error.invalid.module.declaration=\
  invalid module declaration: expected ''{0}'', found ''{1}''

error.missing.module.declaration=\
  missing module declaration: expected ''{0}''

error.unexpected.module.declaration=\
  invalid module declaration ''{0}'': no module declaration is needed for default module

error.service.object.type.required=\
  incompatible types: requires an object type

error.service.invalid.object.type=\
  given type ''{0}'' does not match with service type interface

error.service.function.invalid.modifier=\
  service methods cannot have explicit visibility qualifiers

error.service.function.invalid.invocation=\
  service method call is allowed only within the type descriptor

error.service.invalid.endpoint.type=\
  cannot infer type of the endpoint from the service type or binds of the service {0}

error.service.service.type.required.anonymous=\
  cannot infer type of the anonymous endpoint, requires a valid service type for service {0}

error.remote.function.in.non.client.object=\
  a remote function in a non client object

error.resource.function.in.non.service.object=\
  a resource function allowed in services only

error.resource.function.invalid.return.type=\
  invalid resource function return type ''{0}'', expected a subtype of ''error?'' containing ''()''

error.remote.in.non.object.function=\
  remote modifier not allowed in non-object attached function {0}

error.invalid.listener.var=\
  listener variable incompatible types: ''{0}'' is not a Listener object

error.invalid.listener.attachment=\
  invalid listener attachment

error.invalid.action.invocation.syntax=\
  invalid remote method call ''.{0}()'': use ''->{0}()'' for remote method calls

error.invalid.method.invocation.syntax=\
  invalid method call ''->{0}()'': ''->'' can only be used with remote methods

error.invalid.init.invocation=\
  object ''init'' method call is allowed only within the type descriptor

error.invalid.resource.function.invocation=\
  resource function can not be invoked with in a service

error.invalid.action.invocation=\
  invalid remote method call: expected a client object, but found ''{0}''

error.undefined.action=\
  undefined remote function ''{0}'' in client object {1}

error.tainted.value.passed.to.untainted.parameter=\
  tainted value passed to untainted parameter ''{0}''

error.tainted.value.passed.to.untainted.param.in.obj.method=\
  tainted value passed to untainted parameter ''{0}'' originating from object method ''{1}'' invocation

error.tainted.value.passed.to.global.variable=\
  tainted value passed to global variable ''{0}''

error.tainted.value.passed.to.module.object=\
  tainted value passed to module object ''{0}''

error.method.invocation.taint.global.object=\
  method invocation taint global object ''{0}''

error.tainted.value.passed.to.closure.variable=\
  tainted value passed to closure variable ''{0}''

error.unable.to.perform.taint.checking.with.recursion=\
  taint checking for ''{0}'' could not complete due to recursion with ''{1}'', add @tainted or @untainted to returns

error.unable.to.perform.taint.checking.for.builtin.method=taint analysis not defined for the builtin method: ''{0}''

error.tainted.return.not.annotated.tainted=\
  functions returning tainted value are required to annotate return signature @tainted: ''{0}''

error.tainted.param.not.annotated.tainted=\
  argument to parameter ''{0}'' is tainted by ''{1}'' hence require to annotate @tainted

error.entry.point.parameters.cannot.be.untainted=\
  entry point parameter ''{0}'' cannot be untainted

error.compiler.plugin.no.package.found=\
  cannot find module ''{0}'' specified in compiler plugin ''{1}''

error.compiler.plugin.no.annotations.found.in.package=\
  no annotations found in module ''{0}'' specified in compiler plugin ''{1}''

error.undefined.parameter=\
  undefined defaultable parameter ''{0}''

error.invalid.error.reason.type=\
  invalid error reason type ''{0}'', expected a subtype of ''string''

error.error.match.over.const.reason.ref.not.supported=\
  error match pattern with a constant reference as the reason is not yet supported

error.invalid.error.detail.type=\
  invalid error detail type ''{0}'', expected a subtype of ''{1}''

error.error.detail.arg.not.named.arg=\
  error detail argument must be passed as named arguments

error.missing.error.reason=\
  error reason is mandatory for direct error constructor

error.object.type.not.allowed=\
  object type not allowed as the constraint

error.duplicate.named.args=\
  redeclared argument ''{0}''

error.cannot.get.all.fields=\
  cannot get all fields from a {0}

error.operator.not.supported=\
  operator ''{0}'' cannot be applied to type ''{1}''

error.operator.not.allowed.variable=\
  operator ''{0}'' cannot be applied on variable ''{1}''

error.invalid.record.literal.key=\
  invalid key: only identifiers and strings are allowed as record literal keys

error.invalid.record.literal.identifier.key=\
  invalid key ''{0}'': identifiers cannot be used as rest field keys, expected a string literal or an expression

error.invalid.function.pointer.invocation=\
  invalid function pointer invocation on non-invokable field ''{0}'' in record ''{1}''

error.invalid.default.param.value=\
  invalid value for parameter ''{0}'': only simple literals allowed
  
error.abstract.object.constructor=\
  abstract object ''{0}'' cannot have a constructor method
  
error.cannot.initialize.abstract.object=\
  cannot initialize abstract object ''{0}''

error.invalid.interface.of.non.abstract.object=\
  no implementation found for the function ''{0}'' of non-abstract object ''{1}''

error.private.function.visibility=\
   function ''{0}'' can not have 'private' visibility

error.cannot.attach.functions.to.abstract.object=\
  cannot attach function ''{0}'' to abstract object ''{1}''

error.abstract.object.function.cannot.have.body=\
  function ''{0}'' in abstract object ''{1}'' cannot have a body

error.resource.function.cannot.be.extern=\
  external resource functions are not supported by the implementation

error.object.init.function.cannot.be.extern=\
  object ''init'' method cannot have an ''external'' implementation

error.private.object.constructor=\
  object initializer function can not be declared as private

error.private.field.abstract.object=\
  abstract object field: ''{0}'' can not be declared as private

error.field.with.default.value.abstract.object=\
  fields with default values are not yet supported with abstract objects

error.private.function.abstract.object=\
  interface function: ''{0}'' of abstract object ''{1}'' can not be declared as private

error.global.variable.cyclic.reference=\
  illegal cyclic reference ''{0}''

error.required.param.not.allowed.after.defaultable.param=\
  required parameter not allowed after defaultable parameters

error.positional.arg.defined.after.named.arg=\
  positional argument not allowed after named arguments

error.rest.arg.defined.after.named.arg=\
  rest argument not allowed after named arguments

error.missing.required.parameter=\
  missing required parameter ''{0}'' in call to ''{1}''()

error.missing.required.parameter.error.message=\
  missing mandatory error message argument in call to error constructor

error.extern.function.abstract.object=\
  external function: ''{0}'' not allowed in abstract object ''{1}''

error.incompatible.type.reference=\
  incompatible types: ''{0}'' is not an object

error.incompatible.type.reference.non.public.members=\
  incompatible type reference ''{0}'': a referenced object cannot have non-public fields or methods

error.incompatible.record.type.reference=\
  incompatible types: ''{0}'' is not a record

error.redeclared.type.reference=\
  redeclared type reference ''{0}''

error.redeclared.function.from.type.reference=\
  redeclared symbol ''{0}'': trying to copy a duplicate function through referenced type ''{1}''

error.referred.function.signature.mismatch=\
  mismatched function signatures: expected ''{0}'', found ''{1}''

# match statement related error messages

error.match.stmt.cannot.guarantee.a.matching.pattern=\
  A matching pattern cannot be guaranteed for types ''{0}''

error.match.stmt.unreachable.pattern=\
  unreachable pattern: preceding patterns are too general or the pattern ordering is not correct

error.match.stmt.unmatched.pattern=\
  pattern will not be matched

error.match.stmt.pattern.always.matches=\
  pattern will always be matched

error.match.stmt.contains.two.default.patterns=\
  match statement has a 'static value' default pattern and a 'binding value' default pattern

error.can.not.find.match.error.reason.const=\
  cannot find error reason match constant: ''{0}''

# error type related errors

error.throw.stmt.not.supported=\
  throw statement not supported, use panic statement instead

error.try.stmt.not.supported=\
  try-catch statement not supported, use trap expression instead

error.unknown.builtin.method=\
  unknown builtin method ''{0}''

error.unsupported.builtin.method=\
  built-in method ''{0}'' not supported here

# checked expression related error messages

error.checked.expr.invalid.usage.no.error.type.rhs=\
  invalid usage of the ''{0}'' expression operator: no expression type is equivalent to error type

error.checked.expr.invalid.usage.only.error.types.rhs=\
  invalid usage of the ''{0}'' expression operator: all expression types are equivalent to error type

error.checked.expr.no.matching.error.return.in.encl.invokable=\
  invalid usage of the ''check'' expression operator: no matching error return type(s) in the enclosing invokable

error.start.require.invocation=\
  invalid async operation usage, require an invocation

error.invalid.expr.statement=\
  invalid statement

error.invalid.action.invocation.as.expr=\
  action invocation as an expression not allowed here

error.ambiguous.type=\
  ambiguous type ''{0}''

error.usage.of.uninitialized.variable=\
  variable ''{0}'' is not initialized

error.uninitialized.object.fields=\
  field(s) ''{0}'' not initialized

error.uninitialized.variables=\
  variable(s) ''{0}'' not initialized

error.invalid.any.var.def=\
  invalid variable definition; can not infer the assignment type.

error.invalid.record.literal=\
  invalid usage of record literal with type ''{0}''

error.duplicate.key.in.record.literal=\
  invalid usage of {0} literal: duplicate key ''{1}''

error.duplicate.key.in.table.literal=\
  duplicate key found in table row key(''{0}'') : ''{1}''

error.duplicate.key.in.record.literal.spread.op=\
  invalid usage of {0} literal: duplicate key ''{1}'' via spread operator ''{2}''

error.invalid.array.literal=\
  invalid usage of array literal with type ''{0}''

error.invalid.tuple.literal=\
  invalid usage of tuple literal with type ''{0}''

error.invalid.list.constructor.type=\
  invalid usage of list constructor: type ''{0}'' does not have a filler value

error.invalid.array.element.type=\
  array element type ''{0}'' does not have an implicit initial value, use ''{1}''

error.invalid.type.new.literal=\
  invalid usage of ''new'' with type ''{0}''

error.mismatching.array.literal.values=\
  size mismatch in sealed array. expected ''{0}'', but found ''{1}''

error.index.out.of.range=\
  index out of range: index: ''{0}''

error.list.index.out.of.range=\
  list index out of range: index: ''{0}''

error.array.index.out.of.range=\
  array index out of range: index: ''{0}'', size: ''{1}''

error.sealed.array.type.can.not.infer.size=\
  invalid usage of sealed type: can not infer array size

error.sealed.array.type.not.initialized=\
  invalid usage of sealed type: array not initialized

error.invalid.list.index.expr=\
  invalid list index expression: value space ''{0}'' out of range

error.invalid.array.index.expr=\
  invalid array index expression: value space ''{0}'' out of range

error.invalid.usage.of.keyword=\
  illegal usage of keyword ''{0}''

# Variable Reference Errors

error.invalid.tuple.binding.pattern=\
  invalid tuple binding pattern; member variable count mismatch with member type count

error.invalid.type.for.tuple.var.expr=\
  invalid tuple variable; expecting a tuple type but found ''{0}'' in expression

error.invalid.tuple.binding.pattern.decl=\
  invalid tuple binding pattern: expected a tuple type, but found ''{0}''

error.invalid.tuple.binding.pattern.inference=\
  invalid tuple binding pattern: attempted to infer a tuple type, but found ''{0}''

error.invalid.record.binding.pattern=\
  invalid record binding pattern with type ''{0}''

error.invalid.field.in.record.binding.pattern=\
  invalid record binding pattern; unknown field ''{0}'' in record type ''{1}''

error.invalid.record.literal.in.binding.pattern=\
  record literal is not supported for record binding pattern

error.no.matching.record.ref.found=\
  no matching record reference found for field ''{0}''

error.multiple.matching.record.ref.found=\
  multiple matching record references found for field ''{0}''

error.cannot.match.closed.record.variable.ref=\
  can not match record variable reference, type ''{0}'' is not a closed record type

error.cannot.match.closed.record.variable.ref.fields=\
  not enough fields to match to closed record type ''{0}''

error.invalid.type.definition.for.record.var=\
  invalid record variable; expecting a record type but found ''{0}'' in type definition

error.invalid.type.definition.for.error.var=\
  invalid error variable; expecting an error type but found ''{0}'' in type definition

error.invalid.error.binding.pattern=\
  invalid error binding pattern with type ''{0}''

error.invalid.error.reason.binding.pattern=\
  invalid error reason binding pattern, error reason should be ''var {0}''

error.invalid.error.rest.binding.pattern=\
  invalid error rest binding pattern, error rest param should be ''var {0}''

error.invalid.error.destructuring.reason=\
  first reference of error destructure statement must be error reason

error.invalid.error.match.pattern=\
  invalid error match pattern, cannot match error

error.duplicate.variable.in.binding.pattern=\
  variables in a binding pattern must be distinct; found duplicate variable ''{0}''

error.invalid.variable.reference.in.binding.pattern=\
  invalid binding pattern, variable reference ''{0}'' cannot be used with binding pattern

error.invalid.type.for.rest.descriptor=\
  invalid rest descriptor type; expecting an array type but found ''{0}''

# safe navigation operator related errors

error.safe.navigation.not.required=\
  safe navigation operator not required for type ''{0}''

error.optional.field.access.not.required.on.lhs=\
  optional field access cannot be used in the target expression of an assignment

error.tuple.index.out.of.range=\
  tuple index out of range: index: ''{0}'', size: ''{1}''

error.incompatible.type.check=\
  incompatible types: ''{0}'' will not be matched to ''{1}''
  
error.unnecessary.condition=\
  unnecessary condition: expression will always evaluate to ''true''

# streaming related errors

error.invalid.stream.constructor=\
  ''{0}'' is not a valid constructor for streams type

error.invalid.stream.usage.with.from = \
  type 'stream' not allowed here; to use from on a type 'stream', it should be the first from clause in the query.

error.error.type.expected = \
  type ''{0}'' not allowed here; expected an ''error'' or a subtype of ''error''.

error.missing.required.method.next = \
  ''{0}'' must implement ''public function next() returns {1}''.

error.invalid.table.constraint.subtype = \
  invalid constraint type. expected subtype of ''map<any|error>'' but ''{0}''

error.table.key.specifier.mismatch = \
  table key specifier mismatch. expected: ''{0}'' but found ''{1}''

error.key.specifier.size.mismatch.with.key.constraint = \
  table key specifier mismatch with key constraint. expected: ''{0}'' fields but found ''{1}''

error.key.specifier.mismatch.with.key.constraint = \
  table key specifier ''{0}'' does not match with key constraint type ''{1}''

error.invalid.key.constraint.provided.for.access = \
  invalid key constraint provided for member access. key constraint expected with type ''{0}''

error.multi.key.member.access.not.supported = \
  multi key member access is not supported for type ''{0}''. only support for subtype of ''table''

error.member.access.not.supported.keyless.table = \
  member access is not supported for keyless table ''{0}''

error.invalid.field.name.in.key.specifier = \
  field name ''{0}'' used in key specifier is not found in table constraint type ''{1}''

error.key.specifier.field.must.be.readonly = \
  field ''{0}'' used in key specifier must be a readonly field

error.key.specifier.field.must.be.required = \
  field ''{0}'' used in key specifier must be a required field

error.key.specifier.field.must.be.anydata = \
  invalid type ''{0}'' for field ''{1}'' used in key specifier, expected sub type of anydata

error.key.specifier.field.value.must.be.constant = \
  field ''{0}'' used in key specifier must have a literal value

error.key.constraint.not.supported.for.table.with.map.constraint = \
  table with constraint of type 'map' cannot have key specifier or key type constraint

error.cannot.infer.member.type.for.table.due.ambiguity = \
  cannot infer the member type from table constructor. field ''{0}'' type is ambiguous

error.cannot.infer.member.type.for.table = \
  cannot infer the member type from table constructor; no values are provided in table constructor

error.arrow.expression.mismatched.parameter.length=\
  invalid number of parameters used in arrow expression. expected: ''{0}'' but found ''{1}''

error.arrow.expression.cannot.infer.type.from.lhs=\
  cannot infer types of the arrow expression with unknown invokable type

error.arrow.expression.not.supported.iterable.operation=\
  arrow expression can not be used with ''{0}'' iterable

# decimal related errors

error.integer.too.large=\
  Integer ''{0}'' too large

error.integer.too.small=\
  Integer ''{0}'' too small

error.hexadecimal.too.large=\
  Hexadecimal ''{0}'' too large

error.hexadecimal.too.small=\
  Hexadecimal ''{0}'' too small

error.clone.invocation.invalid=\
  Cannot clone a value of a type other than anydata \
  (boolean|int|byte|float|decimal|string|xml|table|anydata[]|map<anydata>|records (with only `anydata` fields)|()), \
  but found ''{0}''

# data flow analysis errors

error.partially.initialized.variable=\
  variable ''{0}'' may not have been initialized

# stamp inbuilt method related error
error.incompatible.stamp.type=\
  incompatible stamp type: type ''{0}'' cannot be stamped as type ''{1}''

error.not.supported.source.for.stamp=\
  stamp function on type ''{0}'' is not supported

# -------------------------
# Compiler warning messages
# -------------------------
warning.invalid.documentation.identifier=\
  invalid identifier in documentation reference ''{0}''

warning.invalid.documentation.reference=\
  invalid reference in documentation ''{0}'' for type ''{1}''

warning.invalid.use.of.parameter.reference=\
  invalid usage of parameter reference outside of function definition ''{0}''

warning.undocumented.parameter=\
  undocumented parameter ''{0}''

warning.no.such.documentable.parameter=\
  no such documentable parameter ''{0}''

warning.parameter.already.documented =\
  parameter ''{0}'' already documented

warning.undocumented.field=\
  undocumented field ''{0}''

warning.no.such.documentable.field=\
  no such documentable field ''{0}''

warning.field.already.documented =\
  field ''{0}'' already documented

warning.undocumented.variable=\
  undocumented variable ''{0}''

warning.no.such.documentable.variable=\
  no such documentable variable ''{0}''

warning.variable.already.documented =\
  variable ''{0}'' already documented

warning.undocumented.return.parameter =\
  undocumented return parameter

warning.no.documentable.return.parameter =\
  no documentable return parameter

warning.no.such.documentable.attribute =\
  no such documentable attribute ''{0}'' with doc prefix ''{1}''

warning.duplicate.documented.attribute =\
  already documented attribute ''{0}''

warning.invalid.use.of.endpoint.documentation.attribute =\
  invalid use of doc prefix ''{0}''

warning.undefined.documentation.public.function=\
  undefined documentation for public function ''{0}''

warning.usage.of.deprecated.construct=\
  usage of construct ''{0}'' is deprecated

warning.non.module.qualified.error.reason=\
  error reason ''{0}'' is not module qualified

error.invalid.never.return.typed.function.invocation=\
  invalid invocation ''{0}()'': functions/methods returning ''never'' cannot be called in an expression context

error.redeclared.import.module=\
  redeclared import module ''{0}''

error.cannot.infer.type=\
  cannot infer type here

error.cannot.infer.error.type=\
  cannot infer type of the error from ''{0}''

error.invalid.error.detail.rec.does.not.match=\
  invalid error constructor, error details does not match

error.invalid.error.reason.argument.to.indirect.error.constructor=\
  indirect error constructor only accept error details as named arguments

error.invalid.indirect.error.constructor.invocation=\
  cannot infer reason from error constructor: ''{0}''

error.invalid.functional.constructor.invocation=\
  use of ''start'' not allowed with functional constructor ''{0}'()''

error.missing.error.detail.arg=\
  missing error detail arg for error detail field ''{0}''

error.invalid.error.detail.arg.type=\
  invalid arg type in error detail field ''{0}'', expected ''{1}'', found ''{2}''

error.unknown.error.detail.arg.to.sealed.detail=\
  unknown error detail arg ''{0}'' passed to sealed error detail type ''{1}''

error.invalid.error.detail.rest.arg=\
  invalid error detail rest arg ''{0}'' passed to open detail record ''{1}''

error.type.required.for.const.with.expressions=\
  type is required for constants with expressions

error.cannot.update.constant.value=\
  cannot update constant value

error.cannot.assign.value.to.constant=\
  cannot assign a value to a constant

error.cannot.define.constant.with.type=\
  constant cannot be defined with type ''{0}'', expected a simple basic types or a map of a simple basic type

error.expression.is.not.a.constant.expression=\
  expression is not a constant expression

error.invalid.const.expression=\
  invalid constant expression, reason ''{0}''

error.const.expression.not.supported=\
  const expressions are not yet supported here

error.key.not.found=\
  key ''{0}'' not found in ''{1}''

error.invalid.use.of.experimental.feature=\
  using experimental feature ''{0}''. use ''--experimental'' flag to enable the experimental features

error.invalid.use.of.null.literal=\
''null'' literal is only supported for ''json''

error.type.param.outside.lang.module=\
  typeParam annotation is not supported here

error.builtin.subtype.outside.lang.module=\
  builtinSubtype annotation is not supported here

error.invalid.lvalue.lhs.of.assignment=\
  invocations are not supported on the left hand side of an assignment

error.invalid.package.name.qualifier=\
  invalid package name ''{0}''

error.invalid.char.colon.in.field.access.expr=\
  invalid character '':'' in field access expression

error.identifier.literal.only.supports.alphanumerics=\
  identifier literal only supports alphanumeric characters

error.incompatible.mapping.constructor.expression=\
  incompatible mapping constructor expression for type ''{0}''

error.mapping.constructor.compatible.type.not.found =\
  a type compatible with mapping constructor expressions not found in type ''{0}''

error.cannot.infer.types.for.tuple.binding=\
  invalid list constructor expression: types cannot be inferred for ''{0}''

error.invalid.unicode=\
  invalid unicode ''{0}''

error.method.too.large=\
  method is too large: ''{0}''

error.file.too.large=\
  file is too large: ''{0}''

error.class.not.found=\
  '{ballerina/java}'CLASS_NOT_FOUND ''{0}''

error.method.not.found=\
  '{ballerina/java}'METHOD_NOT_FOUND ''{0}''

error.constructor.not.found=\
  '{ballerina/java}'CONSTRUCTOR_NOT_FOUND ''{0}''

error.field.not.found=\
  '{ballerina/java}'FIELD_NOT_FOUND ''{0}''

error.overloaded.method=\
  '{ballerina/java}'OVERLOADED_METHODS ''{0}''

error.unsupported.primitive.type.reason=\
  '{ballerina/java}'UNSUPPORTED_PRIMITIVE_TYPE ''{0}''

error.method.signature.not.match=\
  '{ballerina/java}'METHOD_SIGNATURE_DOES_NOT_MATCH ''{0}''

error.invalid.deprecation.documentation=\
  invalid documentation: ''Deprecated'' documentation is only allowed on constructs annotated as ''@deprecated''

error.deprecation.documentation.should.available=\
  constructs annotated as ''@deprecated'' must have ''Deprecated'' documentation

error.deprecated.parameters.documentation.not.allowed=\
  ''Deprecated parameters'' documentation is not allowed here

error.invalid.attribute.reference=\
  invalid attribute reference

error.illegal.function.change.list.size=\
  cannot call ''{0}'' on fixed length list(s) of type ''{1}''

error.illegal.function.change.tuple.shape=\
  cannot call ''{0}'' on tuple(s) of type ''{1}'': cannot violate inherent type

<<<<<<< HEAD
error.distinct.typing.only.support.objects.and.errors=\
  distinct typing is only supported for object type and error type
=======
error.invalid.use.of.typedesc.param=\
  use of ''typedesc'' parameters as types only allowed for return types in external functions

error.invalid.param.type.for.return.type=\
  invalid parameter reference: expected ''typedesc'', found ''{0}''

error.invalid.typedesc.param=\
  default value for a ''typedesc'' parameter used in the return type should be a reference to a type
>>>>>>> daeaa41f
<|MERGE_RESOLUTION|>--- conflicted
+++ resolved
@@ -1370,10 +1370,6 @@
 error.illegal.function.change.tuple.shape=\
   cannot call ''{0}'' on tuple(s) of type ''{1}'': cannot violate inherent type
 
-<<<<<<< HEAD
-error.distinct.typing.only.support.objects.and.errors=\
-  distinct typing is only supported for object type and error type
-=======
 error.invalid.use.of.typedesc.param=\
   use of ''typedesc'' parameters as types only allowed for return types in external functions
 
@@ -1382,4 +1378,6 @@
 
 error.invalid.typedesc.param=\
   default value for a ''typedesc'' parameter used in the return type should be a reference to a type
->>>>>>> daeaa41f
+
+error.distinct.typing.only.support.objects.and.errors=\
+  distinct typing is only supported for object type and error type