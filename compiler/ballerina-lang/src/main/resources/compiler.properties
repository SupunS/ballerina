#
# Copyright (c) 2017, WSO2 Inc. (http://www.wso2.org) All Rights Reserved.
#
# WSO2 Inc. licenses this file to you under the Apache License,
# Version 2.0 (the "License"); you may not use this file except
# in compliance with the License.
# You may obtain a copy of the License at
#
#    http://www.apache.org/licenses/LICENSE-2.0
#
# Unless required by applicable law or agreed to in writing,
# software distributed under the License is distributed on an
# "AS IS" BASIS, WITHOUT WARRANTIES OR CONDITIONS OF ANY
# KIND, either express or implied.  See the License for the
# specific language governing permissions and limitations
# under the License.
#

# -------------------------
# Compiler warning messages
# -------------------------

error.usage.of.worker.within.lock.is.prohibited=\
  cannot use a named worker inside a lock statement

error.usage.of.start.within.lock.is.prohibited=\
  cannot use an async call inside a lock statement

error.undefined.module=\
  undefined module ''{0}''

error.cyclic.module.imports.detected=\
  cyclic module imports detected ''{0}''

error.unused.import.module=\
  unused import module ''{0}''

error.redeclared.symbol=\
  redeclared symbol ''{0}''

error.redeclared.builtin.symbol=\
  redeclared builtin symbol ''{0}''

error.undefined.symbol=\
  undefined symbol ''{0}''

error.undefined.function=\
  undefined function ''{0}''

error.undefined.function.in.object=\
  undefined function ''{0}'' in object ''{1}''

error.undefined.connector=\
  undefined connector ''{0}''

error.undefined.field.in.structure.with.type=\
  undefined field ''{0}'' in {1} ''{2}''

error.undefined.field.in.structure=\
  undefined field ''{0}'' in ''{1}''

error.type.not.allowed.with.new=\
  type not allowed with new for type ''{0}''

error.stream.invalid.constraint=\
  invalid constraint type ''{0}'', expected a subtype of ''anydata|error''

error.stream.initialization.not.allowed.here=\
  'stream' initialization not allowed here

error.cannot.infer.object.type.from.lhs=\
  cannot infer type of the object from ''{0}''

error.object.uninitialized.field=\
  uninitialized field ''{0}''

error.cyclic.type.reference=\
  cyclic type reference in ''{0}''

error.attempt.refer.non.accessible.symbol=\
  attempt to refer to non-accessible symbol ''{0}''

error.attempt.expose.non.public.symbol=\
  attempt to expose non-public symbol ''{0}''

error.invokable.must.return=\
  this {0} must return a result

error.main.should.be.public=\
  the ''main'' function should be public

error.main.params.should.be.anydata=\
   invalid type ''{0}'' as ''main'' function parameter, expected anydata

error.main.return.should.be.error.or.nil=\
   invalid ''main'' function return type ''{0}'', expected a subtype of ''error?'' containing ''()''

error.module.init.cannot.be.public=\
  the module ''__init()'' function cannot be public

error.module.init.cannot.have.params=\
   the module ''__init()'' function cannot accept parameters

error.module.init.return.should.be.error.or.nil=\
   invalid module ''__init()'' function return type ''{0}'', expected a subtype of ''error?'' containing ''()''

error.atleast.one.worker.must.return=\
  at least one worker in the {0} must return a result

error.explicit.worker.cannot.be.default=\
  explicit workers cannot be named as ''default'' since the function already has an implicit worker named ''default''

error.fork.join.worker.cannot.return=\
  cannot return from a worker in fork/join

error.fork.join.invalid.worker.count=\
  fork/join minimum finishing worker count must be equal or less than the joining worker count

error.fork.join.syntax.empty.fork=\
  empty fork statement is not allowed

error.invalid.worker.flush.expression.for.worker=\
  invalid worker flush expression for ''{0}'', there are no worker send statements to ''{0}'' from ''{1}''

error.invalid.worker.flush.expression=\
   invalid worker flush expression, there are no worker send statements from ''{0}''

error.multi.value.return.expected=\
  multi value return is expected

error.single.value.return.expected=\
  single value return is expected

error.return.value.too.many=\
  too many return values

error.return.value.not.enough=\
  not enough return values

error.attached.functions.must.have.body=\
  object attached function definition must have a body ''{0}''

error.cannot.initialize.object=\
  cannot initialize object ''{0}'', no implementation for the interface ''{1}''

error.no.default.constructor.found=\
  no default constructor found for object ''{0}''

error.duplicated.error.catch=\
  error ''{0}'' already caught in catch block

error.unreachable.code=\
  unreachable code

error.continue.cannot.be.outside.loop=\
  continue cannot be used outside of a loop

error.break.cannot.be.outside.loop=\
  break cannot be used outside of a loop

error.abort.cannot.be.outside.transaction.block=\
  abort cannot be used outside of a transaction block

error.retry.cannot.be.outside.transaction.block=\
  retry cannot be used outside of a transaction block

error.break.statement.cannot.be.used.to.exit.from.a.transaction=\
  break statement cannot be used to exit from a transaction

error.continue.statement.cannot.be.used.to.exit.from.a.transaction=\
  continue statement cannot be used to exit from a transaction

error.check.expression.invalid.usage.within.transaction.block=\
  ''check'' expression cannot be used within transaction block

error.return.statement.cannot.be.used.to.exit.from.a.transaction=\
  return statement cannot be used to exit from a transaction

error.invalid.retry.count=\
  invalid transaction retry count

error.invalid.transaction.handler.args=\
  transaction handler function required single string parameter which is transaction id

error.invalid.transaction.handler.signature=\
  transaction handler function cannot have a return type

error.lambda.required.for.transaction.handler=\
  lambda function with string input parameter is required as transaction handler

error.done.statement.cannot.be.used.to.exit.from.a.transaction=\
  done statement cannot be used to exit from a transaction

error.transaction.cannot.be.used.within.handler=\
  transaction statement cannot be used within a transaction handler

error.nested.transactions.are.invalid=\
  transaction statement cannot be nested within another transaction block

error.invalid.function.pointer.assignment.for.handler=\
  invalid function pointer assignment for the transaction handler function

error.incompatible.types=\
  incompatible types: expected ''{0}'', found ''{1}''

error.incompatible.types.spread.op=\
  incompatible types: expected a map or a record, found ''{0}''

error.incompatible.types.field=\
  incompatible types: expected ''{0}'' for field ''{1}'', found ''{2}''

error.unknown.type=\
  unknown type ''{0}''

error.unary.op.incompatible.types=\
  operator ''{0}'' not defined for ''{1}''

error.binary.op.incompatible.types=\
  operator ''{0}'' not defined for ''{1}'' and ''{2}''

error.self.reference.var=\
  self referenced variable ''{0}''

error.worker.send.after.return=\
  invalid worker send statement position, can not be used after a non-error return

error.worker.receive.after.return=\
  invalid worker receive statement position, can not be used after a non-error return

error.invalid.worker.send.position=\
  invalid worker send statement position, must be a top level statement in a worker

error.invalid.worker.receive.position=\
  invalid worker receive statement position, must be a top level statement in a worker

error.undefined.worker=\
   undefined worker ''{0}''

error.invalid.worker.join.result.type=\
   invalid worker join result type, expected 'map'

error.invalid.worker.timeout.result.type=\
   invalid worker timeout result type, expected 'map'

error.invalid.worker.reference=\
   unsupported worker reference ''{0}''

error.worker.send.receive.parameter.count.mismatch=\
   parameter count mismatch in worker send/receive

error.worker.invalid.worker.interaction=\
   worker send/receive interactions are invalid; worker(s) cannot move onwards from the state: ''{0}''

error.worker.interactions.only.allowed.between.peers=\
  worker interactions are only allowed between peers

error.worker.multiple.fork.join.send=\
   only a single worker send can be executed for joining results in a fork/join

error.invalid.type.for.receive=\
   invalid type for worker receive ''{0}'', expected anydata

error.invalid.type.for.send=\
   invalid type for worker send ''{0}'', expected anydata

error.invalid.usage.of.receive.expression=\
   invalid usage of receive expression, var not allowed

error.assignment.count.mismatch=\
  assignment count mismatch: expected {0} values, but found {1}

error.assignment.required=\
  variable assignment is required

error.type.cast.not.yet.supported.for.type=\
  type cast not yet supported for type ''{0}''

error.equality.not.yet.supported.for.type=\
  equality not yet supported for type ''{0}''

error.binding.pattern.not.yet.supported.for.type=\
  binding pattern not yet supported for type ''{0}''

error.let.expression.not.yet.supported.record.field=\
  let expressions are not yet supported for record fields

error.let.expression.not.yet.supported.object.field=\
  let expressions are not yet supported for object fields

error.incompatible.types.cast=\
  incompatible types: ''{0}'' cannot be cast to ''{1}''

error.invalid.function.invocation=\
  function invocation on type ''{0}'' is not supported

error.invalid.function.invocation.with.name=\
  invalid function ''{0}'' invocation on type ''{1}''

error.incompatible.types.cast.with.suggestion=\
  incompatible types: ''{0}'' cannot be cast to ''{1}'', use conversion expression

error.incompatible.types.conversion=\
  incompatible types: ''{0}'' cannot be converted to ''{1}''

error.incompatible.types.conversion.with.suggestion=\
  incompatible types: ''{0}'' cannot be convert to ''{1}'', use cast expression

error.unsafe.cast.attempt=\
  unsafe cast from ''{0}'' to ''{1}'', use multi-return cast expression

error.unsafe.conversion.attempt=\
  unsafe conversion from ''{0}'' to ''{1}'', use multi-return conversion expression

error.array.literal.not.allowed=\
  array literal not allowed here

error.string.template.literal.not.allowed=\
  string template literals not allowed here

error.invalid.literal.for.type=\
  invalid literal for type ''{0}''

error.invalid.literal.for.match.pattern=\
  invalid literal for match pattern; allowed literals are simple, tuple and record only

error.invalid.expr.with.type.guard.for.match=\
  invalid expression with type guard; only simple variable references are allowed

error.invalid.field.name.record.lit=\
  invalid field name ''{0}'' in type ''{1}''

error.rest.field.not.allowed=\
  rest field not allowed in sealed records

error.open.record.constraint.not.allowed=\
  incompatible types: 'json' cannot be constrained with open record type ''{0}''

error.invalid.record.rest.descriptor=\
  invalid record rest descriptor

error.missing.required.record.field=\
  missing non-defaultable required record field ''{0}''

error.default.values.not.allowed.for.optional.fields=\
  a default value specified for optional field ''{0}''

error.too.many.args.call=\
  too many arguments in call to ''{0}()''

error.non.public.arg.accessed.with.named.arg=\
  cannot refer to non public parameter ''{0}'' of ''{1}()'' as a named arg

error.multi.value.in.single.value.context=\
  multi-valued ''{0}()'' in single-value context

error.multi.valued.expr.in.single.valued.context=\
  multi-valued expression in single-valued context

error.does.not.return.value=\
  ''{0}()'' does not return a value;

error.invalid.namespace.prefix=\
  invalid namespace prefix ''{0}''

error.mismatching.xml.start.end.tags=\
  mismatching start and end tags found in xml element

error.no.new.variables.var.assignment=\
  no new variables on left side

error.invalid.variable.assignment=\
  invalid assignment in variable ''{0}''

error.invalid.variable.assignment.declaration.final =\
  invalid assignment: ''{0}'' declaration is final

error.cannot.assign.value.to.final.field=\
  cannot assign a value to final ''{0}''

error.cannot.assign.value.to.function.argument=\
  cannot assign a value to function argument ''{0}''

error.cannot.assign.value.to.endpoint=\
  cannot assign a value to endpoint ''{0}''

error.underscore.not.allowed=\
  underscore is not allowed here

error.operation.does.not.support.indexing=\
  invalid operation: type ''{0}'' does not support indexing

error.operation.does.not.support.field.access=\
  invalid operation: type ''{0}'' does not support field access

error.operation.does.not.support.field.access.for.assignment=\
  invalid operation: type ''{0}'' does not support field access for assignment

error.operation.does.not.support.optional.field.access=\
  invalid operation: type ''{0}'' does not support optional field access

error.operation.does.not.support.field.access.for.non.required.field=\
  invalid operation: type ''{0}'' does not support field access for non-required field ''{1}''

error.operation.does.not.support.optional.field.access.for.field=\
  invalid operation: type ''{0}'' does not support optional field access for field ''{1}''

error.operation.does.not.support.index.access.for.assignment=\
  invalid operation: type ''{0}'' does not support member access for assignment

error.invalid.index.expr.struct.field.access=\
  invalid index expression: expected string literal

error.invalid.index.expr.tuple.field.access=\
  invalid index expression: expected integer literal

error.invalid.tuple.index.expr=\
  invalid tuple index expression: value space ''{0}'' out of range

error.invalid.record.index.expr=\
  invalid record index expression: value space ''{0}'' out of range

error.invalid.enum.expr=\
  invalid expression: expected enum type name ''{0}''

error.invalid.expr.in.match.stmt=\
  invalid expression in match statement

error.invalid.pattern.clauses.in.match.stmt=\
  invalid patterns in match statement. cannot combine typed and static patterns

error.static.value.match.only.supports.anydata=\
  static value match only supports anydata

error.func.defined.on.not.supported.type=\
  function ''{0}'' defined on not supported type ''{1}''

error.func.defined.on.non.local.type=\
  function ''{0}'' defined on non-local type ''{1}''

error.invalid.object.constructor=\
  invalid object constructor return type ''{0}'', expected a subtype of ''error?'' containing ''()''

error.explicit.invocation.of.record.init.is.not.allowed=\
  explicit invocation of ''{0}'' record initializer is not allowed

error.incompatible.type.constraint=\
  incompatible types: ''{0}'' cannot be constrained with ''{1}''

error.pkg.alias.not.allowed.here=\
  module alias not allowed here

error.undefined.annotation=\
  undefined annotation ''{0}''

error.annotation.not.allowed=\
  annotation ''{0}'' is not allowed on {1}

error.annotation.attachment.cannot.have.a.value=\
  no annotation value expected for annotation ''{0}''

error.annotation.attachment.requires.a.value=\
  annotation value expected for annotation ''{0}''

error.annotation.attachment.cannot.specify.multiple.values=\
  cannot specify more than one annotation value for annotation ''{0}''

error.annotation.invalid.type=\
  annotation declaration requires a subtype of ''true'', ''map<anydata>'' or ''map<anydata>[]'', but found ''{0}''

error.annotation.invalid.const.type=\
  invalid type ''{0}'' for ''const'' annotation declaration, expected ''anydata''

error.annotation.requires.const=\
  annotation declaration with ''source'' attach point(s) should be a ''const'' declaration

error.incompatible.types.array.found=\
  incompatible types: expected a ''{0}'', found an array

error.xml.attribute.map.update.not.allowed=\
  xml attributes cannot be updated as a collection. update attributes one at a time

error.xml.qname.update.not.allowed=\
  cannot assign values to an xml qualified name

error.invalid.namespace.declaration=\
  cannot bind prefix ''{0}'' to the empty namespace name

error.cannot.update.xml.sequence=\
  cannot update an xml sequence

error.invalid.xml.ns.interpolation=\
  xml namespaces cannot be interpolated

error.cannot.find.xml.namespace.prefix=\
  cannot find xml namespace prefix ''{0}''

<<<<<<< HEAD
error.deprecated.xml.attribute.access.expression=\
  deprecated xml attribute access expression, use field access expression instead
=======
error.method.invocation.in.xml.navigation.expressions.not.supported=\
  method invocations are not yet supported within XML navigation expressions, use a grouping expression \
  (parenthesis) if you intend to invoke the method on the result of the navigation expression.
>>>>>>> a872408c

error.iterable.not.supported.collection=\
  incompatible types: ''{0}'' is not an iterable collection

error.incompatible.iterator.function.signature=\
  iterable objects must have a __iterator function with signature, ' \
  public function __iterator() returns (object { public function next () returns (record {| T value; |}?); })';

error.iterable.not.supported.operation=\
  operation ''{0}'' does not support given collection type

error.iterable.too.many.variables=\
  too many variables are defined for iterable type ''{0}''

error.iterable.not.enough.variables=\
  not enough variables are defined for iterable type ''{0}'', require at least ''{1}'' variables

error.iterable.too.many.return.args=\
  too many return arguments are defined for operation ''{0}''

error.iterable.not.enough.return.args=\
  not enough return arguments are defined for operation ''{0}''

error.iterable.lambda.required=\
  single lambda function required here

error.iterable.lambda.tuple.required=\
  iterable lambda function required a single param or a tuple param

error.iterable.no.args.required=\
  no argument required for operation ''{0}''

error.iterable.lambda.incompatible.types=\
  incompatible lambda function types: expected ''{0}'', found ''{1}''

error.iterable.return.type.mismatch=\
  cannot assign return value of ''{0}'' operation here, use a reduce operation

error.invalid.token=\
  invalid token {0}

error.missing.token=\
  missing token {0} before {1}

error.extraneous.input=\
  extraneous input {0}

error.mismatched.input=\
  mismatched input {0}. expecting {1}

error.failed.predicate=\
  {0}

error.syntax.error=\
  {0}

error.invalid.shift.operator=\
  invalid shift operator

error.module.not.found=\
  cannot resolve module ''{0}''

error.invalid.module.declaration=\
  invalid module declaration: expected ''{0}'', found ''{1}''

error.missing.module.declaration=\
  missing module declaration: expected ''{0}''

error.unexpected.module.declaration=\
  invalid module declaration ''{0}'': no module declaration is needed for default module

error.service.object.type.required=\
  incompatible types: requires an object type

error.service.invalid.object.type=\
  given type ''{0}'' does not match with service type interface

error.service.function.invalid.modifier=\
  service methods cannot have explicit visibility qualifiers

error.service.function.invalid.invocation=\
  service method call is allowed only within the type descriptor

error.service.invalid.endpoint.type=\
  cannot infer type of the endpoint from the service type or binds of the service {0}

error.service.service.type.required.anonymous=\
  cannot infer type of the anonymous endpoint, requires a valid service type for service {0}

error.remote.function.in.non.client.object=\
  a remote function in a non client object

error.resource.function.in.non.service.object=\
  a resource function allowed in services only

error.resource.function.invalid.return.type=\
  invalid resource function return type ''{0}'', expected a subtype of ''error?'' containing ''()''

error.remote.in.non.object.function=\
  remote modifier not allowed in non-object attached function {0}

error.invalid.listener.var=\
  listener variable incompatible types: ''{0}'' is not a Listener object

error.invalid.listener.attachment=\
  invalid listener attachment

error.invalid.action.invocation.syntax=\
  invalid remote function invocation syntax, use ''->'' operator

error.invalid.init.invocation=\
  object ''__init'' method call is allowed only within the type descriptor

error.invalid.resource.function.invocation=\
  resource function can not be invoked with in a service

error.invalid.action.invocation=\
  invalid remote function invocation, expected an client object

error.undefined.action=\
  undefined remote function ''{0}'' in client object {1}

error.tainted.value.passed.to.untainted.parameter=\
  tainted value passed to untainted parameter ''{0}''

error.tainted.value.passed.to.untainted.param.in.obj.method=\
  tainted value passed to untainted parameter ''{0}'' originating from object method ''{1}'' invocation

error.tainted.value.passed.to.global.variable=\
  tainted value passed to global variable ''{0}''

error.tainted.value.passed.to.module.object=\
  tainted value passed to module object ''{0}''

error.method.invocation.taint.global.object=\
  method invocation taint global object ''{0}''

error.tainted.value.passed.to.closure.variable=\
  tainted value passed to closure variable ''{0}''

error.unable.to.perform.taint.checking.with.recursion=\
  taint checking for ''{0}'' could not complete due to recursion with ''{1}'', add @tainted or @untainted to returns

error.unable.to.perform.taint.checking.for.builtin.method=taint analysis not defined for the builtin method: ''{0}''

error.tainted.return.not.annotated.tainted=\
  functions returning tainted value are required to annotate return signature @tainted: ''{0}''

error.tainted.param.not.annotated.tainted=\
  argument to parameter ''{0}'' is tainted by ''{1}'' hence require to annotate @tainted

error.entry.point.parameters.cannot.be.untainted=\
  entry point parameter ''{0}'' cannot be untainted

error.compiler.plugin.no.package.found=\
  cannot find module ''{0}'' specified in compiler plugin ''{1}''

error.compiler.plugin.no.annotations.found.in.package=\
  no annotations found in module ''{0}'' specified in compiler plugin ''{1}''

error.undefined.parameter=\
  undefined defaultable parameter ''{0}''

error.invalid.error.reason.type=\
  invalid error reason type ''{0}'', expected a subtype of ''string''

error.error.match.over.const.reason.ref.not.supported=\
  error match pattern with a constant reference as the reason is not yet supported

error.invalid.error.detail.type=\
  invalid error detail type ''{0}'', expected a subtype of ''{1}''

error.error.detail.arg.not.named.arg=\
  error detail argument must be passed as named arguments

error.missing.error.reason=\
  error reason is mandatory for direct error constructor

error.object.type.not.allowed=\
  object type not allowed as the constraint

error.table.cannot.be.created.without.constraint=\
  table cannot be created without a constraint

error.table.constraint.must.be.a.record=\
  table type constraint must be a record type

error.cannot.infer.table.type=\
  cannot infer table type

error.table.key.expected=\
  expected token ''key''

error.duplicate.named.args=\
  redeclared argument ''{0}''

error.undefined.column.in.table=\
  undefined column ''{0}'' for table of type ''{1}''

error.type.not.allowed.with.primarykey=\
  column ''{0}'' of type ''{1}'' is not allowed as key, use an ''int'' or ''string'' column

error.field.not.allowed.with.table.column=\
  field ''{0}'' of type ''{1}'' is not allowed as a table column

error.invalid.rest.args=\
  invalid rest arguments

error.cannot.get.all.fields=\
  cannot get all fields from a {0}

error.operator.not.supported=\
  operator ''{0}'' cannot be applied to type ''{1}''

error.operator.not.allowed.variable=\
  operator ''{0}'' cannot be applied on variable ''{1}''

error.invalid.record.literal.key=\
  invalid key: only identifiers and strings are allowed as record literal keys

error.invalid.record.literal.identifier.key=\
  invalid key ''{0}'': identifiers cannot be used as rest field keys, expected a string literal or an expression

error.invalid.function.pointer.invocation=\
  invalid function pointer invocation on non-invokable field ''{0}'' in record ''{1}''

error.invalid.default.param.value=\
  invalid value for parameter ''{0}'': only simple literals allowed
  
error.abstract.object.constructor=\
  abstract object ''{0}'' cannot have a constructor method
  
error.cannot.initialize.abstract.object=\
  cannot initialize abstract object ''{0}''

error.invalid.interface.of.non.abstract.object=\
  no implementation found for the function ''{0}'' of non-abstract object ''{1}''

error.private.function.visibility=\
   function ''{0}'' can not have 'private' visibility

error.cannot.attach.functions.to.abstract.object=\
  cannot attach function ''{0}'' to abstract object ''{1}''

error.abstract.object.function.cannot.have.body=\
  function ''{0}'' in abstract object ''{1}'' cannot have a body

error.resource.function.cannot.be.extern=\
  external resource functions are not supported by the implementation

error.object.init.function.cannot.be.extern=\
  object ''__init'' method cannot have an ''external'' implementation

error.private.object.constructor=\
  object initializer function can not be declared as private

error.private.field.abstract.object=\
  abstract object field: ''{0}'' can not be declared as private

error.field.with.default.value.abstract.object=\
  fields with default values are not yet supported with abstract objects

error.private.function.abstract.object=\
  interface function: ''{0}'' of abstract object ''{1}'' can not be declared as private

error.global.variable.cyclic.reference=\
  illegal cyclic reference ''{0}''

error.required.param.not.allowed.after.defaultable.param=\
  required parameter not allowed after defaultable parameters

error.positional.arg.defined.after.named.arg=\
  positional argument not allowed after named arguments

error.rest.arg.defined.after.named.arg=\
  rest argument not allowed after named arguments

error.missing.required.parameter=\
  missing required parameter ''{0}'' in call to ''{1}''()

error.extern.function.abstract.object=\
  external function: ''{0}'' not allowed in abstract object ''{1}''

error.incompatible.type.reference=\
  incompatible types: ''{0}'' is not an abstract object

error.incompatible.type.reference.non.public.members=\
  incompatible type reference ''{0}'': a referenced object cannot have non-public fields or methods

error.incompatible.record.type.reference=\
  incompatible types: ''{0}'' is not a record

error.redeclared.type.reference=\
  redeclared type reference ''{0}''

error.redeclared.function.from.type.reference=\
  redeclared symbol ''{0}'': trying to copy a duplicate function through referenced type ''{1}''

error.referred.function.signature.mismatch=\
  mismatched function signatures: expected ''{0}'', found ''{1}''

# match statement related error messages

error.match.stmt.cannot.guarantee.a.matching.pattern=\
  A matching pattern cannot be guaranteed for types ''{0}''

error.match.stmt.unreachable.pattern=\
  unreachable pattern: preceding patterns are too general or the pattern ordering is not correct

error.match.stmt.unmatched.pattern=\
  pattern will not be matched

error.match.stmt.pattern.always.matches=\
  pattern will always be matched

error.match.stmt.contains.two.default.patterns=\
  match statement has a 'static value' default pattern and a 'binding value' default pattern

error.can.not.find.match.error.reason.const=\
  cannot find error reason match constant: ''{0}''

# error type related errors

error.throw.stmt.not.supported=\
  throw statement not supported, use panic statement instead

error.try.stmt.not.supported=\
  try-catch statement not supported, use trap expression instead

error.unknown.builtin.method=\
  unknown builtin method ''{0}''

error.unsupported.builtin.method=\
  built-in method ''{0}'' not supported here

# checked expression related error messages

error.checked.expr.invalid.usage.no.error.type.rhs=\
  invalid usage of the ''{0}'' expression operator: no expression type is equivalent to error type

error.checked.expr.invalid.usage.only.error.types.rhs=\
  invalid usage of the ''{0}'' expression operator: all expression types are equivalent to error type

error.checked.expr.no.matching.error.return.in.encl.invokable=\
  invalid usage of the ''check'' expression operator: no matching error return type(s) in the enclosing invokable

error.start.require.invocation=\
  invalid async operation usage, require an invocation

error.invalid.expr.statement=\
  invalid statement

error.invalid.action.invocation.as.expr=\
  action invocation as an expression not allowed here

error.ambiguous.type=\
  ambiguous type ''{0}''

error.uninitialized.variable=\
  variable ''{0}'' is not initialized

error.uninitialized.object.fields=\
  field(s) ''{0}'' not initialized

error.invalid.any.var.def=\
  invalid variable definition; can not infer the assignment type.

error.invalid.record.literal=\
  invalid usage of record literal with type ''{0}''

error.duplicate.key.in.record.literal=\
  invalid usage of {0} literal: duplicate key ''{1}''

error.duplicate.key.in.record.literal.spread.op=\
  invalid usage of {0} literal: duplicate key ''{1}'' via spread operator ''{2}''

error.invalid.array.literal=\
  invalid usage of array literal with type ''{0}''

error.invalid.tuple.literal=\
  invalid usage of tuple literal with type ''{0}''

error.invalid.list.constructor.type=\
  invalid usage of list constructor: type ''{0}'' does not have a filler value

error.invalid.array.element.type=\
  array element type ''{0}'' does not have an implicit initial value, use ''{1}''

error.invalid.type.new.literal=\
  invalid usage of ''new'' with type ''{0}''

error.mismatching.array.literal.values=\
  size mismatch in sealed array. expected ''{0}'', but found ''{1}''

error.index.out.of.range=\
  index out of range: index: ''{0}''

error.list.index.out.of.range=\
  list index out of range: index: ''{0}''

error.array.index.out.of.range=\
  array index out of range: index: ''{0}'', size: ''{1}''

error.sealed.array.type.can.not.infer.size=\
  invalid usage of sealed type: can not infer array size

error.sealed.array.type.not.initialized=\
  invalid usage of sealed type: array not initialized

error.invalid.list.index.expr=\
  invalid list index expression: value space ''{0}'' out of range

error.invalid.array.index.expr=\
  invalid array index expression: value space ''{0}'' out of range

error.invalid.usage.of.keyword=\
  illegal usage of keyword ''{0}''

# Variable Reference Errors

error.invalid.tuple.binding.pattern=\
  invalid tuple binding pattern; member variable count mismatch with member type count

error.invalid.type.for.tuple.var.expr=\
  invalid tuple variable; expecting a tuple type but found ''{0}'' in expression

error.invalid.tuple.binding.pattern.decl=\
  invalid tuple binding pattern: expected a tuple type, but found ''{0}''

error.invalid.tuple.binding.pattern.inference=\
  invalid tuple binding pattern: attempted to infer a tuple type, but found ''{0}''

error.invalid.record.binding.pattern=\
  invalid record binding pattern with type ''{0}''

error.invalid.field.in.record.binding.pattern=\
  invalid record binding pattern; unknown field ''{0}'' in record type ''{1}''

error.invalid.record.literal.in.binding.pattern=\
  record literal is not supported for record binding pattern

error.no.matching.record.ref.found=\
  no matching record reference found for field ''{0}''

error.multiple.matching.record.ref.found=\
  multiple matching record references found for field ''{0}''

error.cannot.match.closed.record.variable.ref=\
  can not match record variable reference, type ''{0}'' is not a closed record type

error.cannot.match.closed.record.variable.ref.fields=\
  not enough fields to match to closed record type ''{0}''

error.invalid.type.definition.for.record.var=\
  invalid record variable; expecting a record type but found ''{0}'' in type definition

error.invalid.type.definition.for.error.var=\
  invalid error variable; expecting an error type but found ''{0}'' in type definition

error.invalid.error.binding.pattern=\
  invalid error binding pattern with type ''{0}''

error.invalid.error.reason.binding.pattern=\
  invalid error reason binding pattern, error reason should be ''var {0}''

error.invalid.error.rest.binding.pattern=\
  invalid error rest binding pattern, error rest param should be ''var {0}''

error.invalid.error.destructuring.reason=\
  first reference of error destructure statement must be error reason

error.invalid.error.match.pattern=\
  invalid error match pattern, cannot match error

error.duplicate.variable.in.binding.pattern=\
  variables in a binding pattern must be distinct; found duplicate variable ''{0}''

error.invalid.variable.reference.in.binding.pattern=\
  invalid binding pattern, variable reference ''{0}'' cannot be used with binding pattern

error.invalid.type.for.rest.descriptor=\
  invalid rest descriptor type; expecting an array type but found ''{0}''

# safe navigation operator related errors

error.safe.navigation.not.required=\
  safe navigation operator not required for type ''{0}''

error.optional.field.access.not.required.on.lhs=\
  optional field access cannot be used in the target expression of an assignment

error.tuple.index.out.of.range=\
  tuple index out of range: index: ''{0}'', size: ''{1}''

error.incompatible.type.check=\
  incompatible types: ''{0}'' will not be matched to ''{1}''
  
error.unnecessary.condition=\
  unnecessary condition: expression will always evaluate to ''true''

# streaming related errors

error.invalid.stream.constructor=\
  ''{0}'' is not a valid constructor for streams type

error.invalid.stream.usage.with.from = \
  type 'stream' not allowed here; to use from on a type 'stream', it should be the first from clause in the query.

error.error.type.expected = \
  type ''{0}'' not allowed here; expected an ''error'' or a subtype of ''error''.

error.missing.required.method.next = \
  ''{0}'' must implement ''public function next() returns {1}''.

error.arrow.expression.mismatched.parameter.length=\
  invalid number of parameters used in arrow expression. expected: ''{0}'' but found ''{1}''

error.arrow.expression.cannot.infer.type.from.lhs=\
  cannot infer types of the arrow expression with unknown invokable type

error.arrow.expression.not.supported.iterable.operation=\
  arrow expression can not be used with ''{0}'' iterable

# decimal related errors

error.integer.too.large=\
  Integer ''{0}'' too large

error.integer.too.small=\
  Integer ''{0}'' too small

error.hexadecimal.too.large=\
  Hexadecimal ''{0}'' too large

error.hexadecimal.too.small=\
  Hexadecimal ''{0}'' too small

error.clone.invocation.invalid=\
  Cannot clone a value of a type other than anydata \
  (boolean|int|byte|float|decimal|string|xml|table|anydata[]|map<anydata>|records (with only `anydata` fields)|()), \
  but found ''{0}''

# data flow analysis errors

error.partially.initialized.variable=\
  variable ''{0}'' may not have been initialized

# stamp inbuilt method related error
error.incompatible.stamp.type=\
  incompatible stamp type: type ''{0}'' cannot be stamped as type ''{1}''

error.not.supported.source.for.stamp=\
  stamp function on type ''{0}'' is not supported

# -------------------------
# Compiler warning messages
# -------------------------
warning.invalid.documentation.identifier=\
  invalid identifier in documentation reference ''{0}''

warning.invalid.documentation.reference=\
  invalid reference in documentation ''{0}'' for type ''{1}''

warning.invalid.use.of.parameter.reference=\
  invalid usage of parameter reference outside of function definition ''{0}''

warning.undocumented.parameter=\
  undocumented parameter ''{0}''

warning.no.such.documentable.parameter=\
  no such documentable parameter ''{0}''

warning.parameter.already.documented =\
  parameter ''{0}'' already documented

warning.undocumented.field=\
  undocumented field ''{0}''

warning.no.such.documentable.field=\
  no such documentable field ''{0}''

warning.field.already.documented =\
  field ''{0}'' already documented

warning.undocumented.variable=\
  undocumented variable ''{0}''

warning.no.such.documentable.variable=\
  no such documentable variable ''{0}''

warning.variable.already.documented =\
  variable ''{0}'' already documented

warning.undocumented.return.parameter =\
  undocumented return parameter

warning.no.documentable.return.parameter =\
  no documentable return parameter

warning.no.such.documentable.attribute =\
  no such documentable attribute ''{0}'' with doc prefix ''{1}''

warning.duplicate.documented.attribute =\
  already documented attribute ''{0}''

warning.invalid.use.of.endpoint.documentation.attribute =\
  invalid use of doc prefix ''{0}''

warning.undefined.documentation.public.function=\
  undefined documentation for public function ''{0}''

warning.usage.of.deprecated.construct=\
  usage of construct ''{0}'' is deprecated

warning.non.module.qualified.error.reason=\
  error reason ''{0}'' is not module qualified

error.redeclared.import.module=\
  redeclared import module ''{0}''

error.cannot.infer.type=\
  cannot infer type here

error.cannot.infer.error.type=\
  cannot infer type of the error from ''{0}''

error.invalid.error.detail.rec.does.not.match=\
  invalid error constructor, error details does not match

error.invalid.error.reason.argument.to.indirect.error.constructor=\
  indirect error constructor only accept error details as named arguments

error.invalid.indirect.error.constructor.invocation=\
  cannot infer reason from error constructor: ''{0}''

error.type.required.for.const.with.expressions=\
  type is required for constants with expressions

error.cannot.update.constant.value=\
  cannot update constant value

error.cannot.assign.value.to.constant=\
  cannot assign a value to a constant

error.cannot.define.constant.with.type=\
  constant cannot be defined with type ''{0}'', expected a simple basic types or a map of a simple basic type

error.expression.is.not.a.constant.expression=\
  expression is not a constant expression

error.invalid.const.expression=\
  invalid constant expression, reason ''{0}''

error.const.expression.not.supported=\
  const expressions are not yet supported here

error.key.not.found=\
  key ''{0}'' not found in ''{1}''

error.invalid.use.of.experimental.feature=\
  using experimental feature ''{0}''. use ''--experimental'' flag to enable the experimental features

error.invalid.use.of.null.literal=\
''null'' literal is only supported for ''json''

error.type.param.outside.lang.module=\
  typeParam annotation is not supported here

error.builtin.subtype.outside.lang.module=\
  builtinSubtype annotation is not supported here

error.invalid.lvalue.lhs.of.assignment=\
  invocations are not supported on the left hand side of an assignment

error.invalid.package.name.qualifier=\
  invalid package name ''{0}''

error.invalid.char.colon.in.field.access.expr=\
  invalid character '':'' in field access expression

error.identifier.literal.only.supports.alphanumerics=\
  identifier literal only supports alphanumeric characters

error.incompatible.mapping.constructor.expression=\
  incompatible mapping constructor expression for type ''{0}''

error.mapping.constructor.compatible.type.not.found =\
  a type compatible with mapping constructor expressions not found in type ''{0}''

error.cannot.infer.types.for.tuple.binding=\
  invalid list constructor expression: types cannot be inferred for ''{0}''

error.invalid.unicode=\
  invalid unicode ''{0}''

error.method.too.large=\
  method is too large: ''{0}''

error.file.too.large=\
  file is too large: ''{0}''

error.class.not.found=\
  '{ballerinax/java}'CLASS_NOT_FOUND ''{0}''

error.method.not.found=\
  '{ballerinax/java}'METHOD_NOT_FOUND ''{0}''

error.constructor.not.match=\
  '{ballerinax/java}'CONSTRUCTOR_NOT_FOUND ''{0}''

error.field.not.match=\
  '{ballerinax/java}'FIELD_NOT_FOUND ''{0}''

error.overloaded.method=\
  '{ballerinax/java}'OVERLOADED_METHODS ''{0}''

error.unsupported.primitive.type.reason=\
  '{ballerinax/java}'UNSUPPORTED_PRIMITIVE_TYPE ''{0}''

error.method.signature.not.match=\
  '{ballerinax/java}'METHOD_SIGNATURE_DOES_NOT_MATCH ''{0}''

error.invalid.deprecation.documentation=\
  invalid documentation: ''Deprecated'' documentation is only allowed on constructs annotated as ''@deprecated''

error.deprecation.documentation.should.available=\
  constructs annotated as ''@deprecated'' must have ''Deprecated'' documentation<|MERGE_RESOLUTION|>--- conflicted
+++ resolved
@@ -494,14 +494,12 @@
 error.cannot.find.xml.namespace.prefix=\
   cannot find xml namespace prefix ''{0}''
 
-<<<<<<< HEAD
-error.deprecated.xml.attribute.access.expression=\
-  deprecated xml attribute access expression, use field access expression instead
-=======
 error.method.invocation.in.xml.navigation.expressions.not.supported=\
   method invocations are not yet supported within XML navigation expressions, use a grouping expression \
   (parenthesis) if you intend to invoke the method on the result of the navigation expression.
->>>>>>> a872408c
+
+error.deprecated.xml.attribute.access.expression=\
+  deprecated xml attribute access expression, use field access expression instead
 
 error.iterable.not.supported.collection=\
   incompatible types: ''{0}'' is not an iterable collection
