--- conflicted
+++ resolved
@@ -1379,10 +1379,6 @@
 error.invalid.typedesc.param=\
   default value for a ''typedesc'' parameter used in the return type should be a reference to a type
 
-<<<<<<< HEAD
-error.distinct.typing.only.support.objects.and.errors=\
-  distinct typing is only supported for object type and error type
-=======
 error.invalid.raw.template.type=\
   invalid literal for type ''{1}'': raw templates can only be assigned to abstract subtypes of ''{0}''
 
@@ -1400,4 +1396,6 @@
 
 error.methods.not.allowed=\
   invalid raw template assignment: ''{0}'' should be a type without methods
->>>>>>> 8740278b
+
+error.distinct.typing.only.support.objects.and.errors=\
+  distinct typing is only supported for object type and error type