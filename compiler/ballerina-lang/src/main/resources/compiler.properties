--- conflicted
+++ resolved
@@ -1153,13 +1153,11 @@
 error.type.param.outside.lang.module=\
   type params are not supported here.
 
-<<<<<<< HEAD
 error.versioned.import.not.supported=\
   versioned import is not supported
 
 error.invalid.lvalue.lhs.of.assignment=\
   invocations are not supported on the left hand side of an assignment
-=======
+
 error.invalid.package.name.qualifier=\
-  invalid package name ''{0}''
->>>>>>> 2cb58bfa
+  invalid package name ''{0}''