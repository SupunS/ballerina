--- conflicted
+++ resolved
@@ -74,19 +74,14 @@
 error.return.value.not.enough=\
   not enough return values
 
-<<<<<<< HEAD
 error.cannot.find.function.sig.for.function.in.object=\
   cannot find function signature for function ''{0}'' in object ''{1}''
 
 error.implementation.already.exist=\
   implementation already exist for the given function ''{0}'' in same package
 
-error.return.value.not.expected=\
-  return value is not expected
-=======
 error.return.stmt.not.valid.in.resource=\
   return statement is not allowed inside a resource
->>>>>>> 5a6d6fa1
 
 error.duplicated.error.catch=\
   error ''{0}'' already caught in catch block
