/*
 *  Copyright (c) 2020, WSO2 Inc. (http://www.wso2.org) All Rights Reserved.
 *
 *  WSO2 Inc. licenses this file to you under the Apache License,
 *  Version 2.0 (the "License"); you may not use this file except
 *  in compliance with the License.
 *  You may obtain a copy of the License at
 *
 *    http://www.apache.org/licenses/LICENSE-2.0
 *
 *  Unless required by applicable law or agreed to in writing,
 *  software distributed under the License is distributed on an
 *  "AS IS" BASIS, WITHOUT WARRANTIES OR CONDITIONS OF ANY
 *  KIND, either express or implied.  See the License for the
 *  specific language governing permissions and limitations
 *  under the License.
 */
package io.ballerinalang.compiler.internal.parser.tree;

import io.ballerinalang.compiler.syntax.tree.Node;
import io.ballerinalang.compiler.syntax.tree.NonTerminalNode;
import io.ballerinalang.compiler.syntax.tree.RequiredParameter;
import io.ballerinalang.compiler.syntax.tree.SyntaxKind;

/**
 * This is a generated internal syntax tree node.
 *
 * @since 1.3.0
 */
public class STRequiredParameter extends STParameter {
    public final STNode leadingComma;
<<<<<<< HEAD
    public final STNode annots;
    public final STNode accessModifier;
    public final STNode type;
    public final STNode paramName;

    STRequiredParameter(STNode leadingComma,
                        STNode annots,
                        STNode accessModifier,
                        STNode type,
                        STNode paramName) {
        super(SyntaxKind.REQUIRED_PARAM);
        this.leadingComma = leadingComma;
        this.annots = annots;
        this.accessModifier = accessModifier;
        this.type = type;
        this.paramName = paramName;

        addChildren(leadingComma, annots, accessModifier, type, paramName);
=======
    public final STNode visibilityQualifier;
    public final STNode type;
    public final STNode paramName;

    STRequiredParameter(
            STNode leadingComma,
            STNode visibilityQualifier,
            STNode type,
            STNode paramName) {
        super(SyntaxKind.PARAMETER);
        this.leadingComma = leadingComma;
        this.visibilityQualifier = visibilityQualifier;
        this.type = type;
        this.paramName = paramName;

        addChildren(
                leadingComma,
                visibilityQualifier,
                type,
                paramName);
>>>>>>> 64fa6fe7
    }

    public Node createFacade(int position, NonTerminalNode parent) {
        return new RequiredParameter(this, position, parent);
    }
}<|MERGE_RESOLUTION|>--- conflicted
+++ resolved
@@ -29,36 +29,19 @@
  */
 public class STRequiredParameter extends STParameter {
     public final STNode leadingComma;
-<<<<<<< HEAD
     public final STNode annots;
-    public final STNode accessModifier;
-    public final STNode type;
-    public final STNode paramName;
-
-    STRequiredParameter(STNode leadingComma,
-                        STNode annots,
-                        STNode accessModifier,
-                        STNode type,
-                        STNode paramName) {
-        super(SyntaxKind.REQUIRED_PARAM);
-        this.leadingComma = leadingComma;
-        this.annots = annots;
-        this.accessModifier = accessModifier;
-        this.type = type;
-        this.paramName = paramName;
-
-        addChildren(leadingComma, annots, accessModifier, type, paramName);
-=======
     public final STNode visibilityQualifier;
     public final STNode type;
     public final STNode paramName;
 
     STRequiredParameter(
             STNode leadingComma,
+            STNode annots,
             STNode visibilityQualifier,
             STNode type,
             STNode paramName) {
-        super(SyntaxKind.PARAMETER);
+        super(SyntaxKind.REQUIRED_PARAM);
+        this.annots = annots;
         this.leadingComma = leadingComma;
         this.visibilityQualifier = visibilityQualifier;
         this.type = type;
@@ -69,7 +52,6 @@
                 visibilityQualifier,
                 type,
                 paramName);
->>>>>>> 64fa6fe7
     }
 
     public Node createFacade(int position, NonTerminalNode parent) {
