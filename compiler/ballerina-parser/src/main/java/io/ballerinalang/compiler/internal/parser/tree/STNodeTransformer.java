--- conflicted
+++ resolved
@@ -789,17 +789,16 @@
         return transformSyntaxNode(orderKeyNode);
     }
 
-<<<<<<< HEAD
     public T transform(STOnFailClauseNode onFailClauseNode) {
         return transformSyntaxNode(onFailClauseNode);
     }
 
     public T transform(STDoStatementNode doStatementNode) {
         return transformSyntaxNode(doStatementNode);
-=======
+    }
+
     public T transform(STClassDefinitionNode classDefinitionNode) {
         return transformSyntaxNode(classDefinitionNode);
->>>>>>> ed5e41ea
     }
 
     // Tokens
