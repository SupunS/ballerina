/*
 *  Copyright (c) 2020, WSO2 Inc. (http://www.wso2.org) All Rights Reserved.
 *
 *  WSO2 Inc. licenses this file to you under the Apache License,
 *  Version 2.0 (the "License"); you may not use this file except
 *  in compliance with the License.
 *  You may obtain a copy of the License at
 *
 *    http://www.apache.org/licenses/LICENSE-2.0
 *
 *  Unless required by applicable law or agreed to in writing,
 *  software distributed under the License is distributed on an
 *  "AS IS" BASIS, WITHOUT WARRANTIES OR CONDITIONS OF ANY
 *  KIND, either express or implied.  See the License for the
 *  specific language governing permissions and limitations
 *  under the License.
 */
package io.ballerinalang.compiler.internal.parser.tree;

import io.ballerinalang.compiler.syntax.tree.ListenerDeclaration;
import io.ballerinalang.compiler.syntax.tree.Node;
import io.ballerinalang.compiler.syntax.tree.NonTerminalNode;
import io.ballerinalang.compiler.syntax.tree.SyntaxKind;

/**
 * This is a generated internal syntax tree node.
 *
 * @since 1.3.0
 */
<<<<<<< HEAD
public class STListenerDeclaration extends STStatement {

    public final STNode metadata;
    public final STNode qualifier;
=======
public class STListenerDeclaration extends STModuleMemberDeclaration {
    public final STNode visibilityQualifier;
>>>>>>> 64fa6fe7
    public final STNode listenerKeyword;
    public final STNode typeDescriptor;
    public final STNode variableName;
    public final STNode equalsToken;
    public final STNode initializer;
    public final STNode semicolonToken;

<<<<<<< HEAD
    STListenerDeclaration(STNode metadata,
                          STNode qualifier,
                          STNode listenerKeyword,
                          STNode typeDesc,
                          STNode variableName,
                          STNode equalsToken,
                          STNode initializer,
                          STNode semicolonToken) {
        super(SyntaxKind.LISTENER_DECLARATION);
        this.metadata = metadata;
        this.qualifier = qualifier;
=======
    STListenerDeclaration(
            STNode visibilityQualifier,
            STNode listenerKeyword,
            STNode typeDescriptor,
            STNode variableName,
            STNode equalsToken,
            STNode initializer,
            STNode semicolonToken) {
        super(SyntaxKind.LISTENER_DECLARATION);
        this.visibilityQualifier = visibilityQualifier;
>>>>>>> 64fa6fe7
        this.listenerKeyword = listenerKeyword;
        this.typeDescriptor = typeDescriptor;
        this.variableName = variableName;
        this.equalsToken = equalsToken;
        this.initializer = initializer;
        this.semicolonToken = semicolonToken;

<<<<<<< HEAD
        addChildren(metadata, qualifier, listenerKeyword, typeDesc, variableName, equalsToken, initializer,
=======
        addChildren(
                visibilityQualifier,
                listenerKeyword,
                typeDescriptor,
                variableName,
                equalsToken,
                initializer,
>>>>>>> 64fa6fe7
                semicolonToken);
    }

    public Node createFacade(int position, NonTerminalNode parent) {
        return new ListenerDeclaration(this, position, parent);
    }
}<|MERGE_RESOLUTION|>--- conflicted
+++ resolved
@@ -27,15 +27,9 @@
  *
  * @since 1.3.0
  */
-<<<<<<< HEAD
-public class STListenerDeclaration extends STStatement {
-
+public class STListenerDeclaration extends STModuleMemberDeclaration {
     public final STNode metadata;
-    public final STNode qualifier;
-=======
-public class STListenerDeclaration extends STModuleMemberDeclaration {
     public final STNode visibilityQualifier;
->>>>>>> 64fa6fe7
     public final STNode listenerKeyword;
     public final STNode typeDescriptor;
     public final STNode variableName;
@@ -43,20 +37,8 @@
     public final STNode initializer;
     public final STNode semicolonToken;
 
-<<<<<<< HEAD
-    STListenerDeclaration(STNode metadata,
-                          STNode qualifier,
-                          STNode listenerKeyword,
-                          STNode typeDesc,
-                          STNode variableName,
-                          STNode equalsToken,
-                          STNode initializer,
-                          STNode semicolonToken) {
-        super(SyntaxKind.LISTENER_DECLARATION);
-        this.metadata = metadata;
-        this.qualifier = qualifier;
-=======
     STListenerDeclaration(
+            STNode metadata,
             STNode visibilityQualifier,
             STNode listenerKeyword,
             STNode typeDescriptor,
@@ -65,8 +47,8 @@
             STNode initializer,
             STNode semicolonToken) {
         super(SyntaxKind.LISTENER_DECLARATION);
+        this.metadata = metadata;
         this.visibilityQualifier = visibilityQualifier;
->>>>>>> 64fa6fe7
         this.listenerKeyword = listenerKeyword;
         this.typeDescriptor = typeDescriptor;
         this.variableName = variableName;
@@ -74,17 +56,14 @@
         this.initializer = initializer;
         this.semicolonToken = semicolonToken;
 
-<<<<<<< HEAD
-        addChildren(metadata, qualifier, listenerKeyword, typeDesc, variableName, equalsToken, initializer,
-=======
         addChildren(
+                metadata, 
                 visibilityQualifier,
                 listenerKeyword,
                 typeDescriptor,
                 variableName,
                 equalsToken,
                 initializer,
->>>>>>> 64fa6fe7
                 semicolonToken);
     }
 
