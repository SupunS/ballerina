/*
 *  Copyright (c) 2020, WSO2 Inc. (http://www.wso2.org) All Rights Reserved.
 *
 *  WSO2 Inc. licenses this file to you under the Apache License,
 *  Version 2.0 (the "License"); you may not use this file except
 *  in compliance with the License.
 *  You may obtain a copy of the License at
 *
 *    http://www.apache.org/licenses/LICENSE-2.0
 *
 *  Unless required by applicable law or agreed to in writing,
 *  software distributed under the License is distributed on an
 *  "AS IS" BASIS, WITHOUT WARRANTIES OR CONDITIONS OF ANY
 *  KIND, either express or implied.  See the License for the
 *  specific language governing permissions and limitations
 *  under the License.
 */
package io.ballerinalang.compiler.internal.parser.tree;

import io.ballerinalang.compiler.syntax.tree.Node;
import io.ballerinalang.compiler.syntax.tree.NonTerminalNode;
import io.ballerinalang.compiler.syntax.tree.ObjectField;
import io.ballerinalang.compiler.syntax.tree.SyntaxKind;

/**
 * This is a generated internal syntax tree node.
 *
 * @since 1.3.0
 */
public class STObjectField extends STNode {
<<<<<<< HEAD

    public final STNode metadata;
=======
>>>>>>> 64fa6fe7
    public final STNode visibilityQualifier;
    public final STNode type;
    public final STNode fieldName;
    public final STNode equalsToken;
    public final STNode expression;
    public final STNode semicolonToken;

<<<<<<< HEAD
    STObjectField(STNode metadata,
                  STNode visibilityQualifier,
                  STNode type,
                  STNode fieldName,
                  STNode equalsToken,
                  STNode expression,
                  STNode semicolonToken) {
=======
    STObjectField(
            STNode visibilityQualifier,
            STNode type,
            STNode fieldName,
            STNode equalsToken,
            STNode expression,
            STNode semicolonToken) {
>>>>>>> 64fa6fe7
        super(SyntaxKind.OBJECT_FIELD);
        this.metadata = metadata;
        this.visibilityQualifier = visibilityQualifier;
        this.type = type;
        this.fieldName = fieldName;
        this.equalsToken = equalsToken;
        this.expression = expression;
        this.semicolonToken = semicolonToken;

<<<<<<< HEAD
        addChildren(metadata, visibilityQualifier, type, fieldName, equalsToken, expression, semicolonToken);
=======
        addChildren(
                visibilityQualifier,
                type,
                fieldName,
                equalsToken,
                expression,
                semicolonToken);
>>>>>>> 64fa6fe7
    }

    public Node createFacade(int position, NonTerminalNode parent) {
        return new ObjectField(this, position, parent);
    }
}<|MERGE_RESOLUTION|>--- conflicted
+++ resolved
@@ -28,11 +28,7 @@
  * @since 1.3.0
  */
 public class STObjectField extends STNode {
-<<<<<<< HEAD
-
     public final STNode metadata;
-=======
->>>>>>> 64fa6fe7
     public final STNode visibilityQualifier;
     public final STNode type;
     public final STNode fieldName;
@@ -40,23 +36,14 @@
     public final STNode expression;
     public final STNode semicolonToken;
 
-<<<<<<< HEAD
-    STObjectField(STNode metadata,
-                  STNode visibilityQualifier,
-                  STNode type,
-                  STNode fieldName,
-                  STNode equalsToken,
-                  STNode expression,
-                  STNode semicolonToken) {
-=======
     STObjectField(
+            STNode metadata,
             STNode visibilityQualifier,
             STNode type,
             STNode fieldName,
             STNode equalsToken,
             STNode expression,
             STNode semicolonToken) {
->>>>>>> 64fa6fe7
         super(SyntaxKind.OBJECT_FIELD);
         this.metadata = metadata;
         this.visibilityQualifier = visibilityQualifier;
@@ -66,17 +53,14 @@
         this.expression = expression;
         this.semicolonToken = semicolonToken;
 
-<<<<<<< HEAD
-        addChildren(metadata, visibilityQualifier, type, fieldName, equalsToken, expression, semicolonToken);
-=======
         addChildren(
+                metadata,
                 visibilityQualifier,
                 type,
                 fieldName,
                 equalsToken,
                 expression,
                 semicolonToken);
->>>>>>> 64fa6fe7
     }
 
     public Node createFacade(int position, NonTerminalNode parent) {
