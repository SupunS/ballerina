/*
 * Copyright (c) 2020, WSO2 Inc. (http://www.wso2.org) All Rights Reserved.
 *
 * WSO2 Inc. licenses this file to you under the Apache License,
 * Version 2.0 (the "License"); you may not use this file except
 * in compliance with the License.
 * You may obtain a copy of the License at
 *
 *   http://www.apache.org/licenses/LICENSE-2.0
 *
 * Unless required by applicable law or agreed to in writing,
 * software distributed under the License is distributed on an
 * "AS IS" BASIS, WITHOUT WARRANTIES OR CONDITIONS OF ANY
 * KIND, either express or implied.  See the License for the
 * specific language governing permissions and limitations
 * under the License.
 */
package io.ballerinalang.compiler.internal.parser;

/**
 * Contains lexer terminal nodes. Includes keywords, syntaxes, and operators.
 *
 * @since 1.2.0
 */
public class LexerTerminals {

    // Keywords
    public static final String PUBLIC = "public";
    public static final String PRIVATE = "private";
    public static final String FUNCTION = "function";
    public static final String RETURN = "return";
    public static final String RETURNS = "returns";
    public static final String EXTERNAL = "external";
    public static final String TYPE = "type";
    public static final String RECORD = "record";
    public static final String OBJECT = "object";
    public static final String REMOTE = "remote";
    public static final String ABSTRACT = "abstract";
    public static final String CLIENT = "client";
    public static final String IF = "if";
    public static final String ELSE = "else";
    public static final String WHILE = "while";
    public static final String PANIC = "panic";
    public static final String TRUE = "true";
    public static final String FALSE = "false";
    public static final String CHECK = "check";
    public static final String CHECKPANIC = "checkpanic";
    public static final String CONTINUE = "continue";
    public static final String BREAK = "break";
    public static final String IMPORT = "import";
    public static final String VERSION = "version";
    public static final String AS = "as";
    public static final String ON = "on";
    public static final String RESOURCE = "resource";
    public static final String LISTENER = "listener";
    public static final String CONST = "const";
    public static final String FINAL = "final";
    public static final String TYPEOF = "typeof";
    public static final String IS = "is";
    public static final String NULL = "null";
    public static final String LOCK = "lock";
    public static final String ANNOTATION = "annotation";
    public static final String SOURCE = "source";
    public static final String WORKER = "worker";
    public static final String PARAMETER = "parameter";
    public static final String FIELD = "field";
    public static final String XMLNS = "xmlns";
    public static final String FORK = "fork";
    public static final String TRAP = "trap";
    public static final String IN = "in";
    public static final String FOREACH = "foreach";
    public static final String TABLE = "table";
    public static final String KEY = "key";
    public static final String ERROR = "error";
    public static final String LET = "let";
    public static final String STREAM = "stream";
<<<<<<< HEAD
    public static final String FROM = "from";
    public static final String WHERE = "where";
    public static final String SELECT = "select";
=======
>>>>>>> 4de4c5bd

    // Types
    public static final String INT = "int";
    public static final String FLOAT = "float";
    public static final String STRING = "string";
    public static final String BOOLEAN = "boolean";
    public static final String DECIMAL = "decimal";
    public static final String XML = "xml";
    public static final String JSON = "json";
    public static final String HANDLE = "handle";
    public static final String ANY = "any";
    public static final String ANYDATA = "anydata";
    public static final String SERVICE = "service";
    public static final String VAR = "var";
    public static final String NEVER = "never";
    public static final String MAP = "map";
    public static final String FUTURE = "future";
    public static final String TYPEDESC = "typedesc";
    public static final String BYTE = "byte";

    // Separators
    public static final char SEMICOLON = ';';
    public static final char COLON = ':';
    public static final char DOT = '.';
    public static final char COMMA = ',';
    public static final char OPEN_PARANTHESIS = '(';
    public static final char CLOSE_PARANTHESIS = ')';
    public static final char OPEN_BRACE = '{';
    public static final char CLOSE_BRACE = '}';
    public static final char OPEN_BRACKET = '[';
    public static final char CLOSE_BRACKET = ']';
    public static final char PIPE = '|';
    public static final char QUESTION_MARK = '?';
    public static final char DOUBLE_QUOTE = '"';
    public static final char SINGLE_QUOTE = '\'';
    public static final char HASH = '#';
    public static final char AT = '@';
    public static final char BACKTICK = '`';
    public static final char DOLLAR = '$';

    // Arithmetic operators
    public static final char EQUAL = '=';
    public static final char PLUS = '+';
    public static final char MINUS = '-';
    public static final char ASTERISK = '*';
    public static final char SLASH = '/';
    public static final char PERCENT = '%';
    public static final char GT = '>';
    public static final char LT = '<';
    public static final char BACKSLASH = '\\';
    public static final char EXCLAMATION_MARK = '!';
    public static final char BITWISE_AND = '&';
    public static final char BITWISE_XOR = '^';
    public static final char NEGATION = '~';

    // Other
    public static final char NEWLINE = '\n'; // equivalent to 0xA
    public static final char CARRIAGE_RETURN = '\r'; // equivalent to 0xD
    public static final char TAB = 0x9;
    public static final char SPACE = 0x20;
    public static final char FORM_FEED = 0xC;
}<|MERGE_RESOLUTION|>--- conflicted
+++ resolved
@@ -74,12 +74,9 @@
     public static final String ERROR = "error";
     public static final String LET = "let";
     public static final String STREAM = "stream";
-<<<<<<< HEAD
     public static final String FROM = "from";
     public static final String WHERE = "where";
     public static final String SELECT = "select";
-=======
->>>>>>> 4de4c5bd
 
     // Types
     public static final String INT = "int";
