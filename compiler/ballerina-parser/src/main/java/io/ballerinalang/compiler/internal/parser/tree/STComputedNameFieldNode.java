--- conflicted
+++ resolved
@@ -43,11 +43,7 @@
             STNode closeBracket,
             STNode colonToken,
             STNode valueExpr) {
-<<<<<<< HEAD
-        super(SyntaxKind.COMPUTED_NAME_FIELD);
-=======
         this(
-                leadingComma,
                 openBracket,
                 fieldNameExpr,
                 closeBracket,
@@ -57,7 +53,6 @@
     }
 
     STComputedNameFieldNode(
-            STNode leadingComma,
             STNode openBracket,
             STNode fieldNameExpr,
             STNode closeBracket,
@@ -65,8 +60,6 @@
             STNode valueExpr,
             Collection<STNodeDiagnostic> diagnostics) {
         super(SyntaxKind.COMPUTED_NAME_FIELD, diagnostics);
-        this.leadingComma = leadingComma;
->>>>>>> af52f061
         this.openBracket = openBracket;
         this.fieldNameExpr = fieldNameExpr;
         this.closeBracket = closeBracket;
@@ -83,7 +76,6 @@
 
     public STNode modifyWith(Collection<STNodeDiagnostic> diagnostics) {
         return new STComputedNameFieldNode(
-                this.leadingComma,
                 this.openBracket,
                 this.fieldNameExpr,
                 this.closeBracket,
