/*
 *  Copyright (c) 2020, WSO2 Inc. (http://www.wso2.org) All Rights Reserved.
 *
 *  WSO2 Inc. licenses this file to you under the Apache License,
 *  Version 2.0 (the "License"); you may not use this file except
 *  in compliance with the License.
 *  You may obtain a copy of the License at
 *
 *    http://www.apache.org/licenses/LICENSE-2.0
 *
 *  Unless required by applicable law or agreed to in writing,
 *  software distributed under the License is distributed on an
 *  "AS IS" BASIS, WITHOUT WARRANTIES OR CONDITIONS OF ANY
 *  KIND, either express or implied.  See the License for the
 *  specific language governing permissions and limitations
 *  under the License.
 */
package io.ballerinalang.compiler.syntax.tree;

public enum SyntaxKind {

    // Keywords

    PUBLIC_KEYWORD(50, "public"),
    PRIVATE_KEYWORD(51, "private"),
    REMOTE_KEYWORD(52, "remote"),
    ABSTRACT_KEYWORD(53, "abstract"),
    CLIENT_KEYWORD(54, "client"),
    IMPORT_KEYWORD(100, "import"),
    FUNCTION_KEYWORD(101, "function"),
    CONST_KEYWORD(102, "const"),
    LISTENER_KEYWORD(103, "listener"),
    SERVICE_KEYWORD(104, "service"),
    XMLNS_KEYWORD(105, "xmlns"),
    ANNOTATION_KEYWORD(106, "annotation"),
    TYPE_KEYWORD(107, "type"),
    RECORD_KEYWORD(108, "record"),
    OBJECT_KEYWORD(109, "object"),
    VERSION_KEYWORD(110, "version"),
    AS_KEYWORD(111, "as"),
    ON_KEYWORD(112, "on"),
    RESOURCE_KEYWORD(113, "resource"),
    FINAL_KEYWORD(114, "final"),
    SOURCE_KEYWORD(115, "source"),
    WORKER_KEYWORD(117, "worker"),
    PARAMETER_KEYWORD(118, "parameter"),
    FIELD_KEYWORD(119, "field"),

    RETURNS_KEYWORD(200, "returns"),
    RETURN_KEYWORD(201, "return"),
    EXTERNAL_KEYWORD(202, "external"),
    TRUE_KEYWORD(203, "true"),
    FALSE_KEYWORD(204, "false"),
    IF_KEYWORD(205, "if"),
    ELSE_KEYWORD(206, "else"),
    WHILE_KEYWORD(207, "while"),
    CHECK_KEYWORD(208, "check"),
    CHECKPANIC_KEYWORD(209, "checkpanic"),
    PANIC_KEYWORD(210, "panic"),
    CONTINUE_KEYWORD(211,"continue"),
    BREAK_KEYWORD(212,"break"),
    TYPEOF_KEYWORD(213,"typeof"),
    IS_KEYWORD(214, "is"),
    NULL_KEYWORD(215, "null"),
<<<<<<< HEAD
    MAP_KEYWORD(216,"map"),
    LOCK_KEYWORD(217, "lock"),
=======
    LOCK_KEYWORD(216, "lock"),
    VAR_KEYWORD(217, "var"),
>>>>>>> 3d671fe1

    // Separators
    OPEN_BRACE_TOKEN(500, "{"),
    CLOSE_BRACE_TOKEN(501, "}"),
    OPEN_PAREN_TOKEN(502, "("),
    CLOSE_PAREN_TOKEN(503, ")"),
    OPEN_BRACKET_TOKEN(504, "["),
    CLOSE_BRACKET_TOKEN(505, "]"),
    SEMICOLON_TOKEN(506, ";"),
    DOT_TOKEN(507, "."),
    COLON_TOKEN(508, ":"),
    COMMA_TOKEN(509, ","),
    ELLIPSIS_TOKEN(510, "..."),
    OPEN_BRACE_PIPE_TOKEN(511, "{|"),
    CLOSE_BRACE_PIPE_TOKEN(512, "|}"),
    AT_TOKEN(513, "@"),
    HASH_TOKEN(514, "#"),

    // Operators
    EQUAL_TOKEN(550, "="),
    DOUBLE_EQUAL_TOKEN(551, "=="),
    TRIPPLE_EQUAL_TOKEN(552, "==="),
    PLUS_TOKEN(553, "+"),
    MINUS_TOKEN(554, "-"),
    SLASH_TOKEN(555, "/"),
    PERCENT_TOKEN(556, "%"),
    ASTERISK_TOKEN(557, "*"),
    LT_TOKEN(558, "<"),
    LT_EQUAL_TOKEN(559, "<="),
    GT_TOKEN(560, ">"),
    EQUAL_GT_TOKEN(561, "=>"),
    QUESTION_MARK_TOKEN(562, "?"),
    PIPE_TOKEN(563, "|"),
    GT_EQUAL_TOKEN(564, ">="),
    EXCLAMATION_MARK_TOKEN(565, "!"),
    NOT_EQUAL_TOKEN(566, "!="),
    NOT_DOUBLE_EQUAL_TOKEN(567, "!=="),
    BITWISE_AND_TOKEN(568, "&"),
    BITWISE_XOR_TOKEN(569, "^"),
    LOGICAL_AND_TOKEN(570, "&&"),
    LOGICAL_OR_TOKEN(571, "||"),
    NEGATION_TOKEN(572, "~"),
    RIGHT_ARROW_TOKEN(573, "->"),

    IDENTIFIER_TOKEN(1000),
    STRING_LITERAL(1001),
    DECIMAL_INTEGER_LITERAL(1002),
    HEX_INTEGER_LITERAL(1003),
    DECIMAL_FLOATING_POINT_LITERAL(1004),
    HEX_FLOATING_POINT_LITERAL(1005),
    SIMPLE_TYPE(1006),

    // Trivia
    WHITESPACE_TRIVIA(1500),
    END_OF_LINE_TRIVIA(1501),
    COMMENT(1502),
    DOCUMENTATION_LINE(1503),

    // module-level declarations
    IMPORT_DECLARATION(2000),
    FUNCTION_DEFINITION(2001),
    TYPE_DEFINITION(2002),
    SERVICE_DECLARATION(2003),
    MODULE_VAR_DECL(2004),
    LISTENER_DECLARATION(2005),
    CONST_DECLARATION(2006),
    ANNOTATION_DECLARATION(2007),
    XML_NAMESPACE_DECLARATION(2008),

    // Statements
    BLOCK_STATEMENT(1200),
    LOCAL_VAR_DECL(1201),
    ASSIGNMENT_STATEMENT(1202),
    IF_ELSE_STATEMENT(1203),
    ELSE_BLOCK(1204),
    WHILE_STATEMENT(1205),
    CALL_STATEMENT(1206),
    PANIC_STATEMENT(1207),
    RETURN_STATEMENT(1208),
    CONTINUE_STATEMENT(1209),
    BREAK_STATEMENT(1210),
    COMPOUND_ASSIGNMENT_STATEMENT(1211),
    LOCAL_TYPE_DEFINITION_STATEMENT(1212),
    ACTION_STATEMENT(1213),
    LOCK_STATEMENT(1214),
    NAMED_WORKER_DECLARATION(1215),

    // Expressions
    BINARY_EXPRESSION(1300),
    BRACED_EXPRESSION(1301),
    FUNCTION_CALL(1302),
    QUALIFIED_IDENTIFIER(1303),
    MEMBER_ACCESS(1304),
    FIELD_ACCESS(1305),
    METHOD_CALL(1306),
    CHECK_EXPRESSION(1307),
    MAPPING_CONSTRUCTOR(1308),
    TYPEOF_EXPRESSION(1309),
    UNARY_EXPRESSION(1310),
    TYPE_TEST_EXPRESSION(1311),

    // Type descriptors
    RECORD_TYPE_DESCRIPTOR(2000),
    OBJECT_TYPE_DESCRIPTOR(2001),
    NIL_TYPE(2002),
    OPTIONAL_TYPE(2003),
    ARRAY_TYPE(2004),
    MAP_TYPE(2005),

    // Actions
    REMOTE_METHOD_CALL_ACTION(2500),
    BRACED_ACTION(2501),
    CHECK_ACTION(2502),

    // Other
    RETURN_TYPE_DESCRIPTOR(3000),
    REQUIRED_PARAM(3001),
    DEFAULTABLE_PARAM(3002),
    REST_PARAM(3003),
    EXTERNAL_FUNCTION_BODY(3004),
    RECORD_FIELD(3005),
    RECORD_FIELD_WITH_DEFAULT_VALUE(3006),
    TYPE_REFERENCE(3007),
    RECORD_REST_TYPE(3008),
    POSITIONAL_ARG(3009),
    NAMED_ARG(3010),
    REST_ARG(3011),
    OBJECT_FIELD(3012),
    IMPORT_ORG_NAME(3013),
    MODULE_NAME(3014),
    SUB_MODULE_NAME(3015),
    IMPORT_VERSION(3016),
    IMPORT_SUB_VERSION(3017),
    IMPORT_PREFIX(3018),
    SPECIFIC_FIELD(3019),
    COMPUTED_NAME_FIELD(3020),
    SPREAD_FIELD(3021),
    EXPRESSION_LIST_ITEM(3022),
    SERVICE_BODY(3023),
    ANNOTATION(3024),
    METADATA(3025),
    ARRAY_DIMENSION(3026),
    NIL_LITERAL(3027),
    ANNOTATION_ATTACH_POINT(3027),
    FUNCTION_BODY_BLOCK(3028),
    NAMED_WORKER_DECLARATOR(3029),
    EXPRESSION_FUNCTION_BODY(3030),
    DOCUMENTATION_STRING(3031),

    INVALID(4),
    MODULE_PART(3),
    EOF_TOKEN(2),
    LIST(1),
    NONE(0);

    final int tag;
    final String strValue;

    SyntaxKind(int tag, String strValue) {
        this.tag = tag;
        this.strValue = strValue;
    }

    SyntaxKind(int tag) {
        this.tag = tag;
        this.strValue = "";
    }

    public String stringValue() {
        return strValue;
    }
}<|MERGE_RESOLUTION|>--- conflicted
+++ resolved
@@ -62,13 +62,9 @@
     TYPEOF_KEYWORD(213,"typeof"),
     IS_KEYWORD(214, "is"),
     NULL_KEYWORD(215, "null"),
-<<<<<<< HEAD
     MAP_KEYWORD(216,"map"),
     LOCK_KEYWORD(217, "lock"),
-=======
-    LOCK_KEYWORD(216, "lock"),
     VAR_KEYWORD(217, "var"),
->>>>>>> 3d671fe1
 
     // Separators
     OPEN_BRACE_TOKEN(500, "{"),
