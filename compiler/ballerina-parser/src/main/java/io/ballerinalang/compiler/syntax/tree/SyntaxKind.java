/*
 *  Copyright (c) 2020, WSO2 Inc. (http://www.wso2.org) All Rights Reserved.
 *
 *  WSO2 Inc. licenses this file to you under the Apache License,
 *  Version 2.0 (the "License"); you may not use this file except
 *  in compliance with the License.
 *  You may obtain a copy of the License at
 *
 *    http://www.apache.org/licenses/LICENSE-2.0
 *
 *  Unless required by applicable law or agreed to in writing,
 *  software distributed under the License is distributed on an
 *  "AS IS" BASIS, WITHOUT WARRANTIES OR CONDITIONS OF ANY
 *  KIND, either express or implied.  See the License for the
 *  specific language governing permissions and limitations
 *  under the License.
 */
package io.ballerinalang.compiler.syntax.tree;

public enum SyntaxKind {

    // Keywords

    PUBLIC_KEYWORD(50, "public"),
    PRIVATE_KEYWORD(51, "private"),
    REMOTE_KEYWORD(52, "remote"),
    ABSTRACT_KEYWORD(53, "abstract"),
    CLIENT_KEYWORD(54, "client"),
    IMPORT_KEYWORD(100, "import"),
    FUNCTION_KEYWORD(101, "function"),
    CONST_KEYWORD(102, "const"),
    LISTENER_KEYWORD(103, "listener"),
    SERVICE_KEYWORD(104, "service"),
    XMLNS_KEYWORD(105, "xmlns"),
    ANNOTATION_KEYWORD(106, "annotation"),
    TYPE_KEYWORD(107, "type"),
    RECORD_KEYWORD(108, "record"),
    OBJECT_KEYWORD(109, "object"),
    VERSION_KEYWORD(110, "version"),
    AS_KEYWORD(111, "as"),
    ON_KEYWORD(112, "on"),
    RESOURCE_KEYWORD(113, "resource"),
    FINAL_KEYWORD(114, "final"),

    RETURNS_KEYWORD(200, "returns"),
    RETURN_KEYWORD(201, "return"),
    EXTERNAL_KEYWORD(202, "external"),
    TRUE_KEYWORD(203, "true"),
    FALSE_KEYWORD(204, "false"),
    IF_KEYWORD(205, "if"),
    ELSE_KEYWORD(206, "else"),
    WHILE_KEYWORD(207, "while"),
    CHECK_KEYWORD(208, "check"),
    CHECKPANIC_KEYWORD(209, "checkpanic"),
    PANIC_KEYWORD(210, "panic"),
    CONTINUE_KEYWORD(211,"continue"),
    BREAK_KEYWORD(212,"break"),
    TYPEOF_KEYWORD(213,"typeof"),
    IS_KEYWORD(214, "is"),
<<<<<<< HEAD
    LOCK_KEYWORD(214, "lock"),
=======
    NULL_KEYWORD(215, "null"),
>>>>>>> 244cc394

    // Separators
    OPEN_BRACE_TOKEN(500, "{"),
    CLOSE_BRACE_TOKEN(501, "}"),
    OPEN_PAREN_TOKEN(502, "("),
    CLOSE_PAREN_TOKEN(503, ")"),
    OPEN_BRACKET_TOKEN(504, "["),
    CLOSE_BRACKET_TOKEN(505, "]"),
    SEMICOLON_TOKEN(506, ";"),
    DOT_TOKEN(507, "."),
    COLON_TOKEN(508, ":"),
    COMMA_TOKEN(509, ","),
    ELLIPSIS_TOKEN(510, "..."),
    OPEN_BRACE_PIPE_TOKEN(511, "{|"),
    CLOSE_BRACE_PIPE_TOKEN(512, "|}"),
    AT_TOKEN(513, "@"),
    HASH_TOKEN(514, "#"),

    // Operators
    EQUAL_TOKEN(550, "="),
    DOUBLE_EQUAL_TOKEN(551, "=="),
    TRIPPLE_EQUAL_TOKEN(552, "==="),
    PLUS_TOKEN(553, "+"),
    MINUS_TOKEN(554, "-"),
    SLASH_TOKEN(555, "/"),
    PERCENT_TOKEN(556, "%"),
    ASTERISK_TOKEN(557, "*"),
    LT_TOKEN(558, "<"),
    LT_EQUAL_TOKEN(559, "<="),
    GT_TOKEN(560, ">"),
    EQUAL_GT_TOKEN(561, "=>"),
    QUESTION_MARK_TOKEN(562, "?"),
    PIPE_TOKEN(563, "|"),
    GT_EQUAL_TOKEN(564, ">="),
    EXCLAMATION_MARK_TOKEN(565, "!"),
    NOT_EQUAL_TOKEN(566, "!="),
    NOT_DOUBLE_EQUAL_TOKEN(567, "!=="),
    BITWISE_AND_TOKEN(568, "&"),
    BITWISE_XOR_TOKEN(569, "^"),
    LOGICAL_AND_TOKEN(570, "&&"),
    LOGICAL_OR_TOKEN(571, "||"),
    NEGATION_TOKEN(572, "~"),
    RIGHT_ARROW_TOKEN(572, "->"),

    IDENTIFIER_TOKEN(1000),
    STRING_LITERAL(1001),
    DECIMAL_INTEGER_LITERAL(1002),
    HEX_INTEGER_LITERAL(1003),
    DECIMAL_FLOATING_POINT_LITERAL(1004),
    HEX_FLOATING_POINT_LITERAL(1005),
    SIMPLE_TYPE(1006),

    // Trivia
    WHITESPACE_TRIVIA(1500),
    END_OF_LINE_TRIVIA(1501),
    COMMENT(1502),

    // module-level declarations
    IMPORT_DECLARATION(2000),
    FUNCTION_DEFINITION(2001),
    TYPE_DEFINITION(2002),
    SERVICE_DECLARATION(2003),
    MODULE_VAR_DECL(2004),
    LISTENER_DECLARATION(2005),
    CONST_DECLARATION(2006),

    // Statements
    BLOCK_STATEMENT(1200),
    LOCAL_VAR_DECL(1201),
    ASSIGNMENT_STATEMENT(1202),
    IF_ELSE_STATEMENT(1203),
    ELSE_BLOCK(1204),
    WHILE_STATEMENT(1205),
    CALL_STATEMENT(1206),
    PANIC_STATEMENT(1207),
    RETURN_STATEMENT(1208),
    CONTINUE_STATEMENT(1209),
    BREAK_STATEMENT(1210),
    COMPOUND_ASSIGNMENT_STATEMENT(1211),
    LOCAL_TYPE_DEFINITION_STATEMENT(1212),
    ACTION_STATEMENT(1213),
    LOCK_STATEMENT(1214),

    // Expressions
    BINARY_EXPRESSION(1300),
    BRACED_EXPRESSION(1301),
    FUNCTION_CALL(1302),
    QUALIFIED_IDENTIFIER(1303),
    MEMBER_ACCESS(1304),
    FIELD_ACCESS(1305),
    METHOD_CALL(1306),
    CHECK_EXPRESSION(1307),
    MAPPING_CONSTRUCTOR(1308),
    TYPEOF_EXPRESSION(1309),
    UNARY_EXPRESSION(1310),
    TYPE_TEST_EXPRESSION(1311),

    // Type descriptors
    RECORD_TYPE_DESCRIPTOR(2000),
    OBJECT_TYPE_DESCRIPTOR(2001),
    NIL_TYPE(2002),
    OPTIONAL_TYPE(2003),
    ARRAY_TYPE(2004),

    // Actions
    REMOTE_METHOD_CALL_ACTION(2500),
    BRACED_ACTION(2501),
    CHECK_ACTION(2502),

    // Other
    RETURN_TYPE_DESCRIPTOR(3000),
    REQUIRED_PARAM(3001),
    DEFAULTABLE_PARAM(3002),
    REST_PARAM(3003),
    EXTERNAL_FUNCTION_BODY(3004),
    RECORD_FIELD(3005),
    RECORD_FIELD_WITH_DEFAULT_VALUE(3006),
    TYPE_REFERENCE(3007),
    RECORD_REST_TYPE(3008),
    POSITIONAL_ARG(3009),
    NAMED_ARG(3010),
    REST_ARG(3011),
    OBJECT_FIELD(3012),
    IMPORT_ORG_NAME(3013),
    MODULE_NAME(3014),
    SUB_MODULE_NAME(3015),
    IMPORT_VERSION(3016),
    IMPORT_SUB_VERSION(3017),
    IMPORT_PREFIX(3018),
    SPECIFIC_FIELD(3019),
    COMPUTED_NAME_FIELD(3020),
    SPREAD_FIELD(3021),
    EXPRESSION_LIST_ITEM(3022),
    SERVICE_BODY(3023),
    ANNOTATION(3024),
    METADATA(3025),
    ARRAY_DIMENSION(3026),
    NIL_LITERAL(3027),

    INVALID(4),
    MODULE_PART(3),
    EOF_TOKEN(2),
    LIST(1),
    NONE(0);

    final int tag;
    final String strValue;

    SyntaxKind(int tag, String strValue) {
        this.tag = tag;
        this.strValue = strValue;
    }

    SyntaxKind(int tag) {
        this.tag = tag;
        this.strValue = "";
    }

    public String stringValue() {
        return strValue;
    }
}<|MERGE_RESOLUTION|>--- conflicted
+++ resolved
@@ -57,11 +57,8 @@
     BREAK_KEYWORD(212,"break"),
     TYPEOF_KEYWORD(213,"typeof"),
     IS_KEYWORD(214, "is"),
-<<<<<<< HEAD
+    NULL_KEYWORD(215, "null"),
     LOCK_KEYWORD(214, "lock"),
-=======
-    NULL_KEYWORD(215, "null"),
->>>>>>> 244cc394
 
     // Separators
     OPEN_BRACE_TOKEN(500, "{"),
