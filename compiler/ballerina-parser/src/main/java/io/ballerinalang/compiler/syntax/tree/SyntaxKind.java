--- conflicted
+++ resolved
@@ -220,13 +220,9 @@
     SERVICE_TYPE_DESC(2019),
     PARAMETERIZED_TYPE_DESC(2020),
     UNION_TYPE_DESC(2021),
-<<<<<<< HEAD
-    ERROR_TYPE_DESC(2021),
+    ERROR_TYPE_DESC(2022),
     STREAM_TYPE_DESC(2023),
-=======
-    ERROR_TYPE_DESC(2022),
-
->>>>>>> 7726a85e
+
     // Actions
     REMOTE_METHOD_CALL_ACTION(2500),
     BRACED_ACTION(2501),
