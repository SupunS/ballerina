--- conflicted
+++ resolved
@@ -183,14 +183,10 @@
     TYPEOF_EXPRESSION(1309),
     UNARY_EXPRESSION(1310),
     TYPE_TEST_EXPRESSION(1311),
-<<<<<<< HEAD
-    TRAP_EXPRESSION(1312),
-    LIST_CONSTRUCTOR(1313),
-=======
     BASIC_LITERAL(1312),
     SIMPLE_NAME_REFERENCE(1313),
     TRAP_EXPRESSION(1314),
->>>>>>> 34215128
+    LIST_CONSTRUCTOR(1315),
 
     // Type descriptors
     TYPE_DESC(2000),
