--- conflicted
+++ resolved
@@ -62,13 +62,6 @@
     TYPEOF_KEYWORD(213,"typeof"),
     IS_KEYWORD(214, "is"),
     NULL_KEYWORD(215, "null"),
-<<<<<<< HEAD
-    MAP_KEYWORD(216,"map"),
-    FUTURE_KEYWORD(217, "future"),
-    TYPEDESC_KEYWORD(218, "typedesc"),
-    LOCK_KEYWORD(219, "lock"),
-    VAR_KEYWORD(220, "var"),
-=======
     LOCK_KEYWORD(216, "lock"),
 
     // Type keywords
@@ -85,7 +78,9 @@
     ANYDATA_KEYWORD(260, "anydata"),
     NEVER_KEYWORD(261, "never"),
     VAR_KEYWORD(262, "var"),
->>>>>>> 827f4437
+    MAP_KEYWORD(263,"map"),
+    FUTURE_KEYWORD(264, "future"),
+    TYPEDESC_KEYWORD(265, "typedesc"),
 
     // Separators
     OPEN_BRACE_TOKEN(500, "{"),
@@ -189,14 +184,7 @@
     SIMPLE_NAME_REFERENCE(1213),
 
     // Type descriptors
-<<<<<<< HEAD
-    RECORD_TYPE_DESCRIPTOR(2000),
-    OBJECT_TYPE_DESCRIPTOR(2001),
-    NIL_TYPE(2002),
-    OPTIONAL_TYPE(2003),
-    ARRAY_TYPE(2004),
-    PARAMETERIZED_TYPE(2005),
-=======
+
     TYPE_DESC(2000),
     RECORD_TYPE_DESC(2001),
     OBJECT_TYPE_DESC(2002),
@@ -217,7 +205,8 @@
     NEVER_TYPE_DESC(2017),
     VAR_TYPE_DESC(2018),
     SERVICE_TYPE_DESC(2019),
->>>>>>> 827f4437
+    PARAMETERIZED_TYPE_DESC(2020),
+
 
     // Actions
     REMOTE_METHOD_CALL_ACTION(2500),
