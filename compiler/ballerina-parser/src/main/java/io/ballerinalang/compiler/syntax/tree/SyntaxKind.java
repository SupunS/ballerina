--- conflicted
+++ resolved
@@ -63,10 +63,7 @@
     IS_KEYWORD(214, "is"),
     NULL_KEYWORD(215, "null"),
     LOCK_KEYWORD(216, "lock"),
-<<<<<<< HEAD
-    VAR_KEYWORD(217, "var"),
-    FORK_KEYWORD(218, "fork"),
-=======
+    FORK_KEYWORD(217, "fork"),
 
     // Type keywords
     INT_KEYWORD(250, "int"),
@@ -82,7 +79,6 @@
     ANYDATA_KEYWORD(260, "anydata"),
     NEVER_KEYWORD(261, "never"),
     VAR_KEYWORD(262, "var"),
->>>>>>> 827f4437
 
     // Separators
     OPEN_BRACE_TOKEN(500, "{"),
