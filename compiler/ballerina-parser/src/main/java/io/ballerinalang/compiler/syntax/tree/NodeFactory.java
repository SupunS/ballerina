--- conflicted
+++ resolved
@@ -2571,15 +2571,6 @@
         return stByteArrayLiteralNode.createUnlinkedFacade();
     }
 
-<<<<<<< HEAD
-    public static TypeReferenceTypeDescNode createTypeReferenceTypeDescNode(
-            NameReferenceNode typeRef) {
-        Objects.requireNonNull(typeRef, "typeRef must not be null");
-
-        STNode stTypeReferenceTypeDescNode = STNodeFactory.createTypeReferenceTypeDescNode(
-                typeRef.internalNode());
-        return stTypeReferenceTypeDescNode.createUnlinkedFacade();
-=======
     public static XMLFilterExpressionNode createXMLFilterExpressionNode(
             ExpressionNode expression,
             XMLNamePatternChainingNode xmlPatternChain) {
@@ -2632,6 +2623,14 @@
                 colon.internalNode(),
                 name.internalNode());
         return stXMLAtomicNamePatternNode.createUnlinkedFacade();
->>>>>>> 85bb62a3
+    }
+
+    public static TypeReferenceTypeDescNode createTypeReferenceTypeDescNode(
+            NameReferenceNode typeRef) {
+        Objects.requireNonNull(typeRef, "typeRef must not be null");
+
+        STNode stTypeReferenceTypeDescNode = STNodeFactory.createTypeReferenceTypeDescNode(
+                typeRef.internalNode());
+        return stTypeReferenceTypeDescNode.createUnlinkedFacade();
     }
 }
