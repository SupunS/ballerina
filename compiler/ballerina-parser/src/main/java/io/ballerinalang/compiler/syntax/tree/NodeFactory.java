/*
 *  Copyright (c) 2020, WSO2 Inc. (http://www.wso2.org) All Rights Reserved.
 *
 *  WSO2 Inc. licenses this file to you under the Apache License,
 *  Version 2.0 (the "License"); you may not use this file except
 *  in compliance with the License.
 *  You may obtain a copy of the License at
 *
 *    http://www.apache.org/licenses/LICENSE-2.0
 *
 *  Unless required by applicable law or agreed to in writing,
 *  software distributed under the License is distributed on an
 *  "AS IS" BASIS, WITHOUT WARRANTIES OR CONDITIONS OF ANY
 *  KIND, either express or implied.  See the License for the
 *  specific language governing permissions and limitations
 *  under the License.
 */
package io.ballerinalang.compiler.syntax.tree;

import io.ballerinalang.compiler.internal.parser.tree.STNode;
import io.ballerinalang.compiler.internal.parser.tree.STNodeFactory;

import java.util.Objects;

/**
 * A factory for creating nodes in the syntax tree.
 *
 * This is a generated class.
 *
 * @since 2.0.0
 */
public abstract class NodeFactory extends AbstractNodeFactory {

    private NodeFactory() {
    }

    public static ModulePartNode createModulePartNode(
            NodeList<ImportDeclarationNode> imports,
            NodeList<ModuleMemberDeclarationNode> members,
            Token eofToken) {
        Objects.requireNonNull(imports, "imports must not be null");
        Objects.requireNonNull(members, "members must not be null");
        Objects.requireNonNull(eofToken, "eofToken must not be null");

        STNode stModulePartNode = STNodeFactory.createModulePartNode(
                imports.underlyingListNode().internalNode(),
                members.underlyingListNode().internalNode(),
                eofToken.internalNode());
        return stModulePartNode.createUnlinkedFacade();
    }

    public static FunctionDefinitionNode createFunctionDefinitionNode(
            MetadataNode metadata,
            Token visibilityQualifier,
            Token functionKeyword,
            IdentifierToken functionName,
            FunctionSignatureNode functionSignature,
            FunctionBodyNode functionBody) {
        Objects.requireNonNull(metadata, "metadata must not be null");
        Objects.requireNonNull(functionKeyword, "functionKeyword must not be null");
        Objects.requireNonNull(functionName, "functionName must not be null");
        Objects.requireNonNull(functionSignature, "functionSignature must not be null");
        Objects.requireNonNull(functionBody, "functionBody must not be null");

        STNode stFunctionDefinitionNode = STNodeFactory.createFunctionDefinitionNode(
                metadata.internalNode(),
                getOptionalSTNode(visibilityQualifier),
                functionKeyword.internalNode(),
                functionName.internalNode(),
                functionSignature.internalNode(),
                functionBody.internalNode());
        return stFunctionDefinitionNode.createUnlinkedFacade();
    }

    public static ImportDeclarationNode createImportDeclarationNode(
            Token importKeyword,
            Node orgName,
            SeparatedNodeList<IdentifierToken> moduleName,
            Node version,
            Node prefix,
            Token semicolon) {
        Objects.requireNonNull(importKeyword, "importKeyword must not be null");
        Objects.requireNonNull(moduleName, "moduleName must not be null");
        Objects.requireNonNull(semicolon, "semicolon must not be null");

        STNode stImportDeclarationNode = STNodeFactory.createImportDeclarationNode(
                importKeyword.internalNode(),
                getOptionalSTNode(orgName),
                moduleName.underlyingListNode().internalNode(),
                getOptionalSTNode(version),
                getOptionalSTNode(prefix),
                semicolon.internalNode());
        return stImportDeclarationNode.createUnlinkedFacade();
    }

    public static ListenerDeclarationNode createListenerDeclarationNode(
            MetadataNode metadata,
            Token visibilityQualifier,
            Token listenerKeyword,
            Node typeDescriptor,
            Token variableName,
            Token equalsToken,
            Node initializer,
            Token semicolonToken) {
        Objects.requireNonNull(metadata, "metadata must not be null");
        Objects.requireNonNull(listenerKeyword, "listenerKeyword must not be null");
        Objects.requireNonNull(typeDescriptor, "typeDescriptor must not be null");
        Objects.requireNonNull(variableName, "variableName must not be null");
        Objects.requireNonNull(equalsToken, "equalsToken must not be null");
        Objects.requireNonNull(initializer, "initializer must not be null");
        Objects.requireNonNull(semicolonToken, "semicolonToken must not be null");

        STNode stListenerDeclarationNode = STNodeFactory.createListenerDeclarationNode(
                metadata.internalNode(),
                getOptionalSTNode(visibilityQualifier),
                listenerKeyword.internalNode(),
                typeDescriptor.internalNode(),
                variableName.internalNode(),
                equalsToken.internalNode(),
                initializer.internalNode(),
                semicolonToken.internalNode());
        return stListenerDeclarationNode.createUnlinkedFacade();
    }

    public static TypeDefinitionNode createTypeDefinitionNode(
            MetadataNode metadata,
            Token visibilityQualifier,
            Token typeKeyword,
            Token typeName,
            Node typeDescriptor,
            Token semicolonToken) {
        Objects.requireNonNull(metadata, "metadata must not be null");
        Objects.requireNonNull(typeKeyword, "typeKeyword must not be null");
        Objects.requireNonNull(typeName, "typeName must not be null");
        Objects.requireNonNull(typeDescriptor, "typeDescriptor must not be null");
        Objects.requireNonNull(semicolonToken, "semicolonToken must not be null");

        STNode stTypeDefinitionNode = STNodeFactory.createTypeDefinitionNode(
                metadata.internalNode(),
                getOptionalSTNode(visibilityQualifier),
                typeKeyword.internalNode(),
                typeName.internalNode(),
                typeDescriptor.internalNode(),
                semicolonToken.internalNode());
        return stTypeDefinitionNode.createUnlinkedFacade();
    }

    public static ServiceDeclarationNode createServiceDeclarationNode(
            MetadataNode metadata,
            Token serviceKeyword,
            IdentifierToken serviceName,
            Token onKeyword,
            NodeList<ExpressionNode> expressions,
            Node serviceBody) {
        Objects.requireNonNull(metadata, "metadata must not be null");
        Objects.requireNonNull(serviceKeyword, "serviceKeyword must not be null");
        Objects.requireNonNull(serviceName, "serviceName must not be null");
        Objects.requireNonNull(onKeyword, "onKeyword must not be null");
        Objects.requireNonNull(expressions, "expressions must not be null");
        Objects.requireNonNull(serviceBody, "serviceBody must not be null");

        STNode stServiceDeclarationNode = STNodeFactory.createServiceDeclarationNode(
                metadata.internalNode(),
                serviceKeyword.internalNode(),
                serviceName.internalNode(),
                onKeyword.internalNode(),
                expressions.underlyingListNode().internalNode(),
                serviceBody.internalNode());
        return stServiceDeclarationNode.createUnlinkedFacade();
    }

    public static AssignmentStatementNode createAssignmentStatementNode(
            Node varRef,
            Token equalsToken,
            ExpressionNode expression,
            Token semicolonToken) {
        Objects.requireNonNull(varRef, "varRef must not be null");
        Objects.requireNonNull(equalsToken, "equalsToken must not be null");
        Objects.requireNonNull(expression, "expression must not be null");
        Objects.requireNonNull(semicolonToken, "semicolonToken must not be null");

        STNode stAssignmentStatementNode = STNodeFactory.createAssignmentStatementNode(
                varRef.internalNode(),
                equalsToken.internalNode(),
                expression.internalNode(),
                semicolonToken.internalNode());
        return stAssignmentStatementNode.createUnlinkedFacade();
    }

    public static CompoundAssignmentStatementNode createCompoundAssignmentStatementNode(
            ExpressionNode lhsExpression,
            Token binaryOperator,
            Token equalsToken,
            ExpressionNode rhsExpression,
            Token semicolonToken) {
        Objects.requireNonNull(lhsExpression, "lhsExpression must not be null");
        Objects.requireNonNull(binaryOperator, "binaryOperator must not be null");
        Objects.requireNonNull(equalsToken, "equalsToken must not be null");
        Objects.requireNonNull(rhsExpression, "rhsExpression must not be null");
        Objects.requireNonNull(semicolonToken, "semicolonToken must not be null");

        STNode stCompoundAssignmentStatementNode = STNodeFactory.createCompoundAssignmentStatementNode(
                lhsExpression.internalNode(),
                binaryOperator.internalNode(),
                equalsToken.internalNode(),
                rhsExpression.internalNode(),
                semicolonToken.internalNode());
        return stCompoundAssignmentStatementNode.createUnlinkedFacade();
    }

    public static VariableDeclarationNode createVariableDeclarationNode(
            NodeList<AnnotationNode> annotations,
            Token finalKeyword,
            Node typeName,
            Token variableName,
            Token equalsToken,
            ExpressionNode initializer,
            Token semicolonToken) {
        Objects.requireNonNull(annotations, "annotations must not be null");
        Objects.requireNonNull(typeName, "typeName must not be null");
        Objects.requireNonNull(variableName, "variableName must not be null");
        Objects.requireNonNull(semicolonToken, "semicolonToken must not be null");

        STNode stVariableDeclarationNode = STNodeFactory.createVariableDeclarationNode(
                annotations.underlyingListNode().internalNode(),
                getOptionalSTNode(finalKeyword),
                typeName.internalNode(),
                variableName.internalNode(),
                getOptionalSTNode(equalsToken),
                getOptionalSTNode(initializer),
                semicolonToken.internalNode());
        return stVariableDeclarationNode.createUnlinkedFacade();
    }

    public static BlockStatementNode createBlockStatementNode(
            Token openBraceToken,
            NodeList<StatementNode> statements,
            Token closeBraceToken) {
        Objects.requireNonNull(openBraceToken, "openBraceToken must not be null");
        Objects.requireNonNull(statements, "statements must not be null");
        Objects.requireNonNull(closeBraceToken, "closeBraceToken must not be null");

        STNode stBlockStatementNode = STNodeFactory.createBlockStatementNode(
                openBraceToken.internalNode(),
                statements.underlyingListNode().internalNode(),
                closeBraceToken.internalNode());
        return stBlockStatementNode.createUnlinkedFacade();
    }

    public static BreakStatementNode createBreakStatementNode(
            Token breakToken,
            Token semicolonToken) {
        Objects.requireNonNull(breakToken, "breakToken must not be null");
        Objects.requireNonNull(semicolonToken, "semicolonToken must not be null");

        STNode stBreakStatementNode = STNodeFactory.createBreakStatementNode(
                breakToken.internalNode(),
                semicolonToken.internalNode());
        return stBreakStatementNode.createUnlinkedFacade();
    }

    public static ExpressionStatementNode createExpressionStatementNode(
            SyntaxKind kind,
            ExpressionNode expression,
            Token semicolonToken) {
        Objects.requireNonNull(expression, "expression must not be null");
        Objects.requireNonNull(semicolonToken, "semicolonToken must not be null");

        STNode stExpressionStatementNode = STNodeFactory.createExpressionStatementNode(
                kind,
                expression.internalNode(),
                semicolonToken.internalNode());
        return stExpressionStatementNode.createUnlinkedFacade();
    }

    public static ContinueStatementNode createContinueStatementNode(
            Token continueToken,
            Token semicolonToken) {
        Objects.requireNonNull(continueToken, "continueToken must not be null");
        Objects.requireNonNull(semicolonToken, "semicolonToken must not be null");

        STNode stContinueStatementNode = STNodeFactory.createContinueStatementNode(
                continueToken.internalNode(),
                semicolonToken.internalNode());
        return stContinueStatementNode.createUnlinkedFacade();
    }

    public static ExternalFunctionBodyNode createExternalFunctionBodyNode(
            Token equalsToken,
            NodeList<AnnotationNode> annotations,
            Token externalKeyword,
            Token semicolonToken) {
        Objects.requireNonNull(equalsToken, "equalsToken must not be null");
        Objects.requireNonNull(annotations, "annotations must not be null");
        Objects.requireNonNull(externalKeyword, "externalKeyword must not be null");
        Objects.requireNonNull(semicolonToken, "semicolonToken must not be null");

        STNode stExternalFunctionBodyNode = STNodeFactory.createExternalFunctionBodyNode(
                equalsToken.internalNode(),
                annotations.underlyingListNode().internalNode(),
                externalKeyword.internalNode(),
                semicolonToken.internalNode());
        return stExternalFunctionBodyNode.createUnlinkedFacade();
    }

    public static IfElseStatementNode createIfElseStatementNode(
            Token ifKeyword,
            ExpressionNode condition,
            BlockStatementNode ifBody,
            Node elseBody) {
        Objects.requireNonNull(ifKeyword, "ifKeyword must not be null");
        Objects.requireNonNull(condition, "condition must not be null");
        Objects.requireNonNull(ifBody, "ifBody must not be null");

        STNode stIfElseStatementNode = STNodeFactory.createIfElseStatementNode(
                ifKeyword.internalNode(),
                condition.internalNode(),
                ifBody.internalNode(),
                getOptionalSTNode(elseBody));
        return stIfElseStatementNode.createUnlinkedFacade();
    }

    public static ElseBlockNode createElseBlockNode(
            Token elseKeyword,
            StatementNode elseBody) {
        Objects.requireNonNull(elseKeyword, "elseKeyword must not be null");
        Objects.requireNonNull(elseBody, "elseBody must not be null");

        STNode stElseBlockNode = STNodeFactory.createElseBlockNode(
                elseKeyword.internalNode(),
                elseBody.internalNode());
        return stElseBlockNode.createUnlinkedFacade();
    }

    public static WhileStatementNode createWhileStatementNode(
            Token whileKeyword,
            ExpressionNode condition,
            BlockStatementNode whileBody) {
        Objects.requireNonNull(whileKeyword, "whileKeyword must not be null");
        Objects.requireNonNull(condition, "condition must not be null");
        Objects.requireNonNull(whileBody, "whileBody must not be null");

        STNode stWhileStatementNode = STNodeFactory.createWhileStatementNode(
                whileKeyword.internalNode(),
                condition.internalNode(),
                whileBody.internalNode());
        return stWhileStatementNode.createUnlinkedFacade();
    }

    public static PanicStatementNode createPanicStatementNode(
            Token panicKeyword,
            ExpressionNode expression,
            Token semicolonToken) {
        Objects.requireNonNull(panicKeyword, "panicKeyword must not be null");
        Objects.requireNonNull(expression, "expression must not be null");
        Objects.requireNonNull(semicolonToken, "semicolonToken must not be null");

        STNode stPanicStatementNode = STNodeFactory.createPanicStatementNode(
                panicKeyword.internalNode(),
                expression.internalNode(),
                semicolonToken.internalNode());
        return stPanicStatementNode.createUnlinkedFacade();
    }

    public static ReturnStatementNode createReturnStatementNode(
            Token returnKeyword,
            ExpressionNode expression,
            Token semicolonToken) {
        Objects.requireNonNull(returnKeyword, "returnKeyword must not be null");
        Objects.requireNonNull(semicolonToken, "semicolonToken must not be null");

        STNode stReturnStatementNode = STNodeFactory.createReturnStatementNode(
                returnKeyword.internalNode(),
                getOptionalSTNode(expression),
                semicolonToken.internalNode());
        return stReturnStatementNode.createUnlinkedFacade();
    }

    public static LocalTypeDefinitionStatementNode createLocalTypeDefinitionStatementNode(
            NodeList<AnnotationNode> annotations,
            Token typeKeyword,
            Node typeName,
            Node typeDescriptor,
            Token semicolonToken) {
        Objects.requireNonNull(annotations, "annotations must not be null");
        Objects.requireNonNull(typeKeyword, "typeKeyword must not be null");
        Objects.requireNonNull(typeName, "typeName must not be null");
        Objects.requireNonNull(typeDescriptor, "typeDescriptor must not be null");
        Objects.requireNonNull(semicolonToken, "semicolonToken must not be null");

        STNode stLocalTypeDefinitionStatementNode = STNodeFactory.createLocalTypeDefinitionStatementNode(
                annotations.underlyingListNode().internalNode(),
                typeKeyword.internalNode(),
                typeName.internalNode(),
                typeDescriptor.internalNode(),
                semicolonToken.internalNode());
        return stLocalTypeDefinitionStatementNode.createUnlinkedFacade();
    }

    public static LockStatementNode createLockStatementNode(
            Token lockKeyword,
            StatementNode blockStatement) {
        Objects.requireNonNull(lockKeyword, "lockKeyword must not be null");
        Objects.requireNonNull(blockStatement, "blockStatement must not be null");

        STNode stLockStatementNode = STNodeFactory.createLockStatementNode(
                lockKeyword.internalNode(),
                blockStatement.internalNode());
        return stLockStatementNode.createUnlinkedFacade();
    }

    public static ForkStatementNode createForkStatementNode(
            Token forkKeyword,
            Token openBraceToken,
            NodeList<NamedWorkerDeclarationNode> namedWorkerDeclarations,
            Token closeBraceToken) {
        Objects.requireNonNull(forkKeyword, "forkKeyword must not be null");
        Objects.requireNonNull(openBraceToken, "openBraceToken must not be null");
        Objects.requireNonNull(namedWorkerDeclarations, "namedWorkerDeclarations must not be null");
        Objects.requireNonNull(closeBraceToken, "closeBraceToken must not be null");

        STNode stForkStatementNode = STNodeFactory.createForkStatementNode(
                forkKeyword.internalNode(),
                openBraceToken.internalNode(),
                namedWorkerDeclarations.underlyingListNode().internalNode(),
                closeBraceToken.internalNode());
        return stForkStatementNode.createUnlinkedFacade();
    }

    public static ForEachStatementNode createForEachStatementNode(
            Token forEachKeyword,
            TypedBindingPatternNode typedBindingPattern,
            Token inKeyword,
            Node actionOrExpressionNode,
            StatementNode blockStatement) {
        Objects.requireNonNull(forEachKeyword, "forEachKeyword must not be null");
        Objects.requireNonNull(typedBindingPattern, "typedBindingPattern must not be null");
        Objects.requireNonNull(inKeyword, "inKeyword must not be null");
        Objects.requireNonNull(actionOrExpressionNode, "actionOrExpressionNode must not be null");
        Objects.requireNonNull(blockStatement, "blockStatement must not be null");

        STNode stForEachStatementNode = STNodeFactory.createForEachStatementNode(
                forEachKeyword.internalNode(),
                typedBindingPattern.internalNode(),
                inKeyword.internalNode(),
                actionOrExpressionNode.internalNode(),
                blockStatement.internalNode());
        return stForEachStatementNode.createUnlinkedFacade();
    }

    public static BinaryExpressionNode createBinaryExpressionNode(
            SyntaxKind kind,
            Node lhsExpr,
            Token operator,
            Node rhsExpr) {
        Objects.requireNonNull(lhsExpr, "lhsExpr must not be null");
        Objects.requireNonNull(operator, "operator must not be null");
        Objects.requireNonNull(rhsExpr, "rhsExpr must not be null");

        STNode stBinaryExpressionNode = STNodeFactory.createBinaryExpressionNode(
                kind,
                lhsExpr.internalNode(),
                operator.internalNode(),
                rhsExpr.internalNode());
        return stBinaryExpressionNode.createUnlinkedFacade();
    }

    public static BracedExpressionNode createBracedExpressionNode(
            SyntaxKind kind,
            Token openParen,
            ExpressionNode expression,
            Token closeParen) {
        Objects.requireNonNull(openParen, "openParen must not be null");
        Objects.requireNonNull(expression, "expression must not be null");
        Objects.requireNonNull(closeParen, "closeParen must not be null");

        STNode stBracedExpressionNode = STNodeFactory.createBracedExpressionNode(
                kind,
                openParen.internalNode(),
                expression.internalNode(),
                closeParen.internalNode());
        return stBracedExpressionNode.createUnlinkedFacade();
    }

    public static CheckExpressionNode createCheckExpressionNode(
            SyntaxKind kind,
            Token checkKeyword,
            ExpressionNode expression) {
        Objects.requireNonNull(checkKeyword, "checkKeyword must not be null");
        Objects.requireNonNull(expression, "expression must not be null");

        STNode stCheckExpressionNode = STNodeFactory.createCheckExpressionNode(
                kind,
                checkKeyword.internalNode(),
                expression.internalNode());
        return stCheckExpressionNode.createUnlinkedFacade();
    }

    public static FieldAccessExpressionNode createFieldAccessExpressionNode(
            ExpressionNode expression,
            Token dotToken,
            Token fieldName) {
        Objects.requireNonNull(expression, "expression must not be null");
        Objects.requireNonNull(dotToken, "dotToken must not be null");
        Objects.requireNonNull(fieldName, "fieldName must not be null");

        STNode stFieldAccessExpressionNode = STNodeFactory.createFieldAccessExpressionNode(
                expression.internalNode(),
                dotToken.internalNode(),
                fieldName.internalNode());
        return stFieldAccessExpressionNode.createUnlinkedFacade();
    }

    public static FunctionCallExpressionNode createFunctionCallExpressionNode(
            Node functionName,
            Token openParenToken,
            NodeList<FunctionArgumentNode> arguments,
            Token closeParenToken) {
        Objects.requireNonNull(functionName, "functionName must not be null");
        Objects.requireNonNull(openParenToken, "openParenToken must not be null");
        Objects.requireNonNull(arguments, "arguments must not be null");
        Objects.requireNonNull(closeParenToken, "closeParenToken must not be null");

        STNode stFunctionCallExpressionNode = STNodeFactory.createFunctionCallExpressionNode(
                functionName.internalNode(),
                openParenToken.internalNode(),
                arguments.underlyingListNode().internalNode(),
                closeParenToken.internalNode());
        return stFunctionCallExpressionNode.createUnlinkedFacade();
    }

    public static MethodCallExpressionNode createMethodCallExpressionNode(
            ExpressionNode expression,
            Token dotToken,
            Token methodName,
            Token openParenToken,
            NodeList<FunctionArgumentNode> arguments,
            Token closeParenToken) {
        Objects.requireNonNull(expression, "expression must not be null");
        Objects.requireNonNull(dotToken, "dotToken must not be null");
        Objects.requireNonNull(methodName, "methodName must not be null");
        Objects.requireNonNull(openParenToken, "openParenToken must not be null");
        Objects.requireNonNull(arguments, "arguments must not be null");
        Objects.requireNonNull(closeParenToken, "closeParenToken must not be null");

        STNode stMethodCallExpressionNode = STNodeFactory.createMethodCallExpressionNode(
                expression.internalNode(),
                dotToken.internalNode(),
                methodName.internalNode(),
                openParenToken.internalNode(),
                arguments.underlyingListNode().internalNode(),
                closeParenToken.internalNode());
        return stMethodCallExpressionNode.createUnlinkedFacade();
    }

    public static MappingConstructorExpressionNode createMappingConstructorExpressionNode(
            Token openBrace,
            NodeList<MappingFieldNode> fields,
            Token closeBrace) {
        Objects.requireNonNull(openBrace, "openBrace must not be null");
        Objects.requireNonNull(fields, "fields must not be null");
        Objects.requireNonNull(closeBrace, "closeBrace must not be null");

        STNode stMappingConstructorExpressionNode = STNodeFactory.createMappingConstructorExpressionNode(
                openBrace.internalNode(),
                fields.underlyingListNode().internalNode(),
                closeBrace.internalNode());
        return stMappingConstructorExpressionNode.createUnlinkedFacade();
    }

    public static IndexedExpressionNode createIndexedExpressionNode(
            ExpressionNode containerExpression,
            Token openBracket,
            ExpressionNode keyExpression,
            Token closeBracket) {
        Objects.requireNonNull(containerExpression, "containerExpression must not be null");
        Objects.requireNonNull(openBracket, "openBracket must not be null");
        Objects.requireNonNull(keyExpression, "keyExpression must not be null");
        Objects.requireNonNull(closeBracket, "closeBracket must not be null");

        STNode stIndexedExpressionNode = STNodeFactory.createIndexedExpressionNode(
                containerExpression.internalNode(),
                openBracket.internalNode(),
                keyExpression.internalNode(),
                closeBracket.internalNode());
        return stIndexedExpressionNode.createUnlinkedFacade();
    }

    public static TypeofExpressionNode createTypeofExpressionNode(
            Token typeofKeyword,
            ExpressionNode expression) {
        Objects.requireNonNull(typeofKeyword, "typeofKeyword must not be null");
        Objects.requireNonNull(expression, "expression must not be null");

        STNode stTypeofExpressionNode = STNodeFactory.createTypeofExpressionNode(
                typeofKeyword.internalNode(),
                expression.internalNode());
        return stTypeofExpressionNode.createUnlinkedFacade();
    }

    public static UnaryExpressionNode createUnaryExpressionNode(
            Token unaryOperator,
            ExpressionNode expression) {
        Objects.requireNonNull(unaryOperator, "unaryOperator must not be null");
        Objects.requireNonNull(expression, "expression must not be null");

        STNode stUnaryExpressionNode = STNodeFactory.createUnaryExpressionNode(
                unaryOperator.internalNode(),
                expression.internalNode());
        return stUnaryExpressionNode.createUnlinkedFacade();
    }

    public static ComputedNameFieldNode createComputedNameFieldNode(
            Token leadingComma,
            Token openBracket,
            ExpressionNode fieldNameExpr,
            Token closeBracket,
            Token colonToken,
            ExpressionNode valueExpr) {
        Objects.requireNonNull(leadingComma, "leadingComma must not be null");
        Objects.requireNonNull(openBracket, "openBracket must not be null");
        Objects.requireNonNull(fieldNameExpr, "fieldNameExpr must not be null");
        Objects.requireNonNull(closeBracket, "closeBracket must not be null");
        Objects.requireNonNull(colonToken, "colonToken must not be null");
        Objects.requireNonNull(valueExpr, "valueExpr must not be null");

        STNode stComputedNameFieldNode = STNodeFactory.createComputedNameFieldNode(
                leadingComma.internalNode(),
                openBracket.internalNode(),
                fieldNameExpr.internalNode(),
                closeBracket.internalNode(),
                colonToken.internalNode(),
                valueExpr.internalNode());
        return stComputedNameFieldNode.createUnlinkedFacade();
    }

    public static ConstantDeclarationNode createConstantDeclarationNode(
            MetadataNode metadata,
            Token visibilityQualifier,
            Token constKeyword,
            Node typeDescriptor,
            Token variableName,
            Token equalsToken,
            Node initializer,
            Token semicolonToken) {
        Objects.requireNonNull(metadata, "metadata must not be null");
        Objects.requireNonNull(visibilityQualifier, "visibilityQualifier must not be null");
        Objects.requireNonNull(constKeyword, "constKeyword must not be null");
        Objects.requireNonNull(typeDescriptor, "typeDescriptor must not be null");
        Objects.requireNonNull(variableName, "variableName must not be null");
        Objects.requireNonNull(equalsToken, "equalsToken must not be null");
        Objects.requireNonNull(initializer, "initializer must not be null");
        Objects.requireNonNull(semicolonToken, "semicolonToken must not be null");

        STNode stConstantDeclarationNode = STNodeFactory.createConstantDeclarationNode(
                metadata.internalNode(),
                visibilityQualifier.internalNode(),
                constKeyword.internalNode(),
                typeDescriptor.internalNode(),
                variableName.internalNode(),
                equalsToken.internalNode(),
                initializer.internalNode(),
                semicolonToken.internalNode());
        return stConstantDeclarationNode.createUnlinkedFacade();
    }

    public static DefaultableParameterNode createDefaultableParameterNode(
            Token leadingComma,
            NodeList<AnnotationNode> annotations,
            Token visibilityQualifier,
            Node typeName,
            Token paramName,
            Token equalsToken,
            Node expression) {
        Objects.requireNonNull(leadingComma, "leadingComma must not be null");
        Objects.requireNonNull(annotations, "annotations must not be null");
        Objects.requireNonNull(typeName, "typeName must not be null");
        Objects.requireNonNull(paramName, "paramName must not be null");
        Objects.requireNonNull(equalsToken, "equalsToken must not be null");
        Objects.requireNonNull(expression, "expression must not be null");

        STNode stDefaultableParameterNode = STNodeFactory.createDefaultableParameterNode(
                leadingComma.internalNode(),
                annotations.underlyingListNode().internalNode(),
                getOptionalSTNode(visibilityQualifier),
                typeName.internalNode(),
                paramName.internalNode(),
                equalsToken.internalNode(),
                expression.internalNode());
        return stDefaultableParameterNode.createUnlinkedFacade();
    }

    public static RequiredParameterNode createRequiredParameterNode(
            Token leadingComma,
            NodeList<AnnotationNode> annotations,
            Token visibilityQualifier,
            Node typeName,
            Token paramName) {
        Objects.requireNonNull(leadingComma, "leadingComma must not be null");
        Objects.requireNonNull(annotations, "annotations must not be null");
        Objects.requireNonNull(typeName, "typeName must not be null");
        Objects.requireNonNull(paramName, "paramName must not be null");

        STNode stRequiredParameterNode = STNodeFactory.createRequiredParameterNode(
                leadingComma.internalNode(),
                annotations.underlyingListNode().internalNode(),
                getOptionalSTNode(visibilityQualifier),
                typeName.internalNode(),
                paramName.internalNode());
        return stRequiredParameterNode.createUnlinkedFacade();
    }

    public static RestParameterNode createRestParameterNode(
            Token leadingComma,
            NodeList<AnnotationNode> annotations,
            Node typeName,
            Token ellipsisToken,
            Token paramName) {
        Objects.requireNonNull(leadingComma, "leadingComma must not be null");
        Objects.requireNonNull(annotations, "annotations must not be null");
        Objects.requireNonNull(typeName, "typeName must not be null");
        Objects.requireNonNull(ellipsisToken, "ellipsisToken must not be null");
        Objects.requireNonNull(paramName, "paramName must not be null");

        STNode stRestParameterNode = STNodeFactory.createRestParameterNode(
                leadingComma.internalNode(),
                annotations.underlyingListNode().internalNode(),
                typeName.internalNode(),
                ellipsisToken.internalNode(),
                paramName.internalNode());
        return stRestParameterNode.createUnlinkedFacade();
    }

    public static ExpressionListItemNode createExpressionListItemNode(
            Token leadingComma,
            ExpressionNode expression) {
        Objects.requireNonNull(leadingComma, "leadingComma must not be null");
        Objects.requireNonNull(expression, "expression must not be null");

        STNode stExpressionListItemNode = STNodeFactory.createExpressionListItemNode(
                leadingComma.internalNode(),
                expression.internalNode());
        return stExpressionListItemNode.createUnlinkedFacade();
    }

    public static ImportOrgNameNode createImportOrgNameNode(
            Token orgName,
            Token slashToken) {
        Objects.requireNonNull(orgName, "orgName must not be null");
        Objects.requireNonNull(slashToken, "slashToken must not be null");

        STNode stImportOrgNameNode = STNodeFactory.createImportOrgNameNode(
                orgName.internalNode(),
                slashToken.internalNode());
        return stImportOrgNameNode.createUnlinkedFacade();
    }

    public static ImportPrefixNode createImportPrefixNode(
            Token asKeyword,
            Token prefix) {
        Objects.requireNonNull(asKeyword, "asKeyword must not be null");
        Objects.requireNonNull(prefix, "prefix must not be null");

        STNode stImportPrefixNode = STNodeFactory.createImportPrefixNode(
                asKeyword.internalNode(),
                prefix.internalNode());
        return stImportPrefixNode.createUnlinkedFacade();
    }

    public static ImportSubVersionNode createImportSubVersionNode(
            Token leadingDot,
            Token versionNumber) {
        Objects.requireNonNull(leadingDot, "leadingDot must not be null");
        Objects.requireNonNull(versionNumber, "versionNumber must not be null");

        STNode stImportSubVersionNode = STNodeFactory.createImportSubVersionNode(
                leadingDot.internalNode(),
                versionNumber.internalNode());
        return stImportSubVersionNode.createUnlinkedFacade();
    }

    public static ImportVersionNode createImportVersionNode(
            Token versionKeyword,
            Node versionNumber) {
        Objects.requireNonNull(versionKeyword, "versionKeyword must not be null");
        Objects.requireNonNull(versionNumber, "versionNumber must not be null");

        STNode stImportVersionNode = STNodeFactory.createImportVersionNode(
                versionKeyword.internalNode(),
                versionNumber.internalNode());
        return stImportVersionNode.createUnlinkedFacade();
    }

    public static SpecificFieldNode createSpecificFieldNode(
            Token leadingComma,
            Token fieldName,
            Token colon,
            ExpressionNode valueExpr) {
        Objects.requireNonNull(leadingComma, "leadingComma must not be null");
        Objects.requireNonNull(fieldName, "fieldName must not be null");
        Objects.requireNonNull(colon, "colon must not be null");
        Objects.requireNonNull(valueExpr, "valueExpr must not be null");

        STNode stSpecificFieldNode = STNodeFactory.createSpecificFieldNode(
                leadingComma.internalNode(),
                fieldName.internalNode(),
                colon.internalNode(),
                valueExpr.internalNode());
        return stSpecificFieldNode.createUnlinkedFacade();
    }

    public static SpreadFieldNode createSpreadFieldNode(
            Token leadingComma,
            Token ellipsis,
            ExpressionNode valueExpr) {
        Objects.requireNonNull(leadingComma, "leadingComma must not be null");
        Objects.requireNonNull(ellipsis, "ellipsis must not be null");
        Objects.requireNonNull(valueExpr, "valueExpr must not be null");

        STNode stSpreadFieldNode = STNodeFactory.createSpreadFieldNode(
                leadingComma.internalNode(),
                ellipsis.internalNode(),
                valueExpr.internalNode());
        return stSpreadFieldNode.createUnlinkedFacade();
    }

    public static NamedArgumentNode createNamedArgumentNode(
            Token leadingComma,
            SimpleNameReferenceNode argumentName,
            Token equalsToken,
            ExpressionNode expression) {
        Objects.requireNonNull(leadingComma, "leadingComma must not be null");
        Objects.requireNonNull(argumentName, "argumentName must not be null");
        Objects.requireNonNull(equalsToken, "equalsToken must not be null");
        Objects.requireNonNull(expression, "expression must not be null");

        STNode stNamedArgumentNode = STNodeFactory.createNamedArgumentNode(
                leadingComma.internalNode(),
                argumentName.internalNode(),
                equalsToken.internalNode(),
                expression.internalNode());
        return stNamedArgumentNode.createUnlinkedFacade();
    }

    public static PositionalArgumentNode createPositionalArgumentNode(
            Token leadingComma,
            ExpressionNode expression) {
        Objects.requireNonNull(leadingComma, "leadingComma must not be null");
        Objects.requireNonNull(expression, "expression must not be null");

        STNode stPositionalArgumentNode = STNodeFactory.createPositionalArgumentNode(
                leadingComma.internalNode(),
                expression.internalNode());
        return stPositionalArgumentNode.createUnlinkedFacade();
    }

    public static RestArgumentNode createRestArgumentNode(
            Token leadingComma,
            Token ellipsis,
            ExpressionNode expression) {
        Objects.requireNonNull(leadingComma, "leadingComma must not be null");
        Objects.requireNonNull(ellipsis, "ellipsis must not be null");
        Objects.requireNonNull(expression, "expression must not be null");

        STNode stRestArgumentNode = STNodeFactory.createRestArgumentNode(
                leadingComma.internalNode(),
                ellipsis.internalNode(),
                expression.internalNode());
        return stRestArgumentNode.createUnlinkedFacade();
    }

    public static ObjectTypeDescriptorNode createObjectTypeDescriptorNode(
            NodeList<Token> objectTypeQualifiers,
            Token objectKeyword,
            Token openBrace,
            NodeList<Node> members,
            Token closeBrace) {
        Objects.requireNonNull(objectTypeQualifiers, "objectTypeQualifiers must not be null");
        Objects.requireNonNull(objectKeyword, "objectKeyword must not be null");
        Objects.requireNonNull(openBrace, "openBrace must not be null");
        Objects.requireNonNull(members, "members must not be null");
        Objects.requireNonNull(closeBrace, "closeBrace must not be null");

        STNode stObjectTypeDescriptorNode = STNodeFactory.createObjectTypeDescriptorNode(
                objectTypeQualifiers.underlyingListNode().internalNode(),
                objectKeyword.internalNode(),
                openBrace.internalNode(),
                members.underlyingListNode().internalNode(),
                closeBrace.internalNode());
        return stObjectTypeDescriptorNode.createUnlinkedFacade();
    }

    public static RecordTypeDescriptorNode createRecordTypeDescriptorNode(
            Token objectKeyword,
            Token bodyStartDelimiter,
            NodeList<Node> fields,
            Token bodyEndDelimiter) {
        Objects.requireNonNull(objectKeyword, "objectKeyword must not be null");
        Objects.requireNonNull(bodyStartDelimiter, "bodyStartDelimiter must not be null");
        Objects.requireNonNull(fields, "fields must not be null");
        Objects.requireNonNull(bodyEndDelimiter, "bodyEndDelimiter must not be null");

        STNode stRecordTypeDescriptorNode = STNodeFactory.createRecordTypeDescriptorNode(
                objectKeyword.internalNode(),
                bodyStartDelimiter.internalNode(),
                fields.underlyingListNode().internalNode(),
                bodyEndDelimiter.internalNode());
        return stRecordTypeDescriptorNode.createUnlinkedFacade();
    }

    public static ReturnTypeDescriptorNode createReturnTypeDescriptorNode(
            Token returnsKeyword,
            NodeList<AnnotationNode> annotations,
            Node type) {
        Objects.requireNonNull(returnsKeyword, "returnsKeyword must not be null");
        Objects.requireNonNull(annotations, "annotations must not be null");
        Objects.requireNonNull(type, "type must not be null");

        STNode stReturnTypeDescriptorNode = STNodeFactory.createReturnTypeDescriptorNode(
                returnsKeyword.internalNode(),
                annotations.underlyingListNode().internalNode(),
                type.internalNode());
        return stReturnTypeDescriptorNode.createUnlinkedFacade();
    }

    public static NilTypeDescriptorNode createNilTypeDescriptorNode(
            Token openParenToken,
            Token closeParenToken) {
        Objects.requireNonNull(openParenToken, "openParenToken must not be null");
        Objects.requireNonNull(closeParenToken, "closeParenToken must not be null");

        STNode stNilTypeDescriptorNode = STNodeFactory.createNilTypeDescriptorNode(
                openParenToken.internalNode(),
                closeParenToken.internalNode());
        return stNilTypeDescriptorNode.createUnlinkedFacade();
    }

    public static OptionalTypeDescriptorNode createOptionalTypeDescriptorNode(
            Node typeDescriptor,
            Token questionMarkToken) {
        Objects.requireNonNull(typeDescriptor, "typeDescriptor must not be null");
        Objects.requireNonNull(questionMarkToken, "questionMarkToken must not be null");

        STNode stOptionalTypeDescriptorNode = STNodeFactory.createOptionalTypeDescriptorNode(
                typeDescriptor.internalNode(),
                questionMarkToken.internalNode());
        return stOptionalTypeDescriptorNode.createUnlinkedFacade();
    }

    public static ObjectFieldNode createObjectFieldNode(
            MetadataNode metadata,
            Token visibilityQualifier,
            Node typeName,
            Token fieldName,
            Token equalsToken,
            ExpressionNode expression,
            Token semicolonToken) {
        Objects.requireNonNull(metadata, "metadata must not be null");
        Objects.requireNonNull(visibilityQualifier, "visibilityQualifier must not be null");
        Objects.requireNonNull(typeName, "typeName must not be null");
        Objects.requireNonNull(fieldName, "fieldName must not be null");
        Objects.requireNonNull(equalsToken, "equalsToken must not be null");
        Objects.requireNonNull(expression, "expression must not be null");
        Objects.requireNonNull(semicolonToken, "semicolonToken must not be null");

        STNode stObjectFieldNode = STNodeFactory.createObjectFieldNode(
                metadata.internalNode(),
                visibilityQualifier.internalNode(),
                typeName.internalNode(),
                fieldName.internalNode(),
                equalsToken.internalNode(),
                expression.internalNode(),
                semicolonToken.internalNode());
        return stObjectFieldNode.createUnlinkedFacade();
    }

    public static RecordFieldNode createRecordFieldNode(
            MetadataNode metadata,
            Node typeName,
            Token fieldName,
            Token questionMarkToken,
            Token semicolonToken) {
        Objects.requireNonNull(metadata, "metadata must not be null");
        Objects.requireNonNull(typeName, "typeName must not be null");
        Objects.requireNonNull(fieldName, "fieldName must not be null");
        Objects.requireNonNull(semicolonToken, "semicolonToken must not be null");

        STNode stRecordFieldNode = STNodeFactory.createRecordFieldNode(
                metadata.internalNode(),
                typeName.internalNode(),
                fieldName.internalNode(),
                getOptionalSTNode(questionMarkToken),
                semicolonToken.internalNode());
        return stRecordFieldNode.createUnlinkedFacade();
    }

    public static RecordFieldWithDefaultValueNode createRecordFieldWithDefaultValueNode(
            MetadataNode metadata,
            Node typeName,
            Token fieldName,
            Token equalsToken,
            ExpressionNode expression,
            Token semicolonToken) {
        Objects.requireNonNull(metadata, "metadata must not be null");
        Objects.requireNonNull(typeName, "typeName must not be null");
        Objects.requireNonNull(fieldName, "fieldName must not be null");
        Objects.requireNonNull(equalsToken, "equalsToken must not be null");
        Objects.requireNonNull(expression, "expression must not be null");
        Objects.requireNonNull(semicolonToken, "semicolonToken must not be null");

        STNode stRecordFieldWithDefaultValueNode = STNodeFactory.createRecordFieldWithDefaultValueNode(
                metadata.internalNode(),
                typeName.internalNode(),
                fieldName.internalNode(),
                equalsToken.internalNode(),
                expression.internalNode(),
                semicolonToken.internalNode());
        return stRecordFieldWithDefaultValueNode.createUnlinkedFacade();
    }

    public static RecordRestDescriptorNode createRecordRestDescriptorNode(
            Node typeName,
            Token ellipsisToken,
            Token semicolonToken) {
        Objects.requireNonNull(typeName, "typeName must not be null");
        Objects.requireNonNull(ellipsisToken, "ellipsisToken must not be null");
        Objects.requireNonNull(semicolonToken, "semicolonToken must not be null");

        STNode stRecordRestDescriptorNode = STNodeFactory.createRecordRestDescriptorNode(
                typeName.internalNode(),
                ellipsisToken.internalNode(),
                semicolonToken.internalNode());
        return stRecordRestDescriptorNode.createUnlinkedFacade();
    }

    public static TypeReferenceNode createTypeReferenceNode(
            Token asteriskToken,
            Node typeName,
            Token semicolonToken) {
        Objects.requireNonNull(asteriskToken, "asteriskToken must not be null");
        Objects.requireNonNull(typeName, "typeName must not be null");
        Objects.requireNonNull(semicolonToken, "semicolonToken must not be null");

        STNode stTypeReferenceNode = STNodeFactory.createTypeReferenceNode(
                asteriskToken.internalNode(),
                typeName.internalNode(),
                semicolonToken.internalNode());
        return stTypeReferenceNode.createUnlinkedFacade();
    }

    public static ServiceBodyNode createServiceBodyNode(
            Token openBraceToken,
            NodeList<Node> resources,
            Token closeBraceToken) {
        Objects.requireNonNull(openBraceToken, "openBraceToken must not be null");
        Objects.requireNonNull(resources, "resources must not be null");
        Objects.requireNonNull(closeBraceToken, "closeBraceToken must not be null");

        STNode stServiceBodyNode = STNodeFactory.createServiceBodyNode(
                openBraceToken.internalNode(),
                resources.underlyingListNode().internalNode(),
                closeBraceToken.internalNode());
        return stServiceBodyNode.createUnlinkedFacade();
    }

    public static AnnotationNode createAnnotationNode(
            Token atToken,
            Node annotReference,
            MappingConstructorExpressionNode annotValue) {
        Objects.requireNonNull(atToken, "atToken must not be null");
        Objects.requireNonNull(annotReference, "annotReference must not be null");

        STNode stAnnotationNode = STNodeFactory.createAnnotationNode(
                atToken.internalNode(),
                annotReference.internalNode(),
                getOptionalSTNode(annotValue));
        return stAnnotationNode.createUnlinkedFacade();
    }

    public static MetadataNode createMetadataNode(
            Node documentationString,
            NodeList<AnnotationNode> annotations) {
        Objects.requireNonNull(annotations, "annotations must not be null");

        STNode stMetadataNode = STNodeFactory.createMetadataNode(
                getOptionalSTNode(documentationString),
                annotations.underlyingListNode().internalNode());
        return stMetadataNode.createUnlinkedFacade();
    }

    public static ModuleVariableDeclarationNode createModuleVariableDeclarationNode(
            MetadataNode metadata,
            Token finalKeyword,
            Node typeName,
            Token variableName,
            Token equalsToken,
            ExpressionNode initializer,
            Token semicolonToken) {
        Objects.requireNonNull(metadata, "metadata must not be null");
        Objects.requireNonNull(typeName, "typeName must not be null");
        Objects.requireNonNull(variableName, "variableName must not be null");
        Objects.requireNonNull(equalsToken, "equalsToken must not be null");
        Objects.requireNonNull(initializer, "initializer must not be null");
        Objects.requireNonNull(semicolonToken, "semicolonToken must not be null");

        STNode stModuleVariableDeclarationNode = STNodeFactory.createModuleVariableDeclarationNode(
                metadata.internalNode(),
                getOptionalSTNode(finalKeyword),
                typeName.internalNode(),
                variableName.internalNode(),
                equalsToken.internalNode(),
                initializer.internalNode(),
                semicolonToken.internalNode());
        return stModuleVariableDeclarationNode.createUnlinkedFacade();
    }

    public static TypeTestExpressionNode createTypeTestExpressionNode(
            ExpressionNode expression,
            Token isKeyword,
            Node typeDescriptor) {
        Objects.requireNonNull(expression, "expression must not be null");
        Objects.requireNonNull(isKeyword, "isKeyword must not be null");
        Objects.requireNonNull(typeDescriptor, "typeDescriptor must not be null");

        STNode stTypeTestExpressionNode = STNodeFactory.createTypeTestExpressionNode(
                expression.internalNode(),
                isKeyword.internalNode(),
                typeDescriptor.internalNode());
        return stTypeTestExpressionNode.createUnlinkedFacade();
    }

    public static RemoteMethodCallActionNode createRemoteMethodCallActionNode(
            ExpressionNode expression,
            Token rightArrowToken,
            Token methodName,
            Token openParenToken,
            NodeList<FunctionArgumentNode> arguments,
            Token closeParenToken) {
        Objects.requireNonNull(expression, "expression must not be null");
        Objects.requireNonNull(rightArrowToken, "rightArrowToken must not be null");
        Objects.requireNonNull(methodName, "methodName must not be null");
        Objects.requireNonNull(openParenToken, "openParenToken must not be null");
        Objects.requireNonNull(arguments, "arguments must not be null");
        Objects.requireNonNull(closeParenToken, "closeParenToken must not be null");

        STNode stRemoteMethodCallActionNode = STNodeFactory.createRemoteMethodCallActionNode(
                expression.internalNode(),
                rightArrowToken.internalNode(),
                methodName.internalNode(),
                openParenToken.internalNode(),
                arguments.underlyingListNode().internalNode(),
                closeParenToken.internalNode());
        return stRemoteMethodCallActionNode.createUnlinkedFacade();
    }

    public static ParameterizedTypeDescriptorNode createParameterizedTypeDescriptorNode(
            Token parameterizedType,
            Token ltToken,
            Node typeNode,
            Token gtToken) {
        Objects.requireNonNull(parameterizedType, "parameterizedType must not be null");
        Objects.requireNonNull(ltToken, "ltToken must not be null");
        Objects.requireNonNull(typeNode, "typeNode must not be null");
        Objects.requireNonNull(gtToken, "gtToken must not be null");

        STNode stParameterizedTypeDescriptorNode = STNodeFactory.createParameterizedTypeDescriptorNode(
                parameterizedType.internalNode(),
                ltToken.internalNode(),
                typeNode.internalNode(),
                gtToken.internalNode());
        return stParameterizedTypeDescriptorNode.createUnlinkedFacade();
    }

    public static NilLiteralNode createNilLiteralNode(
            Token openParenToken,
            Token closeParenToken) {
        Objects.requireNonNull(openParenToken, "openParenToken must not be null");
        Objects.requireNonNull(closeParenToken, "closeParenToken must not be null");

        STNode stNilLiteralNode = STNodeFactory.createNilLiteralNode(
                openParenToken.internalNode(),
                closeParenToken.internalNode());
        return stNilLiteralNode.createUnlinkedFacade();
    }

    public static AnnotationDeclarationNode createAnnotationDeclarationNode(
            MetadataNode metadata,
            Token visibilityQualifier,
            Token constKeyword,
            Token annotationKeyword,
            Node typeDescriptor,
            Token annotationTag,
            Token onKeyword,
            SeparatedNodeList<Node> attachPoints,
            Token semicolonToken) {
        Objects.requireNonNull(metadata, "metadata must not be null");
        Objects.requireNonNull(visibilityQualifier, "visibilityQualifier must not be null");
        Objects.requireNonNull(constKeyword, "constKeyword must not be null");
        Objects.requireNonNull(annotationKeyword, "annotationKeyword must not be null");
        Objects.requireNonNull(typeDescriptor, "typeDescriptor must not be null");
        Objects.requireNonNull(annotationTag, "annotationTag must not be null");
        Objects.requireNonNull(onKeyword, "onKeyword must not be null");
        Objects.requireNonNull(attachPoints, "attachPoints must not be null");
        Objects.requireNonNull(semicolonToken, "semicolonToken must not be null");

        STNode stAnnotationDeclarationNode = STNodeFactory.createAnnotationDeclarationNode(
                metadata.internalNode(),
                visibilityQualifier.internalNode(),
                constKeyword.internalNode(),
                annotationKeyword.internalNode(),
                typeDescriptor.internalNode(),
                annotationTag.internalNode(),
                onKeyword.internalNode(),
                attachPoints.underlyingListNode().internalNode(),
                semicolonToken.internalNode());
        return stAnnotationDeclarationNode.createUnlinkedFacade();
    }

    public static AnnotationAttachPointNode createAnnotationAttachPointNode(
            Token sourceKeyword,
            Token firstIdent,
            Token secondIdent) {
        Objects.requireNonNull(sourceKeyword, "sourceKeyword must not be null");
        Objects.requireNonNull(firstIdent, "firstIdent must not be null");
        Objects.requireNonNull(secondIdent, "secondIdent must not be null");

        STNode stAnnotationAttachPointNode = STNodeFactory.createAnnotationAttachPointNode(
                sourceKeyword.internalNode(),
                firstIdent.internalNode(),
                secondIdent.internalNode());
        return stAnnotationAttachPointNode.createUnlinkedFacade();
    }

    public static XMLNamespaceDeclarationNode createXMLNamespaceDeclarationNode(
            Token xmlnsKeyword,
            ExpressionNode namespaceuri,
            Token asKeyword,
            IdentifierToken namespacePrefix,
            Token semicolonToken) {
        Objects.requireNonNull(xmlnsKeyword, "xmlnsKeyword must not be null");
        Objects.requireNonNull(namespaceuri, "namespaceuri must not be null");
        Objects.requireNonNull(asKeyword, "asKeyword must not be null");
        Objects.requireNonNull(namespacePrefix, "namespacePrefix must not be null");
        Objects.requireNonNull(semicolonToken, "semicolonToken must not be null");

        STNode stXMLNamespaceDeclarationNode = STNodeFactory.createXMLNamespaceDeclarationNode(
                xmlnsKeyword.internalNode(),
                namespaceuri.internalNode(),
                asKeyword.internalNode(),
                namespacePrefix.internalNode(),
                semicolonToken.internalNode());
        return stXMLNamespaceDeclarationNode.createUnlinkedFacade();
    }

    public static FunctionBodyBlockNode createFunctionBodyBlockNode(
            Token openBraceToken,
            NamedWorkerDeclarator namedWorkerDeclarator,
            NodeList<StatementNode> statements,
            Token closeBraceToken) {
        Objects.requireNonNull(openBraceToken, "openBraceToken must not be null");
        Objects.requireNonNull(statements, "statements must not be null");
        Objects.requireNonNull(closeBraceToken, "closeBraceToken must not be null");

        STNode stFunctionBodyBlockNode = STNodeFactory.createFunctionBodyBlockNode(
                openBraceToken.internalNode(),
                getOptionalSTNode(namedWorkerDeclarator),
                statements.underlyingListNode().internalNode(),
                closeBraceToken.internalNode());
        return stFunctionBodyBlockNode.createUnlinkedFacade();
    }

    public static NamedWorkerDeclarationNode createNamedWorkerDeclarationNode(
            NodeList<AnnotationNode> annotations,
            Token workerKeyword,
            IdentifierToken workerName,
            Node returnTypeDesc,
            BlockStatementNode workerBody) {
        Objects.requireNonNull(annotations, "annotations must not be null");
        Objects.requireNonNull(workerKeyword, "workerKeyword must not be null");
        Objects.requireNonNull(workerName, "workerName must not be null");
        Objects.requireNonNull(workerBody, "workerBody must not be null");

        STNode stNamedWorkerDeclarationNode = STNodeFactory.createNamedWorkerDeclarationNode(
                annotations.underlyingListNode().internalNode(),
                workerKeyword.internalNode(),
                workerName.internalNode(),
                getOptionalSTNode(returnTypeDesc),
                workerBody.internalNode());
        return stNamedWorkerDeclarationNode.createUnlinkedFacade();
    }

    public static NamedWorkerDeclarator createNamedWorkerDeclarator(
            NodeList<StatementNode> workerInitStatements,
            NodeList<NamedWorkerDeclarationNode> namedWorkerDeclarations) {
        Objects.requireNonNull(workerInitStatements, "workerInitStatements must not be null");
        Objects.requireNonNull(namedWorkerDeclarations, "namedWorkerDeclarations must not be null");

        STNode stNamedWorkerDeclarator = STNodeFactory.createNamedWorkerDeclarator(
                workerInitStatements.underlyingListNode().internalNode(),
                namedWorkerDeclarations.underlyingListNode().internalNode());
        return stNamedWorkerDeclarator.createUnlinkedFacade();
    }

    public static DocumentationStringNode createDocumentationStringNode(
            NodeList<Token> documentationLines) {
        Objects.requireNonNull(documentationLines, "documentationLines must not be null");

        STNode stDocumentationStringNode = STNodeFactory.createDocumentationStringNode(
                documentationLines.underlyingListNode().internalNode());
        return stDocumentationStringNode.createUnlinkedFacade();
    }

    public static BasicLiteralNode createBasicLiteralNode(
            SyntaxKind kind,
            Token literalToken) {
        Objects.requireNonNull(literalToken, "literalToken must not be null");

        STNode stBasicLiteralNode = STNodeFactory.createBasicLiteralNode(
                kind,
                literalToken.internalNode());
        return stBasicLiteralNode.createUnlinkedFacade();
    }

    public static SimpleNameReferenceNode createSimpleNameReferenceNode(
            Token name) {
        Objects.requireNonNull(name, "name must not be null");

        STNode stSimpleNameReferenceNode = STNodeFactory.createSimpleNameReferenceNode(
                name.internalNode());
        return stSimpleNameReferenceNode.createUnlinkedFacade();
    }

    public static QualifiedNameReferenceNode createQualifiedNameReferenceNode(
            Token modulePrefix,
            Node colon,
            IdentifierToken identifier) {
        Objects.requireNonNull(modulePrefix, "modulePrefix must not be null");
        Objects.requireNonNull(colon, "colon must not be null");
        Objects.requireNonNull(identifier, "identifier must not be null");

        STNode stQualifiedNameReferenceNode = STNodeFactory.createQualifiedNameReferenceNode(
                modulePrefix.internalNode(),
                colon.internalNode(),
                identifier.internalNode());
        return stQualifiedNameReferenceNode.createUnlinkedFacade();
    }

    public static BuiltinSimpleNameReferenceNode createBuiltinSimpleNameReferenceNode(
            SyntaxKind kind,
            Token name) {
        Objects.requireNonNull(name, "name must not be null");

        STNode stBuiltinSimpleNameReferenceNode = STNodeFactory.createBuiltinSimpleNameReferenceNode(
                kind,
                name.internalNode());
        return stBuiltinSimpleNameReferenceNode.createUnlinkedFacade();
    }

    public static TrapExpressionNode createTrapExpressionNode(
            SyntaxKind kind,
            Token trapKeyword,
            ExpressionNode expression) {
        Objects.requireNonNull(trapKeyword, "trapKeyword must not be null");
        Objects.requireNonNull(expression, "expression must not be null");

        STNode stTrapExpressionNode = STNodeFactory.createTrapExpressionNode(
                kind,
                trapKeyword.internalNode(),
                expression.internalNode());
        return stTrapExpressionNode.createUnlinkedFacade();
    }

    public static ListConstructorExpressionNode createListConstructorExpressionNode(
            Token openBracket,
            SeparatedNodeList<Node> expressions,
            Token closeBracket) {
        Objects.requireNonNull(openBracket, "openBracket must not be null");
        Objects.requireNonNull(expressions, "expressions must not be null");
        Objects.requireNonNull(closeBracket, "closeBracket must not be null");

        STNode stListConstructorExpressionNode = STNodeFactory.createListConstructorExpressionNode(
                openBracket.internalNode(),
                expressions.underlyingListNode().internalNode(),
                closeBracket.internalNode());
        return stListConstructorExpressionNode.createUnlinkedFacade();
    }

    public static TypeCastExpressionNode createTypeCastExpressionNode(
            Token ltToken,
            TypeCastParamNode typeCastParam,
            Token gtToken,
            ExpressionNode expression) {
        Objects.requireNonNull(ltToken, "ltToken must not be null");
        Objects.requireNonNull(typeCastParam, "typeCastParam must not be null");
        Objects.requireNonNull(gtToken, "gtToken must not be null");
        Objects.requireNonNull(expression, "expression must not be null");

        STNode stTypeCastExpressionNode = STNodeFactory.createTypeCastExpressionNode(
                ltToken.internalNode(),
                typeCastParam.internalNode(),
                gtToken.internalNode(),
                expression.internalNode());
        return stTypeCastExpressionNode.createUnlinkedFacade();
    }

    public static TypeCastParamNode createTypeCastParamNode(
            NodeList<AnnotationNode> annotations,
            Node type) {
        Objects.requireNonNull(annotations, "annotations must not be null");
        Objects.requireNonNull(type, "type must not be null");

        STNode stTypeCastParamNode = STNodeFactory.createTypeCastParamNode(
                annotations.underlyingListNode().internalNode(),
                type.internalNode());
        return stTypeCastParamNode.createUnlinkedFacade();
    }

    public static UnionTypeDescriptorNode createUnionTypeDescriptorNode(
            TypeDescriptorNode leftTypeDesc,
            Token pipeToken,
            TypeDescriptorNode rightTypeDesc) {
        Objects.requireNonNull(leftTypeDesc, "leftTypeDesc must not be null");
        Objects.requireNonNull(pipeToken, "pipeToken must not be null");
        Objects.requireNonNull(rightTypeDesc, "rightTypeDesc must not be null");

        STNode stUnionTypeDescriptorNode = STNodeFactory.createUnionTypeDescriptorNode(
                leftTypeDesc.internalNode(),
                pipeToken.internalNode(),
                rightTypeDesc.internalNode());
        return stUnionTypeDescriptorNode.createUnlinkedFacade();
    }

    public static TableConstructorExpressionNode createTableConstructorExpressionNode(
            Token tableKeyword,
            KeySpecifierNode keySpecifier,
            Token openBracket,
            SeparatedNodeList<Node> mappingConstructors,
            Token closeBracket) {
        Objects.requireNonNull(tableKeyword, "tableKeyword must not be null");
        Objects.requireNonNull(keySpecifier, "keySpecifier must not be null");
        Objects.requireNonNull(openBracket, "openBracket must not be null");
        Objects.requireNonNull(mappingConstructors, "mappingConstructors must not be null");
        Objects.requireNonNull(closeBracket, "closeBracket must not be null");

        STNode stTableConstructorExpressionNode = STNodeFactory.createTableConstructorExpressionNode(
                tableKeyword.internalNode(),
                keySpecifier.internalNode(),
                openBracket.internalNode(),
                mappingConstructors.underlyingListNode().internalNode(),
                closeBracket.internalNode());
        return stTableConstructorExpressionNode.createUnlinkedFacade();
    }

    public static KeySpecifierNode createKeySpecifierNode(
            Token keyKeyword,
            Token openParenToken,
            SeparatedNodeList<Node> fieldNames,
            Token closeParenToken) {
        Objects.requireNonNull(keyKeyword, "keyKeyword must not be null");
        Objects.requireNonNull(openParenToken, "openParenToken must not be null");
        Objects.requireNonNull(fieldNames, "fieldNames must not be null");
        Objects.requireNonNull(closeParenToken, "closeParenToken must not be null");

        STNode stKeySpecifierNode = STNodeFactory.createKeySpecifierNode(
                keyKeyword.internalNode(),
                openParenToken.internalNode(),
                fieldNames.underlyingListNode().internalNode(),
                closeParenToken.internalNode());
        return stKeySpecifierNode.createUnlinkedFacade();
    }

    public static ErrorTypeDescriptorNode createErrorTypeDescriptorNode(
            Token errorKeywordToken,
            ErrorTypeParamsNode errorTypeParamsNode) {
        Objects.requireNonNull(errorKeywordToken, "errorKeywordToken must not be null");

        STNode stErrorTypeDescriptorNode = STNodeFactory.createErrorTypeDescriptorNode(
                errorKeywordToken.internalNode(),
                getOptionalSTNode(errorTypeParamsNode));
        return stErrorTypeDescriptorNode.createUnlinkedFacade();
    }

    public static ErrorTypeParamsNode createErrorTypeParamsNode(
            Token ltToken,
            Node parameter,
            Token gtToken) {
        Objects.requireNonNull(ltToken, "ltToken must not be null");
        Objects.requireNonNull(parameter, "parameter must not be null");
        Objects.requireNonNull(gtToken, "gtToken must not be null");

        STNode stErrorTypeParamsNode = STNodeFactory.createErrorTypeParamsNode(
                ltToken.internalNode(),
                parameter.internalNode(),
                gtToken.internalNode());
        return stErrorTypeParamsNode.createUnlinkedFacade();
    }

    public static StreamTypeDescriptorNode createStreamTypeDescriptorNode(
            Token streamKeywordToken,
            Node streamTypeParamsNode) {
        Objects.requireNonNull(streamKeywordToken, "streamKeywordToken must not be null");
        Objects.requireNonNull(streamTypeParamsNode, "streamTypeParamsNode must not be null");

        STNode stStreamTypeDescriptorNode = STNodeFactory.createStreamTypeDescriptorNode(
                streamKeywordToken.internalNode(),
                streamTypeParamsNode.internalNode());
        return stStreamTypeDescriptorNode.createUnlinkedFacade();
    }

    public static StreamTypeParamsNode createStreamTypeParamsNode(
            Token ltToken,
            Node leftTypeDescNode,
            Token commaToken,
            Node rightTypeDescNode,
            Token gtToken) {
        Objects.requireNonNull(ltToken, "ltToken must not be null");
        Objects.requireNonNull(leftTypeDescNode, "leftTypeDescNode must not be null");
        Objects.requireNonNull(commaToken, "commaToken must not be null");
        Objects.requireNonNull(rightTypeDescNode, "rightTypeDescNode must not be null");
        Objects.requireNonNull(gtToken, "gtToken must not be null");

        STNode stStreamTypeParamsNode = STNodeFactory.createStreamTypeParamsNode(
                ltToken.internalNode(),
                leftTypeDescNode.internalNode(),
                commaToken.internalNode(),
                rightTypeDescNode.internalNode(),
                gtToken.internalNode());
        return stStreamTypeParamsNode.createUnlinkedFacade();
    }

    public static LetExpressionNode createLetExpressionNode(
            Token letKeyword,
            SeparatedNodeList<Node> letVarDeclarations,
            Token inKeyword,
            ExpressionNode expression) {
        Objects.requireNonNull(letKeyword, "letKeyword must not be null");
        Objects.requireNonNull(letVarDeclarations, "letVarDeclarations must not be null");
        Objects.requireNonNull(inKeyword, "inKeyword must not be null");
        Objects.requireNonNull(expression, "expression must not be null");

        STNode stLetExpressionNode = STNodeFactory.createLetExpressionNode(
                letKeyword.internalNode(),
                letVarDeclarations.underlyingListNode().internalNode(),
                inKeyword.internalNode(),
                expression.internalNode());
        return stLetExpressionNode.createUnlinkedFacade();
    }

    public static LetVariableDeclarationNode createLetVariableDeclarationNode(
            NodeList<AnnotationNode> annotations,
            Node typeName,
            Token variableName,
            Token equalsToken,
            ExpressionNode expression) {
        Objects.requireNonNull(annotations, "annotations must not be null");
        Objects.requireNonNull(typeName, "typeName must not be null");
        Objects.requireNonNull(variableName, "variableName must not be null");
        Objects.requireNonNull(equalsToken, "equalsToken must not be null");
        Objects.requireNonNull(expression, "expression must not be null");

        STNode stLetVariableDeclarationNode = STNodeFactory.createLetVariableDeclarationNode(
                annotations.underlyingListNode().internalNode(),
                typeName.internalNode(),
                variableName.internalNode(),
                equalsToken.internalNode(),
                expression.internalNode());
        return stLetVariableDeclarationNode.createUnlinkedFacade();
    }

    public static TemplateExpressionNode createTemplateExpressionNode(
            SyntaxKind kind,
            Token type,
            Token startBacktick,
            NodeList<TemplateMemberNode> content,
            Token endBacktick) {
        Objects.requireNonNull(type, "type must not be null");
        Objects.requireNonNull(startBacktick, "startBacktick must not be null");
        Objects.requireNonNull(content, "content must not be null");
        Objects.requireNonNull(endBacktick, "endBacktick must not be null");

        STNode stTemplateExpressionNode = STNodeFactory.createTemplateExpressionNode(
                kind,
                type.internalNode(),
                startBacktick.internalNode(),
                content.underlyingListNode().internalNode(),
                endBacktick.internalNode());
        return stTemplateExpressionNode.createUnlinkedFacade();
    }

    public static XMLElementNode createXMLElementNode(
            XMLStartTagNode startTag,
            NodeList<XMLItemNode> content,
            XMLEndTagNode endTag) {
        Objects.requireNonNull(startTag, "startTag must not be null");
        Objects.requireNonNull(content, "content must not be null");
        Objects.requireNonNull(endTag, "endTag must not be null");

        STNode stXMLElementNode = STNodeFactory.createXMLElementNode(
                startTag.internalNode(),
                content.underlyingListNode().internalNode(),
                endTag.internalNode());
        return stXMLElementNode.createUnlinkedFacade();
    }

    public static XMLStartTagNode createXMLStartTagNode(
            Token ltToken,
            XMLNameNode name,
            NodeList<XMLAttributeNode> attributes,
            Token getToken) {
        Objects.requireNonNull(ltToken, "ltToken must not be null");
        Objects.requireNonNull(name, "name must not be null");
        Objects.requireNonNull(attributes, "attributes must not be null");
        Objects.requireNonNull(getToken, "getToken must not be null");

        STNode stXMLStartTagNode = STNodeFactory.createXMLStartTagNode(
                ltToken.internalNode(),
                name.internalNode(),
                attributes.underlyingListNode().internalNode(),
                getToken.internalNode());
        return stXMLStartTagNode.createUnlinkedFacade();
    }

    public static XMLEndTagNode createXMLEndTagNode(
            Token ltToken,
            Token slashToken,
            XMLNameNode name,
            Token getToken) {
        Objects.requireNonNull(ltToken, "ltToken must not be null");
        Objects.requireNonNull(slashToken, "slashToken must not be null");
        Objects.requireNonNull(name, "name must not be null");
        Objects.requireNonNull(getToken, "getToken must not be null");

        STNode stXMLEndTagNode = STNodeFactory.createXMLEndTagNode(
                ltToken.internalNode(),
                slashToken.internalNode(),
                name.internalNode(),
                getToken.internalNode());
        return stXMLEndTagNode.createUnlinkedFacade();
    }

    public static XMLSimpleNameNode createXMLSimpleNameNode(
            Token name) {
        Objects.requireNonNull(name, "name must not be null");

        STNode stXMLSimpleNameNode = STNodeFactory.createXMLSimpleNameNode(
                name.internalNode());
        return stXMLSimpleNameNode.createUnlinkedFacade();
    }

    public static XMLQualifiedNameNode createXMLQualifiedNameNode(
            XMLSimpleNameNode prefix,
            Token colon,
            XMLSimpleNameNode name) {
        Objects.requireNonNull(prefix, "prefix must not be null");
        Objects.requireNonNull(colon, "colon must not be null");
        Objects.requireNonNull(name, "name must not be null");

        STNode stXMLQualifiedNameNode = STNodeFactory.createXMLQualifiedNameNode(
                prefix.internalNode(),
                colon.internalNode(),
                name.internalNode());
        return stXMLQualifiedNameNode.createUnlinkedFacade();
    }

    public static XMLEmptyElementNode createXMLEmptyElementNode(
            Token ltToken,
            XMLNameNode name,
            NodeList<XMLAttributeNode> attributes,
            Token slashToken,
            Token getToken) {
        Objects.requireNonNull(ltToken, "ltToken must not be null");
        Objects.requireNonNull(name, "name must not be null");
        Objects.requireNonNull(attributes, "attributes must not be null");
        Objects.requireNonNull(slashToken, "slashToken must not be null");
        Objects.requireNonNull(getToken, "getToken must not be null");

        STNode stXMLEmptyElementNode = STNodeFactory.createXMLEmptyElementNode(
                ltToken.internalNode(),
                name.internalNode(),
                attributes.underlyingListNode().internalNode(),
                slashToken.internalNode(),
                getToken.internalNode());
        return stXMLEmptyElementNode.createUnlinkedFacade();
    }

    public static InterpolationNode createInterpolationNode(
            Token interpolationStartToken,
            ExpressionNode expression,
            Token interpolationEndToken) {
        Objects.requireNonNull(interpolationStartToken, "interpolationStartToken must not be null");
        Objects.requireNonNull(expression, "expression must not be null");
        Objects.requireNonNull(interpolationEndToken, "interpolationEndToken must not be null");

        STNode stInterpolationNode = STNodeFactory.createInterpolationNode(
                interpolationStartToken.internalNode(),
                expression.internalNode(),
                interpolationEndToken.internalNode());
        return stInterpolationNode.createUnlinkedFacade();
    }

    public static XMLTextNode createXMLTextNode(
            Token content) {
        Objects.requireNonNull(content, "content must not be null");

        STNode stXMLTextNode = STNodeFactory.createXMLTextNode(
                content.internalNode());
        return stXMLTextNode.createUnlinkedFacade();
    }

    public static XMLAttributeNode createXMLAttributeNode(
            XMLNameNode attributeName,
            Token equalToken,
            XMLAttributeValue value) {
        Objects.requireNonNull(attributeName, "attributeName must not be null");
        Objects.requireNonNull(equalToken, "equalToken must not be null");
        Objects.requireNonNull(value, "value must not be null");

        STNode stXMLAttributeNode = STNodeFactory.createXMLAttributeNode(
                attributeName.internalNode(),
                equalToken.internalNode(),
                value.internalNode());
        return stXMLAttributeNode.createUnlinkedFacade();
    }

    public static XMLAttributeValue createXMLAttributeValue(
            Token startQuote,
            NodeList<Node> value,
            Token endQuote) {
        Objects.requireNonNull(startQuote, "startQuote must not be null");
        Objects.requireNonNull(value, "value must not be null");
        Objects.requireNonNull(endQuote, "endQuote must not be null");

        STNode stXMLAttributeValue = STNodeFactory.createXMLAttributeValue(
                startQuote.internalNode(),
                value.underlyingListNode().internalNode(),
                endQuote.internalNode());
        return stXMLAttributeValue.createUnlinkedFacade();
    }

    public static XMLComment createXMLComment(
            Token commentStart,
            NodeList<Node> content,
            Token commentEnd) {
        Objects.requireNonNull(commentStart, "commentStart must not be null");
        Objects.requireNonNull(content, "content must not be null");
        Objects.requireNonNull(commentEnd, "commentEnd must not be null");

        STNode stXMLComment = STNodeFactory.createXMLComment(
                commentStart.internalNode(),
                content.underlyingListNode().internalNode(),
                commentEnd.internalNode());
        return stXMLComment.createUnlinkedFacade();
    }

    public static XMLProcessingInstruction createXMLProcessingInstruction(
            Token piStart,
            XMLNameNode target,
            NodeList<Node> data,
            Token piEnd) {
        Objects.requireNonNull(piStart, "piStart must not be null");
        Objects.requireNonNull(target, "target must not be null");
        Objects.requireNonNull(data, "data must not be null");
        Objects.requireNonNull(piEnd, "piEnd must not be null");

        STNode stXMLProcessingInstruction = STNodeFactory.createXMLProcessingInstruction(
                piStart.internalNode(),
                target.internalNode(),
                data.underlyingListNode().internalNode(),
                piEnd.internalNode());
        return stXMLProcessingInstruction.createUnlinkedFacade();
    }

    public static TableTypeDescriptorNode createTableTypeDescriptorNode(
            Token tableKeywordToken,
            Node rowTypeParameterNode,
            Node keyConstraintNode) {
        Objects.requireNonNull(tableKeywordToken, "tableKeywordToken must not be null");
        Objects.requireNonNull(rowTypeParameterNode, "rowTypeParameterNode must not be null");
        Objects.requireNonNull(keyConstraintNode, "keyConstraintNode must not be null");

        STNode stTableTypeDescriptorNode = STNodeFactory.createTableTypeDescriptorNode(
                tableKeywordToken.internalNode(),
                rowTypeParameterNode.internalNode(),
                keyConstraintNode.internalNode());
        return stTableTypeDescriptorNode.createUnlinkedFacade();
    }

    public static TypeParameterNode createTypeParameterNode(
            Token ltToken,
            Node typeNode,
            Token gtToken) {
        Objects.requireNonNull(ltToken, "ltToken must not be null");
        Objects.requireNonNull(typeNode, "typeNode must not be null");
        Objects.requireNonNull(gtToken, "gtToken must not be null");

        STNode stTypeParameterNode = STNodeFactory.createTypeParameterNode(
                ltToken.internalNode(),
                typeNode.internalNode(),
                gtToken.internalNode());
        return stTypeParameterNode.createUnlinkedFacade();
    }

    public static KeyTypeConstraintNode createKeyTypeConstraintNode(
            Token keyKeywordToken,
            Node typeParameterNode) {
        Objects.requireNonNull(keyKeywordToken, "keyKeywordToken must not be null");
        Objects.requireNonNull(typeParameterNode, "typeParameterNode must not be null");

        STNode stKeyTypeConstraintNode = STNodeFactory.createKeyTypeConstraintNode(
                keyKeywordToken.internalNode(),
                typeParameterNode.internalNode());
        return stKeyTypeConstraintNode.createUnlinkedFacade();
    }

    public static FunctionTypeDescriptorNode createFunctionTypeDescriptorNode(
            Token functionKeyword,
            FunctionSignatureNode functionSignature) {
        Objects.requireNonNull(functionKeyword, "functionKeyword must not be null");
        Objects.requireNonNull(functionSignature, "functionSignature must not be null");

        STNode stFunctionTypeDescriptorNode = STNodeFactory.createFunctionTypeDescriptorNode(
                functionKeyword.internalNode(),
                functionSignature.internalNode());
        return stFunctionTypeDescriptorNode.createUnlinkedFacade();
    }

    public static FunctionSignatureNode createFunctionSignatureNode(
            Token openParenToken,
            NodeList<ParameterNode> parameters,
            Token closeParenToken,
            ReturnTypeDescriptorNode returnTypeDesc) {
        Objects.requireNonNull(openParenToken, "openParenToken must not be null");
        Objects.requireNonNull(parameters, "parameters must not be null");
        Objects.requireNonNull(closeParenToken, "closeParenToken must not be null");

        STNode stFunctionSignatureNode = STNodeFactory.createFunctionSignatureNode(
                openParenToken.internalNode(),
                parameters.underlyingListNode().internalNode(),
                closeParenToken.internalNode(),
                getOptionalSTNode(returnTypeDesc));
        return stFunctionSignatureNode.createUnlinkedFacade();
    }

    public static ExplicitAnonymousFunctionExpressionNode createExplicitAnonymousFunctionExpressionNode(
            NodeList<AnnotationNode> annotations,
            Token functionKeyword,
            FunctionSignatureNode functionSignature,
            FunctionBodyNode functionBody) {
        Objects.requireNonNull(annotations, "annotations must not be null");
        Objects.requireNonNull(functionKeyword, "functionKeyword must not be null");
        Objects.requireNonNull(functionSignature, "functionSignature must not be null");
        Objects.requireNonNull(functionBody, "functionBody must not be null");

        STNode stExplicitAnonymousFunctionExpressionNode = STNodeFactory.createExplicitAnonymousFunctionExpressionNode(
                annotations.underlyingListNode().internalNode(),
                functionKeyword.internalNode(),
                functionSignature.internalNode(),
                functionBody.internalNode());
        return stExplicitAnonymousFunctionExpressionNode.createUnlinkedFacade();
    }

    public static ExpressionFunctionBodyNode createExpressionFunctionBodyNode(
            Token rightDoubleArrow,
            ExpressionNode expression,
            Token semicolon) {
        Objects.requireNonNull(rightDoubleArrow, "rightDoubleArrow must not be null");
        Objects.requireNonNull(expression, "expression must not be null");

        STNode stExpressionFunctionBodyNode = STNodeFactory.createExpressionFunctionBodyNode(
                rightDoubleArrow.internalNode(),
                expression.internalNode(),
                getOptionalSTNode(semicolon));
        return stExpressionFunctionBodyNode.createUnlinkedFacade();
    }

    public static TupleTypeDescriptorNode createTupleTypeDescriptorNode(
            Token openBracketToken,
            SeparatedNodeList<TypeDescriptorNode> memberTypeDesc,
            Node restTypeDesc,
            Token closeBracketToken) {
        Objects.requireNonNull(openBracketToken, "openBracketToken must not be null");
        Objects.requireNonNull(memberTypeDesc, "memberTypeDesc must not be null");
        Objects.requireNonNull(restTypeDesc, "restTypeDesc must not be null");
        Objects.requireNonNull(closeBracketToken, "closeBracketToken must not be null");

        STNode stTupleTypeDescriptorNode = STNodeFactory.createTupleTypeDescriptorNode(
                openBracketToken.internalNode(),
                memberTypeDesc.underlyingListNode().internalNode(),
                restTypeDesc.internalNode(),
                closeBracketToken.internalNode());
        return stTupleTypeDescriptorNode.createUnlinkedFacade();
    }

    public static ParenthesisedTypeDescriptorNode createParenthesisedTypeDescriptorNode(
            Token openParenToken,
            TypeDescriptorNode typedesc,
            Token closeParenToken) {
        Objects.requireNonNull(openParenToken, "openParenToken must not be null");
        Objects.requireNonNull(typedesc, "typedesc must not be null");
        Objects.requireNonNull(closeParenToken, "closeParenToken must not be null");

        STNode stParenthesisedTypeDescriptorNode = STNodeFactory.createParenthesisedTypeDescriptorNode(
                openParenToken.internalNode(),
                typedesc.internalNode(),
                closeParenToken.internalNode());
        return stParenthesisedTypeDescriptorNode.createUnlinkedFacade();
    }

    public static ExplicitNewExpressionNode createExplicitNewExpressionNode(
            Token newKeyword,
            TypeDescriptorNode typeDescriptor,
            Node parenthesizedArgList) {
        Objects.requireNonNull(newKeyword, "newKeyword must not be null");
        Objects.requireNonNull(typeDescriptor, "typeDescriptor must not be null");
        Objects.requireNonNull(parenthesizedArgList, "parenthesizedArgList must not be null");

        STNode stExplicitNewExpressionNode = STNodeFactory.createExplicitNewExpressionNode(
                newKeyword.internalNode(),
                typeDescriptor.internalNode(),
                parenthesizedArgList.internalNode());
        return stExplicitNewExpressionNode.createUnlinkedFacade();
    }

    public static ImplicitNewExpressionNode createImplicitNewExpressionNode(
            Token newKeyword,
            ParenthesizedArgList parenthesizedArgList) {
        Objects.requireNonNull(newKeyword, "newKeyword must not be null");

        STNode stImplicitNewExpressionNode = STNodeFactory.createImplicitNewExpressionNode(
                newKeyword.internalNode(),
                getOptionalSTNode(parenthesizedArgList));
        return stImplicitNewExpressionNode.createUnlinkedFacade();
    }

    public static ParenthesizedArgList createParenthesizedArgList(
            Token openParenToken,
            NodeList<FunctionArgumentNode> arguments,
            Token closeParenToken) {
        Objects.requireNonNull(openParenToken, "openParenToken must not be null");
        Objects.requireNonNull(arguments, "arguments must not be null");
        Objects.requireNonNull(closeParenToken, "closeParenToken must not be null");

        STNode stParenthesizedArgList = STNodeFactory.createParenthesizedArgList(
                openParenToken.internalNode(),
                arguments.underlyingListNode().internalNode(),
                closeParenToken.internalNode());
        return stParenthesizedArgList.createUnlinkedFacade();
    }

    public static QueryConstructTypeNode createQueryConstructTypeNode(
            Token tableKeyword,
            KeySpecifierNode keySpecifier) {
        Objects.requireNonNull(tableKeyword, "tableKeyword must not be null");
        Objects.requireNonNull(keySpecifier, "keySpecifier must not be null");

        STNode stQueryConstructTypeNode = STNodeFactory.createQueryConstructTypeNode(
                tableKeyword.internalNode(),
                keySpecifier.internalNode());
        return stQueryConstructTypeNode.createUnlinkedFacade();
    }

    public static FromClauseNode createFromClauseNode(
            Token fromKeyword,
            Node typeName,
            Token variableName,
            Token inKeyword,
            ExpressionNode expression) {
        Objects.requireNonNull(fromKeyword, "fromKeyword must not be null");
        Objects.requireNonNull(typeName, "typeName must not be null");
        Objects.requireNonNull(variableName, "variableName must not be null");
        Objects.requireNonNull(inKeyword, "inKeyword must not be null");
        Objects.requireNonNull(expression, "expression must not be null");

        STNode stFromClauseNode = STNodeFactory.createFromClauseNode(
                fromKeyword.internalNode(),
                typeName.internalNode(),
                variableName.internalNode(),
                inKeyword.internalNode(),
                expression.internalNode());
        return stFromClauseNode.createUnlinkedFacade();
    }

    public static WhereClauseNode createWhereClauseNode(
            Token whereKeyword,
            ExpressionNode expression) {
        Objects.requireNonNull(whereKeyword, "whereKeyword must not be null");
        Objects.requireNonNull(expression, "expression must not be null");

        STNode stWhereClauseNode = STNodeFactory.createWhereClauseNode(
                whereKeyword.internalNode(),
                expression.internalNode());
        return stWhereClauseNode.createUnlinkedFacade();
    }

    public static LetClauseNode createLetClauseNode(
            Token letKeyword,
            SeparatedNodeList<Node> letVarDeclarations) {
        Objects.requireNonNull(letKeyword, "letKeyword must not be null");
        Objects.requireNonNull(letVarDeclarations, "letVarDeclarations must not be null");

        STNode stLetClauseNode = STNodeFactory.createLetClauseNode(
                letKeyword.internalNode(),
                letVarDeclarations.underlyingListNode().internalNode());
        return stLetClauseNode.createUnlinkedFacade();
    }

    public static QueryPipelineNode createQueryPipelineNode(
            FromClauseNode fromClause,
            NodeList<Node> intermediateClauses) {
        Objects.requireNonNull(fromClause, "fromClause must not be null");
        Objects.requireNonNull(intermediateClauses, "intermediateClauses must not be null");

        STNode stQueryPipelineNode = STNodeFactory.createQueryPipelineNode(
                fromClause.internalNode(),
                intermediateClauses.underlyingListNode().internalNode());
        return stQueryPipelineNode.createUnlinkedFacade();
    }

    public static SelectClauseNode createSelectClauseNode(
            Token selectKeyword,
            ExpressionNode expression) {
        Objects.requireNonNull(selectKeyword, "selectKeyword must not be null");
        Objects.requireNonNull(expression, "expression must not be null");

        STNode stSelectClauseNode = STNodeFactory.createSelectClauseNode(
                selectKeyword.internalNode(),
                expression.internalNode());
        return stSelectClauseNode.createUnlinkedFacade();
    }

    public static QueryExpressionNode createQueryExpressionNode(
            QueryConstructTypeNode queryConstructType,
            QueryPipelineNode queryPipeline,
            SelectClauseNode selectClause) {
        Objects.requireNonNull(queryConstructType, "queryConstructType must not be null");
        Objects.requireNonNull(queryPipeline, "queryPipeline must not be null");
        Objects.requireNonNull(selectClause, "selectClause must not be null");

        STNode stQueryExpressionNode = STNodeFactory.createQueryExpressionNode(
                queryConstructType.internalNode(),
                queryPipeline.internalNode(),
                selectClause.internalNode());
        return stQueryExpressionNode.createUnlinkedFacade();
    }

    public static IntersectionTypeDescriptorNode createIntersectionTypeDescriptorNode(
            Node leftTypeDesc,
            Token bitwiseAndToken,
            Node rightTypeDesc) {
        Objects.requireNonNull(leftTypeDesc, "leftTypeDesc must not be null");
        Objects.requireNonNull(bitwiseAndToken, "bitwiseAndToken must not be null");
        Objects.requireNonNull(rightTypeDesc, "rightTypeDesc must not be null");

        STNode stIntersectionTypeDescriptorNode = STNodeFactory.createIntersectionTypeDescriptorNode(
                leftTypeDesc.internalNode(),
                bitwiseAndToken.internalNode(),
                rightTypeDesc.internalNode());
        return stIntersectionTypeDescriptorNode.createUnlinkedFacade();
    }

    public static ImplicitAnonymousFunctionParameters createImplicitAnonymousFunctionParameters(
            Token openParenToken,
            SeparatedNodeList<SimpleNameReferenceNode> parameters,
            Token closeParenToken) {
        Objects.requireNonNull(openParenToken, "openParenToken must not be null");
        Objects.requireNonNull(parameters, "parameters must not be null");
        Objects.requireNonNull(closeParenToken, "closeParenToken must not be null");

        STNode stImplicitAnonymousFunctionParameters = STNodeFactory.createImplicitAnonymousFunctionParameters(
                openParenToken.internalNode(),
                parameters.underlyingListNode().internalNode(),
                closeParenToken.internalNode());
        return stImplicitAnonymousFunctionParameters.createUnlinkedFacade();
    }

    public static ImplicitAnonymousFunctionExpressionNode createImplicitAnonymousFunctionExpressionNode(
            Node params,
            Token rightDoubleArrow,
            ExpressionNode expression) {
        Objects.requireNonNull(params, "params must not be null");
        Objects.requireNonNull(rightDoubleArrow, "rightDoubleArrow must not be null");
        Objects.requireNonNull(expression, "expression must not be null");

        STNode stImplicitAnonymousFunctionExpressionNode = STNodeFactory.createImplicitAnonymousFunctionExpressionNode(
                params.internalNode(),
                rightDoubleArrow.internalNode(),
                expression.internalNode());
        return stImplicitAnonymousFunctionExpressionNode.createUnlinkedFacade();
    }

    public static StartActionNode createStartActionNode(
            Token startKeyword,
            ExpressionNode expression) {
        Objects.requireNonNull(startKeyword, "startKeyword must not be null");
        Objects.requireNonNull(expression, "expression must not be null");

        STNode stStartActionNode = STNodeFactory.createStartActionNode(
                startKeyword.internalNode(),
                expression.internalNode());
        return stStartActionNode.createUnlinkedFacade();
    }

    public static FlushActionNode createFlushActionNode(
            Token flushKeyword,
            NameReferenceNode peerWorker) {
        Objects.requireNonNull(flushKeyword, "flushKeyword must not be null");
        Objects.requireNonNull(peerWorker, "peerWorker must not be null");

        STNode stFlushActionNode = STNodeFactory.createFlushActionNode(
                flushKeyword.internalNode(),
                peerWorker.internalNode());
        return stFlushActionNode.createUnlinkedFacade();
    }

    public static SingletonTypeDescriptorNode createSingletonTypeDescriptorNode(
            ExpressionNode simpleContExprNode) {
        Objects.requireNonNull(simpleContExprNode, "simpleContExprNode must not be null");

        STNode stSingletonTypeDescriptorNode = STNodeFactory.createSingletonTypeDescriptorNode(
                simpleContExprNode.internalNode());
        return stSingletonTypeDescriptorNode.createUnlinkedFacade();
    }

    public static FunctionDeclarationNode createFunctionDeclarationNode(
            MetadataNode metadata,
            Token visibilityQualifier,
            Token functionKeyword,
            IdentifierToken functionName,
            FunctionSignatureNode functionSignature,
            Token semicolon) {
        Objects.requireNonNull(metadata, "metadata must not be null");
        Objects.requireNonNull(functionKeyword, "functionKeyword must not be null");
        Objects.requireNonNull(functionName, "functionName must not be null");
        Objects.requireNonNull(functionSignature, "functionSignature must not be null");
        Objects.requireNonNull(semicolon, "semicolon must not be null");

        STNode stFunctionDeclarationNode = STNodeFactory.createFunctionDeclarationNode(
                metadata.internalNode(),
                getOptionalSTNode(visibilityQualifier),
                functionKeyword.internalNode(),
                functionName.internalNode(),
                functionSignature.internalNode(),
                semicolon.internalNode());
        return stFunctionDeclarationNode.createUnlinkedFacade();
    }

    public static TypedBindingPatternNode createTypedBindingPatternNode(
            TypeDescriptorNode typeDescriptor,
            BindingPatternNode bindingPattern) {
        Objects.requireNonNull(typeDescriptor, "typeDescriptor must not be null");
        Objects.requireNonNull(bindingPattern, "bindingPattern must not be null");

        STNode stTypedBindingPatternNode = STNodeFactory.createTypedBindingPatternNode(
                typeDescriptor.internalNode(),
                bindingPattern.internalNode());
        return stTypedBindingPatternNode.createUnlinkedFacade();
    }

    public static CaptureBindingPatternNode createCaptureBindingPatternNode(
            SimpleNameReferenceNode variableName) {

        STNode stCaptureBindingPatternNode = STNodeFactory.createCaptureBindingPatternNode(
                getOptionalSTNode(variableName));
        return stCaptureBindingPatternNode.createUnlinkedFacade();
    }

    public static ListBindingPatternNode createListBindingPatternNode(
            Token openBracket,
            SeparatedNodeList<BindingPatternNode> bindingPatterns,
            RestBindingPatternNode restBindingPattern,
            Token closeBracket) {
        Objects.requireNonNull(openBracket, "openBracket must not be null");
        Objects.requireNonNull(bindingPatterns, "bindingPatterns must not be null");
        Objects.requireNonNull(closeBracket, "closeBracket must not be null");

        STNode stListBindingPatternNode = STNodeFactory.createListBindingPatternNode(
                openBracket.internalNode(),
                bindingPatterns.underlyingListNode().internalNode(),
                getOptionalSTNode(restBindingPattern),
                closeBracket.internalNode());
        return stListBindingPatternNode.createUnlinkedFacade();
    }

    public static RestBindingPatternNode createRestBindingPatternNode(
            Token ellipsisToken,
            SimpleNameReferenceNode variableName) {
        Objects.requireNonNull(ellipsisToken, "ellipsisToken must not be null");
        Objects.requireNonNull(variableName, "variableName must not be null");

        STNode stRestBindingPatternNode = STNodeFactory.createRestBindingPatternNode(
                ellipsisToken.internalNode(),
                variableName.internalNode());
        return stRestBindingPatternNode.createUnlinkedFacade();
    }

    public static AsyncSendActionNode createAsyncSendActionNode(
            ExpressionNode expression,
            Token rightArrowToken,
            NameReferenceNode peerWorker) {
        Objects.requireNonNull(expression, "expression must not be null");
        Objects.requireNonNull(rightArrowToken, "rightArrowToken must not be null");
        Objects.requireNonNull(peerWorker, "peerWorker must not be null");

        STNode stAsyncSendActionNode = STNodeFactory.createAsyncSendActionNode(
                expression.internalNode(),
                rightArrowToken.internalNode(),
                peerWorker.internalNode());
        return stAsyncSendActionNode.createUnlinkedFacade();
    }

    public static SyncSendActionNode createSyncSendActionNode(
            ExpressionNode expression,
            Token syncSendToken,
            NameReferenceNode peerWorker) {
        Objects.requireNonNull(expression, "expression must not be null");
        Objects.requireNonNull(syncSendToken, "syncSendToken must not be null");
        Objects.requireNonNull(peerWorker, "peerWorker must not be null");

        STNode stSyncSendActionNode = STNodeFactory.createSyncSendActionNode(
                expression.internalNode(),
                syncSendToken.internalNode(),
                peerWorker.internalNode());
        return stSyncSendActionNode.createUnlinkedFacade();
    }

    public static ReceiveActionNode createReceiveActionNode(
            Token leftArrow,
            Node receiveWorkers) {
        Objects.requireNonNull(leftArrow, "leftArrow must not be null");
        Objects.requireNonNull(receiveWorkers, "receiveWorkers must not be null");

        STNode stReceiveActionNode = STNodeFactory.createReceiveActionNode(
                leftArrow.internalNode(),
                receiveWorkers.internalNode());
        return stReceiveActionNode.createUnlinkedFacade();
    }

    public static ReceiveFieldsNode createReceiveFieldsNode(
            Token openBrace,
            SeparatedNodeList<NameReferenceNode> receiveFields,
            Token closeBrace) {
        Objects.requireNonNull(openBrace, "openBrace must not be null");
        Objects.requireNonNull(receiveFields, "receiveFields must not be null");
        Objects.requireNonNull(closeBrace, "closeBrace must not be null");

        STNode stReceiveFieldsNode = STNodeFactory.createReceiveFieldsNode(
                openBrace.internalNode(),
                receiveFields.underlyingListNode().internalNode(),
                closeBrace.internalNode());
        return stReceiveFieldsNode.createUnlinkedFacade();
    }

<<<<<<< HEAD
    public static WaitActionNode createWaitActionNode(
            Token waitKeyword,
            Node waitFutureExpr) {
        Objects.requireNonNull(waitKeyword, "waitKeyword must not be null");
        Objects.requireNonNull(waitFutureExpr, "waitFutureExpr must not be null");

        STNode stWaitActionNode = STNodeFactory.createWaitActionNode(
                waitKeyword.internalNode(),
                waitFutureExpr.internalNode());
        return stWaitActionNode.createUnlinkedFacade();
    }

    public static WaitFieldsListNode createWaitFieldsListNode(
            Token openBrace,
            SeparatedNodeList<Node> waitFields,
            Token closeBrace) {
        Objects.requireNonNull(openBrace, "openBrace must not be null");
        Objects.requireNonNull(waitFields, "waitFields must not be null");
        Objects.requireNonNull(closeBrace, "closeBrace must not be null");

        STNode stWaitFieldsListNode = STNodeFactory.createWaitFieldsListNode(
                openBrace.internalNode(),
                waitFields.underlyingListNode().internalNode(),
                closeBrace.internalNode());
        return stWaitFieldsListNode.createUnlinkedFacade();
    }

    public static WaitFieldNode createWaitFieldNode(
            NameReferenceNode fieldName,
            Token colon,
            ExpressionNode waitFutureExpr) {
        Objects.requireNonNull(fieldName, "fieldName must not be null");
        Objects.requireNonNull(colon, "colon must not be null");
        Objects.requireNonNull(waitFutureExpr, "waitFutureExpr must not be null");

        STNode stWaitFieldNode = STNodeFactory.createWaitFieldNode(
                fieldName.internalNode(),
                colon.internalNode(),
                waitFutureExpr.internalNode());
        return stWaitFieldNode.createUnlinkedFacade();
=======
    public static DoubleGTTokenNode createDoubleGTTokenNode(
            Token openGTToken,
            Token endGTToken) {
        Objects.requireNonNull(openGTToken, "openGTToken must not be null");
        Objects.requireNonNull(endGTToken, "endGTToken must not be null");

        STNode stDoubleGTTokenNode = STNodeFactory.createDoubleGTTokenNode(
                openGTToken.internalNode(),
                endGTToken.internalNode());
        return stDoubleGTTokenNode.createUnlinkedFacade();
    }

    public static TrippleGTTokenNode createTrippleGTTokenNode(
            Token openGTToken,
            Token middleGTToken,
            Token endGTToken) {
        Objects.requireNonNull(openGTToken, "openGTToken must not be null");
        Objects.requireNonNull(middleGTToken, "middleGTToken must not be null");
        Objects.requireNonNull(endGTToken, "endGTToken must not be null");

        STNode stTrippleGTTokenNode = STNodeFactory.createTrippleGTTokenNode(
                openGTToken.internalNode(),
                middleGTToken.internalNode(),
                endGTToken.internalNode());
        return stTrippleGTTokenNode.createUnlinkedFacade();
>>>>>>> a2be127a
    }
}
<|MERGE_RESOLUTION|>--- conflicted
+++ resolved
@@ -2250,7 +2250,33 @@
         return stReceiveFieldsNode.createUnlinkedFacade();
     }
 
-<<<<<<< HEAD
+    public static DoubleGTTokenNode createDoubleGTTokenNode(
+            Token openGTToken,
+            Token endGTToken) {
+        Objects.requireNonNull(openGTToken, "openGTToken must not be null");
+        Objects.requireNonNull(endGTToken, "endGTToken must not be null");
+
+        STNode stDoubleGTTokenNode = STNodeFactory.createDoubleGTTokenNode(
+                openGTToken.internalNode(),
+                endGTToken.internalNode());
+        return stDoubleGTTokenNode.createUnlinkedFacade();
+    }
+
+    public static TrippleGTTokenNode createTrippleGTTokenNode(
+            Token openGTToken,
+            Token middleGTToken,
+            Token endGTToken) {
+        Objects.requireNonNull(openGTToken, "openGTToken must not be null");
+        Objects.requireNonNull(middleGTToken, "middleGTToken must not be null");
+        Objects.requireNonNull(endGTToken, "endGTToken must not be null");
+
+        STNode stTrippleGTTokenNode = STNodeFactory.createTrippleGTTokenNode(
+                openGTToken.internalNode(),
+                middleGTToken.internalNode(),
+                endGTToken.internalNode());
+        return stTrippleGTTokenNode.createUnlinkedFacade();
+    }
+
     public static WaitActionNode createWaitActionNode(
             Token waitKeyword,
             Node waitFutureExpr) {
@@ -2291,32 +2317,5 @@
                 colon.internalNode(),
                 waitFutureExpr.internalNode());
         return stWaitFieldNode.createUnlinkedFacade();
-=======
-    public static DoubleGTTokenNode createDoubleGTTokenNode(
-            Token openGTToken,
-            Token endGTToken) {
-        Objects.requireNonNull(openGTToken, "openGTToken must not be null");
-        Objects.requireNonNull(endGTToken, "endGTToken must not be null");
-
-        STNode stDoubleGTTokenNode = STNodeFactory.createDoubleGTTokenNode(
-                openGTToken.internalNode(),
-                endGTToken.internalNode());
-        return stDoubleGTTokenNode.createUnlinkedFacade();
-    }
-
-    public static TrippleGTTokenNode createTrippleGTTokenNode(
-            Token openGTToken,
-            Token middleGTToken,
-            Token endGTToken) {
-        Objects.requireNonNull(openGTToken, "openGTToken must not be null");
-        Objects.requireNonNull(middleGTToken, "middleGTToken must not be null");
-        Objects.requireNonNull(endGTToken, "endGTToken must not be null");
-
-        STNode stTrippleGTTokenNode = STNodeFactory.createTrippleGTTokenNode(
-                openGTToken.internalNode(),
-                middleGTToken.internalNode(),
-                endGTToken.internalNode());
-        return stTrippleGTTokenNode.createUnlinkedFacade();
->>>>>>> a2be127a
     }
 }
