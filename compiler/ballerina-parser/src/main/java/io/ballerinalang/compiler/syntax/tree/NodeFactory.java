/*
 *  Copyright (c) 2020, WSO2 Inc. (http://www.wso2.org) All Rights Reserved.
 *
 *  WSO2 Inc. licenses this file to you under the Apache License,
 *  Version 2.0 (the "License"); you may not use this file except
 *  in compliance with the License.
 *  You may obtain a copy of the License at
 *
 *    http://www.apache.org/licenses/LICENSE-2.0
 *
 *  Unless required by applicable law or agreed to in writing,
 *  software distributed under the License is distributed on an
 *  "AS IS" BASIS, WITHOUT WARRANTIES OR CONDITIONS OF ANY
 *  KIND, either express or implied.  See the License for the
 *  specific language governing permissions and limitations
 *  under the License.
 */
package io.ballerinalang.compiler.syntax.tree;

import io.ballerinalang.compiler.internal.parser.tree.STNode;
import io.ballerinalang.compiler.internal.parser.tree.STNodeFactory;

import java.util.Objects;

/**
 * A factory for creating nodes in the syntax tree.
 *
 * This is a generated class.
 *
 * @since 1.3.0
 */
public abstract class NodeFactory extends AbstractNodeFactory {

    private NodeFactory() {
    }

    public static ModulePartNode createModulePartNode(
            NodeList<ImportDeclarationNode> imports,
            NodeList<ModuleMemberDeclarationNode> members,
            Token eofToken) {
        Objects.requireNonNull(imports, "imports must not be null");
        Objects.requireNonNull(members, "members must not be null");
        Objects.requireNonNull(eofToken, "eofToken must not be null");

        STNode stModulePartNode = STNodeFactory.createModulePartNode(
                imports.underlyingListNode().internalNode(),
                members.underlyingListNode().internalNode(),
                eofToken.internalNode());
        return stModulePartNode.createUnlinkedFacade();
    }

    public static FunctionDefinitionNode createFunctionDefinitionNode(
            MetadataNode metadata,
            Token visibilityQualifier,
            Token functionKeyword,
            IdentifierToken functionName,
            FunctionSignatureNode functionSignature,
            Node functionBody) {
        Objects.requireNonNull(metadata, "metadata must not be null");
        Objects.requireNonNull(functionKeyword, "functionKeyword must not be null");
        Objects.requireNonNull(functionName, "functionName must not be null");
        Objects.requireNonNull(functionSignature, "functionSignature must not be null");
        Objects.requireNonNull(functionBody, "functionBody must not be null");

        STNode stFunctionDefinitionNode = STNodeFactory.createFunctionDefinitionNode(
                metadata.internalNode(),
                getOptionalSTNode(visibilityQualifier),
                functionKeyword.internalNode(),
                functionName.internalNode(),
                functionSignature.internalNode(),
                functionBody.internalNode());
        return stFunctionDefinitionNode.createUnlinkedFacade();
    }

    public static ImportDeclarationNode createImportDeclarationNode(
            Token importKeyword,
            Node orgName,
            SeparatedNodeList<IdentifierToken> moduleName,
            Node version,
            Node prefix,
            Token semicolon) {
        Objects.requireNonNull(importKeyword, "importKeyword must not be null");
        Objects.requireNonNull(moduleName, "moduleName must not be null");
        Objects.requireNonNull(semicolon, "semicolon must not be null");

        STNode stImportDeclarationNode = STNodeFactory.createImportDeclarationNode(
                importKeyword.internalNode(),
                getOptionalSTNode(orgName),
                moduleName.underlyingListNode().internalNode(),
                getOptionalSTNode(version),
                getOptionalSTNode(prefix),
                semicolon.internalNode());
        return stImportDeclarationNode.createUnlinkedFacade();
    }

    public static ListenerDeclarationNode createListenerDeclarationNode(
            MetadataNode metadata,
            Token visibilityQualifier,
            Token listenerKeyword,
            Node typeDescriptor,
            Token variableName,
            Token equalsToken,
            Node initializer,
            Token semicolonToken) {
        Objects.requireNonNull(metadata, "metadata must not be null");
        Objects.requireNonNull(listenerKeyword, "listenerKeyword must not be null");
        Objects.requireNonNull(typeDescriptor, "typeDescriptor must not be null");
        Objects.requireNonNull(variableName, "variableName must not be null");
        Objects.requireNonNull(equalsToken, "equalsToken must not be null");
        Objects.requireNonNull(initializer, "initializer must not be null");
        Objects.requireNonNull(semicolonToken, "semicolonToken must not be null");

        STNode stListenerDeclarationNode = STNodeFactory.createListenerDeclarationNode(
                metadata.internalNode(),
                getOptionalSTNode(visibilityQualifier),
                listenerKeyword.internalNode(),
                typeDescriptor.internalNode(),
                variableName.internalNode(),
                equalsToken.internalNode(),
                initializer.internalNode(),
                semicolonToken.internalNode());
        return stListenerDeclarationNode.createUnlinkedFacade();
    }

    public static TypeDefinitionNode createTypeDefinitionNode(
            MetadataNode metadata,
            Token visibilityQualifier,
            Token typeKeyword,
            Token typeName,
            Node typeDescriptor,
            Token semicolonToken) {
        Objects.requireNonNull(metadata, "metadata must not be null");
        Objects.requireNonNull(typeKeyword, "typeKeyword must not be null");
        Objects.requireNonNull(typeName, "typeName must not be null");
        Objects.requireNonNull(typeDescriptor, "typeDescriptor must not be null");
        Objects.requireNonNull(semicolonToken, "semicolonToken must not be null");

        STNode stTypeDefinitionNode = STNodeFactory.createTypeDefinitionNode(
                metadata.internalNode(),
                getOptionalSTNode(visibilityQualifier),
                typeKeyword.internalNode(),
                typeName.internalNode(),
                typeDescriptor.internalNode(),
                semicolonToken.internalNode());
        return stTypeDefinitionNode.createUnlinkedFacade();
    }

    public static ServiceDeclarationNode createServiceDeclarationNode(
            MetadataNode metadata,
            Token serviceKeyword,
            IdentifierToken serviceName,
            Token onKeyword,
            NodeList<ExpressionNode> expressions,
            Node serviceBody) {
        Objects.requireNonNull(metadata, "metadata must not be null");
        Objects.requireNonNull(serviceKeyword, "serviceKeyword must not be null");
        Objects.requireNonNull(serviceName, "serviceName must not be null");
        Objects.requireNonNull(onKeyword, "onKeyword must not be null");
        Objects.requireNonNull(expressions, "expressions must not be null");
        Objects.requireNonNull(serviceBody, "serviceBody must not be null");

        STNode stServiceDeclarationNode = STNodeFactory.createServiceDeclarationNode(
                metadata.internalNode(),
                serviceKeyword.internalNode(),
                serviceName.internalNode(),
                onKeyword.internalNode(),
                expressions.underlyingListNode().internalNode(),
                serviceBody.internalNode());
        return stServiceDeclarationNode.createUnlinkedFacade();
    }

    public static AssignmentStatementNode createAssignmentStatementNode(
            Node varRef,
            Token equalsToken,
            ExpressionNode expression,
            Token semicolonToken) {
        Objects.requireNonNull(varRef, "varRef must not be null");
        Objects.requireNonNull(equalsToken, "equalsToken must not be null");
        Objects.requireNonNull(expression, "expression must not be null");
        Objects.requireNonNull(semicolonToken, "semicolonToken must not be null");

        STNode stAssignmentStatementNode = STNodeFactory.createAssignmentStatementNode(
                varRef.internalNode(),
                equalsToken.internalNode(),
                expression.internalNode(),
                semicolonToken.internalNode());
        return stAssignmentStatementNode.createUnlinkedFacade();
    }

    public static CompoundAssignmentStatementNode createCompoundAssignmentStatementNode(
            ExpressionNode lhsExpression,
            Token binaryOperator,
            Token equalsToken,
            ExpressionNode rhsExpression,
            Token semicolonToken) {
        Objects.requireNonNull(lhsExpression, "lhsExpression must not be null");
        Objects.requireNonNull(binaryOperator, "binaryOperator must not be null");
        Objects.requireNonNull(equalsToken, "equalsToken must not be null");
        Objects.requireNonNull(rhsExpression, "rhsExpression must not be null");
        Objects.requireNonNull(semicolonToken, "semicolonToken must not be null");

        STNode stCompoundAssignmentStatementNode = STNodeFactory.createCompoundAssignmentStatementNode(
                lhsExpression.internalNode(),
                binaryOperator.internalNode(),
                equalsToken.internalNode(),
                rhsExpression.internalNode(),
                semicolonToken.internalNode());
        return stCompoundAssignmentStatementNode.createUnlinkedFacade();
    }

    public static VariableDeclarationNode createVariableDeclarationNode(
            NodeList<AnnotationNode> annotations,
            Token finalKeyword,
            Node typeName,
            Token variableName,
            Token equalsToken,
            ExpressionNode initializer,
            Token semicolonToken) {
        Objects.requireNonNull(annotations, "annotations must not be null");
        Objects.requireNonNull(typeName, "typeName must not be null");
        Objects.requireNonNull(variableName, "variableName must not be null");
        Objects.requireNonNull(semicolonToken, "semicolonToken must not be null");

        STNode stVariableDeclarationNode = STNodeFactory.createVariableDeclarationNode(
                annotations.underlyingListNode().internalNode(),
                getOptionalSTNode(finalKeyword),
                typeName.internalNode(),
                variableName.internalNode(),
                getOptionalSTNode(equalsToken),
                getOptionalSTNode(initializer),
                semicolonToken.internalNode());
        return stVariableDeclarationNode.createUnlinkedFacade();
    }

    public static BlockStatementNode createBlockStatementNode(
            Token openBraceToken,
            NodeList<StatementNode> statements,
            Token closeBraceToken) {
        Objects.requireNonNull(openBraceToken, "openBraceToken must not be null");
        Objects.requireNonNull(statements, "statements must not be null");
        Objects.requireNonNull(closeBraceToken, "closeBraceToken must not be null");

        STNode stBlockStatementNode = STNodeFactory.createBlockStatementNode(
                openBraceToken.internalNode(),
                statements.underlyingListNode().internalNode(),
                closeBraceToken.internalNode());
        return stBlockStatementNode.createUnlinkedFacade();
    }

    public static BreakStatementNode createBreakStatementNode(
            Token breakToken,
            Token semicolonToken) {
        Objects.requireNonNull(breakToken, "breakToken must not be null");
        Objects.requireNonNull(semicolonToken, "semicolonToken must not be null");

        STNode stBreakStatementNode = STNodeFactory.createBreakStatementNode(
                breakToken.internalNode(),
                semicolonToken.internalNode());
        return stBreakStatementNode.createUnlinkedFacade();
    }

    public static ExpressionStatementNode createExpressionStatementNode(
            SyntaxKind kind,
            ExpressionNode expression,
            Token semicolonToken) {
        Objects.requireNonNull(expression, "expression must not be null");
        Objects.requireNonNull(semicolonToken, "semicolonToken must not be null");

        STNode stExpressionStatementNode = STNodeFactory.createExpressionStatementNode(
                kind,
                expression.internalNode(),
                semicolonToken.internalNode());
        return stExpressionStatementNode.createUnlinkedFacade();
    }

    public static ContinueStatementNode createContinueStatementNode(
            Token continueToken,
            Token semicolonToken) {
        Objects.requireNonNull(continueToken, "continueToken must not be null");
        Objects.requireNonNull(semicolonToken, "semicolonToken must not be null");

        STNode stContinueStatementNode = STNodeFactory.createContinueStatementNode(
                continueToken.internalNode(),
                semicolonToken.internalNode());
        return stContinueStatementNode.createUnlinkedFacade();
    }

    public static ExternalFunctionBodyNode createExternalFunctionBodyNode(
            Token equalsToken,
            NodeList<AnnotationNode> annotations,
            Token externalKeyword,
            Token semicolonToken) {
        Objects.requireNonNull(equalsToken, "equalsToken must not be null");
        Objects.requireNonNull(annotations, "annotations must not be null");
        Objects.requireNonNull(externalKeyword, "externalKeyword must not be null");
        Objects.requireNonNull(semicolonToken, "semicolonToken must not be null");

        STNode stExternalFunctionBodyNode = STNodeFactory.createExternalFunctionBodyNode(
                equalsToken.internalNode(),
                annotations.underlyingListNode().internalNode(),
                externalKeyword.internalNode(),
                semicolonToken.internalNode());
        return stExternalFunctionBodyNode.createUnlinkedFacade();
    }

    public static IfElseStatementNode createIfElseStatementNode(
            Token ifKeyword,
            ExpressionNode condition,
            BlockStatementNode ifBody,
            Node elseBody) {
        Objects.requireNonNull(ifKeyword, "ifKeyword must not be null");
        Objects.requireNonNull(condition, "condition must not be null");
        Objects.requireNonNull(ifBody, "ifBody must not be null");

        STNode stIfElseStatementNode = STNodeFactory.createIfElseStatementNode(
                ifKeyword.internalNode(),
                condition.internalNode(),
                ifBody.internalNode(),
                getOptionalSTNode(elseBody));
        return stIfElseStatementNode.createUnlinkedFacade();
    }

    public static ElseBlockNode createElseBlockNode(
            Token elseKeyword,
            StatementNode elseBody) {
        Objects.requireNonNull(elseKeyword, "elseKeyword must not be null");
        Objects.requireNonNull(elseBody, "elseBody must not be null");

        STNode stElseBlockNode = STNodeFactory.createElseBlockNode(
                elseKeyword.internalNode(),
                elseBody.internalNode());
        return stElseBlockNode.createUnlinkedFacade();
    }

    public static WhileStatementNode createWhileStatementNode(
            Token whileKeyword,
            ExpressionNode condition,
            BlockStatementNode whileBody) {
        Objects.requireNonNull(whileKeyword, "whileKeyword must not be null");
        Objects.requireNonNull(condition, "condition must not be null");
        Objects.requireNonNull(whileBody, "whileBody must not be null");

        STNode stWhileStatementNode = STNodeFactory.createWhileStatementNode(
                whileKeyword.internalNode(),
                condition.internalNode(),
                whileBody.internalNode());
        return stWhileStatementNode.createUnlinkedFacade();
    }

    public static PanicStatementNode createPanicStatementNode(
            Token panicKeyword,
            ExpressionNode expression,
            Token semicolonToken) {
        Objects.requireNonNull(panicKeyword, "panicKeyword must not be null");
        Objects.requireNonNull(expression, "expression must not be null");
        Objects.requireNonNull(semicolonToken, "semicolonToken must not be null");

        STNode stPanicStatementNode = STNodeFactory.createPanicStatementNode(
                panicKeyword.internalNode(),
                expression.internalNode(),
                semicolonToken.internalNode());
        return stPanicStatementNode.createUnlinkedFacade();
    }

    public static ReturnStatementNode createReturnStatementNode(
            Token returnKeyword,
            ExpressionNode expression,
            Token semicolonToken) {
        Objects.requireNonNull(returnKeyword, "returnKeyword must not be null");
        Objects.requireNonNull(semicolonToken, "semicolonToken must not be null");

        STNode stReturnStatementNode = STNodeFactory.createReturnStatementNode(
                returnKeyword.internalNode(),
                getOptionalSTNode(expression),
                semicolonToken.internalNode());
        return stReturnStatementNode.createUnlinkedFacade();
    }

    public static LocalTypeDefinitionStatementNode createLocalTypeDefinitionStatementNode(
            NodeList<AnnotationNode> annotations,
            Token typeKeyword,
            Node typeName,
            Node typeDescriptor,
            Token semicolonToken) {
        Objects.requireNonNull(annotations, "annotations must not be null");
        Objects.requireNonNull(typeKeyword, "typeKeyword must not be null");
        Objects.requireNonNull(typeName, "typeName must not be null");
        Objects.requireNonNull(typeDescriptor, "typeDescriptor must not be null");
        Objects.requireNonNull(semicolonToken, "semicolonToken must not be null");

        STNode stLocalTypeDefinitionStatementNode = STNodeFactory.createLocalTypeDefinitionStatementNode(
                annotations.underlyingListNode().internalNode(),
                typeKeyword.internalNode(),
                typeName.internalNode(),
                typeDescriptor.internalNode(),
                semicolonToken.internalNode());
        return stLocalTypeDefinitionStatementNode.createUnlinkedFacade();
    }

    public static LockStatementNode createLockStatementNode(
            Token lockKeyword,
            StatementNode blockStatement) {
        Objects.requireNonNull(lockKeyword, "lockKeyword must not be null");
        Objects.requireNonNull(blockStatement, "blockStatement must not be null");

        STNode stLockStatementNode = STNodeFactory.createLockStatementNode(
                lockKeyword.internalNode(),
                blockStatement.internalNode());
        return stLockStatementNode.createUnlinkedFacade();
    }

    public static ForkStatementNode createForkStatementNode(
            Token forkKeyword,
            Token openBraceToken,
            NodeList<NamedWorkerDeclarationNode> namedWorkerDeclarations,
            Token closeBraceToken) {
        Objects.requireNonNull(forkKeyword, "forkKeyword must not be null");
        Objects.requireNonNull(openBraceToken, "openBraceToken must not be null");
        Objects.requireNonNull(namedWorkerDeclarations, "namedWorkerDeclarations must not be null");
        Objects.requireNonNull(closeBraceToken, "closeBraceToken must not be null");

        STNode stForkStatementNode = STNodeFactory.createForkStatementNode(
                forkKeyword.internalNode(),
                openBraceToken.internalNode(),
                namedWorkerDeclarations.underlyingListNode().internalNode(),
                closeBraceToken.internalNode());
        return stForkStatementNode.createUnlinkedFacade();
    }

    public static ForEachStatementNode createForEachStatementNode(
            Token forEachKeyword,
            Node typeDescriptor,
            Token variableName,
            Token inKeyword,
            Node ActionOrExpressionNode,
            StatementNode blockStatement) {
        Objects.requireNonNull(forEachKeyword, "forEachKeyword must not be null");
        Objects.requireNonNull(typeDescriptor, "typeDescriptor must not be null");
        Objects.requireNonNull(variableName, "variableName must not be null");
        Objects.requireNonNull(inKeyword, "inKeyword must not be null");
        Objects.requireNonNull(ActionOrExpressionNode, "ActionOrExpressionNode must not be null");
        Objects.requireNonNull(blockStatement, "blockStatement must not be null");

        STNode stForEachStatementNode = STNodeFactory.createForEachStatementNode(
                forEachKeyword.internalNode(),
                typeDescriptor.internalNode(),
                variableName.internalNode(),
                inKeyword.internalNode(),
                ActionOrExpressionNode.internalNode(),
                blockStatement.internalNode());
        return stForEachStatementNode.createUnlinkedFacade();
    }

    public static BinaryExpressionNode createBinaryExpressionNode(
            SyntaxKind kind,
            Node lhsExpr,
            Token operator,
            Node rhsExpr) {
        Objects.requireNonNull(lhsExpr, "lhsExpr must not be null");
        Objects.requireNonNull(operator, "operator must not be null");
        Objects.requireNonNull(rhsExpr, "rhsExpr must not be null");

        STNode stBinaryExpressionNode = STNodeFactory.createBinaryExpressionNode(
                kind,
                lhsExpr.internalNode(),
                operator.internalNode(),
                rhsExpr.internalNode());
        return stBinaryExpressionNode.createUnlinkedFacade();
    }

    public static BracedExpressionNode createBracedExpressionNode(
            SyntaxKind kind,
            Token openParen,
            ExpressionNode expression,
            Token closeParen) {
        Objects.requireNonNull(openParen, "openParen must not be null");
        Objects.requireNonNull(expression, "expression must not be null");
        Objects.requireNonNull(closeParen, "closeParen must not be null");

        STNode stBracedExpressionNode = STNodeFactory.createBracedExpressionNode(
                kind,
                openParen.internalNode(),
                expression.internalNode(),
                closeParen.internalNode());
        return stBracedExpressionNode.createUnlinkedFacade();
    }

    public static CheckExpressionNode createCheckExpressionNode(
            SyntaxKind kind,
            Token checkKeyword,
            ExpressionNode expression) {
        Objects.requireNonNull(checkKeyword, "checkKeyword must not be null");
        Objects.requireNonNull(expression, "expression must not be null");

        STNode stCheckExpressionNode = STNodeFactory.createCheckExpressionNode(
                kind,
                checkKeyword.internalNode(),
                expression.internalNode());
        return stCheckExpressionNode.createUnlinkedFacade();
    }

    public static FieldAccessExpressionNode createFieldAccessExpressionNode(
            ExpressionNode expression,
            Token dotToken,
            Token fieldName) {
        Objects.requireNonNull(expression, "expression must not be null");
        Objects.requireNonNull(dotToken, "dotToken must not be null");
        Objects.requireNonNull(fieldName, "fieldName must not be null");

        STNode stFieldAccessExpressionNode = STNodeFactory.createFieldAccessExpressionNode(
                expression.internalNode(),
                dotToken.internalNode(),
                fieldName.internalNode());
        return stFieldAccessExpressionNode.createUnlinkedFacade();
    }

    public static FunctionCallExpressionNode createFunctionCallExpressionNode(
            Node functionName,
            Token openParenToken,
            NodeList<FunctionArgumentNode> arguments,
            Token closeParenToken) {
        Objects.requireNonNull(functionName, "functionName must not be null");
        Objects.requireNonNull(openParenToken, "openParenToken must not be null");
        Objects.requireNonNull(arguments, "arguments must not be null");
        Objects.requireNonNull(closeParenToken, "closeParenToken must not be null");

        STNode stFunctionCallExpressionNode = STNodeFactory.createFunctionCallExpressionNode(
                functionName.internalNode(),
                openParenToken.internalNode(),
                arguments.underlyingListNode().internalNode(),
                closeParenToken.internalNode());
        return stFunctionCallExpressionNode.createUnlinkedFacade();
    }

    public static MethodCallExpressionNode createMethodCallExpressionNode(
            ExpressionNode expression,
            Token dotToken,
            Token methodName,
            Token openParenToken,
            NodeList<FunctionArgumentNode> arguments,
            Token closeParenToken) {
        Objects.requireNonNull(expression, "expression must not be null");
        Objects.requireNonNull(dotToken, "dotToken must not be null");
        Objects.requireNonNull(methodName, "methodName must not be null");
        Objects.requireNonNull(openParenToken, "openParenToken must not be null");
        Objects.requireNonNull(arguments, "arguments must not be null");
        Objects.requireNonNull(closeParenToken, "closeParenToken must not be null");

        STNode stMethodCallExpressionNode = STNodeFactory.createMethodCallExpressionNode(
                expression.internalNode(),
                dotToken.internalNode(),
                methodName.internalNode(),
                openParenToken.internalNode(),
                arguments.underlyingListNode().internalNode(),
                closeParenToken.internalNode());
        return stMethodCallExpressionNode.createUnlinkedFacade();
    }

    public static MappingConstructorExpressionNode createMappingConstructorExpressionNode(
            Token openBrace,
            NodeList<MappingFieldNode> fields,
            Token closeBrace) {
        Objects.requireNonNull(openBrace, "openBrace must not be null");
        Objects.requireNonNull(fields, "fields must not be null");
        Objects.requireNonNull(closeBrace, "closeBrace must not be null");

        STNode stMappingConstructorExpressionNode = STNodeFactory.createMappingConstructorExpressionNode(
                openBrace.internalNode(),
                fields.underlyingListNode().internalNode(),
                closeBrace.internalNode());
        return stMappingConstructorExpressionNode.createUnlinkedFacade();
    }

    public static IndexedExpressionNode createIndexedExpressionNode(
            ExpressionNode containerExpression,
            Token openBracket,
            ExpressionNode keyExpression,
            Token closeBracket) {
        Objects.requireNonNull(containerExpression, "containerExpression must not be null");
        Objects.requireNonNull(openBracket, "openBracket must not be null");
        Objects.requireNonNull(keyExpression, "keyExpression must not be null");
        Objects.requireNonNull(closeBracket, "closeBracket must not be null");

        STNode stIndexedExpressionNode = STNodeFactory.createIndexedExpressionNode(
                containerExpression.internalNode(),
                openBracket.internalNode(),
                keyExpression.internalNode(),
                closeBracket.internalNode());
        return stIndexedExpressionNode.createUnlinkedFacade();
    }

    public static TypeofExpressionNode createTypeofExpressionNode(
            Token typeofKeyword,
            ExpressionNode expression) {
        Objects.requireNonNull(typeofKeyword, "typeofKeyword must not be null");
        Objects.requireNonNull(expression, "expression must not be null");

        STNode stTypeofExpressionNode = STNodeFactory.createTypeofExpressionNode(
                typeofKeyword.internalNode(),
                expression.internalNode());
        return stTypeofExpressionNode.createUnlinkedFacade();
    }

    public static UnaryExpressionNode createUnaryExpressionNode(
            Token unaryOperator,
            ExpressionNode expression) {
        Objects.requireNonNull(unaryOperator, "unaryOperator must not be null");
        Objects.requireNonNull(expression, "expression must not be null");

        STNode stUnaryExpressionNode = STNodeFactory.createUnaryExpressionNode(
                unaryOperator.internalNode(),
                expression.internalNode());
        return stUnaryExpressionNode.createUnlinkedFacade();
    }

    public static ComputedNameFieldNode createComputedNameFieldNode(
            Token leadingComma,
            Token openBracket,
            ExpressionNode fieldNameExpr,
            Token closeBracket,
            Token colonToken,
            ExpressionNode valueExpr) {
        Objects.requireNonNull(leadingComma, "leadingComma must not be null");
        Objects.requireNonNull(openBracket, "openBracket must not be null");
        Objects.requireNonNull(fieldNameExpr, "fieldNameExpr must not be null");
        Objects.requireNonNull(closeBracket, "closeBracket must not be null");
        Objects.requireNonNull(colonToken, "colonToken must not be null");
        Objects.requireNonNull(valueExpr, "valueExpr must not be null");

        STNode stComputedNameFieldNode = STNodeFactory.createComputedNameFieldNode(
                leadingComma.internalNode(),
                openBracket.internalNode(),
                fieldNameExpr.internalNode(),
                closeBracket.internalNode(),
                colonToken.internalNode(),
                valueExpr.internalNode());
        return stComputedNameFieldNode.createUnlinkedFacade();
    }

    public static ConstantDeclarationNode createConstantDeclarationNode(
            MetadataNode metadata,
            Token visibilityQualifier,
            Token constKeyword,
            Node typeDescriptor,
            Token variableName,
            Token equalsToken,
            Node initializer,
            Token semicolonToken) {
        Objects.requireNonNull(metadata, "metadata must not be null");
        Objects.requireNonNull(visibilityQualifier, "visibilityQualifier must not be null");
        Objects.requireNonNull(constKeyword, "constKeyword must not be null");
        Objects.requireNonNull(typeDescriptor, "typeDescriptor must not be null");
        Objects.requireNonNull(variableName, "variableName must not be null");
        Objects.requireNonNull(equalsToken, "equalsToken must not be null");
        Objects.requireNonNull(initializer, "initializer must not be null");
        Objects.requireNonNull(semicolonToken, "semicolonToken must not be null");

        STNode stConstantDeclarationNode = STNodeFactory.createConstantDeclarationNode(
                metadata.internalNode(),
                visibilityQualifier.internalNode(),
                constKeyword.internalNode(),
                typeDescriptor.internalNode(),
                variableName.internalNode(),
                equalsToken.internalNode(),
                initializer.internalNode(),
                semicolonToken.internalNode());
        return stConstantDeclarationNode.createUnlinkedFacade();
    }

    public static DefaultableParameterNode createDefaultableParameterNode(
            Token leadingComma,
            NodeList<AnnotationNode> annotations,
            Token visibilityQualifier,
            Node typeName,
            Token paramName,
            Token equalsToken,
            Node expression) {
        Objects.requireNonNull(leadingComma, "leadingComma must not be null");
        Objects.requireNonNull(annotations, "annotations must not be null");
        Objects.requireNonNull(typeName, "typeName must not be null");
        Objects.requireNonNull(paramName, "paramName must not be null");
        Objects.requireNonNull(equalsToken, "equalsToken must not be null");
        Objects.requireNonNull(expression, "expression must not be null");

        STNode stDefaultableParameterNode = STNodeFactory.createDefaultableParameterNode(
                leadingComma.internalNode(),
                annotations.underlyingListNode().internalNode(),
                getOptionalSTNode(visibilityQualifier),
                typeName.internalNode(),
                paramName.internalNode(),
                equalsToken.internalNode(),
                expression.internalNode());
        return stDefaultableParameterNode.createUnlinkedFacade();
    }

    public static RequiredParameterNode createRequiredParameterNode(
            Token leadingComma,
            NodeList<AnnotationNode> annotations,
            Token visibilityQualifier,
            Node typeName,
            Token paramName) {
        Objects.requireNonNull(leadingComma, "leadingComma must not be null");
        Objects.requireNonNull(annotations, "annotations must not be null");
        Objects.requireNonNull(typeName, "typeName must not be null");
        Objects.requireNonNull(paramName, "paramName must not be null");

        STNode stRequiredParameterNode = STNodeFactory.createRequiredParameterNode(
                leadingComma.internalNode(),
                annotations.underlyingListNode().internalNode(),
                getOptionalSTNode(visibilityQualifier),
                typeName.internalNode(),
                paramName.internalNode());
        return stRequiredParameterNode.createUnlinkedFacade();
    }

    public static RestParameterNode createRestParameterNode(
            Token leadingComma,
            NodeList<AnnotationNode> annotations,
            Node typeName,
            Token ellipsisToken,
            Token paramName) {
        Objects.requireNonNull(leadingComma, "leadingComma must not be null");
        Objects.requireNonNull(annotations, "annotations must not be null");
        Objects.requireNonNull(typeName, "typeName must not be null");
        Objects.requireNonNull(ellipsisToken, "ellipsisToken must not be null");
        Objects.requireNonNull(paramName, "paramName must not be null");

        STNode stRestParameterNode = STNodeFactory.createRestParameterNode(
                leadingComma.internalNode(),
                annotations.underlyingListNode().internalNode(),
                typeName.internalNode(),
                ellipsisToken.internalNode(),
                paramName.internalNode());
        return stRestParameterNode.createUnlinkedFacade();
    }

    public static ExpressionListItemNode createExpressionListItemNode(
            Token leadingComma,
            ExpressionNode expression) {
        Objects.requireNonNull(leadingComma, "leadingComma must not be null");
        Objects.requireNonNull(expression, "expression must not be null");

        STNode stExpressionListItemNode = STNodeFactory.createExpressionListItemNode(
                leadingComma.internalNode(),
                expression.internalNode());
        return stExpressionListItemNode.createUnlinkedFacade();
    }

    public static ImportOrgNameNode createImportOrgNameNode(
            Token orgName,
            Token slashToken) {
        Objects.requireNonNull(orgName, "orgName must not be null");
        Objects.requireNonNull(slashToken, "slashToken must not be null");

        STNode stImportOrgNameNode = STNodeFactory.createImportOrgNameNode(
                orgName.internalNode(),
                slashToken.internalNode());
        return stImportOrgNameNode.createUnlinkedFacade();
    }

    public static ImportPrefixNode createImportPrefixNode(
            Token asKeyword,
            Token prefix) {
        Objects.requireNonNull(asKeyword, "asKeyword must not be null");
        Objects.requireNonNull(prefix, "prefix must not be null");

        STNode stImportPrefixNode = STNodeFactory.createImportPrefixNode(
                asKeyword.internalNode(),
                prefix.internalNode());
        return stImportPrefixNode.createUnlinkedFacade();
    }

    public static ImportSubVersionNode createImportSubVersionNode(
            Token leadingDot,
            Token versionNumber) {
        Objects.requireNonNull(leadingDot, "leadingDot must not be null");
        Objects.requireNonNull(versionNumber, "versionNumber must not be null");

        STNode stImportSubVersionNode = STNodeFactory.createImportSubVersionNode(
                leadingDot.internalNode(),
                versionNumber.internalNode());
        return stImportSubVersionNode.createUnlinkedFacade();
    }

    public static ImportVersionNode createImportVersionNode(
            Token versionKeyword,
            Node versionNumber) {
        Objects.requireNonNull(versionKeyword, "versionKeyword must not be null");
        Objects.requireNonNull(versionNumber, "versionNumber must not be null");

        STNode stImportVersionNode = STNodeFactory.createImportVersionNode(
                versionKeyword.internalNode(),
                versionNumber.internalNode());
        return stImportVersionNode.createUnlinkedFacade();
    }

    public static SpecificFieldNode createSpecificFieldNode(
            Token leadingComma,
            Token fieldName,
            Token colon,
            ExpressionNode valueExpr) {
        Objects.requireNonNull(leadingComma, "leadingComma must not be null");
        Objects.requireNonNull(fieldName, "fieldName must not be null");
        Objects.requireNonNull(colon, "colon must not be null");
        Objects.requireNonNull(valueExpr, "valueExpr must not be null");

        STNode stSpecificFieldNode = STNodeFactory.createSpecificFieldNode(
                leadingComma.internalNode(),
                fieldName.internalNode(),
                colon.internalNode(),
                valueExpr.internalNode());
        return stSpecificFieldNode.createUnlinkedFacade();
    }

    public static SpreadFieldNode createSpreadFieldNode(
            Token leadingComma,
            Token ellipsis,
            ExpressionNode valueExpr) {
        Objects.requireNonNull(leadingComma, "leadingComma must not be null");
        Objects.requireNonNull(ellipsis, "ellipsis must not be null");
        Objects.requireNonNull(valueExpr, "valueExpr must not be null");

        STNode stSpreadFieldNode = STNodeFactory.createSpreadFieldNode(
                leadingComma.internalNode(),
                ellipsis.internalNode(),
                valueExpr.internalNode());
        return stSpreadFieldNode.createUnlinkedFacade();
    }

    public static NamedArgumentNode createNamedArgumentNode(
            Token leadingComma,
            Token argumentName,
            Token equalsToken,
            ExpressionNode expression) {
        Objects.requireNonNull(leadingComma, "leadingComma must not be null");
        Objects.requireNonNull(argumentName, "argumentName must not be null");
        Objects.requireNonNull(equalsToken, "equalsToken must not be null");
        Objects.requireNonNull(expression, "expression must not be null");

        STNode stNamedArgumentNode = STNodeFactory.createNamedArgumentNode(
                leadingComma.internalNode(),
                argumentName.internalNode(),
                equalsToken.internalNode(),
                expression.internalNode());
        return stNamedArgumentNode.createUnlinkedFacade();
    }

    public static PositionalArgumentNode createPositionalArgumentNode(
            Token leadingComma,
            ExpressionNode expression) {
        Objects.requireNonNull(leadingComma, "leadingComma must not be null");
        Objects.requireNonNull(expression, "expression must not be null");

        STNode stPositionalArgumentNode = STNodeFactory.createPositionalArgumentNode(
                leadingComma.internalNode(),
                expression.internalNode());
        return stPositionalArgumentNode.createUnlinkedFacade();
    }

    public static RestArgumentNode createRestArgumentNode(
            Token leadingComma,
            Token ellipsis,
            ExpressionNode expression) {
        Objects.requireNonNull(leadingComma, "leadingComma must not be null");
        Objects.requireNonNull(ellipsis, "ellipsis must not be null");
        Objects.requireNonNull(expression, "expression must not be null");

        STNode stRestArgumentNode = STNodeFactory.createRestArgumentNode(
                leadingComma.internalNode(),
                ellipsis.internalNode(),
                expression.internalNode());
        return stRestArgumentNode.createUnlinkedFacade();
    }

    public static ObjectTypeDescriptorNode createObjectTypeDescriptorNode(
            NodeList<Token> objectTypeQualifiers,
            Token objectKeyword,
            Token openBrace,
            NodeList<Node> members,
            Token closeBrace) {
        Objects.requireNonNull(objectTypeQualifiers, "objectTypeQualifiers must not be null");
        Objects.requireNonNull(objectKeyword, "objectKeyword must not be null");
        Objects.requireNonNull(openBrace, "openBrace must not be null");
        Objects.requireNonNull(members, "members must not be null");
        Objects.requireNonNull(closeBrace, "closeBrace must not be null");

        STNode stObjectTypeDescriptorNode = STNodeFactory.createObjectTypeDescriptorNode(
                objectTypeQualifiers.underlyingListNode().internalNode(),
                objectKeyword.internalNode(),
                openBrace.internalNode(),
                members.underlyingListNode().internalNode(),
                closeBrace.internalNode());
        return stObjectTypeDescriptorNode.createUnlinkedFacade();
    }

    public static RecordTypeDescriptorNode createRecordTypeDescriptorNode(
            Token objectKeyword,
            Token bodyStartDelimiter,
            NodeList<Node> fields,
            Token bodyEndDelimiter) {
        Objects.requireNonNull(objectKeyword, "objectKeyword must not be null");
        Objects.requireNonNull(bodyStartDelimiter, "bodyStartDelimiter must not be null");
        Objects.requireNonNull(fields, "fields must not be null");
        Objects.requireNonNull(bodyEndDelimiter, "bodyEndDelimiter must not be null");

        STNode stRecordTypeDescriptorNode = STNodeFactory.createRecordTypeDescriptorNode(
                objectKeyword.internalNode(),
                bodyStartDelimiter.internalNode(),
                fields.underlyingListNode().internalNode(),
                bodyEndDelimiter.internalNode());
        return stRecordTypeDescriptorNode.createUnlinkedFacade();
    }

    public static ReturnTypeDescriptorNode createReturnTypeDescriptorNode(
            Token returnsKeyword,
            NodeList<AnnotationNode> annotations,
            Node type) {
        Objects.requireNonNull(returnsKeyword, "returnsKeyword must not be null");
        Objects.requireNonNull(annotations, "annotations must not be null");
        Objects.requireNonNull(type, "type must not be null");

        STNode stReturnTypeDescriptorNode = STNodeFactory.createReturnTypeDescriptorNode(
                returnsKeyword.internalNode(),
                annotations.underlyingListNode().internalNode(),
                type.internalNode());
        return stReturnTypeDescriptorNode.createUnlinkedFacade();
    }

    public static NilTypeDescriptorNode createNilTypeDescriptorNode(
            Token openParenToken,
            Token closeParenToken) {
        Objects.requireNonNull(openParenToken, "openParenToken must not be null");
        Objects.requireNonNull(closeParenToken, "closeParenToken must not be null");

        STNode stNilTypeDescriptorNode = STNodeFactory.createNilTypeDescriptorNode(
                openParenToken.internalNode(),
                closeParenToken.internalNode());
        return stNilTypeDescriptorNode.createUnlinkedFacade();
    }

    public static OptionalTypeDescriptorNode createOptionalTypeDescriptorNode(
            Node typeDescriptor,
            Token questionMarkToken) {
        Objects.requireNonNull(typeDescriptor, "typeDescriptor must not be null");
        Objects.requireNonNull(questionMarkToken, "questionMarkToken must not be null");

        STNode stOptionalTypeDescriptorNode = STNodeFactory.createOptionalTypeDescriptorNode(
                typeDescriptor.internalNode(),
                questionMarkToken.internalNode());
        return stOptionalTypeDescriptorNode.createUnlinkedFacade();
    }

    public static ObjectFieldNode createObjectFieldNode(
            MetadataNode metadata,
            Token visibilityQualifier,
            Node typeName,
            Token fieldName,
            Token equalsToken,
            ExpressionNode expression,
            Token semicolonToken) {
        Objects.requireNonNull(metadata, "metadata must not be null");
        Objects.requireNonNull(visibilityQualifier, "visibilityQualifier must not be null");
        Objects.requireNonNull(typeName, "typeName must not be null");
        Objects.requireNonNull(fieldName, "fieldName must not be null");
        Objects.requireNonNull(equalsToken, "equalsToken must not be null");
        Objects.requireNonNull(expression, "expression must not be null");
        Objects.requireNonNull(semicolonToken, "semicolonToken must not be null");

        STNode stObjectFieldNode = STNodeFactory.createObjectFieldNode(
                metadata.internalNode(),
                visibilityQualifier.internalNode(),
                typeName.internalNode(),
                fieldName.internalNode(),
                equalsToken.internalNode(),
                expression.internalNode(),
                semicolonToken.internalNode());
        return stObjectFieldNode.createUnlinkedFacade();
    }

    public static RecordFieldNode createRecordFieldNode(
            MetadataNode metadata,
            Node typeName,
            Token fieldName,
            Token questionMarkToken,
            Token semicolonToken) {
        Objects.requireNonNull(metadata, "metadata must not be null");
        Objects.requireNonNull(typeName, "typeName must not be null");
        Objects.requireNonNull(fieldName, "fieldName must not be null");
        Objects.requireNonNull(semicolonToken, "semicolonToken must not be null");

        STNode stRecordFieldNode = STNodeFactory.createRecordFieldNode(
                metadata.internalNode(),
                typeName.internalNode(),
                fieldName.internalNode(),
                getOptionalSTNode(questionMarkToken),
                semicolonToken.internalNode());
        return stRecordFieldNode.createUnlinkedFacade();
    }

    public static RecordFieldWithDefaultValueNode createRecordFieldWithDefaultValueNode(
            MetadataNode metadata,
            Node typeName,
            Token fieldName,
            Token equalsToken,
            ExpressionNode expression,
            Token semicolonToken) {
        Objects.requireNonNull(metadata, "metadata must not be null");
        Objects.requireNonNull(typeName, "typeName must not be null");
        Objects.requireNonNull(fieldName, "fieldName must not be null");
        Objects.requireNonNull(equalsToken, "equalsToken must not be null");
        Objects.requireNonNull(expression, "expression must not be null");
        Objects.requireNonNull(semicolonToken, "semicolonToken must not be null");

        STNode stRecordFieldWithDefaultValueNode = STNodeFactory.createRecordFieldWithDefaultValueNode(
                metadata.internalNode(),
                typeName.internalNode(),
                fieldName.internalNode(),
                equalsToken.internalNode(),
                expression.internalNode(),
                semicolonToken.internalNode());
        return stRecordFieldWithDefaultValueNode.createUnlinkedFacade();
    }

    public static RecordRestDescriptorNode createRecordRestDescriptorNode(
            Node typeName,
            Token ellipsisToken,
            Token semicolonToken) {
        Objects.requireNonNull(typeName, "typeName must not be null");
        Objects.requireNonNull(ellipsisToken, "ellipsisToken must not be null");
        Objects.requireNonNull(semicolonToken, "semicolonToken must not be null");

        STNode stRecordRestDescriptorNode = STNodeFactory.createRecordRestDescriptorNode(
                typeName.internalNode(),
                ellipsisToken.internalNode(),
                semicolonToken.internalNode());
        return stRecordRestDescriptorNode.createUnlinkedFacade();
    }

    public static TypeReferenceNode createTypeReferenceNode(
            Token asteriskToken,
            Node typeName,
            Token semicolonToken) {
        Objects.requireNonNull(asteriskToken, "asteriskToken must not be null");
        Objects.requireNonNull(typeName, "typeName must not be null");
        Objects.requireNonNull(semicolonToken, "semicolonToken must not be null");

        STNode stTypeReferenceNode = STNodeFactory.createTypeReferenceNode(
                asteriskToken.internalNode(),
                typeName.internalNode(),
                semicolonToken.internalNode());
        return stTypeReferenceNode.createUnlinkedFacade();
    }

    public static ServiceBodyNode createServiceBodyNode(
            Token openBraceToken,
            NodeList<Node> resources,
            Token closeBraceToken) {
        Objects.requireNonNull(openBraceToken, "openBraceToken must not be null");
        Objects.requireNonNull(resources, "resources must not be null");
        Objects.requireNonNull(closeBraceToken, "closeBraceToken must not be null");

        STNode stServiceBodyNode = STNodeFactory.createServiceBodyNode(
                openBraceToken.internalNode(),
                resources.underlyingListNode().internalNode(),
                closeBraceToken.internalNode());
        return stServiceBodyNode.createUnlinkedFacade();
    }

    public static AnnotationNode createAnnotationNode(
            Token atToken,
            Node annotReference,
            MappingConstructorExpressionNode annotValue) {
        Objects.requireNonNull(atToken, "atToken must not be null");
        Objects.requireNonNull(annotReference, "annotReference must not be null");

        STNode stAnnotationNode = STNodeFactory.createAnnotationNode(
                atToken.internalNode(),
                annotReference.internalNode(),
                getOptionalSTNode(annotValue));
        return stAnnotationNode.createUnlinkedFacade();
    }

    public static MetadataNode createMetadataNode(
            Node documentationString,
            NodeList<AnnotationNode> annotations) {
        Objects.requireNonNull(annotations, "annotations must not be null");

        STNode stMetadataNode = STNodeFactory.createMetadataNode(
                getOptionalSTNode(documentationString),
                annotations.underlyingListNode().internalNode());
        return stMetadataNode.createUnlinkedFacade();
    }

    public static ModuleVariableDeclarationNode createModuleVariableDeclarationNode(
            MetadataNode metadata,
            Token finalKeyword,
            Node typeName,
            Token variableName,
            Token equalsToken,
            ExpressionNode initializer,
            Token semicolonToken) {
        Objects.requireNonNull(metadata, "metadata must not be null");
        Objects.requireNonNull(typeName, "typeName must not be null");
        Objects.requireNonNull(variableName, "variableName must not be null");
        Objects.requireNonNull(equalsToken, "equalsToken must not be null");
        Objects.requireNonNull(initializer, "initializer must not be null");
        Objects.requireNonNull(semicolonToken, "semicolonToken must not be null");

        STNode stModuleVariableDeclarationNode = STNodeFactory.createModuleVariableDeclarationNode(
                metadata.internalNode(),
                getOptionalSTNode(finalKeyword),
                typeName.internalNode(),
                variableName.internalNode(),
                equalsToken.internalNode(),
                initializer.internalNode(),
                semicolonToken.internalNode());
        return stModuleVariableDeclarationNode.createUnlinkedFacade();
    }

    public static TypeTestExpressionNode createTypeTestExpressionNode(
            ExpressionNode expression,
            Token isKeyword,
            Node typeDescriptor) {
        Objects.requireNonNull(expression, "expression must not be null");
        Objects.requireNonNull(isKeyword, "isKeyword must not be null");
        Objects.requireNonNull(typeDescriptor, "typeDescriptor must not be null");

        STNode stTypeTestExpressionNode = STNodeFactory.createTypeTestExpressionNode(
                expression.internalNode(),
                isKeyword.internalNode(),
                typeDescriptor.internalNode());
        return stTypeTestExpressionNode.createUnlinkedFacade();
    }

    public static RemoteMethodCallActionNode createRemoteMethodCallActionNode(
            ExpressionNode expression,
            Token rightArrowToken,
            Token methodName,
            Token openParenToken,
            NodeList<FunctionArgumentNode> arguments,
            Token closeParenToken) {
        Objects.requireNonNull(expression, "expression must not be null");
        Objects.requireNonNull(rightArrowToken, "rightArrowToken must not be null");
        Objects.requireNonNull(methodName, "methodName must not be null");
        Objects.requireNonNull(openParenToken, "openParenToken must not be null");
        Objects.requireNonNull(arguments, "arguments must not be null");
        Objects.requireNonNull(closeParenToken, "closeParenToken must not be null");

        STNode stRemoteMethodCallActionNode = STNodeFactory.createRemoteMethodCallActionNode(
                expression.internalNode(),
                rightArrowToken.internalNode(),
                methodName.internalNode(),
                openParenToken.internalNode(),
                arguments.underlyingListNode().internalNode(),
                closeParenToken.internalNode());
        return stRemoteMethodCallActionNode.createUnlinkedFacade();
    }

    public static ParameterizedTypeDescriptorNode createParameterizedTypeDescriptorNode(
            Token parameterizedType,
            Token ltToken,
            Node typeNode,
            Token gtToken) {
        Objects.requireNonNull(parameterizedType, "parameterizedType must not be null");
        Objects.requireNonNull(ltToken, "ltToken must not be null");
        Objects.requireNonNull(typeNode, "typeNode must not be null");
        Objects.requireNonNull(gtToken, "gtToken must not be null");

        STNode stParameterizedTypeDescriptorNode = STNodeFactory.createParameterizedTypeDescriptorNode(
                parameterizedType.internalNode(),
                ltToken.internalNode(),
                typeNode.internalNode(),
                gtToken.internalNode());
        return stParameterizedTypeDescriptorNode.createUnlinkedFacade();
    }

    public static NilLiteralNode createNilLiteralNode(
            Token openParenToken,
            Token closeParenToken) {
        Objects.requireNonNull(openParenToken, "openParenToken must not be null");
        Objects.requireNonNull(closeParenToken, "closeParenToken must not be null");

        STNode stNilLiteralNode = STNodeFactory.createNilLiteralNode(
                openParenToken.internalNode(),
                closeParenToken.internalNode());
        return stNilLiteralNode.createUnlinkedFacade();
    }

    public static AnnotationDeclarationNode createAnnotationDeclarationNode(
            MetadataNode metadata,
            Token visibilityQualifier,
            Token constKeyword,
            Token annotationKeyword,
            Node typeDescriptor,
            Token annotationTag,
            Token onKeyword,
            SeparatedNodeList<Node> attachPoints,
            Token semicolonToken) {
        Objects.requireNonNull(metadata, "metadata must not be null");
        Objects.requireNonNull(visibilityQualifier, "visibilityQualifier must not be null");
        Objects.requireNonNull(constKeyword, "constKeyword must not be null");
        Objects.requireNonNull(annotationKeyword, "annotationKeyword must not be null");
        Objects.requireNonNull(typeDescriptor, "typeDescriptor must not be null");
        Objects.requireNonNull(annotationTag, "annotationTag must not be null");
        Objects.requireNonNull(onKeyword, "onKeyword must not be null");
        Objects.requireNonNull(attachPoints, "attachPoints must not be null");
        Objects.requireNonNull(semicolonToken, "semicolonToken must not be null");

        STNode stAnnotationDeclarationNode = STNodeFactory.createAnnotationDeclarationNode(
                metadata.internalNode(),
                visibilityQualifier.internalNode(),
                constKeyword.internalNode(),
                annotationKeyword.internalNode(),
                typeDescriptor.internalNode(),
                annotationTag.internalNode(),
                onKeyword.internalNode(),
                attachPoints.underlyingListNode().internalNode(),
                semicolonToken.internalNode());
        return stAnnotationDeclarationNode.createUnlinkedFacade();
    }

    public static AnnotationAttachPointNode createAnnotationAttachPointNode(
            Token sourceKeyword,
            Token firstIdent,
            Token secondIdent) {
        Objects.requireNonNull(sourceKeyword, "sourceKeyword must not be null");
        Objects.requireNonNull(firstIdent, "firstIdent must not be null");
        Objects.requireNonNull(secondIdent, "secondIdent must not be null");

        STNode stAnnotationAttachPointNode = STNodeFactory.createAnnotationAttachPointNode(
                sourceKeyword.internalNode(),
                firstIdent.internalNode(),
                secondIdent.internalNode());
        return stAnnotationAttachPointNode.createUnlinkedFacade();
    }

    public static XMLNamespaceDeclarationNode createXMLNamespaceDeclarationNode(
            Token xmlnsKeyword,
            ExpressionNode namespaceuri,
            Token asKeyword,
            IdentifierToken namespacePrefix,
            Token semicolonToken) {
        Objects.requireNonNull(xmlnsKeyword, "xmlnsKeyword must not be null");
        Objects.requireNonNull(namespaceuri, "namespaceuri must not be null");
        Objects.requireNonNull(asKeyword, "asKeyword must not be null");
        Objects.requireNonNull(namespacePrefix, "namespacePrefix must not be null");
        Objects.requireNonNull(semicolonToken, "semicolonToken must not be null");

        STNode stXMLNamespaceDeclarationNode = STNodeFactory.createXMLNamespaceDeclarationNode(
                xmlnsKeyword.internalNode(),
                namespaceuri.internalNode(),
                asKeyword.internalNode(),
                namespacePrefix.internalNode(),
                semicolonToken.internalNode());
        return stXMLNamespaceDeclarationNode.createUnlinkedFacade();
    }

    public static FunctionBodyBlockNode createFunctionBodyBlockNode(
            Token openBraceToken,
            NamedWorkerDeclarator namedWorkerDeclarator,
            NodeList<StatementNode> statements,
            Token closeBraceToken) {
        Objects.requireNonNull(openBraceToken, "openBraceToken must not be null");
        Objects.requireNonNull(statements, "statements must not be null");
        Objects.requireNonNull(closeBraceToken, "closeBraceToken must not be null");

        STNode stFunctionBodyBlockNode = STNodeFactory.createFunctionBodyBlockNode(
                openBraceToken.internalNode(),
                getOptionalSTNode(namedWorkerDeclarator),
                statements.underlyingListNode().internalNode(),
                closeBraceToken.internalNode());
        return stFunctionBodyBlockNode.createUnlinkedFacade();
    }

    public static NamedWorkerDeclarationNode createNamedWorkerDeclarationNode(
            NodeList<AnnotationNode> annotations,
            Token workerKeyword,
            IdentifierToken workerName,
            Node returnTypeDesc,
            BlockStatementNode workerBody) {
        Objects.requireNonNull(annotations, "annotations must not be null");
        Objects.requireNonNull(workerKeyword, "workerKeyword must not be null");
        Objects.requireNonNull(workerName, "workerName must not be null");
        Objects.requireNonNull(workerBody, "workerBody must not be null");

        STNode stNamedWorkerDeclarationNode = STNodeFactory.createNamedWorkerDeclarationNode(
                annotations.underlyingListNode().internalNode(),
                workerKeyword.internalNode(),
                workerName.internalNode(),
                getOptionalSTNode(returnTypeDesc),
                workerBody.internalNode());
        return stNamedWorkerDeclarationNode.createUnlinkedFacade();
    }

    public static NamedWorkerDeclarator createNamedWorkerDeclarator(
            NodeList<StatementNode> workerInitStatements,
            NodeList<NamedWorkerDeclarationNode> namedWorkerDeclarations) {
        Objects.requireNonNull(workerInitStatements, "workerInitStatements must not be null");
        Objects.requireNonNull(namedWorkerDeclarations, "namedWorkerDeclarations must not be null");

        STNode stNamedWorkerDeclarator = STNodeFactory.createNamedWorkerDeclarator(
                workerInitStatements.underlyingListNode().internalNode(),
                namedWorkerDeclarations.underlyingListNode().internalNode());
        return stNamedWorkerDeclarator.createUnlinkedFacade();
    }

    public static DocumentationStringNode createDocumentationStringNode(
            NodeList<Token> documentationLines) {
        Objects.requireNonNull(documentationLines, "documentationLines must not be null");

        STNode stDocumentationStringNode = STNodeFactory.createDocumentationStringNode(
                documentationLines.underlyingListNode().internalNode());
        return stDocumentationStringNode.createUnlinkedFacade();
    }

    public static BasicLiteralNode createBasicLiteralNode(
            SyntaxKind kind,
            Token literalToken) {
        Objects.requireNonNull(literalToken, "literalToken must not be null");

        STNode stBasicLiteralNode = STNodeFactory.createBasicLiteralNode(
                kind,
                literalToken.internalNode());
        return stBasicLiteralNode.createUnlinkedFacade();
    }

    public static SimpleNameReferenceNode createSimpleNameReferenceNode(
            Token name) {
        Objects.requireNonNull(name, "name must not be null");

        STNode stSimpleNameReferenceNode = STNodeFactory.createSimpleNameReferenceNode(
                name.internalNode());
        return stSimpleNameReferenceNode.createUnlinkedFacade();
    }

    public static QualifiedNameReferenceNode createQualifiedNameReferenceNode(
            Token modulePrefix,
            Node colon,
            IdentifierToken identifier) {
        Objects.requireNonNull(modulePrefix, "modulePrefix must not be null");
        Objects.requireNonNull(colon, "colon must not be null");
        Objects.requireNonNull(identifier, "identifier must not be null");

        STNode stQualifiedNameReferenceNode = STNodeFactory.createQualifiedNameReferenceNode(
                modulePrefix.internalNode(),
                colon.internalNode(),
                identifier.internalNode());
        return stQualifiedNameReferenceNode.createUnlinkedFacade();
    }

    public static BuiltinSimpleNameReferenceNode createBuiltinSimpleNameReferenceNode(
            SyntaxKind kind,
            Token name) {
        Objects.requireNonNull(name, "name must not be null");

        STNode stBuiltinSimpleNameReferenceNode = STNodeFactory.createBuiltinSimpleNameReferenceNode(
                kind,
                name.internalNode());
        return stBuiltinSimpleNameReferenceNode.createUnlinkedFacade();
    }

    public static TrapExpressionNode createTrapExpressionNode(
            Token trapKeyword,
            ExpressionNode expression) {
        Objects.requireNonNull(trapKeyword, "trapKeyword must not be null");
        Objects.requireNonNull(expression, "expression must not be null");

        STNode stTrapExpressionNode = STNodeFactory.createTrapExpressionNode(
                trapKeyword.internalNode(),
                expression.internalNode());
        return stTrapExpressionNode.createUnlinkedFacade();
    }

    public static ListConstructorExpressionNode createListConstructorExpressionNode(
            Token openBracket,
            SeparatedNodeList<Node> expressions,
            Token closeBracket) {
        Objects.requireNonNull(openBracket, "openBracket must not be null");
        Objects.requireNonNull(expressions, "expressions must not be null");
        Objects.requireNonNull(closeBracket, "closeBracket must not be null");

        STNode stListConstructorExpressionNode = STNodeFactory.createListConstructorExpressionNode(
                openBracket.internalNode(),
                expressions.underlyingListNode().internalNode(),
                closeBracket.internalNode());
        return stListConstructorExpressionNode.createUnlinkedFacade();
    }

    public static TypeCastExpressionNode createTypeCastExpressionNode(
            Token ltToken,
            TypeCastParamNode typeCastParam,
            Token gtToken,
            ExpressionNode expression) {
        Objects.requireNonNull(ltToken, "ltToken must not be null");
        Objects.requireNonNull(typeCastParam, "typeCastParam must not be null");
        Objects.requireNonNull(gtToken, "gtToken must not be null");
        Objects.requireNonNull(expression, "expression must not be null");

        STNode stTypeCastExpressionNode = STNodeFactory.createTypeCastExpressionNode(
                ltToken.internalNode(),
                typeCastParam.internalNode(),
                gtToken.internalNode(),
                expression.internalNode());
        return stTypeCastExpressionNode.createUnlinkedFacade();
    }

    public static TypeCastParamNode createTypeCastParamNode(
            NodeList<AnnotationNode> annotations,
            Node type) {
        Objects.requireNonNull(annotations, "annotations must not be null");
        Objects.requireNonNull(type, "type must not be null");

        STNode stTypeCastParamNode = STNodeFactory.createTypeCastParamNode(
                annotations.underlyingListNode().internalNode(),
                type.internalNode());
        return stTypeCastParamNode.createUnlinkedFacade();
    }

    public static UnionTypeDescriptorNode createUnionTypeDescriptorNode(
            Node leftTypeDesc,
            Token pipeToken,
            Node rightTypeDesc) {
        Objects.requireNonNull(leftTypeDesc, "leftTypeDesc must not be null");
        Objects.requireNonNull(pipeToken, "pipeToken must not be null");
        Objects.requireNonNull(rightTypeDesc, "rightTypeDesc must not be null");

        STNode stUnionTypeDescriptorNode = STNodeFactory.createUnionTypeDescriptorNode(
                leftTypeDesc.internalNode(),
                pipeToken.internalNode(),
                rightTypeDesc.internalNode());
        return stUnionTypeDescriptorNode.createUnlinkedFacade();
    }

    public static TableConstructorExpressionNode createTableConstructorExpressionNode(
            Token tableKeyword,
            KeySpecifierNode KeySpecifier,
            Token openBracket,
            SeparatedNodeList<Node> mappingConstructors,
            Token closeBracket) {
        Objects.requireNonNull(tableKeyword, "tableKeyword must not be null");
        Objects.requireNonNull(KeySpecifier, "KeySpecifier must not be null");
        Objects.requireNonNull(openBracket, "openBracket must not be null");
        Objects.requireNonNull(mappingConstructors, "mappingConstructors must not be null");
        Objects.requireNonNull(closeBracket, "closeBracket must not be null");

        STNode stTableConstructorExpressionNode = STNodeFactory.createTableConstructorExpressionNode(
                tableKeyword.internalNode(),
                KeySpecifier.internalNode(),
                openBracket.internalNode(),
                mappingConstructors.underlyingListNode().internalNode(),
                closeBracket.internalNode());
        return stTableConstructorExpressionNode.createUnlinkedFacade();
    }

    public static KeySpecifierNode createKeySpecifierNode(
            Token keyKeyword,
            Token openParenToken,
            SeparatedNodeList<Node> fieldNames,
            Token closeParenToken) {
        Objects.requireNonNull(keyKeyword, "keyKeyword must not be null");
        Objects.requireNonNull(openParenToken, "openParenToken must not be null");
        Objects.requireNonNull(fieldNames, "fieldNames must not be null");
        Objects.requireNonNull(closeParenToken, "closeParenToken must not be null");

        STNode stKeySpecifierNode = STNodeFactory.createKeySpecifierNode(
                keyKeyword.internalNode(),
                openParenToken.internalNode(),
                fieldNames.underlyingListNode().internalNode(),
                closeParenToken.internalNode());
        return stKeySpecifierNode.createUnlinkedFacade();
    }

    public static ErrorTypeDescriptorNode createErrorTypeDescriptorNode(
            Token errorKeywordToken,
            Node errorTypeParamsNode) {
        Objects.requireNonNull(errorKeywordToken, "errorKeywordToken must not be null");
        Objects.requireNonNull(errorTypeParamsNode, "errorTypeParamsNode must not be null");

        STNode stErrorTypeDescriptorNode = STNodeFactory.createErrorTypeDescriptorNode(
                errorKeywordToken.internalNode(),
                errorTypeParamsNode.internalNode());
        return stErrorTypeDescriptorNode.createUnlinkedFacade();
    }

    public static ErrorTypeParamsNode createErrorTypeParamsNode(
            Token ltToken,
            Node parameter,
            Token gtToken) {
        Objects.requireNonNull(ltToken, "ltToken must not be null");
        Objects.requireNonNull(parameter, "parameter must not be null");
        Objects.requireNonNull(gtToken, "gtToken must not be null");

        STNode stErrorTypeParamsNode = STNodeFactory.createErrorTypeParamsNode(
                ltToken.internalNode(),
                parameter.internalNode(),
                gtToken.internalNode());
        return stErrorTypeParamsNode.createUnlinkedFacade();
    }

    public static StreamTypeDescriptorNode createStreamTypeDescriptorNode(
            Token streamKeywordToken,
            Node streamTypeParamsNode) {
        Objects.requireNonNull(streamKeywordToken, "streamKeywordToken must not be null");
        Objects.requireNonNull(streamTypeParamsNode, "streamTypeParamsNode must not be null");

        STNode stStreamTypeDescriptorNode = STNodeFactory.createStreamTypeDescriptorNode(
                streamKeywordToken.internalNode(),
                streamTypeParamsNode.internalNode());
        return stStreamTypeDescriptorNode.createUnlinkedFacade();
    }

    public static StreamTypeParamsNode createStreamTypeParamsNode(
            Token ltToken,
            Node leftTypeDescNode,
            Token commaToken,
            Node rightTypeDescNode,
            Token gtToken) {
        Objects.requireNonNull(ltToken, "ltToken must not be null");
        Objects.requireNonNull(leftTypeDescNode, "leftTypeDescNode must not be null");
        Objects.requireNonNull(commaToken, "commaToken must not be null");
        Objects.requireNonNull(rightTypeDescNode, "rightTypeDescNode must not be null");
        Objects.requireNonNull(gtToken, "gtToken must not be null");

        STNode stStreamTypeParamsNode = STNodeFactory.createStreamTypeParamsNode(
                ltToken.internalNode(),
                leftTypeDescNode.internalNode(),
                commaToken.internalNode(),
                rightTypeDescNode.internalNode(),
                gtToken.internalNode());
        return stStreamTypeParamsNode.createUnlinkedFacade();
    }

    public static LetExpressionNode createLetExpressionNode(
            Token letKeyword,
            SeparatedNodeList<Node> letVarDeclarations,
            Token inKeyword,
            ExpressionNode expression) {
        Objects.requireNonNull(letKeyword, "letKeyword must not be null");
        Objects.requireNonNull(letVarDeclarations, "letVarDeclarations must not be null");
        Objects.requireNonNull(inKeyword, "inKeyword must not be null");
        Objects.requireNonNull(expression, "expression must not be null");

        STNode stLetExpressionNode = STNodeFactory.createLetExpressionNode(
                letKeyword.internalNode(),
                letVarDeclarations.underlyingListNode().internalNode(),
                inKeyword.internalNode(),
                expression.internalNode());
        return stLetExpressionNode.createUnlinkedFacade();
    }

    public static LetVariableDeclarationNode createLetVariableDeclarationNode(
            NodeList<AnnotationNode> annotations,
            Node typeName,
            Token variableName,
            Token equalsToken,
            ExpressionNode expression) {
        Objects.requireNonNull(annotations, "annotations must not be null");
        Objects.requireNonNull(typeName, "typeName must not be null");
        Objects.requireNonNull(variableName, "variableName must not be null");
        Objects.requireNonNull(equalsToken, "equalsToken must not be null");
        Objects.requireNonNull(expression, "expression must not be null");

        STNode stLetVariableDeclarationNode = STNodeFactory.createLetVariableDeclarationNode(
                annotations.underlyingListNode().internalNode(),
                typeName.internalNode(),
                variableName.internalNode(),
                equalsToken.internalNode(),
                expression.internalNode());
        return stLetVariableDeclarationNode.createUnlinkedFacade();
    }

    public static TemplateExpressionNode createTemplateExpressionNode(
            SyntaxKind kind,
            Token type,
            Token startBacktick,
            NodeList<TemplateMemberNode> content,
            Token endBacktick) {
        Objects.requireNonNull(type, "type must not be null");
        Objects.requireNonNull(startBacktick, "startBacktick must not be null");
        Objects.requireNonNull(content, "content must not be null");
        Objects.requireNonNull(endBacktick, "endBacktick must not be null");

        STNode stTemplateExpressionNode = STNodeFactory.createTemplateExpressionNode(
                kind,
                type.internalNode(),
                startBacktick.internalNode(),
                content.underlyingListNode().internalNode(),
                endBacktick.internalNode());
        return stTemplateExpressionNode.createUnlinkedFacade();
    }

    public static XMLElementNode createXMLElementNode(
            XMLStartTagNode startTag,
            NodeList<XMLItemNode> content,
            XMLEndTagNode endTag) {
        Objects.requireNonNull(startTag, "startTag must not be null");
        Objects.requireNonNull(content, "content must not be null");
        Objects.requireNonNull(endTag, "endTag must not be null");

        STNode stXMLElementNode = STNodeFactory.createXMLElementNode(
                startTag.internalNode(),
                content.underlyingListNode().internalNode(),
                endTag.internalNode());
        return stXMLElementNode.createUnlinkedFacade();
    }

    public static XMLStartTagNode createXMLStartTagNode(
            Token ltToken,
            XMLNameNode name,
            NodeList<XMLAttributeNode> attributes,
            Token getToken) {
        Objects.requireNonNull(ltToken, "ltToken must not be null");
        Objects.requireNonNull(name, "name must not be null");
        Objects.requireNonNull(attributes, "attributes must not be null");
        Objects.requireNonNull(getToken, "getToken must not be null");

        STNode stXMLStartTagNode = STNodeFactory.createXMLStartTagNode(
                ltToken.internalNode(),
                name.internalNode(),
                attributes.underlyingListNode().internalNode(),
                getToken.internalNode());
        return stXMLStartTagNode.createUnlinkedFacade();
    }

    public static XMLEndTagNode createXMLEndTagNode(
            Token ltToken,
            Token slashToken,
            XMLNameNode name,
            Token getToken) {
        Objects.requireNonNull(ltToken, "ltToken must not be null");
        Objects.requireNonNull(slashToken, "slashToken must not be null");
        Objects.requireNonNull(name, "name must not be null");
        Objects.requireNonNull(getToken, "getToken must not be null");

        STNode stXMLEndTagNode = STNodeFactory.createXMLEndTagNode(
                ltToken.internalNode(),
                slashToken.internalNode(),
                name.internalNode(),
                getToken.internalNode());
        return stXMLEndTagNode.createUnlinkedFacade();
    }

    public static XMLSimpleNameNode createXMLSimpleNameNode(
            XMLSimpleNameNode name) {
        Objects.requireNonNull(name, "name must not be null");

        STNode stXMLSimpleNameNode = STNodeFactory.createXMLSimpleNameNode(
                name.internalNode());
        return stXMLSimpleNameNode.createUnlinkedFacade();
    }

    public static XMLQualifiedNameNode createXMLQualifiedNameNode(
            XMLSimpleNameNode prefix,
            Token colon,
            XMLSimpleNameNode name) {
        Objects.requireNonNull(prefix, "prefix must not be null");
        Objects.requireNonNull(colon, "colon must not be null");
        Objects.requireNonNull(name, "name must not be null");

        STNode stXMLQualifiedNameNode = STNodeFactory.createXMLQualifiedNameNode(
                prefix.internalNode(),
                colon.internalNode(),
                name.internalNode());
        return stXMLQualifiedNameNode.createUnlinkedFacade();
    }

    public static XMLEmptyElementNode createXMLEmptyElementNode(
            Token ltToken,
            XMLNameNode name,
            NodeList<XMLAttributeNode> attributes,
            Token slashToken,
            Token getToken) {
        Objects.requireNonNull(ltToken, "ltToken must not be null");
        Objects.requireNonNull(name, "name must not be null");
        Objects.requireNonNull(attributes, "attributes must not be null");
        Objects.requireNonNull(slashToken, "slashToken must not be null");
        Objects.requireNonNull(getToken, "getToken must not be null");

        STNode stXMLEmptyElementNode = STNodeFactory.createXMLEmptyElementNode(
                ltToken.internalNode(),
                name.internalNode(),
                attributes.underlyingListNode().internalNode(),
                slashToken.internalNode(),
                getToken.internalNode());
        return stXMLEmptyElementNode.createUnlinkedFacade();
    }

    public static InterpolationNode createInterpolationNode(
            Token interpolationStartToken,
            ExpressionNode expression,
            Token interpolationEndToken) {
        Objects.requireNonNull(interpolationStartToken, "interpolationStartToken must not be null");
        Objects.requireNonNull(expression, "expression must not be null");
        Objects.requireNonNull(interpolationEndToken, "interpolationEndToken must not be null");

        STNode stInterpolationNode = STNodeFactory.createInterpolationNode(
                interpolationStartToken.internalNode(),
                expression.internalNode(),
                interpolationEndToken.internalNode());
        return stInterpolationNode.createUnlinkedFacade();
    }

    public static XMLTextNode createXMLTextNode(
            Token content) {
        Objects.requireNonNull(content, "content must not be null");

        STNode stXMLTextNode = STNodeFactory.createXMLTextNode(
                content.internalNode());
        return stXMLTextNode.createUnlinkedFacade();
    }

    public static XMLAttributeNode createXMLAttributeNode(
            XMLNameNode attributeName,
            Token equalToken,
            XMLAttributeValue value) {
        Objects.requireNonNull(attributeName, "attributeName must not be null");
        Objects.requireNonNull(equalToken, "equalToken must not be null");
        Objects.requireNonNull(value, "value must not be null");

        STNode stXMLAttributeNode = STNodeFactory.createXMLAttributeNode(
                attributeName.internalNode(),
                equalToken.internalNode(),
                value.internalNode());
        return stXMLAttributeNode.createUnlinkedFacade();
    }

    public static XMLAttributeValue createXMLAttributeValue(
            Token startQuote,
            NodeList<Node> value,
            Token endQuote) {
        Objects.requireNonNull(startQuote, "startQuote must not be null");
        Objects.requireNonNull(value, "value must not be null");
        Objects.requireNonNull(endQuote, "endQuote must not be null");

        STNode stXMLAttributeValue = STNodeFactory.createXMLAttributeValue(
                startQuote.internalNode(),
                value.underlyingListNode().internalNode(),
                endQuote.internalNode());
        return stXMLAttributeValue.createUnlinkedFacade();
    }

    public static XMLComment createXMLComment(
            Token commentStart,
            NodeList<Node> content,
            Token commentEnd) {
        Objects.requireNonNull(commentStart, "commentStart must not be null");
        Objects.requireNonNull(content, "content must not be null");
        Objects.requireNonNull(commentEnd, "commentEnd must not be null");

        STNode stXMLComment = STNodeFactory.createXMLComment(
                commentStart.internalNode(),
                content.underlyingListNode().internalNode(),
                commentEnd.internalNode());
        return stXMLComment.createUnlinkedFacade();
    }

    public static XMLProcessingInstruction createXMLProcessingInstruction(
            Token piStart,
            XMLNameNode target,
            NodeList<Node> data,
            Token piEnd) {
        Objects.requireNonNull(piStart, "piStart must not be null");
        Objects.requireNonNull(target, "target must not be null");
        Objects.requireNonNull(data, "data must not be null");
        Objects.requireNonNull(piEnd, "piEnd must not be null");

        STNode stXMLProcessingInstruction = STNodeFactory.createXMLProcessingInstruction(
                piStart.internalNode(),
                target.internalNode(),
                data.underlyingListNode().internalNode(),
                piEnd.internalNode());
        return stXMLProcessingInstruction.createUnlinkedFacade();
    }

<<<<<<< HEAD
    public static ExplicitNewExpression createExplicitNewExpression(
            Token NewKeyword,
            Node TypeDescriptor,
            Node ParenthesizedArgList) {
        Objects.requireNonNull(NewKeyword, "NewKeyword must not be null");
        Objects.requireNonNull(TypeDescriptor, "TypeDescriptor must not be null");
        Objects.requireNonNull(ParenthesizedArgList, "ParenthesizedArgList must not be null");

        STNode stExplicitNewExpression = STNodeFactory.createExplicitNewExpression(
                NewKeyword.internalNode(),
                TypeDescriptor.internalNode(),
                ParenthesizedArgList.internalNode());
        return stExplicitNewExpression.createUnlinkedFacade();
    }

    public static ImplicitNewExpression createImplicitNewExpression(
            Token NewKeyword,
            Node ParenthesizedArgList) {
        Objects.requireNonNull(NewKeyword, "NewKeyword must not be null");

        STNode stImplicitNewExpression = STNodeFactory.createImplicitNewExpression(
                NewKeyword.internalNode(),
                getOptionalSTNode(ParenthesizedArgList));
        return stImplicitNewExpression.createUnlinkedFacade();
    }

    public static ParenthesizedArgList createParenthesizedArgList(
            Token openParenToken,
            NodeList<FunctionArgumentNode> arguments,
            Token closeParenToken) {
        Objects.requireNonNull(openParenToken, "openParenToken must not be null");
        Objects.requireNonNull(arguments, "arguments must not be null");
        Objects.requireNonNull(closeParenToken, "closeParenToken must not be null");

        STNode stParenthesizedArgList = STNodeFactory.createParenthesizedArgList(
                openParenToken.internalNode(),
                arguments.underlyingListNode().internalNode(),
                closeParenToken.internalNode());
        return stParenthesizedArgList.createUnlinkedFacade();
=======
    public static FunctionTypeDescriptorNode createFunctionTypeDescriptorNode(
            Token functionKeyword,
            FunctionSignatureNode functionSignature) {
        Objects.requireNonNull(functionKeyword, "functionKeyword must not be null");
        Objects.requireNonNull(functionSignature, "functionSignature must not be null");

        STNode stFunctionTypeDescriptorNode = STNodeFactory.createFunctionTypeDescriptorNode(
                functionKeyword.internalNode(),
                functionSignature.internalNode());
        return stFunctionTypeDescriptorNode.createUnlinkedFacade();
    }

    public static AnonymousFunctionExpressionNode createAnonymousFunctionExpressionNode(
            NodeList<AnnotationNode> annotations,
            Token functionKeyword,
            FunctionSignatureNode functionSignature,
            Node functionBody) {
        Objects.requireNonNull(annotations, "annotations must not be null");
        Objects.requireNonNull(functionKeyword, "functionKeyword must not be null");
        Objects.requireNonNull(functionSignature, "functionSignature must not be null");
        Objects.requireNonNull(functionBody, "functionBody must not be null");

        STNode stAnonymousFunctionExpressionNode = STNodeFactory.createAnonymousFunctionExpressionNode(
                annotations.underlyingListNode().internalNode(),
                functionKeyword.internalNode(),
                functionSignature.internalNode(),
                functionBody.internalNode());
        return stAnonymousFunctionExpressionNode.createUnlinkedFacade();
    }

    public static FunctionSignatureNode createFunctionSignatureNode(
            Token openParenToken,
            NodeList<ParameterNode> parameters,
            Token closeParenToken,
            ReturnTypeDescriptorNode returnTypeDesc) {
        Objects.requireNonNull(openParenToken, "openParenToken must not be null");
        Objects.requireNonNull(parameters, "parameters must not be null");
        Objects.requireNonNull(closeParenToken, "closeParenToken must not be null");

        STNode stFunctionSignatureNode = STNodeFactory.createFunctionSignatureNode(
                openParenToken.internalNode(),
                parameters.underlyingListNode().internalNode(),
                closeParenToken.internalNode(),
                getOptionalSTNode(returnTypeDesc));
        return stFunctionSignatureNode.createUnlinkedFacade();
>>>>>>> 4de4c5bd
    }
}
<|MERGE_RESOLUTION|>--- conflicted
+++ resolved
@@ -1772,47 +1772,6 @@
         return stXMLProcessingInstruction.createUnlinkedFacade();
     }
 
-<<<<<<< HEAD
-    public static ExplicitNewExpression createExplicitNewExpression(
-            Token NewKeyword,
-            Node TypeDescriptor,
-            Node ParenthesizedArgList) {
-        Objects.requireNonNull(NewKeyword, "NewKeyword must not be null");
-        Objects.requireNonNull(TypeDescriptor, "TypeDescriptor must not be null");
-        Objects.requireNonNull(ParenthesizedArgList, "ParenthesizedArgList must not be null");
-
-        STNode stExplicitNewExpression = STNodeFactory.createExplicitNewExpression(
-                NewKeyword.internalNode(),
-                TypeDescriptor.internalNode(),
-                ParenthesizedArgList.internalNode());
-        return stExplicitNewExpression.createUnlinkedFacade();
-    }
-
-    public static ImplicitNewExpression createImplicitNewExpression(
-            Token NewKeyword,
-            Node ParenthesizedArgList) {
-        Objects.requireNonNull(NewKeyword, "NewKeyword must not be null");
-
-        STNode stImplicitNewExpression = STNodeFactory.createImplicitNewExpression(
-                NewKeyword.internalNode(),
-                getOptionalSTNode(ParenthesizedArgList));
-        return stImplicitNewExpression.createUnlinkedFacade();
-    }
-
-    public static ParenthesizedArgList createParenthesizedArgList(
-            Token openParenToken,
-            NodeList<FunctionArgumentNode> arguments,
-            Token closeParenToken) {
-        Objects.requireNonNull(openParenToken, "openParenToken must not be null");
-        Objects.requireNonNull(arguments, "arguments must not be null");
-        Objects.requireNonNull(closeParenToken, "closeParenToken must not be null");
-
-        STNode stParenthesizedArgList = STNodeFactory.createParenthesizedArgList(
-                openParenToken.internalNode(),
-                arguments.underlyingListNode().internalNode(),
-                closeParenToken.internalNode());
-        return stParenthesizedArgList.createUnlinkedFacade();
-=======
     public static FunctionTypeDescriptorNode createFunctionTypeDescriptorNode(
             Token functionKeyword,
             FunctionSignatureNode functionSignature) {
@@ -1858,6 +1817,46 @@
                 closeParenToken.internalNode(),
                 getOptionalSTNode(returnTypeDesc));
         return stFunctionSignatureNode.createUnlinkedFacade();
->>>>>>> 4de4c5bd
+    }
+
+    public static ExplicitNewExpression createExplicitNewExpression(
+            Token NewKeyword,
+            Node TypeDescriptor,
+            Node ParenthesizedArgList) {
+        Objects.requireNonNull(NewKeyword, "NewKeyword must not be null");
+        Objects.requireNonNull(TypeDescriptor, "TypeDescriptor must not be null");
+        Objects.requireNonNull(ParenthesizedArgList, "ParenthesizedArgList must not be null");
+
+        STNode stExplicitNewExpression = STNodeFactory.createExplicitNewExpression(
+                NewKeyword.internalNode(),
+                TypeDescriptor.internalNode(),
+                ParenthesizedArgList.internalNode());
+        return stExplicitNewExpression.createUnlinkedFacade();
+    }
+
+    public static ImplicitNewExpression createImplicitNewExpression(
+            Token NewKeyword,
+            Node ParenthesizedArgList) {
+        Objects.requireNonNull(NewKeyword, "NewKeyword must not be null");
+
+        STNode stImplicitNewExpression = STNodeFactory.createImplicitNewExpression(
+                NewKeyword.internalNode(),
+                getOptionalSTNode(ParenthesizedArgList));
+        return stImplicitNewExpression.createUnlinkedFacade();
+    }
+
+    public static ParenthesizedArgList createParenthesizedArgList(
+            Token openParenToken,
+            NodeList<FunctionArgumentNode> arguments,
+            Token closeParenToken) {
+        Objects.requireNonNull(openParenToken, "openParenToken must not be null");
+        Objects.requireNonNull(arguments, "arguments must not be null");
+        Objects.requireNonNull(closeParenToken, "closeParenToken must not be null");
+
+        STNode stParenthesizedArgList = STNodeFactory.createParenthesizedArgList(
+                openParenToken.internalNode(),
+                arguments.underlyingListNode().internalNode(),
+                closeParenToken.internalNode());
+        return stParenthesizedArgList.createUnlinkedFacade();
     }
 }
