--- conflicted
+++ resolved
@@ -1306,7 +1306,7 @@
     }
 
     public static DocumentationStringNode createDocumentationStringNode(
-            NodeList<Node> documentationLines) {
+            NodeList<Token> documentationLines) {
         Objects.requireNonNull(documentationLines, "documentationLines must not be null");
 
         STNode stDocumentationStringNode = STNodeFactory.createDocumentationStringNode(
@@ -2900,7 +2900,6 @@
         return stFieldMatchPatternNode.createUnlinkedFacade();
     }
 
-<<<<<<< HEAD
     public static FunctionalMatchPatternNode createFunctionalMatchPatternNode(
             Node typeRef,
             Token openParenthesisToken,
@@ -2946,7 +2945,8 @@
                 equalToken.internalNode(),
                 matchPattern.internalNode());
         return stNamedArgMatchPatternNode.createUnlinkedFacade();
-=======
+    }
+
     public static ParameterDocumentationLineNode createParameterDocumentationLineNode(
             SyntaxKind kind,
             Token hashToken,
@@ -2999,6 +2999,5 @@
                 hashToken.internalNode(),
                 documentElements.underlyingListNode().internalNode());
         return stDocumentationLineNode.createUnlinkedFacade();
->>>>>>> faa59588
     }
 }
