--- conflicted
+++ resolved
@@ -2445,7 +2445,6 @@
     }
 
     @Override
-<<<<<<< HEAD
     public STOnFailClauseNode transform(
             STOnFailClauseNode onFailClauseNode) {
         STNode onKeyword = modifyNode(onFailClauseNode.onKeyword);
@@ -2471,7 +2470,9 @@
                 doKeyword,
                 blockStatement,
                 onFailClause);
-=======
+    }
+
+    @Override
     public STClassDefinitionNode transform(
             STClassDefinitionNode classDefinitionNode) {
         STNode metadata = modifyNode(classDefinitionNode.metadata);
@@ -2491,7 +2492,6 @@
                 openBrace,
                 members,
                 closeBrace);
->>>>>>> ed5e41ea
     }
 
     // Tokens
