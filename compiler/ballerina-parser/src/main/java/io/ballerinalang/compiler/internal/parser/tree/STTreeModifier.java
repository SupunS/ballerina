--- conflicted
+++ resolved
@@ -2392,7 +2392,6 @@
     }
 
     @Override
-<<<<<<< HEAD
     public STClassDefinitionNode transform(
             STClassDefinitionNode classDefinitionNode) {
         STNode metadata = modifyNode(classDefinitionNode.metadata);
@@ -2414,7 +2413,9 @@
                 members,
                 closeBrace,
                 semicolonToken);
-=======
+    }
+
+    @Override
     public STOrderByClauseNode transform(
             STOrderByClauseNode orderByClauseNode) {
         STNode orderKeyword = modifyNode(orderByClauseNode.orderKeyword);
@@ -2434,7 +2435,6 @@
         return orderKeyNode.modify(
                 expression,
                 orderDirection);
->>>>>>> 1d54e2c6
     }
 
     // Tokens
