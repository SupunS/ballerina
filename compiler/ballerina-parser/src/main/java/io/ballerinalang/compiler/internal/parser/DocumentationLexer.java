--- conflicted
+++ resolved
@@ -311,11 +311,6 @@
 
     private STToken getDocumentationSyntaxToken(SyntaxKind kind) {
         STNode leadingTrivia = getLeadingTrivia();
-<<<<<<< HEAD
-        resetLeadingTrivia();
-
-=======
->>>>>>> 545d30e4
         STNode trailingTrivia = processTrailingTrivia();
         // check for end of line minutiae and terminate current documentation mode.
         int bucketCount = trailingTrivia.bucketCount();
@@ -327,10 +322,6 @@
 
     private STToken getDocumentationSyntaxTokenWithNoTrivia(SyntaxKind kind) {
         STNode leadingTrivia = getLeadingTrivia();
-<<<<<<< HEAD
-        resetLeadingTrivia();
-=======
->>>>>>> 545d30e4
 
         // We reach here only for the hash token, minus token and backtick token in the documentation mode.
         // Trivia for those tokens can only be an end of line.
@@ -352,10 +343,6 @@
 
     private STToken getDocumentationLiteral(SyntaxKind kind) {
         STNode leadingTrivia = getLeadingTrivia();
-<<<<<<< HEAD
-        resetLeadingTrivia();
-=======
->>>>>>> 545d30e4
 
         String lexeme = getLexeme();
         STNode trailingTrivia = processTrailingTrivia();
@@ -370,10 +357,6 @@
 
     private STToken getDocumentationDescriptionToken() {
         STNode leadingTrivia = getLeadingTrivia();
-<<<<<<< HEAD
-        resetLeadingTrivia();
-=======
->>>>>>> 545d30e4
         String lexeme = getLexeme();
         STNode trailingTrivia = processTrailingTrivia();
         return STNodeFactory.createLiteralValueToken(SyntaxKind.DOCUMENTATION_DESCRIPTION, lexeme, leadingTrivia,
@@ -382,10 +365,6 @@
 
     private STToken getIdentifierToken() {
         STNode leadingTrivia = getLeadingTrivia();
-<<<<<<< HEAD
-        resetLeadingTrivia();
-=======
->>>>>>> 545d30e4
         String lexeme = getLexeme();
         STNode trailingTrivia = processTrailingTrivia();
         return STNodeFactory.createIdentifierToken(lexeme, leadingTrivia, trailingTrivia);
