/*
 *  Copyright (c) 2020, WSO2 Inc. (http://www.wso2.org) All Rights Reserved.
 *
 *  WSO2 Inc. licenses this file to you under the Apache License,
 *  Version 2.0 (the "License"); you may not use this file except
 *  in compliance with the License.
 *  You may obtain a copy of the License at
 *
 *    http://www.apache.org/licenses/LICENSE-2.0
 *
 *  Unless required by applicable law or agreed to in writing,
 *  software distributed under the License is distributed on an
 *  "AS IS" BASIS, WITHOUT WARRANTIES OR CONDITIONS OF ANY
 *  KIND, either express or implied.  See the License for the
 *  specific language governing permissions and limitations
 *  under the License.
 */
package io.ballerinalang.compiler.syntax.tree;

import io.ballerinalang.compiler.internal.parser.tree.STNode;

<<<<<<< HEAD
import java.util.Objects;
=======
import java.util.Optional;
>>>>>>> 95684862

/**
 * This is a generated syntax tree node.
 *
 * @since 2.0.0
 */
public class ErrorTypeDescriptorNode extends TypeDescriptorNode {

    public ErrorTypeDescriptorNode(STNode internalNode, int position, NonTerminalNode parent) {
        super(internalNode, position, parent);
    }

    public Token errorKeywordToken() {
        return childInBucket(0);
    }

    public Optional<ErrorTypeParamsNode> errorTypeParamsNode() {
        return optionalChildInBucket(1);
    }

    @Override
    public void accept(NodeVisitor visitor) {
        visitor.visit(this);
    }

    @Override
    public <T> T apply(NodeTransformer<T> visitor) {
        return visitor.transform(this);
    }

    @Override
    protected String[] childNames() {
        return new String[]{
                "errorKeywordToken",
                "errorTypeParamsNode"};
    }

    public ErrorTypeDescriptorNode modify(
            Token errorKeywordToken,
            ErrorTypeParamsNode errorTypeParamsNode) {
        if (checkForReferenceEquality(
                errorKeywordToken,
                errorTypeParamsNode)) {
            return this;
        }

        return NodeFactory.createErrorTypeDescriptorNode(
                errorKeywordToken,
                errorTypeParamsNode);
    }

    public ErrorTypeDescriptorNodeModifier modify() {
        return new ErrorTypeDescriptorNodeModifier(this);
    }

    /**
     * This is a generated tree node modifier utility.
     *
     * @since 2.0.0
     */
    public static class ErrorTypeDescriptorNodeModifier {
        private final ErrorTypeDescriptorNode oldNode;
        private Token errorKeywordToken;
        private Node errorTypeParamsNode;

        public ErrorTypeDescriptorNodeModifier(ErrorTypeDescriptorNode oldNode) {
            this.oldNode = oldNode;
            this.errorKeywordToken = oldNode.errorKeywordToken();
            this.errorTypeParamsNode = oldNode.errorTypeParamsNode();
        }

        public ErrorTypeDescriptorNodeModifier withErrorKeywordToken(Token errorKeywordToken) {
            Objects.requireNonNull(errorKeywordToken, "errorKeywordToken must not be null");
            this.errorKeywordToken = errorKeywordToken;
            return this;
        }

        public ErrorTypeDescriptorNodeModifier withErrorTypeParamsNode(Node errorTypeParamsNode) {
            Objects.requireNonNull(errorTypeParamsNode, "errorTypeParamsNode must not be null");
            this.errorTypeParamsNode = errorTypeParamsNode;
            return this;
        }

        public ErrorTypeDescriptorNode apply() {
            return oldNode.modify(
                    errorKeywordToken,
                    errorTypeParamsNode);
        }
    }
}<|MERGE_RESOLUTION|>--- conflicted
+++ resolved
@@ -19,11 +19,8 @@
 
 import io.ballerinalang.compiler.internal.parser.tree.STNode;
 
-<<<<<<< HEAD
 import java.util.Objects;
-=======
 import java.util.Optional;
->>>>>>> 95684862
 
 /**
  * This is a generated syntax tree node.
@@ -87,12 +84,12 @@
     public static class ErrorTypeDescriptorNodeModifier {
         private final ErrorTypeDescriptorNode oldNode;
         private Token errorKeywordToken;
-        private Node errorTypeParamsNode;
+        private ErrorTypeParamsNode errorTypeParamsNode;
 
         public ErrorTypeDescriptorNodeModifier(ErrorTypeDescriptorNode oldNode) {
             this.oldNode = oldNode;
             this.errorKeywordToken = oldNode.errorKeywordToken();
-            this.errorTypeParamsNode = oldNode.errorTypeParamsNode();
+            this.errorTypeParamsNode = oldNode.errorTypeParamsNode().orElse(null);
         }
 
         public ErrorTypeDescriptorNodeModifier withErrorKeywordToken(Token errorKeywordToken) {
@@ -101,7 +98,7 @@
             return this;
         }
 
-        public ErrorTypeDescriptorNodeModifier withErrorTypeParamsNode(Node errorTypeParamsNode) {
+        public ErrorTypeDescriptorNodeModifier withErrorTypeParamsNode(ErrorTypeParamsNode errorTypeParamsNode) {
             Objects.requireNonNull(errorTypeParamsNode, "errorTypeParamsNode must not be null");
             this.errorTypeParamsNode = errorTypeParamsNode;
             return this;
