/*
 * Copyright (c) 2020, WSO2 Inc. (http://www.wso2.org) All Rights Reserved.
 *
 * WSO2 Inc. licenses this file to you under the Apache License,
 * Version 2.0 (the "License"); you may not use this file except
 * in compliance with the License.
 * You may obtain a copy of the License at
 *
 *   http://www.apache.org/licenses/LICENSE-2.0
 *
 * Unless required by applicable law or agreed to in writing,
 * software distributed under the License is distributed on an
 * "AS IS" BASIS, WITHOUT WARRANTIES OR CONDITIONS OF ANY
 * KIND, either express or implied.  See the License for the
 * specific language governing permissions and limitations
 * under the License.
 */
package io.ballerinalang.compiler.internal.parser;

import io.ballerinalang.compiler.internal.parser.tree.STToken;
import io.ballerinalang.compiler.syntax.tree.SyntaxKind;

import java.util.ArrayDeque;

/**
 * <p>
 * Responsible for recovering from a parser error.
 *
 * When an unexpected token is reached, error handler will try inserting/removing a token from the current head, and see
 * how far the parser can successfully progress. After fixing the current head and trying to progress, if it encounters
 * more errors, then it will try to fix those as well. All possible combinations of insertions and deletions will be
 * tried out for such errors. Once all possible paths are discovered, pick the optimal combination that leads to the
 * best recovery. Finally, apply the best solution and continue the parsing.
 * </p>
 * e.g.:
 * If the best combination of fixes was <code>[insert, insert, remove, remove]</code>, then apply only the first
 * fix and continue.
 * <ul>
 * <li>
 * If the fix was a ‘remove’ - then consume the token stream once, and continue from the same rule again.
 * </li>
 * <li>
 * If the fix was an ‘insert’ - then insert the missing node, and continue from the next rule, without consuming the
 * token stream.
 * </li>
 * </ul>
 *
 * @since 1.2.0
 */
public class BallerinaParserErrorHandler extends AbstractParserErrorHandler {

    /**
     * FUNC_DEF_OR_FUNC_TYPE --> When a func-def and func-type-desc are possible.
     * e.g: start of a module level construct that starts with 'function' keyword.
     */
    private static final ParserRuleContext[] FUNC_TYPE_OR_DEF_OPTIONAL_RETURNS =
            { ParserRuleContext.RETURNS_KEYWORD, ParserRuleContext.FUNC_BODY_OR_TYPE_DESC_RHS };

    private static final ParserRuleContext[] FUNC_BODY_OR_TYPE_DESC_RHS =
            { ParserRuleContext.FUNC_BODY, ParserRuleContext.MODULE_LEVEL_AMBIGUOUS_FUNC_TYPE_DESC_RHS };

    /**
     * FUNC_DEF --> When only function definitions are possible. eg: resource function.
     */
    private static final ParserRuleContext[] FUNC_DEF_OPTIONAL_RETURNS =
            { ParserRuleContext.RETURNS_KEYWORD, ParserRuleContext.FUNC_BODY };

    private static final ParserRuleContext[] FUNC_BODY =
            { ParserRuleContext.FUNC_BODY_BLOCK, ParserRuleContext.EXTERNAL_FUNC_BODY };

    private static final ParserRuleContext[] OBJECT_FUNC_BODY =
            { ParserRuleContext.SEMICOLON, ParserRuleContext.EXTERNAL_FUNC_BODY };

    private static final ParserRuleContext[] EXTERNAL_FUNC_BODY_OPTIONAL_ANNOTS =
            { ParserRuleContext.EXTERNAL_KEYWORD, ParserRuleContext.ANNOTATIONS };

    /**
     * ANNON_FUNC--> When a anonymous function is possible.
     */
    private static final ParserRuleContext[] ANNON_FUNC_OPTIONAL_RETURNS =
            { ParserRuleContext.RETURNS_KEYWORD, ParserRuleContext.ANON_FUNC_BODY };

    private static final ParserRuleContext[] ANON_FUNC_BODY =
            { ParserRuleContext.FUNC_BODY_BLOCK, ParserRuleContext.EXPLICIT_ANON_FUNC_EXPR_BODY_START };

    /**
     * FUNC_TYPE --> When a only function type is possible.
     */
    private static final ParserRuleContext[] FUNC_TYPE_OPTIONAL_RETURNS =
            { ParserRuleContext.RETURNS_KEYWORD, ParserRuleContext.FUNC_TYPE_DESC_END };

    private static final ParserRuleContext[] FUNC_TYPE_OR_ANON_FUNC_OPTIONAL_RETURNS =
            { ParserRuleContext.RETURNS_KEYWORD, ParserRuleContext.FUNC_TYPE_DESC_RHS_OR_ANON_FUNC_BODY };

    private static final ParserRuleContext[] FUNC_TYPE_DESC_RHS_OR_ANON_FUNC_BODY =
            { ParserRuleContext.ANON_FUNC_BODY, ParserRuleContext.STMT_LEVEL_AMBIGUOUS_FUNC_TYPE_DESC_RHS };

    private static final ParserRuleContext[] WORKER_NAME_RHS =
            { ParserRuleContext.RETURNS_KEYWORD, ParserRuleContext.BLOCK_STMT };

    // We add named-worker-decl also as a statement. This is because we let having a named-worker
    // in all places a statement can be added during parsing, but then validates it based on the
    // context after the parsing the node is complete. This is to provide better error messages.
    private static final ParserRuleContext[] STATEMENTS = { ParserRuleContext.CLOSE_BRACE,
            ParserRuleContext.ASSIGNMENT_STMT, ParserRuleContext.VAR_DECL_STMT, ParserRuleContext.IF_BLOCK,
            ParserRuleContext.WHILE_BLOCK, ParserRuleContext.CALL_STMT, ParserRuleContext.PANIC_STMT,
            ParserRuleContext.CONTINUE_STATEMENT, ParserRuleContext.BREAK_STATEMENT, ParserRuleContext.RETURN_STMT,
            ParserRuleContext.LOCAL_TYPE_DEFINITION_STMT,  ParserRuleContext.MATCH_STMT,
            ParserRuleContext.EXPRESSION_STATEMENT, ParserRuleContext.LOCK_STMT, ParserRuleContext.BLOCK_STMT,
            ParserRuleContext.NAMED_WORKER_DECL, ParserRuleContext.FORK_STMT, ParserRuleContext.FOREACH_STMT,
            ParserRuleContext.XML_NAMESPACE_DECLARATION, ParserRuleContext.TRANSACTION_STMT,
            ParserRuleContext.RETRY_STMT, ParserRuleContext.ROLLBACK_STMT };

    private static final ParserRuleContext[] VAR_DECL_RHS =
            { ParserRuleContext.ASSIGN_OP, ParserRuleContext.SEMICOLON };

    private static final ParserRuleContext[] TOP_LEVEL_NODE = { ParserRuleContext.EOF, ParserRuleContext.DOC_STRING,
            ParserRuleContext.ANNOTATIONS, ParserRuleContext.TOP_LEVEL_NODE_WITHOUT_METADATA };

    private static final ParserRuleContext[] TOP_LEVEL_NODE_WITHOUT_METADATA = { ParserRuleContext.EOF,
            ParserRuleContext.PUBLIC_KEYWORD, ParserRuleContext.TOP_LEVEL_NODE_WITHOUT_MODIFIER };

    private static final ParserRuleContext[] TOP_LEVEL_NODE_WITHOUT_MODIFIER =
            { ParserRuleContext.EOF, ParserRuleContext.VAR_DECL_STMT,
                    ParserRuleContext.TOP_LEVEL_FUNC_DEF_OR_FUNC_TYPE_DESC,
                    ParserRuleContext.MODULE_TYPE_DEFINITION, ParserRuleContext.SERVICE_DECL,
                    ParserRuleContext.LISTENER_DECL, ParserRuleContext.CONSTANT_DECL, ParserRuleContext.ANNOTATION_DECL,
                    ParserRuleContext.VAR_DECL_STMT, ParserRuleContext.XML_NAMESPACE_DECLARATION,
                    ParserRuleContext.MODULE_ENUM_DECLARATION, ParserRuleContext.IMPORT_DECL,
                    ParserRuleContext.MODULE_CLASS_DEFINITION };

    private static final ParserRuleContext[] TOP_LEVEL_FUNC_DEF_OR_FUNC_TYPE_DESC =
            { ParserRuleContext.FUNC_DEF_OR_FUNC_TYPE, ParserRuleContext.TRANSACTIONAL_KEYWORD };

    private static final ParserRuleContext[] TYPE_OR_VAR_NAME =
            { ParserRuleContext.VARIABLE_NAME, ParserRuleContext.TYPE_DESC_IN_TYPE_BINDING_PATTERN };

    private static final ParserRuleContext[] ASSIGNMENT_OR_VAR_DECL_SECOND_TOKEN =
            { ParserRuleContext.ASSIGN_OP, ParserRuleContext.VARIABLE_NAME };

    private static final ParserRuleContext[] FIELD_DESCRIPTOR_RHS =
            { ParserRuleContext.SEMICOLON, ParserRuleContext.QUESTION_MARK, ParserRuleContext.ASSIGN_OP };

    private static final ParserRuleContext[] FIELD_OR_REST_DESCIPTOR_RHS =
            { ParserRuleContext.ELLIPSIS, ParserRuleContext.VARIABLE_NAME };

    private static final ParserRuleContext[] RECORD_BODY_START =
            { ParserRuleContext.CLOSED_RECORD_BODY_START, ParserRuleContext.OPEN_BRACE };

    private static final ParserRuleContext[] RECORD_BODY_END =
            { ParserRuleContext.CLOSED_RECORD_BODY_END, ParserRuleContext.CLOSE_BRACE };

    // Give object the higher priority over records, since record body is a subset of object body.
    // Array, optional and union type descriptors are not added to the list since they are left recursive.
    private static final ParserRuleContext[] TYPE_DESCRIPTORS = { ParserRuleContext.SIMPLE_TYPE_DESCRIPTOR,
            ParserRuleContext.OBJECT_TYPE_DESCRIPTOR, ParserRuleContext.RECORD_TYPE_DESCRIPTOR,
            ParserRuleContext.PARAMETERIZED_TYPE, ParserRuleContext.TUPLE_TYPE_DESC_START,
            ParserRuleContext.ERROR_KEYWORD, ParserRuleContext.STREAM_KEYWORD, ParserRuleContext.TABLE_KEYWORD,
            ParserRuleContext.FUNC_TYPE_DESC, ParserRuleContext.PARENTHESISED_TYPE_DESC_START,
            ParserRuleContext.CONSTANT_EXPRESSION };

    private static final ParserRuleContext[] RECORD_FIELD_OR_RECORD_END =
            { ParserRuleContext.RECORD_BODY_END, ParserRuleContext.RECORD_FIELD };

    private static final ParserRuleContext[] RECORD_FIELD_START =
            { ParserRuleContext.ANNOTATIONS, ParserRuleContext.ASTERISK, ParserRuleContext.TYPE_DESC_IN_RECORD_FIELD };

    private static final ParserRuleContext[] RECORD_FIELD_WITHOUT_METADATA =
            { ParserRuleContext.ASTERISK, ParserRuleContext.TYPE_DESC_IN_RECORD_FIELD };

    private static final ParserRuleContext[] ARG_START_OR_ARG_LIST_END =
            { ParserRuleContext.ARG_LIST_END, ParserRuleContext.ARG_START };

    private static final ParserRuleContext[] ARG_START =
            { ParserRuleContext.VARIABLE_NAME, ParserRuleContext.ELLIPSIS, ParserRuleContext.EXPRESSION };

    private static final ParserRuleContext[] ARG_END = { ParserRuleContext.CLOSE_PARENTHESIS, ParserRuleContext.COMMA };

    private static final ParserRuleContext[] NAMED_OR_POSITIONAL_ARG_RHS =
            { ParserRuleContext.ARG_END, ParserRuleContext.ASSIGN_OP };

    private static final ParserRuleContext[] OBJECT_FIELD_RHS =
            { ParserRuleContext.SEMICOLON, ParserRuleContext.ASSIGN_OP };

    private static final ParserRuleContext[] OBJECT_MEMBER_START =
            { ParserRuleContext.DOC_STRING, ParserRuleContext.ANNOTATIONS, ParserRuleContext.ASTERISK,
                    ParserRuleContext.OBJECT_FUNC_OR_FIELD, ParserRuleContext.CLOSE_BRACE };

    private static final ParserRuleContext[] OBJECT_MEMBER_WITHOUT_METADATA =
            { ParserRuleContext.ASTERISK, ParserRuleContext.OBJECT_FUNC_OR_FIELD, ParserRuleContext.CLOSE_BRACE };

    private static final ParserRuleContext[] OBJECT_FUNC_OR_FIELD = { ParserRuleContext.OBJECT_MEMBER_QUALIFIER,
            ParserRuleContext.OBJECT_FUNC_OR_FIELD_WITHOUT_VISIBILITY };

    private static final ParserRuleContext[] OBJECT_FUNC_OR_FIELD_WITHOUT_VISIBILITY =
            { ParserRuleContext.TYPE_DESC_BEFORE_IDENTIFIER, ParserRuleContext.OBJECT_METHOD_START };

    private static final ParserRuleContext[] OBJECT_METHOD_START =
            { ParserRuleContext.REMOTE_KEYWORD, ParserRuleContext.FUNCTION_KEYWORD,
                    ParserRuleContext.TRANSACTIONAL_KEYWORD };

    private static final ParserRuleContext[] OBJECT_METHOD_WITHOUT_REMOTE =
            { ParserRuleContext.TRANSACTIONAL_KEYWORD, ParserRuleContext.FUNCTION_KEYWORD };

    private static final ParserRuleContext[] OBJECT_METHOD_WITHOUT_TRANSACTIONAL =
            { ParserRuleContext.REMOTE_KEYWORD, ParserRuleContext.FUNCTION_KEYWORD };

    private static final ParserRuleContext[] OBJECT_TYPE_DESCRIPTOR_START =
            { ParserRuleContext.OBJECT_TYPE_QUALIFIER, ParserRuleContext.OBJECT_KEYWORD };

    private static final ParserRuleContext[] ELSE_BODY = { ParserRuleContext.IF_BLOCK, ParserRuleContext.OPEN_BRACE };

    private static final ParserRuleContext[] ELSE_BLOCK =
            { ParserRuleContext.ELSE_KEYWORD, ParserRuleContext.STATEMENT };

    private static final ParserRuleContext[] CALL_STATEMENT =
            { ParserRuleContext.CHECKING_KEYWORD, ParserRuleContext.VARIABLE_NAME };

    private static final ParserRuleContext[] IMPORT_PREFIX_DECL =
            { ParserRuleContext.AS_KEYWORD, ParserRuleContext.SEMICOLON };

    private static final ParserRuleContext[] IMPORT_VERSION =
            { ParserRuleContext.VERSION_KEYWORD, ParserRuleContext.AS_KEYWORD, ParserRuleContext.SEMICOLON };

    private static final ParserRuleContext[] IMPORT_DECL_RHS = { ParserRuleContext.SLASH, ParserRuleContext.DOT,
            ParserRuleContext.VERSION_KEYWORD, ParserRuleContext.AS_KEYWORD, ParserRuleContext.SEMICOLON };

    private static final ParserRuleContext[] AFTER_IMPORT_MODULE_NAME = { ParserRuleContext.DOT,
            ParserRuleContext.VERSION_KEYWORD, ParserRuleContext.AS_KEYWORD, ParserRuleContext.SEMICOLON };

    private static final ParserRuleContext[] MAJOR_MINOR_VERSION_END =
            { ParserRuleContext.DOT, ParserRuleContext.AS_KEYWORD, ParserRuleContext.SEMICOLON };

    private static final ParserRuleContext[] RETURN_RHS = { ParserRuleContext.SEMICOLON, ParserRuleContext.EXPRESSION };

    private static final ParserRuleContext[] EXPRESSION_START = { ParserRuleContext.BASIC_LITERAL,
            ParserRuleContext.NIL_LITERAL, ParserRuleContext.VARIABLE_REF, ParserRuleContext.ACCESS_EXPRESSION,
            ParserRuleContext.TYPEOF_EXPRESSION, ParserRuleContext.TRAP_KEYWORD, ParserRuleContext.UNARY_EXPRESSION,
            ParserRuleContext.CHECKING_KEYWORD, ParserRuleContext.LIST_CONSTRUCTOR, ParserRuleContext.TYPE_CAST,
            ParserRuleContext.OPEN_PARENTHESIS, ParserRuleContext.TABLE_CONSTRUCTOR_OR_QUERY_EXPRESSION,
            ParserRuleContext.LET_EXPRESSION, ParserRuleContext.TEMPLATE_START, ParserRuleContext.XML_KEYWORD,
            ParserRuleContext.STRING_KEYWORD, ParserRuleContext.BASE64_KEYWORD, ParserRuleContext.BASE64_KEYWORD,
            ParserRuleContext.ANON_FUNC_EXPRESSION, ParserRuleContext.ERROR_KEYWORD, ParserRuleContext.NEW_KEYWORD,
            ParserRuleContext.START_KEYWORD, ParserRuleContext.FLUSH_KEYWORD, ParserRuleContext.LEFT_ARROW_TOKEN,
            ParserRuleContext.WAIT_KEYWORD, ParserRuleContext.COMMIT_KEYWORD, ParserRuleContext.TRANSACTIONAL_KEYWORD,
            ParserRuleContext.SERVICE_CONSTRUCTOR_EXPRESSION, ParserRuleContext.FAIL_KEYWORD };

    private static final ParserRuleContext[] FIRST_MAPPING_FIELD_START =
            { ParserRuleContext.MAPPING_FIELD, ParserRuleContext.CLOSE_BRACE };

    private static final ParserRuleContext[] MAPPING_FIELD_START = { ParserRuleContext.SPECIFIC_FIELD,
            ParserRuleContext.COMPUTED_FIELD_NAME, ParserRuleContext.ELLIPSIS, ParserRuleContext.READONLY_KEYWORD };

    private static final ParserRuleContext[] SPECIFIC_FIELD =
            { ParserRuleContext.MAPPING_FIELD_NAME, ParserRuleContext.STRING_LITERAL };

    private static final ParserRuleContext[] SPECIFIC_FIELD_RHS =
            { ParserRuleContext.COLON, ParserRuleContext.MAPPING_FIELD_END };

    private static final ParserRuleContext[] MAPPING_FIELD_END =
            { ParserRuleContext.CLOSE_BRACE, ParserRuleContext.COMMA };

    private static final ParserRuleContext[] OPTIONAL_SERVICE_NAME =
            { ParserRuleContext.SERVICE_NAME, ParserRuleContext.ON_KEYWORD };

    private static final ParserRuleContext[] RESOURCE_DEF_START =
            { ParserRuleContext.RESOURCE_KEYWORD, ParserRuleContext.TRANSACTIONAL_KEYWORD, ParserRuleContext.FUNC_DEF,
                    ParserRuleContext.CLOSE_BRACE };

    private static final ParserRuleContext[] RESOURCE_DEF_START_WITHOUT_RESOURCE =
            { ParserRuleContext.TRANSACTIONAL_KEYWORD, ParserRuleContext.FUNC_DEF };

    private static final ParserRuleContext[] RESOURCE_DEF_START_WITHOUT_TRANSACTIONAL =
            { ParserRuleContext.RESOURCE_KEYWORD, ParserRuleContext.FUNC_DEF };

    private static final ParserRuleContext[] CONST_DECL_RHS =
            { ParserRuleContext.TYPE_NAME_OR_VAR_NAME, ParserRuleContext.ASSIGN_OP };

    private static final ParserRuleContext[] ARRAY_LENGTH =
            { ParserRuleContext.CLOSE_BRACKET, ParserRuleContext.DECIMAL_INTEGER_LITERAL,
                    ParserRuleContext.HEX_INTEGER_LITERAL, ParserRuleContext.ASTERISK, ParserRuleContext.VARIABLE_REF };

    private static final ParserRuleContext[] PARAM_LIST =
            { ParserRuleContext.CLOSE_PARENTHESIS, ParserRuleContext.REQUIRED_PARAM };

    private static final ParserRuleContext[] PARAMETER_START =
            { ParserRuleContext.ANNOTATIONS, ParserRuleContext.PUBLIC_KEYWORD, ParserRuleContext.TYPE_DESC_IN_PARAM };

    private static final ParserRuleContext[] PARAMETER_WITHOUT_ANNOTS =
            { ParserRuleContext.PUBLIC_KEYWORD, ParserRuleContext.TYPE_DESC_IN_PARAM };

    private static final ParserRuleContext[] REQUIRED_PARAM_NAME_RHS =
            { ParserRuleContext.PARAM_END, ParserRuleContext.ASSIGN_OP };

    private static final ParserRuleContext[] PARAM_END =
            { ParserRuleContext.COMMA, ParserRuleContext.CLOSE_PARENTHESIS };

    private static final ParserRuleContext[] STMT_START_WITH_EXPR_RHS = { ParserRuleContext.ASSIGN_OP,
            ParserRuleContext.RIGHT_ARROW, ParserRuleContext.COMPOUND_BINARY_OPERATOR, ParserRuleContext.SEMICOLON };

    private static final ParserRuleContext[] EXPR_STMT_RHS = { ParserRuleContext.SEMICOLON, ParserRuleContext.ASSIGN_OP,
            ParserRuleContext.RIGHT_ARROW, ParserRuleContext.COMPOUND_BINARY_OPERATOR };

    private static final ParserRuleContext[] EXPRESSION_STATEMENT_START =
            { ParserRuleContext.VARIABLE_REF, ParserRuleContext.CHECKING_KEYWORD, ParserRuleContext.OPEN_PARENTHESIS,
                    ParserRuleContext.START_KEYWORD, ParserRuleContext.FLUSH_KEYWORD };

    private static final ParserRuleContext[] ANNOT_DECL_OPTIONAL_TYPE =
            { ParserRuleContext.TYPE_DESC_BEFORE_IDENTIFIER, ParserRuleContext.ANNOTATION_TAG };

    private static final ParserRuleContext[] CONST_DECL_TYPE =
            { ParserRuleContext.TYPE_DESC_BEFORE_IDENTIFIER, ParserRuleContext.VARIABLE_NAME };

    private static final ParserRuleContext[] ANNOT_DECL_RHS =
            { ParserRuleContext.ANNOTATION_TAG, ParserRuleContext.ON_KEYWORD, ParserRuleContext.SEMICOLON };

    private static final ParserRuleContext[] ANNOT_OPTIONAL_ATTACH_POINTS =
            { ParserRuleContext.ON_KEYWORD, ParserRuleContext.SEMICOLON };

    private static final ParserRuleContext[] ATTACH_POINT =
            { ParserRuleContext.SOURCE_KEYWORD, ParserRuleContext.ATTACH_POINT_IDENT };

    private static final ParserRuleContext[] ATTACH_POINT_IDENT = { ParserRuleContext.SINGLE_KEYWORD_ATTACH_POINT_IDENT,
            ParserRuleContext.OBJECT_IDENT, ParserRuleContext.RESOURCE_IDENT, ParserRuleContext.RECORD_IDENT };

    private static final ParserRuleContext[] ATTACH_POINT_END =
            { ParserRuleContext.COMMA, ParserRuleContext.SEMICOLON };

    private static final ParserRuleContext[] XML_NAMESPACE_PREFIX_DECL =
            { ParserRuleContext.AS_KEYWORD, ParserRuleContext.SEMICOLON };

    private static final ParserRuleContext[] CONSTANT_EXPRESSION =
            { ParserRuleContext.BASIC_LITERAL, ParserRuleContext.VARIABLE_REF, ParserRuleContext.PLUS_TOKEN,
                    ParserRuleContext.MINUS_TOKEN, ParserRuleContext.NIL_LITERAL };

    private static final ParserRuleContext[] LIST_CONSTRUCTOR_RHS =
            { ParserRuleContext.CLOSE_BRACKET, ParserRuleContext.EXPRESSION };

    private static final ParserRuleContext[] TYPE_CAST_PARAM =
            { ParserRuleContext.TYPE_DESC_IN_ANGLE_BRACKETS, ParserRuleContext.ANNOTATIONS };

    private static final ParserRuleContext[] TYPE_CAST_PARAM_RHS =
            { ParserRuleContext.TYPE_DESC_IN_ANGLE_BRACKETS, ParserRuleContext.GT };

    private static final ParserRuleContext[] TABLE_KEYWORD_RHS =
            { ParserRuleContext.KEY_SPECIFIER, ParserRuleContext.TABLE_CONSTRUCTOR };

    private static final ParserRuleContext[] ROW_LIST_RHS =
            { ParserRuleContext.CLOSE_BRACKET, ParserRuleContext.MAPPING_CONSTRUCTOR };

    private static final ParserRuleContext[] TABLE_ROW_END =
            { ParserRuleContext.COMMA, ParserRuleContext.CLOSE_BRACKET };

    private static final ParserRuleContext[] KEY_SPECIFIER_RHS =
            { ParserRuleContext.CLOSE_PARENTHESIS, ParserRuleContext.VARIABLE_NAME };

    private static final ParserRuleContext[] TABLE_KEY_RHS =
            { ParserRuleContext.COMMA, ParserRuleContext.CLOSE_PARENTHESIS };

    private static final ParserRuleContext[] ERROR_TYPE_PARAMS =
            { ParserRuleContext.INFERRED_TYPE_DESC, ParserRuleContext.TYPE_DESC_IN_ANGLE_BRACKETS };

    private static final ParserRuleContext[] LET_VAR_DECL_START =
            { ParserRuleContext.TYPE_DESC_IN_TYPE_BINDING_PATTERN, ParserRuleContext.ANNOTATIONS };

    private static final ParserRuleContext[] STREAM_TYPE_FIRST_PARAM_RHS =
            { ParserRuleContext.COMMA, ParserRuleContext.GT };

    private static final ParserRuleContext[] TEMPLATE_MEMBER = { ParserRuleContext.TEMPLATE_STRING,
            ParserRuleContext.INTERPOLATION_START_TOKEN, ParserRuleContext.TEMPLATE_END };

    private static final ParserRuleContext[] TEMPLATE_STRING_RHS =
            { ParserRuleContext.INTERPOLATION_START_TOKEN, ParserRuleContext.TEMPLATE_END };

    private static final ParserRuleContext[] KEY_CONSTRAINTS_RHS =
            { ParserRuleContext.OPEN_PARENTHESIS, ParserRuleContext.LT };

    private static final ParserRuleContext[] FUNCTION_KEYWORD_RHS =
            { ParserRuleContext.FUNC_NAME, ParserRuleContext.OPEN_PARENTHESIS };

    private static final ParserRuleContext[] TYPEDESC_RHS = { ParserRuleContext.END_OF_TYPE_DESC,
            ParserRuleContext.ARRAY_TYPE_DESCRIPTOR, ParserRuleContext.OPTIONAL_TYPE_DESCRIPTOR, ParserRuleContext.PIPE,
            ParserRuleContext.BITWISE_AND_OPERATOR };

    private static final ParserRuleContext[] TABLE_TYPE_DESC_RHS =
            { ParserRuleContext.KEY_KEYWORD, ParserRuleContext.TYPEDESC_RHS };

    private static final ParserRuleContext[] NEW_KEYWORD_RHS =
            { ParserRuleContext.TYPE_DESC_IN_NEW_EXPR, ParserRuleContext.EXPRESSION_RHS };

    private static final ParserRuleContext[] TABLE_CONSTRUCTOR_OR_QUERY_START =
            { ParserRuleContext.TABLE_KEYWORD, ParserRuleContext.STREAM_KEYWORD, ParserRuleContext.QUERY_EXPRESSION };

    private static final ParserRuleContext[] TABLE_CONSTRUCTOR_OR_QUERY_RHS =
            { ParserRuleContext.TABLE_CONSTRUCTOR, ParserRuleContext.QUERY_EXPRESSION };

    private static final ParserRuleContext[] QUERY_PIPELINE_RHS =
            { ParserRuleContext.QUERY_EXPRESSION_RHS, ParserRuleContext.INTERMEDIATE_CLAUSE,
                    ParserRuleContext.QUERY_ACTION_RHS };

    private static final ParserRuleContext[] INTERMEDIATE_CLAUSE_START =
            { ParserRuleContext.WHERE_CLAUSE, ParserRuleContext.FROM_CLAUSE, ParserRuleContext.LET_CLAUSE,
            ParserRuleContext.JOIN_CLAUSE, ParserRuleContext.ORDER_BY_CLAUSE };

    private static final ParserRuleContext[] BRACED_EXPR_OR_ANON_FUNC_PARAM_RHS =
            { ParserRuleContext.CLOSE_PARENTHESIS, ParserRuleContext.COMMA };

    private static final ParserRuleContext[] ANNOTATION_REF_RHS =
            { ParserRuleContext.OPEN_PARENTHESIS, ParserRuleContext.ANNOTATION_END };

    private static final ParserRuleContext[] INFER_PARAM_END_OR_PARENTHESIS_END =
            { ParserRuleContext.CLOSE_PARENTHESIS, ParserRuleContext.EXPR_FUNC_BODY_START };

    private static final ParserRuleContext[] OPTIONAL_PEER_WORKER =
            { ParserRuleContext.PEER_WORKER_NAME, ParserRuleContext.EXPRESSION_RHS };

    private static final ParserRuleContext[] TYPE_DESC_IN_TUPLE_RHS =
            { ParserRuleContext.CLOSE_BRACKET, ParserRuleContext.COMMA, ParserRuleContext.ELLIPSIS };

    private static final ParserRuleContext[] LIST_CONSTRUCTOR_MEMBER_END =
            { ParserRuleContext.CLOSE_BRACKET, ParserRuleContext.COMMA };

    private static final ParserRuleContext[] NIL_OR_PARENTHESISED_TYPE_DESC_RHS =
            { ParserRuleContext.CLOSE_PARENTHESIS, ParserRuleContext.TYPE_DESCRIPTOR };

    private static final ParserRuleContext[] BINDING_PATTERN =
            { ParserRuleContext.BINDING_PATTERN_STARTING_IDENTIFIER, ParserRuleContext.LIST_BINDING_PATTERN,
                    ParserRuleContext.MAPPING_BINDING_PATTERN, ParserRuleContext.FUNCTIONAL_BINDING_PATTERN };

    private static final ParserRuleContext[] LIST_BINDING_PATTERN_CONTENTS =
            { ParserRuleContext.REST_BINDING_PATTERN, ParserRuleContext.BINDING_PATTERN };

    private static final ParserRuleContext[] LIST_BINDING_PATTERN_MEMBER_END =
            { ParserRuleContext.COMMA, ParserRuleContext.CLOSE_BRACKET };

    private static final ParserRuleContext[] MAPPING_BINDING_PATTERN_MEMBER =
            { ParserRuleContext.REST_BINDING_PATTERN, ParserRuleContext.FIELD_BINDING_PATTERN };

    private static final ParserRuleContext[] MAPPING_BINDING_PATTERN_END =
            { ParserRuleContext.COMMA, ParserRuleContext.CLOSE_BRACE };

    private static final ParserRuleContext[] FIELD_BINDING_PATTERN_END =
            { ParserRuleContext.COMMA, ParserRuleContext.COLON, ParserRuleContext.CLOSE_BRACE };

    private static final ParserRuleContext[] ARG_BINDING_PATTERN = { ParserRuleContext.BINDING_PATTERN,
            ParserRuleContext.NAMED_ARG_BINDING_PATTERN, ParserRuleContext.REST_BINDING_PATTERN };

    private static final ParserRuleContext[] ARG_BINDING_PATTERN_END =
            { ParserRuleContext.COMMA, ParserRuleContext.CLOSE_PARENTHESIS };

    private static final ParserRuleContext[] ARG_BINDING_PATTERN_START_IDENT =
            { ParserRuleContext.NAMED_ARG_BINDING_PATTERN, ParserRuleContext.BINDING_PATTERN_STARTING_IDENTIFIER };

    private static final ParserRuleContext[] REMOTE_CALL_OR_ASYNC_SEND_RHS =
            { ParserRuleContext.WORKER_NAME_OR_METHOD_NAME, ParserRuleContext.DEFAULT_WORKER_NAME_IN_ASYNC_SEND };

    private static final ParserRuleContext[] REMOTE_CALL_OR_ASYNC_SEND_END =
            { ParserRuleContext.ARG_LIST_START, ParserRuleContext.SEMICOLON };

    private static final ParserRuleContext[] RECEIVE_WORKERS =
            { ParserRuleContext.PEER_WORKER_NAME, ParserRuleContext.MULTI_RECEIVE_WORKERS };

    private static final ParserRuleContext[] RECEIVE_FIELD =
            { ParserRuleContext.PEER_WORKER_NAME, ParserRuleContext.RECEIVE_FIELD_NAME };

    private static final ParserRuleContext[] RECEIVE_FIELD_END =
            { ParserRuleContext.CLOSE_BRACE, ParserRuleContext.COMMA };

    private static final ParserRuleContext[] WAIT_KEYWORD_RHS =
            { ParserRuleContext.MULTI_WAIT_FIELDS, ParserRuleContext.ALTERNATE_WAIT_EXPRS };

    private static final ParserRuleContext[] WAIT_FIELD_NAME_RHS =
            { ParserRuleContext.COLON, ParserRuleContext.WAIT_FIELD_END };

    private static final ParserRuleContext[] WAIT_FIELD_END =
            { ParserRuleContext.CLOSE_BRACE, ParserRuleContext.COMMA };

    private static final ParserRuleContext[] WAIT_FUTURE_EXPR_END =
            { ParserRuleContext.ALTERNATE_WAIT_EXPR_LIST_END, ParserRuleContext.PIPE };

    private static final ParserRuleContext[] ENUM_MEMBER_START =
            { ParserRuleContext.DOC_STRING, ParserRuleContext.ANNOTATIONS, ParserRuleContext.ENUM_MEMBER_NAME };

    private static final ParserRuleContext[] ENUM_MEMBER_RHS =
            { ParserRuleContext.ASSIGN_OP, ParserRuleContext.ENUM_MEMBER_END };

    private static final ParserRuleContext[] ENUM_MEMBER_END =
            { ParserRuleContext.COMMA, ParserRuleContext.CLOSE_BRACE };

    private static final ParserRuleContext[] MEMBER_ACCESS_KEY_EXPR_END =
            { ParserRuleContext.COMMA, ParserRuleContext.CLOSE_BRACKET };

    private static final ParserRuleContext[] ROLLBACK_RHS =
            { ParserRuleContext.SEMICOLON, ParserRuleContext.EXPRESSION };

    private static final ParserRuleContext[] RETRY_KEYWORD_RHS =
            { ParserRuleContext.LT, ParserRuleContext.RETRY_TYPE_PARAM_RHS };

    private static final ParserRuleContext[] RETRY_TYPE_PARAM_RHS =
            { ParserRuleContext.ARG_LIST_START, ParserRuleContext.RETRY_BODY };

    private static final ParserRuleContext[] RETRY_BODY =
            { ParserRuleContext.BLOCK_STMT, ParserRuleContext.TRANSACTION_STMT };

    private static final ParserRuleContext[] LIST_BP_OR_TUPLE_TYPE_MEMBER =
            { ParserRuleContext.TYPE_DESCRIPTOR, ParserRuleContext.LIST_BINDING_PATTERN_MEMBER };

    private static final ParserRuleContext[] LIST_BP_OR_TUPLE_TYPE_DESC_RHS =
            { ParserRuleContext.ASSIGN_OP, ParserRuleContext.VARIABLE_NAME };

    private static final ParserRuleContext[] BRACKETED_LIST_MEMBER_END =
            { ParserRuleContext.COMMA, ParserRuleContext.CLOSE_BRACKET };

    private static final ParserRuleContext[] BRACKETED_LIST_MEMBER =
            // array length is also an expression
            { ParserRuleContext.EXPRESSION, ParserRuleContext.BINDING_PATTERN };

    private static final ParserRuleContext[] LIST_BINDING_MEMBER_OR_ARRAY_LENGTH =
            { ParserRuleContext.ARRAY_LENGTH, ParserRuleContext.BINDING_PATTERN };

    private static final ParserRuleContext[] BRACKETED_LIST_RHS = { ParserRuleContext.ASSIGN_OP,
            ParserRuleContext.VARIABLE_NAME, ParserRuleContext.BINDING_PATTERN, ParserRuleContext.EXPRESSION_RHS };

    private static final ParserRuleContext[] XML_NAVIGATE_EXPR =
            { ParserRuleContext.XML_FILTER_EXPR, ParserRuleContext.XML_STEP_EXPR };

    private static final ParserRuleContext[] XML_NAME_PATTERN_RHS = { ParserRuleContext.GT, ParserRuleContext.PIPE };

    private static final ParserRuleContext[] XML_ATOMIC_NAME_PATTERN_START =
            { ParserRuleContext.ASTERISK, ParserRuleContext.XML_ATOMIC_NAME_IDENTIFIER };

    private static final ParserRuleContext[] XML_ATOMIC_NAME_IDENTIFIER_RHS =
            { ParserRuleContext.ASTERISK, ParserRuleContext.IDENTIFIER };

    private static final ParserRuleContext[] XML_STEP_START = { ParserRuleContext.SLASH_ASTERISK_TOKEN,
            ParserRuleContext.DOUBLE_SLASH_DOUBLE_ASTERISK_LT_TOKEN, ParserRuleContext.SLASH_LT_TOKEN };

    private static final ParserRuleContext[] MATCH_PATTERN_RHS =
            { ParserRuleContext.PIPE, ParserRuleContext.MATCH_PATTERN_END };

    private static final ParserRuleContext[] OPTIONAL_MATCH_GUARD =
            { ParserRuleContext.IF_KEYWORD, ParserRuleContext.RIGHT_DOUBLE_ARROW };

    private static final ParserRuleContext[] MATCH_PATTERN_START = { ParserRuleContext.CONSTANT_EXPRESSION,
            ParserRuleContext.VAR_KEYWORD, ParserRuleContext.LIST_MATCH_PATTERN,
            ParserRuleContext.MAPPING_MATCH_PATTERN, ParserRuleContext.FUNCTIONAL_MATCH_PATTERN };

    private static final ParserRuleContext[] LIST_MATCH_PATTERNS_START =
            { ParserRuleContext.LIST_MATCH_PATTERN_MEMBER, ParserRuleContext.CLOSE_BRACKET };

    private static final ParserRuleContext[] LIST_MATCH_PATTERN_MEMBER =
            { ParserRuleContext.MATCH_PATTERN_START, ParserRuleContext.REST_MATCH_PATTERN };

    private static final ParserRuleContext[] LIST_MATCH_PATTERN_MEMBER_RHS =
            { ParserRuleContext.COMMA, ParserRuleContext.CLOSE_BRACKET };

    private static final ParserRuleContext[] FIELD_MATCH_PATTERNS_START =
            { ParserRuleContext.FIELD_MATCH_PATTERN_MEMBER, ParserRuleContext.CLOSE_BRACE };

    private static final ParserRuleContext[] FIELD_MATCH_PATTERN_MEMBER =
            { ParserRuleContext.VARIABLE_NAME, ParserRuleContext.REST_MATCH_PATTERN };

    private static final ParserRuleContext[] FIELD_MATCH_PATTERN_MEMBER_RHS =
            { ParserRuleContext.COMMA, ParserRuleContext.CLOSE_BRACE };

    private static final ParserRuleContext[] FUNC_MATCH_PATTERN_OR_CONST_PATTERN =
            { ParserRuleContext.OPEN_PARENTHESIS, ParserRuleContext.MATCH_PATTERN_END };

    private static final ParserRuleContext[] FUNCTIONAL_MATCH_PATTERN_START =
            { ParserRuleContext.ERROR_KEYWORD, ParserRuleContext.TYPE_REFERENCE };

    private static final ParserRuleContext[] ARG_LIST_MATCH_PATTERN_START =
            { ParserRuleContext.ARG_MATCH_PATTERN, ParserRuleContext.CLOSE_PARENTHESIS };

    private static final ParserRuleContext[] ARG_MATCH_PATTERN = { ParserRuleContext.MATCH_PATTERN,
            ParserRuleContext.NAMED_ARG_MATCH_PATTERN, ParserRuleContext.REST_MATCH_PATTERN };

    private static final ParserRuleContext[] ARG_MATCH_PATTERN_RHS =
            { ParserRuleContext.COMMA, ParserRuleContext.CLOSE_PARENTHESIS };

    private static final ParserRuleContext[] NAMED_ARG_MATCH_PATTERN_RHS =
            { ParserRuleContext.NAMED_ARG_MATCH_PATTERN, ParserRuleContext.REST_MATCH_PATTERN };

    private static final ParserRuleContext[] ORDER_KEY_LIST_END =
            { ParserRuleContext.COMMA, ParserRuleContext.ORDER_CLAUSE_END };

    private static final ParserRuleContext[] LIST_BP_OR_LIST_CONSTRUCTOR_MEMBER =
            { ParserRuleContext.LIST_BINDING_PATTERN_MEMBER, ParserRuleContext.LIST_CONSTRUCTOR_FIRST_MEMBER };

    private static final ParserRuleContext[] TUPLE_TYPE_DESC_OR_LIST_CONST_MEMBER =
            { ParserRuleContext.TYPE_DESCRIPTOR, ParserRuleContext.LIST_CONSTRUCTOR_FIRST_MEMBER };

    private static final ParserRuleContext[] JOIN_CLAUSE_START =
            { ParserRuleContext.JOIN_KEYWORD, ParserRuleContext.OUTER_KEYWORD };

    private static final ParserRuleContext[] MAPPING_BP_OR_MAPPING_CONSTRUCTOR_MEMBER =
            { ParserRuleContext.MAPPING_BINDING_PATTERN_MEMBER, ParserRuleContext.MAPPING_FIELD };

    private static final ParserRuleContext[] LISTENERS_LIST_END =
            { ParserRuleContext.COMMA, ParserRuleContext.OPEN_BRACE };

    public BallerinaParserErrorHandler(AbstractTokenReader tokenReader) {
        super(tokenReader);
    }

    @Override
    protected boolean isProductionWithAlternatives(ParserRuleContext currentCtx) {
        switch (currentCtx) {
            case TOP_LEVEL_NODE:
            case TOP_LEVEL_NODE_WITHOUT_MODIFIER:
            case TOP_LEVEL_NODE_WITHOUT_METADATA:
            case STATEMENT:
            case STATEMENT_WITHOUT_ANNOTS:
            case FUNC_BODY_OR_TYPE_DESC_RHS:
            case VAR_DECL_STMT_RHS:
            case EXPRESSION_RHS:
            case PARAMETER_NAME_RHS:
            case ASSIGNMENT_OR_VAR_DECL_STMT:
            case AFTER_PARAMETER_TYPE:
            case FIELD_DESCRIPTOR_RHS:
            case RECORD_BODY_START:
            case RECORD_BODY_END:
            case TYPE_DESCRIPTOR:
            case NAMED_OR_POSITIONAL_ARG_RHS:
            case OBJECT_FIELD_RHS:
            case OBJECT_FUNC_OR_FIELD_WITHOUT_VISIBILITY:
            case OBJECT_MEMBER:
            case OBJECT_TYPE_QUALIFIER:
            case ELSE_BODY:
            case IMPORT_DECL_RHS:
            case IMPORT_SUB_VERSION:
            case VERSION_NUMBER:
            case IMPORT_VERSION_DECL:
            case IMPORT_PREFIX_DECL:
            case MAPPING_FIELD:
            case FIRST_MAPPING_FIELD:
            case SPECIFIC_FIELD_RHS:
            case RESOURCE_DEF:
            case RESOURCE_DEF_QUALIFIERS:
            case RESOURCE_DEF_START_WITHOUT_RESOURCE:
            case RESOURCE_DEF_START_WITHOUT_TRANSACTIONAL:
            case PARAMETER_WITHOUT_ANNOTS:
            case PARAMETER_START:
            case STMT_START_WITH_EXPR_RHS:
            case EXPR_STMT_RHS:
            case RECORD_FIELD_OR_RECORD_END:
            case CONST_DECL_TYPE:
            case CONST_DECL_RHS:
            case ANNOT_OPTIONAL_ATTACH_POINTS:
            case XML_NAMESPACE_PREFIX_DECL:
            case ANNOT_DECL_OPTIONAL_TYPE:
            case ANNOT_DECL_RHS:
            case TABLE_KEYWORD_RHS:
            case ARRAY_LENGTH:
            case TYPEDESC_RHS:
            case ERROR_TYPE_PARAMS:
            case STREAM_TYPE_FIRST_PARAM_RHS:
            case KEY_CONSTRAINTS_RHS:
            case TABLE_TYPE_DESC_RHS:
            case FUNC_BODY:
            case FUNC_OPTIONAL_RETURNS:
            case TERMINAL_EXPRESSION:
            case TABLE_CONSTRUCTOR_OR_QUERY_START:
            case TABLE_CONSTRUCTOR_OR_QUERY_RHS:
            case QUERY_PIPELINE_RHS:
            case ANON_FUNC_BODY:
            case BINDING_PATTERN:
            case LIST_BINDING_PATTERN_MEMBER:
            case LIST_BINDING_PATTERN_MEMBER_END:
            case MAPPING_BINDING_PATTERN_MEMBER:
            case MAPPING_BINDING_PATTERN_END:
            case FIELD_BINDING_PATTERN_END:
            case ARG_BINDING_PATTERN:
            case ARG_BINDING_PATTERN_END:
            case ARG_BINDING_PATTERN_START_IDENT:
            case REMOTE_CALL_OR_ASYNC_SEND_RHS:
            case REMOTE_CALL_OR_ASYNC_SEND_END:
            case RECEIVE_FIELD_END:
            case RECEIVE_WORKERS:
            case WAIT_FIELD_NAME:
            case WAIT_FIELD_NAME_RHS:
            case WAIT_FIELD_END:
            case WAIT_FUTURE_EXPR_END:
            case MAPPING_FIELD_END:
            case ENUM_MEMBER_START:
            case ENUM_MEMBER_RHS:
            case STMT_START_BRACKETED_LIST_MEMBER:
            case STMT_START_BRACKETED_LIST_RHS:
            case ENUM_MEMBER_END:
            case BINDING_PATTERN_OR_EXPR_RHS:
            case BRACKETED_LIST_RHS:
            case BRACKETED_LIST_MEMBER:
            case BRACKETED_LIST_MEMBER_END:
            case AMBIGUOUS_STMT:
            case TYPED_BINDING_PATTERN_TYPE_RHS:
            case TYPE_DESC_IN_TUPLE_RHS:
            case LIST_BINDING_MEMBER_OR_ARRAY_LENGTH:
            case FUNC_TYPE_DESC_RHS_OR_ANON_FUNC_BODY:
            case OPTIONAL_MATCH_GUARD:
            case MATCH_PATTERN_RHS:
            case MATCH_PATTERN_START:
            case LIST_MATCH_PATTERNS_START:
            case LIST_MATCH_PATTERN_MEMBER:
            case LIST_MATCH_PATTERN_MEMBER_RHS:
            case FIELD_MATCH_PATTERNS_START:
            case FIELD_MATCH_PATTERN_MEMBER:
            case FIELD_MATCH_PATTERN_MEMBER_RHS:
            case FUNC_MATCH_PATTERN_OR_CONST_PATTERN:
            case FUNCTIONAL_MATCH_PATTERN_START:
            case ARG_LIST_MATCH_PATTERN_START:
            case ARG_MATCH_PATTERN:
            case ARG_MATCH_PATTERN_RHS:
            case NAMED_ARG_MATCH_PATTERN_RHS:
            case EXTERNAL_FUNC_BODY_OPTIONAL_ANNOTS:
            case LIST_BP_OR_LIST_CONSTRUCTOR_MEMBER:
            case TUPLE_TYPE_DESC_OR_LIST_CONST_MEMBER:
            case OBJECT_METHOD_WITHOUT_REMOTE:
            case OBJECT_METHOD_WITHOUT_TRANSACTIONAL:
            case TOP_LEVEL_FUNC_DEF_OR_FUNC_TYPE_DESC:
            case MAPPING_BP_OR_MAPPING_CONSTRUCTOR_MEMBER:
            case TYPE_DESC_OR_EXPR_RHS:
                return true;
            default:
                return false;
        }
    }

    private boolean isEndOfObjectTypeNode(int nextLookahead) {
        STToken nextToken = this.tokenReader.peek(nextLookahead);
        switch (nextToken.kind) {
            case CLOSE_BRACE_TOKEN:
            case EOF_TOKEN:
            case CLOSE_BRACE_PIPE_TOKEN:
            case TYPE_KEYWORD:
            case SERVICE_KEYWORD:
                return true;
            default:
                STToken nextNextToken = this.tokenReader.peek(nextLookahead + 1);
                switch (nextNextToken.kind) {
                    case CLOSE_BRACE_TOKEN:
                    case EOF_TOKEN:
                    case CLOSE_BRACE_PIPE_TOKEN:
                    case TYPE_KEYWORD:
                    case SERVICE_KEYWORD:
                        return true;
                    default:
                        return false;
                }
        }
    }

    /**
     * Search for a solution.
     * Terminals are directly matched and Non-terminals which have alternative productions are seekInAlternativesPaths()
     *
     * @param currentCtx Current context
     * @param lookahead Position of the next token to consider, relative to the position of the original error.
     * @param currentDepth Amount of distance traveled so far.
     * @return Recovery result
     */
    @Override
    protected Result seekMatch(ParserRuleContext currentCtx, int lookahead, int currentDepth, boolean isEntryPoint) {
        boolean hasMatch;
        boolean skipRule;
        int matchingRulesCount = 0;

        while (currentDepth < LOOKAHEAD_LIMIT) {
            hasMatch = true;
            skipRule = false;
            STToken nextToken = this.tokenReader.peek(lookahead);

            switch (currentCtx) {
                case EOF:
                    hasMatch = nextToken.kind == SyntaxKind.EOF_TOKEN;
                    break;
                case FUNC_NAME:
                case VARIABLE_NAME:
                case TYPE_NAME:
                case IMPORT_ORG_OR_MODULE_NAME:
                case IMPORT_MODULE_NAME:
                case IMPORT_PREFIX:
                case MAPPING_FIELD_NAME:
                case SERVICE_NAME:
                case QUALIFIED_IDENTIFIER:
                case IDENTIFIER:
                case ANNOTATION_TAG:
                case NAMESPACE_PREFIX:
                case WORKER_NAME:
                case IMPLICIT_ANON_FUNC_PARAM:
                case WORKER_NAME_OR_METHOD_NAME:
                case RECEIVE_FIELD_NAME:
                case WAIT_FIELD_NAME:
                case FIELD_BINDING_PATTERN_NAME:
                case XML_ATOMIC_NAME_IDENTIFIER:
                    hasMatch = nextToken.kind == SyntaxKind.IDENTIFIER_TOKEN;
                    break;
                case OPEN_PARENTHESIS:
                case PARENTHESISED_TYPE_DESC_START:
                    hasMatch = nextToken.kind == SyntaxKind.OPEN_PAREN_TOKEN;
                    break;
                case CLOSE_PARENTHESIS:
                    hasMatch = nextToken.kind == SyntaxKind.CLOSE_PAREN_TOKEN;
                    break;
                case SIMPLE_TYPE_DESCRIPTOR:
                    hasMatch = BallerinaParser.isSimpleType(nextToken.kind) ||
                            nextToken.kind == SyntaxKind.IDENTIFIER_TOKEN;
                    break;
                case OPEN_BRACE:
                    hasMatch = nextToken.kind == SyntaxKind.OPEN_BRACE_TOKEN;
                    break;
                case CLOSE_BRACE:
                    hasMatch = nextToken.kind == SyntaxKind.CLOSE_BRACE_TOKEN;
                    break;
                case ASSIGN_OP:
                    hasMatch = nextToken.kind == SyntaxKind.EQUAL_TOKEN;
                    break;
                case SEMICOLON:
                    hasMatch = nextToken.kind == SyntaxKind.SEMICOLON_TOKEN;
                    break;
                case BINARY_OPERATOR:
                    hasMatch = isBinaryOperator(nextToken);
                    break;
                case COMMA:
                    hasMatch = nextToken.kind == SyntaxKind.COMMA_TOKEN;
                    break;
                case CLOSED_RECORD_BODY_END:
                    hasMatch = nextToken.kind == SyntaxKind.CLOSE_BRACE_PIPE_TOKEN;
                    break;
                case CLOSED_RECORD_BODY_START:
                    hasMatch = nextToken.kind == SyntaxKind.OPEN_BRACE_PIPE_TOKEN;
                    break;
                case ELLIPSIS:
                    hasMatch = nextToken.kind == SyntaxKind.ELLIPSIS_TOKEN;
                    break;
                case QUESTION_MARK:
                    hasMatch = nextToken.kind == SyntaxKind.QUESTION_MARK_TOKEN;
                    break;
                case ARG_LIST_START:
                    hasMatch = nextToken.kind == SyntaxKind.OPEN_PAREN_TOKEN;
                    break;
                case ARG_LIST_END:
                    hasMatch = nextToken.kind == SyntaxKind.CLOSE_PAREN_TOKEN;
                    break;
                case OBJECT_TYPE_QUALIFIER:
                    hasMatch = nextToken.kind == SyntaxKind.ABSTRACT_KEYWORD ||
                            nextToken.kind == SyntaxKind.CLIENT_KEYWORD ||
                            nextToken.kind == SyntaxKind.READONLY_KEYWORD;
                    break;
                case OPEN_BRACKET:
                case TUPLE_TYPE_DESC_START:
                    hasMatch = nextToken.kind == SyntaxKind.OPEN_BRACKET_TOKEN;
                    break;
                case CLOSE_BRACKET:
                    hasMatch = nextToken.kind == SyntaxKind.CLOSE_BRACKET_TOKEN;
                    break;
                case DOT:
                    hasMatch = nextToken.kind == SyntaxKind.DOT_TOKEN;
                    break;
                case BOOLEAN_LITERAL:
                    hasMatch = nextToken.kind == SyntaxKind.TRUE_KEYWORD || nextToken.kind == SyntaxKind.FALSE_KEYWORD;
                    break;
                case DECIMAL_INTEGER_LITERAL:
                case MAJOR_VERSION:
                case MINOR_VERSION:
                case PATCH_VERSION:
                    hasMatch = nextToken.kind == SyntaxKind.DECIMAL_INTEGER_LITERAL;
                    break;
                case SLASH:
                    hasMatch = nextToken.kind == SyntaxKind.SLASH_TOKEN;
                    break;
                case BASIC_LITERAL:
                    hasMatch = isBasicLiteral(nextToken.kind);
                    break;
                case COLON:
                    hasMatch = nextToken.kind == SyntaxKind.COLON_TOKEN;
                    break;
                case STRING_LITERAL:
                    hasMatch = nextToken.kind == SyntaxKind.STRING_LITERAL;
                    break;
                case UNARY_OPERATOR:
                    hasMatch = isUnaryOperator(nextToken);
                    break;
                case HEX_INTEGER_LITERAL:
                    hasMatch = nextToken.kind == SyntaxKind.HEX_INTEGER_LITERAL;
                    break;
                case AT:
                    hasMatch = nextToken.kind == SyntaxKind.AT_TOKEN;
                    break;
                case RIGHT_ARROW:
                    hasMatch = nextToken.kind == SyntaxKind.RIGHT_ARROW_TOKEN;
                    break;
                case PARAMETERIZED_TYPE:
                    hasMatch = isParameterizedTypeToken(nextToken.kind);
                    break;
                case LT:
                    hasMatch = nextToken.kind == SyntaxKind.LT_TOKEN;
                    break;
                case GT:
                    hasMatch = nextToken.kind == SyntaxKind.GT_TOKEN;
                    break;
                case FIELD_IDENT:
                    hasMatch = nextToken.kind == SyntaxKind.FIELD_KEYWORD;
                    break;
                case FUNCTION_IDENT:
                    hasMatch = nextToken.kind == SyntaxKind.FUNCTION_KEYWORD;
                    break;
                case IDENT_AFTER_OBJECT_IDENT:
                    hasMatch = nextToken.kind == SyntaxKind.TYPE_KEYWORD ||
                            nextToken.kind == SyntaxKind.FUNCTION_KEYWORD || nextToken.kind == SyntaxKind.FIELD_KEYWORD;
                    break;
                case SINGLE_KEYWORD_ATTACH_POINT_IDENT:
                    hasMatch = isSingleKeywordAttachPointIdent(nextToken.kind);
                    break;
                case OBJECT_IDENT:
                    hasMatch = nextToken.kind == SyntaxKind.OBJECT_KEYWORD;
                    break;
                case RECORD_IDENT:
                    hasMatch = nextToken.kind == SyntaxKind.RECORD_KEYWORD;
                    break;
                case RESOURCE_IDENT:
                    hasMatch = nextToken.kind == SyntaxKind.RESOURCE_KEYWORD;
                    break;
                case DECIMAL_FLOATING_POINT_LITERAL:
                    hasMatch = nextToken.kind == SyntaxKind.DECIMAL_FLOATING_POINT_LITERAL;
                    break;
                case HEX_FLOATING_POINT_LITERAL:
                    hasMatch = nextToken.kind == SyntaxKind.HEX_FLOATING_POINT_LITERAL;
                    break;
                case PIPE:
                    hasMatch = nextToken.kind == SyntaxKind.PIPE_TOKEN;
                    break;
                case TEMPLATE_START:
                case TEMPLATE_END:
                    hasMatch = nextToken.kind == SyntaxKind.BACKTICK_TOKEN;
                    break;
                case ASTERISK:
                case INFERRED_TYPE_DESC:
                    hasMatch = nextToken.kind == SyntaxKind.ASTERISK_TOKEN;
                    break;
                case BITWISE_AND_OPERATOR:
                    hasMatch = nextToken.kind == SyntaxKind.BITWISE_AND_TOKEN;
                    break;
                case EXPR_FUNC_BODY_START:
                case RIGHT_DOUBLE_ARROW:
                    hasMatch = nextToken.kind == SyntaxKind.RIGHT_DOUBLE_ARROW_TOKEN;
                    break;
                case PLUS_TOKEN:
                    hasMatch = nextToken.kind == SyntaxKind.PLUS_TOKEN;
                    break;
                case MINUS_TOKEN:
                    hasMatch = nextToken.kind == SyntaxKind.MINUS_TOKEN;
                    break;
                case SIGNED_INT_OR_FLOAT_RHS:
                    hasMatch = BallerinaParser.isIntOrFloat(nextToken);
                    break;
                case SYNC_SEND_TOKEN:
                    hasMatch = nextToken.kind == SyntaxKind.SYNC_SEND_TOKEN;
                    break;
                case PEER_WORKER_NAME:
                    hasMatch = nextToken.kind == SyntaxKind.DEFAULT_KEYWORD ||
                            nextToken.kind == SyntaxKind.IDENTIFIER_TOKEN;
                    break;
                case LEFT_ARROW_TOKEN:
                    hasMatch = nextToken.kind == SyntaxKind.LEFT_ARROW_TOKEN;
                    break;
                case ANNOT_CHAINING_TOKEN:
                    hasMatch = nextToken.kind == SyntaxKind.ANNOT_CHAINING_TOKEN;
                    break;
                case OPTIONAL_CHAINING_TOKEN:
                    hasMatch = nextToken.kind == SyntaxKind.OPTIONAL_CHAINING_TOKEN;
                    break;
                case TRANSACTIONAL_KEYWORD:
                    hasMatch = nextToken.kind == SyntaxKind.TRANSACTIONAL_KEYWORD;
                    break;
                case MODULE_ENUM_NAME:
                case ENUM_MEMBER_NAME:
                case NAMED_ARG_BINDING_PATTERN:
                    hasMatch = nextToken.kind == SyntaxKind.IDENTIFIER_TOKEN;
                    break;
                case UNION_OR_INTERSECTION_TOKEN:
                    hasMatch =
                            nextToken.kind == SyntaxKind.PIPE_TOKEN || nextToken.kind == SyntaxKind.BITWISE_AND_TOKEN;
                    break;
                case DOT_LT_TOKEN:
                    hasMatch = nextToken.kind == SyntaxKind.DOT_LT_TOKEN;
                    break;
                case SLASH_LT_TOKEN:
                    hasMatch = nextToken.kind == SyntaxKind.SLASH_LT_TOKEN;
                    break;
                case DOUBLE_SLASH_DOUBLE_ASTERISK_LT_TOKEN:
                    hasMatch = nextToken.kind == SyntaxKind.SLASH_ASTERISK_TOKEN;
                    break;
                case SLASH_ASTERISK_TOKEN:
                    hasMatch = nextToken.kind == SyntaxKind.SLASH_ASTERISK_TOKEN;
                    break;
                case KEY_KEYWORD:
                    hasMatch = BallerinaParser.isKeyKeyword(nextToken);
                    break;
                case VAR_KEYWORD:
                    hasMatch = nextToken.kind == SyntaxKind.VAR_KEYWORD;
                    break;
                case FUNCTIONAL_BINDING_PATTERN:
                    hasMatch =
                            nextToken.kind == SyntaxKind.IDENTIFIER_TOKEN || nextToken.kind == SyntaxKind.ERROR_KEYWORD;
                    break;
                case ORDER_DIRECTION:
                    hasMatch = nextToken.kind == SyntaxKind.ASCENDING_KEYWORD ||
                            nextToken.kind == SyntaxKind.DESCENDING_KEYWORD;
                    break;
                case OBJECT_MEMBER_QUALIFIER:
                    hasMatch = nextToken.kind == SyntaxKind.PRIVATE_KEYWORD ||
                            nextToken.kind == SyntaxKind.PUBLIC_KEYWORD;
                    break;
                // start a context, so that we know where to fall back, and continue
                // having the qualified-identifier as the next rule.
                case VARIABLE_REF:
                case TYPE_REFERENCE:
                case ANNOT_REFERENCE:
                case FIELD_ACCESS_IDENTIFIER:

                    // Contexts that expect a type
                case TYPE_DESC_IN_ANNOTATION_DECL:
                case TYPE_DESC_BEFORE_IDENTIFIER:
                case TYPE_DESC_IN_RECORD_FIELD:
                case TYPE_DESC_IN_PARAM:
                case TYPE_DESC_IN_TYPE_BINDING_PATTERN:
                case TYPE_DESC_IN_TYPE_DEF:
                case TYPE_DESC_IN_ANGLE_BRACKETS:
                case TYPE_DESC_IN_RETURN_TYPE_DESC:
                case TYPE_DESC_IN_EXPRESSION:
                case TYPE_DESC_IN_STREAM_TYPE_DESC:
                case TYPE_DESC_IN_PARENTHESIS:
                case TYPE_DESC_IN_NEW_EXPR:
                default:
                    if (isKeyword(currentCtx)) {
                        SyntaxKind expectedToken = getExpectedKeywordKind(currentCtx);
                        hasMatch = nextToken.kind == expectedToken;
                        break;
                    }

                    if (hasAlternativePaths(currentCtx)) {
                        return seekMatchInAlternativePaths(currentCtx, lookahead, currentDepth, matchingRulesCount,
                                isEntryPoint);
                    }

                    // Stay at the same place
                    skipRule = true;
                    hasMatch = true;
                    break;
            }

            if (!hasMatch) {
                return fixAndContinue(currentCtx, lookahead, currentDepth, matchingRulesCount, isEntryPoint);
            }

            currentCtx = getNextRule(currentCtx, lookahead + 1);
            if (!skipRule) {
                // Try the next token with the next rule
                currentDepth++;
                matchingRulesCount++;
                lookahead++;
                isEntryPoint = false;
            }
        }

        Result result = new Result(new ArrayDeque<>(), matchingRulesCount);
        result.solution = new Solution(Action.KEEP, currentCtx, SyntaxKind.NONE, currentCtx.toString());
        return result;
    }

    /**
     * @param currentCtx
     * @return
     */
    private boolean isKeyword(ParserRuleContext currentCtx) {
        switch (currentCtx) {
            case EOF:
            case PUBLIC_KEYWORD:
            case PRIVATE_KEYWORD:
            case REMOTE_KEYWORD:
            case FUNCTION_KEYWORD:
            case NEW_KEYWORD:
            case SELECT_KEYWORD:
            case WHERE_KEYWORD:
            case FROM_KEYWORD:
            case ORDER_KEYWORD:
            case BY_KEYWORD:
            case START_KEYWORD:
            case FLUSH_KEYWORD:
            case DEFAULT_KEYWORD:
            case DEFAULT_WORKER_NAME_IN_ASYNC_SEND:
            case WAIT_KEYWORD:
            case CHECKING_KEYWORD:
            case FAIL_KEYWORD:
            case DO_KEYWORD:
            case TRANSACTION_KEYWORD:
            case TRANSACTIONAL_KEYWORD:
            case COMMIT_KEYWORD:
            case RETRY_KEYWORD:
            case ROLLBACK_KEYWORD:
            case ENUM_KEYWORD:
            case MATCH_KEYWORD:
            case RETURNS_KEYWORD:
            case EXTERNAL_KEYWORD:
            case RECORD_KEYWORD:
            case TYPE_KEYWORD:
            case OBJECT_KEYWORD:
            case ABSTRACT_KEYWORD:
            case CLIENT_KEYWORD:
            case IF_KEYWORD:
            case ELSE_KEYWORD:
            case WHILE_KEYWORD:
            case PANIC_KEYWORD:
            case AS_KEYWORD:
            case LOCK_KEYWORD:
            case IMPORT_KEYWORD:
            case VERSION_KEYWORD:
            case CONTINUE_KEYWORD:
            case BREAK_KEYWORD:
            case RETURN_KEYWORD:
            case SERVICE_KEYWORD:
            case ON_KEYWORD:
            case RESOURCE_KEYWORD:
            case LISTENER_KEYWORD:
            case CONST_KEYWORD:
            case FINAL_KEYWORD:
            case TYPEOF_KEYWORD:
            case IS_KEYWORD:
            case NULL_KEYWORD:
            case ANNOTATION_KEYWORD:
            case SOURCE_KEYWORD:
            case XMLNS_KEYWORD:
            case WORKER_KEYWORD:
            case FORK_KEYWORD:
            case TRAP_KEYWORD:
            case FOREACH_KEYWORD:
            case IN_KEYWORD:
            case TABLE_KEYWORD:
            case KEY_KEYWORD:
            case ERROR_KEYWORD:
            case LET_KEYWORD:
            case STREAM_KEYWORD:
            case XML_KEYWORD:
            case STRING_KEYWORD:
            case BASE16_KEYWORD:
            case BASE64_KEYWORD:
            case DISTINCT_KEYWORD:
            case CONFLICT_KEYWORD:
            case LIMIT_KEYWORD:
            case EQUALS_KEYWORD:
            case JOIN_KEYWORD:
            case OUTER_KEYWORD:
                return true;
            default:
                return false;
        }
    }

    private boolean hasAlternativePaths(ParserRuleContext currentCtx) {
        switch (currentCtx) {
            case TOP_LEVEL_NODE:
            case TOP_LEVEL_NODE_WITHOUT_MODIFIER:
            case TOP_LEVEL_NODE_WITHOUT_METADATA:
            case FUNC_OPTIONAL_RETURNS:
            case FUNC_BODY_OR_TYPE_DESC_RHS:
            case ANON_FUNC_BODY:
            case FUNC_BODY:
            case OBJECT_FUNC_BODY:
            case EXPRESSION:
            case TERMINAL_EXPRESSION:
            case VAR_DECL_STMT_RHS:
            case EXPRESSION_RHS:
            case VARIABLE_REF_RHS:
            case STATEMENT:
            case STATEMENT_WITHOUT_ANNOTS:
            case PARAM_LIST:
            case REQUIRED_PARAM_NAME_RHS:
            case TYPE_NAME_OR_VAR_NAME:
            case ASSIGNMENT_OR_VAR_DECL_STMT_RHS:
            case FIELD_DESCRIPTOR_RHS:
            case FIELD_OR_REST_DESCIPTOR_RHS:
            case RECORD_BODY_END:
            case RECORD_BODY_START:
            case TYPE_DESCRIPTOR:
            case RECORD_FIELD_OR_RECORD_END:
            case RECORD_FIELD_START:
            case RECORD_FIELD_WITHOUT_METADATA:
            case ARG_START:
            case ARG_START_OR_ARG_LIST_END:
            case NAMED_OR_POSITIONAL_ARG_RHS:
            case ARG_END:
            case OBJECT_MEMBER_START:
            case OBJECT_MEMBER_WITHOUT_METADATA:
            case OBJECT_FIELD_RHS:
            case OBJECT_METHOD_START:
            case OBJECT_FUNC_OR_FIELD:
            case OBJECT_FUNC_OR_FIELD_WITHOUT_VISIBILITY:
            case OBJECT_TYPE_DESCRIPTOR_START:
            case ELSE_BLOCK:
            case ELSE_BODY:
            case CALL_STMT_START:
            case IMPORT_PREFIX_DECL:
            case IMPORT_VERSION_DECL:
            case IMPORT_DECL_RHS:
            case AFTER_IMPORT_MODULE_NAME:
            case MAJOR_MINOR_VERSION_END:
            case RETURN_STMT_RHS:
            case ACCESS_EXPRESSION:
            case FIRST_MAPPING_FIELD:
            case MAPPING_FIELD:
            case SPECIFIC_FIELD:
            case SPECIFIC_FIELD_RHS:
            case MAPPING_FIELD_END:
            case OPTIONAL_SERVICE_NAME:
            case RESOURCE_DEF:
            case RESOURCE_DEF_QUALIFIERS:
            case RESOURCE_DEF_START_WITHOUT_RESOURCE:
            case RESOURCE_DEF_START_WITHOUT_TRANSACTIONAL:
            case CONST_DECL_TYPE:
            case CONST_DECL_RHS:
            case ARRAY_LENGTH:
            case PARAMETER_START:
            case PARAMETER_WITHOUT_ANNOTS:
            case STMT_START_WITH_EXPR_RHS:
            case EXPR_STMT_RHS:
            case EXPRESSION_STATEMENT_START:
            case ANNOT_DECL_OPTIONAL_TYPE:
            case ANNOT_DECL_RHS:
            case ANNOT_OPTIONAL_ATTACH_POINTS:
            case ATTACH_POINT:
            case ATTACH_POINT_IDENT:
            case ATTACH_POINT_END:
            case XML_NAMESPACE_PREFIX_DECL:
            case CONSTANT_EXPRESSION_START:
            case TYPEDESC_RHS:
            case LIST_CONSTRUCTOR_FIRST_MEMBER:
            case TYPE_CAST_PARAM:
            case TYPE_CAST_PARAM_RHS:
            case TABLE_KEYWORD_RHS:
            case ROW_LIST_RHS:
            case TABLE_ROW_END:
            case KEY_SPECIFIER_RHS:
            case TABLE_KEY_RHS:
            case ERROR_TYPE_PARAMS:
            case LET_VAR_DECL_START:
            case ORDER_KEY_LIST_END:
            case STREAM_TYPE_FIRST_PARAM_RHS:
            case TEMPLATE_MEMBER:
            case TEMPLATE_STRING_RHS:
            case FUNCTION_KEYWORD_RHS:
            case WORKER_NAME_RHS:
            case BINDING_PATTERN:
            case LIST_BINDING_PATTERN_MEMBER_END:
            case FIELD_BINDING_PATTERN_END:
            case LIST_BINDING_PATTERN_MEMBER:
            case MAPPING_BINDING_PATTERN_END:
            case MAPPING_BINDING_PATTERN_MEMBER:
            case KEY_CONSTRAINTS_RHS:
            case TABLE_TYPE_DESC_RHS:
            case NEW_KEYWORD_RHS:
            case TABLE_CONSTRUCTOR_OR_QUERY_START:
            case TABLE_CONSTRUCTOR_OR_QUERY_RHS:
            case QUERY_PIPELINE_RHS:
            case BRACED_EXPR_OR_ANON_FUNC_PARAM_RHS:
            case ANON_FUNC_PARAM_RHS:
            case PARAM_END:
            case ANNOTATION_REF_RHS:
            case INFER_PARAM_END_OR_PARENTHESIS_END:
            case TYPE_DESC_IN_TUPLE_RHS:
            case LIST_CONSTRUCTOR_MEMBER_END:
            case NIL_OR_PARENTHESISED_TYPE_DESC_RHS:
            case REMOTE_CALL_OR_ASYNC_SEND_RHS:
            case REMOTE_CALL_OR_ASYNC_SEND_END:
            case RECEIVE_WORKERS:
            case RECEIVE_FIELD:
            case RECEIVE_FIELD_END:
            case WAIT_KEYWORD_RHS:
            case WAIT_FIELD_NAME_RHS:
            case WAIT_FIELD_END:
            case WAIT_FUTURE_EXPR_END:
            case OPTIONAL_PEER_WORKER:
            case ENUM_MEMBER_START:
            case ENUM_MEMBER_RHS:
            case ENUM_MEMBER_END:
            case MEMBER_ACCESS_KEY_EXPR_END:
            case ROLLBACK_RHS:
            case RETRY_KEYWORD_RHS:
            case RETRY_TYPE_PARAM_RHS:
            case RETRY_BODY:
            case STMT_START_BRACKETED_LIST_MEMBER:
            case STMT_START_BRACKETED_LIST_RHS:
            case BINDING_PATTERN_OR_EXPR_RHS:
            case BRACKETED_LIST_RHS:
            case BRACKETED_LIST_MEMBER:
            case BRACKETED_LIST_MEMBER_END:
            case AMBIGUOUS_STMT:
            case LIST_BINDING_MEMBER_OR_ARRAY_LENGTH:
            case XML_NAVIGATE_EXPR:
            case XML_NAME_PATTERN_RHS:
            case XML_ATOMIC_NAME_PATTERN_START:
            case XML_ATOMIC_NAME_IDENTIFIER_RHS:
            case XML_STEP_START:
            case FUNC_TYPE_DESC_RHS_OR_ANON_FUNC_BODY:
            case OPTIONAL_MATCH_GUARD:
            case MATCH_PATTERN_RHS:
            case MATCH_PATTERN_START:
            case LIST_MATCH_PATTERNS_START:
            case LIST_MATCH_PATTERN_MEMBER:
            case LIST_MATCH_PATTERN_MEMBER_RHS:
            case ARG_BINDING_PATTERN:
            case ARG_BINDING_PATTERN_END:
            case ARG_BINDING_PATTERN_START_IDENT:
            case FIELD_MATCH_PATTERNS_START:
            case FIELD_MATCH_PATTERN_MEMBER:
            case FIELD_MATCH_PATTERN_MEMBER_RHS:
            case FUNC_MATCH_PATTERN_OR_CONST_PATTERN:
            case FUNCTIONAL_MATCH_PATTERN_START:
            case ARG_LIST_MATCH_PATTERN_START:
            case ARG_MATCH_PATTERN:
            case ARG_MATCH_PATTERN_RHS:
            case NAMED_ARG_MATCH_PATTERN_RHS:
            case EXTERNAL_FUNC_BODY_OPTIONAL_ANNOTS:
            case LIST_BP_OR_LIST_CONSTRUCTOR_MEMBER:
            case TUPLE_TYPE_DESC_OR_LIST_CONST_MEMBER:
            case OBJECT_METHOD_WITHOUT_REMOTE:
            case OBJECT_METHOD_WITHOUT_TRANSACTIONAL:
            case TOP_LEVEL_FUNC_DEF_OR_FUNC_TYPE_DESC:
            case JOIN_CLAUSE_START:
            case INTERMEDIATE_CLAUSE_START:
            case MAPPING_BP_OR_MAPPING_CONSTRUCTOR_MEMBER:
            case TYPE_DESC_OR_EXPR_RHS:
            case LISTENERS_LIST_END:
                return true;
            default:
                return false;
        }
    }

    private Result seekMatchInAlternativePaths(ParserRuleContext currentCtx, int lookahead, int currentDepth,
                                               int matchingRulesCount, boolean isEntryPoint) {
        ParserRuleContext[] alternativeRules;
        switch (currentCtx) {
            case TOP_LEVEL_NODE:
                alternativeRules = TOP_LEVEL_NODE;
                break;
            case TOP_LEVEL_NODE_WITHOUT_MODIFIER:
                alternativeRules = TOP_LEVEL_NODE_WITHOUT_MODIFIER;
                break;
            case TOP_LEVEL_NODE_WITHOUT_METADATA:
                alternativeRules = TOP_LEVEL_NODE_WITHOUT_METADATA;
                break;
            case TOP_LEVEL_FUNC_DEF_OR_FUNC_TYPE_DESC:
                alternativeRules = TOP_LEVEL_FUNC_DEF_OR_FUNC_TYPE_DESC;
                break;
            case FUNC_OPTIONAL_RETURNS:
                ParserRuleContext parentCtx = getParentContext();
                ParserRuleContext[] alternatives;
                if (parentCtx == ParserRuleContext.FUNC_DEF) {
                    alternatives = FUNC_DEF_OPTIONAL_RETURNS;
                } else if (parentCtx == ParserRuleContext.ANON_FUNC_EXPRESSION) {
                    alternatives = ANNON_FUNC_OPTIONAL_RETURNS;
                } else if (parentCtx == ParserRuleContext.FUNC_TYPE_DESC) {
                    alternatives = FUNC_TYPE_OPTIONAL_RETURNS;
                } else if (parentCtx == ParserRuleContext.FUNC_TYPE_DESC_OR_ANON_FUNC) {
                    alternatives = FUNC_TYPE_OR_ANON_FUNC_OPTIONAL_RETURNS;
                } else {
                    alternatives = FUNC_TYPE_OR_DEF_OPTIONAL_RETURNS;
                }

                alternativeRules = alternatives;
                break;
            case FUNC_BODY_OR_TYPE_DESC_RHS:
                alternativeRules = FUNC_BODY_OR_TYPE_DESC_RHS;
                break;
            case FUNC_TYPE_DESC_RHS_OR_ANON_FUNC_BODY:
                alternativeRules = FUNC_TYPE_DESC_RHS_OR_ANON_FUNC_BODY;
                break;
            case ANON_FUNC_BODY:
                alternativeRules = ANON_FUNC_BODY;
                break;
            case FUNC_BODY:
            case OBJECT_FUNC_BODY:
                if (getGrandParentContext() == ParserRuleContext.OBJECT_MEMBER) {
                    alternativeRules = OBJECT_FUNC_BODY;
                } else {
                    alternativeRules = FUNC_BODY;
                }
                break;
            case PARAM_LIST:
                alternativeRules = PARAM_LIST;
                break;
            case REQUIRED_PARAM_NAME_RHS:
                alternativeRules = REQUIRED_PARAM_NAME_RHS;
                break;
            case FIELD_DESCRIPTOR_RHS:
                alternativeRules = FIELD_DESCRIPTOR_RHS;
                break;
            case FIELD_OR_REST_DESCIPTOR_RHS:
                alternativeRules = FIELD_OR_REST_DESCIPTOR_RHS;
                break;
            case RECORD_BODY_END:
                alternativeRules = RECORD_BODY_END;
                break;
            case RECORD_BODY_START:
                alternativeRules = RECORD_BODY_START;
                break;
            case TYPE_DESCRIPTOR:
                alternativeRules = TYPE_DESCRIPTORS;
                break;
            case RECORD_FIELD_OR_RECORD_END:
                alternativeRules = RECORD_FIELD_OR_RECORD_END;
                break;
            case RECORD_FIELD_START:
                alternativeRules = RECORD_FIELD_START;
                break;
            case RECORD_FIELD_WITHOUT_METADATA:
                alternativeRules = RECORD_FIELD_WITHOUT_METADATA;
                break;
            case OBJECT_MEMBER_START:
                alternativeRules = OBJECT_MEMBER_START;
                break;
            case OBJECT_MEMBER_WITHOUT_METADATA:
                alternativeRules = OBJECT_MEMBER_WITHOUT_METADATA;
                break;
            case OBJECT_FIELD_RHS:
                alternativeRules = OBJECT_FIELD_RHS;
                break;
            case OBJECT_METHOD_START:
                alternativeRules = OBJECT_METHOD_START;
                break;
            case OBJECT_METHOD_WITHOUT_REMOTE:
                alternativeRules = OBJECT_METHOD_WITHOUT_REMOTE;
                break;
            case OBJECT_METHOD_WITHOUT_TRANSACTIONAL:
                alternativeRules = OBJECT_METHOD_WITHOUT_TRANSACTIONAL;
                break;
            case OBJECT_FUNC_OR_FIELD:
                alternativeRules = OBJECT_FUNC_OR_FIELD;
                break;
            case OBJECT_FUNC_OR_FIELD_WITHOUT_VISIBILITY:
                alternativeRules = OBJECT_FUNC_OR_FIELD_WITHOUT_VISIBILITY;
                break;
            case OBJECT_TYPE_DESCRIPTOR_START:
                alternativeRules = OBJECT_TYPE_DESCRIPTOR_START;
                break;
            case IMPORT_PREFIX_DECL:
                alternativeRules = IMPORT_PREFIX_DECL;
                break;
            case IMPORT_VERSION_DECL:
                alternativeRules = IMPORT_VERSION;
                break;
            case IMPORT_DECL_RHS:
                alternativeRules = IMPORT_DECL_RHS;
                break;
            case AFTER_IMPORT_MODULE_NAME:
                alternativeRules = AFTER_IMPORT_MODULE_NAME;
                break;
            case MAJOR_MINOR_VERSION_END:
                alternativeRules = MAJOR_MINOR_VERSION_END;
                break;
            case OPTIONAL_SERVICE_NAME:
                alternativeRules = OPTIONAL_SERVICE_NAME;
                break;
            case RESOURCE_DEF:
            case RESOURCE_DEF_QUALIFIERS:
                alternativeRules = RESOURCE_DEF_START;
                break;
            case RESOURCE_DEF_START_WITHOUT_RESOURCE:
                alternativeRules = RESOURCE_DEF_START_WITHOUT_RESOURCE;
                break;
            case RESOURCE_DEF_START_WITHOUT_TRANSACTIONAL:
                alternativeRules = RESOURCE_DEF_START_WITHOUT_TRANSACTIONAL;
                break;
            case CONST_DECL_TYPE:
                alternativeRules = CONST_DECL_TYPE;
                break;
            case CONST_DECL_RHS:
                alternativeRules = CONST_DECL_RHS;
                break;
            case PARAMETER_START:
                alternativeRules = PARAMETER_START;
                break;
            case PARAMETER_WITHOUT_ANNOTS:
                alternativeRules = PARAMETER_WITHOUT_ANNOTS;
                break;
            case ANNOT_DECL_OPTIONAL_TYPE:
                alternativeRules = ANNOT_DECL_OPTIONAL_TYPE;
                break;
            case ANNOT_DECL_RHS:
                alternativeRules = ANNOT_DECL_RHS;
                break;
            case ANNOT_OPTIONAL_ATTACH_POINTS:
                alternativeRules = ANNOT_OPTIONAL_ATTACH_POINTS;
                break;
            case ATTACH_POINT:
                alternativeRules = ATTACH_POINT;
                break;
            case ATTACH_POINT_IDENT:
                alternativeRules = ATTACH_POINT_IDENT;
                break;
            case ATTACH_POINT_END:
                alternativeRules = ATTACH_POINT_END;
                break;
            case XML_NAMESPACE_PREFIX_DECL:
                alternativeRules = XML_NAMESPACE_PREFIX_DECL;
                break;
            case ENUM_MEMBER_START:
                alternativeRules = ENUM_MEMBER_START;
                break;
            case ENUM_MEMBER_RHS:
                alternativeRules = ENUM_MEMBER_RHS;
                break;
            case ENUM_MEMBER_END:
                alternativeRules = ENUM_MEMBER_END;
                break;
            case EXTERNAL_FUNC_BODY_OPTIONAL_ANNOTS:
                alternativeRules = EXTERNAL_FUNC_BODY_OPTIONAL_ANNOTS;
                break;
            case LIST_BP_OR_LIST_CONSTRUCTOR_MEMBER:
                alternativeRules = LIST_BP_OR_LIST_CONSTRUCTOR_MEMBER;
                break;
            case TUPLE_TYPE_DESC_OR_LIST_CONST_MEMBER:
                alternativeRules = TUPLE_TYPE_DESC_OR_LIST_CONST_MEMBER;
                break;
            case MAPPING_BP_OR_MAPPING_CONSTRUCTOR_MEMBER:
                alternativeRules = MAPPING_BP_OR_MAPPING_CONSTRUCTOR_MEMBER;
                break;
            default:
                return seekMatchInStmtRelatedAlternativePaths(currentCtx, lookahead, currentDepth, matchingRulesCount,
                        isEntryPoint);
        }

        return seekInAlternativesPaths(lookahead, currentDepth, matchingRulesCount, alternativeRules, isEntryPoint);
    }

    private Result seekMatchInStmtRelatedAlternativePaths(ParserRuleContext currentCtx, int lookahead, int currentDepth,
                                                          int matchingRulesCount, boolean isEntryPoint) {
        ParserRuleContext[] alternativeRules;
        switch (currentCtx) {
            case VAR_DECL_STMT_RHS:
                alternativeRules = VAR_DECL_RHS;
                break;
            case STATEMENT:
            case STATEMENT_WITHOUT_ANNOTS:
                return seekInStatements(currentCtx, lookahead, currentDepth, matchingRulesCount, isEntryPoint);
            case TYPE_NAME_OR_VAR_NAME:
                alternativeRules = TYPE_OR_VAR_NAME;
                break;
            case ASSIGNMENT_OR_VAR_DECL_STMT_RHS:
                alternativeRules = ASSIGNMENT_OR_VAR_DECL_SECOND_TOKEN;
                break;
            case ELSE_BLOCK:
                alternativeRules = ELSE_BLOCK;
                break;
            case ELSE_BODY:
                alternativeRules = ELSE_BODY;
                break;
            case CALL_STMT_START:
                alternativeRules = CALL_STATEMENT;
                break;
            case RETURN_STMT_RHS:
                alternativeRules = RETURN_RHS;
                break;
            case ARRAY_LENGTH:
                alternativeRules = ARRAY_LENGTH;
                break;
            case STMT_START_WITH_EXPR_RHS:
                alternativeRules = STMT_START_WITH_EXPR_RHS;
                break;
            case EXPR_STMT_RHS:
                alternativeRules = EXPR_STMT_RHS;
                break;
            case EXPRESSION_STATEMENT_START:
                alternativeRules = EXPRESSION_STATEMENT_START;
                break;
            case TYPEDESC_RHS:
                alternativeRules = TYPEDESC_RHS;
                break;
            case ERROR_TYPE_PARAMS:
                alternativeRules = ERROR_TYPE_PARAMS;
                break;
            case STREAM_TYPE_FIRST_PARAM_RHS:
                alternativeRules = STREAM_TYPE_FIRST_PARAM_RHS;
                break;
            case FUNCTION_KEYWORD_RHS:
                alternativeRules = FUNCTION_KEYWORD_RHS;
                break;
            case WORKER_NAME_RHS:
                alternativeRules = WORKER_NAME_RHS;
                break;
            case BINDING_PATTERN:
                alternativeRules = BINDING_PATTERN;
                break;
            case LIST_BINDING_PATTERN_MEMBER_END:
                alternativeRules = LIST_BINDING_PATTERN_MEMBER_END;
                break;
            case LIST_BINDING_PATTERN_MEMBER:
                alternativeRules = LIST_BINDING_PATTERN_CONTENTS;
                break;
            case MAPPING_BINDING_PATTERN_END:
                alternativeRules = MAPPING_BINDING_PATTERN_END;
                break;
            case FIELD_BINDING_PATTERN_END:
                alternativeRules = FIELD_BINDING_PATTERN_END;
                break;
            case MAPPING_BINDING_PATTERN_MEMBER:
                alternativeRules = MAPPING_BINDING_PATTERN_MEMBER;
                break;
            case ARG_BINDING_PATTERN:
                alternativeRules = ARG_BINDING_PATTERN;
                break;
            case ARG_BINDING_PATTERN_END:
                alternativeRules = ARG_BINDING_PATTERN_END;
                break;
            case ARG_BINDING_PATTERN_START_IDENT:
                alternativeRules = ARG_BINDING_PATTERN_START_IDENT;
                break;
            case KEY_CONSTRAINTS_RHS:
                alternativeRules = KEY_CONSTRAINTS_RHS;
                break;
            case TABLE_TYPE_DESC_RHS:
                alternativeRules = TABLE_TYPE_DESC_RHS;
                break;
            case TYPE_DESC_IN_TUPLE_RHS:
                alternativeRules = TYPE_DESC_IN_TUPLE_RHS;
                break;
            case LIST_CONSTRUCTOR_MEMBER_END:
                alternativeRules = LIST_CONSTRUCTOR_MEMBER_END;
                break;
            case NIL_OR_PARENTHESISED_TYPE_DESC_RHS:
                alternativeRules = NIL_OR_PARENTHESISED_TYPE_DESC_RHS;
                break;
            case REMOTE_CALL_OR_ASYNC_SEND_RHS:
                alternativeRules = REMOTE_CALL_OR_ASYNC_SEND_RHS;
                break;
            case REMOTE_CALL_OR_ASYNC_SEND_END:
                alternativeRules = REMOTE_CALL_OR_ASYNC_SEND_END;
                break;
            case RECEIVE_WORKERS:
                alternativeRules = RECEIVE_WORKERS;
                break;
            case RECEIVE_FIELD:
                alternativeRules = RECEIVE_FIELD;
                break;
            case RECEIVE_FIELD_END:
                alternativeRules = RECEIVE_FIELD_END;
                break;
            case WAIT_KEYWORD_RHS:
                alternativeRules = WAIT_KEYWORD_RHS;
                break;
            case WAIT_FIELD_NAME_RHS:
                alternativeRules = WAIT_FIELD_NAME_RHS;
                break;
            case WAIT_FIELD_END:
                alternativeRules = WAIT_FIELD_END;
                break;
            case WAIT_FUTURE_EXPR_END:
                alternativeRules = WAIT_FUTURE_EXPR_END;
                break;
            case OPTIONAL_PEER_WORKER:
                alternativeRules = OPTIONAL_PEER_WORKER;
                break;
            case ROLLBACK_RHS:
                alternativeRules = ROLLBACK_RHS;
                break;
            case RETRY_KEYWORD_RHS:
                alternativeRules = RETRY_KEYWORD_RHS;
                break;
            case RETRY_TYPE_PARAM_RHS:
                alternativeRules = RETRY_TYPE_PARAM_RHS;
                break;
            case RETRY_BODY:
                alternativeRules = RETRY_BODY;
                break;
            case STMT_START_BRACKETED_LIST_MEMBER:
                alternativeRules = LIST_BP_OR_TUPLE_TYPE_MEMBER;
                break;
            case STMT_START_BRACKETED_LIST_RHS:
                alternativeRules = LIST_BP_OR_TUPLE_TYPE_DESC_RHS;
                break;
            case BRACKETED_LIST_MEMBER_END:
                alternativeRules = BRACKETED_LIST_MEMBER_END;
                break;
            case BRACKETED_LIST_MEMBER:
                alternativeRules = BRACKETED_LIST_MEMBER;
                break;
            case BRACKETED_LIST_RHS:
            case BINDING_PATTERN_OR_EXPR_RHS:
            case TYPE_DESC_OR_EXPR_RHS:
                alternativeRules = BRACKETED_LIST_RHS;
                break;
            case LIST_BINDING_MEMBER_OR_ARRAY_LENGTH:
                alternativeRules = LIST_BINDING_MEMBER_OR_ARRAY_LENGTH;
                break;
            case MATCH_PATTERN_RHS:
                alternativeRules = MATCH_PATTERN_RHS;
                break;
            case MATCH_PATTERN_START:
                alternativeRules = MATCH_PATTERN_START;
                break;
            case LIST_MATCH_PATTERNS_START:
                alternativeRules = LIST_MATCH_PATTERNS_START;
                break;
            case LIST_MATCH_PATTERN_MEMBER:
                alternativeRules = LIST_MATCH_PATTERN_MEMBER;
                break;
            case LIST_MATCH_PATTERN_MEMBER_RHS:
                alternativeRules = LIST_MATCH_PATTERN_MEMBER_RHS;
                break;
            case FIELD_MATCH_PATTERNS_START:
                alternativeRules = FIELD_MATCH_PATTERNS_START;
                break;
            case FIELD_MATCH_PATTERN_MEMBER:
                alternativeRules = FIELD_MATCH_PATTERN_MEMBER;
                break;
            case FIELD_MATCH_PATTERN_MEMBER_RHS:
                alternativeRules = FIELD_MATCH_PATTERN_MEMBER_RHS;
                break;
            case FUNC_MATCH_PATTERN_OR_CONST_PATTERN:
                alternativeRules = FUNC_MATCH_PATTERN_OR_CONST_PATTERN;
                break;
            case FUNCTIONAL_MATCH_PATTERN_START:
                alternativeRules = FUNCTIONAL_MATCH_PATTERN_START;
                break;
            case ARG_LIST_MATCH_PATTERN_START:
                alternativeRules = ARG_LIST_MATCH_PATTERN_START;
                break;
            case ARG_MATCH_PATTERN:
                alternativeRules = ARG_MATCH_PATTERN;
                break;
            case ARG_MATCH_PATTERN_RHS:
                alternativeRules = ARG_MATCH_PATTERN_RHS;
                break;
            case NAMED_ARG_MATCH_PATTERN_RHS:
                alternativeRules = NAMED_ARG_MATCH_PATTERN_RHS;
                break;
            case JOIN_CLAUSE_START:
                alternativeRules = JOIN_CLAUSE_START;
                break;
            case INTERMEDIATE_CLAUSE_START:
                alternativeRules = INTERMEDIATE_CLAUSE_START;
                break;
            default:
                return seekMatchInExprRelatedAlternativePaths(currentCtx, lookahead, currentDepth, matchingRulesCount,
                        isEntryPoint);
        }

        return seekInAlternativesPaths(lookahead, currentDepth, matchingRulesCount, alternativeRules, isEntryPoint);
    }

    private Result seekMatchInExprRelatedAlternativePaths(ParserRuleContext currentCtx, int lookahead, int currentDepth,
                                                          int matchingRulesCount, boolean isEntryPoint) {
        ParserRuleContext[] alternativeRules;
        switch (currentCtx) {
            case EXPRESSION:
            case TERMINAL_EXPRESSION:
                alternativeRules = EXPRESSION_START;
                break;
            case ARG_START:
                alternativeRules = ARG_START;
                break;
            case ARG_START_OR_ARG_LIST_END:
                alternativeRules = ARG_START_OR_ARG_LIST_END;
                break;
            case NAMED_OR_POSITIONAL_ARG_RHS:
                alternativeRules = NAMED_OR_POSITIONAL_ARG_RHS;
                break;
            case ARG_END:
                alternativeRules = ARG_END;
                break;
            case ACCESS_EXPRESSION:
                return seekInAccessExpression(currentCtx, lookahead, currentDepth, matchingRulesCount, isEntryPoint);
            case FIRST_MAPPING_FIELD:
                alternativeRules = FIRST_MAPPING_FIELD_START;
                break;
            case MAPPING_FIELD:
                alternativeRules = MAPPING_FIELD_START;
                break;
            case SPECIFIC_FIELD:
                alternativeRules = SPECIFIC_FIELD;
                break;
            case SPECIFIC_FIELD_RHS:
                alternativeRules = SPECIFIC_FIELD_RHS;
                break;
            case MAPPING_FIELD_END:
                alternativeRules = MAPPING_FIELD_END;
                break;
            case LET_VAR_DECL_START:
                alternativeRules = LET_VAR_DECL_START;
                break;
            case ORDER_KEY_LIST_END:
                alternativeRules = ORDER_KEY_LIST_END;
                break;
            case TEMPLATE_MEMBER:
                alternativeRules = TEMPLATE_MEMBER;
                break;
            case TEMPLATE_STRING_RHS:
                alternativeRules = TEMPLATE_STRING_RHS;
                break;
            case CONSTANT_EXPRESSION_START:
                alternativeRules = CONSTANT_EXPRESSION;
                break;
            case LIST_CONSTRUCTOR_FIRST_MEMBER:
                alternativeRules = LIST_CONSTRUCTOR_RHS;
                break;
            case TYPE_CAST_PARAM:
                alternativeRules = TYPE_CAST_PARAM;
                break;
            case TYPE_CAST_PARAM_RHS:
                alternativeRules = TYPE_CAST_PARAM_RHS;
                break;
            case TABLE_KEYWORD_RHS:
                alternativeRules = TABLE_KEYWORD_RHS;
                break;
            case ROW_LIST_RHS:
                alternativeRules = ROW_LIST_RHS;
                break;
            case TABLE_ROW_END:
                alternativeRules = TABLE_ROW_END;
                break;
            case KEY_SPECIFIER_RHS:
                alternativeRules = KEY_SPECIFIER_RHS;
                break;
            case TABLE_KEY_RHS:
                alternativeRules = TABLE_KEY_RHS;
                break;
            case NEW_KEYWORD_RHS:
                alternativeRules = NEW_KEYWORD_RHS;
                break;
            case TABLE_CONSTRUCTOR_OR_QUERY_START:
                alternativeRules = TABLE_CONSTRUCTOR_OR_QUERY_START;
                break;
            case TABLE_CONSTRUCTOR_OR_QUERY_RHS:
                alternativeRules = TABLE_CONSTRUCTOR_OR_QUERY_RHS;
                break;
            case QUERY_PIPELINE_RHS:
                alternativeRules = QUERY_PIPELINE_RHS;
                break;
            case BRACED_EXPR_OR_ANON_FUNC_PARAM_RHS:
            case ANON_FUNC_PARAM_RHS:
                alternativeRules = BRACED_EXPR_OR_ANON_FUNC_PARAM_RHS;
                break;
            case PARAM_END:
                alternativeRules = PARAM_END;
                break;
            case ANNOTATION_REF_RHS:
                alternativeRules = ANNOTATION_REF_RHS;
                break;
            case INFER_PARAM_END_OR_PARENTHESIS_END:
                alternativeRules = INFER_PARAM_END_OR_PARENTHESIS_END;
                break;
            case XML_NAVIGATE_EXPR:
                alternativeRules = XML_NAVIGATE_EXPR;
                break;
            case XML_NAME_PATTERN_RHS:
                alternativeRules = XML_NAME_PATTERN_RHS;
                break;
            case XML_ATOMIC_NAME_PATTERN_START:
                alternativeRules = XML_ATOMIC_NAME_PATTERN_START;
                break;
            case XML_ATOMIC_NAME_IDENTIFIER_RHS:
                alternativeRules = XML_ATOMIC_NAME_IDENTIFIER_RHS;
                break;
            case XML_STEP_START:
                alternativeRules = XML_STEP_START;
                break;
            case OPTIONAL_MATCH_GUARD:
                alternativeRules = OPTIONAL_MATCH_GUARD;
                break;
            case MEMBER_ACCESS_KEY_EXPR_END:
                alternativeRules = MEMBER_ACCESS_KEY_EXPR_END;
                break;
            case LISTENERS_LIST_END:
                alternativeRules = LISTENERS_LIST_END;
                break;
            case EXPRESSION_RHS:
                return seekMatchInExpressionRhs(lookahead, currentDepth, matchingRulesCount, isEntryPoint, false);
            case VARIABLE_REF_RHS:
                return seekMatchInExpressionRhs(lookahead, currentDepth, matchingRulesCount, isEntryPoint, true);
            default:
                throw new IllegalStateException(currentCtx.toString());
        }

        return seekInAlternativesPaths(lookahead, currentDepth, matchingRulesCount, alternativeRules, isEntryPoint);
    }

    /**
     * Search for matching token sequences within different kinds of statements and returns the most optimal solution.
     *
     * @param currentCtx Current context
     * @param lookahead Position of the next token to consider, relative to the position of the original error
     * @param currentDepth Amount of distance traveled so far
     * @param currentMatches Matching tokens found so far
     * @param fixes Fixes made so far
     * @return Recovery result
     */
    private Result seekInStatements(ParserRuleContext currentCtx, int lookahead, int currentDepth, int currentMatches,
                                    boolean isEntryPoint) {
        STToken nextToken = this.tokenReader.peek(lookahead);
        if (nextToken.kind == SyntaxKind.SEMICOLON_TOKEN) {
            // Semicolon at the start of a statement is a special case. This is equivalent to an empty
            // statement. So assume the fix for this is a REMOVE operation and continue from the next token.
            Result result = seekMatchInSubTree(ParserRuleContext.STATEMENT, lookahead + 1, currentDepth, isEntryPoint);
            result.fixes.push(new Solution(Action.REMOVE, currentCtx, nextToken.kind, nextToken.toString()));
            return getFinalResult(currentMatches, result);
        }

        return seekInAlternativesPaths(lookahead, currentDepth, currentMatches, STATEMENTS, isEntryPoint);
    }

    /**
     * Search for matching token sequences within access expressions and returns the most optimal solution.
     * Access expression can be one of: method-call, field-access, member-access.
     *
     * @param currentCtx Current context
     * @param lookahead Position of the next token to consider, relative to the position of the original error
     * @param currentDepth Amount of distance traveled so far
     * @param currentMatches Matching tokens found so far
     * @param fixes Fixes made so far
     * @param isEntryPoint
     * @return Recovery result
     */
    private Result seekInAccessExpression(ParserRuleContext currentCtx, int lookahead, int currentDepth,
                                          int currentMatches, boolean isEntryPoint) {
        // TODO: Remove this method
        STToken nextToken = this.tokenReader.peek(lookahead);
        currentDepth++;
        if (nextToken.kind != SyntaxKind.IDENTIFIER_TOKEN) {
            return fixAndContinue(currentCtx, lookahead, currentDepth, currentMatches, isEntryPoint);
        }

        ParserRuleContext nextContext;
        STToken nextNextToken = this.tokenReader.peek(lookahead + 1);
        switch (nextNextToken.kind) {
            case OPEN_PAREN_TOKEN:
                nextContext = ParserRuleContext.OPEN_PARENTHESIS;
                break;
            case DOT_TOKEN:
                nextContext = ParserRuleContext.DOT;
                break;
            case OPEN_BRACKET_TOKEN:
                nextContext = ParserRuleContext.MEMBER_ACCESS_KEY_EXPR;
                break;
            default:
                nextContext = getNextRuleForExpr();
                break;
        }

        currentMatches++;
        lookahead++;
        Result result = seekMatch(nextContext, lookahead, currentDepth, isEntryPoint);
        return getFinalResult(currentMatches, result);
    }

    /**
     * Search for a match in rhs of an expression. RHS of an expression can be the end
     * of the expression or the rhs of a binary expression.
     *
     * @param lookahead Position of the next token to consider, relative to the position of the original error
     * @param currentDepth Amount of distance traveled so far
     * @param currentMatches Matching tokens found so far
     * @param isEntryPoint
     * @param allowFuncCall Whether function call is allowed or not
     * @return Recovery result
     */
    private Result seekMatchInExpressionRhs(int lookahead, int currentDepth, int currentMatches, boolean isEntryPoint,
                                            boolean allowFuncCall) {
        ParserRuleContext parentCtx = getParentContext();
        ParserRuleContext[] alternatives = null;
        switch (parentCtx) {
            case ARG_LIST:
                alternatives = new ParserRuleContext[] { ParserRuleContext.COMMA, ParserRuleContext.BINARY_OPERATOR,
                        ParserRuleContext.DOT, ParserRuleContext.ANNOT_CHAINING_TOKEN,
                        ParserRuleContext.OPTIONAL_CHAINING_TOKEN, ParserRuleContext.CONDITIONAL_EXPRESSION,
                        ParserRuleContext.XML_NAVIGATE_EXPR, ParserRuleContext.MEMBER_ACCESS_KEY_EXPR,
                        ParserRuleContext.ARG_LIST_END };
                break;
            case MAPPING_CONSTRUCTOR:
            case MULTI_WAIT_FIELDS:
            case MAPPING_BP_OR_MAPPING_CONSTRUCTOR:
                alternatives = new ParserRuleContext[] { ParserRuleContext.CLOSE_BRACE, ParserRuleContext.COMMA,
                        ParserRuleContext.BINARY_OPERATOR, ParserRuleContext.DOT,
                        ParserRuleContext.ANNOT_CHAINING_TOKEN, ParserRuleContext.OPTIONAL_CHAINING_TOKEN,
                        ParserRuleContext.CONDITIONAL_EXPRESSION, ParserRuleContext.XML_NAVIGATE_EXPR,
                        ParserRuleContext.MEMBER_ACCESS_KEY_EXPR };
                break;
            case COMPUTED_FIELD_NAME:
                // Here we give high priority to the comma. Therefore order of the below array matters.
                alternatives = new ParserRuleContext[] { ParserRuleContext.CLOSE_BRACKET,
                        ParserRuleContext.BINARY_OPERATOR, ParserRuleContext.DOT,
                        ParserRuleContext.ANNOT_CHAINING_TOKEN, ParserRuleContext.OPTIONAL_CHAINING_TOKEN,
                        ParserRuleContext.CONDITIONAL_EXPRESSION, ParserRuleContext.XML_NAVIGATE_EXPR,
                        ParserRuleContext.MEMBER_ACCESS_KEY_EXPR, ParserRuleContext.OPEN_BRACKET };
                break;
            case LISTENERS_LIST:
                alternatives = new ParserRuleContext[] { ParserRuleContext.LISTENERS_LIST_END,
                        ParserRuleContext.BINARY_OPERATOR, ParserRuleContext.DOT,
                        ParserRuleContext.ANNOT_CHAINING_TOKEN, ParserRuleContext.OPTIONAL_CHAINING_TOKEN,
                        ParserRuleContext.CONDITIONAL_EXPRESSION, ParserRuleContext.XML_NAVIGATE_EXPR,
                        ParserRuleContext.MEMBER_ACCESS_KEY_EXPR };
                break;
            case LIST_CONSTRUCTOR:
            case MEMBER_ACCESS_KEY_EXPR:
            case BRACKETED_LIST:
            case STMT_START_BRACKETED_LIST:
                alternatives = new ParserRuleContext[] { ParserRuleContext.COMMA, ParserRuleContext.BINARY_OPERATOR,
                        ParserRuleContext.DOT, ParserRuleContext.ANNOT_CHAINING_TOKEN,
                        ParserRuleContext.OPTIONAL_CHAINING_TOKEN, ParserRuleContext.CONDITIONAL_EXPRESSION,
                        ParserRuleContext.XML_NAVIGATE_EXPR, ParserRuleContext.MEMBER_ACCESS_KEY_EXPR,
                        ParserRuleContext.CLOSE_BRACKET };
                break;
            case LET_EXPR_LET_VAR_DECL:
                alternatives = new ParserRuleContext[] { ParserRuleContext.COMMA, ParserRuleContext.BINARY_OPERATOR,
                        ParserRuleContext.DOT, ParserRuleContext.ANNOT_CHAINING_TOKEN,
                        ParserRuleContext.OPTIONAL_CHAINING_TOKEN, ParserRuleContext.CONDITIONAL_EXPRESSION,
                        ParserRuleContext.XML_NAVIGATE_EXPR, ParserRuleContext.MEMBER_ACCESS_KEY_EXPR,
                        ParserRuleContext.IN_KEYWORD };
                break;
            case LET_CLAUSE_LET_VAR_DECL:
                alternatives = new ParserRuleContext[] { ParserRuleContext.COMMA, ParserRuleContext.BINARY_OPERATOR,
                        ParserRuleContext.DOT, ParserRuleContext.ANNOT_CHAINING_TOKEN,
                        ParserRuleContext.OPTIONAL_CHAINING_TOKEN, ParserRuleContext.CONDITIONAL_EXPRESSION,
                        ParserRuleContext.XML_NAVIGATE_EXPR, ParserRuleContext.MEMBER_ACCESS_KEY_EXPR,
                        ParserRuleContext.LET_CLAUSE_END };
                break;
            case ORDER_KEY_LIST:
                alternatives = new ParserRuleContext[] {ParserRuleContext.ORDER_DIRECTION,
                        ParserRuleContext.ORDER_KEY_LIST_END, ParserRuleContext.BINARY_OPERATOR, ParserRuleContext.DOT,
                        ParserRuleContext.ANNOT_CHAINING_TOKEN, ParserRuleContext.OPTIONAL_CHAINING_TOKEN,
                        ParserRuleContext.CONDITIONAL_EXPRESSION, ParserRuleContext.XML_NAVIGATE_EXPR,
                        ParserRuleContext.MEMBER_ACCESS_KEY_EXPR };
                break;
            case QUERY_EXPRESSION:
                alternatives = new ParserRuleContext[] { ParserRuleContext.BINARY_OPERATOR, ParserRuleContext.DOT,
                        ParserRuleContext.ANNOT_CHAINING_TOKEN, ParserRuleContext.OPTIONAL_CHAINING_TOKEN,
                        ParserRuleContext.CONDITIONAL_EXPRESSION, ParserRuleContext.XML_NAVIGATE_EXPR,
                        ParserRuleContext.MEMBER_ACCESS_KEY_EXPR, ParserRuleContext.QUERY_PIPELINE_RHS };
                break;
            default:
                if (isParameter(parentCtx)) {
                    alternatives = new ParserRuleContext[] { ParserRuleContext.CLOSE_PARENTHESIS,
                            ParserRuleContext.BINARY_OPERATOR, ParserRuleContext.DOT,
                            ParserRuleContext.ANNOT_CHAINING_TOKEN, ParserRuleContext.OPTIONAL_CHAINING_TOKEN,
                            ParserRuleContext.CONDITIONAL_EXPRESSION, ParserRuleContext.XML_NAVIGATE_EXPR,
                            ParserRuleContext.MEMBER_ACCESS_KEY_EXPR, ParserRuleContext.COMMA };
                }
                break;
        }

        if (alternatives != null) {
            if (allowFuncCall) {
                alternatives = modifyAlternativesWithArgListStart(alternatives);
            }
            return seekInAlternativesPaths(lookahead, currentDepth, currentMatches, alternatives, isEntryPoint);
        }

        ParserRuleContext nextContext;
        if (parentCtx == ParserRuleContext.IF_BLOCK || parentCtx == ParserRuleContext.WHILE_BLOCK ||
                parentCtx == ParserRuleContext.FOREACH_STMT) {
            nextContext = ParserRuleContext.BLOCK_STMT;
        } else if (isStatement(parentCtx) || parentCtx == ParserRuleContext.RECORD_FIELD ||
                parentCtx == ParserRuleContext.OBJECT_MEMBER || parentCtx == ParserRuleContext.LISTENER_DECL ||
                parentCtx == ParserRuleContext.CONSTANT_DECL) {
            nextContext = ParserRuleContext.SEMICOLON;
        } else if (parentCtx == ParserRuleContext.ANNOTATIONS) {
            nextContext = ParserRuleContext.ANNOTATION_END;
        } else if (parentCtx == ParserRuleContext.ARRAY_TYPE_DESCRIPTOR) {
            nextContext = ParserRuleContext.CLOSE_BRACKET;
        } else if (parentCtx == ParserRuleContext.INTERPOLATION) {
            nextContext = ParserRuleContext.CLOSE_BRACE;
        } else if (parentCtx == ParserRuleContext.BRACED_EXPR_OR_ANON_FUNC_PARAMS) {
            nextContext = ParserRuleContext.CLOSE_PARENTHESIS;
        } else if (parentCtx == ParserRuleContext.FUNC_DEF) {
            // expression bodied func in module level
            nextContext = ParserRuleContext.SEMICOLON;
        } else if (parentCtx == ParserRuleContext.ALTERNATE_WAIT_EXPRS) {
            nextContext = ParserRuleContext.ALTERNATE_WAIT_EXPR_LIST_END;
        } else if (parentCtx == ParserRuleContext.CONDITIONAL_EXPRESSION) {
            nextContext = ParserRuleContext.COLON;
        } else if (parentCtx == ParserRuleContext.ENUM_MEMBER_LIST) {
            nextContext = ParserRuleContext.ENUM_MEMBER_END;
        } else if (parentCtx == ParserRuleContext.MATCH_STMT) {
            nextContext = ParserRuleContext.MATCH_BODY;
        } else if (parentCtx == ParserRuleContext.MATCH_BODY) {
            nextContext = ParserRuleContext.RIGHT_DOUBLE_ARROW;
        } else if (parentCtx == ParserRuleContext.SELECT_CLAUSE) {
            STToken nextToken = this.tokenReader.peek(lookahead);
            switch (nextToken.kind) {
                case ON_KEYWORD:
                case CONFLICT_KEYWORD:
                    nextContext = ParserRuleContext.ON_CONFLICT_CLAUSE;
                    break;
                case LIMIT_KEYWORD:
                    nextContext = ParserRuleContext.LIMIT_CLAUSE;
                    break;
                default:
                    nextContext = ParserRuleContext.QUERY_EXPRESSION_END;
            }
        } else if (parentCtx == ParserRuleContext.ON_CONFLICT_CLAUSE) {
            STToken nextToken = this.tokenReader.peek(lookahead);
            if (nextToken.kind == SyntaxKind.LIMIT_KEYWORD) {
                nextContext = ParserRuleContext.LIMIT_CLAUSE;
            } else {
                nextContext = ParserRuleContext.QUERY_EXPRESSION_END;
            }
        } else if (parentCtx == ParserRuleContext.JOIN_CLAUSE) {
            STToken nextToken = this.tokenReader.peek(lookahead);
            if (nextToken.kind == SyntaxKind.ON_KEYWORD) {
                nextContext = ParserRuleContext.ON_CLAUSE;
            } else {
                nextContext = ParserRuleContext.JOIN_CLAUSE_END;
            }
        } else {
            throw new IllegalStateException(parentCtx.toString());
        }

        alternatives = new ParserRuleContext[] { ParserRuleContext.BINARY_OPERATOR, ParserRuleContext.IS_KEYWORD,
                ParserRuleContext.DOT, ParserRuleContext.ANNOT_CHAINING_TOKEN,
                ParserRuleContext.OPTIONAL_CHAINING_TOKEN, ParserRuleContext.CONDITIONAL_EXPRESSION,
                ParserRuleContext.XML_NAVIGATE_EXPR, ParserRuleContext.MEMBER_ACCESS_KEY_EXPR,
                ParserRuleContext.RIGHT_ARROW, ParserRuleContext.SYNC_SEND_TOKEN, nextContext };

        if (allowFuncCall) {
            alternatives = modifyAlternativesWithArgListStart(alternatives);
        }
        return seekInAlternativesPaths(lookahead, currentDepth, currentMatches, alternatives, isEntryPoint);
    }

    private ParserRuleContext[] modifyAlternativesWithArgListStart(ParserRuleContext[] alternatives) {
        ParserRuleContext[] newAlternatives = new ParserRuleContext[alternatives.length + 1];
        System.arraycopy(alternatives, 0, newAlternatives, 0, alternatives.length);
        newAlternatives[alternatives.length] = ParserRuleContext.ARG_LIST_START;
        return newAlternatives;
    }

    /**
     * Get the next parser rule/context given the current parser context.
     *
     * @param currentCtx Current parser context
     * @param nextLookahead Position of the next token to consider, relative to the position of the original error
     * @return Next parser context
     */
    @Override
    protected ParserRuleContext getNextRule(ParserRuleContext currentCtx, int nextLookahead) {
        // If this is a production, then push the context to the stack.
        // We can do this within the same switch-case that follows after this one.
        // But doing it separately for the sake of readability/maintainability.
        startContextIfRequired(currentCtx);

        ParserRuleContext parentCtx;
        STToken nextToken;
        switch (currentCtx) {
            case EOF:
                return ParserRuleContext.EOF;
            case COMP_UNIT:
                return ParserRuleContext.TOP_LEVEL_NODE;
            case FUNC_DEF:
            case FUNC_DEF_OR_FUNC_TYPE:
            case FUNC_TYPE_DESC:
            case ANON_FUNC_EXPRESSION:
                return ParserRuleContext.FUNCTION_KEYWORD;
            case EXTERNAL_FUNC_BODY:
                return ParserRuleContext.ASSIGN_OP;
            case FUNC_BODY_BLOCK:
                return ParserRuleContext.OPEN_BRACE;
            case STATEMENT:
            case STATEMENT_WITHOUT_ANNOTS:
                // We reach here only if an end of a block is reached.
                endContext(); // end statement
                return ParserRuleContext.CLOSE_BRACE;
            case ASSIGN_OP:
                return getNextRuleForEqualOp();
            case COMPOUND_BINARY_OPERATOR:
                return ParserRuleContext.ASSIGN_OP;
            case CLOSE_BRACE:
                return getNextRuleForCloseBrace(nextLookahead);
            case CLOSE_PARENTHESIS:
                return getNextRuleForCloseParenthsis();
            case EXPRESSION:
            case BASIC_LITERAL:
            case TERMINAL_EXPRESSION:
                return getNextRuleForExpr();
            case FUNC_NAME:
                return ParserRuleContext.OPEN_PARENTHESIS;
            case OPEN_BRACE:
                return getNextRuleForOpenBrace();
            case OPEN_PARENTHESIS:
                return getNextRuleForOpenParenthesis();
            case SEMICOLON:
                return getNextRuleForSemicolon(nextLookahead);
            case SIMPLE_TYPE_DESCRIPTOR:
                return ParserRuleContext.TYPEDESC_RHS;
            case VARIABLE_NAME:
            case PARAMETER_NAME_RHS:
                return getNextRuleForVarName();
            case TOP_LEVEL_NODE_WITHOUT_MODIFIER:
                return ParserRuleContext.FUNC_DEF_OR_FUNC_TYPE;
            case REQUIRED_PARAM:
            case DEFAULTABLE_PARAM:
            case REST_PARAM:
                return ParserRuleContext.TYPE_DESC_IN_PARAM;
            case ASSIGNMENT_STMT:
                return ParserRuleContext.VARIABLE_NAME;
            case VAR_DECL_STMT:
                return ParserRuleContext.TYPE_DESC_IN_TYPE_BINDING_PATTERN;
            case EXPRESSION_RHS:
                return ParserRuleContext.BINARY_OPERATOR;
            case BINARY_OPERATOR:
                return ParserRuleContext.EXPRESSION;
            case COMMA:
                return getNextRuleForComma();
            case AFTER_PARAMETER_TYPE:
                return getNextRuleForParamType();
            case MODULE_TYPE_DEFINITION:
                return ParserRuleContext.TYPE_KEYWORD;
            case CLOSED_RECORD_BODY_END:
                endContext();
                nextToken = this.tokenReader.peek(nextLookahead);
                if (nextToken.kind == SyntaxKind.EOF_TOKEN) {
                    return ParserRuleContext.EOF;
                }
                return ParserRuleContext.TYPEDESC_RHS;
            case CLOSED_RECORD_BODY_START:
                return ParserRuleContext.RECORD_FIELD_OR_RECORD_END;
            case ELLIPSIS:
                parentCtx = getParentContext();
                switch (parentCtx) {
                    case MAPPING_CONSTRUCTOR:
                    case ARG_LIST:
                        return ParserRuleContext.EXPRESSION;
                    case TYPE_DESC_IN_TUPLE:
                    case STMT_START_BRACKETED_LIST:
                    case BRACKETED_LIST:
                        return ParserRuleContext.CLOSE_BRACKET;
                    case REST_MATCH_PATTERN:
                        return ParserRuleContext.VAR_KEYWORD;
                    default:
                        return ParserRuleContext.VARIABLE_NAME;
                }
            case QUESTION_MARK:
                return getNextRuleForQuestionMark();
            case RECORD_TYPE_DESCRIPTOR:
                return ParserRuleContext.RECORD_KEYWORD;
            case ASTERISK:
                parentCtx = getParentContext();
                if (parentCtx == ParserRuleContext.ARRAY_TYPE_DESCRIPTOR) {
                    return ParserRuleContext.CLOSE_BRACKET;
                } else if (parentCtx == ParserRuleContext.XML_ATOMIC_NAME_PATTERN) {
                    endContext();
                    return ParserRuleContext.XML_NAME_PATTERN_RHS;
                }
                return ParserRuleContext.TYPE_REFERENCE;
            case TYPE_NAME:
                return ParserRuleContext.TYPE_DESC_IN_TYPE_DEF;
            case OBJECT_TYPE_DESCRIPTOR:
                return ParserRuleContext.OBJECT_TYPE_DESCRIPTOR_START;
            case OBJECT_TYPE_QUALIFIER:
                return ParserRuleContext.OBJECT_KEYWORD;
            case OPEN_BRACKET:
                return getNextRuleForOpenBracket();
            case CLOSE_BRACKET:
                return getNextRuleForCloseBracket();
            case DOT:
                return getNextRuleForDot();
            case BLOCK_STMT:
                return ParserRuleContext.OPEN_BRACE;
            case IF_BLOCK:
                return ParserRuleContext.IF_KEYWORD;
            case WHILE_BLOCK:
                return ParserRuleContext.WHILE_KEYWORD;
            case CALL_STMT:
                return ParserRuleContext.CALL_STMT_START;
            case PANIC_STMT:
                return ParserRuleContext.PANIC_KEYWORD;
            case FUNC_CALL:
                // TODO: check this again
                return ParserRuleContext.IMPORT_PREFIX;
            case IMPORT_PREFIX:
            case NAMESPACE_PREFIX:
                return ParserRuleContext.SEMICOLON;
            case VERSION_NUMBER:
            case VERSION_KEYWORD:
                return ParserRuleContext.MAJOR_VERSION;
            case SLASH:
                return ParserRuleContext.IMPORT_MODULE_NAME;
            case IMPORT_ORG_OR_MODULE_NAME:
                return ParserRuleContext.IMPORT_DECL_RHS;
            case IMPORT_MODULE_NAME:
                return ParserRuleContext.AFTER_IMPORT_MODULE_NAME;
            case MAJOR_VERSION:
            case MINOR_VERSION:
            case IMPORT_SUB_VERSION:
                return ParserRuleContext.MAJOR_MINOR_VERSION_END;
            case PATCH_VERSION:
                return ParserRuleContext.IMPORT_PREFIX_DECL;
            case IMPORT_DECL:
                return ParserRuleContext.IMPORT_KEYWORD;
            case CONTINUE_STATEMENT:
                return ParserRuleContext.CONTINUE_KEYWORD;
            case BREAK_STATEMENT:
                return ParserRuleContext.BREAK_KEYWORD;
            case RETURN_STMT:
                return ParserRuleContext.RETURN_KEYWORD;
            case ACCESS_EXPRESSION:
                return ParserRuleContext.VARIABLE_REF;
            case MAPPING_FIELD_NAME:
                return ParserRuleContext.SPECIFIC_FIELD_RHS;
            case COLON:
                return getNextRuleForColon();
            case STRING_LITERAL:
                // We assume string literal is specifically used only in the mapping constructor key.
                return ParserRuleContext.COLON;
            case COMPUTED_FIELD_NAME:
                return ParserRuleContext.OPEN_BRACKET;
            case LISTENERS_LIST:
                return ParserRuleContext.EXPRESSION;
            case SERVICE_DECL:
                return ParserRuleContext.SERVICE_KEYWORD;
            case SERVICE_NAME:
                return ParserRuleContext.ON_KEYWORD;
            case LISTENER_DECL:
                return ParserRuleContext.LISTENER_KEYWORD;
            case CONSTANT_DECL:
                return ParserRuleContext.CONST_KEYWORD;
            case CONST_DECL_TYPE:
                return ParserRuleContext.CONST_DECL_RHS;
            case TYPEOF_EXPRESSION:
                return ParserRuleContext.TYPEOF_KEYWORD;
            case OPTIONAL_TYPE_DESCRIPTOR:
                return ParserRuleContext.QUESTION_MARK;
            case UNARY_EXPRESSION:
                return ParserRuleContext.UNARY_OPERATOR;
            case UNARY_OPERATOR:
                return ParserRuleContext.EXPRESSION;
            case ARRAY_TYPE_DESCRIPTOR:
                return ParserRuleContext.OPEN_BRACKET;
            case ARRAY_LENGTH:
                return ParserRuleContext.CLOSE_BRACKET;
            case AT:
                return ParserRuleContext.ANNOT_REFERENCE;
            case DOC_STRING:
                return ParserRuleContext.ANNOTATIONS;
            case ANNOTATIONS:
                return ParserRuleContext.AT;
            case MAPPING_CONSTRUCTOR:
                return ParserRuleContext.OPEN_BRACE;
            case VARIABLE_REF:
            case TYPE_REFERENCE:
            case ANNOT_REFERENCE:
            case FIELD_ACCESS_IDENTIFIER:
                return ParserRuleContext.QUALIFIED_IDENTIFIER;
            case QUALIFIED_IDENTIFIER:
            case XML_ATOMIC_NAME_IDENTIFIER:
                nextToken = this.tokenReader.peek(nextLookahead);
                if (nextToken.kind == SyntaxKind.COLON_TOKEN) {
                    return ParserRuleContext.COLON;
                }
                // Else this is a simple identifier. Hence fall through.
            case IDENTIFIER:
                return getNextRuleForIdentifier();
            case NIL_LITERAL:
                return ParserRuleContext.OPEN_PARENTHESIS;
            case LOCAL_TYPE_DEFINITION_STMT:
                return ParserRuleContext.TYPE_KEYWORD;
            case RIGHT_ARROW:
                return ParserRuleContext.EXPRESSION;
            case DECIMAL_INTEGER_LITERAL:
            case HEX_INTEGER_LITERAL:
            case TYPE_NAME_OR_VAR_NAME:
                return getNextRuleForDecimalIntegerLiteral();
            case EXPRESSION_STATEMENT:
                return ParserRuleContext.EXPRESSION_STATEMENT_START;
            case MAP_KEYWORD:
            case FUTURE_KEYWORD:
            case LOCK_STMT:
                return ParserRuleContext.LOCK_KEYWORD;
            case LOCK_KEYWORD:
                return ParserRuleContext.BLOCK_STMT;
            case RECORD_FIELD:
                return ParserRuleContext.RECORD_FIELD_START;
            case ANNOTATION_TAG:
                return ParserRuleContext.ANNOT_OPTIONAL_ATTACH_POINTS;
            case ANNOT_ATTACH_POINTS_LIST:
                return ParserRuleContext.ATTACH_POINT;
            case FIELD_IDENT:
            case FUNCTION_IDENT:
            case IDENT_AFTER_OBJECT_IDENT:
            case SINGLE_KEYWORD_ATTACH_POINT_IDENT:
            case ATTACH_POINT:
                return ParserRuleContext.ATTACH_POINT_END;
            case RECORD_FIELD_OR_RECORD_END:
                return ParserRuleContext.RECORD_BODY_END;
            case OBJECT_IDENT:
                return ParserRuleContext.IDENT_AFTER_OBJECT_IDENT;
            case RECORD_IDENT:
                return ParserRuleContext.FIELD_IDENT;
            case RESOURCE_IDENT:
                return ParserRuleContext.FUNCTION_IDENT;
            case ANNOTATION_DECL:
                return ParserRuleContext.ANNOTATION_KEYWORD;
            case XML_NAMESPACE_DECLARATION:
                return ParserRuleContext.XMLNS_KEYWORD;
            case CONSTANT_EXPRESSION:
                return ParserRuleContext.CONSTANT_EXPRESSION_START;
            case XML_NAMESPACE_PREFIX_DECL:
                return ParserRuleContext.SEMICOLON;
            case NAMED_WORKER_DECL:
                return ParserRuleContext.WORKER_KEYWORD;
            case WORKER_NAME:
                return ParserRuleContext.WORKER_NAME_RHS;
            case FORK_STMT:
                return ParserRuleContext.FORK_KEYWORD;
            case SERVICE_CONSTRUCTOR_EXPRESSION:
                return ParserRuleContext.SERVICE_KEYWORD;
            case XML_FILTER_EXPR:
                return ParserRuleContext.DOT_LT_TOKEN;
            case DOT_LT_TOKEN:
                return ParserRuleContext.XML_NAME_PATTERN;
            case XML_NAME_PATTERN:
                return ParserRuleContext.XML_ATOMIC_NAME_PATTERN;
            case XML_ATOMIC_NAME_PATTERN:
                return ParserRuleContext.XML_ATOMIC_NAME_PATTERN_START;
            case XML_STEP_EXPR:
                return ParserRuleContext.XML_STEP_START;
            case SLASH_ASTERISK_TOKEN:
                return ParserRuleContext.EXPRESSION_RHS;
            case DOUBLE_SLASH_DOUBLE_ASTERISK_LT_TOKEN:
            case SLASH_LT_TOKEN:
                return ParserRuleContext.XML_NAME_PATTERN;
            default:
                return getNextRuleInternal(currentCtx, nextLookahead);

        }
    }

    private ParserRuleContext getNextRuleInternal(ParserRuleContext currentCtx, int nextLookahead) {
        ParserRuleContext parentCtx;
        switch (currentCtx) {
            case LIST_CONSTRUCTOR:
                return ParserRuleContext.OPEN_BRACKET;
            case FOREACH_STMT:
                return ParserRuleContext.FOREACH_KEYWORD;
            case TYPE_CAST:
                return ParserRuleContext.LT;
            case PIPE:
                parentCtx = getParentContext();
                if (parentCtx == ParserRuleContext.ALTERNATE_WAIT_EXPRS) {
                    return ParserRuleContext.EXPRESSION;
                } else if (parentCtx == ParserRuleContext.XML_NAME_PATTERN) {
                    return ParserRuleContext.XML_ATOMIC_NAME_PATTERN;
                } else if (parentCtx == ParserRuleContext.MATCH_PATTERN) {
                    return ParserRuleContext.MATCH_PATTERN_START;
                }
                return ParserRuleContext.TYPE_DESCRIPTOR;
            case TABLE_CONSTRUCTOR:
                return ParserRuleContext.OPEN_BRACKET;
            case KEY_SPECIFIER:
                return ParserRuleContext.KEY_KEYWORD;
            case ERROR_TYPE_PARAM_START:
                return ParserRuleContext.ERROR_TYPE_PARAMS;
            case LET_EXPRESSION:
                return ParserRuleContext.LET_KEYWORD;
            case LET_EXPR_LET_VAR_DECL:
            case LET_CLAUSE_LET_VAR_DECL:
                return ParserRuleContext.LET_VAR_DECL_START;
            case ORDER_KEY_LIST:
                return ParserRuleContext.EXPRESSION;
            case END_OF_TYPE_DESC:
                return getNextRuleForTypeDescriptor();
            case TYPED_BINDING_PATTERN:
                return ParserRuleContext.TYPE_DESCRIPTOR;
            case BINDING_PATTERN_STARTING_IDENTIFIER:
                return ParserRuleContext.VARIABLE_NAME;
            case REST_BINDING_PATTERN:
                return ParserRuleContext.ELLIPSIS;
            case LIST_BINDING_PATTERN:
                return ParserRuleContext.OPEN_BRACKET;
            case MAPPING_BINDING_PATTERN:
                return ParserRuleContext.OPEN_BRACE;
            case FIELD_BINDING_PATTERN:
                return ParserRuleContext.FIELD_BINDING_PATTERN_NAME;
            case FIELD_BINDING_PATTERN_NAME:
                return ParserRuleContext.FIELD_BINDING_PATTERN_END;
            case PARAMETERIZED_TYPE:
                return ParserRuleContext.LT;
            case LT:
                return getNextRuleForLt();
            case GT:
                return getNextRuleForGt(nextLookahead);
            case TEMPLATE_END:
                return ParserRuleContext.EXPRESSION_RHS;
            case TEMPLATE_START:
                return ParserRuleContext.TEMPLATE_BODY;
            case TEMPLATE_BODY:
                return ParserRuleContext.TEMPLATE_MEMBER;
            case TEMPLATE_STRING:
                return ParserRuleContext.TEMPLATE_STRING_RHS;
            case INTERPOLATION_START_TOKEN:
                return ParserRuleContext.EXPRESSION;
            case ARG_LIST_START:
                return ParserRuleContext.ARG_LIST;
            case ARG_LIST_END:
                endContext();
                return ParserRuleContext.EXPRESSION_RHS;
            case ARG_LIST:
                return ParserRuleContext.ARG_START_OR_ARG_LIST_END;
            case QUERY_EXPRESSION_END:
                endContext(); // end select, on-conflict, limit or do-clause ctx
                endContext(); // end query-expr ctx
                return ParserRuleContext.EXPRESSION_RHS;
            case TYPE_DESC_IN_ANNOTATION_DECL:
            case TYPE_DESC_BEFORE_IDENTIFIER:
            case TYPE_DESC_IN_RECORD_FIELD:
            case TYPE_DESC_IN_PARAM:
            case TYPE_DESC_IN_TYPE_BINDING_PATTERN:
            case TYPE_DESC_IN_TYPE_DEF:
            case TYPE_DESC_IN_ANGLE_BRACKETS:
            case TYPE_DESC_IN_RETURN_TYPE_DESC:
            case TYPE_DESC_IN_EXPRESSION:
            case TYPE_DESC_IN_STREAM_TYPE_DESC:
            case TYPE_DESC_IN_PARENTHESIS:
            case TYPE_DESC_IN_NEW_EXPR:
            case TYPE_DESC_IN_TUPLE:
                return ParserRuleContext.TYPE_DESCRIPTOR;
            case VAR_DECL_STARTED_WITH_DENTIFIER:
                // We come here trying to recover statement started with identifier,
                // and trying to match it against a var-decl. Since this wasn't a var-decl
                // originally, a context for type hasn't started yet. Therefore start a
                // a context manually here.
                startContext(ParserRuleContext.TYPE_DESC_IN_TYPE_BINDING_PATTERN);
                return ParserRuleContext.TYPEDESC_RHS;
            case INFERRED_TYPE_DESC:
                return ParserRuleContext.GT;
            case ROW_TYPE_PARAM:
                return ParserRuleContext.LT;
            case PARENTHESISED_TYPE_DESC_START:
                return ParserRuleContext.TYPE_DESC_IN_PARENTHESIS;
            case SELECT_CLAUSE:
                return ParserRuleContext.SELECT_KEYWORD;
            case WHERE_CLAUSE:
                return ParserRuleContext.WHERE_KEYWORD;
            case FROM_CLAUSE:
                return ParserRuleContext.FROM_KEYWORD;
            case LET_CLAUSE:
                return ParserRuleContext.LET_KEYWORD;
            case ORDER_BY_CLAUSE:
                return ParserRuleContext.ORDER_KEYWORD;
            case ON_CONFLICT_CLAUSE:
                return ParserRuleContext.ON_KEYWORD;
            case LIMIT_CLAUSE:
                // We assume limit-clause is only used in query-action-or-expr
                endContext(); // end select-clause, on-conflict-clause or do-clause
                endContext(); // end query-expr
                return ParserRuleContext.LIMIT_KEYWORD;
            case JOIN_CLAUSE:
                return ParserRuleContext.JOIN_CLAUSE_START;
            case ON_CLAUSE:
                // We assume on-clause is only used in join-clause
                endContext(); // end join-clause
                return ParserRuleContext.ON_KEYWORD;
            case QUERY_EXPRESSION:
                return ParserRuleContext.FROM_CLAUSE;
            case QUERY_EXPRESSION_RHS:
                parentCtx = getParentContext();
                if (parentCtx == ParserRuleContext.LET_CLAUSE_LET_VAR_DECL) {
                    endContext();
                }
                return ParserRuleContext.SELECT_CLAUSE;
            case INTERMEDIATE_CLAUSE:
                parentCtx = getParentContext();
                if (parentCtx == ParserRuleContext.LET_CLAUSE_LET_VAR_DECL) {
                    endContext();
                }
                return ParserRuleContext.INTERMEDIATE_CLAUSE_START;
            case QUERY_ACTION_RHS:
                return ParserRuleContext.DO_CLAUSE;
            case TABLE_CONSTRUCTOR_OR_QUERY_EXPRESSION:
                return ParserRuleContext.TABLE_CONSTRUCTOR_OR_QUERY_START;
            case BITWISE_AND_OPERATOR:
                return ParserRuleContext.TYPE_DESCRIPTOR;
            case EXPR_FUNC_BODY_START:
                return ParserRuleContext.EXPRESSION;
            case MODULE_LEVEL_AMBIGUOUS_FUNC_TYPE_DESC_RHS:
                endContext();
                // We come here trying to recover module-var-decl/object-member started with function,
                // keyword and trying to match it against a var-decl. Since this wasn't a var-decl
                // originally, a context for type hasn't started yet. Therefore start a
                // a context manually here.
                startContext(ParserRuleContext.VAR_DECL_STMT);
                startContext(ParserRuleContext.TYPE_DESC_IN_TYPE_BINDING_PATTERN);
                return ParserRuleContext.TYPEDESC_RHS;
            case STMT_LEVEL_AMBIGUOUS_FUNC_TYPE_DESC_RHS:
                endContext();
                // We come here trying to recover statement started with function-keyword,
                // and trying to match it against a var-decl. Since this wasn't a var-decl
                // originally, a context for type hasn't started yet. Therefore switch to
                // var-decl context
                switchContext(ParserRuleContext.VAR_DECL_STMT);
                startContext(ParserRuleContext.TYPE_DESC_IN_TYPE_BINDING_PATTERN);
                return ParserRuleContext.TYPEDESC_RHS;
            case FUNC_TYPE_DESC_END:
                endContext();
                return ParserRuleContext.TYPEDESC_RHS;
            case IMPLICIT_ANON_FUNC_PARAM:
                return ParserRuleContext.BRACED_EXPR_OR_ANON_FUNC_PARAM_RHS;
            case EXPLICIT_ANON_FUNC_EXPR_BODY_START:
                endContext(); // end explicit anon-func
                return ParserRuleContext.EXPR_FUNC_BODY_START;
            case OBJECT_MEMBER:
                return ParserRuleContext.OBJECT_MEMBER_START;
            case ANNOTATION_END:
                return getNextRuleForAnnotationEnd(nextLookahead);
            case PLUS_TOKEN:
            case MINUS_TOKEN:
                return ParserRuleContext.SIGNED_INT_OR_FLOAT_RHS;
            case SIGNED_INT_OR_FLOAT_RHS:
                return getNextRuleForExpr();
            case TUPLE_TYPE_DESC_START:
                return ParserRuleContext.TYPE_DESC_IN_TUPLE;
            case TYPE_DESC_IN_TUPLE_RHS:
                return ParserRuleContext.OPEN_BRACKET;
            case WORKER_NAME_OR_METHOD_NAME:
                return ParserRuleContext.WORKER_NAME_OR_METHOD_NAME;
            case DEFAULT_WORKER_NAME_IN_ASYNC_SEND:
                return ParserRuleContext.SEMICOLON;
            case SYNC_SEND_TOKEN:
                return ParserRuleContext.PEER_WORKER_NAME;
            case LEFT_ARROW_TOKEN:
                return ParserRuleContext.RECEIVE_WORKERS;
            case MULTI_RECEIVE_WORKERS:
                return ParserRuleContext.OPEN_BRACE;
            case RECEIVE_FIELD_NAME:
                return ParserRuleContext.COLON;

            case WAIT_FIELD_NAME:
                return ParserRuleContext.WAIT_FIELD_NAME_RHS;
            case ALTERNATE_WAIT_EXPR_LIST_END:
                return getNextRuleForWaitExprListEnd();
            case MULTI_WAIT_FIELDS:
                return ParserRuleContext.OPEN_BRACE;
            case ALTERNATE_WAIT_EXPRS:
                return ParserRuleContext.EXPRESSION;
            case ANNOT_CHAINING_TOKEN:
                return ParserRuleContext.FIELD_ACCESS_IDENTIFIER;
            case DO_CLAUSE:
                return ParserRuleContext.DO_KEYWORD;
            case LET_CLAUSE_END:
            case ORDER_CLAUSE_END:
            case JOIN_CLAUSE_END:
                endContext();
                return ParserRuleContext.QUERY_PIPELINE_RHS;
            case MEMBER_ACCESS_KEY_EXPR:
                return ParserRuleContext.OPEN_BRACKET;
            case OPTIONAL_CHAINING_TOKEN:
                return ParserRuleContext.FIELD_ACCESS_IDENTIFIER;
            case CONDITIONAL_EXPRESSION:
                return ParserRuleContext.QUESTION_MARK;
            case TRANSACTION_STMT:
                return ParserRuleContext.TRANSACTION_KEYWORD;
            case RETRY_STMT:
                return ParserRuleContext.RETRY_KEYWORD;
            case ROLLBACK_STMT:
                return ParserRuleContext.ROLLBACK_KEYWORD;

            case MODULE_ENUM_DECLARATION:
                return ParserRuleContext.ENUM_KEYWORD;
            case MODULE_ENUM_NAME:
                return ParserRuleContext.OPEN_BRACE;
            case ENUM_MEMBER_LIST:
                return ParserRuleContext.ENUM_MEMBER_START;
            case ENUM_MEMBER_NAME:
                return ParserRuleContext.ENUM_MEMBER_RHS;
            case TYPED_BINDING_PATTERN_TYPE_RHS:
                return ParserRuleContext.BINDING_PATTERN;
            case UNION_OR_INTERSECTION_TOKEN:
                return ParserRuleContext.TYPE_DESCRIPTOR;
            case MATCH_STMT:
                return ParserRuleContext.MATCH_KEYWORD;
            case MATCH_BODY:
                return ParserRuleContext.OPEN_BRACE;
            case MATCH_PATTERN:
                return ParserRuleContext.MATCH_PATTERN_START;
            case MATCH_PATTERN_END:
                endContext(); // End match pattern context
                return getNextRuleForMatchPattern();
            case RIGHT_DOUBLE_ARROW:
                // Assumption: RIGHT_DOUBLE_ARROW is only occurs in match clauses
                // in expr-func-body, it is used by a different alias.
                return ParserRuleContext.BLOCK_STMT;
            case LIST_MATCH_PATTERN:
                return ParserRuleContext.OPEN_BRACKET;
            case REST_MATCH_PATTERN:
                return ParserRuleContext.ELLIPSIS;
            case FUNCTIONAL_BINDING_PATTERN:
                return ParserRuleContext.OPEN_PARENTHESIS;
            case NAMED_ARG_BINDING_PATTERN:
                return ParserRuleContext.ASSIGN_OP;
            case MAPPING_MATCH_PATTERN:
                return ParserRuleContext.OPEN_BRACE;
            case FUNCTIONAL_MATCH_PATTERN:
                return ParserRuleContext.FUNCTIONAL_MATCH_PATTERN_START;
            case NAMED_ARG_MATCH_PATTERN:
                return ParserRuleContext.IDENTIFIER;
<<<<<<< HEAD
            case MODULE_CLASS_DEFINITION:
                return ParserRuleContext.CLASS_KEYWORD;
            case CLASS_KEYWORD:
                return ParserRuleContext.IDENTIFIER;
=======
            case OBJECT_MEMBER_QUALIFIER:
                return ParserRuleContext.OBJECT_FUNC_OR_FIELD_WITHOUT_VISIBILITY;
>>>>>>> 1d54e2c6
            default:
                return getNextRuleForKeywords(currentCtx, nextLookahead);
        }
    }

    private ParserRuleContext getNextRuleForKeywords(ParserRuleContext currentCtx, int nextLookahead) {
        ParserRuleContext parentCtx;
        switch (currentCtx) {
            case PUBLIC_KEYWORD:
                parentCtx = getParentContext();
                if (parentCtx == ParserRuleContext.OBJECT_TYPE_DESCRIPTOR ||
                        parentCtx == ParserRuleContext.OBJECT_MEMBER) {
                    return ParserRuleContext.OBJECT_FUNC_OR_FIELD_WITHOUT_VISIBILITY;
                } else if (isParameter(parentCtx)) {
                    return ParserRuleContext.TYPE_DESC_IN_PARAM;
                }
                return ParserRuleContext.TOP_LEVEL_NODE_WITHOUT_MODIFIER;
            case PRIVATE_KEYWORD:
                return ParserRuleContext.OBJECT_FUNC_OR_FIELD_WITHOUT_VISIBILITY;
            case ON_KEYWORD:
                parentCtx = getParentContext();
                if (parentCtx == ParserRuleContext.ANNOTATION_DECL) {
                    return ParserRuleContext.ANNOT_ATTACH_POINTS_LIST;
                } else if (parentCtx == ParserRuleContext.ON_CONFLICT_CLAUSE) {
                    return ParserRuleContext.CONFLICT_KEYWORD;
                } else if (parentCtx == ParserRuleContext.QUERY_EXPRESSION) {
                    return ParserRuleContext.EXPRESSION;
                }
                return ParserRuleContext.LISTENERS_LIST;
            case RESOURCE_KEYWORD:
                return ParserRuleContext.RESOURCE_DEF_START_WITHOUT_RESOURCE;
            case SERVICE_KEYWORD:
                parentCtx = getParentContext();
                if (parentCtx == ParserRuleContext.SERVICE_CONSTRUCTOR_EXPRESSION) {
                    return ParserRuleContext.LISTENERS_LIST;
                }
                return ParserRuleContext.OPTIONAL_SERVICE_NAME;
            case LISTENER_KEYWORD:
                return ParserRuleContext.TYPE_DESC_BEFORE_IDENTIFIER;
            case FINAL_KEYWORD:
                // Assume the final keyword is only used in var-decl.
                return ParserRuleContext.TYPE_DESC_IN_TYPE_BINDING_PATTERN;
            case CONST_KEYWORD:
                return ParserRuleContext.CONST_DECL_TYPE;
            case TYPEOF_KEYWORD:
                return ParserRuleContext.EXPRESSION;
            case IS_KEYWORD:
                return ParserRuleContext.TYPE_DESC_IN_EXPRESSION;
            case NULL_KEYWORD:
                return ParserRuleContext.EXPRESSION_RHS;
            case ANNOTATION_KEYWORD:
                return ParserRuleContext.ANNOT_DECL_OPTIONAL_TYPE;
            case SOURCE_KEYWORD:
                return ParserRuleContext.ATTACH_POINT_IDENT;
            case XMLNS_KEYWORD:
                return ParserRuleContext.CONSTANT_EXPRESSION;
            case WORKER_KEYWORD:
                return ParserRuleContext.WORKER_NAME;
            case IF_KEYWORD:
                return ParserRuleContext.EXPRESSION;
            case ELSE_KEYWORD:
                return ParserRuleContext.ELSE_BODY;
            case WHILE_KEYWORD:
                return ParserRuleContext.EXPRESSION;
            case CHECKING_KEYWORD:
                return ParserRuleContext.EXPRESSION;
            case FAIL_KEYWORD:
                return ParserRuleContext.EXPRESSION;
            case PANIC_KEYWORD:
                return ParserRuleContext.EXPRESSION;
            case IMPORT_KEYWORD:
                return ParserRuleContext.IMPORT_ORG_OR_MODULE_NAME;
            case AS_KEYWORD:
                parentCtx = getParentContext();
                if (parentCtx == ParserRuleContext.IMPORT_DECL) {
                    return ParserRuleContext.IMPORT_PREFIX;
                } else if (parentCtx == ParserRuleContext.XML_NAMESPACE_DECLARATION) {
                    return ParserRuleContext.NAMESPACE_PREFIX;
                }
                throw new IllegalStateException();
            case CONTINUE_KEYWORD:
            case BREAK_KEYWORD:
                return ParserRuleContext.SEMICOLON;
            case RETURN_KEYWORD:
                return ParserRuleContext.RETURN_STMT_RHS;
            case EXTERNAL_KEYWORD:
                return ParserRuleContext.SEMICOLON;
            case FUNCTION_KEYWORD:
                parentCtx = getParentContext();
                if (parentCtx == ParserRuleContext.ANON_FUNC_EXPRESSION ||
                        parentCtx == ParserRuleContext.FUNC_TYPE_DESC) {
                    return ParserRuleContext.OPEN_PARENTHESIS;
                }
                return ParserRuleContext.FUNCTION_KEYWORD_RHS;
            case RETURNS_KEYWORD:
                return ParserRuleContext.TYPE_DESC_IN_RETURN_TYPE_DESC;
            case RECORD_KEYWORD:
                return ParserRuleContext.RECORD_BODY_START;
            case TYPE_KEYWORD:
                return ParserRuleContext.TYPE_NAME;
            case OBJECT_KEYWORD:
            case CLASS_NAME:
                return ParserRuleContext.OPEN_BRACE;
            case REMOTE_KEYWORD:
                return ParserRuleContext.OBJECT_METHOD_WITHOUT_REMOTE;
            case ABSTRACT_KEYWORD:
            case CLIENT_KEYWORD:
                return ParserRuleContext.OBJECT_KEYWORD;
            case FORK_KEYWORD:
                return ParserRuleContext.OPEN_BRACE;
            case TRAP_KEYWORD:
                return ParserRuleContext.EXPRESSION;
            case FOREACH_KEYWORD:
                return ParserRuleContext.TYPE_DESC_IN_TYPE_BINDING_PATTERN;
            case IN_KEYWORD:
                parentCtx = getParentContext();
                if (parentCtx == ParserRuleContext.LET_EXPR_LET_VAR_DECL) {
                    endContext(); // end let-expr-let-var-decl
                }
                return ParserRuleContext.EXPRESSION;
            case KEY_KEYWORD:
                if (isInTypeDescContext()) {
                    return ParserRuleContext.KEY_CONSTRAINTS_RHS;
                }
                return ParserRuleContext.OPEN_PARENTHESIS;
            case ERROR_KEYWORD:
                if (isInTypeDescContext()) {
                    return ParserRuleContext.ERROR_TYPE_PARAM_START;
                }
                if (getParentContext() == ParserRuleContext.FUNCTIONAL_MATCH_PATTERN) {
                    return ParserRuleContext.OPEN_PARENTHESIS;
                }
                return ParserRuleContext.ARG_LIST_START;
            case LET_KEYWORD:
                parentCtx = getParentContext();
                if (parentCtx == ParserRuleContext.QUERY_EXPRESSION) {
                    return ParserRuleContext.LET_CLAUSE_LET_VAR_DECL;
                } else if (parentCtx == ParserRuleContext.LET_CLAUSE_LET_VAR_DECL) {
                    endContext(); // end let-clause-let-var-decl
                    return ParserRuleContext.LET_CLAUSE_LET_VAR_DECL;
                }
                return ParserRuleContext.LET_EXPR_LET_VAR_DECL;
            case TABLE_KEYWORD:
                if (isInTypeDescContext()) {
                    return ParserRuleContext.ROW_TYPE_PARAM;
                }
                return ParserRuleContext.TABLE_KEYWORD_RHS;
            case STREAM_KEYWORD:
                parentCtx = getParentContext();
                if (parentCtx == ParserRuleContext.TABLE_CONSTRUCTOR_OR_QUERY_EXPRESSION) {
                    return ParserRuleContext.QUERY_EXPRESSION;
                }
                return ParserRuleContext.LT;
            case NEW_KEYWORD:
                return ParserRuleContext.NEW_KEYWORD_RHS;
            case XML_KEYWORD:
            case STRING_KEYWORD:
            case BASE16_KEYWORD:
            case BASE64_KEYWORD:
                return ParserRuleContext.TEMPLATE_START;
            case SELECT_KEYWORD:
                return ParserRuleContext.EXPRESSION;
            case WHERE_KEYWORD:
                parentCtx = getParentContext();
                if (parentCtx == ParserRuleContext.LET_CLAUSE_LET_VAR_DECL) {
                    endContext(); // end let-clause-let-var-decl
                }
                return ParserRuleContext.EXPRESSION;
            case ORDER_KEYWORD:
                return ParserRuleContext.BY_KEYWORD;
            case BY_KEYWORD:
                return ParserRuleContext.ORDER_KEY_LIST;
            case ORDER_DIRECTION:
                return ParserRuleContext.ORDER_KEY_LIST_END;
            case FROM_KEYWORD:
                parentCtx = getParentContext();
                if (parentCtx == ParserRuleContext.LET_CLAUSE_LET_VAR_DECL) {
                    endContext(); // end let-clause-let-var-decl
                }
                return ParserRuleContext.TYPE_DESC_IN_TYPE_BINDING_PATTERN;
            case JOIN_KEYWORD:
                return ParserRuleContext.TYPE_DESC_IN_TYPE_BINDING_PATTERN;
            case START_KEYWORD:
                return ParserRuleContext.EXPRESSION;
            case FLUSH_KEYWORD:
                return ParserRuleContext.OPTIONAL_PEER_WORKER;
            case PEER_WORKER_NAME:
            case DEFAULT_KEYWORD:
                if (getParentContext() == ParserRuleContext.MULTI_RECEIVE_WORKERS) {
                    return ParserRuleContext.RECEIVE_FIELD_END;
                }
                return ParserRuleContext.EXPRESSION_RHS;
            case WAIT_KEYWORD:
                return ParserRuleContext.WAIT_KEYWORD_RHS;
            case DO_KEYWORD:
                return ParserRuleContext.OPEN_BRACE;
            case TRANSACTION_KEYWORD:
                return ParserRuleContext.BLOCK_STMT;
            case COMMIT_KEYWORD:
                return ParserRuleContext.EXPRESSION_RHS;
            case ROLLBACK_KEYWORD:
                return ParserRuleContext.ROLLBACK_RHS;
            case RETRY_KEYWORD:
                return ParserRuleContext.RETRY_KEYWORD_RHS;
            case TRANSACTIONAL_KEYWORD:
                parentCtx = getParentContext();
                switch (parentCtx) {
                    case COMP_UNIT:
                        return ParserRuleContext.FUNC_DEF_OR_FUNC_TYPE;
                    case OBJECT_MEMBER:
                        return ParserRuleContext.OBJECT_METHOD_WITHOUT_TRANSACTIONAL;
                    case SERVICE_CONSTRUCTOR_EXPRESSION:
                    case SERVICE_DECL:
                        return ParserRuleContext.RESOURCE_DEF_START_WITHOUT_TRANSACTIONAL;
                    default:
                        return ParserRuleContext.EXPRESSION_RHS;
                }
            case ENUM_KEYWORD:
                return ParserRuleContext.MODULE_ENUM_NAME;
            case MATCH_KEYWORD:
                return ParserRuleContext.EXPRESSION;
            case READONLY_KEYWORD:
                parentCtx = getParentContext();
                if (parentCtx == ParserRuleContext.MAPPING_CONSTRUCTOR ||
                        parentCtx == ParserRuleContext.MAPPING_FIELD) {
                    return ParserRuleContext.SPECIFIC_FIELD;
                }
                throw new IllegalStateException("cannot find the next rule for: " + currentCtx);
            case DISTINCT_KEYWORD:
                return ParserRuleContext.TYPE_DESCRIPTOR;
            case VAR_KEYWORD:
                parentCtx = getParentContext();
                if (parentCtx == ParserRuleContext.REST_MATCH_PATTERN) {
                    return ParserRuleContext.VARIABLE_NAME;
                }
                return ParserRuleContext.BINDING_PATTERN;
            case CONFLICT_KEYWORD:
            case LIMIT_KEYWORD:
                return ParserRuleContext.EXPRESSION;
            case OUTER_KEYWORD:
                return ParserRuleContext.JOIN_KEYWORD;
            default:
                throw new IllegalStateException("cannot find the next rule for: " + currentCtx);
        }
    }

    private void startContextIfRequired(ParserRuleContext currentCtx) {
        switch (currentCtx) {
            case COMP_UNIT:
            case FUNC_DEF_OR_FUNC_TYPE:
            case ANON_FUNC_EXPRESSION:
            case FUNC_DEF:
            case FUNC_TYPE_DESC:
            case EXTERNAL_FUNC_BODY:
            case FUNC_BODY_BLOCK:
            case STATEMENT:
            case STATEMENT_WITHOUT_ANNOTS:
            case VAR_DECL_STMT:
            case ASSIGNMENT_STMT:
            case REQUIRED_PARAM:
            case DEFAULTABLE_PARAM:
            case REST_PARAM:
            case MODULE_TYPE_DEFINITION:
            case RECORD_FIELD:
            case RECORD_TYPE_DESCRIPTOR:
            case OBJECT_TYPE_DESCRIPTOR:
            case ARG_LIST:
            case OBJECT_FUNC_OR_FIELD:
            case IF_BLOCK:
            case BLOCK_STMT:
            case WHILE_BLOCK:
            case PANIC_STMT:
            case CALL_STMT:
            case IMPORT_DECL:
            case CONTINUE_STATEMENT:
            case BREAK_STATEMENT:
            case RETURN_STMT:
            case COMPUTED_FIELD_NAME:
            case LISTENERS_LIST:
            case SERVICE_DECL:
            case LISTENER_DECL:
            case CONSTANT_DECL:
            case OPTIONAL_TYPE_DESCRIPTOR:
            case ARRAY_TYPE_DESCRIPTOR:
            case ANNOTATIONS:
            case VARIABLE_REF:
            case TYPE_REFERENCE:
            case ANNOT_REFERENCE:
            case FIELD_ACCESS_IDENTIFIER:
            case MAPPING_CONSTRUCTOR:
            case LOCAL_TYPE_DEFINITION_STMT:
            case EXPRESSION_STATEMENT:
            case NIL_LITERAL:
            case LOCK_STMT:
            case ANNOTATION_DECL:
            case ANNOT_ATTACH_POINTS_LIST:
            case XML_NAMESPACE_DECLARATION:
            case CONSTANT_EXPRESSION:
            case NAMED_WORKER_DECL:
            case FORK_STMT:
            case FOREACH_STMT:
            case LIST_CONSTRUCTOR:
            case TYPE_CAST:
            case KEY_SPECIFIER:
            case LET_EXPR_LET_VAR_DECL:
            case LET_CLAUSE_LET_VAR_DECL:
            case ORDER_KEY_LIST:
            case ROW_TYPE_PARAM:
            case TABLE_CONSTRUCTOR_OR_QUERY_EXPRESSION:
            case OBJECT_MEMBER:
            case LIST_BINDING_PATTERN:
            case MAPPING_BINDING_PATTERN:
            case REST_BINDING_PATTERN:
            case TYPED_BINDING_PATTERN:
            case BINDING_PATTERN_STARTING_IDENTIFIER:
            case MULTI_RECEIVE_WORKERS:
            case MULTI_WAIT_FIELDS:
            case ALTERNATE_WAIT_EXPRS:
            case DO_CLAUSE:
            case MEMBER_ACCESS_KEY_EXPR:
            case CONDITIONAL_EXPRESSION:
            case TRANSACTION_STMT:
            case RETRY_STMT:
            case ROLLBACK_STMT:
            case MODULE_ENUM_DECLARATION:
            case ENUM_MEMBER_LIST:
            case SERVICE_CONSTRUCTOR_EXPRESSION:
            case XML_NAME_PATTERN:
            case XML_ATOMIC_NAME_PATTERN:
            case MATCH_STMT:
            case MATCH_BODY:
            case MATCH_PATTERN:
            case LIST_MATCH_PATTERN:
            case REST_MATCH_PATTERN:
            case FUNCTIONAL_BINDING_PATTERN:
            case MAPPING_MATCH_PATTERN:
            case FUNCTIONAL_MATCH_PATTERN:
            case NAMED_ARG_MATCH_PATTERN:
            case SELECT_CLAUSE:
            case JOIN_CLAUSE:

                // Contexts that expect a type
            case TYPE_DESC_IN_ANNOTATION_DECL:
            case TYPE_DESC_BEFORE_IDENTIFIER:
            case TYPE_DESC_IN_RECORD_FIELD:
            case TYPE_DESC_IN_PARAM:
            case TYPE_DESC_IN_TYPE_BINDING_PATTERN:
            case TYPE_DESC_IN_TYPE_DEF:
            case TYPE_DESC_IN_ANGLE_BRACKETS:
            case TYPE_DESC_IN_RETURN_TYPE_DESC:
            case TYPE_DESC_IN_EXPRESSION:
            case TYPE_DESC_IN_STREAM_TYPE_DESC:
            case TYPE_DESC_IN_PARENTHESIS:
            case TYPE_DESC_IN_NEW_EXPR:
            case TYPE_DESC_IN_TUPLE:
                startContext(currentCtx);
                break;
            default:
                break;
        }

        switch (currentCtx) {
            case TABLE_CONSTRUCTOR:
            case QUERY_EXPRESSION:
            case ON_CONFLICT_CLAUSE:
                switchContext(currentCtx);
                break;
            default:
                break;
        }
    }

    private ParserRuleContext getNextRuleForCloseParenthsis() {
        ParserRuleContext parentCtx;
        parentCtx = getParentContext();
        if (parentCtx == ParserRuleContext.PARAM_LIST) {
            endContext(); // end parameters
            return ParserRuleContext.FUNC_OPTIONAL_RETURNS;
        } else if (isParameter(parentCtx)) {
            endContext(); // end parameters
            endContext(); // end parameter
            return ParserRuleContext.FUNC_OPTIONAL_RETURNS;
        } else if (parentCtx == ParserRuleContext.NIL_LITERAL) {
            endContext();
            return getNextRuleForExpr();
        } else if (parentCtx == ParserRuleContext.KEY_SPECIFIER) {
            endContext(); // end key-specifier
            if (isInTypeDescContext()) {
                return ParserRuleContext.TYPEDESC_RHS;
            }
            return ParserRuleContext.TABLE_CONSTRUCTOR_OR_QUERY_RHS;
        } else if (isInTypeDescContext()) {
            return ParserRuleContext.TYPEDESC_RHS;
        } else if (parentCtx == ParserRuleContext.BRACED_EXPR_OR_ANON_FUNC_PARAMS) {
            endContext(); // end infered-param/parenthesised-expr context
            return ParserRuleContext.INFER_PARAM_END_OR_PARENTHESIS_END;
        } else if (parentCtx == ParserRuleContext.FUNCTIONAL_MATCH_PATTERN) {
            endContext();
            return getNextRuleForMatchPattern();
        } else if (parentCtx == ParserRuleContext.NAMED_ARG_MATCH_PATTERN) {
            endContext(); // end named arg math pattern context
            endContext(); // end functional match pattern context
            return getNextRuleForMatchPattern();
        } else if (parentCtx == ParserRuleContext.FUNCTIONAL_BINDING_PATTERN) {
            endContext(); // end functional-binding-pattern
            return getNextRuleForBindingPattern();
        }
        return ParserRuleContext.EXPRESSION_RHS;
    }

    private ParserRuleContext getNextRuleForOpenParenthesis() {
        ParserRuleContext parentCtx = getParentContext();
        if (parentCtx == ParserRuleContext.EXPRESSION_STATEMENT) {
            return ParserRuleContext.EXPRESSION_STATEMENT_START;
        } else if (isStatement(parentCtx) || isExpressionContext(parentCtx) ||
                parentCtx == ParserRuleContext.ARRAY_TYPE_DESCRIPTOR) {
            return ParserRuleContext.EXPRESSION;
        } else if (parentCtx == ParserRuleContext.FUNC_DEF_OR_FUNC_TYPE ||
                parentCtx == ParserRuleContext.FUNC_TYPE_DESC || parentCtx == ParserRuleContext.FUNC_DEF ||
                parentCtx == ParserRuleContext.ANON_FUNC_EXPRESSION ||
                parentCtx == ParserRuleContext.FUNC_TYPE_DESC_OR_ANON_FUNC) {
            // TODO: find a better way
            startContext(ParserRuleContext.PARAM_LIST);
            return ParserRuleContext.PARAM_LIST;
        } else if (parentCtx == ParserRuleContext.NIL_LITERAL) {
            return ParserRuleContext.CLOSE_PARENTHESIS;
        } else if (parentCtx == ParserRuleContext.KEY_SPECIFIER) {
            return ParserRuleContext.KEY_SPECIFIER_RHS;
        } else if (isInTypeDescContext()) {
            // if the parent context is table type desc then we are in key specifier context.hence start context
            startContext(ParserRuleContext.KEY_SPECIFIER);
            return ParserRuleContext.KEY_SPECIFIER_RHS;
        } else if (isParameter(parentCtx)) {
            return ParserRuleContext.EXPRESSION;
        } else if (parentCtx == ParserRuleContext.FUNCTIONAL_MATCH_PATTERN) {
            return ParserRuleContext.ARG_LIST_MATCH_PATTERN_START;
        } else if (isInMatchPatternCtx(parentCtx)) {
            // This is a special case which occurs because of FUNC_MATCH_PATTERN_OR_CONST_PATTERN context,
            // If this is the case we are in a functional match pattern but the context is not started, hence
            // start the context.
            startContext(ParserRuleContext.FUNCTIONAL_MATCH_PATTERN);
            return ParserRuleContext.ARG_LIST_MATCH_PATTERN_START;
        } else if (parentCtx == ParserRuleContext.FUNCTIONAL_BINDING_PATTERN) {
            return ParserRuleContext.ARG_BINDING_PATTERN;
        }
        return ParserRuleContext.EXPRESSION;
    }

    private boolean isInMatchPatternCtx(ParserRuleContext context) {
        switch (context) {
            case MATCH_PATTERN:
            case LIST_MATCH_PATTERN:
            case MAPPING_MATCH_PATTERN:
            case FUNCTIONAL_MATCH_PATTERN:
            case NAMED_ARG_MATCH_PATTERN:
                return true;
            default:
                return false;
        }
    }

    private ParserRuleContext getNextRuleForOpenBrace() {
        ParserRuleContext parentCtx = getParentContext();
        if (parentCtx == ParserRuleContext.LISTENERS_LIST) {
            endContext();
        }

        switch (parentCtx) {
            case OBJECT_TYPE_DESCRIPTOR:
                return ParserRuleContext.OBJECT_MEMBER;
            case RECORD_TYPE_DESCRIPTOR:
                return ParserRuleContext.RECORD_FIELD;
            case MAPPING_CONSTRUCTOR:
                return ParserRuleContext.FIRST_MAPPING_FIELD;
            case FORK_STMT:
                return ParserRuleContext.NAMED_WORKER_DECL;
            case MULTI_RECEIVE_WORKERS:
                return ParserRuleContext.RECEIVE_FIELD;
            case MULTI_WAIT_FIELDS:
                return ParserRuleContext.WAIT_FIELD_NAME;
            case MODULE_ENUM_DECLARATION:
                return ParserRuleContext.ENUM_MEMBER_LIST;
            case MAPPING_BINDING_PATTERN:
                return ParserRuleContext.MAPPING_BINDING_PATTERN_MEMBER;
            case MAPPING_MATCH_PATTERN:
                return ParserRuleContext.FIELD_MATCH_PATTERNS_START;
            default:
                return ParserRuleContext.STATEMENT;
        }
    }

    private boolean isExpressionContext(ParserRuleContext ctx) {
        switch (ctx) {
            case LISTENERS_LIST:
            case MAPPING_CONSTRUCTOR:
            case COMPUTED_FIELD_NAME:
            case LIST_CONSTRUCTOR:
            case INTERPOLATION:
            case ARG_LIST:
            case LET_EXPR_LET_VAR_DECL:
            case LET_CLAUSE_LET_VAR_DECL:
            case TABLE_CONSTRUCTOR:
            case QUERY_EXPRESSION:
            case TABLE_CONSTRUCTOR_OR_QUERY_EXPRESSION:
            case SERVICE_CONSTRUCTOR_EXPRESSION:
            case ORDER_KEY_LIST:
            case SELECT_CLAUSE:
            case JOIN_CLAUSE:
            case ON_CONFLICT_CLAUSE:
                return true;
            default:
                return false;
        }
    }

    /**
     * Get the next parser context to visit after a {@link ParserRuleContext#AFTER_PARAMETER_TYPE}.
     *
     * @return Next parser context
     */
    private ParserRuleContext getNextRuleForParamType() {
        ParserRuleContext parentCtx;
        parentCtx = getParentContext();
        if (parentCtx == ParserRuleContext.REQUIRED_PARAM || parentCtx == ParserRuleContext.DEFAULTABLE_PARAM) {
            return ParserRuleContext.VARIABLE_NAME;
        } else if (parentCtx == ParserRuleContext.REST_PARAM) {
            return ParserRuleContext.ELLIPSIS;
        } else {
            throw new IllegalStateException();
        }
    }

    /**
     * Get the next parser context to visit after a {@link ParserRuleContext#COMMA}.
     *
     * @return Next parser context
     */
    private ParserRuleContext getNextRuleForComma() {
        ParserRuleContext parentCtx = getParentContext();
        switch (parentCtx) {
            case PARAM_LIST:
            case REQUIRED_PARAM:
            case DEFAULTABLE_PARAM:
            case REST_PARAM:
                endContext();
                return parentCtx;
            case ARG_LIST:
                return ParserRuleContext.ARG_START;
            case MAPPING_CONSTRUCTOR:
                return ParserRuleContext.MAPPING_FIELD;
            case LISTENERS_LIST:
            case LIST_CONSTRUCTOR:
            case ORDER_KEY_LIST:
                return ParserRuleContext.EXPRESSION;
            case ANNOT_ATTACH_POINTS_LIST:
                return ParserRuleContext.ATTACH_POINT;
            case TABLE_CONSTRUCTOR:
                return ParserRuleContext.MAPPING_CONSTRUCTOR;
            case KEY_SPECIFIER:
                return ParserRuleContext.VARIABLE_NAME;
            case LET_EXPR_LET_VAR_DECL:
            case LET_CLAUSE_LET_VAR_DECL:
                return ParserRuleContext.LET_VAR_DECL_START;
            case TYPE_DESC_IN_STREAM_TYPE_DESC:
                return ParserRuleContext.TYPE_DESCRIPTOR;
            case BRACED_EXPR_OR_ANON_FUNC_PARAMS:
                return ParserRuleContext.IMPLICIT_ANON_FUNC_PARAM;
            case TYPE_DESC_IN_TUPLE:
                return ParserRuleContext.TYPE_DESCRIPTOR;
            case LIST_BINDING_PATTERN:
                return ParserRuleContext.LIST_BINDING_PATTERN_MEMBER;
            case MAPPING_BINDING_PATTERN:
            case MAPPING_BP_OR_MAPPING_CONSTRUCTOR:
                return ParserRuleContext.MAPPING_BINDING_PATTERN_MEMBER;
            case MULTI_RECEIVE_WORKERS:
                return ParserRuleContext.RECEIVE_FIELD;
            case MULTI_WAIT_FIELDS:
                return ParserRuleContext.WAIT_FIELD_NAME;
            case ENUM_MEMBER_LIST:
                return ParserRuleContext.ENUM_MEMBER_START;
            case MEMBER_ACCESS_KEY_EXPR:
                return ParserRuleContext.MEMBER_ACCESS_KEY_EXPR_END;
            case STMT_START_BRACKETED_LIST:
                return ParserRuleContext.STMT_START_BRACKETED_LIST_MEMBER;
            case BRACKETED_LIST:
                return ParserRuleContext.BRACKETED_LIST_MEMBER;
            case LIST_MATCH_PATTERN:
                return ParserRuleContext.LIST_MATCH_PATTERN_MEMBER;
            case FUNCTIONAL_BINDING_PATTERN:
                return ParserRuleContext.ARG_BINDING_PATTERN;
            case MAPPING_MATCH_PATTERN:
                return ParserRuleContext.FIELD_MATCH_PATTERN_MEMBER;
            case FUNCTIONAL_MATCH_PATTERN:
                return ParserRuleContext.ARG_MATCH_PATTERN;
            case NAMED_ARG_MATCH_PATTERN:
                endContext();
                return ParserRuleContext.NAMED_ARG_MATCH_PATTERN_RHS;
            default:
                throw new IllegalStateException(parentCtx.toString());
        }
    }

    /**
     * Get the next parser context to visit after a type descriptor.
     *
     * @return Next parser context
     */
    private ParserRuleContext getNextRuleForTypeDescriptor() {
        ParserRuleContext parentCtx = getParentContext();
        switch (parentCtx) {
            // Contexts that expect a type
            case TYPE_DESC_IN_ANNOTATION_DECL:
                endContext();
                if (isInTypeDescContext()) {
                    return ParserRuleContext.TYPEDESC_RHS;
                }
                return ParserRuleContext.ANNOTATION_TAG;
            case TYPE_DESC_BEFORE_IDENTIFIER:
            case TYPE_DESC_IN_RECORD_FIELD:
                endContext();
                if (isInTypeDescContext()) {
                    return ParserRuleContext.TYPEDESC_RHS;
                }
                return ParserRuleContext.VARIABLE_NAME;
            case TYPE_DESC_IN_TYPE_BINDING_PATTERN:
                endContext();
                if (isInTypeDescContext()) {
                    return ParserRuleContext.TYPEDESC_RHS;
                }
                if (getParentContext() == ParserRuleContext.FOREACH_STMT) {
                    return ParserRuleContext.BINDING_PATTERN;
                }
                return ParserRuleContext.VARIABLE_NAME;
            case TYPE_DESC_IN_PARAM:
                endContext();
                if (isInTypeDescContext()) {
                    return ParserRuleContext.TYPEDESC_RHS;
                }
                return ParserRuleContext.AFTER_PARAMETER_TYPE;
            case TYPE_DESC_IN_TYPE_DEF:
                endContext();
                if (isInTypeDescContext()) {
                    return ParserRuleContext.TYPEDESC_RHS;
                }
                return ParserRuleContext.SEMICOLON;
            case TYPE_DESC_IN_ANGLE_BRACKETS:
                endContext();
                return ParserRuleContext.GT;
            case TYPE_DESC_IN_RETURN_TYPE_DESC:
                endContext();
                if (isInTypeDescContext()) {
                    return ParserRuleContext.TYPEDESC_RHS;
                }

                parentCtx = getParentContext();
                switch (parentCtx) {
                    case FUNC_TYPE_DESC:
                        endContext();
                        return ParserRuleContext.TYPEDESC_RHS;
                    case FUNC_DEF_OR_FUNC_TYPE:
                        return ParserRuleContext.FUNC_BODY_OR_TYPE_DESC_RHS;
                    case FUNC_TYPE_DESC_OR_ANON_FUNC:
                        return ParserRuleContext.FUNC_TYPE_DESC_RHS_OR_ANON_FUNC_BODY;
                    case FUNC_DEF:
                        return ParserRuleContext.FUNC_BODY;
                    case ANON_FUNC_EXPRESSION:
                        return ParserRuleContext.ANON_FUNC_BODY;
                    case NAMED_WORKER_DECL:
                        return ParserRuleContext.BLOCK_STMT;
                    default:
                        throw new IllegalStateException(parentCtx.toString());
                }
            case TYPE_DESC_IN_EXPRESSION:
                endContext();
                if (isInTypeDescContext()) {
                    return ParserRuleContext.TYPEDESC_RHS;
                }
                return ParserRuleContext.EXPRESSION_RHS;
            case COMP_UNIT:
                /*
                 * Fact 1:
                 * ------
                 * FUNC_DEF_OR_FUNC_TYPE is only possible for module level construct or object member
                 * that starts with 'function' keyword. However, until the end of func-signature,
                 * we don't know whether this is a func-def or a function type.
                 * Hence a var-decl-stmt context is not started until this point.
                 *
                 * Fact 2:
                 * ------
                 * We reach here for END_OF_TYPE_DESC context. That means we are going to end the
                 * func-type-desc.
                 */
                startContext(ParserRuleContext.VAR_DECL_STMT);
                return ParserRuleContext.VARIABLE_NAME; // TODO add typed-binding-patters
            case OBJECT_MEMBER:
                return ParserRuleContext.VARIABLE_NAME;
            case ANNOTATION_DECL:
                return ParserRuleContext.IDENTIFIER;
            case TYPE_DESC_IN_STREAM_TYPE_DESC:
                return ParserRuleContext.STREAM_TYPE_FIRST_PARAM_RHS;
            case TYPE_DESC_IN_PARENTHESIS:
                endContext();
                if (isInTypeDescContext()) {
                    return ParserRuleContext.TYPEDESC_RHS;
                }
                return ParserRuleContext.CLOSE_PARENTHESIS;
            case TYPE_DESC_IN_NEW_EXPR:
                endContext();
                if (isInTypeDescContext()) {
                    return ParserRuleContext.TYPEDESC_RHS;
                }
                return ParserRuleContext.ARG_LIST_START;
            case TYPE_DESC_IN_TUPLE:
            case STMT_START_BRACKETED_LIST:
                return ParserRuleContext.TYPE_DESC_IN_TUPLE_RHS;
            case TYPE_REFERENCE:
                endContext();
                return ParserRuleContext.SEMICOLON;
            default:
                // If none of the above that means we reach here via, anonymous-func-or-func-type context.
                // Then the rhs of this is definitely an expression-rhs
                return ParserRuleContext.EXPRESSION_RHS;
        }
    }

    private boolean isInTypeDescContext() {
        switch (getParentContext()) {
            case TYPE_DESC_IN_ANNOTATION_DECL:
            case TYPE_DESC_BEFORE_IDENTIFIER:
            case TYPE_DESC_IN_RECORD_FIELD:
            case TYPE_DESC_IN_PARAM:
            case TYPE_DESC_IN_TYPE_BINDING_PATTERN:
            case TYPE_DESC_IN_TYPE_DEF:
            case TYPE_DESC_IN_ANGLE_BRACKETS:
            case TYPE_DESC_IN_RETURN_TYPE_DESC:
            case TYPE_DESC_IN_EXPRESSION:
            case TYPE_DESC_IN_STREAM_TYPE_DESC:
            case TYPE_DESC_IN_PARENTHESIS:
            case TYPE_DESC_IN_NEW_EXPR:
            case TYPE_DESC_IN_TUPLE:
            case STMT_START_BRACKETED_LIST:
            case BRACKETED_LIST:
            case TYPE_REFERENCE:
                return true;
            default:
                return false;
        }
    }

    /**
     * Get the next parser context to visit after a {@link ParserRuleContext#ASSIGN_OP}.
     *
     * @return Next parser context
     */
    private ParserRuleContext getNextRuleForEqualOp() {
        ParserRuleContext parentCtx = getParentContext();
        switch (parentCtx) {
            case EXTERNAL_FUNC_BODY:
                return ParserRuleContext.EXTERNAL_FUNC_BODY_OPTIONAL_ANNOTS;
            case REQUIRED_PARAM:
            case DEFAULTABLE_PARAM:
            case RECORD_FIELD:
            case ARG_LIST:
            case OBJECT_MEMBER:
            case LISTENER_DECL:
            case CONSTANT_DECL:
            case LET_EXPR_LET_VAR_DECL:
            case LET_CLAUSE_LET_VAR_DECL:
            case ENUM_MEMBER_LIST:
                return ParserRuleContext.EXPRESSION;
            case NAMED_ARG_MATCH_PATTERN:
                return ParserRuleContext.MATCH_PATTERN;
            case FUNCTIONAL_BINDING_PATTERN:
                return ParserRuleContext.BINDING_PATTERN;
            default:
                if (isStatement(parentCtx)) {
                    return ParserRuleContext.EXPRESSION;
                }
                throw new IllegalStateException("equal op cannot exist in a " + parentCtx);
        }
    }

    /**
     * Get the next parser context to visit after a {@link ParserRuleContext#CLOSE_BRACE}.
     *
     * @param nextLookahead Position of the next token to consider, relative to the position of the original error
     * @return Next parser context
     */
    private ParserRuleContext getNextRuleForCloseBrace(int nextLookahead) {
        ParserRuleContext parentCtx = getParentContext();
        switch (parentCtx) {
            case FUNC_BODY_BLOCK:
                endContext(); // end body block
                return getNextRuleForCloseBraceInFuncBody();
            case SERVICE_DECL:
            case MODULE_CLASS_DEFINITION:
                endContext();
                return ParserRuleContext.TOP_LEVEL_NODE;
            case OBJECT_MEMBER:
                endContext(); // end object member
                // fall through
            case RECORD_TYPE_DESCRIPTOR:
            case OBJECT_TYPE_DESCRIPTOR:
                endContext(); // end record/object type def
                return ParserRuleContext.TYPEDESC_RHS;
            case BLOCK_STMT:
            case AMBIGUOUS_STMT:
                endContext(); // end block stmt
                parentCtx = getParentContext();
                switch (parentCtx) {
                    case LOCK_STMT:
                    case FOREACH_STMT:
                    case WHILE_BLOCK:
                    case RETRY_STMT:
                        endContext();
                        return ParserRuleContext.STATEMENT;
                    case IF_BLOCK:
                        endContext(); // end parent stmt if/lock/while/ block
                        return ParserRuleContext.ELSE_BLOCK;
                    case TRANSACTION_STMT:
                        endContext(); // end transaction context
                        parentCtx = getParentContext();

                        // If this is a retry-transaction block, then end the enclosing retry
                        // context as well.
                        if (parentCtx == ParserRuleContext.RETRY_STMT) {
                            endContext();
                        }
                        return ParserRuleContext.STATEMENT;
                    case NAMED_WORKER_DECL:
                        endContext(); // end named-worker
                        parentCtx = getParentContext();
                        if (parentCtx == ParserRuleContext.FORK_STMT) {
                            STToken nextToken = this.tokenReader.peek(nextLookahead);
                            switch (nextToken.kind) {
                                case CLOSE_BRACE_TOKEN:
                                    return ParserRuleContext.CLOSE_BRACE;
                                default:
                                    return ParserRuleContext.STATEMENT;
                            }
                        } else {
                            return ParserRuleContext.STATEMENT;
                        }
                    case MATCH_BODY:
                        return ParserRuleContext.MATCH_PATTERN;
                    default:
                        return ParserRuleContext.STATEMENT;
                }
            case MAPPING_CONSTRUCTOR:
                endContext(); // end mapping constructor
                parentCtx = getParentContext();
                if (parentCtx == ParserRuleContext.TABLE_CONSTRUCTOR) {
                    return ParserRuleContext.TABLE_ROW_END;
                }

                if (parentCtx == ParserRuleContext.ANNOTATIONS) {
                    return ParserRuleContext.ANNOTATION_END;
                }

                return getNextRuleForExpr();
            case STMT_START_BRACKETED_LIST:
                return ParserRuleContext.BRACKETED_LIST_MEMBER_END;
            case MAPPING_BINDING_PATTERN:
            case MAPPING_BP_OR_MAPPING_CONSTRUCTOR:
                endContext();
                return getNextRuleForBindingPattern();
            case FORK_STMT:
                endContext(); // end fork-statement
                return ParserRuleContext.STATEMENT;
            case INTERPOLATION:
                endContext();
                return ParserRuleContext.TEMPLATE_MEMBER;
            case MULTI_RECEIVE_WORKERS:
            case MULTI_WAIT_FIELDS:
            case SERVICE_CONSTRUCTOR_EXPRESSION:
                endContext();
                return ParserRuleContext.EXPRESSION_RHS;
            case DO_CLAUSE:
                STToken nextToken = this.tokenReader.peek(nextLookahead);
                if (nextToken.kind == SyntaxKind.LIMIT_KEYWORD) {
                    return ParserRuleContext.LIMIT_CLAUSE;
                }
                return ParserRuleContext.QUERY_EXPRESSION_END;
            case ENUM_MEMBER_LIST:
                endContext(); // end ENUM_MEMBER_LIST context
                endContext(); // end MODULE_ENUM_DECLARATION ctx
                return ParserRuleContext.TOP_LEVEL_NODE;
            case MATCH_BODY:
                endContext(); // end match body
                endContext(); // end match stmt
                return ParserRuleContext.STATEMENT;
            case MAPPING_MATCH_PATTERN:
                endContext();
                return getNextRuleForMatchPattern();
            case CLASS_NAME:
                endContext();
                return ParserRuleContext.OPEN_BRACE;
            default:
                throw new IllegalStateException("found close-brace in: " + parentCtx);
        }
    }

    private ParserRuleContext getNextRuleForCloseBraceInFuncBody() {
        ParserRuleContext parentCtx;
        parentCtx = getParentContext();
        switch (parentCtx) {
            case SERVICE_DECL:
                return ParserRuleContext.RESOURCE_DEF;
            case OBJECT_MEMBER:
                return ParserRuleContext.OBJECT_MEMBER_START;
            case COMP_UNIT:
                return ParserRuleContext.TOP_LEVEL_NODE;
            case FUNC_DEF:
            case FUNC_DEF_OR_FUNC_TYPE:
                endContext(); // end func-def
                return getNextRuleForCloseBraceInFuncBody();
            case ANON_FUNC_EXPRESSION:
            default:
                // Anonynous func
                endContext(); // end anon-func
                return ParserRuleContext.EXPRESSION_RHS;
        }
    }

    private ParserRuleContext getNextRuleForAnnotationEnd(int nextLookahead) {
        ParserRuleContext parentCtx;
        STToken nextToken;
        nextToken = this.tokenReader.peek(nextLookahead);
        if (nextToken.kind == SyntaxKind.AT_TOKEN) {
            return ParserRuleContext.AT;
        }

        endContext(); // end annotations
        parentCtx = getParentContext();
        switch (parentCtx) {
            case COMP_UNIT:
                return ParserRuleContext.TOP_LEVEL_NODE_WITHOUT_METADATA;
            case FUNC_DEF:
            case FUNC_TYPE_DESC:
            case FUNC_DEF_OR_FUNC_TYPE:
            case ANON_FUNC_EXPRESSION:
            case FUNC_TYPE_DESC_OR_ANON_FUNC:
                return ParserRuleContext.TYPE_DESC_IN_RETURN_TYPE_DESC;
            case LET_EXPR_LET_VAR_DECL:
            case LET_CLAUSE_LET_VAR_DECL:
                return ParserRuleContext.TYPE_DESC_IN_TYPE_BINDING_PATTERN;
            case RECORD_FIELD:
                return ParserRuleContext.RECORD_FIELD_WITHOUT_METADATA;
            case OBJECT_MEMBER:
                return ParserRuleContext.OBJECT_MEMBER_WITHOUT_METADATA;
            case SERVICE_DECL:
                return ParserRuleContext.RESOURCE_DEF;
            case FUNC_BODY_BLOCK:
                return ParserRuleContext.STATEMENT_WITHOUT_ANNOTS;
            case EXTERNAL_FUNC_BODY:
                return ParserRuleContext.EXTERNAL_KEYWORD;
            case TYPE_CAST:
                return ParserRuleContext.TYPE_CAST_PARAM_RHS;
            case ENUM_MEMBER_LIST:
                return ParserRuleContext.ENUM_MEMBER_NAME;
            default:
                if (isParameter(parentCtx)) {
                    return ParserRuleContext.REQUIRED_PARAM;
                }

                // everything else, treat as an annotation in an expression
                return ParserRuleContext.EXPRESSION;
        }
    }

    /**
     * Get the next parser context to visit after a variable/parameter name.
     *
     * @return Next parser context
     */
    private ParserRuleContext getNextRuleForVarName() {
        ParserRuleContext parentCtx = getParentContext();
        if (isStatement(parentCtx)) {
            return ParserRuleContext.VAR_DECL_STMT_RHS;
        }

        switch (parentCtx) {
            case REQUIRED_PARAM:
            case PARAM_LIST:
                return ParserRuleContext.REQUIRED_PARAM_NAME_RHS;
            case DEFAULTABLE_PARAM:
                return ParserRuleContext.ASSIGN_OP;
            case REST_PARAM:
                return ParserRuleContext.PARAM_END;
            case FOREACH_STMT:
                return ParserRuleContext.IN_KEYWORD;
            case TYPED_BINDING_PATTERN:
            case BINDING_PATTERN_STARTING_IDENTIFIER:
            case LIST_BINDING_PATTERN:
            case STMT_START_BRACKETED_LIST_MEMBER:
            case REST_BINDING_PATTERN:
            case FIELD_BINDING_PATTERN:
            case MAPPING_BINDING_PATTERN:
            case MAPPING_BP_OR_MAPPING_CONSTRUCTOR:
            case FUNCTIONAL_BINDING_PATTERN:
                return getNextRuleForBindingPattern();
            case LISTENER_DECL:
            case CONSTANT_DECL:
                return ParserRuleContext.VAR_DECL_STMT_RHS;
            case RECORD_FIELD:
                return ParserRuleContext.FIELD_DESCRIPTOR_RHS;
            case ARG_LIST:
                return ParserRuleContext.NAMED_OR_POSITIONAL_ARG_RHS;
            case OBJECT_MEMBER:
                return ParserRuleContext.OBJECT_FIELD_RHS;
            case ARRAY_TYPE_DESCRIPTOR:
                return ParserRuleContext.CLOSE_BRACKET;
            case KEY_SPECIFIER:
                return ParserRuleContext.TABLE_KEY_RHS;
            case LET_EXPR_LET_VAR_DECL:
            case LET_CLAUSE_LET_VAR_DECL:
                return ParserRuleContext.ASSIGN_OP;
            case ANNOTATION_DECL:
                return ParserRuleContext.ANNOT_OPTIONAL_ATTACH_POINTS;
            case QUERY_EXPRESSION:
            case JOIN_CLAUSE:
                return ParserRuleContext.IN_KEYWORD;
            case REST_MATCH_PATTERN:
                endContext(); // end rest match pattern context
                parentCtx = getParentContext();
                if (parentCtx == ParserRuleContext.MAPPING_MATCH_PATTERN) {
                    return ParserRuleContext.CLOSE_BRACE;
                }
                if (parentCtx == ParserRuleContext.FUNCTIONAL_MATCH_PATTERN) {
                    return ParserRuleContext.CLOSE_PARENTHESIS;
                }
                return ParserRuleContext.CLOSE_BRACKET;
            case MAPPING_MATCH_PATTERN:
                return ParserRuleContext.COLON;
            default:
                throw new IllegalStateException(parentCtx.toString());
        }
    }

    /**
     * Get the next parser context to visit after a {@link ParserRuleContext#SEMICOLON}.
     *
     * @param nextLookahead Position of the next token to consider, relative to the position of the original error
     * @return Next parser context
     */
    private ParserRuleContext getNextRuleForSemicolon(int nextLookahead) {
        STToken nextToken;
        ParserRuleContext parentCtx = getParentContext();
        if (parentCtx == ParserRuleContext.EXTERNAL_FUNC_BODY) {
            endContext(); // end external func-body
            endContext(); // end func-def
            return ParserRuleContext.TOP_LEVEL_NODE;
        } else if (parentCtx == ParserRuleContext.QUERY_EXPRESSION) {
            endContext(); // end expression
            return getNextRuleForSemicolon(nextLookahead);
        } else if (isExpressionContext(parentCtx)) {
            // A semicolon after an expression also means its an end of a statement/field, Hence pop the ctx.
            endContext(); // end statement
            return ParserRuleContext.STATEMENT;
        } else if (parentCtx == ParserRuleContext.VAR_DECL_STMT) {
            endContext(); // end var-decl
            parentCtx = getParentContext();
            if (parentCtx == ParserRuleContext.COMP_UNIT) {
                return ParserRuleContext.TOP_LEVEL_NODE;
            }
            return ParserRuleContext.STATEMENT;
        } else if (isStatement(parentCtx)) {
            endContext(); // end statement
            return ParserRuleContext.STATEMENT;
        } else if (parentCtx == ParserRuleContext.RECORD_FIELD) {
            endContext(); // end record field
            return ParserRuleContext.RECORD_FIELD_OR_RECORD_END;
        } else if (parentCtx == ParserRuleContext.XML_NAMESPACE_DECLARATION) {
            endContext();
            parentCtx = getParentContext();
            if (parentCtx == ParserRuleContext.COMP_UNIT) {
                return ParserRuleContext.TOP_LEVEL_NODE;
            }
            return ParserRuleContext.STATEMENT;
        } else if (parentCtx == ParserRuleContext.MODULE_TYPE_DEFINITION ||
                parentCtx == ParserRuleContext.LISTENER_DECL || parentCtx == ParserRuleContext.CONSTANT_DECL ||
                parentCtx == ParserRuleContext.ANNOTATION_DECL) {
            endContext(); // end declaration
            return ParserRuleContext.TOP_LEVEL_NODE;
        } else if (parentCtx == ParserRuleContext.OBJECT_MEMBER) {
            if (isEndOfObjectTypeNode(nextLookahead)) {
                endContext(); // end object member
                return ParserRuleContext.CLOSE_BRACE;
            }
            return ParserRuleContext.OBJECT_MEMBER_START;
        } else if (parentCtx == ParserRuleContext.IMPORT_DECL) {
            endContext(); // end object member
            nextToken = this.tokenReader.peek(nextLookahead);
            if (nextToken.kind == SyntaxKind.EOF_TOKEN) {
                return ParserRuleContext.EOF;
            }
            return ParserRuleContext.TOP_LEVEL_NODE;
        } else if (parentCtx == ParserRuleContext.ANNOT_ATTACH_POINTS_LIST) {
            endContext(); // end annot attach points list
            endContext(); // end annot declaration
            nextToken = this.tokenReader.peek(nextLookahead);
            if (nextToken.kind == SyntaxKind.EOF_TOKEN) {
                return ParserRuleContext.EOF;
            }
            return ParserRuleContext.TOP_LEVEL_NODE;
        } else if (parentCtx == ParserRuleContext.FUNC_DEF || parentCtx == ParserRuleContext.FUNC_DEF_OR_FUNC_TYPE) {
            endContext(); // end func-def
            nextToken = this.tokenReader.peek(nextLookahead);
            if (nextToken.kind == SyntaxKind.EOF_TOKEN) {
                return ParserRuleContext.EOF;
            }
            return ParserRuleContext.TOP_LEVEL_NODE;
        } else if (parentCtx == ParserRuleContext.MODULE_CLASS_DEFINITION) {
            return ParserRuleContext.OBJECT_MEMBER;
        } else {
            throw new IllegalStateException(parentCtx.toString());
        }
    }

    private ParserRuleContext getNextRuleForDot() {
        ParserRuleContext parentCtx = getParentContext();
        if (parentCtx == ParserRuleContext.IMPORT_DECL) {
            return ParserRuleContext.IMPORT_MODULE_NAME;
        }
        return ParserRuleContext.FIELD_ACCESS_IDENTIFIER;
    }

    /**
     * Get the next parser context to visit after a {@link ParserRuleContext#QUESTION_MARK}.
     *
     * @return Next parser context
     */
    private ParserRuleContext getNextRuleForQuestionMark() {
        ParserRuleContext parentCtx = getParentContext();
        switch (parentCtx) {
            case OPTIONAL_TYPE_DESCRIPTOR:
                endContext();
                return ParserRuleContext.TYPEDESC_RHS;
            case CONDITIONAL_EXPRESSION:
                return ParserRuleContext.EXPRESSION;
            default:
                return ParserRuleContext.SEMICOLON;
        }
    }

    /**
     * Get the next parser context to visit after a {@link ParserRuleContext#OPEN_BRACKET}.
     *
     * @return Next parser context
     */
    private ParserRuleContext getNextRuleForOpenBracket() {
        ParserRuleContext parentCtx = getParentContext();
        switch (parentCtx) {
            case ARRAY_TYPE_DESCRIPTOR:
                return ParserRuleContext.ARRAY_LENGTH;
            case LIST_CONSTRUCTOR:
                return ParserRuleContext.LIST_CONSTRUCTOR_FIRST_MEMBER;
            case TABLE_CONSTRUCTOR:
                return ParserRuleContext.ROW_LIST_RHS;
            case LIST_BINDING_PATTERN:
                return ParserRuleContext.LIST_BINDING_PATTERN_MEMBER;
            case LIST_MATCH_PATTERN:
                return ParserRuleContext.LIST_MATCH_PATTERNS_START;
            default:
                if (isInTypeDescContext()) {
                    return ParserRuleContext.TYPE_DESC_IN_TUPLE;
                }
                return ParserRuleContext.EXPRESSION;
        }
    }

    /**
     * Get the next parser context to visit after a {@link ParserRuleContext#CLOSE_BRACKET}.
     *
     * @return Next parser context
     */
    private ParserRuleContext getNextRuleForCloseBracket() {
        ParserRuleContext parentCtx = getParentContext();
        switch (parentCtx) {
            case ARRAY_TYPE_DESCRIPTOR:
            case TYPE_DESC_IN_TUPLE:
                endContext(); // End array/tuple type descriptor context
                return ParserRuleContext.TYPEDESC_RHS;
            case COMPUTED_FIELD_NAME:
                endContext(); // end computed-field-name
                return ParserRuleContext.COLON;
            case LIST_BINDING_PATTERN:
                endContext(); // end list-binding-pattern context
                return getNextRuleForBindingPattern();
            case LIST_CONSTRUCTOR:
            case TABLE_CONSTRUCTOR:
            case MEMBER_ACCESS_KEY_EXPR:
                endContext();
                return getNextRuleForExpr();
            case STMT_START_BRACKETED_LIST:
                endContext();
                parentCtx = getParentContext();
                if (parentCtx == ParserRuleContext.STMT_START_BRACKETED_LIST) {
                    return ParserRuleContext.BRACKETED_LIST_MEMBER_END;
                }

                return ParserRuleContext.STMT_START_BRACKETED_LIST_RHS;
            case BRACKETED_LIST:
                endContext();
                return ParserRuleContext.BRACKETED_LIST_RHS;
            case LIST_MATCH_PATTERN:
                endContext();
                return getNextRuleForMatchPattern();
            default:
                return getNextRuleForExpr();
        }
    }

    /**
     * Get the next parser context to visit after a {@link ParserRuleContext#DECIMAL_INTEGER_LITERAL}.
     *
     * @return Next parser context
     */
    private ParserRuleContext getNextRuleForDecimalIntegerLiteral() {
        ParserRuleContext parentCtx = getParentContext();
        switch (parentCtx) {
            case CONSTANT_EXPRESSION:
                endContext();
                return getNextRuleForConstExpr();
            case ARRAY_TYPE_DESCRIPTOR:
            default:
                return ParserRuleContext.CLOSE_BRACKET;
        }
    }

    private ParserRuleContext getNextRuleForExpr() {
        ParserRuleContext parentCtx;
        parentCtx = getParentContext();
        if (parentCtx == ParserRuleContext.CONSTANT_EXPRESSION) {
            endContext();
            return getNextRuleForConstExpr();
        }
        return ParserRuleContext.EXPRESSION_RHS;
    }

    private ParserRuleContext getNextRuleForExprStartsWithVarRef() {
        ParserRuleContext parentCtx;
        parentCtx = getParentContext();
        if (parentCtx == ParserRuleContext.CONSTANT_EXPRESSION) {
            endContext();
            return getNextRuleForConstExpr();
        }
        return ParserRuleContext.VARIABLE_REF_RHS;
    }

    private ParserRuleContext getNextRuleForConstExpr() {
        ParserRuleContext parentCtx = getParentContext();
        switch (parentCtx) {
            case XML_NAMESPACE_DECLARATION:
                return ParserRuleContext.XML_NAMESPACE_PREFIX_DECL;
            default:
                if (isInTypeDescContext()) {
                    return ParserRuleContext.TYPEDESC_RHS;
                }
                return getNextRuleForMatchPattern();
        }
    }

    private ParserRuleContext getNextRuleForLt() {
        ParserRuleContext parentCtx = getParentContext();
        switch (parentCtx) {
            case TYPE_CAST:
                return ParserRuleContext.TYPE_CAST_PARAM;
            default:
                return ParserRuleContext.TYPE_DESC_IN_ANGLE_BRACKETS;
        }
    }

    private ParserRuleContext getNextRuleForGt(int nextLookahead) {
        ParserRuleContext parentCtx = getParentContext();
        if (parentCtx == ParserRuleContext.TYPE_DESC_IN_STREAM_TYPE_DESC) {
            // Since type-desc in a stream-type can have alternate endings,
            // we haven't end the context. So if its '>', then end the ctx here.
            endContext();
            return ParserRuleContext.TYPEDESC_RHS;
        }

        if (isInTypeDescContext()) {
            return ParserRuleContext.TYPEDESC_RHS;
        }

        if (parentCtx == ParserRuleContext.ROW_TYPE_PARAM) {
            endContext(); // end row type param ctx
            return ParserRuleContext.TABLE_TYPE_DESC_RHS;
        } else if (parentCtx == ParserRuleContext.RETRY_STMT) {
            return ParserRuleContext.RETRY_TYPE_PARAM_RHS;
        }

        if (parentCtx == ParserRuleContext.XML_NAME_PATTERN) {
            endContext();
            return ParserRuleContext.EXPRESSION_RHS;
        }

        // Type cast expression:
        endContext();
        return ParserRuleContext.EXPRESSION;
    }

    /**
     * Get the next parser context to visit after a binding-pattern.
     *
     * @return Next parser context
     */
    private ParserRuleContext getNextRuleForBindingPattern() {
        ParserRuleContext parentCtx = getParentContext();
        switch (parentCtx) {
            case BINDING_PATTERN_STARTING_IDENTIFIER:
            case TYPED_BINDING_PATTERN:
                endContext();
                return getNextRuleForBindingPattern();
            case FOREACH_STMT:
            case QUERY_EXPRESSION:
            case JOIN_CLAUSE:
                return ParserRuleContext.IN_KEYWORD;
            case LIST_BINDING_PATTERN:
            case STMT_START_BRACKETED_LIST:
            case BRACKETED_LIST:
                return ParserRuleContext.LIST_BINDING_PATTERN_MEMBER_END;
            case MAPPING_BINDING_PATTERN:
            case MAPPING_BP_OR_MAPPING_CONSTRUCTOR:
                return ParserRuleContext.MAPPING_BINDING_PATTERN_END;
            case REST_BINDING_PATTERN:
                endContext();
                parentCtx = getParentContext();
                if (parentCtx == ParserRuleContext.LIST_BINDING_PATTERN) {
                    return ParserRuleContext.CLOSE_BRACKET;
                } else if (parentCtx == ParserRuleContext.FUNCTIONAL_BINDING_PATTERN) {
                    return ParserRuleContext.CLOSE_PARENTHESIS;
                }
                return ParserRuleContext.CLOSE_BRACE; // for mapping binding pattern
            case AMBIGUOUS_STMT:
                switchContext(ParserRuleContext.VAR_DECL_STMT);
                return ParserRuleContext.VAR_DECL_STMT_RHS;
            case ASSIGNMENT_OR_VAR_DECL_STMT:
            case VAR_DECL_STMT:
                return ParserRuleContext.VAR_DECL_STMT_RHS;
            case LET_CLAUSE_LET_VAR_DECL:
            case LET_EXPR_LET_VAR_DECL:
            case ASSIGNMENT_STMT:
                return ParserRuleContext.ASSIGN_OP;
            case MATCH_PATTERN:
                return ParserRuleContext.MATCH_PATTERN_RHS;
            case LIST_MATCH_PATTERN:
                return ParserRuleContext.LIST_MATCH_PATTERN_MEMBER_RHS;
            case FUNCTIONAL_BINDING_PATTERN:
                return ParserRuleContext.ARG_BINDING_PATTERN_END;
            default:
                return getNextRuleForMatchPattern();
        }
    }

    private ParserRuleContext getNextRuleForWaitExprListEnd() {
        // TODO: add other endings based on the locations where action is allowed.
        endContext();
        return ParserRuleContext.EXPRESSION_RHS;
    }

    private ParserRuleContext getNextRuleForIdentifier() {
        ParserRuleContext parentCtx;
        parentCtx = getParentContext();
        switch (parentCtx) {
            case VARIABLE_REF:
                endContext();
                return getNextRuleForExprStartsWithVarRef();
            case TYPE_REFERENCE:
                endContext();
                if (isInTypeDescContext()) {
                    return ParserRuleContext.TYPEDESC_RHS;
                }
                if (getParentContext() == ParserRuleContext.FUNCTIONAL_MATCH_PATTERN) {
                    return ParserRuleContext.OPEN_PARENTHESIS;
                }
                return ParserRuleContext.SEMICOLON;
            case ANNOT_REFERENCE:
                endContext();
                return ParserRuleContext.ANNOTATION_REF_RHS;
            case ANNOTATION_DECL:
                return ParserRuleContext.ANNOT_OPTIONAL_ATTACH_POINTS;
            case FIELD_ACCESS_IDENTIFIER:
                endContext();
                return ParserRuleContext.VARIABLE_REF_RHS;
            case XML_ATOMIC_NAME_PATTERN:
                endContext();
                return ParserRuleContext.XML_NAME_PATTERN_RHS;
            case NAMED_ARG_MATCH_PATTERN:
                return ParserRuleContext.ASSIGN_OP;
            case MODULE_CLASS_DEFINITION:
                return ParserRuleContext.OPEN_BRACE;
            case COMP_UNIT:
                return ParserRuleContext.TOP_LEVEL_NODE;
            case OBJECT_MEMBER:
                return ParserRuleContext.SEMICOLON;
            default:
                throw new IllegalStateException(parentCtx.toString());
        }
    }

    private ParserRuleContext getNextRuleForColon() {
        ParserRuleContext parentCtx;
        parentCtx = getParentContext();
        switch (parentCtx) {
            case MAPPING_CONSTRUCTOR:
                return ParserRuleContext.EXPRESSION;
            case MULTI_RECEIVE_WORKERS:
                return ParserRuleContext.PEER_WORKER_NAME;
            case MULTI_WAIT_FIELDS:
                return ParserRuleContext.EXPRESSION;
            case CONDITIONAL_EXPRESSION:
                endContext(); // end conditional-expr
                return ParserRuleContext.EXPRESSION;
            case MAPPING_BINDING_PATTERN:
            case MAPPING_BP_OR_MAPPING_CONSTRUCTOR:
                return ParserRuleContext.VARIABLE_NAME;
            case FIELD_BINDING_PATTERN:
                endContext();
                return ParserRuleContext.VARIABLE_NAME;
            case XML_ATOMIC_NAME_PATTERN:
                return ParserRuleContext.XML_ATOMIC_NAME_IDENTIFIER_RHS;
            case MAPPING_MATCH_PATTERN:
                return ParserRuleContext.MATCH_PATTERN;
            default:
                return ParserRuleContext.IDENTIFIER;
        }
    }

    private ParserRuleContext getNextRuleForMatchPattern() {
        ParserRuleContext parentCtx = getParentContext();
        switch (parentCtx) {
            case LIST_MATCH_PATTERN:
                return ParserRuleContext.LIST_MATCH_PATTERN_MEMBER_RHS;
            case MAPPING_MATCH_PATTERN:
                return ParserRuleContext.FIELD_MATCH_PATTERN_MEMBER_RHS;
            case MATCH_PATTERN:
                return ParserRuleContext.MATCH_PATTERN_RHS;
            case FUNCTIONAL_MATCH_PATTERN:
            case NAMED_ARG_MATCH_PATTERN:
                return ParserRuleContext.ARG_MATCH_PATTERN_RHS;
            default:
                return ParserRuleContext.OPTIONAL_MATCH_GUARD;
        }
    }

    /**
     * Check whether the given context is a statement.
     *
     * @param ctx Parser context to check
     * @return <code>true</code> if the given context is a statement. <code>false</code> otherwise
     */
    private boolean isStatement(ParserRuleContext parentCtx) {
        switch (parentCtx) {
            case STATEMENT:
            case STATEMENT_WITHOUT_ANNOTS:
            case VAR_DECL_STMT:
            case ASSIGNMENT_STMT:
            case ASSIGNMENT_OR_VAR_DECL_STMT:
            case IF_BLOCK:
            case BLOCK_STMT:
            case WHILE_BLOCK:
            case CALL_STMT:
            case PANIC_STMT:
            case CONTINUE_STATEMENT:
            case BREAK_STATEMENT:
            case RETURN_STMT:
            case LOCAL_TYPE_DEFINITION_STMT:
            case EXPRESSION_STATEMENT:
            case LOCK_STMT:
            case FORK_STMT:
            case FOREACH_STMT:
            case TRANSACTION_STMT:
            case RETRY_STMT:
            case ROLLBACK_STMT:
            case AMBIGUOUS_STMT:
            case MATCH_STMT:
                return true;
            default:
                return false;
        }
    }

    /**
     * Check whether the given token refers to a binary operator.
     *
     * @param token Token to check
     * @return <code>true</code> if the given token refers to a binary operator. <code>false</code> otherwise
     */
    private boolean isBinaryOperator(STToken token) {
        switch (token.kind) {
            case PLUS_TOKEN:
            case MINUS_TOKEN:
            case SLASH_TOKEN:
            case ASTERISK_TOKEN:
            case GT_TOKEN:
            case LT_TOKEN:
            case DOUBLE_EQUAL_TOKEN:
            case TRIPPLE_EQUAL_TOKEN:
            case LT_EQUAL_TOKEN:
            case GT_EQUAL_TOKEN:
            case NOT_EQUAL_TOKEN:
            case NOT_DOUBLE_EQUAL_TOKEN:
            case BITWISE_AND_TOKEN:
            case BITWISE_XOR_TOKEN:
            case PIPE_TOKEN:
            case LOGICAL_AND_TOKEN:
            case LOGICAL_OR_TOKEN:
            case DOUBLE_LT_TOKEN:
            case DOUBLE_GT_TOKEN:
            case TRIPPLE_GT_TOKEN:
            case ELLIPSIS_TOKEN:
            case DOUBLE_DOT_LT_TOKEN:
            case ELVIS_TOKEN:
            case EQUALS_KEYWORD:
                return true;

            // Treat these also as binary operators.
            case RIGHT_ARROW_TOKEN:
            case RIGHT_DOUBLE_ARROW_TOKEN:
                return true;
            default:
                return false;
        }
    }

    private boolean isParameter(ParserRuleContext ctx) {
        switch (ctx) {
            case REQUIRED_PARAM:
            case DEFAULTABLE_PARAM:
            case REST_PARAM:
            case PARAM_LIST:
                return true;
            default:
                return false;
        }
    }

    /**
     * Get the expected token kind at the given parser rule context. If the parser rule is a terminal,
     * then the corresponding terminal token kind is returned. If the parser rule is a production,
     * then {@link SyntaxKind#NONE} is returned.
     *
     * @param ctx Parser rule context
     * @return Token kind expected at the given parser rule
     */
    @Override
    protected SyntaxKind getExpectedTokenKind(ParserRuleContext ctx) {
        switch (ctx) {
            case EXTERNAL_FUNC_BODY:
            case BINDING_PATTERN_OR_EXPR_RHS:
                return SyntaxKind.EQUAL_TOKEN;
            case FUNC_BODY_OR_TYPE_DESC_RHS:
            case FUNC_BODY_BLOCK:
            case FUNC_BODY:
                return SyntaxKind.OPEN_BRACE_TOKEN;
            case FUNC_DEF:
            case FUNC_DEF_OR_FUNC_TYPE:
            case FUNC_TYPE_DESC:
            case FUNC_TYPE_DESC_OR_ANON_FUNC:
                return SyntaxKind.FUNCTION_KEYWORD;
            case VAR_DECL_STMT_RHS:
                return SyntaxKind.SEMICOLON_TOKEN;
            case SIMPLE_TYPE_DESCRIPTOR:
            case REQUIRED_PARAM:
            case VAR_DECL_STMT:
            case ASSIGNMENT_OR_VAR_DECL_STMT:
            case DEFAULTABLE_PARAM:
            case REST_PARAM:
                return SyntaxKind.TYPE_DESC;
            case TYPE_NAME:
            case TYPE_REFERENCE:
            case FIELD_ACCESS_IDENTIFIER:
            case FUNC_NAME:
            case FUNCTION_KEYWORD_RHS:
            case VARIABLE_NAME:
            case TYPE_NAME_OR_VAR_NAME:
            case IMPORT_MODULE_NAME:
            case IMPORT_ORG_OR_MODULE_NAME:
            case IMPORT_PREFIX:
            case VARIABLE_REF:
            case BASIC_LITERAL: // return var-ref for any kind of terminal expression
            case SERVICE_NAME:
            case IDENTIFIER:
            case QUALIFIED_IDENTIFIER:
            case NAMESPACE_PREFIX:
            case IMPLICIT_ANON_FUNC_PARAM:
            case WORKER_NAME_OR_METHOD_NAME:
            case PEER_WORKER_NAME:
            case RECEIVE_FIELD_NAME:
            case WAIT_FIELD_NAME:
            case FIELD_BINDING_PATTERN_NAME:
            case XML_ATOMIC_NAME_IDENTIFIER:
            case MAPPING_FIELD_NAME:
            case MAPPING_FIELD:
            case ANNOT_DECL_OPTIONAL_TYPE:
            case WORKER_NAME:
            case NAMED_WORKERS:
            case ANNOTATION_TAG:
            case CONST_DECL_TYPE:
            case AFTER_PARAMETER_TYPE:
            case MODULE_ENUM_NAME:
            case ENUM_MEMBER_NAME:
            case TYPED_BINDING_PATTERN_TYPE_RHS:
            case ASSIGNMENT_STMT:
            case EXPRESSION:
            case TERMINAL_EXPRESSION:
            case XML_NAME:
            case ACCESS_EXPRESSION:
            case BINDING_PATTERN_STARTING_IDENTIFIER:
            case COMPUTED_FIELD_NAME:
            case FUNCTIONAL_BINDING_PATTERN:
                return SyntaxKind.IDENTIFIER_TOKEN;
            case VERSION_NUMBER:
            case MAJOR_VERSION:
            case MINOR_VERSION:
            case PATCH_VERSION:
                return SyntaxKind.DECIMAL_INTEGER_LITERAL;
            case IMPORT_DECL_RHS:
            case IMPORT_SUB_VERSION:
                return SyntaxKind.SEMICOLON_TOKEN;
            case STRING_LITERAL:
                return SyntaxKind.STRING_LITERAL;
            case OPTIONAL_TYPE_DESCRIPTOR:
                return SyntaxKind.OPTIONAL_TYPE_DESC;
            case ARRAY_TYPE_DESCRIPTOR:
                return SyntaxKind.ARRAY_TYPE_DESC;
            case OBJECT_MEMBER_WITHOUT_METADATA:
            case RECORD_FIELD_WITHOUT_METADATA:
            case PARAMETER_WITHOUT_ANNOTS:
            case TYPE_DESCRIPTOR:
                return SyntaxKind.TYPE_DESC;
            case ARRAY_LENGTH:
                return SyntaxKind.DECIMAL_INTEGER_LITERAL;
            case HEX_INTEGER_LITERAL:
                return SyntaxKind.HEX_INTEGER_LITERAL;
            case CONSTANT_EXPRESSION:
                return SyntaxKind.STRING_LITERAL;
            case CONSTANT_EXPRESSION_START:
            case XML_NAMESPACE_PREFIX_DECL:
                return SyntaxKind.SEMICOLON_TOKEN;
            case NIL_LITERAL:
                return SyntaxKind.OPEN_PAREN_TOKEN;
            case DECIMAL_FLOATING_POINT_LITERAL:
                return SyntaxKind.DECIMAL_FLOATING_POINT_LITERAL;
            case HEX_FLOATING_POINT_LITERAL:
                return SyntaxKind.HEX_FLOATING_POINT_LITERAL;
            case STATEMENT:
            case STATEMENT_WITHOUT_ANNOTS:
                return SyntaxKind.CLOSE_BRACE_TOKEN;
            case DECIMAL_INTEGER_LITERAL:
            case SIGNED_INT_OR_FLOAT_RHS:
                return SyntaxKind.DECIMAL_INTEGER_LITERAL;
            case ENUM_MEMBER_RHS:
            case ENUM_MEMBER_END:
                return SyntaxKind.CLOSE_BRACE_TOKEN;
            case MATCH_PATTERN_RHS:
            case OPTIONAL_MATCH_GUARD:
                return SyntaxKind.RIGHT_DOUBLE_ARROW_TOKEN;
            case FUNCTIONAL_MATCH_PATTERN:
                return SyntaxKind.OPEN_PAREN_TOKEN;
            case TOP_LEVEL_NODE_WITHOUT_MODIFIER:
            case TOP_LEVEL_NODE_WITHOUT_METADATA:
                return SyntaxKind.EOF_TOKEN;
            default:
                return getExpectedSeperatorTokenKind(ctx);
        }
    }

    protected SyntaxKind getExpectedSeperatorTokenKind(ParserRuleContext ctx) {
        switch (ctx) {
            case BITWISE_AND_OPERATOR:
                return SyntaxKind.BITWISE_AND_TOKEN;
            case EQUAL_OR_RIGHT_ARROW:
                return SyntaxKind.EQUAL_TOKEN;
            case EOF:
                return SyntaxKind.EOF_TOKEN;
            case ASSIGN_OP:
                return SyntaxKind.EQUAL_TOKEN;
            case BINARY_OPERATOR:
                return SyntaxKind.PLUS_TOKEN;
            case CLOSE_BRACE:
                return SyntaxKind.CLOSE_BRACE_TOKEN;
            case CLOSE_PARENTHESIS:
            case ARG_LIST_END:
                return SyntaxKind.CLOSE_PAREN_TOKEN;
            case COMMA:
                return SyntaxKind.COMMA_TOKEN;
            case OPEN_BRACE:
                return SyntaxKind.OPEN_BRACE_TOKEN;
            case OPEN_PARENTHESIS:
            case ARG_LIST_START:
            case PARENTHESISED_TYPE_DESC_START:
                return SyntaxKind.OPEN_PAREN_TOKEN;
            case SEMICOLON:
                return SyntaxKind.SEMICOLON_TOKEN;
            case ASTERISK:
            case INFERRED_TYPE_DESC:
                return SyntaxKind.ASTERISK_TOKEN;
            case CLOSED_RECORD_BODY_END:
                return SyntaxKind.CLOSE_BRACE_PIPE_TOKEN;
            case CLOSED_RECORD_BODY_START:
                return SyntaxKind.OPEN_BRACE_PIPE_TOKEN;
            case ELLIPSIS:
                return SyntaxKind.ELLIPSIS_TOKEN;
            case QUESTION_MARK:
                return SyntaxKind.QUESTION_MARK_TOKEN;
            case RECORD_BODY_START:
                return SyntaxKind.OPEN_BRACE_PIPE_TOKEN;
            case RECORD_BODY_END:
                return SyntaxKind.CLOSE_BRACE_TOKEN;
            case CLOSE_BRACKET:
            case MEMBER_ACCESS_KEY_EXPR_END:
                return SyntaxKind.CLOSE_BRACKET_TOKEN;
            case DOT:
                return SyntaxKind.DOT_TOKEN;
            case OPEN_BRACKET:
            case TUPLE_TYPE_DESC_START:
                return SyntaxKind.OPEN_BRACKET_TOKEN;
            case OBJECT_FIELD_RHS:
                return SyntaxKind.SEMICOLON_TOKEN;
            case SLASH:
                return SyntaxKind.SLASH_TOKEN;
            case COLON:
                return SyntaxKind.COLON_TOKEN;
            case UNARY_OPERATOR:
            case COMPOUND_BINARY_OPERATOR:
            case UNARY_EXPRESSION:
            case EXPRESSION_RHS:
                return SyntaxKind.PLUS_TOKEN;
            case AT:
                return SyntaxKind.AT_TOKEN;
            case RIGHT_ARROW:
                return SyntaxKind.RIGHT_ARROW_TOKEN;
            case GT:
                return SyntaxKind.GT_TOKEN;
            case LT:
                return SyntaxKind.LT_TOKEN;
            case STMT_START_WITH_EXPR_RHS:
                return SyntaxKind.EQUAL_TOKEN;
            case EXPR_STMT_RHS:
                return SyntaxKind.SEMICOLON_TOKEN;
            case SYNC_SEND_TOKEN:
                return SyntaxKind.SYNC_SEND_TOKEN;
            case ANNOT_CHAINING_TOKEN:
                return SyntaxKind.ANNOT_CHAINING_TOKEN;
            case OPTIONAL_CHAINING_TOKEN:
                return SyntaxKind.OPTIONAL_CHAINING_TOKEN;
            case DOT_LT_TOKEN:
                return SyntaxKind.DOT_LT_TOKEN;
            case SLASH_LT_TOKEN:
                return SyntaxKind.SLASH_LT_TOKEN;
            case DOUBLE_SLASH_DOUBLE_ASTERISK_LT_TOKEN:
                return SyntaxKind.DOUBLE_SLASH_DOUBLE_ASTERISK_LT_TOKEN;
            case SLASH_ASTERISK_TOKEN:
                return SyntaxKind.SLASH_ASTERISK_TOKEN;
            case PLUS_TOKEN:
                return SyntaxKind.PLUS_TOKEN;
            case MINUS_TOKEN:
                return SyntaxKind.MINUS_TOKEN;
            case LEFT_ARROW_TOKEN:
                return SyntaxKind.LEFT_ARROW_TOKEN;
            case RECORD_FIELD_OR_RECORD_END:
                return SyntaxKind.CLOSE_BRACE_TOKEN;
            case ATTACH_POINT_END:
                return SyntaxKind.SEMICOLON_TOKEN;
            case FIELD_DESCRIPTOR_RHS:
                return SyntaxKind.SEMICOLON_TOKEN;
            case CONST_DECL_RHS:
                return SyntaxKind.EQUAL_TOKEN;
            case TEMPLATE_END:
            case TEMPLATE_START:
                return SyntaxKind.BACKTICK_TOKEN;
            case LT_TOKEN:
                return SyntaxKind.LT_TOKEN;
            case GT_TOKEN:
                return SyntaxKind.GT_TOKEN;
            case INTERPOLATION_START_TOKEN:
                return SyntaxKind.INTERPOLATION_START_TOKEN;
            case EXPR_FUNC_BODY_START:
            case RIGHT_DOUBLE_ARROW:
                return SyntaxKind.RIGHT_DOUBLE_ARROW_TOKEN;
            default:
                return getExpectedKeywordKind(ctx);
        }
    }

    protected SyntaxKind getExpectedKeywordKind(ParserRuleContext ctx) {
        switch (ctx) {
            case EXTERNAL_KEYWORD:
                return SyntaxKind.EXTERNAL_KEYWORD;
            case FUNCTION_KEYWORD:
                return SyntaxKind.FUNCTION_KEYWORD;
            case RETURNS_KEYWORD:
                return SyntaxKind.RETURNS_KEYWORD;
            case PUBLIC_KEYWORD:
                return SyntaxKind.PUBLIC_KEYWORD;
            case RECORD_FIELD:
            case RECORD_KEYWORD:
                return SyntaxKind.RECORD_KEYWORD;
            case TYPE_KEYWORD:
                return SyntaxKind.TYPE_KEYWORD;
            case OBJECT_KEYWORD:
                return SyntaxKind.OBJECT_KEYWORD;
            case PRIVATE_KEYWORD:
                return SyntaxKind.PRIVATE_KEYWORD;
            case REMOTE_KEYWORD:
                return SyntaxKind.REMOTE_KEYWORD;
            case ABSTRACT_KEYWORD:
                return SyntaxKind.ABSTRACT_KEYWORD;
            case CLIENT_KEYWORD:
                return SyntaxKind.CLIENT_KEYWORD;
            case OBJECT_TYPE_QUALIFIER:
                return SyntaxKind.OBJECT_KEYWORD;
            case IF_KEYWORD:
                return SyntaxKind.IF_KEYWORD;
            case ELSE_KEYWORD:
                return SyntaxKind.ELSE_KEYWORD;
            case WHILE_KEYWORD:
                return SyntaxKind.WHILE_KEYWORD;
            case CHECKING_KEYWORD:
                return SyntaxKind.CHECK_KEYWORD;
            case FAIL_KEYWORD:
                return SyntaxKind.FAIL_KEYWORD;
            case AS_KEYWORD:
                return SyntaxKind.AS_KEYWORD;
            case BOOLEAN_LITERAL:
                return SyntaxKind.TRUE_KEYWORD;
            case IMPORT_KEYWORD:
                return SyntaxKind.IMPORT_KEYWORD;
            case ON_KEYWORD:
                return SyntaxKind.ON_KEYWORD;
            case PANIC_KEYWORD:
                return SyntaxKind.PANIC_KEYWORD;
            case RESOURCE_KEYWORD:
                return SyntaxKind.RESOURCE_KEYWORD;
            case RETURN_KEYWORD:
                return SyntaxKind.RETURN_KEYWORD;
            case SERVICE_KEYWORD:
                return SyntaxKind.SERVICE_KEYWORD;
            case BREAK_KEYWORD:
                return SyntaxKind.BREAK_KEYWORD;
            case LISTENER_KEYWORD:
                return SyntaxKind.CONST_KEYWORD;
            case CONTINUE_KEYWORD:
                return SyntaxKind.CONTINUE_KEYWORD;
            case CONST_KEYWORD:
                return SyntaxKind.CONST_KEYWORD;
            case FINAL_KEYWORD:
                return SyntaxKind.FINAL_KEYWORD;
            case IS_KEYWORD:
                return SyntaxKind.IS_KEYWORD;
            case TYPEOF_KEYWORD:
                return SyntaxKind.TYPEOF_KEYWORD;
            case TYPEOF_EXPRESSION:
                return SyntaxKind.TYPEOF_KEYWORD;
            case MAP_KEYWORD:
                return SyntaxKind.MAP_KEYWORD;
            case FUTURE_KEYWORD:
                return SyntaxKind.FUTURE_KEYWORD;
            case TYPEDESC_KEYWORD:
                return SyntaxKind.TYPEDESC_KEYWORD;
            case NULL_KEYWORD:
                return SyntaxKind.NULL_KEYWORD;
            case LOCK_KEYWORD:
                return SyntaxKind.LOCK_KEYWORD;
            case ANNOTATION_KEYWORD:
                return SyntaxKind.ANNOTATION_KEYWORD;
            case VERSION_KEYWORD:
                return SyntaxKind.VERSION_KEYWORD;
            case ANNOT_DECL_RHS:
                return SyntaxKind.ON_KEYWORD;
            case ATTACH_POINT_IDENT:
            case IDENT_AFTER_OBJECT_IDENT:
            case SINGLE_KEYWORD_ATTACH_POINT_IDENT:
                return SyntaxKind.TYPE_KEYWORD;
            case FIELD_IDENT:
                return SyntaxKind.FIELD_KEYWORD;
            case FUNCTION_IDENT:
                return SyntaxKind.FUNCTION_KEYWORD;
            case OBJECT_IDENT:
                return SyntaxKind.OBJECT_KEYWORD;
            case RECORD_IDENT:
                return SyntaxKind.RECORD_KEYWORD;
            case RESOURCE_IDENT:
                return SyntaxKind.RESOURCE_KEYWORD;
            case XMLNS_KEYWORD:
            case XML_NAMESPACE_DECLARATION:
                return SyntaxKind.XMLNS_KEYWORD;
            case SOURCE_KEYWORD:
                return SyntaxKind.SOURCE_KEYWORD;
            case START_KEYWORD:
                return SyntaxKind.START_KEYWORD;
            case FLUSH_KEYWORD:
                return SyntaxKind.FLUSH_KEYWORD;
            case DEFAULT_KEYWORD:
            case OPTIONAL_PEER_WORKER:
            case DEFAULT_WORKER_NAME_IN_ASYNC_SEND:
                return SyntaxKind.DEFAULT_KEYWORD;
            case WAIT_KEYWORD:
                return SyntaxKind.WAIT_KEYWORD;
            case TRANSACTION_KEYWORD:
                return SyntaxKind.TRANSACTION_KEYWORD;
            case TRANSACTIONAL_KEYWORD:
                return SyntaxKind.TRANSACTIONAL_KEYWORD;
            case COMMIT_KEYWORD:
                return SyntaxKind.COMMIT_KEYWORD;
            case RETRY_KEYWORD:
                return SyntaxKind.RETRY_KEYWORD;
            case ROLLBACK_KEYWORD:
                return SyntaxKind.ROLLBACK_KEYWORD;
            case ENUM_KEYWORD:
                return SyntaxKind.ENUM_KEYWORD;
            case MATCH_KEYWORD:
                return SyntaxKind.MATCH_KEYWORD;
            case NEW_KEYWORD:
                return SyntaxKind.NEW_KEYWORD;
            case FORK_KEYWORD:
                return SyntaxKind.FORK_KEYWORD;
            case NAMED_WORKER_DECL:
            case WORKER_KEYWORD:
                return SyntaxKind.WORKER_KEYWORD;
            case PARAMETERIZED_TYPE:
                return SyntaxKind.MAP_KEYWORD;
            case TRAP_KEYWORD:
                return SyntaxKind.TRAP_KEYWORD;
            case FOREACH_KEYWORD:
                return SyntaxKind.FOREACH_KEYWORD;
            case IN_KEYWORD:
                return SyntaxKind.IN_KEYWORD;
            case PIPE:
            case UNION_OR_INTERSECTION_TOKEN:
                return SyntaxKind.PIPE_TOKEN;
            case TABLE_KEYWORD:
                return SyntaxKind.TABLE_KEYWORD;
            case KEY_KEYWORD:
                return SyntaxKind.KEY_KEYWORD;
            case ERROR_KEYWORD:
                return SyntaxKind.ERROR_KEYWORD;
            case STREAM_KEYWORD:
                return SyntaxKind.STREAM_KEYWORD;
            case LET_KEYWORD:
                return SyntaxKind.LET_KEYWORD;
            case XML_KEYWORD:
                return SyntaxKind.XML_KEYWORD;
            case STRING_KEYWORD:
                return SyntaxKind.STRING_KEYWORD;
            case BASE16_KEYWORD:
                return SyntaxKind.BASE16_KEYWORD;
            case BASE64_KEYWORD:
                return SyntaxKind.BASE64_KEYWORD;
            case SELECT_KEYWORD:
                return SyntaxKind.SELECT_KEYWORD;
            case WHERE_KEYWORD:
                return SyntaxKind.WHERE_KEYWORD;
            case FROM_KEYWORD:
                return SyntaxKind.FROM_KEYWORD;
            case ORDER_KEYWORD:
                return SyntaxKind.ORDER_KEYWORD;
            case BY_KEYWORD:
                return SyntaxKind.BY_KEYWORD;
            case ORDER_DIRECTION:
                return SyntaxKind.ASCENDING_KEYWORD;
            case DO_KEYWORD:
                return SyntaxKind.DO_KEYWORD;
            case DISTINCT_KEYWORD:
                return SyntaxKind.DISTINCT_KEYWORD;
            case VAR_KEYWORD:
                return SyntaxKind.VAR_KEYWORD;
            case CONFLICT_KEYWORD:
                return SyntaxKind.CONFLICT_KEYWORD;
            case LIMIT_KEYWORD:
                return SyntaxKind.LIMIT_KEYWORD;
            case EQUALS_KEYWORD:
                return SyntaxKind.EQUALS_KEYWORD;
            case JOIN_KEYWORD:
                return SyntaxKind.JOIN_KEYWORD;
            case OUTER_KEYWORD:
                return SyntaxKind.OUTER_KEYWORD;
            default:
                return SyntaxKind.NONE;
        }
    }

    /**
     * Check whether a token kind is a basic literal.
     *
     * @param kind Token kind to check
     * @return <code>true</code> if the given token kind belongs to a basic literal.<code>false</code> otherwise
     */
    private boolean isBasicLiteral(SyntaxKind kind) {
        switch (kind) {
            case DECIMAL_INTEGER_LITERAL:
            case HEX_INTEGER_LITERAL:
            case STRING_LITERAL:
            case TRUE_KEYWORD:
            case FALSE_KEYWORD:
            case NULL_KEYWORD:
            case DECIMAL_FLOATING_POINT_LITERAL:
            case HEX_FLOATING_POINT_LITERAL:
                return true;
            default:
                return false;
        }
    }

    /**
     * Check whether the given token refers to a unary operator.
     *
     * @param token Token to check
     * @return <code>true</code> if the given token refers to a unary operator. <code>false</code> otherwise
     */
    private boolean isUnaryOperator(STToken token) {
        switch (token.kind) {
            case PLUS_TOKEN:
            case MINUS_TOKEN:
            case NEGATION_TOKEN:
            case EXCLAMATION_MARK_TOKEN:
                return true;
            default:
                return false;
        }
    }

    private boolean isSingleKeywordAttachPointIdent(SyntaxKind tokenKind) {
        switch (tokenKind) {
            case ANNOTATION_KEYWORD:
            case EXTERNAL_KEYWORD:
            case VAR_KEYWORD:
            case CONST_KEYWORD:
            case LISTENER_KEYWORD:
            case WORKER_KEYWORD:
            case TYPE_KEYWORD:
            case FUNCTION_KEYWORD:
            case PARAMETER_KEYWORD:
            case RETURN_KEYWORD:
            case SERVICE_KEYWORD:
            case FIELD_KEYWORD:
                return true;
            default:
                return false;
        }
    }

    /**
     * Check whether the given token is a parameterized type keyword.
     *
     * @param tokenKind Token to check
     * @return <code>true</code> if the given token is a parameterized type keyword. <code>false</code> otherwise
     */
    public boolean isParameterizedTypeToken(SyntaxKind tokenKind) {
        switch (tokenKind) {
            case MAP_KEYWORD:
            case FUTURE_KEYWORD:
            case TYPEDESC_KEYWORD:
                return true;
            default:
                return false;
        }
    }
}<|MERGE_RESOLUTION|>--- conflicted
+++ resolved
@@ -2701,15 +2701,12 @@
                 return ParserRuleContext.FUNCTIONAL_MATCH_PATTERN_START;
             case NAMED_ARG_MATCH_PATTERN:
                 return ParserRuleContext.IDENTIFIER;
-<<<<<<< HEAD
             case MODULE_CLASS_DEFINITION:
                 return ParserRuleContext.CLASS_KEYWORD;
             case CLASS_KEYWORD:
                 return ParserRuleContext.IDENTIFIER;
-=======
             case OBJECT_MEMBER_QUALIFIER:
                 return ParserRuleContext.OBJECT_FUNC_OR_FIELD_WITHOUT_VISIBILITY;
->>>>>>> 1d54e2c6
             default:
                 return getNextRuleForKeywords(currentCtx, nextLookahead);
         }
