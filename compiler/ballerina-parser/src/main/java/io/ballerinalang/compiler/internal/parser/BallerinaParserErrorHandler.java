--- conflicted
+++ resolved
@@ -628,13 +628,11 @@
     private static final ParserRuleContext[] LISTENERS_LIST_END =
             { ParserRuleContext.COMMA, ParserRuleContext.OPEN_BRACE };
 
-<<<<<<< HEAD
     private static final ParserRuleContext[] FUNC_TYPE_DESC_START =
             { ParserRuleContext.ISOLATED_KEYWORD, ParserRuleContext.FUNCTION_KEYWORD };
-=======
+
     private static final ParserRuleContext[] MODULE_CLASS_DEFINITION_START =
             { ParserRuleContext.CLASS_TYPE_QUALIFIER, ParserRuleContext.CLASS_KEYWORD };
->>>>>>> 93b2070a
 
     public BallerinaParserErrorHandler(AbstractTokenReader tokenReader) {
         super(tokenReader);
@@ -1389,13 +1387,10 @@
             case MAPPING_BP_OR_MAPPING_CONSTRUCTOR_MEMBER:
             case TYPE_DESC_OR_EXPR_RHS:
             case LISTENERS_LIST_END:
-<<<<<<< HEAD
             case FUNC_TYPE_DESC_START:
             case ANON_FUNC_EXPRESSION_START:
-=======
             case MODULE_CLASS_DEFINITION_START:
             case OBJECT_CONSTRUCTOR_TYPE_REF:
->>>>>>> 93b2070a
                 return true;
             default:
                 return false;
@@ -1600,17 +1595,15 @@
             case MAPPING_BP_OR_MAPPING_CONSTRUCTOR_MEMBER:
                 alternativeRules = MAPPING_BP_OR_MAPPING_CONSTRUCTOR_MEMBER;
                 break;
-<<<<<<< HEAD
             case FUNC_TYPE_DESC_START:
             case ANON_FUNC_EXPRESSION_START:
                 alternativeRules = FUNC_TYPE_DESC_START;
-=======
+                break;
             case MODULE_CLASS_DEFINITION_START:
                 alternativeRules = MODULE_CLASS_DEFINITION_START;
                 break;
             case OBJECT_CONSTRUCTOR_TYPE_REF:
                 alternativeRules = OBJECT_CONSTRUCTOR_RHS;
->>>>>>> 93b2070a
                 break;
             default:
                 return seekMatchInStmtRelatedAlternativePaths(currentCtx, lookahead, currentDepth, matchingRulesCount,
@@ -3192,12 +3185,9 @@
             case NAMED_ARG_MATCH_PATTERN:
             case SELECT_CLAUSE:
             case JOIN_CLAUSE:
-<<<<<<< HEAD
             case BRACED_EXPR_OR_ANON_FUNC_PARAMS:
-=======
             case MODULE_CLASS_DEFINITION:
             case OBJECT_CONSTRUCTOR:
->>>>>>> 93b2070a
 
                 // Contexts that expect a type
             case TYPE_DESC_IN_ANNOTATION_DECL:
