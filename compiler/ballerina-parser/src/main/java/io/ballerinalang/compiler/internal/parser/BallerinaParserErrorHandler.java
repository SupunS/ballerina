--- conflicted
+++ resolved
@@ -904,19 +904,14 @@
                 case CONSTANT_DECL:
                 case NIL_TYPE_DESCRIPTOR:
                 case OPTIONAL_TYPE_DESCRIPTOR:
-<<<<<<< HEAD
                 case LOCAL_TYPE_DEFINITION_STMT:
-=======
                 case ANNOTATIONS:
                 case DOC_STRING:
-
                     // start a context, so that we know where to fall back, and continue
                     // having the qualified-identifier as the next rule.
                 case VARIABLE_REF:
                 case TYPE_REFERENCE:
                 case ANNOT_REFERENCE:
-
->>>>>>> 310e16ab
                 default:
                     // Stay at the same place
                     skipRule = true;
@@ -1303,15 +1298,12 @@
             case NIL_TYPE_DESCRIPTOR:
             case COMPOUND_ASSIGNMENT_STMT:
             case OPTIONAL_TYPE_DESCRIPTOR:
-<<<<<<< HEAD
-            case LOCAL_TYPE_DEFINITION_STMT:
-=======
             case ANNOTATIONS:
             case VARIABLE_REF:
             case TYPE_REFERENCE:
             case ANNOT_REFERENCE:
             case MAPPING_CONSTRUCTOR:
->>>>>>> 310e16ab
+            case LOCAL_TYPE_DEFINITION_STMT:
                 startContext(currentCtx);
                 break;
             default:
@@ -1610,10 +1602,6 @@
                 return ParserRuleContext.UNARY_OPERATOR;
             case UNARY_OPERATOR:
                 return ParserRuleContext.EXPRESSION;
-<<<<<<< HEAD
-            case LOCAL_TYPE_DEFINITION_STMT:
-                return ParserRuleContext.TYPE_KEYWORD;
-=======
             case AT:
                 return ParserRuleContext.ANNOT_REFERENCE;
             case DOC_STRING:
@@ -1645,7 +1633,8 @@
                     default:
                         throw new IllegalStateException();
                 }
->>>>>>> 310e16ab
+            case LOCAL_TYPE_DEFINITION_STMT:
+                return ParserRuleContext.TYPE_KEYWORD;
 
             case DECIMAL_INTEGER_LITERAL:
             case OBJECT_FUNC_OR_FIELD:
@@ -2373,14 +2362,10 @@
             case CONTINUE_STATEMENT:
             case LISTENER_DECL:
             case CONSTANT_DECL:
-<<<<<<< HEAD
-            case CONST_DECL_RHS:
-            case LOCAL_TYPE_DEFINITION_STMT:
-=======
             case ANNOT_REFERENCE:
             case DOC_STRING:
             case OBJECT_MEMBER_WITHOUT_METADATA:
->>>>>>> 310e16ab
+            case LOCAL_TYPE_DEFINITION_STMT:
             default:
                 break;
         }
