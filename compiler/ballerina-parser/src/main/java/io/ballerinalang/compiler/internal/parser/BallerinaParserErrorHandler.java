--- conflicted
+++ resolved
@@ -109,12 +109,8 @@
             ParserRuleContext.EXPRESSION_STATEMENT, ParserRuleContext.LOCK_STMT, ParserRuleContext.BLOCK_STMT,
             ParserRuleContext.NAMED_WORKER_DECL, ParserRuleContext.FORK_STMT, ParserRuleContext.FOREACH_STMT,
             ParserRuleContext.XML_NAMESPACE_DECLARATION, ParserRuleContext.TRANSACTION_STMT,
-<<<<<<< HEAD
             ParserRuleContext.RETRY_STMT, ParserRuleContext.ROLLBACK_STMT, ParserRuleContext.DO_BLOCK,
             ParserRuleContext.MATCH_STMT, ParserRuleContext.FAIL_STATEMENT};
-=======
-            ParserRuleContext.RETRY_STMT, ParserRuleContext.ROLLBACK_STMT };
->>>>>>> 1b14df9d
 
     private static final ParserRuleContext[] VAR_DECL_RHS =
             { ParserRuleContext.ASSIGN_OP, ParserRuleContext.SEMICOLON };
@@ -4166,11 +4162,8 @@
             case CONTINUE_STATEMENT:
             case BREAK_STATEMENT:
             case RETURN_STMT:
-<<<<<<< HEAD
             case FAIL_STATEMENT:
             case COMPOUND_ASSIGNMENT_STMT:
-=======
->>>>>>> 1b14df9d
             case LOCAL_TYPE_DEFINITION_STMT:
             case EXPRESSION_STATEMENT:
             case LOCK_STMT:
