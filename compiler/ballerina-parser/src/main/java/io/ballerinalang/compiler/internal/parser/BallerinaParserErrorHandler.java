/*
 * Copyright (c) 2020, WSO2 Inc. (http://www.wso2.org) All Rights Reserved.
 *
 * WSO2 Inc. licenses this file to you under the Apache License,
 * Version 2.0 (the "License"); you may not use this file except
 * in compliance with the License.
 * You may obtain a copy of the License at
 *
 *   http://www.apache.org/licenses/LICENSE-2.0
 *
 * Unless required by applicable law or agreed to in writing,
 * software distributed under the License is distributed on an
 * "AS IS" BASIS, WITHOUT WARRANTIES OR CONDITIONS OF ANY
 * KIND, either express or implied.  See the License for the
 * specific language governing permissions and limitations
 * under the License.
 */
package io.ballerinalang.compiler.internal.parser;

import io.ballerinalang.compiler.internal.parser.tree.STNode;
import io.ballerinalang.compiler.internal.parser.tree.STNodeFactory;
import io.ballerinalang.compiler.internal.parser.tree.STToken;
import io.ballerinalang.compiler.syntax.tree.SyntaxKind;

import java.util.ArrayDeque;
import java.util.ArrayList;
import java.util.List;

/**
 * <p>
 * Responsible for recovering from a parser error.
 *
 * When an unexpected token is reached, error handler will try inserting/removing a token from the current head, and see
 * how far the parser can successfully progress. After fixing the current head and trying to progress, if it encounters
 * more errors, then it will try to fix those as well. All possible combinations of insertions and deletions will be
 * tried out for such errors. Once all possible paths are discovered, pick the optimal combination that leads to the
 * best recovery. Finally, apply the best solution and continue the parsing.
 * </p>
 * e.g.:
 * If the best combination of fixes was <code>[insert, insert, remove, remove]</code>, then apply only the first
 * fix and continue.
 * <ul>
 * <li>
 * If the fix was a ‘remove’ - then consume the token stream once, and continue from the same rule again.
 * </li>
 * <li>
 * If the fix was an ‘insert’ - then insert the missing node, and continue from the next rule, without consuming the
 * token stream.
 * </li>
 * </ul>
 *
 * @since 1.2.0
 */
public class BallerinaParserErrorHandler {

    private final AbstractTokenReader tokenReader;
    private final BallerinaParserErrorListener errorListener;
    private final BallerinaParser parser;
    private ArrayDeque<ParserRuleContext> ctxStack = new ArrayDeque<>();

    /**
     * Two or more rules which's left side of the production is same (has alternative paths).
     * eg : FUNC_BODIES --> FUNC_BODY_BLOCK
     * FUNC_BODIES --> EXTERNAL_FUNC_BODY
     */

    private static final ParserRuleContext[] FUNC_BODIES =
            { ParserRuleContext.FUNC_BODY_BLOCK, ParserRuleContext.EXTERNAL_FUNC_BODY };

    private static final ParserRuleContext[] STATEMENTS = { ParserRuleContext.CLOSE_BRACE,
            ParserRuleContext.ASSIGNMENT_STMT, ParserRuleContext.VAR_DECL_STMT, ParserRuleContext.IF_BLOCK,
            ParserRuleContext.WHILE_BLOCK, ParserRuleContext.CALL_STMT, ParserRuleContext.PANIC_STMT,
            ParserRuleContext.CONTINUE_STATEMENT, ParserRuleContext.BREAK_STATEMENT, ParserRuleContext.RETURN_STMT,
            ParserRuleContext.COMPOUND_ASSIGNMENT_STMT, ParserRuleContext.LOCAL_TYPE_DEFINITION_STMT };

    private static final ParserRuleContext[] VAR_DECL_RHS =
            { ParserRuleContext.ASSIGN_OP };

    private static final ParserRuleContext[] PARAMETER_RHS = { ParserRuleContext.COMMA, ParserRuleContext.ASSIGN_OP };

    private static final ParserRuleContext[] TOP_LEVEL_NODE =
            { ParserRuleContext.DOC_STRING, ParserRuleContext.ANNOTATIONS, ParserRuleContext.PUBLIC_KEYWORD,
                    ParserRuleContext.FUNC_DEFINITION, ParserRuleContext.MODULE_TYPE_DEFINITION,
                    ParserRuleContext.IMPORT_DECL, ParserRuleContext.SERVICE_DECL, ParserRuleContext.LISTENER_DECL,
                    ParserRuleContext.CONSTANT_DECL, ParserRuleContext.VAR_DECL_STMT, ParserRuleContext.EOF };

    private static final ParserRuleContext[] TOP_LEVEL_NODE_WITHOUT_METADATA =
            new ParserRuleContext[] { ParserRuleContext.PUBLIC_KEYWORD, ParserRuleContext.FUNC_DEFINITION,
                    ParserRuleContext.MODULE_TYPE_DEFINITION, ParserRuleContext.IMPORT_DECL,
                    ParserRuleContext.SERVICE_DECL, ParserRuleContext.LISTENER_DECL, ParserRuleContext.CONSTANT_DECL,
                    ParserRuleContext.VAR_DECL_STMT, ParserRuleContext.EOF };

    private static final ParserRuleContext[] TOP_LEVEL_NODE_WITHOUT_MODIFIER =
            { ParserRuleContext.FUNC_DEFINITION, ParserRuleContext.MODULE_TYPE_DEFINITION,
                    ParserRuleContext.IMPORT_DECL, ParserRuleContext.SERVICE_DECL, ParserRuleContext.LISTENER_DECL,
                    ParserRuleContext.CONSTANT_DECL, ParserRuleContext.VAR_DECL_STMT, ParserRuleContext.EOF };

    private static final ParserRuleContext[] TYPE_OR_VAR_NAME =
            { ParserRuleContext.SIMPLE_TYPE_DESCRIPTOR, ParserRuleContext.VARIABLE_NAME };

    private static final ParserRuleContext[] ASSIGNMENT_OR_VAR_DECL_SECOND_TOKEN =
            { ParserRuleContext.ASSIGN_OP, ParserRuleContext.VARIABLE_NAME };

    private static final ParserRuleContext[] FIELD_DESCRIPTOR_RHS =
            { ParserRuleContext.SEMICOLON, ParserRuleContext.QUESTION_MARK, ParserRuleContext.ASSIGN_OP };

    private static final ParserRuleContext[] FIELD_OR_REST_DESCIPTOR_RHS =
            { ParserRuleContext.ELLIPSIS, ParserRuleContext.VARIABLE_NAME };

    private static final ParserRuleContext[] RECORD_BODY_START =
            { ParserRuleContext.CLOSED_RECORD_BODY_START, ParserRuleContext.OPEN_BRACE };

    private static final ParserRuleContext[] RECORD_BODY_END =
            { ParserRuleContext.CLOSED_RECORD_BODY_END, ParserRuleContext.CLOSE_BRACE };

    private static final ParserRuleContext[] TYPE_DESCRIPTORS =
            { ParserRuleContext.SIMPLE_TYPE_DESCRIPTOR, ParserRuleContext.RECORD_TYPE_DESCRIPTOR,
                    ParserRuleContext.OBJECT_TYPE_DESCRIPTOR, ParserRuleContext.NIL_TYPE_DESCRIPTOR };

    private static final ParserRuleContext[] RECORD_FIELD =
            { ParserRuleContext.ANNOTATIONS, ParserRuleContext.ASTERISK, ParserRuleContext.TYPE_DESCRIPTOR };

    private static final ParserRuleContext[] RECORD_FIELD_WITHOUT_METADATA =
            { ParserRuleContext.ASTERISK, ParserRuleContext.TYPE_DESCRIPTOR };

    private static final ParserRuleContext[] ARG_START =
            { ParserRuleContext.VARIABLE_NAME, ParserRuleContext.ELLIPSIS, ParserRuleContext.EXPRESSION };

    private static final ParserRuleContext[] NAMED_OR_POSITIONAL_ARG_RHS =
            { ParserRuleContext.COMMA, ParserRuleContext.ASSIGN_OP };

    private static final ParserRuleContext[] PARAM_LIST =
            { ParserRuleContext.CLOSE_PARENTHESIS, ParserRuleContext.REQUIRED_PARAM };

    private static final ParserRuleContext[] OBJECT_FIELD_RHS =
            { ParserRuleContext.SEMICOLON, ParserRuleContext.ASSIGN_OP };

    private static final ParserRuleContext[] OBJECT_MEMBER_START =
            { ParserRuleContext.DOC_STRING, ParserRuleContext.ANNOTATIONS, ParserRuleContext.ASTERISK,
                    ParserRuleContext.OBJECT_FUNC_OR_FIELD, ParserRuleContext.CLOSE_BRACE };

    private static final ParserRuleContext[] OBJECT_MEMBER_WITHOUT_METADATA =
            { ParserRuleContext.ASTERISK, ParserRuleContext.OBJECT_FUNC_OR_FIELD, ParserRuleContext.CLOSE_BRACE };

    private static final ParserRuleContext[] OBJECT_FUNC_OR_FIELD = { ParserRuleContext.PUBLIC_KEYWORD,
            ParserRuleContext.PRIVATE_KEYWORD, ParserRuleContext.OBJECT_FUNC_OR_FIELD_WITHOUT_VISIBILITY };

    private static final ParserRuleContext[] OBJECT_FUNC_OR_FIELD_WITHOUT_VISIBILITY =
            { ParserRuleContext.TYPE_DESCRIPTOR, ParserRuleContext.OBJECT_METHOD_START };

    private static final ParserRuleContext[] OBJECT_METHOD_START =
            { ParserRuleContext.REMOTE_KEYWORD, ParserRuleContext.FUNCTION_KEYWORD };

    private static final ParserRuleContext[] OBJECT_TYPE_DESCRIPTOR_START =
            { ParserRuleContext.OBJECT_TYPE_FIRST_QUALIFIER, ParserRuleContext.OBJECT_KEYWORD };

    private static final ParserRuleContext[] ELSE_BODY = { ParserRuleContext.IF_BLOCK, ParserRuleContext.OPEN_BRACE };

    private static final ParserRuleContext[] ELSE_BLOCK =
            { ParserRuleContext.ELSE_KEYWORD, ParserRuleContext.STATEMENT };

    private static final ParserRuleContext[] CALL_STATEMENT =
            { ParserRuleContext.CHECKING_KEYWORD, ParserRuleContext.VARIABLE_NAME };

    private static final ParserRuleContext[] IMPORT_PREFIX_DECL =
            { ParserRuleContext.AS_KEYWORD, ParserRuleContext.SEMICOLON };

    private static final ParserRuleContext[] IMPORT_VERSION =
            { ParserRuleContext.VERSION_KEYWORD, ParserRuleContext.AS_KEYWORD, ParserRuleContext.SEMICOLON };

    private static final ParserRuleContext[] IMPORT_DECL_RHS = { ParserRuleContext.SLASH, ParserRuleContext.DOT,
            ParserRuleContext.VERSION_KEYWORD, ParserRuleContext.AS_KEYWORD, ParserRuleContext.SEMICOLON };

    private static final ParserRuleContext[] AFTER_IMPORT_MODULE_NAME = { ParserRuleContext.DOT,
            ParserRuleContext.VERSION_KEYWORD, ParserRuleContext.AS_KEYWORD, ParserRuleContext.SEMICOLON };

    private static final ParserRuleContext[] MAJOR_MINOR_VERSION_END =
            { ParserRuleContext.DOT, ParserRuleContext.AS_KEYWORD, ParserRuleContext.SEMICOLON };

    private static final ParserRuleContext[] RETURN_RHS = { ParserRuleContext.SEMICOLON, ParserRuleContext.EXPRESSION };

    private static final ParserRuleContext[] EXPRESSIONS = { ParserRuleContext.BASIC_LITERAL,
            ParserRuleContext.VARIABLE_REF, ParserRuleContext.ACCESS_EXPRESSION, ParserRuleContext.TYPEOF_EXPRESSION,
            ParserRuleContext.UNARY_EXPRESSION, ParserRuleContext.IS_EXPRESSION };

    private static final ParserRuleContext[] MAPPING_FIELD_START = { ParserRuleContext.MAPPING_FIELD_NAME,
            ParserRuleContext.STRING_LITERAL, ParserRuleContext.COMPUTED_FIELD_NAME, ParserRuleContext.ELLIPSIS };

    private static final ParserRuleContext[] SPECIFIC_FIELD_RHS =
            { ParserRuleContext.COLON, ParserRuleContext.COMMA, ParserRuleContext.CLOSE_PARENTHESIS };

    private static final ParserRuleContext[] OPTIONAL_SERVICE_NAME =
            { ParserRuleContext.SERVICE_NAME, ParserRuleContext.ON_KEYWORD };

    private static final ParserRuleContext[] RESOURCE_DEF_START =
            { ParserRuleContext.RESOURCE_KEYWORD, ParserRuleContext.FUNC_DEFINITION, ParserRuleContext.CLOSE_BRACE };

    private static final ParserRuleContext[] CONST_DECL_RHS =
            { ParserRuleContext.STATEMENT_START_IDENTIFIER, ParserRuleContext.ASSIGN_OP };

    private static final ParserRuleContext[] PARAMETER =
            { ParserRuleContext.ANNOTATIONS, ParserRuleContext.PUBLIC_KEYWORD, ParserRuleContext.TYPE_DESCRIPTOR };

    private static final ParserRuleContext[] PARAMETER_WITHOUT_ANNOTS =
            { ParserRuleContext.PUBLIC_KEYWORD, ParserRuleContext.TYPE_DESCRIPTOR };

    private static final ParserRuleContext[] STMT_START_WITH_EXPR_RHS = { ParserRuleContext.ASSIGN_OP,
            ParserRuleContext.RIGHT_ARROW, ParserRuleContext.COMPOUND_BINARY_OPERATOR, ParserRuleContext.SEMICOLON };

    private static final ParserRuleContext[] STMT_START_WITH_IDENTIFIER = { ParserRuleContext.ASSIGN_OP,
            ParserRuleContext.VARIABLE_NAME, ParserRuleContext.EXPRESSION_RHS, ParserRuleContext.RIGHT_ARROW };

    private static final ParserRuleContext[] EQUAL_OR_RIGHT_ARROW =
            { ParserRuleContext.ASSIGN_OP, ParserRuleContext.RIGHT_ARROW };

    /**
     * Limit for the distance to travel, to determine a successful lookahead.
     */
    private int lookaheadLimit = 5;

    public BallerinaParserErrorHandler(AbstractTokenReader tokenReader, BallerinaParser parser) {
        this.tokenReader = tokenReader;
        this.parser = parser;
        this.errorListener = new BallerinaParserErrorListener();
    }

    public void startContext(ParserRuleContext context) {
        this.ctxStack.push(context);
    }

    public void endContext() {
        this.ctxStack.pop();
    }

    public void switchContext(ParserRuleContext context) {
        this.ctxStack.pop();
        this.ctxStack.push(context);
    }

    public void reportInvalidNode(STToken startingToken, String message) {
        this.errorListener.reportInvalidNodeError(startingToken, message);
    }

    public void reportMissingTokenError(String message) {
        STToken currentToken = this.tokenReader.head();
        this.errorListener.reportMissingTokenError(currentToken, message);
    }

    private ParserRuleContext getParentContext() {
        return this.ctxStack.peek();
    }

    /*
     * -------------- Error recovering --------------
     */

    /**
     * Recover from current context. Returns the action needs to be taken with respect
     * to the next token, in order to recover. This method will search for the most
     * optimal action, that will result the parser to proceed the farthest distance.
     *
     * @param nextToken Next token of the input where the error occurred
     * @param currentCtx Current parser context
     * @param args Arguments that requires to continue parsing from the given parser context
     * @return The action needs to be taken for the next token, in order to recover
     */
    public Solution recover(ParserRuleContext currentCtx, STToken nextToken, Object... args) {
        // Assumption: always comes here after a peek()

        if (nextToken.kind == SyntaxKind.EOF_TOKEN) {
            SyntaxKind expectedTokenKind = getExpectedTokenKind(currentCtx);
            Solution fix = new Solution(Action.INSERT, currentCtx, expectedTokenKind, currentCtx.toString());
            applyFix(currentCtx, fix, args);
            return fix;
        }

        Result bestMatch = seekMatch(currentCtx);
        if (bestMatch.matches > 0) {
            Solution sol = bestMatch.solution;
            applyFix(currentCtx, sol, args);
            return sol;
        } else {
            // Fail safe. This means we can't find a path to recover.
            removeInvalidToken();
            Solution sol = new Solution(Action.REMOVE, currentCtx, nextToken.kind, nextToken.toString());
            sol.recoveredNode = this.parser.resumeParsing(currentCtx, args);
            return sol;
        }
    }

    /**
     * Remove the invalid token. This method assumes that the next immediate token
     * of the token input stream is the culprit.
     */
    public void removeInvalidToken() {
        STToken invalidToken = this.tokenReader.read();
        // This means no match is found for the current token.
        // Then consume it and return an error node
        this.errorListener.reportInvalidToken(invalidToken);

        // TODO: add this error node to the tree
    }

    /**
     * Apply the fix to the current context.
     *
     * @param currentCtx Current context
     * @param fix Fix to apply
     * @param args Arguments that requires to continue parsing from the given parser context
     */
    private void applyFix(ParserRuleContext currentCtx, Solution fix, Object... args) {
        if (fix.action == Action.REMOVE) {
            removeInvalidToken();
            fix.recoveredNode = this.parser.resumeParsing(currentCtx, args);
        } else {
            fix.recoveredNode = handleMissingToken(currentCtx, fix);
        }
    }

    /**
     * Handle a missing token scenario.
     * 
     * @param currentCtx Current context
     * @param fix Solution to recover from the missing token
     */
    private STNode handleMissingToken(ParserRuleContext currentCtx, Solution fix) {
        // If the original issues was at a production where there are alternatives,
        // then do not report any errors. Parser will try to re-parse the best-matching
        // alternative again. Errors will be reported at the next try.
        if (!isProductionWithAlternatives(currentCtx)) {
            reportMissingTokenError("missing " + fix.ctx);
        }

        return STNodeFactory.createMissingToken(fix.tokenKind);
    }

    /**
     * Get a snapshot of the current context stack.
     * 
     * @return Snapshot of the current context stack
     */
    private ArrayDeque<ParserRuleContext> getCtxStackSnapshot() {
        // Using ArraDeque#clone() here since it has better performance, than manually
        // creating a clone. ArraDeque#clone() method internally copies the value array
        // and avoids all the checks that is there when calling add()/addAll() methods.
        // Therefore has better performance.
        return this.ctxStack.clone();
    }

    private boolean isProductionWithAlternatives(ParserRuleContext currentCtx) {
        switch (currentCtx) {
            case TOP_LEVEL_NODE:
            case TOP_LEVEL_NODE_WITHOUT_MODIFIER:
            case TOP_LEVEL_NODE_WITHOUT_METADATA:
            case STATEMENT:
            case STATEMENT_WITHOUT_ANNOTS:
            case FUNC_BODY:
            case VAR_DECL_STMT_RHS:
            case EXPRESSION_RHS:
            case PARAMETER_RHS:
            case ASSIGNMENT_OR_VAR_DECL_STMT:
            case AFTER_PARAMETER_TYPE:
            case FIELD_DESCRIPTOR_RHS:
            case RECORD_BODY_START:
            case RECORD_BODY_END:
            case TYPE_DESCRIPTOR:
            case NAMED_OR_POSITIONAL_ARG_RHS:
            case OBJECT_FIELD_RHS:
            case OBJECT_FUNC_OR_FIELD_WITHOUT_VISIBILITY:
            case OBJECT_MEMBER:
            case OBJECT_TYPE_FIRST_QUALIFIER:
            case OBJECT_TYPE_SECOND_QUALIFIER:
            case ELSE_BODY:
            case IMPORT_DECL_RHS:
            case IMPORT_SUB_VERSION:
            case VERSION_NUMBER:
            case IMPORT_VERSION_DECL:
            case IMPORT_PREFIX_DECL:
            case MAPPING_FIELD:
            case SPECIFIC_FIELD_RHS:
            case RESOURCE_DEF:
            case PARAMETER_WITHOUT_ANNOTS:
            case PARAMETER:
            case STMT_START_WITH_IDENTIFIER:
            case STMT_START_WITH_EXPR_RHS:
                return true;
            default:
                return false;
        }
    }

    /*
     * seekMatch methods
     */

    /**
     * Start a fresh search for a way to recover with the next immediate token (peek(1), and the current context).
     * 
     * @param currentCtx Current parser context
     * @return Recovery result
     */
    private Result seekMatch(ParserRuleContext currentCtx) {
        return seekMatchInSubTree(currentCtx, 1, 0);
    }

    /**
     * Search for a solution in a sub-tree/sub-path. This will take a snapshot of the current context stack
     * and will operate on top of it, so that the original state of the parser will not be disturbed. On return
     * the previous state of the parser contexts will be restored.
     * 
     * @param currentCtx Current context
     * @param lookahead Position of the next token to consider, from the position of the original error.
     * @param currentDepth Amount of distance traveled so far.
     * @return Recovery result
     */
    private Result seekMatchInSubTree(ParserRuleContext currentCtx, int lookahead, int currentDepth) {
        ArrayDeque<ParserRuleContext> tempCtxStack = this.ctxStack;
        this.ctxStack = getCtxStackSnapshot();
        Result result = seekMatch(currentCtx, lookahead, currentDepth);
        result.ctx = currentCtx;
        this.ctxStack = tempCtxStack;
        return result;
    }

    /**
     * TODO: This is a duplicate method. Same as {@link BallerinaParser#isEndOfBlock}.
     *
     * @param token
     * @return
     */
    private boolean isEndOfBlock(STToken token) {
        ParserRuleContext enclosingContext = getParentContext();
        switch (enclosingContext) {
            case OBJECT_TYPE_DESCRIPTOR:
            case SERVICE_DECL:
                switch (token.kind) {
                    case CLOSE_BRACE_TOKEN:
                    case EOF_TOKEN:
                    case CLOSE_BRACE_PIPE_TOKEN:
                    case TYPE_KEYWORD:
                        return true;
                    default:
                        return false;
                }
            case BLOCK_STMT:
                switch (token.kind) {
                    case CLOSE_BRACE_TOKEN:
                    case EOF_TOKEN:
                    case CLOSE_BRACE_PIPE_TOKEN:
                    case PUBLIC_KEYWORD:
                    case FUNCTION_KEYWORD:
                    case ELSE_KEYWORD:
                        return true;
                    default:
                        return false;
                }
            default:
                switch (token.kind) {
                    case CLOSE_BRACE_TOKEN:
                    case EOF_TOKEN:
                    case CLOSE_BRACE_PIPE_TOKEN:
                    case TYPE_KEYWORD:
                    case PUBLIC_KEYWORD:
                    case FUNCTION_KEYWORD:
                    case SERVICE_KEYWORD:
                    case RESOURCE_KEYWORD:
                        return true;
                    default:
                        return false;
                }
        }
    }

    private boolean isEndOfObjectTypeNode(int nextLookahead) {
        STToken nextToken = this.tokenReader.peek(nextLookahead);
        switch (nextToken.kind) {
            case CLOSE_BRACE_TOKEN:
            case EOF_TOKEN:
            case CLOSE_BRACE_PIPE_TOKEN:
            case TYPE_KEYWORD:
            case SERVICE_KEYWORD:
                return true;
            default:
                STToken nextNextToken = this.tokenReader.peek(nextLookahead + 1);
                switch (nextNextToken.kind) {
                    case CLOSE_BRACE_TOKEN:
                    case EOF_TOKEN:
                    case CLOSE_BRACE_PIPE_TOKEN:
                    case TYPE_KEYWORD:
                    case SERVICE_KEYWORD:
                        return true;
                    default:
                        return false;
                }
        }
    }

    private boolean isEndOfParametersList(STToken token) {
        switch (token.kind) {
            case OPEN_BRACE_TOKEN:
            case CLOSE_BRACE_TOKEN:
            case CLOSE_PAREN_TOKEN:
            case CLOSE_BRACKET_TOKEN:
            case SEMICOLON_TOKEN:
            case PUBLIC_KEYWORD:
            case FUNCTION_KEYWORD:
            case EOF_TOKEN:
            case RETURNS_KEYWORD:
                return true;
            default:
                return false;
        }
    }

    private boolean isEndOfParameter(STToken token) {
        switch (token.kind) {
            case OPEN_BRACE_TOKEN:
            case CLOSE_BRACE_TOKEN:
            case CLOSE_PAREN_TOKEN:
            case CLOSE_BRACKET_TOKEN:
            case SEMICOLON_TOKEN:
            case COMMA_TOKEN:
            case PUBLIC_KEYWORD:
            case FUNCTION_KEYWORD:
            case EOF_TOKEN:
            case RETURNS_KEYWORD:
                return true;
            default:
                return false;
        }
    }

    /**
     * Search for a solution.
     * Terminals are directly matched and Non-terminals which have alternative productions are seekInAlternativesPaths()
     *
     * @param currentCtx Current context
     * @param lookahead Position of the next token to consider, relative to the position of the original error.
     * @param currentDepth Amount of distance traveled so far.
     * @return Recovery result
     */
    private Result seekMatch(ParserRuleContext currentCtx, int lookahead, int currentDepth) {
        boolean hasMatch;
        boolean skipRule;
        int matchingRulesCount = 0;

        boolean isEntryPoint = true;

        while (currentDepth < lookaheadLimit) {
            hasMatch = true;
            skipRule = false;

            STToken nextToken = this.tokenReader.peek(lookahead);
            switch (currentCtx) {
                case EOF:
                    hasMatch = nextToken.kind == SyntaxKind.EOF_TOKEN;
                    break;
                case PUBLIC_KEYWORD:
                    hasMatch = nextToken.kind == SyntaxKind.PUBLIC_KEYWORD;
                    break;
                case PRIVATE_KEYWORD:
                    hasMatch = nextToken.kind == SyntaxKind.PRIVATE_KEYWORD;
                    break;
                case REMOTE_KEYWORD:
                    hasMatch = nextToken.kind == SyntaxKind.REMOTE_KEYWORD;
                    break;
                case TOP_LEVEL_NODE:
                    return seekInAlternativesPaths(lookahead, currentDepth, matchingRulesCount, TOP_LEVEL_NODE);
                case TOP_LEVEL_NODE_WITHOUT_MODIFIER:
                    return seekInAlternativesPaths(lookahead, currentDepth, matchingRulesCount,
                            TOP_LEVEL_NODE_WITHOUT_MODIFIER);
                case TOP_LEVEL_NODE_WITHOUT_METADATA:
                    return seekInAlternativesPaths(lookahead, currentDepth, matchingRulesCount,
                            TOP_LEVEL_NODE_WITHOUT_METADATA);
                case FUNCTION_KEYWORD:
                    hasMatch = nextToken.kind == SyntaxKind.FUNCTION_KEYWORD;
                    break;
                case FUNC_NAME:
                case VARIABLE_NAME:
                case TYPE_NAME:
                case FIELD_OR_FUNC_NAME:
                case IMPORT_ORG_OR_MODULE_NAME:
                case IMPORT_MODULE_NAME:
                case IMPORT_PREFIX:
                case MAPPING_FIELD_NAME:
                case SERVICE_NAME:
                case QUALIFIED_IDENTIFIER:
                case IDENTIFIER:
                    hasMatch = nextToken.kind == SyntaxKind.IDENTIFIER_TOKEN;
                    break;
                case OPEN_PARENTHESIS:
                    hasMatch = nextToken.kind == SyntaxKind.OPEN_PAREN_TOKEN;
                    break;
                case CLOSE_PARENTHESIS:
                    hasMatch = nextToken.kind == SyntaxKind.CLOSE_PAREN_TOKEN;
                    break;
                case RETURNS_KEYWORD:
                    hasMatch = nextToken.kind == SyntaxKind.RETURNS_KEYWORD;
                    if (!hasMatch) {
                        // If there are no matches in the optional rule, then continue from the
                        // next immediate rule without changing the state
                        skipRule = true;
                    }
                    break;
                case SIMPLE_TYPE_DESCRIPTOR:
                case CONST_DECL_TYPE:
                    hasMatch =
                            nextToken.kind == SyntaxKind.SIMPLE_TYPE || nextToken.kind == SyntaxKind.SERVICE_KEYWORD ||
                                    nextToken.kind == SyntaxKind.IDENTIFIER_TOKEN;
                    break;
                case FUNC_BODY:
                    return seekInFuncBodies(lookahead, currentDepth, matchingRulesCount);
                case OPEN_BRACE:
                    hasMatch = nextToken.kind == SyntaxKind.OPEN_BRACE_TOKEN;
                    break;
                case CLOSE_BRACE:
                    hasMatch = nextToken.kind == SyntaxKind.CLOSE_BRACE_TOKEN;
                    break;
                case ASSIGN_OP:
                    hasMatch = nextToken.kind == SyntaxKind.EQUAL_TOKEN;
                    break;
                case EXTERNAL_KEYWORD:
                    hasMatch = nextToken.kind == SyntaxKind.EXTERNAL_KEYWORD;
                    break;
                case SEMICOLON:
                    hasMatch = nextToken.kind == SyntaxKind.SEMICOLON_TOKEN;
                    break;
                case STATEMENT:
                case STATEMENT_WITHOUT_ANNOTS:
                    if (isEndOfBlock(nextToken)) {
                        // If we reach end of statements, then skip processing statements anymore,
                        // and move on to the next rule. This is done to avoid getting stuck on
                        // processing statements forever.
                        skipRule = true;
                        break;
                    }
                    return seekInStatements(currentCtx, nextToken, lookahead, currentDepth, matchingRulesCount);
                case BINARY_OPERATOR:
                    hasMatch = isBinaryOperator(nextToken);
                    break;
                case EXPRESSION:
                    return seekInAlternativesPaths(lookahead, currentDepth, matchingRulesCount, EXPRESSIONS);
                case VAR_DECL_STMT_RHS:
                    return seekInAlternativesPaths(lookahead, currentDepth, matchingRulesCount, VAR_DECL_RHS);
                case EXPRESSION_RHS:
                    return seekMatchInExpressionRhs(nextToken, lookahead, currentDepth, matchingRulesCount);
                case COMMA:
                    hasMatch = nextToken.kind == SyntaxKind.COMMA_TOKEN;
                    break;
                case PARAM_LIST:
                    return seekInAlternativesPaths(lookahead, currentDepth, matchingRulesCount, PARAM_LIST);
                case PARAMETER_RHS:
                    ParserRuleContext parentCtx = getParentContext();
                    switch (parentCtx) {
                        case REQUIRED_PARAM:
                            return seekInAlternativesPaths(lookahead, currentDepth, matchingRulesCount, PARAMETER_RHS);
                        case DEFAULTABLE_PARAM:
                        case REST_PARAM:
                            skipRule = true;
                            break;
                        default:
                            throw new IllegalStateException();
                    }
                    break;
                case STATEMENT_START_IDENTIFIER:
                    return seekInAlternativesPaths(lookahead, currentDepth, matchingRulesCount, TYPE_OR_VAR_NAME);
                case ASSIGNMENT_OR_VAR_DECL_STMT_RHS:
                    return seekInAlternativesPaths(lookahead, currentDepth, matchingRulesCount,
                            ASSIGNMENT_OR_VAR_DECL_SECOND_TOKEN);

                case CLOSED_RECORD_BODY_END:
                    hasMatch = nextToken.kind == SyntaxKind.CLOSE_BRACE_PIPE_TOKEN;
                    break;
                case CLOSED_RECORD_BODY_START:
                    hasMatch = nextToken.kind == SyntaxKind.OPEN_BRACE_PIPE_TOKEN;
                    break;
                case ELLIPSIS:
                    hasMatch = nextToken.kind == SyntaxKind.ELLIPSIS_TOKEN;
                    break;
                case QUESTION_MARK:
                    hasMatch = nextToken.kind == SyntaxKind.QUESTION_MARK_TOKEN;
                    break;
                case RECORD_KEYWORD:
                    hasMatch = nextToken.kind == SyntaxKind.RECORD_KEYWORD;
                    break;
                case TYPE_KEYWORD:
                    hasMatch = nextToken.kind == SyntaxKind.TYPE_KEYWORD;
                    break;
                case FIELD_DESCRIPTOR_RHS:
                    return seekInAlternativesPaths(lookahead, currentDepth, matchingRulesCount, FIELD_DESCRIPTOR_RHS);
                case FIELD_OR_REST_DESCIPTOR_RHS:
                    return seekInAlternativesPaths(lookahead, currentDepth, matchingRulesCount,
                            FIELD_OR_REST_DESCIPTOR_RHS);
                case RECORD_BODY_END:
                    return seekInAlternativesPaths(lookahead, currentDepth, matchingRulesCount, RECORD_BODY_END);
                case RECORD_BODY_START:
                    return seekInAlternativesPaths(lookahead, currentDepth, matchingRulesCount, RECORD_BODY_START);
                case TYPE_DESCRIPTOR:
                    return seekInAlternativesPaths(lookahead, currentDepth, matchingRulesCount, TYPE_DESCRIPTORS);
                case RECORD_FIELD:
                    return seekInAlternativesPaths(lookahead, currentDepth, matchingRulesCount, RECORD_FIELD);
                case RECORD_FIELD_WITHOUT_METADATA:
                    return seekInAlternativesPaths(lookahead, currentDepth, matchingRulesCount,
                            RECORD_FIELD_WITHOUT_METADATA);
                case ARG:
                    return seekInAlternativesPaths(lookahead, currentDepth, matchingRulesCount, ARG_START);
                case NAMED_OR_POSITIONAL_ARG_RHS:
                    return seekInAlternativesPaths(lookahead, currentDepth, matchingRulesCount,
                            NAMED_OR_POSITIONAL_ARG_RHS);
                case OBJECT_MEMBER:
                    return seekInAlternativesPaths(lookahead, currentDepth, matchingRulesCount, OBJECT_MEMBER_START);
                case OBJECT_MEMBER_WITHOUT_METADATA:
                    return seekInAlternativesPaths(lookahead, currentDepth, matchingRulesCount,
                            OBJECT_MEMBER_WITHOUT_METADATA);
                case OBJECT_FIELD_RHS:
                    return seekInAlternativesPaths(lookahead, currentDepth, matchingRulesCount, OBJECT_FIELD_RHS);
                case OBJECT_METHOD_START:
                    return seekInAlternativesPaths(lookahead, currentDepth, matchingRulesCount, OBJECT_METHOD_START);
                case OBJECT_KEYWORD:
                    hasMatch = nextToken.kind == SyntaxKind.OBJECT_KEYWORD;
                    break;
                case OBJECT_FUNC_OR_FIELD:
                    return seekInAlternativesPaths(lookahead, currentDepth, matchingRulesCount, OBJECT_FUNC_OR_FIELD);
                case OBJECT_FUNC_OR_FIELD_WITHOUT_VISIBILITY:
                    return seekInAlternativesPaths(lookahead, currentDepth, matchingRulesCount,
                            OBJECT_FUNC_OR_FIELD_WITHOUT_VISIBILITY);
                case OBJECT_TYPE_DESCRIPTOR_START:
                    return seekInAlternativesPaths(lookahead, currentDepth, matchingRulesCount,
                            OBJECT_TYPE_DESCRIPTOR_START);
                case OBJECT_TYPE_FIRST_QUALIFIER:
                case OBJECT_TYPE_SECOND_QUALIFIER:
                    // If currentDepth == 0 means its the very next token after the error. If that erroneous
                    // token is a correct match, then that means we have reached here because of a duplicate
                    // modifier. Therefore treat it as a mismatch.
                    if (currentDepth == 0) {
                        hasMatch = false;
                        break;
                    }

                    hasMatch = nextToken.kind == SyntaxKind.ABSTRACT_KEYWORD ||
                            nextToken.kind == SyntaxKind.CLIENT_KEYWORD;
                    break;
                case ABSTRACT_KEYWORD:
                    hasMatch = nextToken.kind == SyntaxKind.ABSTRACT_KEYWORD;
                    break;
                case CLIENT_KEYWORD:
                    hasMatch = nextToken.kind == SyntaxKind.CLIENT_KEYWORD;
                    break;
                case OPEN_BRACKET:
                    hasMatch = nextToken.kind == SyntaxKind.OPEN_BRACKET_TOKEN;
                    break;
                case CLOSE_BRACKET:
                    hasMatch = nextToken.kind == SyntaxKind.CLOSE_BRACKET_TOKEN;
                    break;
                case DOT:
                    hasMatch = nextToken.kind == SyntaxKind.DOT_TOKEN;
                    break;
                case IF_KEYWORD:
                    hasMatch = nextToken.kind == SyntaxKind.IF_KEYWORD;
                    break;
                case ELSE_KEYWORD:
                    hasMatch = nextToken.kind == SyntaxKind.ELSE_KEYWORD;
                    break;
                case ELSE_BLOCK:
                    return seekInAlternativesPaths(lookahead, currentDepth, matchingRulesCount, ELSE_BLOCK);
                case ELSE_BODY:
                    return seekInAlternativesPaths(lookahead, currentDepth, matchingRulesCount, ELSE_BODY);
                case WHILE_KEYWORD:
                    hasMatch = nextToken.kind == SyntaxKind.WHILE_KEYWORD;
                    break;
                case CHECKING_KEYWORD:
                    hasMatch = nextToken.kind == SyntaxKind.CHECK_KEYWORD ||
                            nextToken.kind == SyntaxKind.CHECKPANIC_KEYWORD;
                    break;
                case CALL_STMT_START:
                    return seekInAlternativesPaths(lookahead, currentDepth, matchingRulesCount, CALL_STATEMENT);
                case PANIC_KEYWORD:
                    hasMatch = nextToken.kind == SyntaxKind.PANIC_KEYWORD;
                    break;
                case AS_KEYWORD:
                    hasMatch = nextToken.kind == SyntaxKind.AS_KEYWORD;
                    break;
                case BOOLEAN_LITERAL:
                    hasMatch = nextToken.kind == SyntaxKind.TRUE_KEYWORD || nextToken.kind == SyntaxKind.FALSE_KEYWORD;
                    break;
                case DECIMAL_INTEGER_LITERAL:
                case MAJOR_VERSION:
                case MINOR_VERSION:
                case PATCH_VERSION:
                    hasMatch = nextToken.kind == SyntaxKind.DECIMAL_INTEGER_LITERAL;
                    break;
                case IMPORT_KEYWORD:
                    hasMatch = nextToken.kind == SyntaxKind.IMPORT_KEYWORD;
                    break;
                case SLASH:
                    hasMatch = nextToken.kind == SyntaxKind.SLASH_TOKEN;
                    break;
                case VERSION_KEYWORD:
                    hasMatch = nextToken.kind == SyntaxKind.VERSION_KEYWORD;
                    break;
                case CONTINUE_KEYWORD:
                    hasMatch = nextToken.kind == SyntaxKind.CONTINUE_KEYWORD;
                    break;
                case BREAK_KEYWORD:
                    hasMatch = nextToken.kind == SyntaxKind.BREAK_KEYWORD;
                    break;
                case IMPORT_PREFIX_DECL:
                    return seekInAlternativesPaths(lookahead, currentDepth, matchingRulesCount, IMPORT_PREFIX_DECL);
                case IMPORT_VERSION_DECL:
                    return seekInAlternativesPaths(lookahead, currentDepth, matchingRulesCount, IMPORT_VERSION);
                case IMPORT_DECL_RHS:
                    return seekInAlternativesPaths(lookahead, currentDepth, matchingRulesCount, IMPORT_DECL_RHS);
                case AFTER_IMPORT_MODULE_NAME:
                    return seekInAlternativesPaths(lookahead, currentDepth, matchingRulesCount,
                            AFTER_IMPORT_MODULE_NAME);
                case MAJOR_MINOR_VERSION_END:
                    return seekInAlternativesPaths(lookahead, currentDepth, matchingRulesCount,
                            MAJOR_MINOR_VERSION_END);
                case RETURN_KEYWORD:
                    hasMatch = nextToken.kind == SyntaxKind.RETURN_KEYWORD;
                    break;
                case RETURN_STMT_RHS:
                    return seekInAlternativesPaths(lookahead, currentDepth, matchingRulesCount, RETURN_RHS);

                case ACCESS_EXPRESSION:
                    return seekInAccessExpression(currentCtx, lookahead, currentDepth, matchingRulesCount);
                case BASIC_LITERAL:
                    hasMatch = isBasicLiteral(nextToken.kind);
                    break;
                case COLON:
                    hasMatch = nextToken.kind == SyntaxKind.COLON_TOKEN;
                    break;
                case STRING_LITERAL:
                    hasMatch = nextToken.kind == SyntaxKind.STRING_LITERAL;
                    break;
                case MAPPING_FIELD:
                    return seekInAlternativesPaths(lookahead, currentDepth, matchingRulesCount, MAPPING_FIELD_START);
                case SPECIFIC_FIELD_RHS:
                    return seekInAlternativesPaths(lookahead, currentDepth, matchingRulesCount, SPECIFIC_FIELD_RHS);
                case SERVICE_KEYWORD:
                    hasMatch = nextToken.kind == SyntaxKind.SERVICE_KEYWORD;
                    break;
                case ON_KEYWORD:
                    hasMatch = nextToken.kind == SyntaxKind.ON_KEYWORD;
                    break;
                case OPTIONAL_SERVICE_NAME:
                    return seekInAlternativesPaths(lookahead, currentDepth, matchingRulesCount, OPTIONAL_SERVICE_NAME);
                case RESOURCE_DEF:
                    return seekInAlternativesPaths(lookahead, currentDepth, matchingRulesCount, RESOURCE_DEF_START);
                case RESOURCE_KEYWORD:
                    hasMatch = nextToken.kind == SyntaxKind.RESOURCE_KEYWORD;
                    break;
                case LISTENER_KEYWORD:
                    hasMatch = nextToken.kind == SyntaxKind.LISTENER_KEYWORD;
                    break;
                case CONST_KEYWORD:
                    hasMatch = nextToken.kind == SyntaxKind.CONST_KEYWORD;
                    break;
                case FINAL_KEYWORD:
                    hasMatch = nextToken.kind == SyntaxKind.FINAL_KEYWORD;
                    break;
                case CONST_DECL_RHS:
                    return seekInAlternativesPaths(lookahead, currentDepth, matchingRulesCount, CONST_DECL_RHS);
                case TYPEOF_KEYWORD:
                    hasMatch = nextToken.kind == SyntaxKind.TYPEOF_KEYWORD;
                    break;
                case UNARY_OPERATOR:
                    hasMatch = isUnaryOperator(nextToken);
                    break;
                case AT:
                    hasMatch = nextToken.kind == SyntaxKind.AT_TOKEN;
                    break;
                case PARAMETER:
                    return seekInAlternativesPaths(lookahead, currentDepth, matchingRulesCount, PARAMETER);
                case PARAMETER_WITHOUT_ANNOTS:
                    return seekInAlternativesPaths(lookahead, currentDepth, matchingRulesCount,
                            PARAMETER_WITHOUT_ANNOTS);
<<<<<<< HEAD
                case STMT_START_WITH_EXPR_RHS:
                    return seekInAlternativesPaths(lookahead, currentDepth, matchingRulesCount,
                            STMT_START_WITH_EXPR_RHS);
                case RIGHT_ARROW:
                    hasMatch = nextToken.kind == SyntaxKind.RIGHT_ARROW_TOKEN;
                    break;
                case STMT_START_WITH_IDENTIFIER:
                    return seekInAlternativesPaths(lookahead, currentDepth, matchingRulesCount,
                            STMT_START_WITH_IDENTIFIER);
                case EQUAL_OR_RIGHT_ARROW:
                    return seekInAlternativesPaths(lookahead, currentDepth, matchingRulesCount, EQUAL_OR_RIGHT_ARROW);
=======
                case IS_KEYWORD:
                    hasMatch = nextToken.kind == SyntaxKind.IS_KEYWORD;
                    break;
                case IS_EXPRESSION:
                    return seekInIsExpression(currentCtx, lookahead, currentDepth, matchingRulesCount);
>>>>>>> 0ee3f311

                // Productions (Non-terminals which doesn't have alternative paths)
                case COMP_UNIT:
                case FUNC_DEFINITION:
                case RETURN_TYPE_DESCRIPTOR:
                case EXTERNAL_FUNC_BODY:
                case FUNC_BODY_BLOCK:
                case ASSIGNMENT_STMT:
                case VAR_DECL_STMT:
                case REQUIRED_PARAM:
                case AFTER_PARAMETER_TYPE:
                case DEFAULTABLE_PARAM:
                case REST_PARAM:
                case MODULE_TYPE_DEFINITION:
                case ARG_LIST:
                case ASTERISK:
                case FUNC_CALL:
                case RECORD_TYPE_DESCRIPTOR:
                case OBJECT_TYPE_DESCRIPTOR:
                case ASSIGNMENT_OR_VAR_DECL_STMT:
                case CALL_STMT:
                case IF_BLOCK:
                case BLOCK_STMT:
                case WHILE_BLOCK:
                case VERSION_NUMBER:
                case IMPORT_DECL:
                case IMPORT_SUB_VERSION:
                case MAPPING_CONSTRUCTOR:
                case PANIC_STMT:
                case COMPUTED_FIELD_NAME:
                case RETURN_STMT:
                case LISTENERS_LIST:
                case SERVICE_DECL:
                case BREAK_STATEMENT:
                case CONTINUE_STATEMENT:
                case LISTENER_DECL:
                case CONSTANT_DECL:
                case NIL_TYPE_DESCRIPTOR:
                case OPTIONAL_TYPE_DESCRIPTOR:
                case LOCAL_TYPE_DEFINITION_STMT:
                case ANNOTATIONS:
                case DOC_STRING:
                    // start a context, so that we know where to fall back, and continue
                    // having the qualified-identifier as the next rule.
                case VARIABLE_REF:
                case TYPE_REFERENCE:
                case ANNOT_REFERENCE:
                default:
                    // Stay at the same place
                    skipRule = true;
                    hasMatch = true;
                    break;
            }

            if (!hasMatch) {
                Result fixedPathResult = fixAndContinue(currentCtx, lookahead, currentDepth + 1);
                // Do not consider the current rule as match, since we had to fix it.
                // i.e: do not increment the match count by 1;

                if (isEntryPoint) {
                    fixedPathResult.solution = fixedPathResult.fixes.peek();
                } else {
                    fixedPathResult.solution = new Solution(Action.KEEP, currentCtx, getExpectedTokenKind(currentCtx),
                            currentCtx.toString());
                }
                return getFinalResult(matchingRulesCount, fixedPathResult);
            }

            currentCtx = getNextRule(currentCtx, lookahead + 1);
            if (!skipRule) {
                // Try the next token with the next rule
                currentDepth++;
                matchingRulesCount++;
                lookahead++;
                isEntryPoint = false;
            }

        }

        Result result = new Result(new ArrayDeque<>(), matchingRulesCount, currentCtx);
        result.solution =
                new Solution(Action.KEEP, currentCtx, getExpectedTokenKind(currentCtx), currentCtx.toString());
        return result;
    }

    /**
     * Search for matching token sequences within the function body signatures and returns the most optimal solution.
     * This will check whether the token stream best matches to a 'function-body-block' or a 'external-function-body'.
     * 
     * @param lookahead Position of the next token to consider, relative to the position of the original error
     * @param currentDepth Amount of distance traveled so far
     * @param currentMatches Matching tokens found so far
     * @param fixes Fixes made so far
     * @return Recovery result
     */
    private Result seekInFuncBodies(int lookahead, int currentDepth, int currentMatches) {
        return seekInAlternativesPaths(lookahead, currentDepth, currentMatches, FUNC_BODIES);
    }

    /**
     * Search for matching token sequences within different kinds of statements and returns the most optimal solution.
     * 
     * @param currentCtx Current context
     * @param nextToken Next token in the token stream
     * @param lookahead Position of the next token to consider, relative to the position of the original error
     * @param currentDepth Amount of distance traveled so far
     * @param currentMatches Matching tokens found so far
     * @param fixes Fixes made so far
     * @return Recovery result
     */
    private Result seekInStatements(ParserRuleContext currentCtx, STToken nextToken, int lookahead, int currentDepth,
                                    int currentMatches) {
        if (nextToken.kind == SyntaxKind.SEMICOLON_TOKEN) {
            // Semicolon at the start of a statement is a special case. This is equivalent to an empty
            // statement. So assume the fix for this is a REMOVE operation and continue from the next token.
            Result result = seekMatchInSubTree(ParserRuleContext.STATEMENT, lookahead + 1, currentDepth);
            result.fixes.push(new Solution(Action.REMOVE, currentCtx, nextToken.kind, nextToken.toString()));
            return getFinalResult(currentMatches, result);
        }

        return seekInAlternativesPaths(lookahead, currentDepth, currentMatches, STATEMENTS);
    }

    /**
     * Search for matching token sequences within access expressions and returns the most optimal solution.
     * Access expression can be one of: method-call, field-access, member-access.
     * 
     * @param currentCtx Current context
     * @param lookahead Position of the next token to consider, relative to the position of the original error
     * @param currentDepth Amount of distance traveled so far
     * @param currentMatches Matching tokens found so far
     * @param fixes Fixes made so far
     * @return Recovery result
     */
    private Result seekInAccessExpression(ParserRuleContext currentCtx, int lookahead, int currentDepth,
                                          int currentMatches) {
        STToken nextToken = this.tokenReader.peek(lookahead);
        currentDepth++;
        if (nextToken.kind != SyntaxKind.IDENTIFIER_TOKEN) {
            Result fixedPathResult = fixAndContinue(currentCtx, lookahead, currentDepth);
            return getFinalResult(currentMatches, fixedPathResult);
        }

        ParserRuleContext nextContext;
        STToken nextNextToken = this.tokenReader.peek(lookahead + 1);
        switch (nextNextToken.kind) {
            case OPEN_PAREN_TOKEN:
                nextContext = ParserRuleContext.OPEN_PARENTHESIS;
                break;
            case DOT_TOKEN:
                nextContext = ParserRuleContext.DOT;
                break;
            case OPEN_BRACKET_TOKEN:
                nextContext = ParserRuleContext.OPEN_BRACKET;
                break;
            default:
                nextContext = ParserRuleContext.EXPRESSION_RHS;
                break;
        }

        currentMatches++;
        lookahead++;
        Result result = seekMatch(nextContext, lookahead, currentDepth);
        result.ctx = currentCtx;
        return getFinalResult(currentMatches, result);
    }

    /**
     * Search for a match in rhs of an expression. RHS of an expression can be the end
     * of the expression or the rhs of a binary expression.
     * 
     * @param lookahead Position of the next token to consider, relative to the position of the original error
     * @param currentDepth Amount of distance traveled so far
     * @param currentMatches Matching tokens found so far
     * @return Recovery result
     */
    private Result seekMatchInExpressionRhs(STToken nextToken, int lookahead, int currentDepth, int currentMatches) {
        ParserRuleContext parentCtx = getParentContext();

        // Expression in a parameter-rhs can be terminated by a comma or a the closing parenthesis.
        if (isParameter(parentCtx) || parentCtx == ParserRuleContext.ARG) {
            ParserRuleContext[] next = { ParserRuleContext.BINARY_OPERATOR, ParserRuleContext.DOT,
                    ParserRuleContext.OPEN_BRACKET, ParserRuleContext.COMMA, ParserRuleContext.CLOSE_PARENTHESIS };
            return seekInAlternativesPaths(lookahead, currentDepth, currentMatches, next);
        }

        if (parentCtx == ParserRuleContext.MAPPING_CONSTRUCTOR) {
            ParserRuleContext[] next = { ParserRuleContext.BINARY_OPERATOR, ParserRuleContext.DOT,
                    ParserRuleContext.OPEN_BRACKET, ParserRuleContext.COMMA, ParserRuleContext.CLOSE_BRACE };
            return seekInAlternativesPaths(lookahead, currentDepth, currentMatches, next);
        }

        if (parentCtx == ParserRuleContext.COMPUTED_FIELD_NAME) {
            // Here we give high priority to the comma. Therefore order of the below array matters.
            ParserRuleContext[] next = { ParserRuleContext.CLOSE_BRACKET, ParserRuleContext.BINARY_OPERATOR,
                    ParserRuleContext.DOT, ParserRuleContext.OPEN_BRACKET };
            return seekInAlternativesPaths(lookahead, currentDepth, currentMatches, next);
        }

        if (parentCtx == ParserRuleContext.LISTENERS_LIST) {
            ParserRuleContext[] next = { ParserRuleContext.COMMA, ParserRuleContext.BINARY_OPERATOR,
                    ParserRuleContext.DOT, ParserRuleContext.OPEN_BRACKET, ParserRuleContext.OPEN_BRACE };
            return seekInAlternativesPaths(lookahead, currentDepth, currentMatches, next);
        }

        ParserRuleContext nextContext;
        if (parentCtx == ParserRuleContext.IF_BLOCK || parentCtx == ParserRuleContext.WHILE_BLOCK) {
            nextContext = ParserRuleContext.BLOCK_STMT;
        } else if (parentCtx == ParserRuleContext.STMT_START_WITH_IDENTIFIER) {
            nextContext = ParserRuleContext.EQUAL_OR_RIGHT_ARROW;
        } else if (isStatement(parentCtx) || parentCtx == ParserRuleContext.RECORD_FIELD ||
                parentCtx == ParserRuleContext.OBJECT_MEMBER || parentCtx == ParserRuleContext.LISTENER_DECL ||
                parentCtx == ParserRuleContext.CONSTANT_DECL) {
            nextContext = ParserRuleContext.SEMICOLON;
        } else if (parentCtx == ParserRuleContext.ANNOTATIONS) {
            nextContext = ParserRuleContext.TOP_LEVEL_NODE;
        } else {
            throw new IllegalStateException();
        }

        ParserRuleContext[] alternatives = { ParserRuleContext.BINARY_OPERATOR, ParserRuleContext.DOT,
                ParserRuleContext.OPEN_BRACKET, ParserRuleContext.OPEN_PARENTHESIS, ParserRuleContext.IS_KEYWORD,
                nextContext };
        return seekInAlternativesPaths(lookahead, currentDepth, currentMatches, alternatives);
    }

    /**
     * Search for matching token sequences within the given alternative paths, and find the most optimal solution.
     * 
     * @param lookahead Position of the next token to consider, relative to the position of the original error
     * @param currentDepth Amount of distance traveled so far
     * @param currentMatches Matching tokens found so far
     * @param fixes Fixes made so far
     * @return Recovery result
     */
    private Result seekInAlternativesPaths(int lookahead, int currentDepth, int currentMatches,
                                           ParserRuleContext[] alternativeRules) {

        @SuppressWarnings("unchecked")
        List<Result>[] results = new List[lookaheadLimit];
        int bestMatchIndex = 0;

        // Visit all the alternative rules and get their results. Arrange them in way
        // such that results with the same number of matches are put together. This is
        // done so that we can easily pick the best, without iterating through them.
        for (ParserRuleContext rule : alternativeRules) {
            Result result = seekMatchInSubTree(rule, lookahead, currentDepth);
            List<Result> similarResutls = results[result.matches];
            if (similarResutls == null) {
                similarResutls = new ArrayList<>(lookaheadLimit);
                results[result.matches] = similarResutls;
                if (bestMatchIndex < result.matches) {
                    bestMatchIndex = result.matches;
                }
            }
            similarResutls.add(result);
        }

        // This means there are no matches for any of the statements
        if (bestMatchIndex == 0) {
            return new Result(new ArrayDeque<>(), currentMatches, alternativeRules[0]);
        }

        // If there is only one 'best' match, then return it. If there are more than one
        // 'best' match, then we need to do a tie-break. For that, pick the path with the
        // lowest number of fixes. If it again results in more than one match, then return
        // the based on the precedence (order of occurrence).

        List<Result> bestMatches = results[bestMatchIndex];
        Result bestMatch = bestMatches.get(0);
        Result currentMatch;
        for (int i = 1; i < bestMatches.size(); i++) {
            currentMatch = bestMatches.get(i);

            // If a tie is found, give priority to the one that 'insert'.
            // If that is also a tie, then give priority to the order.
            int currentMatchFixesSize = currentMatch.fixes.size();
            int bestmatchFixesSize = bestMatch.fixes.size();
            if (currentMatchFixesSize == bestmatchFixesSize) {
                // If both are zero continue;
                if (bestmatchFixesSize == 0) {
                    continue;
                }
                Solution currentSol = bestMatch.fixes.peek();
                Solution foundSol = currentMatch.fixes.peek();
                if (currentSol.action == Action.REMOVE && foundSol.action == Action.INSERT) {
                    bestMatch = currentMatch;
                }
            }

            if (currentMatchFixesSize < bestmatchFixesSize) {
                bestMatch = currentMatch;
            }
        }

        return getFinalResult(currentMatches, bestMatch);
    }

    /**
     * Combine a given result with the current results, and get the final result.
     * 
     * @param currentMatches Matches found so far
     * @param bestMatch Result found in the sub-tree, that requires to be merged with the current results
     * @return Final result
     */
    private Result getFinalResult(int currentMatches, Result bestMatch) {
        bestMatch.matches += currentMatches;
        return bestMatch;
    }

    /**
     * <p>
     * Fix the error at the current position and continue forward to find the best path. This method
     * tries to fix the parser error using following steps:
     * <ol>
     * <li>
     * Insert a token and see how far the parser can proceed.
     * </li>
     * <li>
     * Delete a token and see how far the parser can proceed.
     * </li>
     * </ol>
     * 
     * Then decides the best action to perform (whether to insert or remove a token), using the result
     * of the above two steps, based on the following criteria:
     * <ol>
     * <li>
     * Pick the solution with the longest matching sequence.
     * </li>
     * <li>
     * If there's a tie, then check for the solution which requires the lowest number of 'fixes'.
     * </li>
     * <li>
     * If there's a tie, then give priority for the 'insertion' as that doesn't require removing
     * an input a user has given.
     * </li>
     * </ol>
     * </p>
     * 
     * @param currentCtx Current parser context
     * @param lookahead Position of the next token to consider, relative to the position of the original error
     * @param currentDepth Amount of distance traveled so far
     * @return Recovery result
     */
    private Result fixAndContinue(ParserRuleContext currentCtx, int lookahead, int currentDepth) {
        // NOTE: Below order is important. We have to visit the current context first, before
        // getting and visiting the nextContext. Because getting the next context is a stateful
        // operation, as it could update (push/pop) the current context stack.

        // Remove current token. That means continue with the NEXT token, with the CURRENT context
        Result deletionResult = seekMatchInSubTree(currentCtx, lookahead + 1, currentDepth);

        // Insert the missing token. That means continue the CURRENT token, with the NEXT context.
        // At this point 'lookahead' refers to the next token position, since there is a missing
        // token at the current position. Hence we don't need to increment the 'lookahead' when
        // calling 'getNextRule'.
        ParserRuleContext nextCtx = getNextRule(currentCtx, lookahead);
        Result insertionResult = seekMatchInSubTree(nextCtx, lookahead, currentDepth);

        Result fixedPathResult;
        Solution action;
        if (insertionResult.matches == 0 && deletionResult.matches == 0) {
            fixedPathResult = insertionResult;
        } else if (insertionResult.matches == deletionResult.matches) {
            if (insertionResult.fixes.size() <= deletionResult.fixes.size()) {
                action = new Solution(Action.INSERT, currentCtx, getExpectedTokenKind(currentCtx),
                        currentCtx.toString());
                insertionResult.fixes.push(action);
                fixedPathResult = insertionResult;
            } else {
                STToken token = this.tokenReader.peek(lookahead);
                action = new Solution(Action.REMOVE, currentCtx, token.kind, token.toString());
                deletionResult.fixes.push(action);
                fixedPathResult = deletionResult;
            }
        } else if (insertionResult.matches > deletionResult.matches) {
            action = new Solution(Action.INSERT, currentCtx, getExpectedTokenKind(currentCtx), currentCtx.toString());
            insertionResult.fixes.push(action);
            fixedPathResult = insertionResult;
        } else {
            STToken token = this.tokenReader.peek(lookahead);
            action = new Solution(Action.REMOVE, currentCtx, token.kind, token.toString());
            deletionResult.fixes.push(action);
            fixedPathResult = deletionResult;
        }
        return fixedPathResult;
    }

    /**
     * Get the next parser rule/context given the current parser context.
     * 
     * @param currentCtx Current parser context
     * @param nextLookahead Position of the next token to consider, relative to the position of the original error
     * @return Next parser context
     */
    private ParserRuleContext getNextRule(ParserRuleContext currentCtx, int nextLookahead) {
        // If this is a production, then push the context to the stack.
        // We can do this within the same switch-case that follows after this one.
        // But doing it separately for the sake of readability/maintainability.
        switch (currentCtx) {
            case COMP_UNIT:
            case FUNC_DEFINITION:
            case RETURN_TYPE_DESCRIPTOR:
            case EXTERNAL_FUNC_BODY:
            case FUNC_BODY_BLOCK:
            case STATEMENT:
            case STATEMENT_WITHOUT_ANNOTS:
            case VAR_DECL_STMT:
            case ASSIGNMENT_STMT:
            case REQUIRED_PARAM:
            case DEFAULTABLE_PARAM:
            case REST_PARAM:
            case MODULE_TYPE_DEFINITION:
            case RECORD_FIELD:
            case RECORD_TYPE_DESCRIPTOR:
            case OBJECT_TYPE_DESCRIPTOR:
            case ARG:
            case ARG_LIST:
            case OBJECT_FUNC_OR_FIELD:
            case IF_BLOCK:
            case BLOCK_STMT:
            case WHILE_BLOCK:
            case PANIC_STMT:
            case CALL_STMT:
            case IMPORT_DECL:
            case CONTINUE_STATEMENT:
            case BREAK_STATEMENT:
            case RETURN_STMT:
            case COMPUTED_FIELD_NAME:
            case LISTENERS_LIST:
            case SERVICE_DECL:
            case LISTENER_DECL:
            case CONSTANT_DECL:
            case NIL_TYPE_DESCRIPTOR:
            case COMPOUND_ASSIGNMENT_STMT:
            case OPTIONAL_TYPE_DESCRIPTOR:
            case ANNOTATIONS:
            case VARIABLE_REF:
            case TYPE_REFERENCE:
            case ANNOT_REFERENCE:
            case MAPPING_CONSTRUCTOR:
            case LOCAL_TYPE_DEFINITION_STMT:
                startContext(currentCtx);
                break;
            default:
                break;
        }

        ParserRuleContext parentCtx;
        STToken nextToken;
        switch (currentCtx) {
            case EOF:
                return ParserRuleContext.EOF;
            case COMP_UNIT:
                return ParserRuleContext.TOP_LEVEL_NODE;
            case PUBLIC_KEYWORD:
                parentCtx = getParentContext();
                if (parentCtx == ParserRuleContext.OBJECT_TYPE_DESCRIPTOR) {
                    return ParserRuleContext.OBJECT_FUNC_OR_FIELD;
                } else if (isParameter(parentCtx)) {
                    return ParserRuleContext.TYPE_DESCRIPTOR;
                }
                return ParserRuleContext.TOP_LEVEL_NODE_WITHOUT_MODIFIER;
            case PRIVATE_KEYWORD:
                return ParserRuleContext.OBJECT_FUNC_OR_FIELD;
            case FUNC_DEFINITION:
                return ParserRuleContext.FUNCTION_KEYWORD;
            case RETURN_TYPE_DESCRIPTOR:
                return ParserRuleContext.RETURNS_KEYWORD;
            case EXTERNAL_FUNC_BODY:
                return ParserRuleContext.ASSIGN_OP;
            case FUNC_BODY_BLOCK:
                return ParserRuleContext.OPEN_BRACE;
            case STATEMENT:
            case STATEMENT_WITHOUT_ANNOTS:
                // We reach here only if an end of a block is reached.
                endContext(); // end statement
                return ParserRuleContext.CLOSE_BRACE;
            case ASSIGN_OP:
                return getNextRuleForEqualOp();
            case COMPOUND_BINARY_OPERATOR:
                return ParserRuleContext.ASSIGN_OP;
            case CLOSE_BRACE:
                return getNextRuleForCloseBrace(nextLookahead);
            case CLOSE_PARENTHESIS:
                parentCtx = getParentContext();
                if (isParameter(parentCtx)) {
                    endContext(); // end parameter
                    endContext(); // end parameter-list
                }
                if (parentCtx == ParserRuleContext.NIL_TYPE_DESCRIPTOR) {
                endContext();
                // After parsing nil type descriptor all the other parsing is same as next rule of simple type
                return getNextRuleForTypeDescriptor();
            }
                // endContext(); // end func signature
                return ParserRuleContext.FUNC_BODY;
            case EXPRESSION:
            case BASIC_LITERAL:
                return ParserRuleContext.EXPRESSION_RHS;
            case EXTERNAL_KEYWORD:
                return ParserRuleContext.SEMICOLON;
            case FUNCTION_KEYWORD:
                return ParserRuleContext.FUNC_NAME;
            case FUNC_NAME:
                return ParserRuleContext.OPEN_PARENTHESIS;
            case OPEN_BRACE:
                // If an error occurs in the function definition signature, then only search
                // within the function signature. Do not search within the function body.
                // This is done to avoid the parser misinterpreting tokens in the signature
                // as part of the body, and vice-versa.
                // return ParserRuleContext.CLOSE_BRACE;

                parentCtx = getParentContext();
                if (parentCtx == ParserRuleContext.LISTENERS_LIST) {
                    endContext();
                }

                if (isEndOfBlock(this.tokenReader.peek(nextLookahead))) {
                    return ParserRuleContext.CLOSE_BRACE;
                }

                if (parentCtx == ParserRuleContext.MAPPING_CONSTRUCTOR) {
                    return ParserRuleContext.MAPPING_FIELD;
                }

                return ParserRuleContext.STATEMENT;
            case OPEN_PARENTHESIS:
                parentCtx = getParentContext();
                if (parentCtx == ParserRuleContext.FUNC_DEFINITION) {
                    return ParserRuleContext.PARAM_LIST;
                }
                if (parentCtx == ParserRuleContext.NIL_TYPE_DESCRIPTOR) {
                    return ParserRuleContext.CLOSE_PARENTHESIS;
                }
                return ParserRuleContext.ARG;
            case RETURNS_KEYWORD:
                if (this.tokenReader.peek(nextLookahead).kind != SyntaxKind.RETURNS_KEYWORD) {
                    // If there are no matches in the optional rule, then continue from the
                    // next immediate rule without changing the state
                    return ParserRuleContext.FUNC_BODY;
                }
                return ParserRuleContext.SIMPLE_TYPE_DESCRIPTOR;
            case SEMICOLON:
                return getNextRuleForSemicolon(nextLookahead);
            case SIMPLE_TYPE_DESCRIPTOR:
                return getNextRuleForTypeDescriptor();
            case VARIABLE_NAME:
            case PARAMETER_RHS:
                return getNextRuleForVarName(nextLookahead);
            case TOP_LEVEL_NODE_WITHOUT_MODIFIER:
                return ParserRuleContext.FUNC_DEFINITION;
            case FUNC_BODY:
                return ParserRuleContext.TOP_LEVEL_NODE;
            case REQUIRED_PARAM:
            case DEFAULTABLE_PARAM:
            case REST_PARAM:
                nextToken = this.tokenReader.peek(nextLookahead);
                if (isEndOfParametersList(nextToken)) {
                    endContext();
                    return ParserRuleContext.CLOSE_PARENTHESIS;
                }
                return ParserRuleContext.SIMPLE_TYPE_DESCRIPTOR;
            case ASSIGNMENT_STMT:
                return ParserRuleContext.VARIABLE_NAME;
            case COMPOUND_ASSIGNMENT_STMT:
                return ParserRuleContext.VARIABLE_NAME;
            case VAR_DECL_STMT:
                return ParserRuleContext.SIMPLE_TYPE_DESCRIPTOR;
            case EXPRESSION_RHS:
                return ParserRuleContext.BINARY_OPERATOR;
            case BINARY_OPERATOR:
                return ParserRuleContext.EXPRESSION;
            case COMMA:
                return getNextRuleForComma();
            case AFTER_PARAMETER_TYPE:
                return getNextRuleForParamType();
            case MODULE_TYPE_DEFINITION:
                return ParserRuleContext.TYPE_KEYWORD;
            case CLOSED_RECORD_BODY_END:
                nextToken = this.tokenReader.peek(nextLookahead);
                if (nextToken.kind == SyntaxKind.EOF_TOKEN) {
                    return ParserRuleContext.EOF;
                }
                return ParserRuleContext.TOP_LEVEL_NODE;
            case CLOSED_RECORD_BODY_START:
                startContext(ParserRuleContext.RECORD_FIELD);
                return ParserRuleContext.RECORD_FIELD;
            case ELLIPSIS:
                parentCtx = getParentContext();
                if (parentCtx == ParserRuleContext.MAPPING_CONSTRUCTOR || parentCtx == ParserRuleContext.ARG) {
                    return ParserRuleContext.EXPRESSION;
                }
                return ParserRuleContext.VARIABLE_NAME;
            case QUESTION_MARK:
                return getNextRuleForQuestionMark();
            case RECORD_KEYWORD:
                return ParserRuleContext.RECORD_BODY_START;
            case TYPE_KEYWORD:
                return ParserRuleContext.TYPE_NAME;
            case RECORD_TYPE_DESCRIPTOR:
                return ParserRuleContext.RECORD_KEYWORD;
            case ASTERISK:
                return ParserRuleContext.TYPE_REFERENCE;
            case TYPE_NAME:
                return ParserRuleContext.TYPE_DESCRIPTOR;
            case OBJECT_KEYWORD:
                return ParserRuleContext.OPEN_BRACE;
            case REMOTE_KEYWORD:
                return ParserRuleContext.FUNCTION_KEYWORD;
            case OBJECT_TYPE_DESCRIPTOR:
                return ParserRuleContext.OBJECT_TYPE_DESCRIPTOR_START;
            case OBJECT_TYPE_FIRST_QUALIFIER:
            case OBJECT_TYPE_SECOND_QUALIFIER:
                return ParserRuleContext.OBJECT_KEYWORD;
            case ABSTRACT_KEYWORD:
            case CLIENT_KEYWORD:
                return ParserRuleContext.OBJECT_KEYWORD;
            case OPEN_BRACKET:
                return ParserRuleContext.EXPRESSION;
            case CLOSE_BRACKET:
                parentCtx = getParentContext();
                if (parentCtx == ParserRuleContext.COMPUTED_FIELD_NAME) {
                    endContext(); // end computed-field-name
                }
                return ParserRuleContext.EXPRESSION_RHS;
            case FIELD_OR_FUNC_NAME:
                return ParserRuleContext.EXPRESSION_RHS;
            case DOT:
                return getNextRuleForDot();
            case IF_KEYWORD:
                return ParserRuleContext.EXPRESSION;
            case ELSE_KEYWORD:
                return ParserRuleContext.ELSE_BODY;
            case BLOCK_STMT:
                return ParserRuleContext.OPEN_BRACE;
            case IF_BLOCK:
                return ParserRuleContext.IF_KEYWORD;
            case WHILE_BLOCK:
                return ParserRuleContext.WHILE_KEYWORD;
            case WHILE_KEYWORD:
                return ParserRuleContext.EXPRESSION;
            case CHECKING_KEYWORD:
                return ParserRuleContext.EXPRESSION;
            case CALL_STMT:
                return ParserRuleContext.CALL_STMT_START;
            case PANIC_STMT:
                return ParserRuleContext.PANIC_KEYWORD;
            case PANIC_KEYWORD:
                return ParserRuleContext.EXPRESSION;
            case FUNC_CALL:
                return ParserRuleContext.IMPORT_PREFIX;
            case IMPORT_KEYWORD:
                return ParserRuleContext.IMPORT_ORG_OR_MODULE_NAME;
            case IMPORT_PREFIX:
                return ParserRuleContext.SEMICOLON;
            case VERSION_NUMBER:
            case VERSION_KEYWORD:
                return ParserRuleContext.MAJOR_VERSION;
            case SLASH:
                return ParserRuleContext.IMPORT_MODULE_NAME;
            case IMPORT_ORG_OR_MODULE_NAME:
                return ParserRuleContext.IMPORT_DECL_RHS;
            case IMPORT_MODULE_NAME:
                return ParserRuleContext.AFTER_IMPORT_MODULE_NAME;
            case AS_KEYWORD:
                return ParserRuleContext.IMPORT_PREFIX;
            case MAJOR_VERSION:
            case MINOR_VERSION:
            case IMPORT_SUB_VERSION:
                return ParserRuleContext.MAJOR_MINOR_VERSION_END;
            case PATCH_VERSION:
                return ParserRuleContext.IMPORT_PREFIX_DECL;
            case IMPORT_DECL:
                return ParserRuleContext.IMPORT_KEYWORD;
            case CONTINUE_STATEMENT:
                return ParserRuleContext.CONTINUE_KEYWORD;
            case BREAK_STATEMENT:
                return ParserRuleContext.BREAK_KEYWORD;
            case CONTINUE_KEYWORD:
            case BREAK_KEYWORD:
                return ParserRuleContext.SEMICOLON;
            case RETURN_STMT:
                return ParserRuleContext.RETURN_KEYWORD;
            case RETURN_KEYWORD:
                return ParserRuleContext.RETURN_STMT_RHS;
            case ACCESS_EXPRESSION:
                return ParserRuleContext.VARIABLE_REF;
            // case BASIC_LITERAL:
            // case STRING_LITERAL:
            case MAPPING_FIELD_NAME:
                return ParserRuleContext.SPECIFIC_FIELD_RHS;
            case COLON:
                parentCtx = getParentContext();
                if (parentCtx == ParserRuleContext.MAPPING_CONSTRUCTOR) {
                    return ParserRuleContext.EXPRESSION;
                }

                return ParserRuleContext.IDENTIFIER;
            case STRING_LITERAL:
                // We assume string literal is specifically used only in the mapping constructor key.
                return ParserRuleContext.COLON;
            case COMPUTED_FIELD_NAME:
                return ParserRuleContext.OPEN_BRACKET;
            case LISTENERS_LIST:
                return ParserRuleContext.EXPRESSION;
            case ON_KEYWORD:
                return ParserRuleContext.LISTENERS_LIST;
            case RESOURCE_KEYWORD:
                return ParserRuleContext.FUNC_DEFINITION;
            case SERVICE_DECL:
                return ParserRuleContext.SERVICE_KEYWORD;
            case SERVICE_KEYWORD:
                return ParserRuleContext.OPTIONAL_SERVICE_NAME;
            case SERVICE_NAME:
                return ParserRuleContext.ON_KEYWORD;
            case LISTENER_KEYWORD:
                return ParserRuleContext.TYPE_DESCRIPTOR;
            case LISTENER_DECL:
                return ParserRuleContext.LISTENER_KEYWORD;
            case FINAL_KEYWORD:
                return ParserRuleContext.TYPE_DESCRIPTOR;
            case CONSTANT_DECL:
                return ParserRuleContext.CONST_KEYWORD;
            case CONST_KEYWORD:
                return ParserRuleContext.CONST_DECL_TYPE;
            case CONST_DECL_TYPE:
                return ParserRuleContext.CONST_DECL_RHS;
            case NIL_TYPE_DESCRIPTOR:
                return ParserRuleContext.OPEN_PARENTHESIS;
            case TYPEOF_EXPRESSION:
                return ParserRuleContext.TYPEOF_KEYWORD;
            case TYPEOF_KEYWORD:
                return ParserRuleContext.EXPRESSION;
            case OPTIONAL_TYPE_DESCRIPTOR:
                return ParserRuleContext.TYPE_DESCRIPTOR;
            case UNARY_EXPRESSION:
                return ParserRuleContext.UNARY_OPERATOR;
            case UNARY_OPERATOR:
                return ParserRuleContext.EXPRESSION;
            case AT:
                return ParserRuleContext.ANNOT_REFERENCE;
            case DOC_STRING:
                return ParserRuleContext.ANNOTATIONS;
            case ANNOTATIONS:
                return ParserRuleContext.AT;
            case MAPPING_CONSTRUCTOR:
                return ParserRuleContext.OPEN_BRACE;
            case VARIABLE_REF:
            case TYPE_REFERENCE:
            case ANNOT_REFERENCE:
                return ParserRuleContext.QUALIFIED_IDENTIFIER;
            case QUALIFIED_IDENTIFIER:
                nextToken = this.tokenReader.peek(nextLookahead);
                if (nextToken.kind == SyntaxKind.COLON_TOKEN) {
                    return ParserRuleContext.COLON;
                }
                // Else this is a simple identifier. Hence fall through.
            case IDENTIFIER:
                parentCtx = getParentContext();
                endContext();
                switch (parentCtx) {
                    case VARIABLE_REF:
                        return ParserRuleContext.EXPRESSION_RHS;
                    case TYPE_REFERENCE:
                        return ParserRuleContext.SEMICOLON;
                    case ANNOT_REFERENCE:
                        return ParserRuleContext.MAPPING_CONSTRUCTOR;
                    default:
                        throw new IllegalStateException();
                }
<<<<<<< HEAD
            case RIGHT_ARROW:
                parentCtx = getParentContext();
                if (parentCtx == ParserRuleContext.STMT_START_WITH_IDENTIFIER) {
                    switchContext(ParserRuleContext.ASSIGNMENT_OR_VAR_DECL_STMT);
                }
                return ParserRuleContext.EXPRESSION;

=======
            case IS_KEYWORD:
                return ParserRuleContext.TYPE_DESCRIPTOR;
            case IS_EXPRESSION:
                return ParserRuleContext.EXPRESSION_RHS;
            case LOCAL_TYPE_DEFINITION_STMT:
                return ParserRuleContext.TYPE_KEYWORD;
>>>>>>> 0ee3f311
            case DECIMAL_INTEGER_LITERAL:
            case OBJECT_FUNC_OR_FIELD:
            case OBJECT_METHOD_START:
            case OBJECT_FUNC_OR_FIELD_WITHOUT_VISIBILITY:
            case OBJECT_FIELD_RHS:
            case PARAM_LIST:
            case ARG:
            case ARG_LIST:
            case ASSIGNMENT_OR_VAR_DECL_STMT:
            case ASSIGNMENT_OR_VAR_DECL_STMT_RHS:
            case BOOLEAN_LITERAL:
            case CALL_STMT_START:
            case ELSE_BLOCK:
            case ELSE_BODY:
            case FIELD_DESCRIPTOR_RHS:
            case FIELD_OR_REST_DESCIPTOR_RHS:
            case IMPORT_PREFIX_DECL:
            case NAMED_OR_POSITIONAL_ARG_RHS:
            case OBJECT_MEMBER:
            case OBJECT_TYPE_DESCRIPTOR_START:
            case RECORD_BODY_END:
            case RECORD_BODY_START:
            case RECORD_FIELD:
            case STATEMENT_START_IDENTIFIER:
            case TOP_LEVEL_NODE_WITHOUT_METADATA:
            case TYPE_DESCRIPTOR:
            case VAR_DECL_STMT_RHS:
            case AFTER_IMPORT_MODULE_NAME:
            case IMPORT_DECL_RHS:
            case IMPORT_VERSION_DECL:
            case MAJOR_MINOR_VERSION_END:
            case MAPPING_FIELD:
            case SPECIFIC_FIELD_RHS:
            case RETURN_STMT_RHS:
            case OPTIONAL_SERVICE_NAME:
            case RESOURCE_DEF:
            case CONST_DECL_RHS:
            case OBJECT_MEMBER_WITHOUT_METADATA:
            case TOP_LEVEL_NODE:
            case PARAMETER:
            case PARAMETER_WITHOUT_ANNOTS:
            case RECORD_FIELD_WITHOUT_METADATA:
            case STMT_START_WITH_IDENTIFIER:
            case STMT_START_WITH_EXPR_RHS:
            default:
                throw new IllegalStateException("cannot find the next rule for: " + currentCtx);
        }
    }

    /**
     * Get the next parser context to visit after a {@link ParserRuleContext#AFTER_PARAMETER_TYPE}.
     * 
     * @return Next parser context
     */
    private ParserRuleContext getNextRuleForParamType() {
        ParserRuleContext parentCtx;
        parentCtx = getParentContext();
        if (parentCtx == ParserRuleContext.REQUIRED_PARAM || parentCtx == ParserRuleContext.DEFAULTABLE_PARAM) {
            return ParserRuleContext.VARIABLE_NAME;
        } else if (parentCtx == ParserRuleContext.REST_PARAM) {
            return ParserRuleContext.ELLIPSIS;
        } else {
            throw new IllegalStateException();
        }
    }

    /**
     * Get the next parser context to visit after a {@link ParserRuleContext#COMMA}.
     * 
     * @return Next parser context
     */
    private ParserRuleContext getNextRuleForComma() {
        ParserRuleContext parentCtx = getParentContext();
        switch (parentCtx) {
            case PARAM_LIST:
            case REQUIRED_PARAM:
            case DEFAULTABLE_PARAM:
            case REST_PARAM:
                endContext();
                return parentCtx;
            case ARG:
                return parentCtx;
            case MAPPING_CONSTRUCTOR:
                return ParserRuleContext.MAPPING_FIELD;
            case LISTENERS_LIST:
                return ParserRuleContext.EXPRESSION;
            default:
                throw new IllegalStateException();
        }
    }

    /**
     * Get the next parser context to visit after a type descriptor.
     *
     * @return Next parser context
     */
    private ParserRuleContext getNextRuleForTypeDescriptor() {
        ParserRuleContext parentCtx = getParentContext();
        switch (parentCtx) {
            case RECORD_FIELD:
            case OBJECT_MEMBER:
            case LISTENER_DECL:
            case CONSTANT_DECL:
                return ParserRuleContext.VARIABLE_NAME;
            case MODULE_TYPE_DEFINITION:
                return ParserRuleContext.SEMICOLON;
            case RETURN_TYPE_DESCRIPTOR:
                return ParserRuleContext.FUNC_BODY;
            case OPTIONAL_TYPE_DESCRIPTOR:
                return ParserRuleContext.QUESTION_MARK;
            case IS_EXPRESSION:
                endContext();
                return ParserRuleContext.EXPRESSION_RHS;
            default:
                if (isStatement(parentCtx) || isParameter(parentCtx)) {
                    return ParserRuleContext.VARIABLE_NAME;
                }
        }
        throw new IllegalStateException();
    }

    /**
     * Get the next parser context to visit after a {@link ParserRuleContext#ASSIGN_OP}.
     * 
     * @return Next parser context
     */
    private ParserRuleContext getNextRuleForEqualOp() {
        ParserRuleContext parentCtx = getParentContext();
        switch (parentCtx) {
            case EXTERNAL_FUNC_BODY:
                return ParserRuleContext.EXTERNAL_KEYWORD;
            case REQUIRED_PARAM:
            case DEFAULTABLE_PARAM:
            case RECORD_FIELD:
            case ARG:
            case OBJECT_MEMBER:
            case LISTENER_DECL:
            case CONSTANT_DECL:
                return ParserRuleContext.EXPRESSION;
            default:
                if (parentCtx == ParserRuleContext.STMT_START_WITH_IDENTIFIER) {
                    switchContext(ParserRuleContext.ASSIGNMENT_OR_VAR_DECL_STMT);
                    return ParserRuleContext.EXPRESSION;
                }

                if (isStatement(parentCtx)) {
                    return ParserRuleContext.EXPRESSION;
                }
                throw new IllegalStateException("eqaul op cannot exsist in a " + parentCtx);
        }
    }

    /**
     * Get the next parser context to visit after a {@link ParserRuleContext#CLOSE_BRACE}.
     *
     * @param nextLookahead Position of the next token to consider, relative to the position of the original error
     * @return Next parser context
     */
    private ParserRuleContext getNextRuleForCloseBrace(int nextLookahead) {
        ParserRuleContext parentCtx = getParentContext();
        switch (parentCtx) {
            case FUNC_BODY_BLOCK:
                endContext(); // end body block
                endContext();
                STToken nextToken = this.tokenReader.peek(nextLookahead);
                if (nextToken.kind == SyntaxKind.EOF_TOKEN) {
                    return ParserRuleContext.EOF;
                }

                parentCtx = getParentContext();
                if (parentCtx == ParserRuleContext.SERVICE_DECL) {
                    return ParserRuleContext.RESOURCE_DEF;
                } else if (parentCtx == ParserRuleContext.OBJECT_TYPE_DESCRIPTOR) {
                    return ParserRuleContext.OBJECT_MEMBER;
                } else {
                    return ParserRuleContext.TOP_LEVEL_NODE;
                }
            case SERVICE_DECL:
                endContext();
                nextToken = this.tokenReader.peek(nextLookahead);
                if (nextToken.kind == SyntaxKind.EOF_TOKEN) {
                    return ParserRuleContext.EOF;
                }
                return ParserRuleContext.TOP_LEVEL_NODE;
            case OBJECT_MEMBER:
                endContext(); // end object member
                // fall through
            case RECORD_TYPE_DESCRIPTOR:
            case OBJECT_TYPE_DESCRIPTOR:
                endContext(); // end record/object type def
                return getNextRuleForTypeDescriptor();
            case BLOCK_STMT:
                endContext(); // end block stmt
                parentCtx = getParentContext();
                if (parentCtx == ParserRuleContext.IF_BLOCK) {
                    endContext(); // end if-block
                    return ParserRuleContext.ELSE_BLOCK;
                } else if (parentCtx == ParserRuleContext.WHILE_BLOCK) {
                    endContext(); // end while-block
                    return ParserRuleContext.STATEMENT;
                }
                return ParserRuleContext.STATEMENT;
            case MAPPING_CONSTRUCTOR:
                endContext(); // end mapping constructor
                parentCtx = getParentContext();
                if (parentCtx != ParserRuleContext.ANNOTATIONS) {
                    return ParserRuleContext.EXPRESSION_RHS;
                }

                nextToken = this.tokenReader.peek(nextLookahead);
                if (nextToken.kind == SyntaxKind.AT_TOKEN) {
                    return ParserRuleContext.AT;
                }

                endContext(); // end annotations
                parentCtx = getParentContext();
                switch (parentCtx) {
                    case COMP_UNIT:
                        return ParserRuleContext.TOP_LEVEL_NODE_WITHOUT_METADATA;
                    case RETURN_TYPE_DESCRIPTOR:
                        return ParserRuleContext.TYPE_DESCRIPTOR;
                    case RECORD_FIELD:
                        return ParserRuleContext.RECORD_FIELD_WITHOUT_METADATA;
                    case OBJECT_MEMBER:
                        return ParserRuleContext.OBJECT_MEMBER_WITHOUT_METADATA;
                    case SERVICE_DECL:
                        return ParserRuleContext.RESOURCE_DEF;
                    case FUNC_BODY_BLOCK:
                        return ParserRuleContext.STATEMENT_WITHOUT_ANNOTS;
                    case EXTERNAL_FUNC_BODY:
                        return ParserRuleContext.EXTERNAL_KEYWORD;
                    default:
                        if (isParameter(parentCtx)) {
                            return ParserRuleContext.REQUIRED_PARAM;
                        }
                        throw new IllegalStateException("annotation is ending inside a " + parentCtx);
                }
            default:
                throw new IllegalStateException("found close-brace in: " + parentCtx);
        }
    }

    /**
     * Get the next parser context to visit after a variable/parameter name.
     * 
     * @param nextLookahead Position of the next token to consider, relative to the position of the original error
     * @return Next parser context
     */
    private ParserRuleContext getNextRuleForVarName(int nextLookahead) {
        STToken nextToken = this.tokenReader.peek(nextLookahead);
        ParserRuleContext parentCtx = getParentContext();
        if (parentCtx == ParserRuleContext.REQUIRED_PARAM) {
            if (isEndOfParametersList(nextToken)) {
                return ParserRuleContext.CLOSE_PARENTHESIS;
            } else if (isEndOfParameter(nextToken)) {
                return ParserRuleContext.COMMA;
            } else {
                // Currently processing a required param, but now switch
                // to a defaultable param
                switchContext(ParserRuleContext.DEFAULTABLE_PARAM);
                if (isCompoundBinaryOperator(nextToken.kind)) {
                    return ParserRuleContext.COMPOUND_BINARY_OPERATOR;
                } else {
                    return ParserRuleContext.ASSIGN_OP;
                }
            }
        } else if (parentCtx == ParserRuleContext.DEFAULTABLE_PARAM) {
            if (isEndOfParametersList(nextToken)) {
                return ParserRuleContext.CLOSE_PARENTHESIS;
            } else {
                return ParserRuleContext.ASSIGN_OP;
            }
        } else if (isStatement(parentCtx) || parentCtx == ParserRuleContext.LISTENER_DECL ||
                parentCtx == ParserRuleContext.CONSTANT_DECL) {
            return ParserRuleContext.VAR_DECL_STMT_RHS;
        } else if (parentCtx == ParserRuleContext.RECORD_FIELD) {
            return ParserRuleContext.FIELD_DESCRIPTOR_RHS;
        } else if (parentCtx == ParserRuleContext.ARG) {
            return ParserRuleContext.NAMED_OR_POSITIONAL_ARG_RHS;
        } else if (parentCtx == ParserRuleContext.OBJECT_MEMBER) {
            return ParserRuleContext.OBJECT_FIELD_RHS;
        } else {
            throw new IllegalStateException();
        }
    }

    /**
     * Check whether the given token kind is a compound binary operator.
     * 
     * @param kind STToken kind
     * @return <code>true</code> if the token kind refers to a binary operator. <code>false</code> otherwise
     */
    private boolean isCompoundBinaryOperator(SyntaxKind kind) {
        switch (kind) {
            case PLUS_TOKEN:
            case MINUS_TOKEN:
            case SLASH_TOKEN:
            case ASTERISK_TOKEN:
                return true;
            default:
                return false;
        }
    }

    /**
     * Get the next parser context to visit after a {@link ParserRuleContext#SEMICOLON}.
     *
     * @param nextLookahead Position of the next token to consider, relative to the position of the original error
     * @return Next parser context
     */
    private ParserRuleContext getNextRuleForSemicolon(int nextLookahead) {
        STToken nextToken;
        ParserRuleContext parentCtx = getParentContext();
        if (parentCtx == ParserRuleContext.EXTERNAL_FUNC_BODY) {
            endContext(); // end external func-body
            endContext(); // func def
            nextToken = this.tokenReader.peek(nextLookahead);
            if (nextToken.kind == SyntaxKind.EOF_TOKEN) {
                return ParserRuleContext.EOF;
            }
            return ParserRuleContext.TOP_LEVEL_NODE;
        } else if (isExpression(parentCtx)) {
            // A semicolon after an expression also means its an end of a statement/field, Hence pop the ctx.
            endContext(); // end statement
            if (isEndOfBlock(this.tokenReader.peek(nextLookahead))) {
                return ParserRuleContext.CLOSE_BRACE;
            }
            return ParserRuleContext.STATEMENT;
        } else if (parentCtx == ParserRuleContext.VAR_DECL_STMT) {
            endContext(); // end var-decl
            parentCtx = getParentContext();
            if (parentCtx == ParserRuleContext.COMP_UNIT) {
                return ParserRuleContext.TOP_LEVEL_NODE;
            }
            return ParserRuleContext.STATEMENT;
        } else if (isStatement(parentCtx)) {
            endContext(); // end statement
            if (isEndOfBlock(this.tokenReader.peek(nextLookahead))) {
                return ParserRuleContext.CLOSE_BRACE;
            }
            return ParserRuleContext.STATEMENT;
        } else if (parentCtx == ParserRuleContext.RECORD_FIELD) {
            if (isEndOfBlock(this.tokenReader.peek(nextLookahead))) {
                endContext(); // end record field
                return ParserRuleContext.RECORD_BODY_END;
            }
            return ParserRuleContext.RECORD_FIELD;
        } else if (parentCtx == ParserRuleContext.MODULE_TYPE_DEFINITION ||
                parentCtx == ParserRuleContext.LISTENER_DECL || parentCtx == ParserRuleContext.CONSTANT_DECL) {
            endContext(); // end declaration
            nextToken = this.tokenReader.peek(nextLookahead);
            if (nextToken.kind == SyntaxKind.EOF_TOKEN) {
                return ParserRuleContext.EOF;
            }
            return ParserRuleContext.TOP_LEVEL_NODE;
        } else if (parentCtx == ParserRuleContext.OBJECT_MEMBER) {
            if (isEndOfObjectTypeNode(nextLookahead)) {
                endContext(); // end object member
                return ParserRuleContext.CLOSE_BRACE;
            }
            return ParserRuleContext.OBJECT_MEMBER;
        } else if (parentCtx == ParserRuleContext.IMPORT_DECL) {
            endContext(); // end object member
            nextToken = this.tokenReader.peek(nextLookahead);
            if (nextToken.kind == SyntaxKind.EOF_TOKEN) {
                return ParserRuleContext.EOF;
            }
            return ParserRuleContext.TOP_LEVEL_NODE;
        } else {
            throw new IllegalStateException();
        }
    }

    private ParserRuleContext getNextRuleForDot() {
        ParserRuleContext parentCtx = getParentContext();
        if (parentCtx == ParserRuleContext.IMPORT_DECL) {
            return ParserRuleContext.IMPORT_MODULE_NAME;
        }
        return ParserRuleContext.FIELD_OR_FUNC_NAME;
    }

    /**
     * Get the next parser context to visit after a {@link ParserRuleContext#QUESTION_MARK}.
     *
     * @return Next parser context
     */
    private ParserRuleContext getNextRuleForQuestionMark() {
        ParserRuleContext parentCtx = getParentContext();
        switch (parentCtx) {
            case OPTIONAL_TYPE_DESCRIPTOR:
                endContext();
                parentCtx = getParentContext();
                switch (parentCtx) {
                    case MODULE_TYPE_DEFINITION:
                        return ParserRuleContext.SEMICOLON;
                    case RETURN_TYPE_DESCRIPTOR:
                        return ParserRuleContext.FUNC_BODY;
                    default:
                        return ParserRuleContext.VARIABLE_NAME;
                }

            default:
                return ParserRuleContext.SEMICOLON;
        }
    }

    /**
     * Check whether the given context is a statement.
     * 
     * @param ctx Parser context to check
     * @return <code>true</code> if the given context is a statement. <code>false</code> otherwise
     */
    private boolean isStatement(ParserRuleContext parentCtx) {
        switch (parentCtx) {
            case STATEMENT:
            case STATEMENT_WITHOUT_ANNOTS:
            case VAR_DECL_STMT:
            case ASSIGNMENT_STMT:
            case ASSIGNMENT_OR_VAR_DECL_STMT:
            case IF_BLOCK:
            case BLOCK_STMT:
            case WHILE_BLOCK:
            case CALL_STMT:
            case PANIC_STMT:
            case CONTINUE_STATEMENT:
            case BREAK_STATEMENT:
            case RETURN_STMT:
            case COMPOUND_ASSIGNMENT_STMT:
<<<<<<< HEAD
            case STMT_START_WITH_IDENTIFIER:
            case REMOTE_CALL_ACTION:
            case EXPRESSION_STATEMENT:
=======
            case LOCAL_TYPE_DEFINITION_STMT:
>>>>>>> 0ee3f311
                return true;
            default:
                return false;
        }
    }

    /**
     * Check whether the given context is an expression.
     * 
     * @param ctx Parser context to check
     * @return <code>true</code> if the given context is an expression. <code>false</code> otherwise
     */
    private boolean isExpression(ParserRuleContext ctx) {
        return ctx == ParserRuleContext.EXPRESSION;
    }

    /**
     * Check whether the given token refers to a binary operator.
     * 
     * @param token Token to check
     * @return <code>true</code> if the given token refers to a binary operator. <code>false</code> otherwise
     */
    private boolean isBinaryOperator(STToken token) {
        switch (token.kind) {
            case PLUS_TOKEN:
            case MINUS_TOKEN:
            case SLASH_TOKEN:
            case ASTERISK_TOKEN:
            case GT_TOKEN:
            case LT_TOKEN:
            case EQUAL_GT_TOKEN:
            case DOUBLE_EQUAL_TOKEN:
            case TRIPPLE_EQUAL_TOKEN:
            case LT_EQUAL_TOKEN:
            case GT_EQUAL_TOKEN:
            case NOT_EQUAL_TOKEN:
            case NOT_DOUBLE_EQUAL_TOKEN:
            case BITWISE_AND_TOKEN:
            case BITWISE_XOR_TOKEN:
            case PIPE_TOKEN:
            case LOGICAL_AND_TOKEN:
            case LOGICAL_OR_TOKEN:
                return true;

            // Treat these also as binary operators.
            case RIGHT_ARROW_TOKEN:
                return true;
            default:
                return false;
        }
    }

    private boolean isParameter(ParserRuleContext ctx) {
        switch (ctx) {
            case REQUIRED_PARAM:
            case DEFAULTABLE_PARAM:
            case REST_PARAM:
                return true;
            default:
                return false;
        }
    }

    /**
     * Get the expected token kind at the given parser rule context. If the parser rule is a terminal,
     * then the corresponding terminal token kind is returned. If the parser rule is a production,
     * then {@link SyntaxKind#NONE} is returned.
     * 
     * @param ctx Parser rule context
     * @return Token kind expected at the given parser rule
     */
    private SyntaxKind getExpectedTokenKind(ParserRuleContext ctx) {
        switch (ctx) {
            case ASSIGN_OP:
                return SyntaxKind.EQUAL_TOKEN;
            case BINARY_OPERATOR:
                return SyntaxKind.PLUS_TOKEN;
            case CLOSE_BRACE:
                return SyntaxKind.CLOSE_BRACE_TOKEN;
            case CLOSE_PARENTHESIS:
                return SyntaxKind.CLOSE_PAREN_TOKEN;
            case COMMA:
                return SyntaxKind.COMMA_TOKEN;
            case EXTERNAL_KEYWORD:
                return SyntaxKind.EXTERNAL_KEYWORD;
            case FUNCTION_KEYWORD:
                return SyntaxKind.FUNCTION_KEYWORD;
            case FUNC_NAME:
                return SyntaxKind.IDENTIFIER_TOKEN;
            case OPEN_BRACE:
                return SyntaxKind.OPEN_BRACE_TOKEN;
            case OPEN_PARENTHESIS:
                return SyntaxKind.OPEN_PAREN_TOKEN;
            case RETURN_TYPE_DESCRIPTOR:
            case RETURNS_KEYWORD:
                return SyntaxKind.RETURNS_KEYWORD;
            case SEMICOLON:
                return SyntaxKind.SEMICOLON_TOKEN;
            case VARIABLE_NAME:
            case STATEMENT_START_IDENTIFIER:
                return SyntaxKind.IDENTIFIER_TOKEN;
            case PUBLIC_KEYWORD:
                return SyntaxKind.PUBLIC_KEYWORD;
            case SIMPLE_TYPE_DESCRIPTOR:
                // TODO: return type token
                // return SyntaxKind.IDENTIFIER_TOKEN;
                return SyntaxKind.SIMPLE_TYPE;
            case ASSIGNMENT_STMT:
                return SyntaxKind.IDENTIFIER_TOKEN;
            case EXPRESSION_RHS:
                return SyntaxKind.PLUS_TOKEN;
            case EXPRESSION:
                return SyntaxKind.IDENTIFIER_TOKEN;
            case EXTERNAL_FUNC_BODY:
                return SyntaxKind.EQUAL_TOKEN;
            case FUNC_BODY:
            case FUNC_BODY_BLOCK:
                return SyntaxKind.OPEN_BRACE_TOKEN;
            case FUNC_DEFINITION:
                return SyntaxKind.FUNCTION_KEYWORD;
            case REQUIRED_PARAM:
                return SyntaxKind.SIMPLE_TYPE;
            case VAR_DECL_STMT:
                return SyntaxKind.SIMPLE_TYPE;
            case VAR_DECL_STMT_RHS:
                return SyntaxKind.SEMICOLON_TOKEN;
            case ASSIGNMENT_OR_VAR_DECL_STMT:
                return SyntaxKind.SIMPLE_TYPE;
            case DEFAULTABLE_PARAM:
                return SyntaxKind.SIMPLE_TYPE;
            case REST_PARAM:
                return SyntaxKind.SIMPLE_TYPE;
            case ASTERISK:
                return SyntaxKind.ASTERISK_TOKEN;
            case CLOSED_RECORD_BODY_END:
                return SyntaxKind.CLOSE_BRACE_PIPE_TOKEN;
            case CLOSED_RECORD_BODY_START:
                return SyntaxKind.OPEN_BRACE_PIPE_TOKEN;
            case ELLIPSIS:
                return SyntaxKind.ELLIPSIS_TOKEN;
            case QUESTION_MARK:
                return SyntaxKind.QUESTION_MARK_TOKEN;
            case RECORD_BODY_START:
                return SyntaxKind.OPEN_BRACE_PIPE_TOKEN;
            case RECORD_FIELD:
            case RECORD_KEYWORD:
                return SyntaxKind.RECORD_KEYWORD;
            case TYPE_KEYWORD:
                return SyntaxKind.TYPE_KEYWORD;
            case TYPE_NAME:
                return SyntaxKind.IDENTIFIER_TOKEN;
            case TYPE_REFERENCE:
                return SyntaxKind.IDENTIFIER_TOKEN;
            case RECORD_BODY_END:
                return SyntaxKind.CLOSE_BRACE_TOKEN;
            case OBJECT_KEYWORD:
                return SyntaxKind.OBJECT_KEYWORD;
            case PRIVATE_KEYWORD:
                return SyntaxKind.PRIVATE_KEYWORD;
            case REMOTE_KEYWORD:
                return SyntaxKind.REMOTE_KEYWORD;
            case OBJECT_FIELD_RHS:
                return SyntaxKind.SEMICOLON_TOKEN;
            case ABSTRACT_KEYWORD:
                return SyntaxKind.ABSTRACT_KEYWORD;
            case CLIENT_KEYWORD:
                return SyntaxKind.CLIENT_KEYWORD;
            case OBJECT_TYPE_FIRST_QUALIFIER:
            case OBJECT_TYPE_SECOND_QUALIFIER:
                return SyntaxKind.OBJECT_KEYWORD;
            case CLOSE_BRACKET:
                return SyntaxKind.CLOSE_BRACKET_TOKEN;
            case DOT:
                return SyntaxKind.DOT_TOKEN;
            case FIELD_OR_FUNC_NAME:
                return SyntaxKind.IDENTIFIER_TOKEN;
            case OPEN_BRACKET:
                return SyntaxKind.OPEN_BRACKET_TOKEN;
            case IF_KEYWORD:
                return SyntaxKind.IF_KEYWORD;
            case ELSE_KEYWORD:
                return SyntaxKind.ELSE_KEYWORD;
            case WHILE_KEYWORD:
                return SyntaxKind.WHILE_KEYWORD;
            case CHECKING_KEYWORD:
                return SyntaxKind.CHECK_KEYWORD;
            case AS_KEYWORD:
                return SyntaxKind.AS_KEYWORD;
            case BOOLEAN_LITERAL:
                return SyntaxKind.TRUE_KEYWORD;
            case IMPORT_KEYWORD:
                return SyntaxKind.IMPORT_KEYWORD;
            case IMPORT_MODULE_NAME:
            case IMPORT_ORG_OR_MODULE_NAME:
            case IMPORT_PREFIX:
            case VARIABLE_REF:
            case BASIC_LITERAL: // return var-ref for any kind of terminal expression
            case SERVICE_NAME:
            case IDENTIFIER:
            case QUALIFIED_IDENTIFIER:
                return SyntaxKind.IDENTIFIER_TOKEN;
            case VERSION_NUMBER:
            case MAJOR_VERSION:
            case MINOR_VERSION:
            case PATCH_VERSION:
                return SyntaxKind.DECIMAL_INTEGER_LITERAL;
            case SLASH:
                return SyntaxKind.SLASH_TOKEN;
            case VERSION_KEYWORD:
                return SyntaxKind.VERSION_KEYWORD;
            case IMPORT_DECL_RHS:
                return SyntaxKind.SEMICOLON_TOKEN;
            case IMPORT_SUB_VERSION:
                return SyntaxKind.SEMICOLON_TOKEN;
            case COLON:
                return SyntaxKind.COLON_TOKEN;
            case MAPPING_FIELD_NAME:
            case MAPPING_FIELD:
                return SyntaxKind.IDENTIFIER_TOKEN;
            case PANIC_KEYWORD:
                return SyntaxKind.PANIC_KEYWORD;
            case STRING_LITERAL:
                return SyntaxKind.STRING_LITERAL;
            case ON_KEYWORD:
                return SyntaxKind.ON_KEYWORD;
            case RESOURCE_KEYWORD:
                return SyntaxKind.RESOURCE_KEYWORD;
            case RETURN_KEYWORD:
                return SyntaxKind.RETURN_KEYWORD;
            case SERVICE_KEYWORD:
                return SyntaxKind.SERVICE_KEYWORD;
            case BREAK_KEYWORD:
                return SyntaxKind.BREAK_KEYWORD;
            case LISTENER_KEYWORD:
                return SyntaxKind.CONST_KEYWORD;
            case CONTINUE_KEYWORD:
                return SyntaxKind.CONTINUE_KEYWORD;
            case CONST_KEYWORD:
                return SyntaxKind.CONST_KEYWORD;
            case FINAL_KEYWORD:
                return SyntaxKind.FINAL_KEYWORD;
            case CONST_DECL_TYPE:
                return SyntaxKind.IDENTIFIER_TOKEN;
            case NIL_TYPE_DESCRIPTOR:
                return SyntaxKind.NIL_TYPE;
            case TYPEOF_KEYWORD:
                return SyntaxKind.TYPEOF_KEYWORD;
            case OPTIONAL_TYPE_DESCRIPTOR:
                return SyntaxKind.OPTIONAL_TYPE;
            case UNARY_OPERATOR:
                return SyntaxKind.PLUS_TOKEN;
            case AT:
                return SyntaxKind.AT_TOKEN;
            case FIELD_DESCRIPTOR_RHS:
                return SyntaxKind.SEMICOLON_TOKEN;
            case AFTER_PARAMETER_TYPE:
                return SyntaxKind.IDENTIFIER_TOKEN;
            case CONST_DECL_RHS:
                return SyntaxKind.EQUAL_TOKEN;
<<<<<<< HEAD
            case OBJECT_MEMBER_WITHOUT_METADATA:
            case RECORD_FIELD_WITHOUT_METADATA:
            case PARAMETER_WITHOUT_ANNOTS:
                return SyntaxKind.SIMPLE_TYPE;
            case TYPEOF_EXPRESSION:
                return SyntaxKind.TYPEOF_KEYWORD;
            case RIGHT_ARROW:
                return SyntaxKind.RIGHT_ARROW_TOKEN;
            case STMT_START_WITH_EXPR_RHS:
                return SyntaxKind.EQUAL_TOKEN;
            case COMPOUND_BINARY_OPERATOR:
                return SyntaxKind.PLUS_TOKEN;
            case UNARY_EXPRESSION:
                return SyntaxKind.PLUS_TOKEN;
=======
            case IS_KEYWORD:
                return SyntaxKind.IS_KEYWORD;
            case TYPE_DESCRIPTOR:
                return SyntaxKind.SIMPLE_TYPE;
>>>>>>> 0ee3f311

            // TODO:
            case COMP_UNIT:
            case TOP_LEVEL_NODE:
            case TOP_LEVEL_NODE_WITHOUT_METADATA:
            case TOP_LEVEL_NODE_WITHOUT_MODIFIER:
            case ANNOTATIONS:
            case PARAM_LIST:
            case PARAMETER_RHS:
            case STATEMENT:
            case STATEMENT_WITHOUT_ANNOTS:
            case FIELD_OR_REST_DESCIPTOR_RHS:
            case MODULE_TYPE_DEFINITION:
            case RECORD_TYPE_DESCRIPTOR:
            case ARG:
            case ARG_LIST:
            case EOF:
            case FUNC_CALL:
            case NAMED_OR_POSITIONAL_ARG_RHS:
            case OBJECT_FUNC_OR_FIELD:
            case OBJECT_FUNC_OR_FIELD_WITHOUT_VISIBILITY:
            case OBJECT_MEMBER:
            case OBJECT_METHOD_START:
            case OBJECT_TYPE_DESCRIPTOR:
            case OBJECT_TYPE_DESCRIPTOR_START:
            case AFTER_IMPORT_MODULE_NAME:
            case ASSIGNMENT_OR_VAR_DECL_STMT_RHS:
            case BLOCK_STMT:
            case CALL_STMT:
            case CALL_STMT_START:
            case DECIMAL_INTEGER_LITERAL:
            case ELSE_BLOCK:
            case ELSE_BODY:
            case IF_BLOCK:
            case IMPORT_DECL:
            case IMPORT_PREFIX_DECL:
            case MAJOR_MINOR_VERSION_END:
            case WHILE_BLOCK:
            case ACCESS_EXPRESSION:
            case IMPORT_VERSION_DECL:
            case MAPPING_CONSTRUCTOR:
            case PANIC_STMT:
            case SPECIFIC_FIELD_RHS:
            case COMPUTED_FIELD_NAME:
            case LISTENERS_LIST:
            case RESOURCE_DEF:
            case RETURN_STMT:
            case RETURN_STMT_RHS:
            case SERVICE_DECL:
            case OPTIONAL_SERVICE_NAME:
            case BREAK_STATEMENT:
            case CONTINUE_STATEMENT:
            case LISTENER_DECL:
            case CONSTANT_DECL:
            case ANNOT_REFERENCE:
            case DOC_STRING:
<<<<<<< HEAD
            case COMPOUND_ASSIGNMENT_STMT:
            case PARAMETER:
            case STMT_START_WITH_IDENTIFIER:
=======
            case OBJECT_MEMBER_WITHOUT_METADATA:
            case IS_EXPRESSION:
            case LOCAL_TYPE_DEFINITION_STMT:
>>>>>>> 0ee3f311
            default:
                break;
        }

        return SyntaxKind.NONE;
    }

    /**
     * Check whether a token kind is a basic literal.
     * 
     * @param kind Token kind to check
     * @return <code>true</code> if the given token kind belongs to a basic literal.<code>false</code> otherwise
     */
    private boolean isBasicLiteral(SyntaxKind kind) {
        switch (kind) {
            case DECIMAL_INTEGER_LITERAL:
            case HEX_INTEGER_LITERAL:
            case STRING_LITERAL:
            case TRUE_KEYWORD:
            case FALSE_KEYWORD:
                return true;
            default:
                return false;
        }
    }

    /**
     * Check whether the given token refers to a unary operator.
     *
     * @param token Token to check
     * @return <code>true</code> if the given token refers to a unary operator. <code>false</code> otherwise
     */
    private boolean isUnaryOperator(STToken token) {
        switch (token.kind) {
            case PLUS_TOKEN:
            case MINUS_TOKEN:
            case NEGATION_TOKEN:
            case EXCLAMATION_MARK_TOKEN:
                return true;
            default:
                return false;
        }
    }

    /**
     * Search for matching token sequences within is expression and returns the most optimal solution.
     *
     * @param currentCtx Current context
     * @param lookahead Position of the next token to consider, relative to the position of the original error
     * @param currentDepth Amount of distance traveled so far
     * @param currentMatches Matching tokens found so far
     * @param fixes Fixes made so far
     * @return Recovery result
     */
    private Result seekInIsExpression(ParserRuleContext currentCtx, int lookahead, int currentDepth,
                                      int currentMatches) {
        STToken nextToken = this.tokenReader.peek(lookahead);
        currentDepth++;
        if (nextToken.kind != SyntaxKind.IDENTIFIER_TOKEN) {
            Result fixedPathResult = fixAndContinue(currentCtx, lookahead, currentDepth);
            return getFinalResult(currentMatches, fixedPathResult);
        }

        ParserRuleContext nextContext;
        STToken nextNextToken = this.tokenReader.peek(lookahead + 1);
        switch (nextNextToken.kind) {
            case IS_KEYWORD:
                startContext(ParserRuleContext.IS_EXPRESSION);
                nextContext = ParserRuleContext.IS_KEYWORD;
                break;
            default:
                nextContext = ParserRuleContext.EXPRESSION_RHS;
                break;
        }

        currentMatches++;
        lookahead++;
        Result result = seekMatch(nextContext, lookahead, currentDepth);
        result.ctx = currentCtx;
        return getFinalResult(currentMatches, result);
    }

    public ParserRuleContext findBestPath(ParserRuleContext context) {
        // We reach here to break ambiguity. Hence increase the lookahead limit
        // to get better results. Since this is an erroneous scenario, the overhead
        // of increasing the lookahead is acceptable.
        int prevLookahead = lookaheadLimit;
        lookaheadLimit = (int) (lookaheadLimit * 1.5);
        ParserRuleContext[] alternatives;
        switch (context) {
            case STATEMENT:
                alternatives = STATEMENTS;
                break;
            case TOP_LEVEL_NODE:
                alternatives = TOP_LEVEL_NODE;
                break;
            case OBJECT_MEMBER:
                alternatives = OBJECT_MEMBER_START;
                break;
            default:
                throw new IllegalStateException();
        }

        Result result = seekInAlternativesPaths(1, 0, 0, alternatives);
        lookaheadLimit = prevLookahead;
        return result.ctx;
    }

    /**
     * Represents a solution/fix for a parser error. A {@link Solution} consists of the parser context where the error
     * was encountered, the enclosing parser context at the same point, the token with the error, and the {@link Action}
     * required to recover from the error.
     * 
     * @since 1.2.0
     */
    public static class Solution {

        public ParserRuleContext ctx;
        public Action action;
        public String tokenText;
        public SyntaxKind tokenKind;
        public STNode recoveredNode;

        public Solution(Action action, ParserRuleContext ctx, SyntaxKind tokenKind, String tokenText) {
            this.action = action;
            this.ctx = ctx;
            this.tokenText = tokenText;
            this.tokenKind = tokenKind;
        }

        @Override
        public String toString() {
            return action.toString() + "'" + tokenText + "'";
        }
    }

    /**
     * Represent a result of a token-sequence-search in a sub-tree. The result will contain the fixes required to
     * traverse in that sub-tree, and the number of matching tokens it found, without the fixed tokens.
     */
    public static class Result {

        private int matches;
        private ArrayDeque<Solution> fixes;

        /**
         * Represent the end solution to be applied to the next immediate token, to recover from the error.
         * If the solution is to insert/remove next immediate token, then this is equivalent to the
         * <code>fixes.peek()</code>. Else, if the solution is to insert/remove a token that is not the
         * immediate next token, then this will have a solution with {@link Action#KEEP} as the action.
         */
        private Solution solution;

        // Rule which produced this result
        private ParserRuleContext ctx;

        public Result(ArrayDeque<Solution> fixes, int matches, ParserRuleContext ctx) {
            this.fixes = fixes;
            this.matches = matches;
            this.ctx = ctx;
        }
    }

    /**
     * Represents the actions that can be taken to recover from a parser error.
     *
     * @since 1.2.0
     */
    enum Action {
        INSERT, REMOVE, KEEP;
    }
}<|MERGE_RESOLUTION|>--- conflicted
+++ resolved
@@ -74,7 +74,7 @@
             ParserRuleContext.COMPOUND_ASSIGNMENT_STMT, ParserRuleContext.LOCAL_TYPE_DEFINITION_STMT };
 
     private static final ParserRuleContext[] VAR_DECL_RHS =
-            { ParserRuleContext.ASSIGN_OP };
+            { ParserRuleContext.SEMICOLON, ParserRuleContext.ASSIGN_OP };
 
     private static final ParserRuleContext[] PARAMETER_RHS = { ParserRuleContext.COMMA, ParserRuleContext.ASSIGN_OP };
 
@@ -875,7 +875,11 @@
                 case PARAMETER_WITHOUT_ANNOTS:
                     return seekInAlternativesPaths(lookahead, currentDepth, matchingRulesCount,
                             PARAMETER_WITHOUT_ANNOTS);
-<<<<<<< HEAD
+                case IS_KEYWORD:
+                    hasMatch = nextToken.kind == SyntaxKind.IS_KEYWORD;
+                    break;
+                case IS_EXPRESSION:
+                    return seekInIsExpression(currentCtx, lookahead, currentDepth, matchingRulesCount);
                 case STMT_START_WITH_EXPR_RHS:
                     return seekInAlternativesPaths(lookahead, currentDepth, matchingRulesCount,
                             STMT_START_WITH_EXPR_RHS);
@@ -887,13 +891,6 @@
                             STMT_START_WITH_IDENTIFIER);
                 case EQUAL_OR_RIGHT_ARROW:
                     return seekInAlternativesPaths(lookahead, currentDepth, matchingRulesCount, EQUAL_OR_RIGHT_ARROW);
-=======
-                case IS_KEYWORD:
-                    hasMatch = nextToken.kind == SyntaxKind.IS_KEYWORD;
-                    break;
-                case IS_EXPRESSION:
-                    return seekInIsExpression(currentCtx, lookahead, currentDepth, matchingRulesCount);
->>>>>>> 0ee3f311
 
                 // Productions (Non-terminals which doesn't have alternative paths)
                 case COMP_UNIT:
@@ -1114,9 +1111,9 @@
             throw new IllegalStateException();
         }
 
-        ParserRuleContext[] alternatives = { ParserRuleContext.BINARY_OPERATOR, ParserRuleContext.DOT,
-                ParserRuleContext.OPEN_BRACKET, ParserRuleContext.OPEN_PARENTHESIS, ParserRuleContext.IS_KEYWORD,
-                nextContext };
+        ParserRuleContext[] alternatives =
+                { ParserRuleContext.BINARY_OPERATOR, ParserRuleContext.DOT, ParserRuleContext.OPEN_BRACKET,
+                        ParserRuleContext.OPEN_PARENTHESIS, ParserRuleContext.IS_KEYWORD, nextContext };
         return seekInAlternativesPaths(lookahead, currentDepth, currentMatches, alternatives);
     }
 
@@ -1385,10 +1382,10 @@
                     endContext(); // end parameter-list
                 }
                 if (parentCtx == ParserRuleContext.NIL_TYPE_DESCRIPTOR) {
-                endContext();
-                // After parsing nil type descriptor all the other parsing is same as next rule of simple type
-                return getNextRuleForTypeDescriptor();
-            }
+                    endContext();
+                    // After parsing nil type descriptor all the other parsing is same as next rule of simple type
+                    return getNextRuleForTypeDescriptor();
+                }
                 // endContext(); // end func signature
                 return ParserRuleContext.FUNC_BODY;
             case EXPRESSION:
@@ -1665,22 +1662,19 @@
                     default:
                         throw new IllegalStateException();
                 }
-<<<<<<< HEAD
-            case RIGHT_ARROW:
-                parentCtx = getParentContext();
-                if (parentCtx == ParserRuleContext.STMT_START_WITH_IDENTIFIER) {
-                    switchContext(ParserRuleContext.ASSIGNMENT_OR_VAR_DECL_STMT);
-                }
-                return ParserRuleContext.EXPRESSION;
-
-=======
             case IS_KEYWORD:
                 return ParserRuleContext.TYPE_DESCRIPTOR;
             case IS_EXPRESSION:
                 return ParserRuleContext.EXPRESSION_RHS;
             case LOCAL_TYPE_DEFINITION_STMT:
                 return ParserRuleContext.TYPE_KEYWORD;
->>>>>>> 0ee3f311
+            case RIGHT_ARROW:
+                parentCtx = getParentContext();
+                if (parentCtx == ParserRuleContext.STMT_START_WITH_IDENTIFIER) {
+                    switchContext(ParserRuleContext.ASSIGNMENT_OR_VAR_DECL_STMT);
+                }
+                return ParserRuleContext.EXPRESSION;
+
             case DECIMAL_INTEGER_LITERAL:
             case OBJECT_FUNC_OR_FIELD:
             case OBJECT_METHOD_START:
@@ -2109,13 +2103,9 @@
             case BREAK_STATEMENT:
             case RETURN_STMT:
             case COMPOUND_ASSIGNMENT_STMT:
-<<<<<<< HEAD
+            case LOCAL_TYPE_DEFINITION_STMT:
             case STMT_START_WITH_IDENTIFIER:
-            case REMOTE_CALL_ACTION:
             case EXPRESSION_STATEMENT:
-=======
-            case LOCAL_TYPE_DEFINITION_STMT:
->>>>>>> 0ee3f311
                 return true;
             default:
                 return false;
@@ -2375,7 +2365,10 @@
                 return SyntaxKind.IDENTIFIER_TOKEN;
             case CONST_DECL_RHS:
                 return SyntaxKind.EQUAL_TOKEN;
-<<<<<<< HEAD
+            case IS_KEYWORD:
+                return SyntaxKind.IS_KEYWORD;
+            case TYPE_DESCRIPTOR:
+                return SyntaxKind.SIMPLE_TYPE;
             case OBJECT_MEMBER_WITHOUT_METADATA:
             case RECORD_FIELD_WITHOUT_METADATA:
             case PARAMETER_WITHOUT_ANNOTS:
@@ -2390,12 +2383,6 @@
                 return SyntaxKind.PLUS_TOKEN;
             case UNARY_EXPRESSION:
                 return SyntaxKind.PLUS_TOKEN;
-=======
-            case IS_KEYWORD:
-                return SyntaxKind.IS_KEYWORD;
-            case TYPE_DESCRIPTOR:
-                return SyntaxKind.SIMPLE_TYPE;
->>>>>>> 0ee3f311
 
             // TODO:
             case COMP_UNIT:
@@ -2452,15 +2439,11 @@
             case CONSTANT_DECL:
             case ANNOT_REFERENCE:
             case DOC_STRING:
-<<<<<<< HEAD
             case COMPOUND_ASSIGNMENT_STMT:
             case PARAMETER:
             case STMT_START_WITH_IDENTIFIER:
-=======
-            case OBJECT_MEMBER_WITHOUT_METADATA:
             case IS_EXPRESSION:
             case LOCAL_TYPE_DEFINITION_STMT:
->>>>>>> 0ee3f311
             default:
                 break;
         }
