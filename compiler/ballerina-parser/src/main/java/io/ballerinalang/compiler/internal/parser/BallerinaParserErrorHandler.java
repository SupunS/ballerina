/*
 * Copyright (c) 2020, WSO2 Inc. (http://www.wso2.org) All Rights Reserved.
 *
 * WSO2 Inc. licenses this file to you under the Apache License,
 * Version 2.0 (the "License"); you may not use this file except
 * in compliance with the License.
 * You may obtain a copy of the License at
 *
 *   http://www.apache.org/licenses/LICENSE-2.0
 *
 * Unless required by applicable law or agreed to in writing,
 * software distributed under the License is distributed on an
 * "AS IS" BASIS, WITHOUT WARRANTIES OR CONDITIONS OF ANY
 * KIND, either express or implied.  See the License for the
 * specific language governing permissions and limitations
 * under the License.
 */
package io.ballerinalang.compiler.internal.parser;

import io.ballerinalang.compiler.internal.parser.tree.STToken;
import io.ballerinalang.compiler.syntax.tree.SyntaxKind;

import java.util.ArrayDeque;

/**
 * <p>
 * Responsible for recovering from a parser error.
 *
 * When an unexpected token is reached, error handler will try inserting/removing a token from the current head, and see
 * how far the parser can successfully progress. After fixing the current head and trying to progress, if it encounters
 * more errors, then it will try to fix those as well. All possible combinations of insertions and deletions will be
 * tried out for such errors. Once all possible paths are discovered, pick the optimal combination that leads to the
 * best recovery. Finally, apply the best solution and continue the parsing.
 * </p>
 * e.g.:
 * If the best combination of fixes was <code>[insert, insert, remove, remove]</code>, then apply only the first
 * fix and continue.
 * <ul>
 * <li>
 * If the fix was a ‘remove’ - then consume the token stream once, and continue from the same rule again.
 * </li>
 * <li>
 * If the fix was an ‘insert’ - then insert the missing node, and continue from the next rule, without consuming the
 * token stream.
 * </li>
 * </ul>
 *
 * @since 1.2.0
 */
public class BallerinaParserErrorHandler extends AbstractParserErrorHandler {

    /**
     * FUNC_DEF_OR_FUNC_TYPE --> When a func-def and func-type-desc are possible.
     * e.g: start of a module level construct that starts with 'function' keyword.
     */
    private static final ParserRuleContext[] FUNC_TYPE_OR_DEF_OPTIONAL_RETURNS =
            { ParserRuleContext.RETURNS_KEYWORD, ParserRuleContext.FUNC_BODY_OR_TYPE_DESC_RHS };

    private static final ParserRuleContext[] FUNC_BODY_OR_TYPE_DESC_RHS =
            { ParserRuleContext.FUNC_BODY, ParserRuleContext.MODULE_LEVEL_AMBIGUOUS_FUNC_TYPE_DESC_RHS };

    /**
     * FUNC_DEF --> When only function definitions are possible. eg: resource function.
     */
    private static final ParserRuleContext[] FUNC_DEF_OPTIONAL_RETURNS =
            { ParserRuleContext.RETURNS_KEYWORD, ParserRuleContext.FUNC_BODY };

    private static final ParserRuleContext[] METHOD_DECL_OPTIONAL_RETURNS =
            { ParserRuleContext.RETURNS_KEYWORD, ParserRuleContext.SEMICOLON };

    private static final ParserRuleContext[] FUNC_BODY =
            { ParserRuleContext.FUNC_BODY_BLOCK, ParserRuleContext.EXTERNAL_FUNC_BODY };

    private static final ParserRuleContext[] EXTERNAL_FUNC_BODY_OPTIONAL_ANNOTS =
            { ParserRuleContext.EXTERNAL_KEYWORD, ParserRuleContext.ANNOTATIONS };

    /**
     * ANNON_FUNC--> When a anonymous function is possible.
     */
    private static final ParserRuleContext[] ANNON_FUNC_OPTIONAL_RETURNS =
            { ParserRuleContext.RETURNS_KEYWORD, ParserRuleContext.ANON_FUNC_BODY };

    private static final ParserRuleContext[] ANON_FUNC_BODY =
            { ParserRuleContext.FUNC_BODY_BLOCK, ParserRuleContext.EXPLICIT_ANON_FUNC_EXPR_BODY_START };

    /**
     * FUNC_TYPE --> When a only function type is possible.
     */
    private static final ParserRuleContext[] FUNC_TYPE_OPTIONAL_RETURNS =
            { ParserRuleContext.RETURNS_KEYWORD, ParserRuleContext.FUNC_TYPE_DESC_END };

    private static final ParserRuleContext[] FUNC_TYPE_OR_ANON_FUNC_OPTIONAL_RETURNS =
            { ParserRuleContext.RETURNS_KEYWORD, ParserRuleContext.FUNC_TYPE_DESC_RHS_OR_ANON_FUNC_BODY };

    private static final ParserRuleContext[] FUNC_TYPE_DESC_RHS_OR_ANON_FUNC_BODY =
            { ParserRuleContext.ANON_FUNC_BODY, ParserRuleContext.STMT_LEVEL_AMBIGUOUS_FUNC_TYPE_DESC_RHS };

    private static final ParserRuleContext[] WORKER_NAME_RHS =
            { ParserRuleContext.RETURNS_KEYWORD, ParserRuleContext.BLOCK_STMT };

    // We add named-worker-decl also as a statement. This is because we let having a named-worker
    // in all places a statement can be added during parsing, but then validates it based on the
    // context after the parsing the node is complete. This is to provide better error messages.
    private static final ParserRuleContext[] STATEMENTS = { ParserRuleContext.CLOSE_BRACE,
            ParserRuleContext.ASSIGNMENT_STMT, ParserRuleContext.VAR_DECL_STMT, ParserRuleContext.IF_BLOCK,
            ParserRuleContext.WHILE_BLOCK, ParserRuleContext.CALL_STMT, ParserRuleContext.PANIC_STMT,
            ParserRuleContext.CONTINUE_STATEMENT, ParserRuleContext.BREAK_STATEMENT, ParserRuleContext.RETURN_STMT,
            ParserRuleContext.LOCAL_TYPE_DEFINITION_STMT,  ParserRuleContext.MATCH_STMT,
            ParserRuleContext.EXPRESSION_STATEMENT, ParserRuleContext.LOCK_STMT, ParserRuleContext.BLOCK_STMT,
            ParserRuleContext.NAMED_WORKER_DECL, ParserRuleContext.FORK_STMT, ParserRuleContext.FOREACH_STMT,
            ParserRuleContext.XML_NAMESPACE_DECLARATION, ParserRuleContext.TRANSACTION_STMT,
            ParserRuleContext.RETRY_STMT, ParserRuleContext.ROLLBACK_STMT };

    private static final ParserRuleContext[] VAR_DECL_RHS =
            { ParserRuleContext.ASSIGN_OP, ParserRuleContext.SEMICOLON };

    private static final ParserRuleContext[] TOP_LEVEL_NODE = { ParserRuleContext.EOF, ParserRuleContext.DOC_STRING,
            ParserRuleContext.ANNOTATIONS, ParserRuleContext.TOP_LEVEL_NODE_WITHOUT_METADATA };

    private static final ParserRuleContext[] TOP_LEVEL_NODE_WITHOUT_METADATA = { ParserRuleContext.EOF,
            ParserRuleContext.PUBLIC_KEYWORD, ParserRuleContext.TOP_LEVEL_NODE_WITHOUT_MODIFIER };

    private static final ParserRuleContext[] TOP_LEVEL_NODE_WITHOUT_MODIFIER =
            { ParserRuleContext.EOF, ParserRuleContext.VAR_DECL_STMT,
                    ParserRuleContext.TOP_LEVEL_FUNC_DEF_OR_FUNC_TYPE_DESC,
                    ParserRuleContext.MODULE_TYPE_DEFINITION, ParserRuleContext.SERVICE_DECL,
                    ParserRuleContext.LISTENER_DECL, ParserRuleContext.CONSTANT_DECL, ParserRuleContext.ANNOTATION_DECL,
                    ParserRuleContext.VAR_DECL_STMT, ParserRuleContext.XML_NAMESPACE_DECLARATION,
                    ParserRuleContext.MODULE_ENUM_DECLARATION, ParserRuleContext.IMPORT_DECL,
                    ParserRuleContext.MODULE_CLASS_DEFINITION };

    private static final ParserRuleContext[] TOP_LEVEL_FUNC_DEF_OR_FUNC_TYPE_DESC =
            { ParserRuleContext.FUNC_DEF_OR_FUNC_TYPE, ParserRuleContext.TRANSACTIONAL_KEYWORD };

    private static final ParserRuleContext[] TYPE_OR_VAR_NAME =
            { ParserRuleContext.VARIABLE_NAME, ParserRuleContext.TYPE_DESC_IN_TYPE_BINDING_PATTERN };

    private static final ParserRuleContext[] ASSIGNMENT_OR_VAR_DECL_SECOND_TOKEN =
            { ParserRuleContext.ASSIGN_OP, ParserRuleContext.VARIABLE_NAME };

    private static final ParserRuleContext[] FIELD_DESCRIPTOR_RHS =
            { ParserRuleContext.SEMICOLON, ParserRuleContext.QUESTION_MARK, ParserRuleContext.ASSIGN_OP };

    private static final ParserRuleContext[] FIELD_OR_REST_DESCIPTOR_RHS =
            { ParserRuleContext.ELLIPSIS, ParserRuleContext.VARIABLE_NAME };

    private static final ParserRuleContext[] RECORD_BODY_START =
            { ParserRuleContext.CLOSED_RECORD_BODY_START, ParserRuleContext.OPEN_BRACE };

    private static final ParserRuleContext[] RECORD_BODY_END =
            { ParserRuleContext.CLOSED_RECORD_BODY_END, ParserRuleContext.CLOSE_BRACE };

    // Give object the higher priority over records, since record body is a subset of object body.
    // Array, optional and union type descriptors are not added to the list since they are left recursive.
    private static final ParserRuleContext[] TYPE_DESCRIPTORS = { ParserRuleContext.SIMPLE_TYPE_DESCRIPTOR,
            ParserRuleContext.OBJECT_TYPE_DESCRIPTOR, ParserRuleContext.RECORD_TYPE_DESCRIPTOR,
            ParserRuleContext.PARAMETERIZED_TYPE, ParserRuleContext.TUPLE_TYPE_DESC_START,
            ParserRuleContext.ERROR_KEYWORD, ParserRuleContext.STREAM_KEYWORD, ParserRuleContext.TABLE_KEYWORD,
            ParserRuleContext.FUNC_TYPE_DESC, ParserRuleContext.PARENTHESISED_TYPE_DESC_START,
            ParserRuleContext.CONSTANT_EXPRESSION };

    private static final ParserRuleContext[] RECORD_FIELD_OR_RECORD_END =
            { ParserRuleContext.RECORD_BODY_END, ParserRuleContext.RECORD_FIELD };

    private static final ParserRuleContext[] RECORD_FIELD_START =
            { ParserRuleContext.ANNOTATIONS, ParserRuleContext.ASTERISK, ParserRuleContext.TYPE_DESC_IN_RECORD_FIELD };

    private static final ParserRuleContext[] RECORD_FIELD_WITHOUT_METADATA =
            { ParserRuleContext.ASTERISK, ParserRuleContext.TYPE_DESC_IN_RECORD_FIELD };

    private static final ParserRuleContext[] ARG_START_OR_ARG_LIST_END =
            { ParserRuleContext.ARG_LIST_END, ParserRuleContext.ARG_START };

    private static final ParserRuleContext[] ARG_START =
            { ParserRuleContext.VARIABLE_NAME, ParserRuleContext.ELLIPSIS, ParserRuleContext.EXPRESSION };

    private static final ParserRuleContext[] ARG_END = { ParserRuleContext.CLOSE_PARENTHESIS, ParserRuleContext.COMMA };

    private static final ParserRuleContext[] NAMED_OR_POSITIONAL_ARG_RHS =
            { ParserRuleContext.ARG_END, ParserRuleContext.ASSIGN_OP };

    private static final ParserRuleContext[] OPTIONAL_FIELD_INITIALIZER =
            { ParserRuleContext.ASSIGN_OP, ParserRuleContext.SEMICOLON };

    private static final ParserRuleContext[] CLASS_MEMBER_START =
            { ParserRuleContext.DOC_STRING, ParserRuleContext.ANNOTATIONS, ParserRuleContext.ASTERISK,
                    ParserRuleContext.OBJECT_FUNC_OR_FIELD, ParserRuleContext.CLOSE_BRACE };

    private static final ParserRuleContext[] OBJECT_MEMBER_START =
            { ParserRuleContext.DOC_STRING, ParserRuleContext.ANNOTATIONS, ParserRuleContext.OBJECT_FUNC_OR_FIELD,
                    ParserRuleContext.CLOSE_BRACE };

    private static final ParserRuleContext[] CLASS_MEMBER_WITHOUT_METADATA =
            { ParserRuleContext.ASTERISK, ParserRuleContext.OBJECT_FUNC_OR_FIELD, ParserRuleContext.CLOSE_BRACE };

    private static final ParserRuleContext[] OBJECT_MEMBER_WITHOUT_METADATA =
            { ParserRuleContext.OBJECT_FUNC_OR_FIELD, ParserRuleContext.CLOSE_BRACE };

    private static final ParserRuleContext[] OBJECT_FUNC_OR_FIELD = { ParserRuleContext.OBJECT_MEMBER_QUALIFIER,
            ParserRuleContext.OBJECT_FUNC_OR_FIELD_WITHOUT_VISIBILITY };

    private static final ParserRuleContext[] OBJECT_FUNC_OR_FIELD_WITHOUT_VISIBILITY =
            { ParserRuleContext.TYPE_DESC_BEFORE_IDENTIFIER, ParserRuleContext.OBJECT_METHOD_START };

    private static final ParserRuleContext[] OBJECT_METHOD_START =
            { ParserRuleContext.REMOTE_KEYWORD, ParserRuleContext.FUNCTION_KEYWORD,
                    ParserRuleContext.TRANSACTIONAL_KEYWORD };

    private static final ParserRuleContext[] OBJECT_METHOD_WITHOUT_REMOTE =
            { ParserRuleContext.TRANSACTIONAL_KEYWORD, ParserRuleContext.FUNCTION_KEYWORD };

    private static final ParserRuleContext[] OBJECT_METHOD_WITHOUT_TRANSACTIONAL =
            { ParserRuleContext.REMOTE_KEYWORD, ParserRuleContext.FUNCTION_KEYWORD };

    private static final ParserRuleContext[] OBJECT_TYPE_OR_CONSTRUCTOR_START =
            { ParserRuleContext.OBJECT_TYPE_QUALIFIER, ParserRuleContext.OBJECT_KEYWORD };

    private static final ParserRuleContext[] OBJECT_CONSTRUCTOR_RHS =
            { ParserRuleContext.OPEN_BRACE, ParserRuleContext.TYPE_REFERENCE };

    private static final ParserRuleContext[] ELSE_BODY = { ParserRuleContext.IF_BLOCK, ParserRuleContext.OPEN_BRACE };

    private static final ParserRuleContext[] ELSE_BLOCK =
            { ParserRuleContext.ELSE_KEYWORD, ParserRuleContext.STATEMENT };

    private static final ParserRuleContext[] CALL_STATEMENT =
            { ParserRuleContext.CHECKING_KEYWORD, ParserRuleContext.VARIABLE_NAME };

    private static final ParserRuleContext[] IMPORT_PREFIX_DECL =
            { ParserRuleContext.AS_KEYWORD, ParserRuleContext.SEMICOLON };

    private static final ParserRuleContext[] IMPORT_VERSION =
            { ParserRuleContext.VERSION_KEYWORD, ParserRuleContext.AS_KEYWORD, ParserRuleContext.SEMICOLON };

    private static final ParserRuleContext[] IMPORT_DECL_RHS = { ParserRuleContext.SLASH, ParserRuleContext.DOT,
            ParserRuleContext.VERSION_KEYWORD, ParserRuleContext.AS_KEYWORD, ParserRuleContext.SEMICOLON };

    private static final ParserRuleContext[] AFTER_IMPORT_MODULE_NAME = { ParserRuleContext.DOT,
            ParserRuleContext.VERSION_KEYWORD, ParserRuleContext.AS_KEYWORD, ParserRuleContext.SEMICOLON };

    private static final ParserRuleContext[] MAJOR_MINOR_VERSION_END =
            { ParserRuleContext.DOT, ParserRuleContext.AS_KEYWORD, ParserRuleContext.SEMICOLON };

    private static final ParserRuleContext[] RETURN_RHS = { ParserRuleContext.SEMICOLON, ParserRuleContext.EXPRESSION };

    private static final ParserRuleContext[] EXPRESSION_START = { ParserRuleContext.BASIC_LITERAL,
            ParserRuleContext.NIL_LITERAL, ParserRuleContext.VARIABLE_REF, ParserRuleContext.ACCESS_EXPRESSION,
            ParserRuleContext.TYPEOF_EXPRESSION, ParserRuleContext.TRAP_KEYWORD, ParserRuleContext.UNARY_EXPRESSION,
            ParserRuleContext.CHECKING_KEYWORD, ParserRuleContext.LIST_CONSTRUCTOR, ParserRuleContext.TYPE_CAST,
            ParserRuleContext.OPEN_PARENTHESIS, ParserRuleContext.TABLE_CONSTRUCTOR_OR_QUERY_EXPRESSION,
            ParserRuleContext.LET_EXPRESSION, ParserRuleContext.TEMPLATE_START, ParserRuleContext.XML_KEYWORD,
            ParserRuleContext.STRING_KEYWORD, ParserRuleContext.BASE64_KEYWORD, ParserRuleContext.BASE64_KEYWORD,
            ParserRuleContext.ANON_FUNC_EXPRESSION, ParserRuleContext.ERROR_KEYWORD, ParserRuleContext.NEW_KEYWORD,
            ParserRuleContext.START_KEYWORD, ParserRuleContext.FLUSH_KEYWORD, ParserRuleContext.LEFT_ARROW_TOKEN,
            ParserRuleContext.WAIT_KEYWORD, ParserRuleContext.COMMIT_KEYWORD, ParserRuleContext.TRANSACTIONAL_KEYWORD,
            ParserRuleContext.SERVICE_CONSTRUCTOR_EXPRESSION, ParserRuleContext.OBJECT_CONSTRUCTOR,
            ParserRuleContext.FAIL_KEYWORD };

    private static final ParserRuleContext[] FIRST_MAPPING_FIELD_START =
            { ParserRuleContext.MAPPING_FIELD, ParserRuleContext.CLOSE_BRACE };

    private static final ParserRuleContext[] MAPPING_FIELD_START = { ParserRuleContext.SPECIFIC_FIELD,
            ParserRuleContext.COMPUTED_FIELD_NAME, ParserRuleContext.ELLIPSIS, ParserRuleContext.READONLY_KEYWORD };

    private static final ParserRuleContext[] SPECIFIC_FIELD =
            { ParserRuleContext.MAPPING_FIELD_NAME, ParserRuleContext.STRING_LITERAL_TOKEN };

    private static final ParserRuleContext[] SPECIFIC_FIELD_RHS =
            { ParserRuleContext.COLON, ParserRuleContext.MAPPING_FIELD_END };

    private static final ParserRuleContext[] MAPPING_FIELD_END =
            { ParserRuleContext.CLOSE_BRACE, ParserRuleContext.COMMA };

    private static final ParserRuleContext[] OPTIONAL_SERVICE_NAME =
            { ParserRuleContext.SERVICE_NAME, ParserRuleContext.ON_KEYWORD };

    private static final ParserRuleContext[] RESOURCE_DEF_START =
            { ParserRuleContext.RESOURCE_KEYWORD, ParserRuleContext.TRANSACTIONAL_KEYWORD, ParserRuleContext.FUNC_DEF,
                    ParserRuleContext.CLOSE_BRACE };

    private static final ParserRuleContext[] RESOURCE_DEF_START_WITHOUT_RESOURCE =
            { ParserRuleContext.TRANSACTIONAL_KEYWORD, ParserRuleContext.FUNC_DEF };

    private static final ParserRuleContext[] RESOURCE_DEF_START_WITHOUT_TRANSACTIONAL =
            { ParserRuleContext.RESOURCE_KEYWORD, ParserRuleContext.FUNC_DEF };

    private static final ParserRuleContext[] CONST_DECL_RHS =
            { ParserRuleContext.TYPE_NAME_OR_VAR_NAME, ParserRuleContext.ASSIGN_OP };

    private static final ParserRuleContext[] ARRAY_LENGTH =
            { ParserRuleContext.CLOSE_BRACKET, ParserRuleContext.DECIMAL_INTEGER_LITERAL_TOKEN,
                    ParserRuleContext.HEX_INTEGER_LITERAL_TOKEN, ParserRuleContext.ASTERISK,
                    ParserRuleContext.VARIABLE_REF };

    private static final ParserRuleContext[] PARAM_LIST =
            { ParserRuleContext.CLOSE_PARENTHESIS, ParserRuleContext.REQUIRED_PARAM };

    private static final ParserRuleContext[] PARAMETER_START =
            { ParserRuleContext.ANNOTATIONS, ParserRuleContext.TYPE_DESC_IN_PARAM };

    private static final ParserRuleContext[] REQUIRED_PARAM_NAME_RHS =
            { ParserRuleContext.PARAM_END, ParserRuleContext.ASSIGN_OP };

    private static final ParserRuleContext[] PARAM_END =
            { ParserRuleContext.COMMA, ParserRuleContext.CLOSE_PARENTHESIS };

    private static final ParserRuleContext[] STMT_START_WITH_EXPR_RHS = { ParserRuleContext.ASSIGN_OP,
            ParserRuleContext.RIGHT_ARROW, ParserRuleContext.COMPOUND_BINARY_OPERATOR, ParserRuleContext.SEMICOLON };

    private static final ParserRuleContext[] EXPR_STMT_RHS = { ParserRuleContext.SEMICOLON, ParserRuleContext.ASSIGN_OP,
            ParserRuleContext.RIGHT_ARROW, ParserRuleContext.COMPOUND_BINARY_OPERATOR };

    private static final ParserRuleContext[] EXPRESSION_STATEMENT_START =
            { ParserRuleContext.VARIABLE_REF, ParserRuleContext.CHECKING_KEYWORD, ParserRuleContext.OPEN_PARENTHESIS,
                    ParserRuleContext.START_KEYWORD, ParserRuleContext.FLUSH_KEYWORD };

    private static final ParserRuleContext[] ANNOT_DECL_OPTIONAL_TYPE =
            { ParserRuleContext.TYPE_DESC_BEFORE_IDENTIFIER, ParserRuleContext.ANNOTATION_TAG };

    private static final ParserRuleContext[] CONST_DECL_TYPE =
            { ParserRuleContext.TYPE_DESC_BEFORE_IDENTIFIER, ParserRuleContext.VARIABLE_NAME };

    private static final ParserRuleContext[] ANNOT_DECL_RHS =
            { ParserRuleContext.ANNOTATION_TAG, ParserRuleContext.ON_KEYWORD, ParserRuleContext.SEMICOLON };

    private static final ParserRuleContext[] ANNOT_OPTIONAL_ATTACH_POINTS =
            { ParserRuleContext.ON_KEYWORD, ParserRuleContext.SEMICOLON };

    private static final ParserRuleContext[] ATTACH_POINT =
            { ParserRuleContext.SOURCE_KEYWORD, ParserRuleContext.ATTACH_POINT_IDENT };

    private static final ParserRuleContext[] ATTACH_POINT_IDENT = { ParserRuleContext.SINGLE_KEYWORD_ATTACH_POINT_IDENT,
            ParserRuleContext.OBJECT_IDENT, ParserRuleContext.RESOURCE_IDENT, ParserRuleContext.RECORD_IDENT };

    private static final ParserRuleContext[] ATTACH_POINT_END =
            { ParserRuleContext.COMMA, ParserRuleContext.SEMICOLON };

    private static final ParserRuleContext[] XML_NAMESPACE_PREFIX_DECL =
            { ParserRuleContext.AS_KEYWORD, ParserRuleContext.SEMICOLON };

    private static final ParserRuleContext[] CONSTANT_EXPRESSION =
            { ParserRuleContext.BASIC_LITERAL, ParserRuleContext.VARIABLE_REF, ParserRuleContext.PLUS_TOKEN,
                    ParserRuleContext.MINUS_TOKEN, ParserRuleContext.NIL_LITERAL };

    private static final ParserRuleContext[] LIST_CONSTRUCTOR_RHS =
            { ParserRuleContext.CLOSE_BRACKET, ParserRuleContext.EXPRESSION };

    private static final ParserRuleContext[] TYPE_CAST_PARAM =
            { ParserRuleContext.TYPE_DESC_IN_ANGLE_BRACKETS, ParserRuleContext.ANNOTATIONS };

    private static final ParserRuleContext[] TYPE_CAST_PARAM_RHS =
            { ParserRuleContext.TYPE_DESC_IN_ANGLE_BRACKETS, ParserRuleContext.GT };

    private static final ParserRuleContext[] TABLE_KEYWORD_RHS =
            { ParserRuleContext.KEY_SPECIFIER, ParserRuleContext.TABLE_CONSTRUCTOR };

    private static final ParserRuleContext[] ROW_LIST_RHS =
            { ParserRuleContext.CLOSE_BRACKET, ParserRuleContext.MAPPING_CONSTRUCTOR };

    private static final ParserRuleContext[] TABLE_ROW_END =
            { ParserRuleContext.COMMA, ParserRuleContext.CLOSE_BRACKET };

    private static final ParserRuleContext[] KEY_SPECIFIER_RHS =
            { ParserRuleContext.CLOSE_PARENTHESIS, ParserRuleContext.VARIABLE_NAME };

    private static final ParserRuleContext[] TABLE_KEY_RHS =
            { ParserRuleContext.COMMA, ParserRuleContext.CLOSE_PARENTHESIS };

    private static final ParserRuleContext[] ERROR_TYPE_PARAMS =
            { ParserRuleContext.INFERRED_TYPE_DESC, ParserRuleContext.TYPE_DESC_IN_ANGLE_BRACKETS };

    private static final ParserRuleContext[] LET_VAR_DECL_START =
            { ParserRuleContext.TYPE_DESC_IN_TYPE_BINDING_PATTERN, ParserRuleContext.ANNOTATIONS };

    private static final ParserRuleContext[] STREAM_TYPE_FIRST_PARAM_RHS =
            { ParserRuleContext.COMMA, ParserRuleContext.GT };

    private static final ParserRuleContext[] TEMPLATE_MEMBER = { ParserRuleContext.TEMPLATE_STRING,
            ParserRuleContext.INTERPOLATION_START_TOKEN, ParserRuleContext.TEMPLATE_END };

    private static final ParserRuleContext[] TEMPLATE_STRING_RHS =
            { ParserRuleContext.INTERPOLATION_START_TOKEN, ParserRuleContext.TEMPLATE_END };

    private static final ParserRuleContext[] KEY_CONSTRAINTS_RHS =
            { ParserRuleContext.OPEN_PARENTHESIS, ParserRuleContext.LT };

    private static final ParserRuleContext[] FUNCTION_KEYWORD_RHS =
            { ParserRuleContext.FUNC_NAME, ParserRuleContext.OPEN_PARENTHESIS };

    private static final ParserRuleContext[] TYPEDESC_RHS = { ParserRuleContext.END_OF_TYPE_DESC,
            ParserRuleContext.ARRAY_TYPE_DESCRIPTOR, ParserRuleContext.OPTIONAL_TYPE_DESCRIPTOR, ParserRuleContext.PIPE,
            ParserRuleContext.BITWISE_AND_OPERATOR };

    private static final ParserRuleContext[] TABLE_TYPE_DESC_RHS =
            { ParserRuleContext.KEY_KEYWORD, ParserRuleContext.TYPEDESC_RHS };

    private static final ParserRuleContext[] NEW_KEYWORD_RHS =
            { ParserRuleContext.TYPE_DESC_IN_NEW_EXPR, ParserRuleContext.EXPRESSION_RHS };

    private static final ParserRuleContext[] TABLE_CONSTRUCTOR_OR_QUERY_START =
            { ParserRuleContext.TABLE_KEYWORD, ParserRuleContext.STREAM_KEYWORD, ParserRuleContext.QUERY_EXPRESSION };

    private static final ParserRuleContext[] TABLE_CONSTRUCTOR_OR_QUERY_RHS =
            { ParserRuleContext.TABLE_CONSTRUCTOR, ParserRuleContext.QUERY_EXPRESSION };

    private static final ParserRuleContext[] QUERY_PIPELINE_RHS =
            { ParserRuleContext.QUERY_EXPRESSION_RHS, ParserRuleContext.INTERMEDIATE_CLAUSE,
                    ParserRuleContext.QUERY_ACTION_RHS };

    private static final ParserRuleContext[] INTERMEDIATE_CLAUSE_START =
            { ParserRuleContext.WHERE_CLAUSE, ParserRuleContext.FROM_CLAUSE, ParserRuleContext.LET_CLAUSE,
            ParserRuleContext.JOIN_CLAUSE, ParserRuleContext.ORDER_BY_CLAUSE };

    private static final ParserRuleContext[] BRACED_EXPR_OR_ANON_FUNC_PARAM_RHS =
            { ParserRuleContext.CLOSE_PARENTHESIS, ParserRuleContext.COMMA };

    private static final ParserRuleContext[] ANNOTATION_REF_RHS =
            { ParserRuleContext.OPEN_PARENTHESIS, ParserRuleContext.ANNOTATION_END };

    private static final ParserRuleContext[] INFER_PARAM_END_OR_PARENTHESIS_END =
            { ParserRuleContext.CLOSE_PARENTHESIS, ParserRuleContext.EXPR_FUNC_BODY_START };

    private static final ParserRuleContext[] OPTIONAL_PEER_WORKER =
            { ParserRuleContext.PEER_WORKER_NAME, ParserRuleContext.EXPRESSION_RHS };

    private static final ParserRuleContext[] TYPE_DESC_IN_TUPLE_RHS =
            { ParserRuleContext.CLOSE_BRACKET, ParserRuleContext.COMMA, ParserRuleContext.ELLIPSIS };

    private static final ParserRuleContext[] LIST_CONSTRUCTOR_MEMBER_END =
            { ParserRuleContext.CLOSE_BRACKET, ParserRuleContext.COMMA };

    private static final ParserRuleContext[] NIL_OR_PARENTHESISED_TYPE_DESC_RHS =
            { ParserRuleContext.CLOSE_PARENTHESIS, ParserRuleContext.TYPE_DESCRIPTOR };

    private static final ParserRuleContext[] BINDING_PATTERN =
            { ParserRuleContext.BINDING_PATTERN_STARTING_IDENTIFIER, ParserRuleContext.LIST_BINDING_PATTERN,
                    ParserRuleContext.MAPPING_BINDING_PATTERN, ParserRuleContext.ERROR_BINDING_PATTERN };

    private static final ParserRuleContext[] LIST_BINDING_PATTERN_CONTENTS =
            { ParserRuleContext.REST_BINDING_PATTERN, ParserRuleContext.BINDING_PATTERN };

    private static final ParserRuleContext[] LIST_BINDING_PATTERN_MEMBER_END =
            { ParserRuleContext.COMMA, ParserRuleContext.CLOSE_BRACKET };

    private static final ParserRuleContext[] MAPPING_BINDING_PATTERN_MEMBER =
            { ParserRuleContext.REST_BINDING_PATTERN, ParserRuleContext.FIELD_BINDING_PATTERN };

    private static final ParserRuleContext[] MAPPING_BINDING_PATTERN_END =
            { ParserRuleContext.COMMA, ParserRuleContext.CLOSE_BRACE };

    private static final ParserRuleContext[] FIELD_BINDING_PATTERN_END =
            { ParserRuleContext.COMMA, ParserRuleContext.COLON, ParserRuleContext.CLOSE_BRACE };

    private static final ParserRuleContext[] ERROR_BINDING_PATTERN_ERROR_KEYWORD_RHS =
            { ParserRuleContext.OPEN_PARENTHESIS, ParserRuleContext.TYPE_REFERENCE };

    private static final ParserRuleContext[] ERROR_ARG_LIST_BINDING_PATTERN_START =
            { ParserRuleContext.SIMPLE_BINDING_PATTERN, ParserRuleContext.ERROR_FIELD_BINDING_PATTERN,
              ParserRuleContext.CLOSE_PARENTHESIS };

    private static final ParserRuleContext[] ERROR_MESSAGE_BINDING_PATTERN_END =
            { ParserRuleContext.ERROR_MESSAGE_BINDING_PATTERN_END_COMMA, ParserRuleContext.CLOSE_PARENTHESIS };

    private static final ParserRuleContext[] ERROR_MESSAGE_BINDING_PATTERN_RHS =
            { ParserRuleContext.ERROR_CAUSE_SIMPLE_BINDING_PATTERN, ParserRuleContext.ERROR_BINDING_PATTERN,
              ParserRuleContext.ERROR_FIELD_BINDING_PATTERN };

    private static final ParserRuleContext[] ERROR_FIELD_BINDING_PATTERN =
            {  ParserRuleContext.NAMED_ARG_BINDING_PATTERN, ParserRuleContext.REST_BINDING_PATTERN };

    private static final ParserRuleContext[] ERROR_FIELD_BINDING_PATTERN_END =
            { ParserRuleContext.COMMA, ParserRuleContext.CLOSE_PARENTHESIS };

    private static final ParserRuleContext[] REMOTE_CALL_OR_ASYNC_SEND_RHS =
            { ParserRuleContext.WORKER_NAME_OR_METHOD_NAME, ParserRuleContext.DEFAULT_WORKER_NAME_IN_ASYNC_SEND };

    private static final ParserRuleContext[] REMOTE_CALL_OR_ASYNC_SEND_END =
            { ParserRuleContext.ARG_LIST_START, ParserRuleContext.SEMICOLON };

    private static final ParserRuleContext[] RECEIVE_WORKERS =
            { ParserRuleContext.PEER_WORKER_NAME, ParserRuleContext.MULTI_RECEIVE_WORKERS };

    private static final ParserRuleContext[] RECEIVE_FIELD =
            { ParserRuleContext.PEER_WORKER_NAME, ParserRuleContext.RECEIVE_FIELD_NAME };

    private static final ParserRuleContext[] RECEIVE_FIELD_END =
            { ParserRuleContext.CLOSE_BRACE, ParserRuleContext.COMMA };

    private static final ParserRuleContext[] WAIT_KEYWORD_RHS =
            { ParserRuleContext.MULTI_WAIT_FIELDS, ParserRuleContext.ALTERNATE_WAIT_EXPRS };

    private static final ParserRuleContext[] WAIT_FIELD_NAME_RHS =
            { ParserRuleContext.COLON, ParserRuleContext.WAIT_FIELD_END };

    private static final ParserRuleContext[] WAIT_FIELD_END =
            { ParserRuleContext.CLOSE_BRACE, ParserRuleContext.COMMA };

    private static final ParserRuleContext[] WAIT_FUTURE_EXPR_END =
            { ParserRuleContext.ALTERNATE_WAIT_EXPR_LIST_END, ParserRuleContext.PIPE };

    private static final ParserRuleContext[] ENUM_MEMBER_START =
            { ParserRuleContext.DOC_STRING, ParserRuleContext.ANNOTATIONS, ParserRuleContext.ENUM_MEMBER_NAME };

    private static final ParserRuleContext[] ENUM_MEMBER_RHS =
            { ParserRuleContext.ASSIGN_OP, ParserRuleContext.ENUM_MEMBER_END };

    private static final ParserRuleContext[] ENUM_MEMBER_END =
            { ParserRuleContext.COMMA, ParserRuleContext.CLOSE_BRACE };

    private static final ParserRuleContext[] MEMBER_ACCESS_KEY_EXPR_END =
            { ParserRuleContext.COMMA, ParserRuleContext.CLOSE_BRACKET };

    private static final ParserRuleContext[] ROLLBACK_RHS =
            { ParserRuleContext.SEMICOLON, ParserRuleContext.EXPRESSION };

    private static final ParserRuleContext[] RETRY_KEYWORD_RHS =
            { ParserRuleContext.LT, ParserRuleContext.RETRY_TYPE_PARAM_RHS };

    private static final ParserRuleContext[] RETRY_TYPE_PARAM_RHS =
            { ParserRuleContext.ARG_LIST_START, ParserRuleContext.RETRY_BODY };

    private static final ParserRuleContext[] RETRY_BODY =
            { ParserRuleContext.BLOCK_STMT, ParserRuleContext.TRANSACTION_STMT };

    private static final ParserRuleContext[] LIST_BP_OR_TUPLE_TYPE_MEMBER =
            { ParserRuleContext.TYPE_DESCRIPTOR, ParserRuleContext.LIST_BINDING_PATTERN_MEMBER };

    private static final ParserRuleContext[] LIST_BP_OR_TUPLE_TYPE_DESC_RHS =
            { ParserRuleContext.ASSIGN_OP, ParserRuleContext.VARIABLE_NAME };

    private static final ParserRuleContext[] BRACKETED_LIST_MEMBER_END =
            { ParserRuleContext.COMMA, ParserRuleContext.CLOSE_BRACKET };

    private static final ParserRuleContext[] BRACKETED_LIST_MEMBER =
            // array length is also an expression
            { ParserRuleContext.EXPRESSION, ParserRuleContext.BINDING_PATTERN };

    private static final ParserRuleContext[] LIST_BINDING_MEMBER_OR_ARRAY_LENGTH =
            { ParserRuleContext.ARRAY_LENGTH, ParserRuleContext.BINDING_PATTERN };

    private static final ParserRuleContext[] BRACKETED_LIST_RHS = { ParserRuleContext.ASSIGN_OP,
            ParserRuleContext.VARIABLE_NAME, ParserRuleContext.BINDING_PATTERN, ParserRuleContext.EXPRESSION_RHS };

    private static final ParserRuleContext[] XML_NAVIGATE_EXPR =
            { ParserRuleContext.XML_FILTER_EXPR, ParserRuleContext.XML_STEP_EXPR };

    private static final ParserRuleContext[] XML_NAME_PATTERN_RHS = { ParserRuleContext.GT, ParserRuleContext.PIPE };

    private static final ParserRuleContext[] XML_ATOMIC_NAME_PATTERN_START =
            { ParserRuleContext.ASTERISK, ParserRuleContext.XML_ATOMIC_NAME_IDENTIFIER };

    private static final ParserRuleContext[] XML_ATOMIC_NAME_IDENTIFIER_RHS =
            { ParserRuleContext.ASTERISK, ParserRuleContext.IDENTIFIER };

    private static final ParserRuleContext[] XML_STEP_START = { ParserRuleContext.SLASH_ASTERISK_TOKEN,
            ParserRuleContext.DOUBLE_SLASH_DOUBLE_ASTERISK_LT_TOKEN, ParserRuleContext.SLASH_LT_TOKEN };

    private static final ParserRuleContext[] MATCH_PATTERN_RHS =
            { ParserRuleContext.PIPE, ParserRuleContext.MATCH_PATTERN_END };

    private static final ParserRuleContext[] OPTIONAL_MATCH_GUARD =
            { ParserRuleContext.IF_KEYWORD, ParserRuleContext.RIGHT_DOUBLE_ARROW };

    private static final ParserRuleContext[] MATCH_PATTERN_START = { ParserRuleContext.CONSTANT_EXPRESSION,
            ParserRuleContext.VAR_KEYWORD, ParserRuleContext.LIST_MATCH_PATTERN,
            ParserRuleContext.MAPPING_MATCH_PATTERN, ParserRuleContext.FUNCTIONAL_MATCH_PATTERN };

    private static final ParserRuleContext[] LIST_MATCH_PATTERNS_START =
            { ParserRuleContext.LIST_MATCH_PATTERN_MEMBER, ParserRuleContext.CLOSE_BRACKET };

    private static final ParserRuleContext[] LIST_MATCH_PATTERN_MEMBER =
            { ParserRuleContext.MATCH_PATTERN_START, ParserRuleContext.REST_MATCH_PATTERN };

    private static final ParserRuleContext[] LIST_MATCH_PATTERN_MEMBER_RHS =
            { ParserRuleContext.COMMA, ParserRuleContext.CLOSE_BRACKET };

    private static final ParserRuleContext[] FIELD_MATCH_PATTERNS_START =
            { ParserRuleContext.FIELD_MATCH_PATTERN_MEMBER, ParserRuleContext.CLOSE_BRACE };

    private static final ParserRuleContext[] FIELD_MATCH_PATTERN_MEMBER =
            { ParserRuleContext.VARIABLE_NAME, ParserRuleContext.REST_MATCH_PATTERN };

    private static final ParserRuleContext[] FIELD_MATCH_PATTERN_MEMBER_RHS =
            { ParserRuleContext.COMMA, ParserRuleContext.CLOSE_BRACE };

    private static final ParserRuleContext[] FUNC_MATCH_PATTERN_OR_CONST_PATTERN =
            { ParserRuleContext.OPEN_PARENTHESIS, ParserRuleContext.MATCH_PATTERN_END };

    private static final ParserRuleContext[] FUNCTIONAL_MATCH_PATTERN_START =
            { ParserRuleContext.ERROR_KEYWORD, ParserRuleContext.TYPE_REFERENCE };

    private static final ParserRuleContext[] ARG_LIST_MATCH_PATTERN_START =
            { ParserRuleContext.ARG_MATCH_PATTERN, ParserRuleContext.CLOSE_PARENTHESIS };

    private static final ParserRuleContext[] ARG_MATCH_PATTERN = { ParserRuleContext.MATCH_PATTERN,
            ParserRuleContext.NAMED_ARG_MATCH_PATTERN, ParserRuleContext.REST_MATCH_PATTERN };

    private static final ParserRuleContext[] ARG_MATCH_PATTERN_RHS =
            { ParserRuleContext.COMMA, ParserRuleContext.CLOSE_PARENTHESIS };

    private static final ParserRuleContext[] NAMED_ARG_MATCH_PATTERN_RHS =
            { ParserRuleContext.NAMED_ARG_MATCH_PATTERN, ParserRuleContext.REST_MATCH_PATTERN };

    private static final ParserRuleContext[] ORDER_KEY_LIST_END =
            { ParserRuleContext.COMMA, ParserRuleContext.ORDER_CLAUSE_END };

    private static final ParserRuleContext[] LIST_BP_OR_LIST_CONSTRUCTOR_MEMBER =
            { ParserRuleContext.LIST_BINDING_PATTERN_MEMBER, ParserRuleContext.LIST_CONSTRUCTOR_FIRST_MEMBER };

    private static final ParserRuleContext[] TUPLE_TYPE_DESC_OR_LIST_CONST_MEMBER =
            { ParserRuleContext.TYPE_DESCRIPTOR, ParserRuleContext.LIST_CONSTRUCTOR_FIRST_MEMBER };

    private static final ParserRuleContext[] JOIN_CLAUSE_START =
            { ParserRuleContext.JOIN_KEYWORD, ParserRuleContext.OUTER_KEYWORD };

    private static final ParserRuleContext[] MAPPING_BP_OR_MAPPING_CONSTRUCTOR_MEMBER =
            { ParserRuleContext.MAPPING_BINDING_PATTERN_MEMBER, ParserRuleContext.MAPPING_FIELD };

    private static final ParserRuleContext[] LISTENERS_LIST_END =
            { ParserRuleContext.COMMA, ParserRuleContext.OPEN_BRACE };

    private static final ParserRuleContext[] MODULE_CLASS_DEFINITION_START =
            { ParserRuleContext.CLASS_TYPE_QUALIFIER, ParserRuleContext.CLASS_KEYWORD };

    public BallerinaParserErrorHandler(AbstractTokenReader tokenReader) {
        super(tokenReader);
    }

    @Override
    protected boolean isProductionWithAlternatives(ParserRuleContext currentCtx) {
        switch (currentCtx) {
            case TOP_LEVEL_NODE:
            case TOP_LEVEL_NODE_WITHOUT_MODIFIER:
            case TOP_LEVEL_NODE_WITHOUT_METADATA:
            case STATEMENT:
            case STATEMENT_WITHOUT_ANNOTS:
            case FUNC_BODY_OR_TYPE_DESC_RHS:
            case VAR_DECL_STMT_RHS:
            case EXPRESSION_RHS:
            case PARAMETER_NAME_RHS:
            case ASSIGNMENT_OR_VAR_DECL_STMT:
            case AFTER_PARAMETER_TYPE:
            case FIELD_DESCRIPTOR_RHS:
            case RECORD_BODY_START:
            case RECORD_BODY_END:
            case TYPE_DESCRIPTOR:
            case NAMED_OR_POSITIONAL_ARG_RHS:
            case OPTIONAL_FIELD_INITIALIZER:
            case OBJECT_FUNC_OR_FIELD_WITHOUT_VISIBILITY:
            case OBJECT_MEMBER:
            case CLASS_MEMBER:
            case OBJECT_MEMBER_DESCRIPTOR:
            case OBJECT_TYPE_QUALIFIER:
            case CLASS_TYPE_QUALIFIER:
            case ELSE_BODY:
            case IMPORT_DECL_RHS:
            case IMPORT_SUB_VERSION:
            case VERSION_NUMBER:
            case IMPORT_VERSION_DECL:
            case IMPORT_PREFIX_DECL:
            case MAPPING_FIELD:
            case FIRST_MAPPING_FIELD:
            case SPECIFIC_FIELD_RHS:
            case RESOURCE_DEF:
            case RESOURCE_DEF_QUALIFIERS:
            case RESOURCE_DEF_START_WITHOUT_RESOURCE:
            case RESOURCE_DEF_START_WITHOUT_TRANSACTIONAL:
            case PARAMETER_START:
            case STMT_START_WITH_EXPR_RHS:
            case EXPR_STMT_RHS:
            case RECORD_FIELD_OR_RECORD_END:
            case CONST_DECL_TYPE:
            case CONST_DECL_RHS:
            case ANNOT_OPTIONAL_ATTACH_POINTS:
            case XML_NAMESPACE_PREFIX_DECL:
            case ANNOT_DECL_OPTIONAL_TYPE:
            case ANNOT_DECL_RHS:
            case TABLE_KEYWORD_RHS:
            case ARRAY_LENGTH:
            case TYPEDESC_RHS:
            case ERROR_TYPE_PARAMS:
            case STREAM_TYPE_FIRST_PARAM_RHS:
            case KEY_CONSTRAINTS_RHS:
            case TABLE_TYPE_DESC_RHS:
            case FUNC_BODY:
            case FUNC_OPTIONAL_RETURNS:
            case TERMINAL_EXPRESSION:
            case TABLE_CONSTRUCTOR_OR_QUERY_START:
            case TABLE_CONSTRUCTOR_OR_QUERY_RHS:
            case QUERY_PIPELINE_RHS:
            case ANON_FUNC_BODY:
            case BINDING_PATTERN:
            case LIST_BINDING_PATTERN_MEMBER:
            case LIST_BINDING_PATTERN_MEMBER_END:
            case MAPPING_BINDING_PATTERN_MEMBER:
            case MAPPING_BINDING_PATTERN_END:
            case FIELD_BINDING_PATTERN_END:
            case ERROR_BINDING_PATTERN_ERROR_KEYWORD_RHS:
            case ERROR_ARG_LIST_BINDING_PATTERN_START:
            case ERROR_MESSAGE_BINDING_PATTERN_END:
            case ERROR_MESSAGE_BINDING_PATTERN_RHS:
            case ERROR_FIELD_BINDING_PATTERN:
            case ERROR_FIELD_BINDING_PATTERN_END:
            case REMOTE_CALL_OR_ASYNC_SEND_RHS:
            case REMOTE_CALL_OR_ASYNC_SEND_END:
            case RECEIVE_FIELD_END:
            case RECEIVE_WORKERS:
            case WAIT_FIELD_NAME:
            case WAIT_FIELD_NAME_RHS:
            case WAIT_FIELD_END:
            case WAIT_FUTURE_EXPR_END:
            case MAPPING_FIELD_END:
            case ENUM_MEMBER_START:
            case ENUM_MEMBER_RHS:
            case STMT_START_BRACKETED_LIST_MEMBER:
            case STMT_START_BRACKETED_LIST_RHS:
            case ENUM_MEMBER_END:
            case BINDING_PATTERN_OR_EXPR_RHS:
            case BRACKETED_LIST_RHS:
            case BRACKETED_LIST_MEMBER:
            case BRACKETED_LIST_MEMBER_END:
            case AMBIGUOUS_STMT:
            case TYPED_BINDING_PATTERN_TYPE_RHS:
            case TYPE_DESC_IN_TUPLE_RHS:
            case LIST_BINDING_MEMBER_OR_ARRAY_LENGTH:
            case FUNC_TYPE_DESC_RHS_OR_ANON_FUNC_BODY:
            case OPTIONAL_MATCH_GUARD:
            case MATCH_PATTERN_RHS:
            case MATCH_PATTERN_START:
            case LIST_MATCH_PATTERNS_START:
            case LIST_MATCH_PATTERN_MEMBER:
            case LIST_MATCH_PATTERN_MEMBER_RHS:
            case FIELD_MATCH_PATTERNS_START:
            case FIELD_MATCH_PATTERN_MEMBER:
            case FIELD_MATCH_PATTERN_MEMBER_RHS:
            case FUNC_MATCH_PATTERN_OR_CONST_PATTERN:
            case FUNCTIONAL_MATCH_PATTERN_START:
            case ARG_LIST_MATCH_PATTERN_START:
            case ARG_MATCH_PATTERN:
            case ARG_MATCH_PATTERN_RHS:
            case NAMED_ARG_MATCH_PATTERN_RHS:
            case EXTERNAL_FUNC_BODY_OPTIONAL_ANNOTS:
            case LIST_BP_OR_LIST_CONSTRUCTOR_MEMBER:
            case TUPLE_TYPE_DESC_OR_LIST_CONST_MEMBER:
            case OBJECT_METHOD_WITHOUT_REMOTE:
            case OBJECT_METHOD_WITHOUT_TRANSACTIONAL:
            case TOP_LEVEL_FUNC_DEF_OR_FUNC_TYPE_DESC:
            case MAPPING_BP_OR_MAPPING_CONSTRUCTOR_MEMBER:
            case TYPE_DESC_OR_EXPR_RHS:
                return true;
            default:
                return false;
        }
    }

    private boolean isEndOfObjectTypeNode(int nextLookahead) {
        STToken nextToken = this.tokenReader.peek(nextLookahead);
        switch (nextToken.kind) {
            case CLOSE_BRACE_TOKEN:
            case EOF_TOKEN:
            case CLOSE_BRACE_PIPE_TOKEN:
            case TYPE_KEYWORD:
            case SERVICE_KEYWORD:
                return true;
            default:
                STToken nextNextToken = this.tokenReader.peek(nextLookahead + 1);
                switch (nextNextToken.kind) {
                    case CLOSE_BRACE_TOKEN:
                    case EOF_TOKEN:
                    case CLOSE_BRACE_PIPE_TOKEN:
                    case TYPE_KEYWORD:
                    case SERVICE_KEYWORD:
                        return true;
                    default:
                        return false;
                }
        }
    }

    /**
     * Search for a solution.
     * Terminals are directly matched and Non-terminals which have alternative productions are seekInAlternativesPaths()
     *
     * @param currentCtx Current context
     * @param lookahead Position of the next token to consider, relative to the position of the original error.
     * @param currentDepth Amount of distance traveled so far.
     * @return Recovery result
     */
    @Override
    protected Result seekMatch(ParserRuleContext currentCtx, int lookahead, int currentDepth, boolean isEntryPoint) {
        boolean hasMatch;
        boolean skipRule;
        int matchingRulesCount = 0;

        while (currentDepth < LOOKAHEAD_LIMIT) {
            hasMatch = true;
            skipRule = false;
            STToken nextToken = this.tokenReader.peek(lookahead);

            switch (currentCtx) {
                case EOF:
                    hasMatch = nextToken.kind == SyntaxKind.EOF_TOKEN;
                    break;
                case FUNC_NAME:
                case CLASS_NAME:
                case VARIABLE_NAME:
                case TYPE_NAME:
                case IMPORT_ORG_OR_MODULE_NAME:
                case IMPORT_MODULE_NAME:
                case IMPORT_PREFIX:
                case MAPPING_FIELD_NAME:
                case SERVICE_NAME:
                case QUALIFIED_IDENTIFIER:
                case IDENTIFIER:
                case ANNOTATION_TAG:
                case NAMESPACE_PREFIX:
                case WORKER_NAME:
                case IMPLICIT_ANON_FUNC_PARAM:
                case WORKER_NAME_OR_METHOD_NAME:
                case RECEIVE_FIELD_NAME:
                case WAIT_FIELD_NAME:
                case FIELD_BINDING_PATTERN_NAME:
                case XML_ATOMIC_NAME_IDENTIFIER:
                case SIMPLE_BINDING_PATTERN:
                case ERROR_CAUSE_SIMPLE_BINDING_PATTERN:    
                    hasMatch = nextToken.kind == SyntaxKind.IDENTIFIER_TOKEN;
                    break;
                case OPEN_PARENTHESIS:
                case PARENTHESISED_TYPE_DESC_START:
                    hasMatch = nextToken.kind == SyntaxKind.OPEN_PAREN_TOKEN;
                    break;
                case CLOSE_PARENTHESIS:
                    hasMatch = nextToken.kind == SyntaxKind.CLOSE_PAREN_TOKEN;
                    break;
                case SIMPLE_TYPE_DESCRIPTOR:
                    hasMatch = BallerinaParser.isSimpleType(nextToken.kind) ||
                            nextToken.kind == SyntaxKind.IDENTIFIER_TOKEN;
                    break;
                case OPEN_BRACE:
                    hasMatch = nextToken.kind == SyntaxKind.OPEN_BRACE_TOKEN;
                    break;
                case CLOSE_BRACE:
                    hasMatch = nextToken.kind == SyntaxKind.CLOSE_BRACE_TOKEN;
                    break;
                case ASSIGN_OP:
                    hasMatch = nextToken.kind == SyntaxKind.EQUAL_TOKEN;
                    break;
                case SEMICOLON:
                    hasMatch = nextToken.kind == SyntaxKind.SEMICOLON_TOKEN;
                    break;
                case BINARY_OPERATOR:
                    hasMatch = isBinaryOperator(nextToken);
                    break;
                case COMMA:
                case ERROR_MESSAGE_BINDING_PATTERN_END_COMMA:
                    hasMatch = nextToken.kind == SyntaxKind.COMMA_TOKEN;
                    break;
                case CLOSED_RECORD_BODY_END:
                    hasMatch = nextToken.kind == SyntaxKind.CLOSE_BRACE_PIPE_TOKEN;
                    break;
                case CLOSED_RECORD_BODY_START:
                    hasMatch = nextToken.kind == SyntaxKind.OPEN_BRACE_PIPE_TOKEN;
                    break;
                case ELLIPSIS:
                    hasMatch = nextToken.kind == SyntaxKind.ELLIPSIS_TOKEN;
                    break;
                case QUESTION_MARK:
                    hasMatch = nextToken.kind == SyntaxKind.QUESTION_MARK_TOKEN;
                    break;
                case ARG_LIST_START:
                    hasMatch = nextToken.kind == SyntaxKind.OPEN_PAREN_TOKEN;
                    break;
                case ARG_LIST_END:
                    hasMatch = nextToken.kind == SyntaxKind.CLOSE_PAREN_TOKEN;
                    break;
                case OBJECT_TYPE_QUALIFIER:
                    hasMatch = nextToken.kind == SyntaxKind.CLIENT_KEYWORD;
                    break;
                case CLASS_TYPE_QUALIFIER:
                    hasMatch = nextToken.kind == SyntaxKind.DISTINCT_KEYWORD ||
                            nextToken.kind == SyntaxKind.CLIENT_KEYWORD ||
                            nextToken.kind == SyntaxKind.READONLY_KEYWORD;
                    break;
                case OPEN_BRACKET:
                case TUPLE_TYPE_DESC_START:
                    hasMatch = nextToken.kind == SyntaxKind.OPEN_BRACKET_TOKEN;
                    break;
                case CLOSE_BRACKET:
                    hasMatch = nextToken.kind == SyntaxKind.CLOSE_BRACKET_TOKEN;
                    break;
                case DOT:
                    hasMatch = nextToken.kind == SyntaxKind.DOT_TOKEN;
                    break;
                case BOOLEAN_LITERAL:
                    hasMatch = nextToken.kind == SyntaxKind.TRUE_KEYWORD || nextToken.kind == SyntaxKind.FALSE_KEYWORD;
                    break;
                case DECIMAL_INTEGER_LITERAL_TOKEN:
                case MAJOR_VERSION:
                case MINOR_VERSION:
                case PATCH_VERSION:
                    hasMatch = nextToken.kind == SyntaxKind.DECIMAL_INTEGER_LITERAL_TOKEN;
                    break;
                case SLASH:
                    hasMatch = nextToken.kind == SyntaxKind.SLASH_TOKEN;
                    break;
                case BASIC_LITERAL:
                    hasMatch = isBasicLiteral(nextToken.kind);
                    break;
                case COLON:
                    hasMatch = nextToken.kind == SyntaxKind.COLON_TOKEN;
                    break;
                case STRING_LITERAL_TOKEN:
                    hasMatch = nextToken.kind == SyntaxKind.STRING_LITERAL_TOKEN;
                    break;
                case UNARY_OPERATOR:
                    hasMatch = isUnaryOperator(nextToken);
                    break;
                case HEX_INTEGER_LITERAL_TOKEN:
                    hasMatch = nextToken.kind == SyntaxKind.HEX_INTEGER_LITERAL_TOKEN;
                    break;
                case AT:
                    hasMatch = nextToken.kind == SyntaxKind.AT_TOKEN;
                    break;
                case RIGHT_ARROW:
                    hasMatch = nextToken.kind == SyntaxKind.RIGHT_ARROW_TOKEN;
                    break;
                case PARAMETERIZED_TYPE:
                    hasMatch = isParameterizedTypeToken(nextToken.kind);
                    break;
                case LT:
                    hasMatch = nextToken.kind == SyntaxKind.LT_TOKEN;
                    break;
                case GT:
                    hasMatch = nextToken.kind == SyntaxKind.GT_TOKEN;
                    break;
                case FIELD_IDENT:
                    hasMatch = nextToken.kind == SyntaxKind.FIELD_KEYWORD;
                    break;
                case FUNCTION_IDENT:
                    hasMatch = nextToken.kind == SyntaxKind.FUNCTION_KEYWORD;
                    break;
                case IDENT_AFTER_OBJECT_IDENT:
                    hasMatch = nextToken.kind == SyntaxKind.FUNCTION_KEYWORD ||
                            nextToken.kind == SyntaxKind.FIELD_KEYWORD;
                    break;
                case SINGLE_KEYWORD_ATTACH_POINT_IDENT:
                    hasMatch = isSingleKeywordAttachPointIdent(nextToken.kind);
                    break;
                case OBJECT_IDENT:
                    hasMatch = nextToken.kind == SyntaxKind.OBJECT_KEYWORD;
                    break;
                case RECORD_IDENT:
                    hasMatch = nextToken.kind == SyntaxKind.RECORD_KEYWORD;
                    break;
                case RESOURCE_IDENT:
                    hasMatch = nextToken.kind == SyntaxKind.RESOURCE_KEYWORD;
                    break;
                case DECIMAL_FLOATING_POINT_LITERAL_TOKEN:
                    hasMatch = nextToken.kind == SyntaxKind.DECIMAL_FLOATING_POINT_LITERAL_TOKEN;
                    break;
                case HEX_FLOATING_POINT_LITERAL_TOKEN:
                    hasMatch = nextToken.kind == SyntaxKind.HEX_FLOATING_POINT_LITERAL_TOKEN;
                    break;
                case PIPE:
                    hasMatch = nextToken.kind == SyntaxKind.PIPE_TOKEN;
                    break;
                case TEMPLATE_START:
                case TEMPLATE_END:
                    hasMatch = nextToken.kind == SyntaxKind.BACKTICK_TOKEN;
                    break;
                case ASTERISK:
                case INFERRED_TYPE_DESC:
                    hasMatch = nextToken.kind == SyntaxKind.ASTERISK_TOKEN;
                    break;
                case BITWISE_AND_OPERATOR:
                    hasMatch = nextToken.kind == SyntaxKind.BITWISE_AND_TOKEN;
                    break;
                case EXPR_FUNC_BODY_START:
                case RIGHT_DOUBLE_ARROW:
                    hasMatch = nextToken.kind == SyntaxKind.RIGHT_DOUBLE_ARROW_TOKEN;
                    break;
                case PLUS_TOKEN:
                    hasMatch = nextToken.kind == SyntaxKind.PLUS_TOKEN;
                    break;
                case MINUS_TOKEN:
                    hasMatch = nextToken.kind == SyntaxKind.MINUS_TOKEN;
                    break;
                case SIGNED_INT_OR_FLOAT_RHS:
                    hasMatch = BallerinaParser.isIntOrFloat(nextToken);
                    break;
                case SYNC_SEND_TOKEN:
                    hasMatch = nextToken.kind == SyntaxKind.SYNC_SEND_TOKEN;
                    break;
                case PEER_WORKER_NAME:
                    hasMatch = nextToken.kind == SyntaxKind.DEFAULT_KEYWORD ||
                            nextToken.kind == SyntaxKind.IDENTIFIER_TOKEN;
                    break;
                case LEFT_ARROW_TOKEN:
                    hasMatch = nextToken.kind == SyntaxKind.LEFT_ARROW_TOKEN;
                    break;
                case ANNOT_CHAINING_TOKEN:
                    hasMatch = nextToken.kind == SyntaxKind.ANNOT_CHAINING_TOKEN;
                    break;
                case OPTIONAL_CHAINING_TOKEN:
                    hasMatch = nextToken.kind == SyntaxKind.OPTIONAL_CHAINING_TOKEN;
                    break;
                case TRANSACTIONAL_KEYWORD:
                    hasMatch = nextToken.kind == SyntaxKind.TRANSACTIONAL_KEYWORD;
                    break;
                case MODULE_ENUM_NAME:
                case ENUM_MEMBER_NAME:
                case NAMED_ARG_BINDING_PATTERN:
                    hasMatch = nextToken.kind == SyntaxKind.IDENTIFIER_TOKEN;
                    break;
                case UNION_OR_INTERSECTION_TOKEN:
                    hasMatch =
                            nextToken.kind == SyntaxKind.PIPE_TOKEN || nextToken.kind == SyntaxKind.BITWISE_AND_TOKEN;
                    break;
                case DOT_LT_TOKEN:
                    hasMatch = nextToken.kind == SyntaxKind.DOT_LT_TOKEN;
                    break;
                case SLASH_LT_TOKEN:
                    hasMatch = nextToken.kind == SyntaxKind.SLASH_LT_TOKEN;
                    break;
                case DOUBLE_SLASH_DOUBLE_ASTERISK_LT_TOKEN:
                    hasMatch = nextToken.kind == SyntaxKind.SLASH_ASTERISK_TOKEN;
                    break;
                case SLASH_ASTERISK_TOKEN:
                    hasMatch = nextToken.kind == SyntaxKind.SLASH_ASTERISK_TOKEN;
                    break;
                case KEY_KEYWORD:
                    hasMatch = BallerinaParser.isKeyKeyword(nextToken);
                    break;
                case VAR_KEYWORD:
                    hasMatch = nextToken.kind == SyntaxKind.VAR_KEYWORD;
                    break;
                case ORDER_DIRECTION:
                    hasMatch = nextToken.kind == SyntaxKind.ASCENDING_KEYWORD ||
                            nextToken.kind == SyntaxKind.DESCENDING_KEYWORD;
                    break;
                case OBJECT_MEMBER_QUALIFIER:
                    hasMatch = nextToken.kind == SyntaxKind.PRIVATE_KEYWORD ||
                            nextToken.kind == SyntaxKind.PUBLIC_KEYWORD;
                    break;
                // start a context, so that we know where to fall back, and continue
                // having the qualified-identifier as the next rule.
                case VARIABLE_REF:
                case TYPE_REFERENCE:
                case ANNOT_REFERENCE:
                case FIELD_ACCESS_IDENTIFIER:

                    // Contexts that expect a type
                case TYPE_DESC_IN_ANNOTATION_DECL:
                case TYPE_DESC_BEFORE_IDENTIFIER:
                case TYPE_DESC_IN_RECORD_FIELD:
                case TYPE_DESC_IN_PARAM:
                case TYPE_DESC_IN_TYPE_BINDING_PATTERN:
                case TYPE_DESC_IN_TYPE_DEF:
                case TYPE_DESC_IN_ANGLE_BRACKETS:
                case TYPE_DESC_IN_RETURN_TYPE_DESC:
                case TYPE_DESC_IN_EXPRESSION:
                case TYPE_DESC_IN_STREAM_TYPE_DESC:
                case TYPE_DESC_IN_PARENTHESIS:
                case TYPE_DESC_IN_NEW_EXPR:
                default:
                    if (isKeyword(currentCtx)) {
                        SyntaxKind expectedToken = getExpectedKeywordKind(currentCtx);
                        hasMatch = nextToken.kind == expectedToken;
                        break;
                    }

                    if (hasAlternativePaths(currentCtx)) {
                        return seekMatchInAlternativePaths(currentCtx, lookahead, currentDepth, matchingRulesCount,
                                isEntryPoint);
                    }

                    // Stay at the same place
                    skipRule = true;
                    hasMatch = true;
                    break;
            }

            if (!hasMatch) {
                return fixAndContinue(currentCtx, lookahead, currentDepth, matchingRulesCount, isEntryPoint);
            }

            currentCtx = getNextRule(currentCtx, lookahead + 1);
            if (!skipRule) {
                // Try the next token with the next rule
                currentDepth++;
                matchingRulesCount++;
                lookahead++;
                isEntryPoint = false;
            }
        }

        Result result = new Result(new ArrayDeque<>(), matchingRulesCount);
        result.solution = new Solution(Action.KEEP, currentCtx, SyntaxKind.NONE, currentCtx.toString());
        return result;
    }

    /**
     * @param currentCtx
     * @return
     */
    private boolean isKeyword(ParserRuleContext currentCtx) {
        switch (currentCtx) {
            case EOF:
            case PUBLIC_KEYWORD:
            case PRIVATE_KEYWORD:
            case REMOTE_KEYWORD:
            case FUNCTION_KEYWORD:
            case NEW_KEYWORD:
            case SELECT_KEYWORD:
            case WHERE_KEYWORD:
            case FROM_KEYWORD:
            case ORDER_KEYWORD:
            case BY_KEYWORD:
            case START_KEYWORD:
            case FLUSH_KEYWORD:
            case DEFAULT_KEYWORD:
            case DEFAULT_WORKER_NAME_IN_ASYNC_SEND:
            case WAIT_KEYWORD:
            case CHECKING_KEYWORD:
            case FAIL_KEYWORD:
            case DO_KEYWORD:
            case TRANSACTION_KEYWORD:
            case TRANSACTIONAL_KEYWORD:
            case COMMIT_KEYWORD:
            case RETRY_KEYWORD:
            case ROLLBACK_KEYWORD:
            case ENUM_KEYWORD:
            case MATCH_KEYWORD:
            case RETURNS_KEYWORD:
            case EXTERNAL_KEYWORD:
            case RECORD_KEYWORD:
            case TYPE_KEYWORD:
            case OBJECT_KEYWORD:
            case ABSTRACT_KEYWORD:
            case CLIENT_KEYWORD:
            case IF_KEYWORD:
            case ELSE_KEYWORD:
            case WHILE_KEYWORD:
            case PANIC_KEYWORD:
            case AS_KEYWORD:
            case LOCK_KEYWORD:
            case IMPORT_KEYWORD:
            case VERSION_KEYWORD:
            case CONTINUE_KEYWORD:
            case BREAK_KEYWORD:
            case RETURN_KEYWORD:
            case SERVICE_KEYWORD:
            case ON_KEYWORD:
            case RESOURCE_KEYWORD:
            case LISTENER_KEYWORD:
            case CONST_KEYWORD:
            case FINAL_KEYWORD:
            case TYPEOF_KEYWORD:
            case IS_KEYWORD:
            case NULL_KEYWORD:
            case ANNOTATION_KEYWORD:
            case SOURCE_KEYWORD:
            case XMLNS_KEYWORD:
            case WORKER_KEYWORD:
            case FORK_KEYWORD:
            case TRAP_KEYWORD:
            case FOREACH_KEYWORD:
            case IN_KEYWORD:
            case TABLE_KEYWORD:
            case KEY_KEYWORD:
            case ERROR_KEYWORD:
            case LET_KEYWORD:
            case STREAM_KEYWORD:
            case XML_KEYWORD:
            case STRING_KEYWORD:
            case BASE16_KEYWORD:
            case BASE64_KEYWORD:
            case DISTINCT_KEYWORD:
            case CONFLICT_KEYWORD:
            case LIMIT_KEYWORD:
            case EQUALS_KEYWORD:
            case JOIN_KEYWORD:
            case OUTER_KEYWORD:
            case CLASS_KEYWORD:
                return true;
            default:
                return false;
        }
    }

    private boolean hasAlternativePaths(ParserRuleContext currentCtx) {
        switch (currentCtx) {
            case TOP_LEVEL_NODE:
            case TOP_LEVEL_NODE_WITHOUT_MODIFIER:
            case TOP_LEVEL_NODE_WITHOUT_METADATA:
            case FUNC_OPTIONAL_RETURNS:
            case FUNC_BODY_OR_TYPE_DESC_RHS:
            case ANON_FUNC_BODY:
            case FUNC_BODY:
            case EXPRESSION:
            case TERMINAL_EXPRESSION:
            case VAR_DECL_STMT_RHS:
            case EXPRESSION_RHS:
            case VARIABLE_REF_RHS:
            case STATEMENT:
            case STATEMENT_WITHOUT_ANNOTS:
            case PARAM_LIST:
            case REQUIRED_PARAM_NAME_RHS:
            case TYPE_NAME_OR_VAR_NAME:
            case ASSIGNMENT_OR_VAR_DECL_STMT_RHS:
            case FIELD_DESCRIPTOR_RHS:
            case FIELD_OR_REST_DESCIPTOR_RHS:
            case RECORD_BODY_END:
            case RECORD_BODY_START:
            case TYPE_DESCRIPTOR:
            case RECORD_FIELD_OR_RECORD_END:
            case RECORD_FIELD_START:
            case RECORD_FIELD_WITHOUT_METADATA:
            case ARG_START:
            case ARG_START_OR_ARG_LIST_END:
            case NAMED_OR_POSITIONAL_ARG_RHS:
            case ARG_END:
            case CLASS_MEMBER_START:
            case OBJECT_MEMBER_START:
            case CLASS_MEMBER_WITHOUT_METADATA:
            case OBJECT_MEMBER_WITHOUT_METADATA:
            case OPTIONAL_FIELD_INITIALIZER:
            case OBJECT_METHOD_START:
            case OBJECT_FUNC_OR_FIELD:
            case OBJECT_FUNC_OR_FIELD_WITHOUT_VISIBILITY:
            case OBJECT_TYPE_OR_CONSTRUCTOR_START:
            case ELSE_BLOCK:
            case ELSE_BODY:
            case CALL_STMT_START:
            case IMPORT_PREFIX_DECL:
            case IMPORT_VERSION_DECL:
            case IMPORT_DECL_RHS:
            case AFTER_IMPORT_MODULE_NAME:
            case MAJOR_MINOR_VERSION_END:
            case RETURN_STMT_RHS:
            case ACCESS_EXPRESSION:
            case FIRST_MAPPING_FIELD:
            case MAPPING_FIELD:
            case SPECIFIC_FIELD:
            case SPECIFIC_FIELD_RHS:
            case MAPPING_FIELD_END:
            case OPTIONAL_SERVICE_NAME:
            case RESOURCE_DEF:
            case RESOURCE_DEF_QUALIFIERS:
            case RESOURCE_DEF_START_WITHOUT_RESOURCE:
            case RESOURCE_DEF_START_WITHOUT_TRANSACTIONAL:
            case CONST_DECL_TYPE:
            case CONST_DECL_RHS:
            case ARRAY_LENGTH:
            case PARAMETER_START:
            case STMT_START_WITH_EXPR_RHS:
            case EXPR_STMT_RHS:
            case EXPRESSION_STATEMENT_START:
            case ANNOT_DECL_OPTIONAL_TYPE:
            case ANNOT_DECL_RHS:
            case ANNOT_OPTIONAL_ATTACH_POINTS:
            case ATTACH_POINT:
            case ATTACH_POINT_IDENT:
            case ATTACH_POINT_END:
            case XML_NAMESPACE_PREFIX_DECL:
            case CONSTANT_EXPRESSION_START:
            case TYPEDESC_RHS:
            case LIST_CONSTRUCTOR_FIRST_MEMBER:
            case TYPE_CAST_PARAM:
            case TYPE_CAST_PARAM_RHS:
            case TABLE_KEYWORD_RHS:
            case ROW_LIST_RHS:
            case TABLE_ROW_END:
            case KEY_SPECIFIER_RHS:
            case TABLE_KEY_RHS:
            case ERROR_TYPE_PARAMS:
            case LET_VAR_DECL_START:
            case ORDER_KEY_LIST_END:
            case STREAM_TYPE_FIRST_PARAM_RHS:
            case TEMPLATE_MEMBER:
            case TEMPLATE_STRING_RHS:
            case FUNCTION_KEYWORD_RHS:
            case WORKER_NAME_RHS:
            case BINDING_PATTERN:
            case LIST_BINDING_PATTERN_MEMBER_END:
            case FIELD_BINDING_PATTERN_END:
            case LIST_BINDING_PATTERN_MEMBER:
            case MAPPING_BINDING_PATTERN_END:
            case MAPPING_BINDING_PATTERN_MEMBER:
            case KEY_CONSTRAINTS_RHS:
            case TABLE_TYPE_DESC_RHS:
            case NEW_KEYWORD_RHS:
            case TABLE_CONSTRUCTOR_OR_QUERY_START:
            case TABLE_CONSTRUCTOR_OR_QUERY_RHS:
            case QUERY_PIPELINE_RHS:
            case BRACED_EXPR_OR_ANON_FUNC_PARAM_RHS:
            case ANON_FUNC_PARAM_RHS:
            case PARAM_END:
            case ANNOTATION_REF_RHS:
            case INFER_PARAM_END_OR_PARENTHESIS_END:
            case TYPE_DESC_IN_TUPLE_RHS:
            case LIST_CONSTRUCTOR_MEMBER_END:
            case NIL_OR_PARENTHESISED_TYPE_DESC_RHS:
            case REMOTE_CALL_OR_ASYNC_SEND_RHS:
            case REMOTE_CALL_OR_ASYNC_SEND_END:
            case RECEIVE_WORKERS:
            case RECEIVE_FIELD:
            case RECEIVE_FIELD_END:
            case WAIT_KEYWORD_RHS:
            case WAIT_FIELD_NAME_RHS:
            case WAIT_FIELD_END:
            case WAIT_FUTURE_EXPR_END:
            case OPTIONAL_PEER_WORKER:
            case ENUM_MEMBER_START:
            case ENUM_MEMBER_RHS:
            case ENUM_MEMBER_END:
            case MEMBER_ACCESS_KEY_EXPR_END:
            case ROLLBACK_RHS:
            case RETRY_KEYWORD_RHS:
            case RETRY_TYPE_PARAM_RHS:
            case RETRY_BODY:
            case STMT_START_BRACKETED_LIST_MEMBER:
            case STMT_START_BRACKETED_LIST_RHS:
            case BINDING_PATTERN_OR_EXPR_RHS:
            case BRACKETED_LIST_RHS:
            case BRACKETED_LIST_MEMBER:
            case BRACKETED_LIST_MEMBER_END:
            case AMBIGUOUS_STMT:
            case LIST_BINDING_MEMBER_OR_ARRAY_LENGTH:
            case XML_NAVIGATE_EXPR:
            case XML_NAME_PATTERN_RHS:
            case XML_ATOMIC_NAME_PATTERN_START:
            case XML_ATOMIC_NAME_IDENTIFIER_RHS:
            case XML_STEP_START:
            case FUNC_TYPE_DESC_RHS_OR_ANON_FUNC_BODY:
            case OPTIONAL_MATCH_GUARD:
            case MATCH_PATTERN_RHS:
            case MATCH_PATTERN_START:
            case LIST_MATCH_PATTERNS_START:
            case LIST_MATCH_PATTERN_MEMBER:
            case LIST_MATCH_PATTERN_MEMBER_RHS:
            case ERROR_BINDING_PATTERN_ERROR_KEYWORD_RHS:
            case ERROR_ARG_LIST_BINDING_PATTERN_START:
            case ERROR_MESSAGE_BINDING_PATTERN_END:
            case ERROR_MESSAGE_BINDING_PATTERN_RHS:
            case ERROR_FIELD_BINDING_PATTERN:
            case ERROR_FIELD_BINDING_PATTERN_END:
            case FIELD_MATCH_PATTERNS_START:
            case FIELD_MATCH_PATTERN_MEMBER:
            case FIELD_MATCH_PATTERN_MEMBER_RHS:
            case FUNC_MATCH_PATTERN_OR_CONST_PATTERN:
            case FUNCTIONAL_MATCH_PATTERN_START:
            case ARG_LIST_MATCH_PATTERN_START:
            case ARG_MATCH_PATTERN:
            case ARG_MATCH_PATTERN_RHS:
            case NAMED_ARG_MATCH_PATTERN_RHS:
            case EXTERNAL_FUNC_BODY_OPTIONAL_ANNOTS:
            case LIST_BP_OR_LIST_CONSTRUCTOR_MEMBER:
            case TUPLE_TYPE_DESC_OR_LIST_CONST_MEMBER:
            case OBJECT_METHOD_WITHOUT_REMOTE:
            case OBJECT_METHOD_WITHOUT_TRANSACTIONAL:
            case TOP_LEVEL_FUNC_DEF_OR_FUNC_TYPE_DESC:
            case JOIN_CLAUSE_START:
            case INTERMEDIATE_CLAUSE_START:
            case MAPPING_BP_OR_MAPPING_CONSTRUCTOR_MEMBER:
            case TYPE_DESC_OR_EXPR_RHS:
            case LISTENERS_LIST_END:
            case MODULE_CLASS_DEFINITION_START:
            case OBJECT_CONSTRUCTOR_TYPE_REF:
                return true;
            default:
                return false;
        }
    }

    private Result seekMatchInAlternativePaths(ParserRuleContext currentCtx, int lookahead, int currentDepth,
                                               int matchingRulesCount, boolean isEntryPoint) {
        ParserRuleContext[] alternativeRules;
        switch (currentCtx) {
            case TOP_LEVEL_NODE:
                alternativeRules = TOP_LEVEL_NODE;
                break;
            case TOP_LEVEL_NODE_WITHOUT_MODIFIER:
                alternativeRules = TOP_LEVEL_NODE_WITHOUT_MODIFIER;
                break;
            case TOP_LEVEL_NODE_WITHOUT_METADATA:
                alternativeRules = TOP_LEVEL_NODE_WITHOUT_METADATA;
                break;
            case TOP_LEVEL_FUNC_DEF_OR_FUNC_TYPE_DESC:
                alternativeRules = TOP_LEVEL_FUNC_DEF_OR_FUNC_TYPE_DESC;
                break;
            case FUNC_OPTIONAL_RETURNS:
                ParserRuleContext parentCtx = getParentContext();
                ParserRuleContext[] alternatives;
                if (parentCtx == ParserRuleContext.FUNC_DEF) {
                    ParserRuleContext grandParentCtx = getGrandParentContext();
                    if (grandParentCtx == ParserRuleContext.OBJECT_MEMBER_DESCRIPTOR) {
                        alternatives = METHOD_DECL_OPTIONAL_RETURNS;
                    } else {
                        alternatives = FUNC_DEF_OPTIONAL_RETURNS;
                    }
                } else if (parentCtx == ParserRuleContext.ANON_FUNC_EXPRESSION) {
                    alternatives = ANNON_FUNC_OPTIONAL_RETURNS;
                } else if (parentCtx == ParserRuleContext.FUNC_TYPE_DESC) {
                    alternatives = FUNC_TYPE_OPTIONAL_RETURNS;
                } else if (parentCtx == ParserRuleContext.FUNC_TYPE_DESC_OR_ANON_FUNC) {
                    alternatives = FUNC_TYPE_OR_ANON_FUNC_OPTIONAL_RETURNS;
                } else {
                    alternatives = FUNC_TYPE_OR_DEF_OPTIONAL_RETURNS;
                }

                alternativeRules = alternatives;
                break;
            case FUNC_BODY_OR_TYPE_DESC_RHS:
                alternativeRules = FUNC_BODY_OR_TYPE_DESC_RHS;
                break;
            case FUNC_TYPE_DESC_RHS_OR_ANON_FUNC_BODY:
                alternativeRules = FUNC_TYPE_DESC_RHS_OR_ANON_FUNC_BODY;
                break;
            case ANON_FUNC_BODY:
                alternativeRules = ANON_FUNC_BODY;
                break;
            case FUNC_BODY:
                alternativeRules = FUNC_BODY;
                break;
            case PARAM_LIST:
                alternativeRules = PARAM_LIST;
                break;
            case REQUIRED_PARAM_NAME_RHS:
                alternativeRules = REQUIRED_PARAM_NAME_RHS;
                break;
            case FIELD_DESCRIPTOR_RHS:
                alternativeRules = FIELD_DESCRIPTOR_RHS;
                break;
            case FIELD_OR_REST_DESCIPTOR_RHS:
                alternativeRules = FIELD_OR_REST_DESCIPTOR_RHS;
                break;
            case RECORD_BODY_END:
                alternativeRules = RECORD_BODY_END;
                break;
            case RECORD_BODY_START:
                alternativeRules = RECORD_BODY_START;
                break;
            case TYPE_DESCRIPTOR:
                alternativeRules = TYPE_DESCRIPTORS;
                break;
            case RECORD_FIELD_OR_RECORD_END:
                alternativeRules = RECORD_FIELD_OR_RECORD_END;
                break;
            case RECORD_FIELD_START:
                alternativeRules = RECORD_FIELD_START;
                break;
            case RECORD_FIELD_WITHOUT_METADATA:
                alternativeRules = RECORD_FIELD_WITHOUT_METADATA;
                break;
            case CLASS_MEMBER_START:
                alternativeRules = CLASS_MEMBER_START;
                break;
            case OBJECT_MEMBER_START:
                alternativeRules = OBJECT_MEMBER_START;
                break;
            case CLASS_MEMBER_WITHOUT_METADATA:
                alternativeRules = CLASS_MEMBER_WITHOUT_METADATA;
                break;
            case OBJECT_MEMBER_WITHOUT_METADATA:
                alternativeRules = OBJECT_MEMBER_WITHOUT_METADATA;
                break;
            case OPTIONAL_FIELD_INITIALIZER:
                alternativeRules = OPTIONAL_FIELD_INITIALIZER;
                break;
            case OBJECT_METHOD_START:
                alternativeRules = OBJECT_METHOD_START;
                break;
            case OBJECT_METHOD_WITHOUT_REMOTE:
                alternativeRules = OBJECT_METHOD_WITHOUT_REMOTE;
                break;
            case OBJECT_METHOD_WITHOUT_TRANSACTIONAL:
                alternativeRules = OBJECT_METHOD_WITHOUT_TRANSACTIONAL;
                break;
            case OBJECT_FUNC_OR_FIELD:
                alternativeRules = OBJECT_FUNC_OR_FIELD;
                break;
            case OBJECT_FUNC_OR_FIELD_WITHOUT_VISIBILITY:
                alternativeRules = OBJECT_FUNC_OR_FIELD_WITHOUT_VISIBILITY;
                break;
            case OBJECT_TYPE_OR_CONSTRUCTOR_START:
                alternativeRules = OBJECT_TYPE_OR_CONSTRUCTOR_START;
                break;
            case IMPORT_PREFIX_DECL:
                alternativeRules = IMPORT_PREFIX_DECL;
                break;
            case IMPORT_VERSION_DECL:
                alternativeRules = IMPORT_VERSION;
                break;
            case IMPORT_DECL_RHS:
                alternativeRules = IMPORT_DECL_RHS;
                break;
            case AFTER_IMPORT_MODULE_NAME:
                alternativeRules = AFTER_IMPORT_MODULE_NAME;
                break;
            case MAJOR_MINOR_VERSION_END:
                alternativeRules = MAJOR_MINOR_VERSION_END;
                break;
            case OPTIONAL_SERVICE_NAME:
                alternativeRules = OPTIONAL_SERVICE_NAME;
                break;
            case RESOURCE_DEF:
            case RESOURCE_DEF_QUALIFIERS:
                alternativeRules = RESOURCE_DEF_START;
                break;
            case RESOURCE_DEF_START_WITHOUT_RESOURCE:
                alternativeRules = RESOURCE_DEF_START_WITHOUT_RESOURCE;
                break;
            case RESOURCE_DEF_START_WITHOUT_TRANSACTIONAL:
                alternativeRules = RESOURCE_DEF_START_WITHOUT_TRANSACTIONAL;
                break;
            case CONST_DECL_TYPE:
                alternativeRules = CONST_DECL_TYPE;
                break;
            case CONST_DECL_RHS:
                alternativeRules = CONST_DECL_RHS;
                break;
            case PARAMETER_START:
                alternativeRules = PARAMETER_START;
                break;
            case ANNOT_DECL_OPTIONAL_TYPE:
                alternativeRules = ANNOT_DECL_OPTIONAL_TYPE;
                break;
            case ANNOT_DECL_RHS:
                alternativeRules = ANNOT_DECL_RHS;
                break;
            case ANNOT_OPTIONAL_ATTACH_POINTS:
                alternativeRules = ANNOT_OPTIONAL_ATTACH_POINTS;
                break;
            case ATTACH_POINT:
                alternativeRules = ATTACH_POINT;
                break;
            case ATTACH_POINT_IDENT:
                alternativeRules = ATTACH_POINT_IDENT;
                break;
            case ATTACH_POINT_END:
                alternativeRules = ATTACH_POINT_END;
                break;
            case XML_NAMESPACE_PREFIX_DECL:
                alternativeRules = XML_NAMESPACE_PREFIX_DECL;
                break;
            case ENUM_MEMBER_START:
                alternativeRules = ENUM_MEMBER_START;
                break;
            case ENUM_MEMBER_RHS:
                alternativeRules = ENUM_MEMBER_RHS;
                break;
            case ENUM_MEMBER_END:
                alternativeRules = ENUM_MEMBER_END;
                break;
            case EXTERNAL_FUNC_BODY_OPTIONAL_ANNOTS:
                alternativeRules = EXTERNAL_FUNC_BODY_OPTIONAL_ANNOTS;
                break;
            case LIST_BP_OR_LIST_CONSTRUCTOR_MEMBER:
                alternativeRules = LIST_BP_OR_LIST_CONSTRUCTOR_MEMBER;
                break;
            case TUPLE_TYPE_DESC_OR_LIST_CONST_MEMBER:
                alternativeRules = TUPLE_TYPE_DESC_OR_LIST_CONST_MEMBER;
                break;
            case MAPPING_BP_OR_MAPPING_CONSTRUCTOR_MEMBER:
                alternativeRules = MAPPING_BP_OR_MAPPING_CONSTRUCTOR_MEMBER;
                break;
            case MODULE_CLASS_DEFINITION_START:
                alternativeRules = MODULE_CLASS_DEFINITION_START;
                break;
            case OBJECT_CONSTRUCTOR_TYPE_REF:
                alternativeRules = OBJECT_CONSTRUCTOR_RHS;
                break;
            default:
                return seekMatchInStmtRelatedAlternativePaths(currentCtx, lookahead, currentDepth, matchingRulesCount,
                        isEntryPoint);
        }

        return seekInAlternativesPaths(lookahead, currentDepth, matchingRulesCount, alternativeRules, isEntryPoint);
    }

    private Result seekMatchInStmtRelatedAlternativePaths(ParserRuleContext currentCtx, int lookahead, int currentDepth,
                                                          int matchingRulesCount, boolean isEntryPoint) {
        ParserRuleContext[] alternativeRules;
        switch (currentCtx) {
            case VAR_DECL_STMT_RHS:
                alternativeRules = VAR_DECL_RHS;
                break;
            case STATEMENT:
            case STATEMENT_WITHOUT_ANNOTS:
                return seekInStatements(currentCtx, lookahead, currentDepth, matchingRulesCount, isEntryPoint);
            case TYPE_NAME_OR_VAR_NAME:
                alternativeRules = TYPE_OR_VAR_NAME;
                break;
            case ASSIGNMENT_OR_VAR_DECL_STMT_RHS:
                alternativeRules = ASSIGNMENT_OR_VAR_DECL_SECOND_TOKEN;
                break;
            case ELSE_BLOCK:
                alternativeRules = ELSE_BLOCK;
                break;
            case ELSE_BODY:
                alternativeRules = ELSE_BODY;
                break;
            case CALL_STMT_START:
                alternativeRules = CALL_STATEMENT;
                break;
            case RETURN_STMT_RHS:
                alternativeRules = RETURN_RHS;
                break;
            case ARRAY_LENGTH:
                alternativeRules = ARRAY_LENGTH;
                break;
            case STMT_START_WITH_EXPR_RHS:
                alternativeRules = STMT_START_WITH_EXPR_RHS;
                break;
            case EXPR_STMT_RHS:
                alternativeRules = EXPR_STMT_RHS;
                break;
            case EXPRESSION_STATEMENT_START:
                alternativeRules = EXPRESSION_STATEMENT_START;
                break;
            case TYPEDESC_RHS:
                alternativeRules = TYPEDESC_RHS;
                break;
            case ERROR_TYPE_PARAMS:
                alternativeRules = ERROR_TYPE_PARAMS;
                break;
            case STREAM_TYPE_FIRST_PARAM_RHS:
                alternativeRules = STREAM_TYPE_FIRST_PARAM_RHS;
                break;
            case FUNCTION_KEYWORD_RHS:
                alternativeRules = FUNCTION_KEYWORD_RHS;
                break;
            case WORKER_NAME_RHS:
                alternativeRules = WORKER_NAME_RHS;
                break;
            case BINDING_PATTERN:
                alternativeRules = BINDING_PATTERN;
                break;
            case LIST_BINDING_PATTERN_MEMBER_END:
                alternativeRules = LIST_BINDING_PATTERN_MEMBER_END;
                break;
            case LIST_BINDING_PATTERN_MEMBER:
                alternativeRules = LIST_BINDING_PATTERN_CONTENTS;
                break;
            case MAPPING_BINDING_PATTERN_END:
                alternativeRules = MAPPING_BINDING_PATTERN_END;
                break;
            case FIELD_BINDING_PATTERN_END:
                alternativeRules = FIELD_BINDING_PATTERN_END;
                break;
            case MAPPING_BINDING_PATTERN_MEMBER:
                alternativeRules = MAPPING_BINDING_PATTERN_MEMBER;
                break;
            case ERROR_BINDING_PATTERN_ERROR_KEYWORD_RHS:
                alternativeRules = ERROR_BINDING_PATTERN_ERROR_KEYWORD_RHS;
                break;
            case ERROR_ARG_LIST_BINDING_PATTERN_START:
                alternativeRules = ERROR_ARG_LIST_BINDING_PATTERN_START;
                break;
            case ERROR_MESSAGE_BINDING_PATTERN_END:
                alternativeRules = ERROR_MESSAGE_BINDING_PATTERN_END;
                break;
            case ERROR_MESSAGE_BINDING_PATTERN_RHS:
                alternativeRules = ERROR_MESSAGE_BINDING_PATTERN_RHS;
                break;
            case ERROR_FIELD_BINDING_PATTERN:
                alternativeRules = ERROR_FIELD_BINDING_PATTERN;
                break;
            case ERROR_FIELD_BINDING_PATTERN_END:
                alternativeRules = ERROR_FIELD_BINDING_PATTERN_END;
                break;
            case KEY_CONSTRAINTS_RHS:
                alternativeRules = KEY_CONSTRAINTS_RHS;
                break;
            case TABLE_TYPE_DESC_RHS:
                alternativeRules = TABLE_TYPE_DESC_RHS;
                break;
            case TYPE_DESC_IN_TUPLE_RHS:
                alternativeRules = TYPE_DESC_IN_TUPLE_RHS;
                break;
            case LIST_CONSTRUCTOR_MEMBER_END:
                alternativeRules = LIST_CONSTRUCTOR_MEMBER_END;
                break;
            case NIL_OR_PARENTHESISED_TYPE_DESC_RHS:
                alternativeRules = NIL_OR_PARENTHESISED_TYPE_DESC_RHS;
                break;
            case REMOTE_CALL_OR_ASYNC_SEND_RHS:
                alternativeRules = REMOTE_CALL_OR_ASYNC_SEND_RHS;
                break;
            case REMOTE_CALL_OR_ASYNC_SEND_END:
                alternativeRules = REMOTE_CALL_OR_ASYNC_SEND_END;
                break;
            case RECEIVE_WORKERS:
                alternativeRules = RECEIVE_WORKERS;
                break;
            case RECEIVE_FIELD:
                alternativeRules = RECEIVE_FIELD;
                break;
            case RECEIVE_FIELD_END:
                alternativeRules = RECEIVE_FIELD_END;
                break;
            case WAIT_KEYWORD_RHS:
                alternativeRules = WAIT_KEYWORD_RHS;
                break;
            case WAIT_FIELD_NAME_RHS:
                alternativeRules = WAIT_FIELD_NAME_RHS;
                break;
            case WAIT_FIELD_END:
                alternativeRules = WAIT_FIELD_END;
                break;
            case WAIT_FUTURE_EXPR_END:
                alternativeRules = WAIT_FUTURE_EXPR_END;
                break;
            case OPTIONAL_PEER_WORKER:
                alternativeRules = OPTIONAL_PEER_WORKER;
                break;
            case ROLLBACK_RHS:
                alternativeRules = ROLLBACK_RHS;
                break;
            case RETRY_KEYWORD_RHS:
                alternativeRules = RETRY_KEYWORD_RHS;
                break;
            case RETRY_TYPE_PARAM_RHS:
                alternativeRules = RETRY_TYPE_PARAM_RHS;
                break;
            case RETRY_BODY:
                alternativeRules = RETRY_BODY;
                break;
            case STMT_START_BRACKETED_LIST_MEMBER:
                alternativeRules = LIST_BP_OR_TUPLE_TYPE_MEMBER;
                break;
            case STMT_START_BRACKETED_LIST_RHS:
                alternativeRules = LIST_BP_OR_TUPLE_TYPE_DESC_RHS;
                break;
            case BRACKETED_LIST_MEMBER_END:
                alternativeRules = BRACKETED_LIST_MEMBER_END;
                break;
            case BRACKETED_LIST_MEMBER:
                alternativeRules = BRACKETED_LIST_MEMBER;
                break;
            case BRACKETED_LIST_RHS:
            case BINDING_PATTERN_OR_EXPR_RHS:
            case TYPE_DESC_OR_EXPR_RHS:
                alternativeRules = BRACKETED_LIST_RHS;
                break;
            case LIST_BINDING_MEMBER_OR_ARRAY_LENGTH:
                alternativeRules = LIST_BINDING_MEMBER_OR_ARRAY_LENGTH;
                break;
            case MATCH_PATTERN_RHS:
                alternativeRules = MATCH_PATTERN_RHS;
                break;
            case MATCH_PATTERN_START:
                alternativeRules = MATCH_PATTERN_START;
                break;
            case LIST_MATCH_PATTERNS_START:
                alternativeRules = LIST_MATCH_PATTERNS_START;
                break;
            case LIST_MATCH_PATTERN_MEMBER:
                alternativeRules = LIST_MATCH_PATTERN_MEMBER;
                break;
            case LIST_MATCH_PATTERN_MEMBER_RHS:
                alternativeRules = LIST_MATCH_PATTERN_MEMBER_RHS;
                break;
            case FIELD_MATCH_PATTERNS_START:
                alternativeRules = FIELD_MATCH_PATTERNS_START;
                break;
            case FIELD_MATCH_PATTERN_MEMBER:
                alternativeRules = FIELD_MATCH_PATTERN_MEMBER;
                break;
            case FIELD_MATCH_PATTERN_MEMBER_RHS:
                alternativeRules = FIELD_MATCH_PATTERN_MEMBER_RHS;
                break;
            case FUNC_MATCH_PATTERN_OR_CONST_PATTERN:
                alternativeRules = FUNC_MATCH_PATTERN_OR_CONST_PATTERN;
                break;
            case FUNCTIONAL_MATCH_PATTERN_START:
                alternativeRules = FUNCTIONAL_MATCH_PATTERN_START;
                break;
            case ARG_LIST_MATCH_PATTERN_START:
                alternativeRules = ARG_LIST_MATCH_PATTERN_START;
                break;
            case ARG_MATCH_PATTERN:
                alternativeRules = ARG_MATCH_PATTERN;
                break;
            case ARG_MATCH_PATTERN_RHS:
                alternativeRules = ARG_MATCH_PATTERN_RHS;
                break;
            case NAMED_ARG_MATCH_PATTERN_RHS:
                alternativeRules = NAMED_ARG_MATCH_PATTERN_RHS;
                break;
            case JOIN_CLAUSE_START:
                alternativeRules = JOIN_CLAUSE_START;
                break;
            case INTERMEDIATE_CLAUSE_START:
                alternativeRules = INTERMEDIATE_CLAUSE_START;
                break;
            default:
                return seekMatchInExprRelatedAlternativePaths(currentCtx, lookahead, currentDepth, matchingRulesCount,
                        isEntryPoint);
        }

        return seekInAlternativesPaths(lookahead, currentDepth, matchingRulesCount, alternativeRules, isEntryPoint);
    }

    private Result seekMatchInExprRelatedAlternativePaths(ParserRuleContext currentCtx, int lookahead, int currentDepth,
                                                          int matchingRulesCount, boolean isEntryPoint) {
        ParserRuleContext[] alternativeRules;
        switch (currentCtx) {
            case EXPRESSION:
            case TERMINAL_EXPRESSION:
                alternativeRules = EXPRESSION_START;
                break;
            case ARG_START:
                alternativeRules = ARG_START;
                break;
            case ARG_START_OR_ARG_LIST_END:
                alternativeRules = ARG_START_OR_ARG_LIST_END;
                break;
            case NAMED_OR_POSITIONAL_ARG_RHS:
                alternativeRules = NAMED_OR_POSITIONAL_ARG_RHS;
                break;
            case ARG_END:
                alternativeRules = ARG_END;
                break;
            case ACCESS_EXPRESSION:
                return seekInAccessExpression(currentCtx, lookahead, currentDepth, matchingRulesCount, isEntryPoint);
            case FIRST_MAPPING_FIELD:
                alternativeRules = FIRST_MAPPING_FIELD_START;
                break;
            case MAPPING_FIELD:
                alternativeRules = MAPPING_FIELD_START;
                break;
            case SPECIFIC_FIELD:
                alternativeRules = SPECIFIC_FIELD;
                break;
            case SPECIFIC_FIELD_RHS:
                alternativeRules = SPECIFIC_FIELD_RHS;
                break;
            case MAPPING_FIELD_END:
                alternativeRules = MAPPING_FIELD_END;
                break;
            case LET_VAR_DECL_START:
                alternativeRules = LET_VAR_DECL_START;
                break;
            case ORDER_KEY_LIST_END:
                alternativeRules = ORDER_KEY_LIST_END;
                break;
            case TEMPLATE_MEMBER:
                alternativeRules = TEMPLATE_MEMBER;
                break;
            case TEMPLATE_STRING_RHS:
                alternativeRules = TEMPLATE_STRING_RHS;
                break;
            case CONSTANT_EXPRESSION_START:
                alternativeRules = CONSTANT_EXPRESSION;
                break;
            case LIST_CONSTRUCTOR_FIRST_MEMBER:
                alternativeRules = LIST_CONSTRUCTOR_RHS;
                break;
            case TYPE_CAST_PARAM:
                alternativeRules = TYPE_CAST_PARAM;
                break;
            case TYPE_CAST_PARAM_RHS:
                alternativeRules = TYPE_CAST_PARAM_RHS;
                break;
            case TABLE_KEYWORD_RHS:
                alternativeRules = TABLE_KEYWORD_RHS;
                break;
            case ROW_LIST_RHS:
                alternativeRules = ROW_LIST_RHS;
                break;
            case TABLE_ROW_END:
                alternativeRules = TABLE_ROW_END;
                break;
            case KEY_SPECIFIER_RHS:
                alternativeRules = KEY_SPECIFIER_RHS;
                break;
            case TABLE_KEY_RHS:
                alternativeRules = TABLE_KEY_RHS;
                break;
            case NEW_KEYWORD_RHS:
                alternativeRules = NEW_KEYWORD_RHS;
                break;
            case TABLE_CONSTRUCTOR_OR_QUERY_START:
                alternativeRules = TABLE_CONSTRUCTOR_OR_QUERY_START;
                break;
            case TABLE_CONSTRUCTOR_OR_QUERY_RHS:
                alternativeRules = TABLE_CONSTRUCTOR_OR_QUERY_RHS;
                break;
            case QUERY_PIPELINE_RHS:
                alternativeRules = QUERY_PIPELINE_RHS;
                break;
            case BRACED_EXPR_OR_ANON_FUNC_PARAM_RHS:
            case ANON_FUNC_PARAM_RHS:
                alternativeRules = BRACED_EXPR_OR_ANON_FUNC_PARAM_RHS;
                break;
            case PARAM_END:
                alternativeRules = PARAM_END;
                break;
            case ANNOTATION_REF_RHS:
                alternativeRules = ANNOTATION_REF_RHS;
                break;
            case INFER_PARAM_END_OR_PARENTHESIS_END:
                alternativeRules = INFER_PARAM_END_OR_PARENTHESIS_END;
                break;
            case XML_NAVIGATE_EXPR:
                alternativeRules = XML_NAVIGATE_EXPR;
                break;
            case XML_NAME_PATTERN_RHS:
                alternativeRules = XML_NAME_PATTERN_RHS;
                break;
            case XML_ATOMIC_NAME_PATTERN_START:
                alternativeRules = XML_ATOMIC_NAME_PATTERN_START;
                break;
            case XML_ATOMIC_NAME_IDENTIFIER_RHS:
                alternativeRules = XML_ATOMIC_NAME_IDENTIFIER_RHS;
                break;
            case XML_STEP_START:
                alternativeRules = XML_STEP_START;
                break;
            case OPTIONAL_MATCH_GUARD:
                alternativeRules = OPTIONAL_MATCH_GUARD;
                break;
            case MEMBER_ACCESS_KEY_EXPR_END:
                alternativeRules = MEMBER_ACCESS_KEY_EXPR_END;
                break;
            case LISTENERS_LIST_END:
                alternativeRules = LISTENERS_LIST_END;
                break;
            case EXPRESSION_RHS:
                return seekMatchInExpressionRhs(lookahead, currentDepth, matchingRulesCount, isEntryPoint, false);
            case VARIABLE_REF_RHS:
                return seekMatchInExpressionRhs(lookahead, currentDepth, matchingRulesCount, isEntryPoint, true);
            default:
                throw new IllegalStateException(currentCtx.toString());
        }

        return seekInAlternativesPaths(lookahead, currentDepth, matchingRulesCount, alternativeRules, isEntryPoint);
    }

    /**
     * Search for matching token sequences within different kinds of statements and returns the most optimal solution.
     *
     * @param currentCtx Current context
     * @param lookahead Position of the next token to consider, relative to the position of the original error
     * @param currentDepth Amount of distance traveled so far
     * @param currentMatches Matching tokens found so far
     * @param fixes Fixes made so far
     * @return Recovery result
     */
    private Result seekInStatements(ParserRuleContext currentCtx, int lookahead, int currentDepth, int currentMatches,
                                    boolean isEntryPoint) {
        STToken nextToken = this.tokenReader.peek(lookahead);
        if (nextToken.kind == SyntaxKind.SEMICOLON_TOKEN) {
            // Semicolon at the start of a statement is a special case. This is equivalent to an empty
            // statement. So assume the fix for this is a REMOVE operation and continue from the next token.
            Result result = seekMatchInSubTree(ParserRuleContext.STATEMENT, lookahead + 1, currentDepth, isEntryPoint);
            result.fixes.push(new Solution(Action.REMOVE, currentCtx, nextToken.kind, nextToken.toString()));
            return getFinalResult(currentMatches, result);
        }

        return seekInAlternativesPaths(lookahead, currentDepth, currentMatches, STATEMENTS, isEntryPoint);
    }

    /**
     * Search for matching token sequences within access expressions and returns the most optimal solution.
     * Access expression can be one of: method-call, field-access, member-access.
     *
     * @param currentCtx Current context
     * @param lookahead Position of the next token to consider, relative to the position of the original error
     * @param currentDepth Amount of distance traveled so far
     * @param currentMatches Matching tokens found so far
     * @param isEntryPoint
     * @return Recovery result
     */
    private Result seekInAccessExpression(ParserRuleContext currentCtx, int lookahead, int currentDepth,
                                          int currentMatches, boolean isEntryPoint) {
        // TODO: Remove this method
        STToken nextToken = this.tokenReader.peek(lookahead);
        currentDepth++;
        if (nextToken.kind != SyntaxKind.IDENTIFIER_TOKEN) {
            return fixAndContinue(currentCtx, lookahead, currentDepth, currentMatches, isEntryPoint);
        }

        ParserRuleContext nextContext;
        STToken nextNextToken = this.tokenReader.peek(lookahead + 1);
        switch (nextNextToken.kind) {
            case OPEN_PAREN_TOKEN:
                nextContext = ParserRuleContext.OPEN_PARENTHESIS;
                break;
            case DOT_TOKEN:
                nextContext = ParserRuleContext.DOT;
                break;
            case OPEN_BRACKET_TOKEN:
                nextContext = ParserRuleContext.MEMBER_ACCESS_KEY_EXPR;
                break;
            default:
                nextContext = getNextRuleForExpr();
                break;
        }

        currentMatches++;
        lookahead++;
        Result result = seekMatch(nextContext, lookahead, currentDepth, isEntryPoint);
        return getFinalResult(currentMatches, result);
    }

    /**
     * Search for a match in rhs of an expression. RHS of an expression can be the end
     * of the expression or the rhs of a binary expression.
     *
     * @param lookahead Position of the next token to consider, relative to the position of the original error
     * @param currentDepth Amount of distance traveled so far
     * @param currentMatches Matching tokens found so far
     * @param isEntryPoint
     * @param allowFuncCall Whether function call is allowed or not
     * @return Recovery result
     */
    private Result seekMatchInExpressionRhs(int lookahead, int currentDepth, int currentMatches, boolean isEntryPoint,
                                            boolean allowFuncCall) {
        ParserRuleContext parentCtx = getParentContext();
        ParserRuleContext[] alternatives = null;
        switch (parentCtx) {
            case ARG_LIST:
                alternatives = new ParserRuleContext[] { ParserRuleContext.COMMA, ParserRuleContext.BINARY_OPERATOR,
                        ParserRuleContext.DOT, ParserRuleContext.ANNOT_CHAINING_TOKEN,
                        ParserRuleContext.OPTIONAL_CHAINING_TOKEN, ParserRuleContext.CONDITIONAL_EXPRESSION,
                        ParserRuleContext.XML_NAVIGATE_EXPR, ParserRuleContext.MEMBER_ACCESS_KEY_EXPR,
                        ParserRuleContext.ARG_LIST_END };
                break;
            case MAPPING_CONSTRUCTOR:
            case MULTI_WAIT_FIELDS:
            case MAPPING_BP_OR_MAPPING_CONSTRUCTOR:
                alternatives = new ParserRuleContext[] { ParserRuleContext.CLOSE_BRACE, ParserRuleContext.COMMA,
                        ParserRuleContext.BINARY_OPERATOR, ParserRuleContext.DOT,
                        ParserRuleContext.ANNOT_CHAINING_TOKEN, ParserRuleContext.OPTIONAL_CHAINING_TOKEN,
                        ParserRuleContext.CONDITIONAL_EXPRESSION, ParserRuleContext.XML_NAVIGATE_EXPR,
                        ParserRuleContext.MEMBER_ACCESS_KEY_EXPR };
                break;
            case COMPUTED_FIELD_NAME:
                // Here we give high priority to the comma. Therefore order of the below array matters.
                alternatives = new ParserRuleContext[] { ParserRuleContext.CLOSE_BRACKET,
                        ParserRuleContext.BINARY_OPERATOR, ParserRuleContext.DOT,
                        ParserRuleContext.ANNOT_CHAINING_TOKEN, ParserRuleContext.OPTIONAL_CHAINING_TOKEN,
                        ParserRuleContext.CONDITIONAL_EXPRESSION, ParserRuleContext.XML_NAVIGATE_EXPR,
                        ParserRuleContext.MEMBER_ACCESS_KEY_EXPR, ParserRuleContext.OPEN_BRACKET };
                break;
            case LISTENERS_LIST:
                alternatives = new ParserRuleContext[] { ParserRuleContext.LISTENERS_LIST_END,
                        ParserRuleContext.BINARY_OPERATOR, ParserRuleContext.DOT,
                        ParserRuleContext.ANNOT_CHAINING_TOKEN, ParserRuleContext.OPTIONAL_CHAINING_TOKEN,
                        ParserRuleContext.CONDITIONAL_EXPRESSION, ParserRuleContext.XML_NAVIGATE_EXPR,
                        ParserRuleContext.MEMBER_ACCESS_KEY_EXPR };
                break;
            case LIST_CONSTRUCTOR:
            case MEMBER_ACCESS_KEY_EXPR:
            case BRACKETED_LIST:
            case STMT_START_BRACKETED_LIST:
                alternatives = new ParserRuleContext[] { ParserRuleContext.COMMA, ParserRuleContext.BINARY_OPERATOR,
                        ParserRuleContext.DOT, ParserRuleContext.ANNOT_CHAINING_TOKEN,
                        ParserRuleContext.OPTIONAL_CHAINING_TOKEN, ParserRuleContext.CONDITIONAL_EXPRESSION,
                        ParserRuleContext.XML_NAVIGATE_EXPR, ParserRuleContext.MEMBER_ACCESS_KEY_EXPR,
                        ParserRuleContext.CLOSE_BRACKET };
                break;
            case LET_EXPR_LET_VAR_DECL:
                alternatives = new ParserRuleContext[] { ParserRuleContext.COMMA, ParserRuleContext.BINARY_OPERATOR,
                        ParserRuleContext.DOT, ParserRuleContext.ANNOT_CHAINING_TOKEN,
                        ParserRuleContext.OPTIONAL_CHAINING_TOKEN, ParserRuleContext.CONDITIONAL_EXPRESSION,
                        ParserRuleContext.XML_NAVIGATE_EXPR, ParserRuleContext.MEMBER_ACCESS_KEY_EXPR,
                        ParserRuleContext.IN_KEYWORD };
                break;
            case LET_CLAUSE_LET_VAR_DECL:
                alternatives = new ParserRuleContext[] { ParserRuleContext.COMMA, ParserRuleContext.BINARY_OPERATOR,
                        ParserRuleContext.DOT, ParserRuleContext.ANNOT_CHAINING_TOKEN,
                        ParserRuleContext.OPTIONAL_CHAINING_TOKEN, ParserRuleContext.CONDITIONAL_EXPRESSION,
                        ParserRuleContext.XML_NAVIGATE_EXPR, ParserRuleContext.MEMBER_ACCESS_KEY_EXPR,
                        ParserRuleContext.LET_CLAUSE_END };
                break;
            case ORDER_KEY_LIST:
                alternatives = new ParserRuleContext[] {ParserRuleContext.ORDER_DIRECTION,
                        ParserRuleContext.ORDER_KEY_LIST_END, ParserRuleContext.BINARY_OPERATOR, ParserRuleContext.DOT,
                        ParserRuleContext.ANNOT_CHAINING_TOKEN, ParserRuleContext.OPTIONAL_CHAINING_TOKEN,
                        ParserRuleContext.CONDITIONAL_EXPRESSION, ParserRuleContext.XML_NAVIGATE_EXPR,
                        ParserRuleContext.MEMBER_ACCESS_KEY_EXPR };
                break;
            case QUERY_EXPRESSION:
                alternatives = new ParserRuleContext[] { ParserRuleContext.BINARY_OPERATOR, ParserRuleContext.DOT,
                        ParserRuleContext.ANNOT_CHAINING_TOKEN, ParserRuleContext.OPTIONAL_CHAINING_TOKEN,
                        ParserRuleContext.CONDITIONAL_EXPRESSION, ParserRuleContext.XML_NAVIGATE_EXPR,
                        ParserRuleContext.MEMBER_ACCESS_KEY_EXPR, ParserRuleContext.QUERY_PIPELINE_RHS };
                break;
            default:
                if (isParameter(parentCtx)) {
                    alternatives = new ParserRuleContext[] { ParserRuleContext.CLOSE_PARENTHESIS,
                            ParserRuleContext.BINARY_OPERATOR, ParserRuleContext.DOT,
                            ParserRuleContext.ANNOT_CHAINING_TOKEN, ParserRuleContext.OPTIONAL_CHAINING_TOKEN,
                            ParserRuleContext.CONDITIONAL_EXPRESSION, ParserRuleContext.XML_NAVIGATE_EXPR,
                            ParserRuleContext.MEMBER_ACCESS_KEY_EXPR, ParserRuleContext.COMMA };
                }
                break;
        }

        if (alternatives != null) {
            if (allowFuncCall) {
                alternatives = modifyAlternativesWithArgListStart(alternatives);
            }
            return seekInAlternativesPaths(lookahead, currentDepth, currentMatches, alternatives, isEntryPoint);
        }

        ParserRuleContext nextContext;
        if (parentCtx == ParserRuleContext.IF_BLOCK || parentCtx == ParserRuleContext.WHILE_BLOCK ||
                parentCtx == ParserRuleContext.FOREACH_STMT) {
            nextContext = ParserRuleContext.BLOCK_STMT;
        } else if (isStatement(parentCtx) ||
                parentCtx == ParserRuleContext.RECORD_FIELD || parentCtx == ParserRuleContext.OBJECT_MEMBER ||
                parentCtx == ParserRuleContext.CLASS_MEMBER ||
                parentCtx == ParserRuleContext.OBJECT_MEMBER_DESCRIPTOR ||
                parentCtx == ParserRuleContext.LISTENER_DECL || parentCtx == ParserRuleContext.CONSTANT_DECL) {
            nextContext = ParserRuleContext.SEMICOLON;
        } else if (parentCtx == ParserRuleContext.ANNOTATIONS) {
            nextContext = ParserRuleContext.ANNOTATION_END;
        } else if (parentCtx == ParserRuleContext.ARRAY_TYPE_DESCRIPTOR) {
            nextContext = ParserRuleContext.CLOSE_BRACKET;
        } else if (parentCtx == ParserRuleContext.INTERPOLATION) {
            nextContext = ParserRuleContext.CLOSE_BRACE;
        } else if (parentCtx == ParserRuleContext.BRACED_EXPR_OR_ANON_FUNC_PARAMS) {
            nextContext = ParserRuleContext.CLOSE_PARENTHESIS;
        } else if (parentCtx == ParserRuleContext.FUNC_DEF) {
            // expression bodied func in module level
            nextContext = ParserRuleContext.SEMICOLON;
        } else if (parentCtx == ParserRuleContext.ALTERNATE_WAIT_EXPRS) {
            nextContext = ParserRuleContext.ALTERNATE_WAIT_EXPR_LIST_END;
        } else if (parentCtx == ParserRuleContext.CONDITIONAL_EXPRESSION) {
            nextContext = ParserRuleContext.COLON;
        } else if (parentCtx == ParserRuleContext.ENUM_MEMBER_LIST) {
            nextContext = ParserRuleContext.ENUM_MEMBER_END;
        } else if (parentCtx == ParserRuleContext.MATCH_STMT) {
            nextContext = ParserRuleContext.MATCH_BODY;
        } else if (parentCtx == ParserRuleContext.MATCH_BODY) {
            nextContext = ParserRuleContext.RIGHT_DOUBLE_ARROW;
        } else if (parentCtx == ParserRuleContext.SELECT_CLAUSE) {
            STToken nextToken = this.tokenReader.peek(lookahead);
            switch (nextToken.kind) {
                case ON_KEYWORD:
                case CONFLICT_KEYWORD:
                    nextContext = ParserRuleContext.ON_CONFLICT_CLAUSE;
                    break;
                case LIMIT_KEYWORD:
                    nextContext = ParserRuleContext.LIMIT_CLAUSE;
                    break;
                default:
                    nextContext = ParserRuleContext.QUERY_EXPRESSION_END;
            }
        } else if (parentCtx == ParserRuleContext.ON_CONFLICT_CLAUSE) {
            STToken nextToken = this.tokenReader.peek(lookahead);
            if (nextToken.kind == SyntaxKind.LIMIT_KEYWORD) {
                nextContext = ParserRuleContext.LIMIT_CLAUSE;
            } else {
                nextContext = ParserRuleContext.QUERY_EXPRESSION_END;
            }
        } else if (parentCtx == ParserRuleContext.JOIN_CLAUSE) {
            nextContext = ParserRuleContext.ON_CLAUSE;
        } else {
            throw new IllegalStateException(parentCtx.toString());
        }

        alternatives = new ParserRuleContext[] { ParserRuleContext.BINARY_OPERATOR, ParserRuleContext.IS_KEYWORD,
                ParserRuleContext.DOT, ParserRuleContext.ANNOT_CHAINING_TOKEN,
                ParserRuleContext.OPTIONAL_CHAINING_TOKEN, ParserRuleContext.CONDITIONAL_EXPRESSION,
                ParserRuleContext.XML_NAVIGATE_EXPR, ParserRuleContext.MEMBER_ACCESS_KEY_EXPR,
                ParserRuleContext.RIGHT_ARROW, ParserRuleContext.SYNC_SEND_TOKEN, nextContext };

        if (allowFuncCall) {
            alternatives = modifyAlternativesWithArgListStart(alternatives);
        }
        return seekInAlternativesPaths(lookahead, currentDepth, currentMatches, alternatives, isEntryPoint);
    }

    private ParserRuleContext[] modifyAlternativesWithArgListStart(ParserRuleContext[] alternatives) {
        ParserRuleContext[] newAlternatives = new ParserRuleContext[alternatives.length + 1];
        System.arraycopy(alternatives, 0, newAlternatives, 0, alternatives.length);
        newAlternatives[alternatives.length] = ParserRuleContext.ARG_LIST_START;
        return newAlternatives;
    }

    /**
     * Get the next parser rule/context given the current parser context.
     *
     * @param currentCtx Current parser context
     * @param nextLookahead Position of the next token to consider, relative to the position of the original error
     * @return Next parser context
     */
    @Override
    protected ParserRuleContext getNextRule(ParserRuleContext currentCtx, int nextLookahead) {
        // If this is a production, then push the context to the stack.
        // We can do this within the same switch-case that follows after this one.
        // But doing it separately for the sake of readability/maintainability.
        startContextIfRequired(currentCtx);

        ParserRuleContext parentCtx;
        STToken nextToken;
        switch (currentCtx) {
            case EOF:
                return ParserRuleContext.EOF;
            case COMP_UNIT:
                return ParserRuleContext.TOP_LEVEL_NODE;
            case FUNC_DEF:
            case FUNC_DEF_OR_FUNC_TYPE:
            case FUNC_TYPE_DESC:
            case ANON_FUNC_EXPRESSION:
                return ParserRuleContext.FUNCTION_KEYWORD;
            case EXTERNAL_FUNC_BODY:
                return ParserRuleContext.ASSIGN_OP;
            case FUNC_BODY_BLOCK:
                return ParserRuleContext.OPEN_BRACE;
            case STATEMENT:
            case STATEMENT_WITHOUT_ANNOTS:
                // We reach here only if an end of a block is reached.
                endContext(); // end statement
                return ParserRuleContext.CLOSE_BRACE;
            case ASSIGN_OP:
                return getNextRuleForEqualOp();
            case COMPOUND_BINARY_OPERATOR:
                return ParserRuleContext.ASSIGN_OP;
            case CLOSE_BRACE:
                return getNextRuleForCloseBrace(nextLookahead);
            case CLOSE_PARENTHESIS:
                return getNextRuleForCloseParenthsis();
            case EXPRESSION:
            case BASIC_LITERAL:
            case TERMINAL_EXPRESSION:
                return getNextRuleForExpr();
            case FUNC_NAME:
                return ParserRuleContext.OPEN_PARENTHESIS;
            case OPEN_BRACE:
                return getNextRuleForOpenBrace();
            case OPEN_PARENTHESIS:
                return getNextRuleForOpenParenthesis();
            case SEMICOLON:
                return getNextRuleForSemicolon(nextLookahead);
            case SIMPLE_TYPE_DESCRIPTOR:
                return ParserRuleContext.TYPEDESC_RHS;
            case VARIABLE_NAME:
            case PARAMETER_NAME_RHS:
                return getNextRuleForVarName();
            case TOP_LEVEL_NODE_WITHOUT_MODIFIER:
                return ParserRuleContext.FUNC_DEF_OR_FUNC_TYPE;
            case REQUIRED_PARAM:
            case DEFAULTABLE_PARAM:
            case REST_PARAM:
                return ParserRuleContext.TYPE_DESC_IN_PARAM;
            case ASSIGNMENT_STMT:
                return ParserRuleContext.VARIABLE_NAME;
            case VAR_DECL_STMT:
                return ParserRuleContext.TYPE_DESC_IN_TYPE_BINDING_PATTERN;
            case EXPRESSION_RHS:
                return ParserRuleContext.BINARY_OPERATOR;
            case BINARY_OPERATOR:
                return ParserRuleContext.EXPRESSION;
            case COMMA:
                return getNextRuleForComma();
            case AFTER_PARAMETER_TYPE:
                return getNextRuleForParamType();
            case MODULE_TYPE_DEFINITION:
                return ParserRuleContext.TYPE_KEYWORD;
            case CLOSED_RECORD_BODY_END:
                endContext();
                nextToken = this.tokenReader.peek(nextLookahead);
                if (nextToken.kind == SyntaxKind.EOF_TOKEN) {
                    return ParserRuleContext.EOF;
                }
                return ParserRuleContext.TYPEDESC_RHS;
            case CLOSED_RECORD_BODY_START:
                return ParserRuleContext.RECORD_FIELD_OR_RECORD_END;
            case ELLIPSIS:
                parentCtx = getParentContext();
                switch (parentCtx) {
                    case MAPPING_CONSTRUCTOR:
                    case ARG_LIST:
                        return ParserRuleContext.EXPRESSION;
                    case TYPE_DESC_IN_TUPLE:
                    case STMT_START_BRACKETED_LIST:
                    case BRACKETED_LIST:
                        return ParserRuleContext.CLOSE_BRACKET;
                    case REST_MATCH_PATTERN:
                        return ParserRuleContext.VAR_KEYWORD;
                    default:
                        return ParserRuleContext.VARIABLE_NAME;
                }
            case QUESTION_MARK:
                return getNextRuleForQuestionMark();
            case RECORD_TYPE_DESCRIPTOR:
                return ParserRuleContext.RECORD_KEYWORD;
            case ASTERISK:
                parentCtx = getParentContext();
                if (parentCtx == ParserRuleContext.ARRAY_TYPE_DESCRIPTOR) {
                    return ParserRuleContext.CLOSE_BRACKET;
                } else if (parentCtx == ParserRuleContext.XML_ATOMIC_NAME_PATTERN) {
                    endContext();
                    return ParserRuleContext.XML_NAME_PATTERN_RHS;
                }
                return ParserRuleContext.TYPE_REFERENCE;
            case TYPE_NAME:
                return ParserRuleContext.TYPE_DESC_IN_TYPE_DEF;
            case OBJECT_TYPE_DESCRIPTOR:
                return ParserRuleContext.OBJECT_TYPE_OR_CONSTRUCTOR_START;
            case OBJECT_TYPE_QUALIFIER:
                return ParserRuleContext.OBJECT_KEYWORD;
            case CLASS_TYPE_QUALIFIER:
                return ParserRuleContext.CLASS_KEYWORD;
            case OPEN_BRACKET:
                return getNextRuleForOpenBracket();
            case CLOSE_BRACKET:
                return getNextRuleForCloseBracket();
            case DOT:
                return getNextRuleForDot();
            case BLOCK_STMT:
                return ParserRuleContext.OPEN_BRACE;
            case IF_BLOCK:
                return ParserRuleContext.IF_KEYWORD;
            case WHILE_BLOCK:
                return ParserRuleContext.WHILE_KEYWORD;
            case CALL_STMT:
                return ParserRuleContext.CALL_STMT_START;
            case PANIC_STMT:
                return ParserRuleContext.PANIC_KEYWORD;
            case FUNC_CALL:
                // TODO: check this again
                return ParserRuleContext.IMPORT_PREFIX;
            case IMPORT_PREFIX:
            case NAMESPACE_PREFIX:
                return ParserRuleContext.SEMICOLON;
            case VERSION_NUMBER:
            case VERSION_KEYWORD:
                return ParserRuleContext.MAJOR_VERSION;
            case SLASH:
                return ParserRuleContext.IMPORT_MODULE_NAME;
            case IMPORT_ORG_OR_MODULE_NAME:
                return ParserRuleContext.IMPORT_DECL_RHS;
            case IMPORT_MODULE_NAME:
                return ParserRuleContext.AFTER_IMPORT_MODULE_NAME;
            case MAJOR_VERSION:
            case MINOR_VERSION:
            case IMPORT_SUB_VERSION:
                return ParserRuleContext.MAJOR_MINOR_VERSION_END;
            case PATCH_VERSION:
                return ParserRuleContext.IMPORT_PREFIX_DECL;
            case IMPORT_DECL:
                return ParserRuleContext.IMPORT_KEYWORD;
            case CONTINUE_STATEMENT:
                return ParserRuleContext.CONTINUE_KEYWORD;
            case BREAK_STATEMENT:
                return ParserRuleContext.BREAK_KEYWORD;
            case RETURN_STMT:
                return ParserRuleContext.RETURN_KEYWORD;
            case ACCESS_EXPRESSION:
                return ParserRuleContext.VARIABLE_REF;
            case MAPPING_FIELD_NAME:
                return ParserRuleContext.SPECIFIC_FIELD_RHS;
            case COLON:
                return getNextRuleForColon();
            case STRING_LITERAL_TOKEN:
                // We assume string literal is specifically used only in the mapping constructor key.
                return ParserRuleContext.COLON;
            case COMPUTED_FIELD_NAME:
                return ParserRuleContext.OPEN_BRACKET;
            case LISTENERS_LIST:
                return ParserRuleContext.EXPRESSION;
            case SERVICE_DECL:
                return ParserRuleContext.SERVICE_KEYWORD;
            case SERVICE_NAME:
                return ParserRuleContext.ON_KEYWORD;
            case LISTENER_DECL:
                return ParserRuleContext.LISTENER_KEYWORD;
            case CONSTANT_DECL:
                return ParserRuleContext.CONST_KEYWORD;
            case CONST_DECL_TYPE:
                return ParserRuleContext.CONST_DECL_RHS;
            case TYPEOF_EXPRESSION:
                return ParserRuleContext.TYPEOF_KEYWORD;
            case OPTIONAL_TYPE_DESCRIPTOR:
                return ParserRuleContext.QUESTION_MARK;
            case UNARY_EXPRESSION:
                return ParserRuleContext.UNARY_OPERATOR;
            case UNARY_OPERATOR:
                return ParserRuleContext.EXPRESSION;
            case ARRAY_TYPE_DESCRIPTOR:
                return ParserRuleContext.OPEN_BRACKET;
            case ARRAY_LENGTH:
                return ParserRuleContext.CLOSE_BRACKET;
            case AT:
                return ParserRuleContext.ANNOT_REFERENCE;
            case DOC_STRING:
                return ParserRuleContext.ANNOTATIONS;
            case ANNOTATIONS:
                return ParserRuleContext.AT;
            case MAPPING_CONSTRUCTOR:
                return ParserRuleContext.OPEN_BRACE;
            case VARIABLE_REF:
            case TYPE_REFERENCE:
            case ANNOT_REFERENCE:
            case FIELD_ACCESS_IDENTIFIER:
                return ParserRuleContext.QUALIFIED_IDENTIFIER;
            case QUALIFIED_IDENTIFIER:
            case XML_ATOMIC_NAME_IDENTIFIER:
                nextToken = this.tokenReader.peek(nextLookahead);
                if (nextToken.kind == SyntaxKind.COLON_TOKEN) {
                    return ParserRuleContext.COLON;
                }
                // Else this is a simple identifier. Hence fall through.
            case IDENTIFIER:
                return getNextRuleForIdentifier();
            case NIL_LITERAL:
                return ParserRuleContext.OPEN_PARENTHESIS;
            case LOCAL_TYPE_DEFINITION_STMT:
                return ParserRuleContext.TYPE_KEYWORD;
            case RIGHT_ARROW:
                return ParserRuleContext.EXPRESSION;
            case DECIMAL_INTEGER_LITERAL_TOKEN:
            case HEX_INTEGER_LITERAL_TOKEN:
            case TYPE_NAME_OR_VAR_NAME:
                return getNextRuleForDecimalIntegerLiteral();
            case EXPRESSION_STATEMENT:
                return ParserRuleContext.EXPRESSION_STATEMENT_START;
            case MAP_KEYWORD:
            case FUTURE_KEYWORD:
            case LOCK_STMT:
                return ParserRuleContext.LOCK_KEYWORD;
            case LOCK_KEYWORD:
                return ParserRuleContext.BLOCK_STMT;
            case RECORD_FIELD:
                return ParserRuleContext.RECORD_FIELD_START;
            case ANNOTATION_TAG:
                return ParserRuleContext.ANNOT_OPTIONAL_ATTACH_POINTS;
            case ANNOT_ATTACH_POINTS_LIST:
                return ParserRuleContext.ATTACH_POINT;
            case FIELD_IDENT:
            case FUNCTION_IDENT:
            case IDENT_AFTER_OBJECT_IDENT:
            case SINGLE_KEYWORD_ATTACH_POINT_IDENT:
            case ATTACH_POINT:
                return ParserRuleContext.ATTACH_POINT_END;
            case RECORD_FIELD_OR_RECORD_END:
                return ParserRuleContext.RECORD_BODY_END;
            case OBJECT_IDENT:
                return ParserRuleContext.IDENT_AFTER_OBJECT_IDENT;
            case RECORD_IDENT:
                return ParserRuleContext.FIELD_IDENT;
            case RESOURCE_IDENT:
                return ParserRuleContext.FUNCTION_IDENT;
            case ANNOTATION_DECL:
                return ParserRuleContext.ANNOTATION_KEYWORD;
            case XML_NAMESPACE_DECLARATION:
                return ParserRuleContext.XMLNS_KEYWORD;
            case CONSTANT_EXPRESSION:
                return ParserRuleContext.CONSTANT_EXPRESSION_START;
            case XML_NAMESPACE_PREFIX_DECL:
                return ParserRuleContext.SEMICOLON;
            case NAMED_WORKER_DECL:
                return ParserRuleContext.WORKER_KEYWORD;
            case WORKER_NAME:
                return ParserRuleContext.WORKER_NAME_RHS;
            case FORK_STMT:
                return ParserRuleContext.FORK_KEYWORD;
            case SERVICE_CONSTRUCTOR_EXPRESSION:
                return ParserRuleContext.SERVICE_KEYWORD;
            case XML_FILTER_EXPR:
                return ParserRuleContext.DOT_LT_TOKEN;
            case DOT_LT_TOKEN:
                return ParserRuleContext.XML_NAME_PATTERN;
            case XML_NAME_PATTERN:
                return ParserRuleContext.XML_ATOMIC_NAME_PATTERN;
            case XML_ATOMIC_NAME_PATTERN:
                return ParserRuleContext.XML_ATOMIC_NAME_PATTERN_START;
            case XML_STEP_EXPR:
                return ParserRuleContext.XML_STEP_START;
            case SLASH_ASTERISK_TOKEN:
                return ParserRuleContext.EXPRESSION_RHS;
            case DOUBLE_SLASH_DOUBLE_ASTERISK_LT_TOKEN:
            case SLASH_LT_TOKEN:
                return ParserRuleContext.XML_NAME_PATTERN;
            case OBJECT_CONSTRUCTOR:
                return ParserRuleContext.OBJECT_TYPE_OR_CONSTRUCTOR_START;
            default:
                return getNextRuleInternal(currentCtx, nextLookahead);
        }
    }

    private ParserRuleContext getNextRuleInternal(ParserRuleContext currentCtx, int nextLookahead) {
        ParserRuleContext parentCtx;
        ParserRuleContext grandParentCtx;
        switch (currentCtx) {
            case LIST_CONSTRUCTOR:
                return ParserRuleContext.OPEN_BRACKET;
            case FOREACH_STMT:
                return ParserRuleContext.FOREACH_KEYWORD;
            case TYPE_CAST:
                return ParserRuleContext.LT;
            case PIPE:
                parentCtx = getParentContext();
                if (parentCtx == ParserRuleContext.ALTERNATE_WAIT_EXPRS) {
                    return ParserRuleContext.EXPRESSION;
                } else if (parentCtx == ParserRuleContext.XML_NAME_PATTERN) {
                    return ParserRuleContext.XML_ATOMIC_NAME_PATTERN;
                } else if (parentCtx == ParserRuleContext.MATCH_PATTERN) {
                    return ParserRuleContext.MATCH_PATTERN_START;
                }
                return ParserRuleContext.TYPE_DESCRIPTOR;
            case TABLE_CONSTRUCTOR:
                return ParserRuleContext.OPEN_BRACKET;
            case KEY_SPECIFIER:
                return ParserRuleContext.KEY_KEYWORD;
            case ERROR_TYPE_PARAM_START:
                return ParserRuleContext.ERROR_TYPE_PARAMS;
            case LET_EXPRESSION:
                return ParserRuleContext.LET_KEYWORD;
            case LET_EXPR_LET_VAR_DECL:
            case LET_CLAUSE_LET_VAR_DECL:
                return ParserRuleContext.LET_VAR_DECL_START;
            case ORDER_KEY_LIST:
                return ParserRuleContext.EXPRESSION;
            case END_OF_TYPE_DESC:
                return getNextRuleForTypeDescriptor();
            case TYPED_BINDING_PATTERN:
                return ParserRuleContext.TYPE_DESCRIPTOR;
            case BINDING_PATTERN_STARTING_IDENTIFIER:
                return ParserRuleContext.VARIABLE_NAME;
            case REST_BINDING_PATTERN:
                return ParserRuleContext.ELLIPSIS;
            case LIST_BINDING_PATTERN:
                return ParserRuleContext.OPEN_BRACKET;
            case MAPPING_BINDING_PATTERN:
                return ParserRuleContext.OPEN_BRACE;
            case FIELD_BINDING_PATTERN:
                return ParserRuleContext.FIELD_BINDING_PATTERN_NAME;
            case FIELD_BINDING_PATTERN_NAME:
                return ParserRuleContext.FIELD_BINDING_PATTERN_END;
            case PARAMETERIZED_TYPE:
                return ParserRuleContext.LT;
            case LT:
                return getNextRuleForLt();
            case GT:
                return getNextRuleForGt(nextLookahead);
            case TEMPLATE_END:
                return ParserRuleContext.EXPRESSION_RHS;
            case TEMPLATE_START:
                return ParserRuleContext.TEMPLATE_BODY;
            case TEMPLATE_BODY:
                return ParserRuleContext.TEMPLATE_MEMBER;
            case TEMPLATE_STRING:
                return ParserRuleContext.TEMPLATE_STRING_RHS;
            case INTERPOLATION_START_TOKEN:
                return ParserRuleContext.EXPRESSION;
            case ARG_LIST_START:
                return ParserRuleContext.ARG_LIST;
            case ARG_LIST_END:
                endContext();
                return ParserRuleContext.EXPRESSION_RHS;
            case ARG_LIST:
                return ParserRuleContext.ARG_START_OR_ARG_LIST_END;
            case QUERY_EXPRESSION_END:
                endContext(); // end select, on-conflict, limit or do-clause ctx
                endContext(); // end query-expr ctx
                return ParserRuleContext.EXPRESSION_RHS;
            case TYPE_DESC_IN_ANNOTATION_DECL:
            case TYPE_DESC_BEFORE_IDENTIFIER:
            case TYPE_DESC_IN_RECORD_FIELD:
            case TYPE_DESC_IN_PARAM:
            case TYPE_DESC_IN_TYPE_BINDING_PATTERN:
            case TYPE_DESC_IN_TYPE_DEF:
            case TYPE_DESC_IN_ANGLE_BRACKETS:
            case TYPE_DESC_IN_RETURN_TYPE_DESC:
            case TYPE_DESC_IN_EXPRESSION:
            case TYPE_DESC_IN_STREAM_TYPE_DESC:
            case TYPE_DESC_IN_PARENTHESIS:
            case TYPE_DESC_IN_NEW_EXPR:
            case TYPE_DESC_IN_TUPLE:
                return ParserRuleContext.TYPE_DESCRIPTOR;
            case VAR_DECL_STARTED_WITH_DENTIFIER:
                // We come here trying to recover statement started with identifier,
                // and trying to match it against a var-decl. Since this wasn't a var-decl
                // originally, a context for type hasn't started yet. Therefore start a
                // a context manually here.
                startContext(ParserRuleContext.TYPE_DESC_IN_TYPE_BINDING_PATTERN);
                return ParserRuleContext.TYPEDESC_RHS;
            case INFERRED_TYPE_DESC:
                return ParserRuleContext.GT;
            case ROW_TYPE_PARAM:
                return ParserRuleContext.LT;
            case PARENTHESISED_TYPE_DESC_START:
                return ParserRuleContext.TYPE_DESC_IN_PARENTHESIS;
            case SELECT_CLAUSE:
                return ParserRuleContext.SELECT_KEYWORD;
            case WHERE_CLAUSE:
                return ParserRuleContext.WHERE_KEYWORD;
            case FROM_CLAUSE:
                return ParserRuleContext.FROM_KEYWORD;
            case LET_CLAUSE:
                return ParserRuleContext.LET_KEYWORD;
            case ORDER_BY_CLAUSE:
                return ParserRuleContext.ORDER_KEYWORD;
            case ON_CONFLICT_CLAUSE:
                return ParserRuleContext.ON_KEYWORD;
            case LIMIT_CLAUSE:
                // We assume limit-clause is only used in query-action-or-expr
                endContext(); // end select-clause, on-conflict-clause or do-clause
                endContext(); // end query-expr
                return ParserRuleContext.LIMIT_KEYWORD;
            case JOIN_CLAUSE:
                return ParserRuleContext.JOIN_CLAUSE_START;
            case ON_CLAUSE:
                // We assume on-clause is only used in join-clause
                endContext(); // end join-clause
                return ParserRuleContext.ON_KEYWORD;
            case QUERY_EXPRESSION:
                return ParserRuleContext.FROM_CLAUSE;
            case QUERY_EXPRESSION_RHS:
                parentCtx = getParentContext();
                if (parentCtx == ParserRuleContext.LET_CLAUSE_LET_VAR_DECL) {
                    endContext();
                }
                return ParserRuleContext.SELECT_CLAUSE;
            case INTERMEDIATE_CLAUSE:
                parentCtx = getParentContext();
                if (parentCtx == ParserRuleContext.LET_CLAUSE_LET_VAR_DECL) {
                    endContext();
                }
                return ParserRuleContext.INTERMEDIATE_CLAUSE_START;
            case QUERY_ACTION_RHS:
                return ParserRuleContext.DO_CLAUSE;
            case TABLE_CONSTRUCTOR_OR_QUERY_EXPRESSION:
                return ParserRuleContext.TABLE_CONSTRUCTOR_OR_QUERY_START;
            case BITWISE_AND_OPERATOR:
                return ParserRuleContext.TYPE_DESCRIPTOR;
            case EXPR_FUNC_BODY_START:
                return ParserRuleContext.EXPRESSION;
            case MODULE_LEVEL_AMBIGUOUS_FUNC_TYPE_DESC_RHS:
                endContext();
                // We come here trying to recover module-var-decl/object-member started with function,
                // keyword and trying to match it against a var-decl. Since this wasn't a var-decl
                // originally, a context for type hasn't started yet. Therefore start a
                // a context manually here.
                startContext(ParserRuleContext.VAR_DECL_STMT);
                startContext(ParserRuleContext.TYPE_DESC_IN_TYPE_BINDING_PATTERN);
                return ParserRuleContext.TYPEDESC_RHS;
            case STMT_LEVEL_AMBIGUOUS_FUNC_TYPE_DESC_RHS:
                endContext();
                // We come here trying to recover statement started with function-keyword,
                // and trying to match it against a var-decl. Since this wasn't a var-decl
                // originally, a context for type hasn't started yet. Therefore switch to
                // var-decl context
                switchContext(ParserRuleContext.VAR_DECL_STMT);
                startContext(ParserRuleContext.TYPE_DESC_IN_TYPE_BINDING_PATTERN);
                return ParserRuleContext.TYPEDESC_RHS;
            case FUNC_TYPE_DESC_END:
                endContext();
                return ParserRuleContext.TYPEDESC_RHS;
            case IMPLICIT_ANON_FUNC_PARAM:
                return ParserRuleContext.BRACED_EXPR_OR_ANON_FUNC_PARAM_RHS;
            case EXPLICIT_ANON_FUNC_EXPR_BODY_START:
                endContext(); // end explicit anon-func
                return ParserRuleContext.EXPR_FUNC_BODY_START;
            case OBJECT_MEMBER:
                return ParserRuleContext.OBJECT_MEMBER_START;
            case CLASS_MEMBER:
            case OBJECT_MEMBER_DESCRIPTOR:
                return ParserRuleContext.CLASS_MEMBER_START;
            case ANNOTATION_END:
                return getNextRuleForAnnotationEnd(nextLookahead);
            case PLUS_TOKEN:
            case MINUS_TOKEN:
                return ParserRuleContext.SIGNED_INT_OR_FLOAT_RHS;
            case SIGNED_INT_OR_FLOAT_RHS:
                return getNextRuleForExpr();
            case TUPLE_TYPE_DESC_START:
                return ParserRuleContext.TYPE_DESC_IN_TUPLE;
            case TYPE_DESC_IN_TUPLE_RHS:
                return ParserRuleContext.OPEN_BRACKET;
            case WORKER_NAME_OR_METHOD_NAME:
                return ParserRuleContext.WORKER_NAME_OR_METHOD_NAME;
            case DEFAULT_WORKER_NAME_IN_ASYNC_SEND:
                return ParserRuleContext.SEMICOLON;
            case SYNC_SEND_TOKEN:
                return ParserRuleContext.PEER_WORKER_NAME;
            case LEFT_ARROW_TOKEN:
                return ParserRuleContext.RECEIVE_WORKERS;
            case MULTI_RECEIVE_WORKERS:
                return ParserRuleContext.OPEN_BRACE;
            case RECEIVE_FIELD_NAME:
                return ParserRuleContext.COLON;

            case WAIT_FIELD_NAME:
                return ParserRuleContext.WAIT_FIELD_NAME_RHS;
            case ALTERNATE_WAIT_EXPR_LIST_END:
                return getNextRuleForWaitExprListEnd();
            case MULTI_WAIT_FIELDS:
                return ParserRuleContext.OPEN_BRACE;
            case ALTERNATE_WAIT_EXPRS:
                return ParserRuleContext.EXPRESSION;
            case ANNOT_CHAINING_TOKEN:
                return ParserRuleContext.FIELD_ACCESS_IDENTIFIER;
            case DO_CLAUSE:
                return ParserRuleContext.DO_KEYWORD;
            case LET_CLAUSE_END:
            case ORDER_CLAUSE_END:
            case JOIN_CLAUSE_END:
                endContext();
                return ParserRuleContext.QUERY_PIPELINE_RHS;
            case MEMBER_ACCESS_KEY_EXPR:
                return ParserRuleContext.OPEN_BRACKET;
            case OPTIONAL_CHAINING_TOKEN:
                return ParserRuleContext.FIELD_ACCESS_IDENTIFIER;
            case CONDITIONAL_EXPRESSION:
                return ParserRuleContext.QUESTION_MARK;
            case TRANSACTION_STMT:
                return ParserRuleContext.TRANSACTION_KEYWORD;
            case RETRY_STMT:
                return ParserRuleContext.RETRY_KEYWORD;
            case ROLLBACK_STMT:
                return ParserRuleContext.ROLLBACK_KEYWORD;

            case MODULE_ENUM_DECLARATION:
                return ParserRuleContext.ENUM_KEYWORD;
            case MODULE_ENUM_NAME:
                return ParserRuleContext.OPEN_BRACE;
            case ENUM_MEMBER_LIST:
                return ParserRuleContext.ENUM_MEMBER_START;
            case ENUM_MEMBER_NAME:
                return ParserRuleContext.ENUM_MEMBER_RHS;
            case TYPED_BINDING_PATTERN_TYPE_RHS:
                return ParserRuleContext.BINDING_PATTERN;
            case UNION_OR_INTERSECTION_TOKEN:
                return ParserRuleContext.TYPE_DESCRIPTOR;
            case MATCH_STMT:
                return ParserRuleContext.MATCH_KEYWORD;
            case MATCH_BODY:
                return ParserRuleContext.OPEN_BRACE;
            case MATCH_PATTERN:
                return ParserRuleContext.MATCH_PATTERN_START;
            case MATCH_PATTERN_END:
                endContext(); // End match pattern context
                return getNextRuleForMatchPattern();
            case RIGHT_DOUBLE_ARROW:
                // Assumption: RIGHT_DOUBLE_ARROW is only occurs in match clauses
                // in expr-func-body, it is used by a different alias.
                return ParserRuleContext.BLOCK_STMT;
            case LIST_MATCH_PATTERN:
                return ParserRuleContext.OPEN_BRACKET;
            case REST_MATCH_PATTERN:
                return ParserRuleContext.ELLIPSIS;
            case ERROR_BINDING_PATTERN:
                return ParserRuleContext.ERROR_KEYWORD;
            case SIMPLE_BINDING_PATTERN:
                return ParserRuleContext.ERROR_MESSAGE_BINDING_PATTERN_END;
            case ERROR_MESSAGE_BINDING_PATTERN_END_COMMA:
                return ParserRuleContext.ERROR_MESSAGE_BINDING_PATTERN_RHS;
            case ERROR_CAUSE_SIMPLE_BINDING_PATTERN:
                return ParserRuleContext.ERROR_FIELD_BINDING_PATTERN_END;
            case NAMED_ARG_BINDING_PATTERN:
                return ParserRuleContext.ASSIGN_OP;
            case MAPPING_MATCH_PATTERN:
                return ParserRuleContext.OPEN_BRACE;
            case FUNCTIONAL_MATCH_PATTERN:
                return ParserRuleContext.FUNCTIONAL_MATCH_PATTERN_START;
            case NAMED_ARG_MATCH_PATTERN:
                return ParserRuleContext.IDENTIFIER;
            case MODULE_CLASS_DEFINITION:
                return ParserRuleContext.MODULE_CLASS_DEFINITION_START;
            case CLASS_TYPE_QUALIFIER:
                return ParserRuleContext.CLASS_KEYWORD;
            case CLASS_KEYWORD:
                return ParserRuleContext.CLASS_NAME;
            case CLASS_NAME:
                return ParserRuleContext.OPEN_BRACE;
            case OBJECT_MEMBER_QUALIFIER:
                return ParserRuleContext.OBJECT_FUNC_OR_FIELD_WITHOUT_VISIBILITY;
            case OBJECT_FIELD_RHS:
                grandParentCtx = getGrandParentContext();
                if (grandParentCtx == ParserRuleContext.OBJECT_TYPE_DESCRIPTOR) {
                    return ParserRuleContext.SEMICOLON;
                } else {
                    return ParserRuleContext.OPTIONAL_FIELD_INITIALIZER;
                }
            default:
                return getNextRuleForKeywords(currentCtx, nextLookahead);
        }
    }

    private ParserRuleContext getNextRuleForKeywords(ParserRuleContext currentCtx, int nextLookahead) {
        ParserRuleContext parentCtx;
        switch (currentCtx) {
            case PUBLIC_KEYWORD:
                parentCtx = getParentContext();
                if (parentCtx == ParserRuleContext.OBJECT_TYPE_DESCRIPTOR ||
                        parentCtx == ParserRuleContext.OBJECT_MEMBER || parentCtx == ParserRuleContext.CLASS_MEMBER ||
                        parentCtx == ParserRuleContext.OBJECT_MEMBER_DESCRIPTOR) {
                    return ParserRuleContext.OBJECT_FUNC_OR_FIELD_WITHOUT_VISIBILITY;
                } else if (isParameter(parentCtx)) {
                    return ParserRuleContext.TYPE_DESC_IN_PARAM;
                }
                return ParserRuleContext.TOP_LEVEL_NODE_WITHOUT_MODIFIER;
            case PRIVATE_KEYWORD:
                return ParserRuleContext.OBJECT_FUNC_OR_FIELD_WITHOUT_VISIBILITY;
            case ON_KEYWORD:
                parentCtx = getParentContext();
                if (parentCtx == ParserRuleContext.ANNOTATION_DECL) {
                    return ParserRuleContext.ANNOT_ATTACH_POINTS_LIST;
                } else if (parentCtx == ParserRuleContext.ON_CONFLICT_CLAUSE) {
                    return ParserRuleContext.CONFLICT_KEYWORD;
                } else if (parentCtx == ParserRuleContext.QUERY_EXPRESSION) {
                    return ParserRuleContext.EXPRESSION;
                }
                return ParserRuleContext.LISTENERS_LIST;
            case RESOURCE_KEYWORD:
                return ParserRuleContext.RESOURCE_DEF_START_WITHOUT_RESOURCE;
            case SERVICE_KEYWORD:
                parentCtx = getParentContext();
                if (parentCtx == ParserRuleContext.SERVICE_CONSTRUCTOR_EXPRESSION) {
                    return ParserRuleContext.LISTENERS_LIST;
                }
                return ParserRuleContext.OPTIONAL_SERVICE_NAME;
            case LISTENER_KEYWORD:
                return ParserRuleContext.TYPE_DESC_BEFORE_IDENTIFIER;
            case FINAL_KEYWORD:
                // Assume the final keyword is only used in var-decl.
                return ParserRuleContext.TYPE_DESC_IN_TYPE_BINDING_PATTERN;
            case CONST_KEYWORD:
                return ParserRuleContext.CONST_DECL_TYPE;
            case TYPEOF_KEYWORD:
                return ParserRuleContext.EXPRESSION;
            case IS_KEYWORD:
                return ParserRuleContext.TYPE_DESC_IN_EXPRESSION;
            case NULL_KEYWORD:
                return ParserRuleContext.EXPRESSION_RHS;
            case ANNOTATION_KEYWORD:
                return ParserRuleContext.ANNOT_DECL_OPTIONAL_TYPE;
            case SOURCE_KEYWORD:
                return ParserRuleContext.ATTACH_POINT_IDENT;
            case XMLNS_KEYWORD:
                return ParserRuleContext.CONSTANT_EXPRESSION;
            case WORKER_KEYWORD:
                return ParserRuleContext.WORKER_NAME;
            case IF_KEYWORD:
                return ParserRuleContext.EXPRESSION;
            case ELSE_KEYWORD:
                return ParserRuleContext.ELSE_BODY;
            case WHILE_KEYWORD:
                return ParserRuleContext.EXPRESSION;
            case CHECKING_KEYWORD:
                return ParserRuleContext.EXPRESSION;
            case FAIL_KEYWORD:
                return ParserRuleContext.EXPRESSION;
            case PANIC_KEYWORD:
                return ParserRuleContext.EXPRESSION;
            case IMPORT_KEYWORD:
                return ParserRuleContext.IMPORT_ORG_OR_MODULE_NAME;
            case AS_KEYWORD:
                parentCtx = getParentContext();
                if (parentCtx == ParserRuleContext.IMPORT_DECL) {
                    return ParserRuleContext.IMPORT_PREFIX;
                } else if (parentCtx == ParserRuleContext.XML_NAMESPACE_DECLARATION) {
                    return ParserRuleContext.NAMESPACE_PREFIX;
                }
                throw new IllegalStateException();
            case CONTINUE_KEYWORD:
            case BREAK_KEYWORD:
                return ParserRuleContext.SEMICOLON;
            case RETURN_KEYWORD:
                return ParserRuleContext.RETURN_STMT_RHS;
            case EXTERNAL_KEYWORD:
                return ParserRuleContext.SEMICOLON;
            case FUNCTION_KEYWORD:
                parentCtx = getParentContext();
                if (parentCtx == ParserRuleContext.ANON_FUNC_EXPRESSION ||
                        parentCtx == ParserRuleContext.FUNC_TYPE_DESC) {
                    return ParserRuleContext.OPEN_PARENTHESIS;
                }
                return ParserRuleContext.FUNCTION_KEYWORD_RHS;
            case RETURNS_KEYWORD:
                return ParserRuleContext.TYPE_DESC_IN_RETURN_TYPE_DESC;
            case RECORD_KEYWORD:
                return ParserRuleContext.RECORD_BODY_START;
            case TYPE_KEYWORD:
                return ParserRuleContext.TYPE_NAME;
            case OBJECT_KEYWORD:
                parentCtx = getParentContext();
                if (parentCtx == ParserRuleContext.OBJECT_CONSTRUCTOR) {
                    return ParserRuleContext.OBJECT_CONSTRUCTOR_TYPE_REF;
                }
                return ParserRuleContext.OPEN_BRACE;
            case REMOTE_KEYWORD:
                return ParserRuleContext.OBJECT_METHOD_WITHOUT_REMOTE;
            case ABSTRACT_KEYWORD:
            case CLIENT_KEYWORD:
                return ParserRuleContext.OBJECT_KEYWORD;
            case FORK_KEYWORD:
                return ParserRuleContext.OPEN_BRACE;
            case TRAP_KEYWORD:
                return ParserRuleContext.EXPRESSION;
            case FOREACH_KEYWORD:
                return ParserRuleContext.TYPE_DESC_IN_TYPE_BINDING_PATTERN;
            case IN_KEYWORD:
                parentCtx = getParentContext();
                if (parentCtx == ParserRuleContext.LET_EXPR_LET_VAR_DECL) {
                    endContext(); // end let-expr-let-var-decl
                }
                return ParserRuleContext.EXPRESSION;
            case KEY_KEYWORD:
                if (isInTypeDescContext()) {
                    return ParserRuleContext.KEY_CONSTRAINTS_RHS;
                }
                return ParserRuleContext.OPEN_PARENTHESIS;
            case ERROR_KEYWORD:
                if (isInTypeDescContext()) {
                    return ParserRuleContext.ERROR_TYPE_PARAM_START;
                }
                parentCtx = getParentContext();
                if (parentCtx == ParserRuleContext.FUNCTIONAL_MATCH_PATTERN) {
                    return ParserRuleContext.OPEN_PARENTHESIS;
                }
                if (parentCtx == ParserRuleContext.ERROR_BINDING_PATTERN) {
                    return ParserRuleContext.ERROR_BINDING_PATTERN_ERROR_KEYWORD_RHS;
                }
                return ParserRuleContext.ARG_LIST_START;
            case LET_KEYWORD:
                parentCtx = getParentContext();
                if (parentCtx == ParserRuleContext.QUERY_EXPRESSION) {
                    return ParserRuleContext.LET_CLAUSE_LET_VAR_DECL;
                } else if (parentCtx == ParserRuleContext.LET_CLAUSE_LET_VAR_DECL) {
                    endContext(); // end let-clause-let-var-decl
                    return ParserRuleContext.LET_CLAUSE_LET_VAR_DECL;
                }
                return ParserRuleContext.LET_EXPR_LET_VAR_DECL;
            case TABLE_KEYWORD:
                if (isInTypeDescContext()) {
                    return ParserRuleContext.ROW_TYPE_PARAM;
                }
                return ParserRuleContext.TABLE_KEYWORD_RHS;
            case STREAM_KEYWORD:
                parentCtx = getParentContext();
                if (parentCtx == ParserRuleContext.TABLE_CONSTRUCTOR_OR_QUERY_EXPRESSION) {
                    return ParserRuleContext.QUERY_EXPRESSION;
                }
                return ParserRuleContext.LT;
            case NEW_KEYWORD:
                return ParserRuleContext.NEW_KEYWORD_RHS;
            case XML_KEYWORD:
            case STRING_KEYWORD:
            case BASE16_KEYWORD:
            case BASE64_KEYWORD:
                return ParserRuleContext.TEMPLATE_START;
            case SELECT_KEYWORD:
                return ParserRuleContext.EXPRESSION;
            case WHERE_KEYWORD:
                parentCtx = getParentContext();
                if (parentCtx == ParserRuleContext.LET_CLAUSE_LET_VAR_DECL) {
                    endContext(); // end let-clause-let-var-decl
                }
                return ParserRuleContext.EXPRESSION;
            case ORDER_KEYWORD:
                return ParserRuleContext.BY_KEYWORD;
            case BY_KEYWORD:
                return ParserRuleContext.ORDER_KEY_LIST;
            case ORDER_DIRECTION:
                return ParserRuleContext.ORDER_KEY_LIST_END;
            case FROM_KEYWORD:
                parentCtx = getParentContext();
                if (parentCtx == ParserRuleContext.LET_CLAUSE_LET_VAR_DECL) {
                    endContext(); // end let-clause-let-var-decl
                }
                return ParserRuleContext.TYPE_DESC_IN_TYPE_BINDING_PATTERN;
            case JOIN_KEYWORD:
                return ParserRuleContext.TYPE_DESC_IN_TYPE_BINDING_PATTERN;
            case START_KEYWORD:
                return ParserRuleContext.EXPRESSION;
            case FLUSH_KEYWORD:
                return ParserRuleContext.OPTIONAL_PEER_WORKER;
            case PEER_WORKER_NAME:
            case DEFAULT_KEYWORD:
                if (getParentContext() == ParserRuleContext.MULTI_RECEIVE_WORKERS) {
                    return ParserRuleContext.RECEIVE_FIELD_END;
                }
                return ParserRuleContext.EXPRESSION_RHS;
            case WAIT_KEYWORD:
                return ParserRuleContext.WAIT_KEYWORD_RHS;
            case DO_KEYWORD:
                return ParserRuleContext.OPEN_BRACE;
            case TRANSACTION_KEYWORD:
                return ParserRuleContext.BLOCK_STMT;
            case COMMIT_KEYWORD:
                return ParserRuleContext.EXPRESSION_RHS;
            case ROLLBACK_KEYWORD:
                return ParserRuleContext.ROLLBACK_RHS;
            case RETRY_KEYWORD:
                return ParserRuleContext.RETRY_KEYWORD_RHS;
            case TRANSACTIONAL_KEYWORD:
                parentCtx = getParentContext();
                switch (parentCtx) {
                    case COMP_UNIT:
                        return ParserRuleContext.FUNC_DEF_OR_FUNC_TYPE;
                    case OBJECT_MEMBER:
                    case CLASS_MEMBER:
                    case OBJECT_MEMBER_DESCRIPTOR:
                        return ParserRuleContext.OBJECT_METHOD_WITHOUT_TRANSACTIONAL;
                    case SERVICE_CONSTRUCTOR_EXPRESSION:
                    case SERVICE_DECL:
                        return ParserRuleContext.RESOURCE_DEF_START_WITHOUT_TRANSACTIONAL;
                    default:
                        return ParserRuleContext.EXPRESSION_RHS;
                }
            case ENUM_KEYWORD:
                return ParserRuleContext.MODULE_ENUM_NAME;
            case MATCH_KEYWORD:
                return ParserRuleContext.EXPRESSION;
            case READONLY_KEYWORD:
                parentCtx = getParentContext();
                if (parentCtx == ParserRuleContext.MAPPING_CONSTRUCTOR ||
                        parentCtx == ParserRuleContext.MAPPING_FIELD) {
                    return ParserRuleContext.SPECIFIC_FIELD;
                }
                throw new IllegalStateException("cannot find the next rule for: " + currentCtx);
            case DISTINCT_KEYWORD:
                return ParserRuleContext.TYPE_DESCRIPTOR;
            case VAR_KEYWORD:
                parentCtx = getParentContext();
                if (parentCtx == ParserRuleContext.REST_MATCH_PATTERN) {
                    return ParserRuleContext.VARIABLE_NAME;
                }
                return ParserRuleContext.BINDING_PATTERN;
            case CONFLICT_KEYWORD:
            case LIMIT_KEYWORD:
            case EQUALS_KEYWORD:
                return ParserRuleContext.EXPRESSION;
            case OUTER_KEYWORD:
                return ParserRuleContext.JOIN_KEYWORD;
            default:
                throw new IllegalStateException("cannot find the next rule for: " + currentCtx);
        }
    }

    private void startContextIfRequired(ParserRuleContext currentCtx) {
        switch (currentCtx) {
            case COMP_UNIT:
            case FUNC_DEF_OR_FUNC_TYPE:
            case ANON_FUNC_EXPRESSION:
            case FUNC_DEF:
            case FUNC_TYPE_DESC:
            case EXTERNAL_FUNC_BODY:
            case FUNC_BODY_BLOCK:
            case STATEMENT:
            case STATEMENT_WITHOUT_ANNOTS:
            case VAR_DECL_STMT:
            case ASSIGNMENT_STMT:
            case REQUIRED_PARAM:
            case DEFAULTABLE_PARAM:
            case REST_PARAM:
            case MODULE_TYPE_DEFINITION:
            case RECORD_FIELD:
            case RECORD_TYPE_DESCRIPTOR:
            case OBJECT_TYPE_DESCRIPTOR:
            case ARG_LIST:
            case OBJECT_FUNC_OR_FIELD:
            case IF_BLOCK:
            case BLOCK_STMT:
            case WHILE_BLOCK:
            case PANIC_STMT:
            case CALL_STMT:
            case IMPORT_DECL:
            case CONTINUE_STATEMENT:
            case BREAK_STATEMENT:
            case RETURN_STMT:
            case COMPUTED_FIELD_NAME:
            case LISTENERS_LIST:
            case SERVICE_DECL:
            case LISTENER_DECL:
            case CONSTANT_DECL:
            case OPTIONAL_TYPE_DESCRIPTOR:
            case ARRAY_TYPE_DESCRIPTOR:
            case ANNOTATIONS:
            case VARIABLE_REF:
            case TYPE_REFERENCE:
            case ANNOT_REFERENCE:
            case FIELD_ACCESS_IDENTIFIER:
            case MAPPING_CONSTRUCTOR:
            case LOCAL_TYPE_DEFINITION_STMT:
            case EXPRESSION_STATEMENT:
            case NIL_LITERAL:
            case LOCK_STMT:
            case ANNOTATION_DECL:
            case ANNOT_ATTACH_POINTS_LIST:
            case XML_NAMESPACE_DECLARATION:
            case CONSTANT_EXPRESSION:
            case NAMED_WORKER_DECL:
            case FORK_STMT:
            case FOREACH_STMT:
            case LIST_CONSTRUCTOR:
            case TYPE_CAST:
            case KEY_SPECIFIER:
            case LET_EXPR_LET_VAR_DECL:
            case LET_CLAUSE_LET_VAR_DECL:
            case ORDER_KEY_LIST:
            case ROW_TYPE_PARAM:
            case TABLE_CONSTRUCTOR_OR_QUERY_EXPRESSION:
            case OBJECT_MEMBER:
            case CLASS_MEMBER:
            case OBJECT_MEMBER_DESCRIPTOR:
            case LIST_BINDING_PATTERN:
            case MAPPING_BINDING_PATTERN:
            case REST_BINDING_PATTERN:
            case TYPED_BINDING_PATTERN:
            case BINDING_PATTERN_STARTING_IDENTIFIER:
            case MULTI_RECEIVE_WORKERS:
            case MULTI_WAIT_FIELDS:
            case ALTERNATE_WAIT_EXPRS:
            case DO_CLAUSE:
            case MEMBER_ACCESS_KEY_EXPR:
            case CONDITIONAL_EXPRESSION:
            case TRANSACTION_STMT:
            case RETRY_STMT:
            case ROLLBACK_STMT:
            case MODULE_ENUM_DECLARATION:
            case ENUM_MEMBER_LIST:
            case SERVICE_CONSTRUCTOR_EXPRESSION:
            case XML_NAME_PATTERN:
            case XML_ATOMIC_NAME_PATTERN:
            case MATCH_STMT:
            case MATCH_BODY:
            case MATCH_PATTERN:
            case LIST_MATCH_PATTERN:
            case REST_MATCH_PATTERN:
            case ERROR_BINDING_PATTERN:
            case MAPPING_MATCH_PATTERN:
            case FUNCTIONAL_MATCH_PATTERN:
            case NAMED_ARG_MATCH_PATTERN:
            case SELECT_CLAUSE:
            case JOIN_CLAUSE:
            case MODULE_CLASS_DEFINITION:
            case OBJECT_CONSTRUCTOR:

                // Contexts that expect a type
            case TYPE_DESC_IN_ANNOTATION_DECL:
            case TYPE_DESC_BEFORE_IDENTIFIER:
            case TYPE_DESC_IN_RECORD_FIELD:
            case TYPE_DESC_IN_PARAM:
            case TYPE_DESC_IN_TYPE_BINDING_PATTERN:
            case TYPE_DESC_IN_TYPE_DEF:
            case TYPE_DESC_IN_ANGLE_BRACKETS:
            case TYPE_DESC_IN_RETURN_TYPE_DESC:
            case TYPE_DESC_IN_EXPRESSION:
            case TYPE_DESC_IN_STREAM_TYPE_DESC:
            case TYPE_DESC_IN_PARENTHESIS:
            case TYPE_DESC_IN_NEW_EXPR:
            case TYPE_DESC_IN_TUPLE:
                startContext(currentCtx);
                break;
            default:
                break;
        }

        switch (currentCtx) {
            case TABLE_CONSTRUCTOR:
            case QUERY_EXPRESSION:
            case ON_CONFLICT_CLAUSE:
                switchContext(currentCtx);
                break;
            default:
                break;
        }
    }

    private ParserRuleContext getNextRuleForCloseParenthsis() {
        ParserRuleContext parentCtx;
        parentCtx = getParentContext();
        if (parentCtx == ParserRuleContext.PARAM_LIST) {
            endContext(); // end parameters
            return ParserRuleContext.FUNC_OPTIONAL_RETURNS;
        } else if (isParameter(parentCtx)) {
            endContext(); // end parameters
            endContext(); // end parameter
            return ParserRuleContext.FUNC_OPTIONAL_RETURNS;
        } else if (parentCtx == ParserRuleContext.NIL_LITERAL) {
            endContext();
            return getNextRuleForExpr();
        } else if (parentCtx == ParserRuleContext.KEY_SPECIFIER) {
            endContext(); // end key-specifier
            if (isInTypeDescContext()) {
                return ParserRuleContext.TYPEDESC_RHS;
            }
            return ParserRuleContext.TABLE_CONSTRUCTOR_OR_QUERY_RHS;
        } else if (isInTypeDescContext()) {
            return ParserRuleContext.TYPEDESC_RHS;
        } else if (parentCtx == ParserRuleContext.BRACED_EXPR_OR_ANON_FUNC_PARAMS) {
            endContext(); // end infered-param/parenthesised-expr context
            return ParserRuleContext.INFER_PARAM_END_OR_PARENTHESIS_END;
        } else if (parentCtx == ParserRuleContext.FUNCTIONAL_MATCH_PATTERN) {
            endContext();
            return getNextRuleForMatchPattern();
        } else if (parentCtx == ParserRuleContext.NAMED_ARG_MATCH_PATTERN) {
            endContext(); // end named arg math pattern context
            endContext(); // end functional match pattern context
            return getNextRuleForMatchPattern();
        } else if (parentCtx == ParserRuleContext.ERROR_BINDING_PATTERN) {
            endContext(); // end error-binding-pattern
            return getNextRuleForBindingPattern();
        }
        return ParserRuleContext.EXPRESSION_RHS;
    }

    private ParserRuleContext getNextRuleForOpenParenthesis() {
        ParserRuleContext parentCtx = getParentContext();
        if (parentCtx == ParserRuleContext.EXPRESSION_STATEMENT) {
            return ParserRuleContext.EXPRESSION_STATEMENT_START;
        } else if (isStatement(parentCtx) || isExpressionContext(parentCtx) ||
                parentCtx == ParserRuleContext.ARRAY_TYPE_DESCRIPTOR) {
            return ParserRuleContext.EXPRESSION;
        } else if (parentCtx == ParserRuleContext.FUNC_DEF_OR_FUNC_TYPE ||
                parentCtx == ParserRuleContext.FUNC_TYPE_DESC || parentCtx == ParserRuleContext.FUNC_DEF ||
                parentCtx == ParserRuleContext.ANON_FUNC_EXPRESSION ||
                parentCtx == ParserRuleContext.FUNC_TYPE_DESC_OR_ANON_FUNC) {
            // TODO: find a better way
            startContext(ParserRuleContext.PARAM_LIST);
            return ParserRuleContext.PARAM_LIST;
        } else if (parentCtx == ParserRuleContext.NIL_LITERAL) {
            return ParserRuleContext.CLOSE_PARENTHESIS;
        } else if (parentCtx == ParserRuleContext.KEY_SPECIFIER) {
            return ParserRuleContext.KEY_SPECIFIER_RHS;
        } else if (isInTypeDescContext()) {
            // if the parent context is table type desc then we are in key specifier context.hence start context
            startContext(ParserRuleContext.KEY_SPECIFIER);
            return ParserRuleContext.KEY_SPECIFIER_RHS;
        } else if (isParameter(parentCtx)) {
            return ParserRuleContext.EXPRESSION;
        } else if (parentCtx == ParserRuleContext.FUNCTIONAL_MATCH_PATTERN) {
            return ParserRuleContext.ARG_LIST_MATCH_PATTERN_START;
        } else if (isInMatchPatternCtx(parentCtx)) {
            // This is a special case which occurs because of FUNC_MATCH_PATTERN_OR_CONST_PATTERN context,
            // If this is the case we are in a functional match pattern but the context is not started, hence
            // start the context.
            startContext(ParserRuleContext.FUNCTIONAL_MATCH_PATTERN);
            return ParserRuleContext.ARG_LIST_MATCH_PATTERN_START;
        } else if (parentCtx == ParserRuleContext.ERROR_BINDING_PATTERN) {
            return ParserRuleContext.ERROR_ARG_LIST_BINDING_PATTERN_START;
        }
        return ParserRuleContext.EXPRESSION;
    }

    private boolean isInMatchPatternCtx(ParserRuleContext context) {
        switch (context) {
            case MATCH_PATTERN:
            case LIST_MATCH_PATTERN:
            case MAPPING_MATCH_PATTERN:
            case FUNCTIONAL_MATCH_PATTERN:
            case NAMED_ARG_MATCH_PATTERN:
                return true;
            default:
                return false;
        }
    }

    private ParserRuleContext getNextRuleForOpenBrace() {
        ParserRuleContext parentCtx = getParentContext();
        if (parentCtx == ParserRuleContext.LISTENERS_LIST) {
            endContext();
        }

        switch (parentCtx) {
            case OBJECT_TYPE_DESCRIPTOR:
                return ParserRuleContext.OBJECT_MEMBER_DESCRIPTOR;
            case MODULE_CLASS_DEFINITION:
                return ParserRuleContext.CLASS_MEMBER;
            case OBJECT_CONSTRUCTOR:
                return ParserRuleContext.OBJECT_MEMBER;
            case RECORD_TYPE_DESCRIPTOR:
                return ParserRuleContext.RECORD_FIELD;
            case MAPPING_CONSTRUCTOR:
                return ParserRuleContext.FIRST_MAPPING_FIELD;
            case FORK_STMT:
                return ParserRuleContext.NAMED_WORKER_DECL;
            case MULTI_RECEIVE_WORKERS:
                return ParserRuleContext.RECEIVE_FIELD;
            case MULTI_WAIT_FIELDS:
                return ParserRuleContext.WAIT_FIELD_NAME;
            case MODULE_ENUM_DECLARATION:
                return ParserRuleContext.ENUM_MEMBER_LIST;
            case MAPPING_BINDING_PATTERN:
                return ParserRuleContext.MAPPING_BINDING_PATTERN_MEMBER;
            case MAPPING_MATCH_PATTERN:
                return ParserRuleContext.FIELD_MATCH_PATTERNS_START;
            default:
                return ParserRuleContext.STATEMENT;
        }
    }

    private boolean isExpressionContext(ParserRuleContext ctx) {
        switch (ctx) {
            case LISTENERS_LIST:
            case MAPPING_CONSTRUCTOR:
            case COMPUTED_FIELD_NAME:
            case LIST_CONSTRUCTOR:
            case INTERPOLATION:
            case ARG_LIST:
            case LET_EXPR_LET_VAR_DECL:
            case LET_CLAUSE_LET_VAR_DECL:
            case TABLE_CONSTRUCTOR:
            case QUERY_EXPRESSION:
            case TABLE_CONSTRUCTOR_OR_QUERY_EXPRESSION:
            case SERVICE_CONSTRUCTOR_EXPRESSION:
            case ORDER_KEY_LIST:
            case SELECT_CLAUSE:
            case JOIN_CLAUSE:
            case ON_CONFLICT_CLAUSE:
                return true;
            default:
                return false;
        }
    }

    /**
     * Get the next parser context to visit after a {@link ParserRuleContext#AFTER_PARAMETER_TYPE}.
     *
     * @return Next parser context
     */
    private ParserRuleContext getNextRuleForParamType() {
        ParserRuleContext parentCtx;
        parentCtx = getParentContext();
        if (parentCtx == ParserRuleContext.REQUIRED_PARAM || parentCtx == ParserRuleContext.DEFAULTABLE_PARAM) {
            return ParserRuleContext.VARIABLE_NAME;
        } else if (parentCtx == ParserRuleContext.REST_PARAM) {
            return ParserRuleContext.ELLIPSIS;
        } else {
            throw new IllegalStateException();
        }
    }

    /**
     * Get the next parser context to visit after a {@link ParserRuleContext#COMMA}.
     *
     * @return Next parser context
     */
    private ParserRuleContext getNextRuleForComma() {
        ParserRuleContext parentCtx = getParentContext();
        switch (parentCtx) {
            case PARAM_LIST:
            case REQUIRED_PARAM:
            case DEFAULTABLE_PARAM:
            case REST_PARAM:
                endContext();
                return parentCtx;
            case ARG_LIST:
                return ParserRuleContext.ARG_START;
            case MAPPING_CONSTRUCTOR:
                return ParserRuleContext.MAPPING_FIELD;
            case LISTENERS_LIST:
            case LIST_CONSTRUCTOR:
            case ORDER_KEY_LIST:
                return ParserRuleContext.EXPRESSION;
            case ANNOT_ATTACH_POINTS_LIST:
                return ParserRuleContext.ATTACH_POINT;
            case TABLE_CONSTRUCTOR:
                return ParserRuleContext.MAPPING_CONSTRUCTOR;
            case KEY_SPECIFIER:
                return ParserRuleContext.VARIABLE_NAME;
            case LET_EXPR_LET_VAR_DECL:
            case LET_CLAUSE_LET_VAR_DECL:
                return ParserRuleContext.LET_VAR_DECL_START;
            case TYPE_DESC_IN_STREAM_TYPE_DESC:
                return ParserRuleContext.TYPE_DESCRIPTOR;
            case BRACED_EXPR_OR_ANON_FUNC_PARAMS:
                return ParserRuleContext.IMPLICIT_ANON_FUNC_PARAM;
            case TYPE_DESC_IN_TUPLE:
                return ParserRuleContext.TYPE_DESCRIPTOR;
            case LIST_BINDING_PATTERN:
                return ParserRuleContext.LIST_BINDING_PATTERN_MEMBER;
            case MAPPING_BINDING_PATTERN:
            case MAPPING_BP_OR_MAPPING_CONSTRUCTOR:
                return ParserRuleContext.MAPPING_BINDING_PATTERN_MEMBER;
            case MULTI_RECEIVE_WORKERS:
                return ParserRuleContext.RECEIVE_FIELD;
            case MULTI_WAIT_FIELDS:
                return ParserRuleContext.WAIT_FIELD_NAME;
            case ENUM_MEMBER_LIST:
                return ParserRuleContext.ENUM_MEMBER_START;
            case MEMBER_ACCESS_KEY_EXPR:
                return ParserRuleContext.MEMBER_ACCESS_KEY_EXPR_END;
            case STMT_START_BRACKETED_LIST:
                return ParserRuleContext.STMT_START_BRACKETED_LIST_MEMBER;
            case BRACKETED_LIST:
                return ParserRuleContext.BRACKETED_LIST_MEMBER;
            case LIST_MATCH_PATTERN:
                return ParserRuleContext.LIST_MATCH_PATTERN_MEMBER;
            case ERROR_BINDING_PATTERN:
                return ParserRuleContext.ERROR_FIELD_BINDING_PATTERN;
            case MAPPING_MATCH_PATTERN:
                return ParserRuleContext.FIELD_MATCH_PATTERN_MEMBER;
            case FUNCTIONAL_MATCH_PATTERN:
                return ParserRuleContext.ARG_MATCH_PATTERN;
            case NAMED_ARG_MATCH_PATTERN:
                endContext();
                return ParserRuleContext.NAMED_ARG_MATCH_PATTERN_RHS;
            default:
                throw new IllegalStateException(parentCtx.toString());
        }
    }

    /**
     * Get the next parser context to visit after a type descriptor.
     *
     * @return Next parser context
     */
    private ParserRuleContext getNextRuleForTypeDescriptor() {
        ParserRuleContext parentCtx = getParentContext();
        switch (parentCtx) {
            // Contexts that expect a type
            case TYPE_DESC_IN_ANNOTATION_DECL:
                endContext();
                if (isInTypeDescContext()) {
                    return ParserRuleContext.TYPEDESC_RHS;
                }
                return ParserRuleContext.ANNOTATION_TAG;
            case TYPE_DESC_BEFORE_IDENTIFIER:
            case TYPE_DESC_IN_RECORD_FIELD:
                endContext();
                if (isInTypeDescContext()) {
                    return ParserRuleContext.TYPEDESC_RHS;
                }
                return ParserRuleContext.VARIABLE_NAME;
            case TYPE_DESC_IN_TYPE_BINDING_PATTERN:
                endContext();
                if (isInTypeDescContext()) {
                    return ParserRuleContext.TYPEDESC_RHS;
                }
                if (getParentContext() == ParserRuleContext.FOREACH_STMT) {
                    return ParserRuleContext.BINDING_PATTERN;
                }
                return ParserRuleContext.VARIABLE_NAME;
            case TYPE_DESC_IN_PARAM:
                endContext();
                if (isInTypeDescContext()) {
                    return ParserRuleContext.TYPEDESC_RHS;
                }
                return ParserRuleContext.AFTER_PARAMETER_TYPE;
            case TYPE_DESC_IN_TYPE_DEF:
                endContext();
                if (isInTypeDescContext()) {
                    return ParserRuleContext.TYPEDESC_RHS;
                }
                return ParserRuleContext.SEMICOLON;
            case TYPE_DESC_IN_ANGLE_BRACKETS:
                endContext();
                return ParserRuleContext.GT;
            case TYPE_DESC_IN_RETURN_TYPE_DESC:
                endContext();
                if (isInTypeDescContext()) {
                    return ParserRuleContext.TYPEDESC_RHS;
                }

                parentCtx = getParentContext();
                switch (parentCtx) {
                    case FUNC_TYPE_DESC:
                        endContext();
                        return ParserRuleContext.TYPEDESC_RHS;
                    case FUNC_DEF_OR_FUNC_TYPE:
                        return ParserRuleContext.FUNC_BODY_OR_TYPE_DESC_RHS;
                    case FUNC_TYPE_DESC_OR_ANON_FUNC:
                        return ParserRuleContext.FUNC_TYPE_DESC_RHS_OR_ANON_FUNC_BODY;
                    case FUNC_DEF:
                        ParserRuleContext grandParentCtx = getGrandParentContext();
                        if (grandParentCtx == ParserRuleContext.OBJECT_MEMBER_DESCRIPTOR) {
                            return ParserRuleContext.SEMICOLON;
                        } else {
                            return ParserRuleContext.FUNC_BODY;
                        }
                    case ANON_FUNC_EXPRESSION:
                        return ParserRuleContext.ANON_FUNC_BODY;
                    case NAMED_WORKER_DECL:
                        return ParserRuleContext.BLOCK_STMT;
                    default:
                        throw new IllegalStateException(parentCtx.toString());
                }
            case TYPE_DESC_IN_EXPRESSION:
                endContext();
                if (isInTypeDescContext()) {
                    return ParserRuleContext.TYPEDESC_RHS;
                }
                return ParserRuleContext.EXPRESSION_RHS;
            case COMP_UNIT:
                /*
                 * Fact 1:
                 * ------
                 * FUNC_DEF_OR_FUNC_TYPE is only possible for module level construct or object member
                 * that starts with 'function' keyword. However, until the end of func-signature,
                 * we don't know whether this is a func-def or a function type.
                 * Hence a var-decl-stmt context is not started until this point.
                 *
                 * Fact 2:
                 * ------
                 * We reach here for END_OF_TYPE_DESC context. That means we are going to end the
                 * func-type-desc.
                 */
                startContext(ParserRuleContext.VAR_DECL_STMT);
                return ParserRuleContext.VARIABLE_NAME; // TODO add typed-binding-patters
            case OBJECT_MEMBER:
            case CLASS_MEMBER:
            case OBJECT_MEMBER_DESCRIPTOR:
                return ParserRuleContext.VARIABLE_NAME;
            case ANNOTATION_DECL:
                return ParserRuleContext.IDENTIFIER;
            case TYPE_DESC_IN_STREAM_TYPE_DESC:
                return ParserRuleContext.STREAM_TYPE_FIRST_PARAM_RHS;
            case TYPE_DESC_IN_PARENTHESIS:
                endContext();
                if (isInTypeDescContext()) {
                    return ParserRuleContext.TYPEDESC_RHS;
                }
                return ParserRuleContext.CLOSE_PARENTHESIS;
            case TYPE_DESC_IN_NEW_EXPR:
                endContext();
                if (isInTypeDescContext()) {
                    return ParserRuleContext.TYPEDESC_RHS;
                }
                return ParserRuleContext.ARG_LIST_START;
            case TYPE_DESC_IN_TUPLE:
            case STMT_START_BRACKETED_LIST:
                return ParserRuleContext.TYPE_DESC_IN_TUPLE_RHS;
            case TYPE_REFERENCE:
                endContext();
                parentCtx = getParentContext();
                if (parentCtx == ParserRuleContext.OBJECT_CONSTRUCTOR) {
                    return ParserRuleContext.OPEN_BRACE;
                }
                return ParserRuleContext.SEMICOLON;
            default:
                // If none of the above that means we reach here via, anonymous-func-or-func-type context.
                // Then the rhs of this is definitely an expression-rhs
                return ParserRuleContext.EXPRESSION_RHS;
        }
    }

    private boolean isInTypeDescContext() {
        switch (getParentContext()) {
            case TYPE_DESC_IN_ANNOTATION_DECL:
            case TYPE_DESC_BEFORE_IDENTIFIER:
            case TYPE_DESC_IN_RECORD_FIELD:
            case TYPE_DESC_IN_PARAM:
            case TYPE_DESC_IN_TYPE_BINDING_PATTERN:
            case TYPE_DESC_IN_TYPE_DEF:
            case TYPE_DESC_IN_ANGLE_BRACKETS:
            case TYPE_DESC_IN_RETURN_TYPE_DESC:
            case TYPE_DESC_IN_EXPRESSION:
            case TYPE_DESC_IN_STREAM_TYPE_DESC:
            case TYPE_DESC_IN_PARENTHESIS:
            case TYPE_DESC_IN_NEW_EXPR:
            case TYPE_DESC_IN_TUPLE:
            case STMT_START_BRACKETED_LIST:
            case BRACKETED_LIST:
            case TYPE_REFERENCE:
                return true;
            default:
                return false;
        }
    }

    /**
     * Get the next parser context to visit after a {@link ParserRuleContext#ASSIGN_OP}.
     *
     * @return Next parser context
     */
    private ParserRuleContext getNextRuleForEqualOp() {
        ParserRuleContext parentCtx = getParentContext();
        switch (parentCtx) {
            case EXTERNAL_FUNC_BODY:
                return ParserRuleContext.EXTERNAL_FUNC_BODY_OPTIONAL_ANNOTS;
            case REQUIRED_PARAM:
            case DEFAULTABLE_PARAM:
            case RECORD_FIELD:
            case ARG_LIST:
            case OBJECT_MEMBER:
            case CLASS_MEMBER:
            case OBJECT_MEMBER_DESCRIPTOR:
            case LISTENER_DECL:
            case CONSTANT_DECL:
            case LET_EXPR_LET_VAR_DECL:
            case LET_CLAUSE_LET_VAR_DECL:
            case ENUM_MEMBER_LIST:
                return ParserRuleContext.EXPRESSION;
            case NAMED_ARG_MATCH_PATTERN:
                return ParserRuleContext.MATCH_PATTERN;
            case ERROR_BINDING_PATTERN:
                return ParserRuleContext.BINDING_PATTERN;
            default:
                if (isStatement(parentCtx)) {
                    return ParserRuleContext.EXPRESSION;
                }
                throw new IllegalStateException("equal op cannot exist in a " + parentCtx);
        }
    }

    /**
     * Get the next parser context to visit after a {@link ParserRuleContext#CLOSE_BRACE}.
     *
     * @param nextLookahead Position of the next token to consider, relative to the position of the original error
     * @return Next parser context
     */
    private ParserRuleContext getNextRuleForCloseBrace(int nextLookahead) {
        ParserRuleContext parentCtx = getParentContext();
        switch (parentCtx) {
            case FUNC_BODY_BLOCK:
                endContext(); // end body block
                return getNextRuleForCloseBraceInFuncBody();
            case SERVICE_DECL:
            case MODULE_CLASS_DEFINITION:
                endContext();
                return ParserRuleContext.TOP_LEVEL_NODE;
            case OBJECT_MEMBER:
            case CLASS_MEMBER:
            case OBJECT_MEMBER_DESCRIPTOR:
                endContext(); // end object member
                // fall through
            case RECORD_TYPE_DESCRIPTOR:
            case OBJECT_TYPE_DESCRIPTOR:
                endContext(); // end record/object type def
                return ParserRuleContext.TYPEDESC_RHS;
            case BLOCK_STMT:
            case AMBIGUOUS_STMT:
                endContext(); // end block stmt
                parentCtx = getParentContext();
                switch (parentCtx) {
                    case LOCK_STMT:
                    case FOREACH_STMT:
                    case WHILE_BLOCK:
                    case RETRY_STMT:
                        endContext();
                        return ParserRuleContext.STATEMENT;
                    case IF_BLOCK:
                        endContext(); // end parent stmt if/lock/while/ block
                        return ParserRuleContext.ELSE_BLOCK;
                    case TRANSACTION_STMT:
                        endContext(); // end transaction context
                        parentCtx = getParentContext();

                        // If this is a retry-transaction block, then end the enclosing retry
                        // context as well.
                        if (parentCtx == ParserRuleContext.RETRY_STMT) {
                            endContext();
                        }
                        return ParserRuleContext.STATEMENT;
                    case NAMED_WORKER_DECL:
                        endContext(); // end named-worker
                        parentCtx = getParentContext();
                        if (parentCtx == ParserRuleContext.FORK_STMT) {
                            STToken nextToken = this.tokenReader.peek(nextLookahead);
                            switch (nextToken.kind) {
                                case CLOSE_BRACE_TOKEN:
                                    return ParserRuleContext.CLOSE_BRACE;
                                default:
                                    return ParserRuleContext.STATEMENT;
                            }
                        } else {
                            return ParserRuleContext.STATEMENT;
                        }
                    case MATCH_BODY:
                        return ParserRuleContext.MATCH_PATTERN;
                    default:
                        return ParserRuleContext.STATEMENT;
                }
            case MAPPING_CONSTRUCTOR:
                endContext(); // end mapping constructor
                parentCtx = getParentContext();
                if (parentCtx == ParserRuleContext.TABLE_CONSTRUCTOR) {
                    return ParserRuleContext.TABLE_ROW_END;
                }

                if (parentCtx == ParserRuleContext.ANNOTATIONS) {
                    return ParserRuleContext.ANNOTATION_END;
                }

                return getNextRuleForExpr();
            case STMT_START_BRACKETED_LIST:
                return ParserRuleContext.BRACKETED_LIST_MEMBER_END;
            case MAPPING_BINDING_PATTERN:
            case MAPPING_BP_OR_MAPPING_CONSTRUCTOR:
                endContext();
                return getNextRuleForBindingPattern();
            case FORK_STMT:
                endContext(); // end fork-statement
                return ParserRuleContext.STATEMENT;
            case INTERPOLATION:
                endContext();
                return ParserRuleContext.TEMPLATE_MEMBER;
            case OBJECT_CONSTRUCTOR:
            case MULTI_RECEIVE_WORKERS:
            case MULTI_WAIT_FIELDS:
            case SERVICE_CONSTRUCTOR_EXPRESSION:
                endContext();
                return ParserRuleContext.EXPRESSION_RHS;
            case DO_CLAUSE:
                STToken nextToken = this.tokenReader.peek(nextLookahead);
                if (nextToken.kind == SyntaxKind.LIMIT_KEYWORD) {
                    return ParserRuleContext.LIMIT_CLAUSE;
                }
                return ParserRuleContext.QUERY_EXPRESSION_END;
            case ENUM_MEMBER_LIST:
                endContext(); // end ENUM_MEMBER_LIST context
                endContext(); // end MODULE_ENUM_DECLARATION ctx
                return ParserRuleContext.TOP_LEVEL_NODE;
            case MATCH_BODY:
                endContext(); // end match body
                endContext(); // end match stmt
                return ParserRuleContext.STATEMENT;
            case MAPPING_MATCH_PATTERN:
                endContext();
                return getNextRuleForMatchPattern();
            default:
                throw new IllegalStateException("found close-brace in: " + parentCtx);
        }
    }

    private ParserRuleContext getNextRuleForCloseBraceInFuncBody() {
        ParserRuleContext parentCtx;
        parentCtx = getParentContext();
        switch (parentCtx) {
            case SERVICE_DECL:
                return ParserRuleContext.RESOURCE_DEF;
            case OBJECT_MEMBER:
                return ParserRuleContext.OBJECT_MEMBER_START;
            case CLASS_MEMBER:
            case OBJECT_MEMBER_DESCRIPTOR:
                return ParserRuleContext.CLASS_MEMBER_START;
            case COMP_UNIT:
                return ParserRuleContext.TOP_LEVEL_NODE;
            case FUNC_DEF:
            case FUNC_DEF_OR_FUNC_TYPE:
                endContext(); // end func-def
                return getNextRuleForCloseBraceInFuncBody();
            case ANON_FUNC_EXPRESSION:
            default:
                // Anonynous func
                endContext(); // end anon-func
                return ParserRuleContext.EXPRESSION_RHS;
        }
    }

    private ParserRuleContext getNextRuleForAnnotationEnd(int nextLookahead) {
        ParserRuleContext parentCtx;
        STToken nextToken;
        nextToken = this.tokenReader.peek(nextLookahead);
        if (nextToken.kind == SyntaxKind.AT_TOKEN) {
            return ParserRuleContext.AT;
        }

        endContext(); // end annotations
        parentCtx = getParentContext();
        switch (parentCtx) {
            case COMP_UNIT:
                return ParserRuleContext.TOP_LEVEL_NODE_WITHOUT_METADATA;
            case FUNC_DEF:
            case FUNC_TYPE_DESC:
            case FUNC_DEF_OR_FUNC_TYPE:
            case ANON_FUNC_EXPRESSION:
            case FUNC_TYPE_DESC_OR_ANON_FUNC:
                return ParserRuleContext.TYPE_DESC_IN_RETURN_TYPE_DESC;
            case LET_EXPR_LET_VAR_DECL:
            case LET_CLAUSE_LET_VAR_DECL:
                return ParserRuleContext.TYPE_DESC_IN_TYPE_BINDING_PATTERN;
            case RECORD_FIELD:
                return ParserRuleContext.RECORD_FIELD_WITHOUT_METADATA;
            case OBJECT_MEMBER:
                return ParserRuleContext.OBJECT_MEMBER_WITHOUT_METADATA;
            case CLASS_MEMBER:
            case OBJECT_MEMBER_DESCRIPTOR:
                return ParserRuleContext.CLASS_MEMBER_WITHOUT_METADATA;
            case SERVICE_DECL:
                return ParserRuleContext.RESOURCE_DEF;
            case FUNC_BODY_BLOCK:
                return ParserRuleContext.STATEMENT_WITHOUT_ANNOTS;
            case EXTERNAL_FUNC_BODY:
                return ParserRuleContext.EXTERNAL_KEYWORD;
            case TYPE_CAST:
                return ParserRuleContext.TYPE_CAST_PARAM_RHS;
            case ENUM_MEMBER_LIST:
                return ParserRuleContext.ENUM_MEMBER_NAME;
            default:
                if (isParameter(parentCtx)) {
                    return ParserRuleContext.REQUIRED_PARAM;
                }

                // everything else, treat as an annotation in an expression
                return ParserRuleContext.EXPRESSION;
        }
    }

    /**
     * Get the next parser context to visit after a variable/parameter name.
     *
     * @return Next parser context
     */
    private ParserRuleContext getNextRuleForVarName() {
        ParserRuleContext parentCtx = getParentContext();
        if (isStatement(parentCtx)) {
            return ParserRuleContext.VAR_DECL_STMT_RHS;
        }

        switch (parentCtx) {
            case REQUIRED_PARAM:
            case PARAM_LIST:
                return ParserRuleContext.REQUIRED_PARAM_NAME_RHS;
            case DEFAULTABLE_PARAM:
                return ParserRuleContext.ASSIGN_OP;
            case REST_PARAM:
                return ParserRuleContext.PARAM_END;
            case FOREACH_STMT:
                return ParserRuleContext.IN_KEYWORD;
            case TYPED_BINDING_PATTERN:
            case BINDING_PATTERN_STARTING_IDENTIFIER:
            case LIST_BINDING_PATTERN:
            case STMT_START_BRACKETED_LIST_MEMBER:
            case REST_BINDING_PATTERN:
            case FIELD_BINDING_PATTERN:
            case MAPPING_BINDING_PATTERN:
            case MAPPING_BP_OR_MAPPING_CONSTRUCTOR:
            case ERROR_BINDING_PATTERN:
                return getNextRuleForBindingPattern();
            case LISTENER_DECL:
            case CONSTANT_DECL:
                return ParserRuleContext.VAR_DECL_STMT_RHS;
            case RECORD_FIELD:
                return ParserRuleContext.FIELD_DESCRIPTOR_RHS;
            case ARG_LIST:
                return ParserRuleContext.NAMED_OR_POSITIONAL_ARG_RHS;
            case OBJECT_MEMBER:
            case CLASS_MEMBER:
            case OBJECT_MEMBER_DESCRIPTOR:
                return ParserRuleContext.OBJECT_FIELD_RHS;
            case ARRAY_TYPE_DESCRIPTOR:
                return ParserRuleContext.CLOSE_BRACKET;
            case KEY_SPECIFIER:
                return ParserRuleContext.TABLE_KEY_RHS;
            case LET_EXPR_LET_VAR_DECL:
            case LET_CLAUSE_LET_VAR_DECL:
                return ParserRuleContext.ASSIGN_OP;
            case ANNOTATION_DECL:
                return ParserRuleContext.ANNOT_OPTIONAL_ATTACH_POINTS;
            case QUERY_EXPRESSION:
            case JOIN_CLAUSE:
                return ParserRuleContext.IN_KEYWORD;
            case REST_MATCH_PATTERN:
                endContext(); // end rest match pattern context
                parentCtx = getParentContext();
                if (parentCtx == ParserRuleContext.MAPPING_MATCH_PATTERN) {
                    return ParserRuleContext.CLOSE_BRACE;
                }
                if (parentCtx == ParserRuleContext.FUNCTIONAL_MATCH_PATTERN) {
                    return ParserRuleContext.CLOSE_PARENTHESIS;
                }
                return ParserRuleContext.CLOSE_BRACKET;
            case MAPPING_MATCH_PATTERN:
                return ParserRuleContext.COLON;
            default:
                throw new IllegalStateException(parentCtx.toString());
        }
    }

    /**
     * Get the next parser context to visit after a {@link ParserRuleContext#SEMICOLON}.
     *
     * @param nextLookahead Position of the next token to consider, relative to the position of the original error
     * @return Next parser context
     */
    private ParserRuleContext getNextRuleForSemicolon(int nextLookahead) {
        STToken nextToken;
        ParserRuleContext parentCtx = getParentContext();
        if (parentCtx == ParserRuleContext.EXTERNAL_FUNC_BODY) {
            endContext(); // end external func-body
            endContext(); // end func-def
            return ParserRuleContext.TOP_LEVEL_NODE;
        } else if (parentCtx == ParserRuleContext.QUERY_EXPRESSION) {
            endContext(); // end expression
            return getNextRuleForSemicolon(nextLookahead);
        } else if (isExpressionContext(parentCtx)) {
            // A semicolon after an expression also means its an end of a statement/field, Hence pop the ctx.
            endContext(); // end statement
            return ParserRuleContext.STATEMENT;
        } else if (parentCtx == ParserRuleContext.VAR_DECL_STMT) {
            endContext(); // end var-decl
            parentCtx = getParentContext();
            if (parentCtx == ParserRuleContext.COMP_UNIT) {
                return ParserRuleContext.TOP_LEVEL_NODE;
            }
            return ParserRuleContext.STATEMENT;
        } else if (isStatement(parentCtx)) {
            endContext(); // end statement
            return ParserRuleContext.STATEMENT;
        } else if (parentCtx == ParserRuleContext.RECORD_FIELD) {
            endContext(); // end record field
            return ParserRuleContext.RECORD_FIELD_OR_RECORD_END;
        } else if (parentCtx == ParserRuleContext.XML_NAMESPACE_DECLARATION) {
            endContext();
            parentCtx = getParentContext();
            if (parentCtx == ParserRuleContext.COMP_UNIT) {
                return ParserRuleContext.TOP_LEVEL_NODE;
            }
            return ParserRuleContext.STATEMENT;
        } else if (parentCtx == ParserRuleContext.MODULE_TYPE_DEFINITION ||
                parentCtx == ParserRuleContext.LISTENER_DECL || parentCtx == ParserRuleContext.CONSTANT_DECL ||
                parentCtx == ParserRuleContext.ANNOTATION_DECL) {
            endContext(); // end declaration
            return ParserRuleContext.TOP_LEVEL_NODE;
        } else if (parentCtx == ParserRuleContext.OBJECT_MEMBER || parentCtx == ParserRuleContext.CLASS_MEMBER ||
                parentCtx == ParserRuleContext.OBJECT_MEMBER_DESCRIPTOR) {
            if (isEndOfObjectTypeNode(nextLookahead)) {
                endContext(); // end object member
                return ParserRuleContext.CLOSE_BRACE;
            }
            if (parentCtx == ParserRuleContext.OBJECT_MEMBER) {
                return ParserRuleContext.OBJECT_MEMBER_START;
            } else {
                return ParserRuleContext.CLASS_MEMBER_START;
            }
        } else if (parentCtx == ParserRuleContext.IMPORT_DECL) {
            endContext(); // end object member
            nextToken = this.tokenReader.peek(nextLookahead);
            if (nextToken.kind == SyntaxKind.EOF_TOKEN) {
                return ParserRuleContext.EOF;
            }
            return ParserRuleContext.TOP_LEVEL_NODE;
        } else if (parentCtx == ParserRuleContext.ANNOT_ATTACH_POINTS_LIST) {
            endContext(); // end annot attach points list
            endContext(); // end annot declaration
            nextToken = this.tokenReader.peek(nextLookahead);
            if (nextToken.kind == SyntaxKind.EOF_TOKEN) {
                return ParserRuleContext.EOF;
            }
            return ParserRuleContext.TOP_LEVEL_NODE;
        } else if (parentCtx == ParserRuleContext.FUNC_DEF || parentCtx == ParserRuleContext.FUNC_DEF_OR_FUNC_TYPE) {
            endContext(); // end func-def
            nextToken = this.tokenReader.peek(nextLookahead);
            if (nextToken.kind == SyntaxKind.EOF_TOKEN) {
                return ParserRuleContext.EOF;
            }
            parentCtx = getParentContext();
            if (parentCtx == ParserRuleContext.OBJECT_MEMBER_DESCRIPTOR) {
                endContext(); // end object-member-desc
                return ParserRuleContext.OBJECT_MEMBER_DESCRIPTOR;
            }
            return ParserRuleContext.TOP_LEVEL_NODE;
        } else if (parentCtx == ParserRuleContext.MODULE_CLASS_DEFINITION) {
            return ParserRuleContext.CLASS_MEMBER;
        } else if (parentCtx == ParserRuleContext.OBJECT_CONSTRUCTOR) {
            return ParserRuleContext.OBJECT_MEMBER;
        } else {
            throw new IllegalStateException(parentCtx.toString());
        }
    }

    private ParserRuleContext getNextRuleForDot() {
        ParserRuleContext parentCtx = getParentContext();
        if (parentCtx == ParserRuleContext.IMPORT_DECL) {
            return ParserRuleContext.IMPORT_MODULE_NAME;
        }
        return ParserRuleContext.FIELD_ACCESS_IDENTIFIER;
    }

    /**
     * Get the next parser context to visit after a {@link ParserRuleContext#QUESTION_MARK}.
     *
     * @return Next parser context
     */
    private ParserRuleContext getNextRuleForQuestionMark() {
        ParserRuleContext parentCtx = getParentContext();
        switch (parentCtx) {
            case OPTIONAL_TYPE_DESCRIPTOR:
                endContext();
                return ParserRuleContext.TYPEDESC_RHS;
            case CONDITIONAL_EXPRESSION:
                return ParserRuleContext.EXPRESSION;
            default:
                return ParserRuleContext.SEMICOLON;
        }
    }

    /**
     * Get the next parser context to visit after a {@link ParserRuleContext#OPEN_BRACKET}.
     *
     * @return Next parser context
     */
    private ParserRuleContext getNextRuleForOpenBracket() {
        ParserRuleContext parentCtx = getParentContext();
        switch (parentCtx) {
            case ARRAY_TYPE_DESCRIPTOR:
                return ParserRuleContext.ARRAY_LENGTH;
            case LIST_CONSTRUCTOR:
                return ParserRuleContext.LIST_CONSTRUCTOR_FIRST_MEMBER;
            case TABLE_CONSTRUCTOR:
                return ParserRuleContext.ROW_LIST_RHS;
            case LIST_BINDING_PATTERN:
                return ParserRuleContext.LIST_BINDING_PATTERN_MEMBER;
            case LIST_MATCH_PATTERN:
                return ParserRuleContext.LIST_MATCH_PATTERNS_START;
            default:
                if (isInTypeDescContext()) {
                    return ParserRuleContext.TYPE_DESC_IN_TUPLE;
                }
                return ParserRuleContext.EXPRESSION;
        }
    }

    /**
     * Get the next parser context to visit after a {@link ParserRuleContext#CLOSE_BRACKET}.
     *
     * @return Next parser context
     */
    private ParserRuleContext getNextRuleForCloseBracket() {
        ParserRuleContext parentCtx = getParentContext();
        switch (parentCtx) {
            case ARRAY_TYPE_DESCRIPTOR:
            case TYPE_DESC_IN_TUPLE:
                endContext(); // End array/tuple type descriptor context
                return ParserRuleContext.TYPEDESC_RHS;
            case COMPUTED_FIELD_NAME:
                endContext(); // end computed-field-name
                return ParserRuleContext.COLON;
            case LIST_BINDING_PATTERN:
                endContext(); // end list-binding-pattern context
                return getNextRuleForBindingPattern();
            case LIST_CONSTRUCTOR:
            case TABLE_CONSTRUCTOR:
            case MEMBER_ACCESS_KEY_EXPR:
                endContext();
                return getNextRuleForExpr();
            case STMT_START_BRACKETED_LIST:
                endContext();
                parentCtx = getParentContext();
                if (parentCtx == ParserRuleContext.STMT_START_BRACKETED_LIST) {
                    return ParserRuleContext.BRACKETED_LIST_MEMBER_END;
                }

                return ParserRuleContext.STMT_START_BRACKETED_LIST_RHS;
            case BRACKETED_LIST:
                endContext();
                return ParserRuleContext.BRACKETED_LIST_RHS;
            case LIST_MATCH_PATTERN:
                endContext();
                return getNextRuleForMatchPattern();
            default:
                return getNextRuleForExpr();
        }
    }

    /**
     * Get the next parser context to visit after a {@link ParserRuleContext#DECIMAL_INTEGER_LITERAL_TOKEN}.
     *
     * @return Next parser context
     */
    private ParserRuleContext getNextRuleForDecimalIntegerLiteral() {
        ParserRuleContext parentCtx = getParentContext();
        switch (parentCtx) {
            case CONSTANT_EXPRESSION:
                endContext();
                return getNextRuleForConstExpr();
            case ARRAY_TYPE_DESCRIPTOR:
            default:
                return ParserRuleContext.CLOSE_BRACKET;
        }
    }

    private ParserRuleContext getNextRuleForExpr() {
        ParserRuleContext parentCtx;
        parentCtx = getParentContext();
        if (parentCtx == ParserRuleContext.CONSTANT_EXPRESSION) {
            endContext();
            return getNextRuleForConstExpr();
        }
        return ParserRuleContext.EXPRESSION_RHS;
    }

    private ParserRuleContext getNextRuleForExprStartsWithVarRef() {
        ParserRuleContext parentCtx;
        parentCtx = getParentContext();
        if (parentCtx == ParserRuleContext.CONSTANT_EXPRESSION) {
            endContext();
            return getNextRuleForConstExpr();
        }
        return ParserRuleContext.VARIABLE_REF_RHS;
    }

    private ParserRuleContext getNextRuleForConstExpr() {
        ParserRuleContext parentCtx = getParentContext();
        switch (parentCtx) {
            case XML_NAMESPACE_DECLARATION:
                return ParserRuleContext.XML_NAMESPACE_PREFIX_DECL;
            default:
                if (isInTypeDescContext()) {
                    return ParserRuleContext.TYPEDESC_RHS;
                }
                return getNextRuleForMatchPattern();
        }
    }

    private ParserRuleContext getNextRuleForLt() {
        ParserRuleContext parentCtx = getParentContext();
        switch (parentCtx) {
            case TYPE_CAST:
                return ParserRuleContext.TYPE_CAST_PARAM;
            default:
                return ParserRuleContext.TYPE_DESC_IN_ANGLE_BRACKETS;
        }
    }

    private ParserRuleContext getNextRuleForGt(int nextLookahead) {
        ParserRuleContext parentCtx = getParentContext();
        if (parentCtx == ParserRuleContext.TYPE_DESC_IN_STREAM_TYPE_DESC) {
            // Since type-desc in a stream-type can have alternate endings,
            // we haven't end the context. So if its '>', then end the ctx here.
            endContext();
            return ParserRuleContext.TYPEDESC_RHS;
        }

        if (isInTypeDescContext()) {
            return ParserRuleContext.TYPEDESC_RHS;
        }

        if (parentCtx == ParserRuleContext.ROW_TYPE_PARAM) {
            endContext(); // end row type param ctx
            return ParserRuleContext.TABLE_TYPE_DESC_RHS;
        } else if (parentCtx == ParserRuleContext.RETRY_STMT) {
            return ParserRuleContext.RETRY_TYPE_PARAM_RHS;
        }

        if (parentCtx == ParserRuleContext.XML_NAME_PATTERN) {
            endContext();
            return ParserRuleContext.EXPRESSION_RHS;
        }

        // Type cast expression:
        endContext();
        return ParserRuleContext.EXPRESSION;
    }

    /**
     * Get the next parser context to visit after a binding-pattern.
     *
     * @return Next parser context
     */
    private ParserRuleContext getNextRuleForBindingPattern() {
        ParserRuleContext parentCtx = getParentContext();
        switch (parentCtx) {
            case BINDING_PATTERN_STARTING_IDENTIFIER:
            case TYPED_BINDING_PATTERN:
                endContext();
                return getNextRuleForBindingPattern();
            case FOREACH_STMT:
            case QUERY_EXPRESSION:
            case JOIN_CLAUSE:
                return ParserRuleContext.IN_KEYWORD;
            case LIST_BINDING_PATTERN:
            case STMT_START_BRACKETED_LIST:
            case BRACKETED_LIST:
                return ParserRuleContext.LIST_BINDING_PATTERN_MEMBER_END;
            case MAPPING_BINDING_PATTERN:
            case MAPPING_BP_OR_MAPPING_CONSTRUCTOR:
                return ParserRuleContext.MAPPING_BINDING_PATTERN_END;
            case REST_BINDING_PATTERN:
                endContext();
                parentCtx = getParentContext();
                if (parentCtx == ParserRuleContext.LIST_BINDING_PATTERN) {
                    return ParserRuleContext.CLOSE_BRACKET;
                } else if (parentCtx == ParserRuleContext.ERROR_BINDING_PATTERN) {
                    return ParserRuleContext.CLOSE_PARENTHESIS;
                }
                return ParserRuleContext.CLOSE_BRACE; // for mapping binding pattern
            case AMBIGUOUS_STMT:
                switchContext(ParserRuleContext.VAR_DECL_STMT);
                return ParserRuleContext.VAR_DECL_STMT_RHS;
            case ASSIGNMENT_OR_VAR_DECL_STMT:
            case VAR_DECL_STMT:
                return ParserRuleContext.VAR_DECL_STMT_RHS;
            case LET_CLAUSE_LET_VAR_DECL:
            case LET_EXPR_LET_VAR_DECL:
            case ASSIGNMENT_STMT:
                return ParserRuleContext.ASSIGN_OP;
            case MATCH_PATTERN:
                return ParserRuleContext.MATCH_PATTERN_RHS;
            case LIST_MATCH_PATTERN:
                return ParserRuleContext.LIST_MATCH_PATTERN_MEMBER_RHS;
            case ERROR_BINDING_PATTERN:
                return ParserRuleContext.ERROR_FIELD_BINDING_PATTERN_END;
            default:
                return getNextRuleForMatchPattern();
        }
    }

    private ParserRuleContext getNextRuleForWaitExprListEnd() {
        // TODO: add other endings based on the locations where action is allowed.
        endContext();
        return ParserRuleContext.EXPRESSION_RHS;
    }

    private ParserRuleContext getNextRuleForIdentifier() {
        ParserRuleContext parentCtx;
        parentCtx = getParentContext();
        switch (parentCtx) {
            case VARIABLE_REF:
                endContext();
                return getNextRuleForExprStartsWithVarRef();
            case TYPE_REFERENCE:
                endContext();
                if (isInTypeDescContext()) {
                    return ParserRuleContext.TYPEDESC_RHS;
                }
                parentCtx = getParentContext();
                if (parentCtx == ParserRuleContext.FUNCTIONAL_MATCH_PATTERN ||
                        parentCtx == ParserRuleContext.ERROR_BINDING_PATTERN) {
                    return ParserRuleContext.OPEN_PARENTHESIS;
                }
                return ParserRuleContext.SEMICOLON;
            case ANNOT_REFERENCE:
                endContext();
                return ParserRuleContext.ANNOTATION_REF_RHS;
            case ANNOTATION_DECL:
                return ParserRuleContext.ANNOT_OPTIONAL_ATTACH_POINTS;
            case FIELD_ACCESS_IDENTIFIER:
                endContext();
                return ParserRuleContext.VARIABLE_REF_RHS;
            case XML_ATOMIC_NAME_PATTERN:
                endContext();
                return ParserRuleContext.XML_NAME_PATTERN_RHS;
            case NAMED_ARG_MATCH_PATTERN:
                return ParserRuleContext.ASSIGN_OP;
            case MODULE_CLASS_DEFINITION:
                return ParserRuleContext.OPEN_BRACE;
            case COMP_UNIT:
                return ParserRuleContext.TOP_LEVEL_NODE;
            case OBJECT_MEMBER:
            case CLASS_MEMBER:
            case OBJECT_MEMBER_DESCRIPTOR:
                return ParserRuleContext.SEMICOLON;
            default:
                throw new IllegalStateException(parentCtx.toString());
        }
    }

    private ParserRuleContext getNextRuleForColon() {
        ParserRuleContext parentCtx;
        parentCtx = getParentContext();
        switch (parentCtx) {
            case MAPPING_CONSTRUCTOR:
                return ParserRuleContext.EXPRESSION;
            case MULTI_RECEIVE_WORKERS:
                return ParserRuleContext.PEER_WORKER_NAME;
            case MULTI_WAIT_FIELDS:
                return ParserRuleContext.EXPRESSION;
            case CONDITIONAL_EXPRESSION:
                endContext(); // end conditional-expr
                return ParserRuleContext.EXPRESSION;
            case MAPPING_BINDING_PATTERN:
            case MAPPING_BP_OR_MAPPING_CONSTRUCTOR:
                return ParserRuleContext.VARIABLE_NAME;
            case FIELD_BINDING_PATTERN:
                endContext();
                return ParserRuleContext.VARIABLE_NAME;
            case XML_ATOMIC_NAME_PATTERN:
                return ParserRuleContext.XML_ATOMIC_NAME_IDENTIFIER_RHS;
            case MAPPING_MATCH_PATTERN:
                return ParserRuleContext.MATCH_PATTERN;
            default:
                return ParserRuleContext.IDENTIFIER;
        }
    }

    private ParserRuleContext getNextRuleForMatchPattern() {
        ParserRuleContext parentCtx = getParentContext();
        switch (parentCtx) {
            case LIST_MATCH_PATTERN:
                return ParserRuleContext.LIST_MATCH_PATTERN_MEMBER_RHS;
            case MAPPING_MATCH_PATTERN:
                return ParserRuleContext.FIELD_MATCH_PATTERN_MEMBER_RHS;
            case MATCH_PATTERN:
                return ParserRuleContext.MATCH_PATTERN_RHS;
            case FUNCTIONAL_MATCH_PATTERN:
            case NAMED_ARG_MATCH_PATTERN:
                return ParserRuleContext.ARG_MATCH_PATTERN_RHS;
            default:
                return ParserRuleContext.OPTIONAL_MATCH_GUARD;
        }
    }

    /**
     * Check whether the given context is a statement.
     *
     * @param parentCtx Parser context to check
     * @return <code>true</code> if the given context is a statement. <code>false</code> otherwise
     */
    private boolean isStatement(ParserRuleContext parentCtx) {
        switch (parentCtx) {
            case STATEMENT:
            case STATEMENT_WITHOUT_ANNOTS:
            case VAR_DECL_STMT:
            case ASSIGNMENT_STMT:
            case ASSIGNMENT_OR_VAR_DECL_STMT:
            case IF_BLOCK:
            case BLOCK_STMT:
            case WHILE_BLOCK:
            case CALL_STMT:
            case PANIC_STMT:
            case CONTINUE_STATEMENT:
            case BREAK_STATEMENT:
            case RETURN_STMT:
            case LOCAL_TYPE_DEFINITION_STMT:
            case EXPRESSION_STATEMENT:
            case LOCK_STMT:
            case FORK_STMT:
            case FOREACH_STMT:
            case TRANSACTION_STMT:
            case RETRY_STMT:
            case ROLLBACK_STMT:
            case AMBIGUOUS_STMT:
            case MATCH_STMT:
                return true;
            default:
                return false;
        }
    }

    /**
     * Check whether the given token refers to a binary operator.
     *
     * @param token Token to check
     * @return <code>true</code> if the given token refers to a binary operator. <code>false</code> otherwise
     */
    private boolean isBinaryOperator(STToken token) {
        switch (token.kind) {
            case PLUS_TOKEN:
            case MINUS_TOKEN:
            case SLASH_TOKEN:
            case ASTERISK_TOKEN:
            case GT_TOKEN:
            case LT_TOKEN:
            case DOUBLE_EQUAL_TOKEN:
            case TRIPPLE_EQUAL_TOKEN:
            case LT_EQUAL_TOKEN:
            case GT_EQUAL_TOKEN:
            case NOT_EQUAL_TOKEN:
            case NOT_DOUBLE_EQUAL_TOKEN:
            case BITWISE_AND_TOKEN:
            case BITWISE_XOR_TOKEN:
            case PIPE_TOKEN:
            case LOGICAL_AND_TOKEN:
            case LOGICAL_OR_TOKEN:
            case DOUBLE_LT_TOKEN:
            case DOUBLE_GT_TOKEN:
            case TRIPPLE_GT_TOKEN:
            case ELLIPSIS_TOKEN:
            case DOUBLE_DOT_LT_TOKEN:
            case ELVIS_TOKEN:
            case EQUALS_KEYWORD:
                return true;

            // Treat these also as binary operators.
            case RIGHT_ARROW_TOKEN:
            case RIGHT_DOUBLE_ARROW_TOKEN:
                return true;
            default:
                return false;
        }
    }

    private boolean isParameter(ParserRuleContext ctx) {
        switch (ctx) {
            case REQUIRED_PARAM:
            case DEFAULTABLE_PARAM:
            case REST_PARAM:
            case PARAM_LIST:
                return true;
            default:
                return false;
        }
    }

    /**
     * Get the expected token kind at the given parser rule context. If the parser rule is a terminal,
     * then the corresponding terminal token kind is returned. If the parser rule is a production,
     * then {@link SyntaxKind#NONE} is returned.
     *
     * @param ctx Parser rule context
     * @return Token kind expected at the given parser rule
     */
    @Override
    protected SyntaxKind getExpectedTokenKind(ParserRuleContext ctx) {
        switch (ctx) {
            case EXTERNAL_FUNC_BODY:
            case BINDING_PATTERN_OR_EXPR_RHS:
                return SyntaxKind.EQUAL_TOKEN;
            case FUNC_BODY_OR_TYPE_DESC_RHS:
            case FUNC_BODY_BLOCK:
            case FUNC_BODY:
                return SyntaxKind.OPEN_BRACE_TOKEN;
            case FUNC_DEF:
            case FUNC_DEF_OR_FUNC_TYPE:
            case FUNC_TYPE_DESC:
            case FUNC_TYPE_DESC_OR_ANON_FUNC:
                return SyntaxKind.FUNCTION_KEYWORD;
            case VAR_DECL_STMT_RHS:
                return SyntaxKind.SEMICOLON_TOKEN;
            case SIMPLE_TYPE_DESCRIPTOR:
            case REQUIRED_PARAM:
            case VAR_DECL_STMT:
            case ASSIGNMENT_OR_VAR_DECL_STMT:
            case DEFAULTABLE_PARAM:
            case REST_PARAM:
<<<<<<< HEAD
=======
            case OBJECT_MEMBER_WITHOUT_METADATA:
            case RECORD_FIELD_WITHOUT_METADATA:
            case TYPE_DESCRIPTOR:
                // From SIMPLE_TYPE_DESCRIPTOR to TYPE_DESCRIPTOR expects a type descriptor.
>>>>>>> b660805a
            case TYPE_NAME:
            case TYPE_REFERENCE:
            case FIELD_ACCESS_IDENTIFIER:
            case FUNC_NAME:
            case CLASS_NAME:
            case FUNCTION_KEYWORD_RHS:
            case VARIABLE_NAME:
            case TYPE_NAME_OR_VAR_NAME:
            case IMPORT_MODULE_NAME:
            case IMPORT_ORG_OR_MODULE_NAME:
            case IMPORT_PREFIX:
            case VARIABLE_REF:
            case BASIC_LITERAL: // return var-ref for any kind of terminal expression
            case SERVICE_NAME:
            case IDENTIFIER:
            case QUALIFIED_IDENTIFIER:
            case NAMESPACE_PREFIX:
            case IMPLICIT_ANON_FUNC_PARAM:
            case WORKER_NAME_OR_METHOD_NAME:
            case PEER_WORKER_NAME:
            case RECEIVE_FIELD_NAME:
            case WAIT_FIELD_NAME:
            case FIELD_BINDING_PATTERN_NAME:
            case XML_ATOMIC_NAME_IDENTIFIER:
            case MAPPING_FIELD_NAME:
            case MAPPING_FIELD:
            case ANNOT_DECL_OPTIONAL_TYPE:
            case WORKER_NAME:
            case NAMED_WORKERS:
            case ANNOTATION_TAG:
            case CONST_DECL_TYPE:
            case AFTER_PARAMETER_TYPE:
            case MODULE_ENUM_NAME:
            case ENUM_MEMBER_NAME:
            case TYPED_BINDING_PATTERN_TYPE_RHS:
            case ASSIGNMENT_STMT:
            case EXPRESSION:
            case TERMINAL_EXPRESSION:
            case XML_NAME:
            case ACCESS_EXPRESSION:
            case BINDING_PATTERN_STARTING_IDENTIFIER:
            case COMPUTED_FIELD_NAME:
            case SIMPLE_BINDING_PATTERN:
            case ERROR_FIELD_BINDING_PATTERN:
            case ERROR_CAUSE_SIMPLE_BINDING_PATTERN:
                return SyntaxKind.IDENTIFIER_TOKEN;
            case VERSION_NUMBER:
            case MAJOR_VERSION:
            case MINOR_VERSION:
            case PATCH_VERSION:
                return SyntaxKind.DECIMAL_INTEGER_LITERAL_TOKEN;
            case IMPORT_DECL_RHS:
            case IMPORT_SUB_VERSION:
                return SyntaxKind.SEMICOLON_TOKEN;
            case STRING_LITERAL_TOKEN:
                return SyntaxKind.STRING_LITERAL_TOKEN;
            case OPTIONAL_TYPE_DESCRIPTOR:
                return SyntaxKind.OPTIONAL_TYPE_DESC;
            case ARRAY_TYPE_DESCRIPTOR:
                return SyntaxKind.ARRAY_TYPE_DESC;
            case CLASS_MEMBER_WITHOUT_METADATA:
            case OBJECT_MEMBER_WITHOUT_METADATA:
            case RECORD_FIELD_WITHOUT_METADATA:
            case PARAMETER_WITHOUT_ANNOTS:
            case TYPE_DESCRIPTOR:
                return SyntaxKind.TYPE_DESC;
            case ARRAY_LENGTH:
                return SyntaxKind.DECIMAL_INTEGER_LITERAL_TOKEN;
            case HEX_INTEGER_LITERAL_TOKEN:
                return SyntaxKind.HEX_INTEGER_LITERAL_TOKEN;
            case CONSTANT_EXPRESSION:
                return SyntaxKind.STRING_LITERAL_TOKEN;
            case CONSTANT_EXPRESSION_START:
            case XML_NAMESPACE_PREFIX_DECL:
            case OBJECT_FIELD_RHS:
                return SyntaxKind.SEMICOLON_TOKEN;
            case NIL_LITERAL:
                return SyntaxKind.OPEN_PAREN_TOKEN;
            case DECIMAL_FLOATING_POINT_LITERAL_TOKEN:
                return SyntaxKind.DECIMAL_FLOATING_POINT_LITERAL_TOKEN;
            case HEX_FLOATING_POINT_LITERAL_TOKEN:
                return SyntaxKind.HEX_FLOATING_POINT_LITERAL_TOKEN;
            case STATEMENT:
            case STATEMENT_WITHOUT_ANNOTS:
                return SyntaxKind.CLOSE_BRACE_TOKEN;
            case DECIMAL_INTEGER_LITERAL_TOKEN:
            case SIGNED_INT_OR_FLOAT_RHS:
                return SyntaxKind.DECIMAL_INTEGER_LITERAL_TOKEN;
            case ENUM_MEMBER_RHS:
            case ENUM_MEMBER_END:
                return SyntaxKind.CLOSE_BRACE_TOKEN;
            case MATCH_PATTERN_RHS:
            case OPTIONAL_MATCH_GUARD:
                return SyntaxKind.RIGHT_DOUBLE_ARROW_TOKEN;
            case FUNCTIONAL_MATCH_PATTERN:
                return SyntaxKind.OPEN_PAREN_TOKEN;
            case TOP_LEVEL_NODE_WITHOUT_MODIFIER:
            case TOP_LEVEL_NODE_WITHOUT_METADATA:
                return SyntaxKind.EOF_TOKEN;
            default:
                return getExpectedSeperatorTokenKind(ctx);
        }
    }

    protected SyntaxKind getExpectedSeperatorTokenKind(ParserRuleContext ctx) {
        switch (ctx) {
            case BITWISE_AND_OPERATOR:
                return SyntaxKind.BITWISE_AND_TOKEN;
            case EQUAL_OR_RIGHT_ARROW:
                return SyntaxKind.EQUAL_TOKEN;
            case EOF:
                return SyntaxKind.EOF_TOKEN;
            case ASSIGN_OP:
                return SyntaxKind.EQUAL_TOKEN;
            case BINARY_OPERATOR:
                return SyntaxKind.PLUS_TOKEN;
            case CLOSE_BRACE:
                return SyntaxKind.CLOSE_BRACE_TOKEN;
            case CLOSE_PARENTHESIS:
            case ARG_LIST_END:
                return SyntaxKind.CLOSE_PAREN_TOKEN;
            case COMMA:
            case ERROR_MESSAGE_BINDING_PATTERN_END_COMMA:
                return SyntaxKind.COMMA_TOKEN;
            case OPEN_BRACE:
                return SyntaxKind.OPEN_BRACE_TOKEN;
            case OPEN_PARENTHESIS:
            case ARG_LIST_START:
            case PARENTHESISED_TYPE_DESC_START:
                return SyntaxKind.OPEN_PAREN_TOKEN;
            case SEMICOLON:
                return SyntaxKind.SEMICOLON_TOKEN;
            case ASTERISK:
            case INFERRED_TYPE_DESC:
                return SyntaxKind.ASTERISK_TOKEN;
            case CLOSED_RECORD_BODY_END:
                return SyntaxKind.CLOSE_BRACE_PIPE_TOKEN;
            case CLOSED_RECORD_BODY_START:
                return SyntaxKind.OPEN_BRACE_PIPE_TOKEN;
            case ELLIPSIS:
                return SyntaxKind.ELLIPSIS_TOKEN;
            case QUESTION_MARK:
                return SyntaxKind.QUESTION_MARK_TOKEN;
            case RECORD_BODY_START:
                return SyntaxKind.OPEN_BRACE_PIPE_TOKEN;
            case RECORD_BODY_END:
                return SyntaxKind.CLOSE_BRACE_TOKEN;
            case CLOSE_BRACKET:
            case MEMBER_ACCESS_KEY_EXPR_END:
                return SyntaxKind.CLOSE_BRACKET_TOKEN;
            case DOT:
                return SyntaxKind.DOT_TOKEN;
            case OPEN_BRACKET:
            case TUPLE_TYPE_DESC_START:
                return SyntaxKind.OPEN_BRACKET_TOKEN;
            case OPTIONAL_FIELD_INITIALIZER:
                return SyntaxKind.SEMICOLON_TOKEN;
            case SLASH:
                return SyntaxKind.SLASH_TOKEN;
            case COLON:
                return SyntaxKind.COLON_TOKEN;
            case UNARY_OPERATOR:
            case COMPOUND_BINARY_OPERATOR:
            case UNARY_EXPRESSION:
            case EXPRESSION_RHS:
                return SyntaxKind.PLUS_TOKEN;
            case AT:
                return SyntaxKind.AT_TOKEN;
            case RIGHT_ARROW:
                return SyntaxKind.RIGHT_ARROW_TOKEN;
            case GT:
                return SyntaxKind.GT_TOKEN;
            case LT:
                return SyntaxKind.LT_TOKEN;
            case STMT_START_WITH_EXPR_RHS:
                return SyntaxKind.EQUAL_TOKEN;
            case EXPR_STMT_RHS:
                return SyntaxKind.SEMICOLON_TOKEN;
            case SYNC_SEND_TOKEN:
                return SyntaxKind.SYNC_SEND_TOKEN;
            case ANNOT_CHAINING_TOKEN:
                return SyntaxKind.ANNOT_CHAINING_TOKEN;
            case OPTIONAL_CHAINING_TOKEN:
                return SyntaxKind.OPTIONAL_CHAINING_TOKEN;
            case DOT_LT_TOKEN:
                return SyntaxKind.DOT_LT_TOKEN;
            case SLASH_LT_TOKEN:
                return SyntaxKind.SLASH_LT_TOKEN;
            case DOUBLE_SLASH_DOUBLE_ASTERISK_LT_TOKEN:
                return SyntaxKind.DOUBLE_SLASH_DOUBLE_ASTERISK_LT_TOKEN;
            case SLASH_ASTERISK_TOKEN:
                return SyntaxKind.SLASH_ASTERISK_TOKEN;
            case PLUS_TOKEN:
                return SyntaxKind.PLUS_TOKEN;
            case MINUS_TOKEN:
                return SyntaxKind.MINUS_TOKEN;
            case LEFT_ARROW_TOKEN:
                return SyntaxKind.LEFT_ARROW_TOKEN;
            case RECORD_FIELD_OR_RECORD_END:
                return SyntaxKind.CLOSE_BRACE_TOKEN;
            case ATTACH_POINT_END:
                return SyntaxKind.SEMICOLON_TOKEN;
            case FIELD_DESCRIPTOR_RHS:
                return SyntaxKind.SEMICOLON_TOKEN;
            case CONST_DECL_RHS:
                return SyntaxKind.EQUAL_TOKEN;
            case TEMPLATE_END:
            case TEMPLATE_START:
                return SyntaxKind.BACKTICK_TOKEN;
            case LT_TOKEN:
                return SyntaxKind.LT_TOKEN;
            case GT_TOKEN:
                return SyntaxKind.GT_TOKEN;
            case INTERPOLATION_START_TOKEN:
                return SyntaxKind.INTERPOLATION_START_TOKEN;
            case EXPR_FUNC_BODY_START:
            case RIGHT_DOUBLE_ARROW:
                return SyntaxKind.RIGHT_DOUBLE_ARROW_TOKEN;
            default:
                return getExpectedKeywordKind(ctx);
        }
    }

    protected SyntaxKind getExpectedKeywordKind(ParserRuleContext ctx) {
        switch (ctx) {
            case EXTERNAL_KEYWORD:
                return SyntaxKind.EXTERNAL_KEYWORD;
            case FUNCTION_KEYWORD:
                return SyntaxKind.FUNCTION_KEYWORD;
            case RETURNS_KEYWORD:
                return SyntaxKind.RETURNS_KEYWORD;
            case PUBLIC_KEYWORD:
                return SyntaxKind.PUBLIC_KEYWORD;
            case RECORD_FIELD:
            case RECORD_KEYWORD:
                return SyntaxKind.RECORD_KEYWORD;
            case TYPE_KEYWORD:
                return SyntaxKind.TYPE_KEYWORD;
            case OBJECT_KEYWORD:
                return SyntaxKind.OBJECT_KEYWORD;
            case PRIVATE_KEYWORD:
                return SyntaxKind.PRIVATE_KEYWORD;
            case REMOTE_KEYWORD:
                return SyntaxKind.REMOTE_KEYWORD;
            case ABSTRACT_KEYWORD:
                return SyntaxKind.ABSTRACT_KEYWORD;
            case CLIENT_KEYWORD:
                return SyntaxKind.CLIENT_KEYWORD;
            case OBJECT_TYPE_QUALIFIER:
                return SyntaxKind.OBJECT_KEYWORD;
            case CLASS_TYPE_QUALIFIER:
                return SyntaxKind.CLASS_KEYWORD;
            case IF_KEYWORD:
                return SyntaxKind.IF_KEYWORD;
            case ELSE_KEYWORD:
                return SyntaxKind.ELSE_KEYWORD;
            case WHILE_KEYWORD:
                return SyntaxKind.WHILE_KEYWORD;
            case CHECKING_KEYWORD:
                return SyntaxKind.CHECK_KEYWORD;
            case FAIL_KEYWORD:
                return SyntaxKind.FAIL_KEYWORD;
            case AS_KEYWORD:
                return SyntaxKind.AS_KEYWORD;
            case BOOLEAN_LITERAL:
                return SyntaxKind.TRUE_KEYWORD;
            case IMPORT_KEYWORD:
                return SyntaxKind.IMPORT_KEYWORD;
            case ON_KEYWORD:
                return SyntaxKind.ON_KEYWORD;
            case PANIC_KEYWORD:
                return SyntaxKind.PANIC_KEYWORD;
            case RESOURCE_KEYWORD:
                return SyntaxKind.RESOURCE_KEYWORD;
            case RETURN_KEYWORD:
                return SyntaxKind.RETURN_KEYWORD;
            case SERVICE_KEYWORD:
                return SyntaxKind.SERVICE_KEYWORD;
            case BREAK_KEYWORD:
                return SyntaxKind.BREAK_KEYWORD;
            case LISTENER_KEYWORD:
                return SyntaxKind.CONST_KEYWORD;
            case CONTINUE_KEYWORD:
                return SyntaxKind.CONTINUE_KEYWORD;
            case CONST_KEYWORD:
                return SyntaxKind.CONST_KEYWORD;
            case FINAL_KEYWORD:
                return SyntaxKind.FINAL_KEYWORD;
            case IS_KEYWORD:
                return SyntaxKind.IS_KEYWORD;
            case TYPEOF_KEYWORD:
                return SyntaxKind.TYPEOF_KEYWORD;
            case TYPEOF_EXPRESSION:
                return SyntaxKind.TYPEOF_KEYWORD;
            case MAP_KEYWORD:
                return SyntaxKind.MAP_KEYWORD;
            case FUTURE_KEYWORD:
                return SyntaxKind.FUTURE_KEYWORD;
            case TYPEDESC_KEYWORD:
                return SyntaxKind.TYPEDESC_KEYWORD;
            case NULL_KEYWORD:
                return SyntaxKind.NULL_KEYWORD;
            case LOCK_KEYWORD:
                return SyntaxKind.LOCK_KEYWORD;
            case ANNOTATION_KEYWORD:
                return SyntaxKind.ANNOTATION_KEYWORD;
            case VERSION_KEYWORD:
                return SyntaxKind.VERSION_KEYWORD;
            case ANNOT_DECL_RHS:
                return SyntaxKind.ON_KEYWORD;
            case ATTACH_POINT_IDENT:
            case SINGLE_KEYWORD_ATTACH_POINT_IDENT:
                return SyntaxKind.TYPE_KEYWORD;
            case IDENT_AFTER_OBJECT_IDENT:
                return SyntaxKind.FUNCTION_KEYWORD;
            case FIELD_IDENT:
                return SyntaxKind.FIELD_KEYWORD;
            case FUNCTION_IDENT:
                return SyntaxKind.FUNCTION_KEYWORD;
            case OBJECT_IDENT:
                return SyntaxKind.OBJECT_KEYWORD;
            case RECORD_IDENT:
                return SyntaxKind.RECORD_KEYWORD;
            case RESOURCE_IDENT:
                return SyntaxKind.RESOURCE_KEYWORD;
            case XMLNS_KEYWORD:
            case XML_NAMESPACE_DECLARATION:
                return SyntaxKind.XMLNS_KEYWORD;
            case SOURCE_KEYWORD:
                return SyntaxKind.SOURCE_KEYWORD;
            case START_KEYWORD:
                return SyntaxKind.START_KEYWORD;
            case FLUSH_KEYWORD:
                return SyntaxKind.FLUSH_KEYWORD;
            case DEFAULT_KEYWORD:
            case OPTIONAL_PEER_WORKER:
            case DEFAULT_WORKER_NAME_IN_ASYNC_SEND:
                return SyntaxKind.DEFAULT_KEYWORD;
            case WAIT_KEYWORD:
                return SyntaxKind.WAIT_KEYWORD;
            case TRANSACTION_KEYWORD:
                return SyntaxKind.TRANSACTION_KEYWORD;
            case TRANSACTIONAL_KEYWORD:
                return SyntaxKind.TRANSACTIONAL_KEYWORD;
            case COMMIT_KEYWORD:
                return SyntaxKind.COMMIT_KEYWORD;
            case RETRY_KEYWORD:
                return SyntaxKind.RETRY_KEYWORD;
            case ROLLBACK_KEYWORD:
                return SyntaxKind.ROLLBACK_KEYWORD;
            case ENUM_KEYWORD:
                return SyntaxKind.ENUM_KEYWORD;
            case MATCH_KEYWORD:
                return SyntaxKind.MATCH_KEYWORD;
            case NEW_KEYWORD:
                return SyntaxKind.NEW_KEYWORD;
            case FORK_KEYWORD:
                return SyntaxKind.FORK_KEYWORD;
            case NAMED_WORKER_DECL:
            case WORKER_KEYWORD:
                return SyntaxKind.WORKER_KEYWORD;
            case PARAMETERIZED_TYPE:
                return SyntaxKind.MAP_KEYWORD;
            case TRAP_KEYWORD:
                return SyntaxKind.TRAP_KEYWORD;
            case FOREACH_KEYWORD:
                return SyntaxKind.FOREACH_KEYWORD;
            case IN_KEYWORD:
                return SyntaxKind.IN_KEYWORD;
            case PIPE:
            case UNION_OR_INTERSECTION_TOKEN:
                return SyntaxKind.PIPE_TOKEN;
            case TABLE_KEYWORD:
                return SyntaxKind.TABLE_KEYWORD;
            case KEY_KEYWORD:
                return SyntaxKind.KEY_KEYWORD;
            case ERROR_KEYWORD:
            case ERROR_BINDING_PATTERN:
                return SyntaxKind.ERROR_KEYWORD;
            case STREAM_KEYWORD:
                return SyntaxKind.STREAM_KEYWORD;
            case LET_KEYWORD:
                return SyntaxKind.LET_KEYWORD;
            case XML_KEYWORD:
                return SyntaxKind.XML_KEYWORD;
            case STRING_KEYWORD:
                return SyntaxKind.STRING_KEYWORD;
            case BASE16_KEYWORD:
                return SyntaxKind.BASE16_KEYWORD;
            case BASE64_KEYWORD:
                return SyntaxKind.BASE64_KEYWORD;
            case SELECT_KEYWORD:
                return SyntaxKind.SELECT_KEYWORD;
            case WHERE_KEYWORD:
                return SyntaxKind.WHERE_KEYWORD;
            case FROM_KEYWORD:
                return SyntaxKind.FROM_KEYWORD;
            case ORDER_KEYWORD:
                return SyntaxKind.ORDER_KEYWORD;
            case BY_KEYWORD:
                return SyntaxKind.BY_KEYWORD;
            case ORDER_DIRECTION:
                return SyntaxKind.ASCENDING_KEYWORD;
            case DO_KEYWORD:
                return SyntaxKind.DO_KEYWORD;
            case DISTINCT_KEYWORD:
                return SyntaxKind.DISTINCT_KEYWORD;
            case VAR_KEYWORD:
                return SyntaxKind.VAR_KEYWORD;
            case CONFLICT_KEYWORD:
                return SyntaxKind.CONFLICT_KEYWORD;
            case LIMIT_KEYWORD:
                return SyntaxKind.LIMIT_KEYWORD;
            case EQUALS_KEYWORD:
                return SyntaxKind.EQUALS_KEYWORD;
            case JOIN_KEYWORD:
                return SyntaxKind.JOIN_KEYWORD;
            case OUTER_KEYWORD:
                return SyntaxKind.OUTER_KEYWORD;
            case CLASS_KEYWORD:
                return SyntaxKind.CLASS_KEYWORD;
            default:
                return SyntaxKind.NONE;
        }
    }

    /**
     * Check whether a token kind is a basic literal.
     *
     * @param kind Token kind to check
     * @return <code>true</code> if the given token kind belongs to a basic literal.<code>false</code> otherwise
     */
    private boolean isBasicLiteral(SyntaxKind kind) {
        switch (kind) {
            case DECIMAL_INTEGER_LITERAL_TOKEN:
            case HEX_INTEGER_LITERAL_TOKEN:
            case STRING_LITERAL_TOKEN:
            case TRUE_KEYWORD:
            case FALSE_KEYWORD:
            case NULL_KEYWORD:
            case DECIMAL_FLOATING_POINT_LITERAL_TOKEN:
            case HEX_FLOATING_POINT_LITERAL_TOKEN:
                return true;
            default:
                return false;
        }
    }

    /**
     * Check whether the given token refers to a unary operator.
     *
     * @param token Token to check
     * @return <code>true</code> if the given token refers to a unary operator. <code>false</code> otherwise
     */
    private boolean isUnaryOperator(STToken token) {
        switch (token.kind) {
            case PLUS_TOKEN:
            case MINUS_TOKEN:
            case NEGATION_TOKEN:
            case EXCLAMATION_MARK_TOKEN:
                return true;
            default:
                return false;
        }
    }

    private boolean isSingleKeywordAttachPointIdent(SyntaxKind tokenKind) {
        switch (tokenKind) {
            case ANNOTATION_KEYWORD:
            case EXTERNAL_KEYWORD:
            case VAR_KEYWORD:
            case CONST_KEYWORD:
            case LISTENER_KEYWORD:
            case WORKER_KEYWORD:
            case TYPE_KEYWORD:
            case FUNCTION_KEYWORD:
            case PARAMETER_KEYWORD:
            case RETURN_KEYWORD:
            case SERVICE_KEYWORD:
            case FIELD_KEYWORD:
                return true;
            default:
                return false;
        }
    }

    /**
     * Check whether the given token is a parameterized type keyword.
     *
     * @param tokenKind Token to check
     * @return <code>true</code> if the given token is a parameterized type keyword. <code>false</code> otherwise
     */
    public boolean isParameterizedTypeToken(SyntaxKind tokenKind) {
        switch (tokenKind) {
            case MAP_KEYWORD:
            case FUTURE_KEYWORD:
            case TYPEDESC_KEYWORD:
                return true;
            default:
                return false;
        }
    }
}<|MERGE_RESOLUTION|>--- conflicted
+++ resolved
@@ -822,7 +822,7 @@
                 case FIELD_BINDING_PATTERN_NAME:
                 case XML_ATOMIC_NAME_IDENTIFIER:
                 case SIMPLE_BINDING_PATTERN:
-                case ERROR_CAUSE_SIMPLE_BINDING_PATTERN:    
+                case ERROR_CAUSE_SIMPLE_BINDING_PATTERN:
                     hasMatch = nextToken.kind == SyntaxKind.IDENTIFIER_TOKEN;
                     break;
                 case OPEN_PARENTHESIS:
@@ -4408,13 +4408,6 @@
             case ASSIGNMENT_OR_VAR_DECL_STMT:
             case DEFAULTABLE_PARAM:
             case REST_PARAM:
-<<<<<<< HEAD
-=======
-            case OBJECT_MEMBER_WITHOUT_METADATA:
-            case RECORD_FIELD_WITHOUT_METADATA:
-            case TYPE_DESCRIPTOR:
-                // From SIMPLE_TYPE_DESCRIPTOR to TYPE_DESCRIPTOR expects a type descriptor.
->>>>>>> b660805a
             case TYPE_NAME:
             case TYPE_REFERENCE:
             case FIELD_ACCESS_IDENTIFIER:
@@ -4478,7 +4471,6 @@
             case CLASS_MEMBER_WITHOUT_METADATA:
             case OBJECT_MEMBER_WITHOUT_METADATA:
             case RECORD_FIELD_WITHOUT_METADATA:
-            case PARAMETER_WITHOUT_ANNOTS:
             case TYPE_DESCRIPTOR:
                 return SyntaxKind.TYPE_DESC;
             case ARRAY_LENGTH:
