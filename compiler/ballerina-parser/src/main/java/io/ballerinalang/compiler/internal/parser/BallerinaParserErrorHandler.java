--- conflicted
+++ resolved
@@ -123,19 +123,7 @@
     private static final ParserRuleContext[] TYPE_DESCRIPTORS =
             { ParserRuleContext.SIMPLE_TYPE_DESCRIPTOR, ParserRuleContext.OBJECT_TYPE_DESCRIPTOR,
                     ParserRuleContext.RECORD_TYPE_DESCRIPTOR, ParserRuleContext.NIL_TYPE_DESCRIPTOR,
-<<<<<<< HEAD
-                    ParserRuleContext.MAP_TYPE_DESCRIPTOR, ParserRuleContext.FUTURE_TYPE_DESCRIPTOR,
-                    ParserRuleContext.TYPEDESC_TYPE_DESCRIPTOR, ParserRuleContext.ARRAY_TYPE_DESCRIPTOR,
-                    ParserRuleContext.OPTIONAL_TYPE_DESCRIPTOR, ParserRuleContext.UNION_TYPE_DESCRIPTOR};
-
-    private static final ParserRuleContext[] TYPE_DESCRIPTORS_WITHOUT_COMPLEX =
-            { ParserRuleContext.SIMPLE_TYPE_DESCRIPTOR, ParserRuleContext.OBJECT_TYPE_DESCRIPTOR,
-                    ParserRuleContext.RECORD_TYPE_DESCRIPTOR, ParserRuleContext.NIL_TYPE_DESCRIPTOR,
-                    ParserRuleContext.MAP_TYPE_DESCRIPTOR, ParserRuleContext.FUTURE_TYPE_DESCRIPTOR,
-                    ParserRuleContext.TYPEDESC_TYPE_DESCRIPTOR};
-=======
                     ParserRuleContext.PARAMETERIZED_TYPE_DESCRIPTOR};
->>>>>>> cd2a1a5f
 
     private static final ParserRuleContext[] RECORD_FIELD_OR_RECORD_END =
             { ParserRuleContext.RECORD_FIELD, ParserRuleContext.RECORD_BODY_END };
@@ -270,7 +258,8 @@
             { ParserRuleContext.BASIC_LITERAL, ParserRuleContext.VARIABLE_REF };
 
     private static final ParserRuleContext[] TYPEDESC_RHS = {ParserRuleContext.NON_RECURSIVE_TYPE,
-            ParserRuleContext.ARRAY_TYPE_DESCRIPTOR, ParserRuleContext.OPTIONAL_TYPE_DESCRIPTOR };
+            ParserRuleContext.ARRAY_TYPE_DESCRIPTOR, ParserRuleContext.OPTIONAL_TYPE_DESCRIPTOR,
+            ParserRuleContext.UNION_TYPE_DESCRIPTOR };
 
     /**
      * Limit for the distance to travel, to determine a successful lookahead.
@@ -771,22 +760,8 @@
                     return seekInAlternativesPaths(lookahead, currentDepth, matchingRulesCount, RECORD_BODY_START,
                             isEntryPoint);
                 case TYPE_DESCRIPTOR:
-<<<<<<< HEAD
-                    parentCtx = getParentContext();
-                    switch (parentCtx) {
-                        case ARRAY_TYPE_DESCRIPTOR:
-                        case OPTIONAL_TYPE_DESCRIPTOR:
-                        case UNION_TYPE_DESCRIPTOR:
-                            return seekInAlternativesPaths(lookahead, currentDepth, matchingRulesCount,
-                                    TYPE_DESCRIPTORS_WITHOUT_COMPLEX, isEntryPoint);
-                        default:
-                            return seekInAlternativesPaths(lookahead, currentDepth, matchingRulesCount,
-                                    TYPE_DESCRIPTORS, isEntryPoint);
-                    }
-=======
                     return seekInAlternativesPaths(lookahead, currentDepth, matchingRulesCount,
                             TYPE_DESCRIPTORS, isEntryPoint);
->>>>>>> cd2a1a5f
                 case RECORD_FIELD_OR_RECORD_END:
                     return seekInAlternativesPaths(lookahead, currentDepth, matchingRulesCount,
                             RECORD_FIELD_OR_RECORD_END, isEntryPoint);
@@ -1086,24 +1061,21 @@
                 case WORKER_KEYWORD:
                     hasMatch = nextToken.kind == SyntaxKind.WORKER_KEYWORD;
                     break;
-<<<<<<< HEAD
+                case FORK_KEYWORD:
+                    hasMatch = nextToken.kind == SyntaxKind.FORK_KEYWORD;
+                    break;
+                case DECIMAL_FLOATING_POINT_LITERAL:
+                    hasMatch = nextToken.kind == SyntaxKind.DECIMAL_FLOATING_POINT_LITERAL;
+                    break;
+                case HEX_FLOATING_POINT_LITERAL:
+                    hasMatch = nextToken.kind == SyntaxKind.HEX_FLOATING_POINT_LITERAL;
+                    break;
+                case TYPEDESC_RHS:
+                    return seekInAlternativesPaths(lookahead, currentDepth, matchingRulesCount, TYPEDESC_RHS,
+                            isEntryPoint);
                 case PIPE:
                     hasMatch = nextToken.kind == SyntaxKind.PIPE_TOKEN;
                     break;
-=======
-                case FORK_KEYWORD:
-                    hasMatch = nextToken.kind == SyntaxKind.FORK_KEYWORD;
-                    break;
-                case DECIMAL_FLOATING_POINT_LITERAL:
-                    hasMatch = nextToken.kind == SyntaxKind.DECIMAL_FLOATING_POINT_LITERAL;
-                    break;
-                case HEX_FLOATING_POINT_LITERAL:
-                    hasMatch = nextToken.kind == SyntaxKind.HEX_FLOATING_POINT_LITERAL;
-                    break;
-                case TYPEDESC_RHS:
-                    return seekInAlternativesPaths(lookahead, currentDepth, matchingRulesCount, TYPEDESC_RHS,
-                            isEntryPoint);
->>>>>>> cd2a1a5f
 
                 // Productions (Non-terminals which doesn't have alternative paths)
                 case COMP_UNIT:
@@ -1161,15 +1133,9 @@
                 case DEFAULT_WORKER:
                 case NAMED_WORKERS:
                 case NAMED_WORKER_DECL:
-<<<<<<< HEAD
-                case MAP_TYPE_DESCRIPTOR:
-                case FUTURE_TYPE_DESCRIPTOR:
-                case TYPEDESC_TYPE_DESCRIPTOR:
-                case UNION_TYPE_DESCRIPTOR:
-=======
                 case PARAMETERIZED_TYPE_DESCRIPTOR:
                 case NON_RECURSIVE_TYPE:
->>>>>>> cd2a1a5f
+                case UNION_TYPE_DESCRIPTOR:
                     // start a context, so that we know where to fall back, and continue
                     // having the qualified-identifier as the next rule.
                 case VARIABLE_REF:
@@ -1586,15 +1552,9 @@
             case XML_NAMESPACE_DECLARATION:
             case CONSTANT_EXPRESSION:
             case NAMED_WORKER_DECL:
-<<<<<<< HEAD
-            case MAP_TYPE_DESCRIPTOR:
-            case FUTURE_TYPE_DESCRIPTOR:
-            case TYPEDESC_TYPE_DESCRIPTOR:
-            case UNION_TYPE_DESCRIPTOR:
-=======
             case FORK_STMT:
             case PARAMETERIZED_TYPE_DESCRIPTOR:
->>>>>>> cd2a1a5f
+            case UNION_TYPE_DESCRIPTOR:
                 startContext(currentCtx);
                 break;
             default:
@@ -1646,11 +1606,7 @@
                 if (parentCtx == ParserRuleContext.NIL_TYPE_DESCRIPTOR) {
                     endContext();
                     // After parsing nil type descriptor all the other parsing is same as next rule of simple type
-<<<<<<< HEAD
-                    return getNextRuleForTypeDescriptor(nextLookahead);
-=======
                     return ParserRuleContext.TYPEDESC_RHS;
->>>>>>> cd2a1a5f
                 }
                 if (parentCtx == ParserRuleContext.NIL_LITERAL) {
                     endContext();
@@ -1716,11 +1672,7 @@
             case SEMICOLON:
                 return getNextRuleForSemicolon(nextLookahead);
             case SIMPLE_TYPE_DESCRIPTOR:
-<<<<<<< HEAD
-                return getNextRuleForTypeDescriptor(nextLookahead);
-=======
                 return ParserRuleContext.TYPEDESC_RHS;
->>>>>>> cd2a1a5f
             case VARIABLE_NAME:
             case PARAMETER_RHS:
                 return getNextRuleForVarName(nextLookahead);
@@ -1759,11 +1711,7 @@
                 if (nextToken.kind == SyntaxKind.EOF_TOKEN) {
                     return ParserRuleContext.EOF;
                 }
-<<<<<<< HEAD
-                return getNextRuleForTypeDescriptor(nextLookahead);
-=======
                 return ParserRuleContext.TYPEDESC_RHS;
->>>>>>> cd2a1a5f
             case CLOSED_RECORD_BODY_START:
                 return ParserRuleContext.RECORD_FIELD_OR_RECORD_END;
             case ELLIPSIS:
@@ -1993,18 +1941,6 @@
                 return ParserRuleContext.LOCK_KEYWORD;
             case LOCK_KEYWORD:
                 return ParserRuleContext.BLOCK_STMT;
-<<<<<<< HEAD
-            case GT:
-                parentCtx = getParentContext();
-                if (parentCtx == ParserRuleContext.MAP_TYPE_DESCRIPTOR ||
-                    parentCtx == ParserRuleContext.FUTURE_TYPE_DESCRIPTOR ||
-                    parentCtx == ParserRuleContext.TYPEDESC_TYPE_DESCRIPTOR) {
-                    endContext();
-                    return getNextRuleForTypeDescriptor(nextLookahead);
-                }
-                // fall through
-=======
->>>>>>> cd2a1a5f
             case RECORD_FIELD:
                 return ParserRuleContext.RECORD_FIELD_START;
             case ANNOTATION_TAG:
@@ -2045,26 +1981,14 @@
                 return ParserRuleContext.WORKER_NAME;
             case WORKER_NAME:
                 return ParserRuleContext.RETURN_TYPE_DESCRIPTOR;
-<<<<<<< HEAD
-            case MAP_TYPE_DESCRIPTOR:
-                return ParserRuleContext.MAP_KEYWORD;
-            case FUTURE_TYPE_DESCRIPTOR:
-                return ParserRuleContext.FUTURE_KEYWORD;
-            case TYPEDESC_TYPE_DESCRIPTOR:
-                return ParserRuleContext.TYPEDESC_KEYWORD;
-            case UNION_TYPE_DESCRIPTOR:
-                return ParserRuleContext.TYPE_DESCRIPTOR;
-            case PIPE:
-                parentCtx = getParentContext();
-                if (parentCtx == ParserRuleContext.UNION_TYPE_DESCRIPTOR) {
-                    return ParserRuleContext.TYPE_DESCRIPTOR;
-                }
-            //fall through
-=======
             case FORK_STMT:
                 return ParserRuleContext.FORK_KEYWORD;
             case FORK_KEYWORD:
                 return ParserRuleContext.OPEN_BRACE;
+            case UNION_TYPE_DESCRIPTOR:
+                return ParserRuleContext.PIPE;
+            case PIPE:
+                return ParserRuleContext.TYPE_DESCRIPTOR;
             case NON_RECURSIVE_TYPE:
                 return getNextRuleForTypeDescriptor();
             case PARAMETERIZED_TYPE_DESCRIPTOR:
@@ -2082,7 +2006,6 @@
                 }
                 // fall through
 
->>>>>>> cd2a1a5f
             case OBJECT_FUNC_OR_FIELD:
             case OBJECT_METHOD_START:
             case OBJECT_FUNC_OR_FIELD_WITHOUT_VISIBILITY:
@@ -2201,7 +2124,7 @@
      *
      * @return Next parser context
      */
-    private ParserRuleContext getNextRuleForTypeDescriptor(int nextLookahead) {
+    private ParserRuleContext getNextRuleForTypeDescriptor() {
         ParserRuleContext parentCtx = getParentContext();
         switch (parentCtx) {
             case RECORD_FIELD:
@@ -2232,12 +2155,8 @@
             case PARAMETERIZED_TYPE_DESCRIPTOR:
                 return ParserRuleContext.GT;
             case UNION_TYPE_DESCRIPTOR:
-                STToken nextToken = this.tokenReader.peek(nextLookahead);
-                if (nextToken.kind == SyntaxKind.PIPE_TOKEN) {
-                    return ParserRuleContext.PIPE;
-                }
                 endContext();
-                return getNextRuleForTypeDescriptor(nextLookahead);
+                return ParserRuleContext.TYPEDESC_RHS;
             default:
                 if (isStatement(parentCtx) || isParameter(parentCtx)) {
                     return ParserRuleContext.VARIABLE_NAME;
@@ -2315,11 +2234,7 @@
             case RECORD_TYPE_DESCRIPTOR:
             case OBJECT_TYPE_DESCRIPTOR:
                 endContext(); // end record/object type def
-<<<<<<< HEAD
-                return getNextRuleForTypeDescriptor(nextLookahead);
-=======
                 return ParserRuleContext.TYPEDESC_RHS;
->>>>>>> cd2a1a5f
             case BLOCK_STMT:
                 endContext(); // end block stmt
                 parentCtx = getParentContext();
@@ -2552,11 +2467,7 @@
         switch (parentCtx) {
             case OPTIONAL_TYPE_DESCRIPTOR:
                 endContext();
-<<<<<<< HEAD
-                return getNextRuleForTypeDescriptor(nextLookahead);
-=======
                 return ParserRuleContext.TYPEDESC_RHS;
->>>>>>> cd2a1a5f
             default:
                 return ParserRuleContext.SEMICOLON;
         }
@@ -2586,21 +2497,8 @@
         ParserRuleContext parentCtx = getParentContext();
         switch (parentCtx) {
             case ARRAY_TYPE_DESCRIPTOR:
-<<<<<<< HEAD
-                //int[][][]... scenario
-                if (nextToken.kind == SyntaxKind.OPEN_BRACKET_TOKEN) {
-                    return ParserRuleContext.OPEN_BRACKET;
-                } else if (nextToken.kind == SyntaxKind.QUESTION_MARK_TOKEN) { //int[]? scenario
-                    switchContext(ParserRuleContext.OPTIONAL_TYPE_DESCRIPTOR);
-                    return ParserRuleContext.QUESTION_MARK;
-                } else {
-                    endContext(); // End array type descriptor context
-                    return getNextRuleForTypeDescriptor(nextLookahead);
-                }
-=======
                 endContext(); // End array type descriptor context
                 return ParserRuleContext.TYPEDESC_RHS;
->>>>>>> cd2a1a5f
             case COMPUTED_FIELD_NAME:
             default:
                 endContext(); // end computed-field-name
@@ -3003,10 +2901,6 @@
                 return SyntaxKind.IDENTIFIER_TOKEN;
             case NIL_LITERAL:
                 return SyntaxKind.OPEN_PAREN_TOKEN;
-<<<<<<< HEAD
-            case PIPE:
-                return SyntaxKind.PIPE_TOKEN;
-=======
             case FORK_KEYWORD:
                 return SyntaxKind.FORK_KEYWORD;
             case DECIMAL_FLOATING_POINT_LITERAL:
@@ -3015,7 +2909,8 @@
                 return SyntaxKind.HEX_FLOATING_POINT_LITERAL;
             case PARAMETERIZED_TYPE:
                 return SyntaxKind.MAP_KEYWORD;
->>>>>>> cd2a1a5f
+            case PIPE:
+                return SyntaxKind.PIPE_TOKEN;
 
             // TODO:
             case COMP_UNIT:
