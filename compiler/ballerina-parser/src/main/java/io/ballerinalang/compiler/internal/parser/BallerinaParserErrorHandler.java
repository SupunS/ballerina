/*
 * Copyright (c) 2020, WSO2 Inc. (http://www.wso2.org) All Rights Reserved.
 *
 * WSO2 Inc. licenses this file to you under the Apache License,
 * Version 2.0 (the "License"); you may not use this file except
 * in compliance with the License.
 * You may obtain a copy of the License at
 *
 *   http://www.apache.org/licenses/LICENSE-2.0
 *
 * Unless required by applicable law or agreed to in writing,
 * software distributed under the License is distributed on an
 * "AS IS" BASIS, WITHOUT WARRANTIES OR CONDITIONS OF ANY
 * KIND, either express or implied.  See the License for the
 * specific language governing permissions and limitations
 * under the License.
 */
package io.ballerinalang.compiler.internal.parser;

import io.ballerinalang.compiler.internal.parser.tree.STToken;
import io.ballerinalang.compiler.syntax.tree.SyntaxKind;

import java.util.ArrayDeque;

/**
 * <p>
 * Responsible for recovering from a parser error.
 *
 * When an unexpected token is reached, error handler will try inserting/removing a token from the current head, and see
 * how far the parser can successfully progress. After fixing the current head and trying to progress, if it encounters
 * more errors, then it will try to fix those as well. All possible combinations of insertions and deletions will be
 * tried out for such errors. Once all possible paths are discovered, pick the optimal combination that leads to the
 * best recovery. Finally, apply the best solution and continue the parsing.
 * </p>
 * e.g.:
 * If the best combination of fixes was <code>[insert, insert, remove, remove]</code>, then apply only the first
 * fix and continue.
 * <ul>
 * <li>
 * If the fix was a ‘remove’ - then consume the token stream once, and continue from the same rule again.
 * </li>
 * <li>
 * If the fix was an ‘insert’ - then insert the missing node, and continue from the next rule, without consuming the
 * token stream.
 * </li>
 * </ul>
 *
 * @since 1.2.0
 */
public class BallerinaParserErrorHandler extends AbstractParserErrorHandler {

    /**
     * FUNC_DEF_OR_FUNC_TYPE --> When a func-def and func-type-desc are possible.
     * e.g: start of a module level construct that starts with 'function' keyword.
     */
    private static final ParserRuleContext[] FUNC_TYPE_OR_DEF_OPTIONAL_RETURNS =
            { ParserRuleContext.RETURNS_KEYWORD, ParserRuleContext.FUNC_BODY_OR_TYPE_DESC_RHS };

    private static final ParserRuleContext[] FUNC_BODY_OR_TYPE_DESC_RHS =
            { ParserRuleContext.FUNC_BODY, ParserRuleContext.MODULE_LEVEL_AMBIGUOUS_FUNC_TYPE_DESC_RHS };

    /**
     * FUNC_DEF --> When only function definitions are possible. eg: resource function.
     */
    private static final ParserRuleContext[] FUNC_DEF_OPTIONAL_RETURNS =
            { ParserRuleContext.RETURNS_KEYWORD, ParserRuleContext.FUNC_BODY };

    private static final ParserRuleContext[] METHOD_DECL_OPTIONAL_RETURNS =
            { ParserRuleContext.RETURNS_KEYWORD, ParserRuleContext.SEMICOLON };

    private static final ParserRuleContext[] FUNC_BODY =
            { ParserRuleContext.FUNC_BODY_BLOCK, ParserRuleContext.EXTERNAL_FUNC_BODY };

    private static final ParserRuleContext[] EXTERNAL_FUNC_BODY_OPTIONAL_ANNOTS =
            { ParserRuleContext.EXTERNAL_KEYWORD, ParserRuleContext.ANNOTATIONS };

    /**
     * ANNON_FUNC--> When a anonymous function is possible.
     */
    private static final ParserRuleContext[] ANNON_FUNC_OPTIONAL_RETURNS =
            { ParserRuleContext.RETURNS_KEYWORD, ParserRuleContext.ANON_FUNC_BODY };

    private static final ParserRuleContext[] ANON_FUNC_BODY =
            { ParserRuleContext.FUNC_BODY_BLOCK, ParserRuleContext.EXPLICIT_ANON_FUNC_EXPR_BODY_START };

    /**
     * FUNC_TYPE --> When a only function type is possible.
     */
    private static final ParserRuleContext[] FUNC_TYPE_OPTIONAL_RETURNS =
            { ParserRuleContext.RETURNS_KEYWORD, ParserRuleContext.FUNC_TYPE_DESC_END };

    private static final ParserRuleContext[] FUNC_TYPE_OR_ANON_FUNC_OPTIONAL_RETURNS =
            { ParserRuleContext.RETURNS_KEYWORD, ParserRuleContext.FUNC_TYPE_DESC_RHS_OR_ANON_FUNC_BODY };

    private static final ParserRuleContext[] FUNC_TYPE_DESC_RHS_OR_ANON_FUNC_BODY =
            { ParserRuleContext.ANON_FUNC_BODY, ParserRuleContext.STMT_LEVEL_AMBIGUOUS_FUNC_TYPE_DESC_RHS };

    private static final ParserRuleContext[] WORKER_NAME_RHS =
            { ParserRuleContext.RETURNS_KEYWORD, ParserRuleContext.BLOCK_STMT };

    // We add named-worker-decl also as a statement. This is because we let having a named-worker
    // in all places a statement can be added during parsing, but then validates it based on the
    // context after the parsing the node is complete. This is to provide better error messages.
    private static final ParserRuleContext[] STATEMENTS = { ParserRuleContext.CLOSE_BRACE,
            ParserRuleContext.ASSIGNMENT_STMT, ParserRuleContext.VAR_DECL_STMT, ParserRuleContext.IF_BLOCK,
            ParserRuleContext.WHILE_BLOCK, ParserRuleContext.CALL_STMT, ParserRuleContext.PANIC_STMT,
            ParserRuleContext.CONTINUE_STATEMENT, ParserRuleContext.BREAK_STATEMENT, ParserRuleContext.RETURN_STMT,
            ParserRuleContext.LOCAL_TYPE_DEFINITION_STMT,  ParserRuleContext.MATCH_STMT,
            ParserRuleContext.EXPRESSION_STATEMENT, ParserRuleContext.LOCK_STMT, ParserRuleContext.BLOCK_STMT,
            ParserRuleContext.NAMED_WORKER_DECL, ParserRuleContext.FORK_STMT, ParserRuleContext.FOREACH_STMT,
            ParserRuleContext.XML_NAMESPACE_DECLARATION, ParserRuleContext.TRANSACTION_STMT,
            ParserRuleContext.RETRY_STMT, ParserRuleContext.ROLLBACK_STMT, ParserRuleContext.DO_BLOCK,
            ParserRuleContext.FAIL_STATEMENT };

    private static final ParserRuleContext[] VAR_DECL_RHS =
            { ParserRuleContext.ASSIGN_OP, ParserRuleContext.SEMICOLON };

    private static final ParserRuleContext[] TOP_LEVEL_NODE = { ParserRuleContext.EOF, ParserRuleContext.DOC_STRING,
            ParserRuleContext.ANNOTATIONS, ParserRuleContext.TOP_LEVEL_NODE_WITHOUT_METADATA };

    private static final ParserRuleContext[] TOP_LEVEL_NODE_WITHOUT_METADATA = { ParserRuleContext.EOF,
            ParserRuleContext.PUBLIC_KEYWORD, ParserRuleContext.TOP_LEVEL_NODE_WITHOUT_MODIFIER };

    private static final ParserRuleContext[] TOP_LEVEL_NODE_WITHOUT_MODIFIER =
            { ParserRuleContext.EOF, ParserRuleContext.VAR_DECL_STMT,
                    ParserRuleContext.TOP_LEVEL_FUNC_DEF_OR_FUNC_TYPE_DESC,
                    ParserRuleContext.MODULE_TYPE_DEFINITION, ParserRuleContext.SERVICE_DECL,
                    ParserRuleContext.LISTENER_DECL, ParserRuleContext.CONSTANT_DECL, ParserRuleContext.ANNOTATION_DECL,
                    ParserRuleContext.VAR_DECL_STMT, ParserRuleContext.XML_NAMESPACE_DECLARATION,
                    ParserRuleContext.MODULE_ENUM_DECLARATION, ParserRuleContext.IMPORT_DECL,
                    ParserRuleContext.MODULE_CLASS_DEFINITION };

    private static final ParserRuleContext[] TOP_LEVEL_FUNC_DEF_OR_FUNC_TYPE_DESC =
            { ParserRuleContext.FUNC_DEF_OR_FUNC_TYPE, ParserRuleContext.TRANSACTIONAL_KEYWORD };

    private static final ParserRuleContext[] TYPE_OR_VAR_NAME =
            { ParserRuleContext.VARIABLE_NAME, ParserRuleContext.TYPE_DESC_IN_TYPE_BINDING_PATTERN };

    private static final ParserRuleContext[] ASSIGNMENT_OR_VAR_DECL_SECOND_TOKEN =
            { ParserRuleContext.ASSIGN_OP, ParserRuleContext.VARIABLE_NAME };

    private static final ParserRuleContext[] FIELD_DESCRIPTOR_RHS =
            { ParserRuleContext.SEMICOLON, ParserRuleContext.QUESTION_MARK, ParserRuleContext.ASSIGN_OP };

    private static final ParserRuleContext[] FIELD_OR_REST_DESCIPTOR_RHS =
            { ParserRuleContext.ELLIPSIS, ParserRuleContext.VARIABLE_NAME };

    private static final ParserRuleContext[] RECORD_BODY_START =
            { ParserRuleContext.CLOSED_RECORD_BODY_START, ParserRuleContext.OPEN_BRACE };

    private static final ParserRuleContext[] RECORD_BODY_END =
            { ParserRuleContext.CLOSED_RECORD_BODY_END, ParserRuleContext.CLOSE_BRACE };

    // Give object the higher priority over records, since record body is a subset of object body.
    // Array, optional and union type descriptors are not added to the list since they are left recursive.
    private static final ParserRuleContext[] TYPE_DESCRIPTORS = { ParserRuleContext.SIMPLE_TYPE_DESCRIPTOR,
            ParserRuleContext.OBJECT_TYPE_DESCRIPTOR, ParserRuleContext.RECORD_TYPE_DESCRIPTOR,
            ParserRuleContext.PARAMETERIZED_TYPE, ParserRuleContext.TUPLE_TYPE_DESC_START,
            ParserRuleContext.ERROR_KEYWORD, ParserRuleContext.STREAM_KEYWORD, ParserRuleContext.TABLE_KEYWORD,
            ParserRuleContext.FUNC_TYPE_DESC, ParserRuleContext.PARENTHESISED_TYPE_DESC_START,
            ParserRuleContext.CONSTANT_EXPRESSION };

    private static final ParserRuleContext[] RECORD_FIELD_OR_RECORD_END =
            { ParserRuleContext.RECORD_BODY_END, ParserRuleContext.RECORD_FIELD };

    private static final ParserRuleContext[] RECORD_FIELD_START =
            { ParserRuleContext.ANNOTATIONS, ParserRuleContext.ASTERISK, ParserRuleContext.TYPE_DESC_IN_RECORD_FIELD };

    private static final ParserRuleContext[] RECORD_FIELD_WITHOUT_METADATA =
            { ParserRuleContext.ASTERISK, ParserRuleContext.TYPE_DESC_IN_RECORD_FIELD };

    private static final ParserRuleContext[] ARG_START_OR_ARG_LIST_END =
            { ParserRuleContext.ARG_LIST_END, ParserRuleContext.ARG_START };

    private static final ParserRuleContext[] ARG_START =
            { ParserRuleContext.VARIABLE_NAME, ParserRuleContext.ELLIPSIS, ParserRuleContext.EXPRESSION };

    private static final ParserRuleContext[] ARG_END = { ParserRuleContext.CLOSE_PARENTHESIS, ParserRuleContext.COMMA };

    private static final ParserRuleContext[] NAMED_OR_POSITIONAL_ARG_RHS =
            { ParserRuleContext.ARG_END, ParserRuleContext.ASSIGN_OP };

    private static final ParserRuleContext[] OPTIONAL_FIELD_INITIALIZER =
            { ParserRuleContext.ASSIGN_OP, ParserRuleContext.SEMICOLON };

    private static final ParserRuleContext[] CLASS_MEMBER_START =
            { ParserRuleContext.DOC_STRING, ParserRuleContext.ANNOTATIONS, ParserRuleContext.ASTERISK,
                    ParserRuleContext.OBJECT_FUNC_OR_FIELD, ParserRuleContext.CLOSE_BRACE };

    private static final ParserRuleContext[] OBJECT_MEMBER_START =
            { ParserRuleContext.DOC_STRING, ParserRuleContext.ANNOTATIONS, ParserRuleContext.OBJECT_FUNC_OR_FIELD,
                    ParserRuleContext.CLOSE_BRACE };

    private static final ParserRuleContext[] CLASS_MEMBER_WITHOUT_METADATA =
            { ParserRuleContext.ASTERISK, ParserRuleContext.OBJECT_FUNC_OR_FIELD, ParserRuleContext.CLOSE_BRACE };

    private static final ParserRuleContext[] OBJECT_MEMBER_WITHOUT_METADATA =
            { ParserRuleContext.OBJECT_FUNC_OR_FIELD, ParserRuleContext.CLOSE_BRACE };

    private static final ParserRuleContext[] OBJECT_FUNC_OR_FIELD = { ParserRuleContext.OBJECT_MEMBER_QUALIFIER,
            ParserRuleContext.OBJECT_FUNC_OR_FIELD_WITHOUT_VISIBILITY };

    private static final ParserRuleContext[] OBJECT_FUNC_OR_FIELD_WITHOUT_VISIBILITY =
            { ParserRuleContext.TYPE_DESC_BEFORE_IDENTIFIER, ParserRuleContext.OBJECT_METHOD_START };

    private static final ParserRuleContext[] OBJECT_METHOD_START =
            { ParserRuleContext.REMOTE_KEYWORD, ParserRuleContext.FUNCTION_KEYWORD,
                    ParserRuleContext.TRANSACTIONAL_KEYWORD };

    private static final ParserRuleContext[] OBJECT_METHOD_WITHOUT_REMOTE =
            { ParserRuleContext.TRANSACTIONAL_KEYWORD, ParserRuleContext.FUNCTION_KEYWORD };

    private static final ParserRuleContext[] OBJECT_METHOD_WITHOUT_TRANSACTIONAL =
            { ParserRuleContext.REMOTE_KEYWORD, ParserRuleContext.FUNCTION_KEYWORD };

    private static final ParserRuleContext[] OBJECT_TYPE_OR_CONSTRUCTOR_START =
            { ParserRuleContext.OBJECT_TYPE_QUALIFIER, ParserRuleContext.OBJECT_KEYWORD };

    private static final ParserRuleContext[] OBJECT_CONSTRUCTOR_RHS =
            { ParserRuleContext.OPEN_BRACE, ParserRuleContext.TYPE_REFERENCE };

    private static final ParserRuleContext[] ELSE_BODY = { ParserRuleContext.IF_BLOCK, ParserRuleContext.OPEN_BRACE };

    private static final ParserRuleContext[] ELSE_BLOCK =
            { ParserRuleContext.ELSE_KEYWORD, ParserRuleContext.STATEMENT };

    private static final ParserRuleContext[] CALL_STATEMENT =
            { ParserRuleContext.CHECKING_KEYWORD, ParserRuleContext.VARIABLE_NAME };

    private static final ParserRuleContext[] IMPORT_PREFIX_DECL =
            { ParserRuleContext.AS_KEYWORD, ParserRuleContext.SEMICOLON };

    private static final ParserRuleContext[] IMPORT_VERSION =
            { ParserRuleContext.VERSION_KEYWORD, ParserRuleContext.AS_KEYWORD, ParserRuleContext.SEMICOLON };

    private static final ParserRuleContext[] IMPORT_DECL_RHS = { ParserRuleContext.SLASH, ParserRuleContext.DOT,
            ParserRuleContext.VERSION_KEYWORD, ParserRuleContext.AS_KEYWORD, ParserRuleContext.SEMICOLON };

    private static final ParserRuleContext[] AFTER_IMPORT_MODULE_NAME = { ParserRuleContext.DOT,
            ParserRuleContext.VERSION_KEYWORD, ParserRuleContext.AS_KEYWORD, ParserRuleContext.SEMICOLON };

    private static final ParserRuleContext[] MAJOR_MINOR_VERSION_END =
            { ParserRuleContext.DOT, ParserRuleContext.AS_KEYWORD, ParserRuleContext.SEMICOLON };

    private static final ParserRuleContext[] RETURN_RHS = { ParserRuleContext.SEMICOLON, ParserRuleContext.EXPRESSION };

    private static final ParserRuleContext[] EXPRESSION_START = { ParserRuleContext.BASIC_LITERAL,
            ParserRuleContext.NIL_LITERAL, ParserRuleContext.VARIABLE_REF, ParserRuleContext.ACCESS_EXPRESSION,
            ParserRuleContext.TYPEOF_EXPRESSION, ParserRuleContext.TRAP_KEYWORD, ParserRuleContext.UNARY_EXPRESSION,
            ParserRuleContext.CHECKING_KEYWORD, ParserRuleContext.LIST_CONSTRUCTOR, ParserRuleContext.TYPE_CAST,
            ParserRuleContext.OPEN_PARENTHESIS, ParserRuleContext.TABLE_CONSTRUCTOR_OR_QUERY_EXPRESSION,
            ParserRuleContext.LET_EXPRESSION, ParserRuleContext.TEMPLATE_START, ParserRuleContext.XML_KEYWORD,
            ParserRuleContext.STRING_KEYWORD, ParserRuleContext.BASE64_KEYWORD, ParserRuleContext.BASE64_KEYWORD,
            ParserRuleContext.ANON_FUNC_EXPRESSION, ParserRuleContext.ERROR_KEYWORD, ParserRuleContext.NEW_KEYWORD,
            ParserRuleContext.START_KEYWORD, ParserRuleContext.FLUSH_KEYWORD, ParserRuleContext.LEFT_ARROW_TOKEN,
            ParserRuleContext.WAIT_KEYWORD, ParserRuleContext.COMMIT_KEYWORD, ParserRuleContext.TRANSACTIONAL_KEYWORD,
<<<<<<< HEAD
            ParserRuleContext.SERVICE_CONSTRUCTOR_EXPRESSION };
=======
            ParserRuleContext.SERVICE_CONSTRUCTOR_EXPRESSION, ParserRuleContext.OBJECT_CONSTRUCTOR,
            ParserRuleContext.FAIL_KEYWORD };
>>>>>>> ed5e41ea

    private static final ParserRuleContext[] FIRST_MAPPING_FIELD_START =
            { ParserRuleContext.MAPPING_FIELD, ParserRuleContext.CLOSE_BRACE };

    private static final ParserRuleContext[] MAPPING_FIELD_START = { ParserRuleContext.SPECIFIC_FIELD,
            ParserRuleContext.COMPUTED_FIELD_NAME, ParserRuleContext.ELLIPSIS, ParserRuleContext.READONLY_KEYWORD };

    private static final ParserRuleContext[] SPECIFIC_FIELD =
            { ParserRuleContext.MAPPING_FIELD_NAME, ParserRuleContext.STRING_LITERAL_TOKEN };

    private static final ParserRuleContext[] SPECIFIC_FIELD_RHS =
            { ParserRuleContext.COLON, ParserRuleContext.MAPPING_FIELD_END };

    private static final ParserRuleContext[] MAPPING_FIELD_END =
            { ParserRuleContext.CLOSE_BRACE, ParserRuleContext.COMMA };

    private static final ParserRuleContext[] OPTIONAL_SERVICE_NAME =
            { ParserRuleContext.SERVICE_NAME, ParserRuleContext.ON_KEYWORD };

    private static final ParserRuleContext[] RESOURCE_DEF_START =
            { ParserRuleContext.RESOURCE_KEYWORD, ParserRuleContext.TRANSACTIONAL_KEYWORD, ParserRuleContext.FUNC_DEF,
                    ParserRuleContext.CLOSE_BRACE };

    private static final ParserRuleContext[] RESOURCE_DEF_START_WITHOUT_RESOURCE =
            { ParserRuleContext.TRANSACTIONAL_KEYWORD, ParserRuleContext.FUNC_DEF };

    private static final ParserRuleContext[] RESOURCE_DEF_START_WITHOUT_TRANSACTIONAL =
            { ParserRuleContext.RESOURCE_KEYWORD, ParserRuleContext.FUNC_DEF };

    private static final ParserRuleContext[] CONST_DECL_RHS =
            { ParserRuleContext.TYPE_NAME_OR_VAR_NAME, ParserRuleContext.ASSIGN_OP };

    private static final ParserRuleContext[] ARRAY_LENGTH =
            { ParserRuleContext.CLOSE_BRACKET, ParserRuleContext.DECIMAL_INTEGER_LITERAL_TOKEN,
                    ParserRuleContext.HEX_INTEGER_LITERAL_TOKEN, ParserRuleContext.ASTERISK,
                    ParserRuleContext.VARIABLE_REF };

    private static final ParserRuleContext[] PARAM_LIST =
            { ParserRuleContext.CLOSE_PARENTHESIS, ParserRuleContext.REQUIRED_PARAM };

    private static final ParserRuleContext[] PARAMETER_START =
            { ParserRuleContext.ANNOTATIONS, ParserRuleContext.TYPE_DESC_IN_PARAM };

    private static final ParserRuleContext[] REQUIRED_PARAM_NAME_RHS =
            { ParserRuleContext.PARAM_END, ParserRuleContext.ASSIGN_OP };

    private static final ParserRuleContext[] PARAM_END =
            { ParserRuleContext.COMMA, ParserRuleContext.CLOSE_PARENTHESIS };

    private static final ParserRuleContext[] STMT_START_WITH_EXPR_RHS = { ParserRuleContext.ASSIGN_OP,
            ParserRuleContext.RIGHT_ARROW, ParserRuleContext.COMPOUND_BINARY_OPERATOR, ParserRuleContext.SEMICOLON };

    private static final ParserRuleContext[] EXPR_STMT_RHS = { ParserRuleContext.SEMICOLON, ParserRuleContext.ASSIGN_OP,
            ParserRuleContext.RIGHT_ARROW, ParserRuleContext.COMPOUND_BINARY_OPERATOR };

    private static final ParserRuleContext[] EXPRESSION_STATEMENT_START =
            { ParserRuleContext.VARIABLE_REF, ParserRuleContext.CHECKING_KEYWORD, ParserRuleContext.OPEN_PARENTHESIS,
                    ParserRuleContext.START_KEYWORD, ParserRuleContext.FLUSH_KEYWORD };

    private static final ParserRuleContext[] ANNOT_DECL_OPTIONAL_TYPE =
            { ParserRuleContext.TYPE_DESC_BEFORE_IDENTIFIER, ParserRuleContext.ANNOTATION_TAG };

    private static final ParserRuleContext[] CONST_DECL_TYPE =
            { ParserRuleContext.TYPE_DESC_BEFORE_IDENTIFIER, ParserRuleContext.VARIABLE_NAME };

    private static final ParserRuleContext[] ANNOT_DECL_RHS =
            { ParserRuleContext.ANNOTATION_TAG, ParserRuleContext.ON_KEYWORD, ParserRuleContext.SEMICOLON };

    private static final ParserRuleContext[] ANNOT_OPTIONAL_ATTACH_POINTS =
            { ParserRuleContext.ON_KEYWORD, ParserRuleContext.SEMICOLON };

    private static final ParserRuleContext[] ATTACH_POINT =
            { ParserRuleContext.SOURCE_KEYWORD, ParserRuleContext.ATTACH_POINT_IDENT };

    private static final ParserRuleContext[] ATTACH_POINT_IDENT = { ParserRuleContext.SINGLE_KEYWORD_ATTACH_POINT_IDENT,
            ParserRuleContext.OBJECT_IDENT, ParserRuleContext.RESOURCE_IDENT, ParserRuleContext.RECORD_IDENT };

    private static final ParserRuleContext[] ATTACH_POINT_END =
            { ParserRuleContext.COMMA, ParserRuleContext.SEMICOLON };

    private static final ParserRuleContext[] XML_NAMESPACE_PREFIX_DECL =
            { ParserRuleContext.AS_KEYWORD, ParserRuleContext.SEMICOLON };

    private static final ParserRuleContext[] CONSTANT_EXPRESSION =
            { ParserRuleContext.BASIC_LITERAL, ParserRuleContext.VARIABLE_REF, ParserRuleContext.PLUS_TOKEN,
                    ParserRuleContext.MINUS_TOKEN, ParserRuleContext.NIL_LITERAL };

    private static final ParserRuleContext[] LIST_CONSTRUCTOR_RHS =
            { ParserRuleContext.CLOSE_BRACKET, ParserRuleContext.EXPRESSION };

    private static final ParserRuleContext[] TYPE_CAST_PARAM =
            { ParserRuleContext.TYPE_DESC_IN_ANGLE_BRACKETS, ParserRuleContext.ANNOTATIONS };

    private static final ParserRuleContext[] TYPE_CAST_PARAM_RHS =
            { ParserRuleContext.TYPE_DESC_IN_ANGLE_BRACKETS, ParserRuleContext.GT };

    private static final ParserRuleContext[] TABLE_KEYWORD_RHS =
            { ParserRuleContext.KEY_SPECIFIER, ParserRuleContext.TABLE_CONSTRUCTOR };

    private static final ParserRuleContext[] ROW_LIST_RHS =
            { ParserRuleContext.CLOSE_BRACKET, ParserRuleContext.MAPPING_CONSTRUCTOR };

    private static final ParserRuleContext[] TABLE_ROW_END =
            { ParserRuleContext.COMMA, ParserRuleContext.CLOSE_BRACKET };

    private static final ParserRuleContext[] KEY_SPECIFIER_RHS =
            { ParserRuleContext.CLOSE_PARENTHESIS, ParserRuleContext.VARIABLE_NAME };

    private static final ParserRuleContext[] TABLE_KEY_RHS =
            { ParserRuleContext.COMMA, ParserRuleContext.CLOSE_PARENTHESIS };

    private static final ParserRuleContext[] ERROR_TYPE_PARAMS =
            { ParserRuleContext.INFERRED_TYPE_DESC, ParserRuleContext.TYPE_DESC_IN_ANGLE_BRACKETS };

    private static final ParserRuleContext[] LET_VAR_DECL_START =
            { ParserRuleContext.TYPE_DESC_IN_TYPE_BINDING_PATTERN, ParserRuleContext.ANNOTATIONS };

    private static final ParserRuleContext[] STREAM_TYPE_FIRST_PARAM_RHS =
            { ParserRuleContext.COMMA, ParserRuleContext.GT };

    private static final ParserRuleContext[] TEMPLATE_MEMBER = { ParserRuleContext.TEMPLATE_STRING,
            ParserRuleContext.INTERPOLATION_START_TOKEN, ParserRuleContext.TEMPLATE_END };

    private static final ParserRuleContext[] TEMPLATE_STRING_RHS =
            { ParserRuleContext.INTERPOLATION_START_TOKEN, ParserRuleContext.TEMPLATE_END };

    private static final ParserRuleContext[] KEY_CONSTRAINTS_RHS =
            { ParserRuleContext.OPEN_PARENTHESIS, ParserRuleContext.LT };

    private static final ParserRuleContext[] FUNCTION_KEYWORD_RHS =
            { ParserRuleContext.FUNC_NAME, ParserRuleContext.OPEN_PARENTHESIS };

    private static final ParserRuleContext[] TYPEDESC_RHS = { ParserRuleContext.END_OF_TYPE_DESC,
            ParserRuleContext.ARRAY_TYPE_DESCRIPTOR, ParserRuleContext.OPTIONAL_TYPE_DESCRIPTOR, ParserRuleContext.PIPE,
            ParserRuleContext.BITWISE_AND_OPERATOR };

    private static final ParserRuleContext[] TABLE_TYPE_DESC_RHS =
            { ParserRuleContext.KEY_KEYWORD, ParserRuleContext.TYPEDESC_RHS };

    private static final ParserRuleContext[] NEW_KEYWORD_RHS =
            { ParserRuleContext.TYPE_DESC_IN_NEW_EXPR, ParserRuleContext.EXPRESSION_RHS };

    private static final ParserRuleContext[] TABLE_CONSTRUCTOR_OR_QUERY_START =
            { ParserRuleContext.TABLE_KEYWORD, ParserRuleContext.STREAM_KEYWORD, ParserRuleContext.QUERY_EXPRESSION };

    private static final ParserRuleContext[] TABLE_CONSTRUCTOR_OR_QUERY_RHS =
            { ParserRuleContext.TABLE_CONSTRUCTOR, ParserRuleContext.QUERY_EXPRESSION };

    private static final ParserRuleContext[] QUERY_PIPELINE_RHS =
            { ParserRuleContext.QUERY_EXPRESSION_RHS, ParserRuleContext.INTERMEDIATE_CLAUSE,
                    ParserRuleContext.QUERY_ACTION_RHS };

    private static final ParserRuleContext[] INTERMEDIATE_CLAUSE_START =
            { ParserRuleContext.WHERE_CLAUSE, ParserRuleContext.FROM_CLAUSE, ParserRuleContext.LET_CLAUSE,
            ParserRuleContext.JOIN_CLAUSE, ParserRuleContext.ORDER_BY_CLAUSE, ParserRuleContext.LIMIT_CLAUSE };

    private static final ParserRuleContext[] BRACED_EXPR_OR_ANON_FUNC_PARAM_RHS =
            { ParserRuleContext.CLOSE_PARENTHESIS, ParserRuleContext.COMMA };

    private static final ParserRuleContext[] ANNOTATION_REF_RHS =
            { ParserRuleContext.OPEN_PARENTHESIS, ParserRuleContext.ANNOTATION_END };

    private static final ParserRuleContext[] INFER_PARAM_END_OR_PARENTHESIS_END =
            { ParserRuleContext.CLOSE_PARENTHESIS, ParserRuleContext.EXPR_FUNC_BODY_START };

    private static final ParserRuleContext[] OPTIONAL_PEER_WORKER =
            { ParserRuleContext.PEER_WORKER_NAME, ParserRuleContext.EXPRESSION_RHS };

    private static final ParserRuleContext[] TYPE_DESC_IN_TUPLE_RHS =
            { ParserRuleContext.CLOSE_BRACKET, ParserRuleContext.COMMA, ParserRuleContext.ELLIPSIS };

    private static final ParserRuleContext[] LIST_CONSTRUCTOR_MEMBER_END =
            { ParserRuleContext.CLOSE_BRACKET, ParserRuleContext.COMMA };

    private static final ParserRuleContext[] NIL_OR_PARENTHESISED_TYPE_DESC_RHS =
            { ParserRuleContext.CLOSE_PARENTHESIS, ParserRuleContext.TYPE_DESCRIPTOR };

    private static final ParserRuleContext[] BINDING_PATTERN =
            { ParserRuleContext.BINDING_PATTERN_STARTING_IDENTIFIER, ParserRuleContext.LIST_BINDING_PATTERN,
                    ParserRuleContext.MAPPING_BINDING_PATTERN, ParserRuleContext.ERROR_BINDING_PATTERN };

    private static final ParserRuleContext[] LIST_BINDING_PATTERN_CONTENTS =
            { ParserRuleContext.REST_BINDING_PATTERN, ParserRuleContext.BINDING_PATTERN };

    private static final ParserRuleContext[] LIST_BINDING_PATTERN_MEMBER_END =
            { ParserRuleContext.COMMA, ParserRuleContext.CLOSE_BRACKET };

    private static final ParserRuleContext[] MAPPING_BINDING_PATTERN_MEMBER =
            { ParserRuleContext.REST_BINDING_PATTERN, ParserRuleContext.FIELD_BINDING_PATTERN };

    private static final ParserRuleContext[] MAPPING_BINDING_PATTERN_END =
            { ParserRuleContext.COMMA, ParserRuleContext.CLOSE_BRACE };

    private static final ParserRuleContext[] FIELD_BINDING_PATTERN_END =
            { ParserRuleContext.COMMA, ParserRuleContext.COLON, ParserRuleContext.CLOSE_BRACE };

    private static final ParserRuleContext[] ERROR_BINDING_PATTERN_ERROR_KEYWORD_RHS =
            { ParserRuleContext.OPEN_PARENTHESIS, ParserRuleContext.TYPE_REFERENCE };

    private static final ParserRuleContext[] ERROR_ARG_LIST_BINDING_PATTERN_START =
            { ParserRuleContext.SIMPLE_BINDING_PATTERN, ParserRuleContext.ERROR_FIELD_BINDING_PATTERN,
              ParserRuleContext.CLOSE_PARENTHESIS };

    private static final ParserRuleContext[] ERROR_MESSAGE_BINDING_PATTERN_END =
            { ParserRuleContext.ERROR_MESSAGE_BINDING_PATTERN_END_COMMA, ParserRuleContext.CLOSE_PARENTHESIS };

    private static final ParserRuleContext[] ERROR_MESSAGE_BINDING_PATTERN_RHS =
            { ParserRuleContext.ERROR_CAUSE_SIMPLE_BINDING_PATTERN, ParserRuleContext.ERROR_BINDING_PATTERN,
              ParserRuleContext.ERROR_FIELD_BINDING_PATTERN };

    private static final ParserRuleContext[] ERROR_FIELD_BINDING_PATTERN =
            {  ParserRuleContext.NAMED_ARG_BINDING_PATTERN, ParserRuleContext.REST_BINDING_PATTERN };

    private static final ParserRuleContext[] ERROR_FIELD_BINDING_PATTERN_END =
            { ParserRuleContext.COMMA, ParserRuleContext.CLOSE_PARENTHESIS };

    private static final ParserRuleContext[] REMOTE_CALL_OR_ASYNC_SEND_RHS =
            { ParserRuleContext.WORKER_NAME_OR_METHOD_NAME, ParserRuleContext.DEFAULT_WORKER_NAME_IN_ASYNC_SEND };

    private static final ParserRuleContext[] REMOTE_CALL_OR_ASYNC_SEND_END =
            { ParserRuleContext.ARG_LIST_START, ParserRuleContext.SEMICOLON };

    private static final ParserRuleContext[] RECEIVE_WORKERS =
            { ParserRuleContext.PEER_WORKER_NAME, ParserRuleContext.MULTI_RECEIVE_WORKERS };

    private static final ParserRuleContext[] RECEIVE_FIELD =
            { ParserRuleContext.PEER_WORKER_NAME, ParserRuleContext.RECEIVE_FIELD_NAME };

    private static final ParserRuleContext[] RECEIVE_FIELD_END =
            { ParserRuleContext.CLOSE_BRACE, ParserRuleContext.COMMA };

    private static final ParserRuleContext[] WAIT_KEYWORD_RHS =
            { ParserRuleContext.MULTI_WAIT_FIELDS, ParserRuleContext.ALTERNATE_WAIT_EXPRS };

    private static final ParserRuleContext[] WAIT_FIELD_NAME_RHS =
            { ParserRuleContext.COLON, ParserRuleContext.WAIT_FIELD_END };

    private static final ParserRuleContext[] WAIT_FIELD_END =
            { ParserRuleContext.CLOSE_BRACE, ParserRuleContext.COMMA };

    private static final ParserRuleContext[] WAIT_FUTURE_EXPR_END =
            { ParserRuleContext.ALTERNATE_WAIT_EXPR_LIST_END, ParserRuleContext.PIPE };

    private static final ParserRuleContext[] ENUM_MEMBER_START =
            { ParserRuleContext.DOC_STRING, ParserRuleContext.ANNOTATIONS, ParserRuleContext.ENUM_MEMBER_NAME };

    private static final ParserRuleContext[] ENUM_MEMBER_RHS =
            { ParserRuleContext.ASSIGN_OP, ParserRuleContext.ENUM_MEMBER_END };

    private static final ParserRuleContext[] ENUM_MEMBER_END =
            { ParserRuleContext.COMMA, ParserRuleContext.CLOSE_BRACE };

    private static final ParserRuleContext[] MEMBER_ACCESS_KEY_EXPR_END =
            { ParserRuleContext.COMMA, ParserRuleContext.CLOSE_BRACKET };

    private static final ParserRuleContext[] ROLLBACK_RHS =
            { ParserRuleContext.SEMICOLON, ParserRuleContext.EXPRESSION };

    private static final ParserRuleContext[] RETRY_KEYWORD_RHS =
            { ParserRuleContext.LT, ParserRuleContext.RETRY_TYPE_PARAM_RHS };

    private static final ParserRuleContext[] RETRY_TYPE_PARAM_RHS =
            { ParserRuleContext.ARG_LIST_START, ParserRuleContext.RETRY_BODY };

    private static final ParserRuleContext[] RETRY_BODY =
            { ParserRuleContext.BLOCK_STMT, ParserRuleContext.TRANSACTION_STMT };

    private static final ParserRuleContext[] LIST_BP_OR_TUPLE_TYPE_MEMBER =
            { ParserRuleContext.TYPE_DESCRIPTOR, ParserRuleContext.LIST_BINDING_PATTERN_MEMBER };

    private static final ParserRuleContext[] LIST_BP_OR_TUPLE_TYPE_DESC_RHS =
            { ParserRuleContext.ASSIGN_OP, ParserRuleContext.VARIABLE_NAME };

    private static final ParserRuleContext[] BRACKETED_LIST_MEMBER_END =
            { ParserRuleContext.COMMA, ParserRuleContext.CLOSE_BRACKET };

    private static final ParserRuleContext[] BRACKETED_LIST_MEMBER =
            // array length is also an expression
            { ParserRuleContext.EXPRESSION, ParserRuleContext.BINDING_PATTERN };

    private static final ParserRuleContext[] LIST_BINDING_MEMBER_OR_ARRAY_LENGTH =
            { ParserRuleContext.ARRAY_LENGTH, ParserRuleContext.BINDING_PATTERN };

    private static final ParserRuleContext[] BRACKETED_LIST_RHS = { ParserRuleContext.ASSIGN_OP,
            ParserRuleContext.VARIABLE_NAME, ParserRuleContext.BINDING_PATTERN, ParserRuleContext.EXPRESSION_RHS };

    private static final ParserRuleContext[] XML_NAVIGATE_EXPR =
            { ParserRuleContext.XML_FILTER_EXPR, ParserRuleContext.XML_STEP_EXPR };

    private static final ParserRuleContext[] XML_NAME_PATTERN_RHS = { ParserRuleContext.GT, ParserRuleContext.PIPE };

    private static final ParserRuleContext[] XML_ATOMIC_NAME_PATTERN_START =
            { ParserRuleContext.ASTERISK, ParserRuleContext.XML_ATOMIC_NAME_IDENTIFIER };

    private static final ParserRuleContext[] XML_ATOMIC_NAME_IDENTIFIER_RHS =
            { ParserRuleContext.ASTERISK, ParserRuleContext.IDENTIFIER };

    private static final ParserRuleContext[] XML_STEP_START = { ParserRuleContext.SLASH_ASTERISK_TOKEN,
            ParserRuleContext.DOUBLE_SLASH_DOUBLE_ASTERISK_LT_TOKEN, ParserRuleContext.SLASH_LT_TOKEN };

    private static final ParserRuleContext[] MATCH_PATTERN_RHS =
            { ParserRuleContext.PIPE, ParserRuleContext.MATCH_PATTERN_END };

    private static final ParserRuleContext[] OPTIONAL_MATCH_GUARD =
            { ParserRuleContext.IF_KEYWORD, ParserRuleContext.RIGHT_DOUBLE_ARROW };

    private static final ParserRuleContext[] MATCH_PATTERN_START = { ParserRuleContext.CONSTANT_EXPRESSION,
            ParserRuleContext.VAR_KEYWORD, ParserRuleContext.LIST_MATCH_PATTERN,
            ParserRuleContext.MAPPING_MATCH_PATTERN, ParserRuleContext.FUNCTIONAL_MATCH_PATTERN };

    private static final ParserRuleContext[] LIST_MATCH_PATTERNS_START =
            { ParserRuleContext.LIST_MATCH_PATTERN_MEMBER, ParserRuleContext.CLOSE_BRACKET };

    private static final ParserRuleContext[] LIST_MATCH_PATTERN_MEMBER =
            { ParserRuleContext.MATCH_PATTERN_START, ParserRuleContext.REST_MATCH_PATTERN };

    private static final ParserRuleContext[] LIST_MATCH_PATTERN_MEMBER_RHS =
            { ParserRuleContext.COMMA, ParserRuleContext.CLOSE_BRACKET };

    private static final ParserRuleContext[] FIELD_MATCH_PATTERNS_START =
            { ParserRuleContext.FIELD_MATCH_PATTERN_MEMBER, ParserRuleContext.CLOSE_BRACE };

    private static final ParserRuleContext[] FIELD_MATCH_PATTERN_MEMBER =
            { ParserRuleContext.VARIABLE_NAME, ParserRuleContext.REST_MATCH_PATTERN };

    private static final ParserRuleContext[] FIELD_MATCH_PATTERN_MEMBER_RHS =
            { ParserRuleContext.COMMA, ParserRuleContext.CLOSE_BRACE };

    private static final ParserRuleContext[] FUNC_MATCH_PATTERN_OR_CONST_PATTERN =
            { ParserRuleContext.OPEN_PARENTHESIS, ParserRuleContext.MATCH_PATTERN_END };

    private static final ParserRuleContext[] FUNCTIONAL_MATCH_PATTERN_START =
            { ParserRuleContext.ERROR_KEYWORD, ParserRuleContext.TYPE_REFERENCE };

    private static final ParserRuleContext[] ARG_LIST_MATCH_PATTERN_START =
            { ParserRuleContext.ARG_MATCH_PATTERN, ParserRuleContext.CLOSE_PARENTHESIS };

    private static final ParserRuleContext[] ARG_MATCH_PATTERN = { ParserRuleContext.MATCH_PATTERN,
            ParserRuleContext.NAMED_ARG_MATCH_PATTERN, ParserRuleContext.REST_MATCH_PATTERN };

    private static final ParserRuleContext[] ARG_MATCH_PATTERN_RHS =
            { ParserRuleContext.COMMA, ParserRuleContext.CLOSE_PARENTHESIS };

    private static final ParserRuleContext[] NAMED_ARG_MATCH_PATTERN_RHS =
            { ParserRuleContext.NAMED_ARG_MATCH_PATTERN, ParserRuleContext.REST_MATCH_PATTERN };

    private static final ParserRuleContext[] ORDER_KEY_LIST_END =
            { ParserRuleContext.COMMA, ParserRuleContext.ORDER_CLAUSE_END };

    private static final ParserRuleContext[] LIST_BP_OR_LIST_CONSTRUCTOR_MEMBER =
            { ParserRuleContext.LIST_BINDING_PATTERN_MEMBER, ParserRuleContext.LIST_CONSTRUCTOR_FIRST_MEMBER };

    private static final ParserRuleContext[] TUPLE_TYPE_DESC_OR_LIST_CONST_MEMBER =
            { ParserRuleContext.TYPE_DESCRIPTOR, ParserRuleContext.LIST_CONSTRUCTOR_FIRST_MEMBER };

    private static final ParserRuleContext[] JOIN_CLAUSE_START =
            { ParserRuleContext.JOIN_KEYWORD, ParserRuleContext.OUTER_KEYWORD };

    private static final ParserRuleContext[] MAPPING_BP_OR_MAPPING_CONSTRUCTOR_MEMBER =
            { ParserRuleContext.MAPPING_BINDING_PATTERN_MEMBER, ParserRuleContext.MAPPING_FIELD };

    private static final ParserRuleContext[] LISTENERS_LIST_END =
            { ParserRuleContext.COMMA, ParserRuleContext.OPEN_BRACE };

<<<<<<< HEAD
    private static final ParserRuleContext[] REGULAR_COMPOUND_STMT_RHS =
            { ParserRuleContext.STATEMENT, ParserRuleContext.ON_FAIL_CLAUSE };
=======
    private static final ParserRuleContext[] MODULE_CLASS_DEFINITION_START =
            { ParserRuleContext.CLASS_TYPE_QUALIFIER, ParserRuleContext.CLASS_KEYWORD };
>>>>>>> ed5e41ea

    public BallerinaParserErrorHandler(AbstractTokenReader tokenReader) {
        super(tokenReader);
    }

    @Override
    protected boolean isProductionWithAlternatives(ParserRuleContext currentCtx) {
        switch (currentCtx) {
            case TOP_LEVEL_NODE:
            case TOP_LEVEL_NODE_WITHOUT_MODIFIER:
            case TOP_LEVEL_NODE_WITHOUT_METADATA:
            case STATEMENT:
            case STATEMENT_WITHOUT_ANNOTS:
            case FUNC_BODY_OR_TYPE_DESC_RHS:
            case VAR_DECL_STMT_RHS:
            case EXPRESSION_RHS:
            case PARAMETER_NAME_RHS:
            case ASSIGNMENT_OR_VAR_DECL_STMT:
            case AFTER_PARAMETER_TYPE:
            case FIELD_DESCRIPTOR_RHS:
            case RECORD_BODY_START:
            case RECORD_BODY_END:
            case TYPE_DESCRIPTOR:
            case NAMED_OR_POSITIONAL_ARG_RHS:
            case OPTIONAL_FIELD_INITIALIZER:
            case OBJECT_FUNC_OR_FIELD_WITHOUT_VISIBILITY:
            case OBJECT_MEMBER:
            case CLASS_MEMBER:
            case OBJECT_MEMBER_DESCRIPTOR:
            case OBJECT_TYPE_QUALIFIER:
            case CLASS_TYPE_QUALIFIER:
            case ELSE_BODY:
            case IMPORT_DECL_RHS:
            case IMPORT_SUB_VERSION:
            case VERSION_NUMBER:
            case IMPORT_VERSION_DECL:
            case IMPORT_PREFIX_DECL:
            case MAPPING_FIELD:
            case FIRST_MAPPING_FIELD:
            case SPECIFIC_FIELD_RHS:
            case RESOURCE_DEF:
            case RESOURCE_DEF_QUALIFIERS:
            case RESOURCE_DEF_START_WITHOUT_RESOURCE:
            case RESOURCE_DEF_START_WITHOUT_TRANSACTIONAL:
            case PARAMETER_START:
            case STMT_START_WITH_EXPR_RHS:
            case EXPR_STMT_RHS:
            case RECORD_FIELD_OR_RECORD_END:
            case CONST_DECL_TYPE:
            case CONST_DECL_RHS:
            case ANNOT_OPTIONAL_ATTACH_POINTS:
            case XML_NAMESPACE_PREFIX_DECL:
            case ANNOT_DECL_OPTIONAL_TYPE:
            case ANNOT_DECL_RHS:
            case TABLE_KEYWORD_RHS:
            case ARRAY_LENGTH:
            case TYPEDESC_RHS:
            case ERROR_TYPE_PARAMS:
            case STREAM_TYPE_FIRST_PARAM_RHS:
            case KEY_CONSTRAINTS_RHS:
            case TABLE_TYPE_DESC_RHS:
            case FUNC_BODY:
            case FUNC_OPTIONAL_RETURNS:
            case TERMINAL_EXPRESSION:
            case TABLE_CONSTRUCTOR_OR_QUERY_START:
            case TABLE_CONSTRUCTOR_OR_QUERY_RHS:
            case QUERY_PIPELINE_RHS:
            case ANON_FUNC_BODY:
            case BINDING_PATTERN:
            case LIST_BINDING_PATTERN_MEMBER:
            case LIST_BINDING_PATTERN_MEMBER_END:
            case MAPPING_BINDING_PATTERN_MEMBER:
            case MAPPING_BINDING_PATTERN_END:
            case FIELD_BINDING_PATTERN_END:
            case ERROR_BINDING_PATTERN_ERROR_KEYWORD_RHS:
            case ERROR_ARG_LIST_BINDING_PATTERN_START:
            case ERROR_MESSAGE_BINDING_PATTERN_END:
            case ERROR_MESSAGE_BINDING_PATTERN_RHS:
            case ERROR_FIELD_BINDING_PATTERN:
            case ERROR_FIELD_BINDING_PATTERN_END:
            case REMOTE_CALL_OR_ASYNC_SEND_RHS:
            case REMOTE_CALL_OR_ASYNC_SEND_END:
            case RECEIVE_FIELD_END:
            case RECEIVE_WORKERS:
            case WAIT_FIELD_NAME:
            case WAIT_FIELD_NAME_RHS:
            case WAIT_FIELD_END:
            case WAIT_FUTURE_EXPR_END:
            case MAPPING_FIELD_END:
            case ENUM_MEMBER_START:
            case ENUM_MEMBER_RHS:
            case STMT_START_BRACKETED_LIST_MEMBER:
            case STMT_START_BRACKETED_LIST_RHS:
            case ENUM_MEMBER_END:
            case BINDING_PATTERN_OR_EXPR_RHS:
            case BRACKETED_LIST_RHS:
            case BRACKETED_LIST_MEMBER:
            case BRACKETED_LIST_MEMBER_END:
            case AMBIGUOUS_STMT:
            case TYPED_BINDING_PATTERN_TYPE_RHS:
            case TYPE_DESC_IN_TUPLE_RHS:
            case LIST_BINDING_MEMBER_OR_ARRAY_LENGTH:
            case FUNC_TYPE_DESC_RHS_OR_ANON_FUNC_BODY:
            case OPTIONAL_MATCH_GUARD:
            case MATCH_PATTERN_RHS:
            case MATCH_PATTERN_START:
            case LIST_MATCH_PATTERNS_START:
            case LIST_MATCH_PATTERN_MEMBER:
            case LIST_MATCH_PATTERN_MEMBER_RHS:
            case FIELD_MATCH_PATTERNS_START:
            case FIELD_MATCH_PATTERN_MEMBER:
            case FIELD_MATCH_PATTERN_MEMBER_RHS:
            case FUNC_MATCH_PATTERN_OR_CONST_PATTERN:
            case FUNCTIONAL_MATCH_PATTERN_START:
            case ARG_LIST_MATCH_PATTERN_START:
            case ARG_MATCH_PATTERN:
            case ARG_MATCH_PATTERN_RHS:
            case NAMED_ARG_MATCH_PATTERN_RHS:
            case EXTERNAL_FUNC_BODY_OPTIONAL_ANNOTS:
            case LIST_BP_OR_LIST_CONSTRUCTOR_MEMBER:
            case TUPLE_TYPE_DESC_OR_LIST_CONST_MEMBER:
            case OBJECT_METHOD_WITHOUT_REMOTE:
            case OBJECT_METHOD_WITHOUT_TRANSACTIONAL:
            case TOP_LEVEL_FUNC_DEF_OR_FUNC_TYPE_DESC:
            case MAPPING_BP_OR_MAPPING_CONSTRUCTOR_MEMBER:
            case TYPE_DESC_OR_EXPR_RHS:
                return true;
            default:
                return false;
        }
    }

    private boolean isEndOfObjectTypeNode(int nextLookahead) {
        STToken nextToken = this.tokenReader.peek(nextLookahead);
        switch (nextToken.kind) {
            case CLOSE_BRACE_TOKEN:
            case EOF_TOKEN:
            case CLOSE_BRACE_PIPE_TOKEN:
            case TYPE_KEYWORD:
            case SERVICE_KEYWORD:
                return true;
            default:
                STToken nextNextToken = this.tokenReader.peek(nextLookahead + 1);
                switch (nextNextToken.kind) {
                    case CLOSE_BRACE_TOKEN:
                    case EOF_TOKEN:
                    case CLOSE_BRACE_PIPE_TOKEN:
                    case TYPE_KEYWORD:
                    case SERVICE_KEYWORD:
                        return true;
                    default:
                        return false;
                }
        }
    }

    /**
     * Search for a solution.
     * Terminals are directly matched and Non-terminals which have alternative productions are seekInAlternativesPaths()
     *
     * @param currentCtx Current context
     * @param lookahead Position of the next token to consider, relative to the position of the original error.
     * @param currentDepth Amount of distance traveled so far.
     * @return Recovery result
     */
    @Override
    protected Result seekMatch(ParserRuleContext currentCtx, int lookahead, int currentDepth, boolean isEntryPoint) {
        boolean hasMatch;
        boolean skipRule;
        int matchingRulesCount = 0;

        while (currentDepth < LOOKAHEAD_LIMIT) {
            hasMatch = true;
            skipRule = false;
            STToken nextToken = this.tokenReader.peek(lookahead);

            switch (currentCtx) {
                case EOF:
                    hasMatch = nextToken.kind == SyntaxKind.EOF_TOKEN;
                    break;
                case FUNC_NAME:
                case CLASS_NAME:
                case VARIABLE_NAME:
                case TYPE_NAME:
                case IMPORT_ORG_OR_MODULE_NAME:
                case IMPORT_MODULE_NAME:
                case IMPORT_PREFIX:
                case MAPPING_FIELD_NAME:
                case SERVICE_NAME:
                case QUALIFIED_IDENTIFIER:
                case IDENTIFIER:
                case ANNOTATION_TAG:
                case NAMESPACE_PREFIX:
                case WORKER_NAME:
                case IMPLICIT_ANON_FUNC_PARAM:
                case WORKER_NAME_OR_METHOD_NAME:
                case RECEIVE_FIELD_NAME:
                case WAIT_FIELD_NAME:
                case FIELD_BINDING_PATTERN_NAME:
                case XML_ATOMIC_NAME_IDENTIFIER:
                case SIMPLE_BINDING_PATTERN:
                case ERROR_CAUSE_SIMPLE_BINDING_PATTERN:
                    hasMatch = nextToken.kind == SyntaxKind.IDENTIFIER_TOKEN;
                    break;
                case OPEN_PARENTHESIS:
                case PARENTHESISED_TYPE_DESC_START:
                    hasMatch = nextToken.kind == SyntaxKind.OPEN_PAREN_TOKEN;
                    break;
                case CLOSE_PARENTHESIS:
                    hasMatch = nextToken.kind == SyntaxKind.CLOSE_PAREN_TOKEN;
                    break;
                case SIMPLE_TYPE_DESCRIPTOR:
                    hasMatch = BallerinaParser.isSimpleType(nextToken.kind) ||
                            nextToken.kind == SyntaxKind.IDENTIFIER_TOKEN;
                    break;
                case OPEN_BRACE:
                    hasMatch = nextToken.kind == SyntaxKind.OPEN_BRACE_TOKEN;
                    break;
                case CLOSE_BRACE:
                    hasMatch = nextToken.kind == SyntaxKind.CLOSE_BRACE_TOKEN;
                    break;
                case ASSIGN_OP:
                    hasMatch = nextToken.kind == SyntaxKind.EQUAL_TOKEN;
                    break;
                case SEMICOLON:
                    hasMatch = nextToken.kind == SyntaxKind.SEMICOLON_TOKEN;
                    break;
                case BINARY_OPERATOR:
                    hasMatch = isBinaryOperator(nextToken);
                    break;
                case COMMA:
                case ERROR_MESSAGE_BINDING_PATTERN_END_COMMA:
                    hasMatch = nextToken.kind == SyntaxKind.COMMA_TOKEN;
                    break;
                case CLOSED_RECORD_BODY_END:
                    hasMatch = nextToken.kind == SyntaxKind.CLOSE_BRACE_PIPE_TOKEN;
                    break;
                case CLOSED_RECORD_BODY_START:
                    hasMatch = nextToken.kind == SyntaxKind.OPEN_BRACE_PIPE_TOKEN;
                    break;
                case ELLIPSIS:
                    hasMatch = nextToken.kind == SyntaxKind.ELLIPSIS_TOKEN;
                    break;
                case QUESTION_MARK:
                    hasMatch = nextToken.kind == SyntaxKind.QUESTION_MARK_TOKEN;
                    break;
                case ARG_LIST_START:
                    hasMatch = nextToken.kind == SyntaxKind.OPEN_PAREN_TOKEN;
                    break;
                case ARG_LIST_END:
                    hasMatch = nextToken.kind == SyntaxKind.CLOSE_PAREN_TOKEN;
                    break;
                case OBJECT_TYPE_QUALIFIER:
                    hasMatch = nextToken.kind == SyntaxKind.CLIENT_KEYWORD;
                    break;
                case CLASS_TYPE_QUALIFIER:
                    hasMatch = nextToken.kind == SyntaxKind.DISTINCT_KEYWORD ||
                            nextToken.kind == SyntaxKind.CLIENT_KEYWORD ||
                            nextToken.kind == SyntaxKind.READONLY_KEYWORD;
                    break;
                case OPEN_BRACKET:
                case TUPLE_TYPE_DESC_START:
                    hasMatch = nextToken.kind == SyntaxKind.OPEN_BRACKET_TOKEN;
                    break;
                case CLOSE_BRACKET:
                    hasMatch = nextToken.kind == SyntaxKind.CLOSE_BRACKET_TOKEN;
                    break;
                case DOT:
                    hasMatch = nextToken.kind == SyntaxKind.DOT_TOKEN;
                    break;
                case BOOLEAN_LITERAL:
                    hasMatch = nextToken.kind == SyntaxKind.TRUE_KEYWORD || nextToken.kind == SyntaxKind.FALSE_KEYWORD;
                    break;
                case DECIMAL_INTEGER_LITERAL_TOKEN:
                case MAJOR_VERSION:
                case MINOR_VERSION:
                case PATCH_VERSION:
                    hasMatch = nextToken.kind == SyntaxKind.DECIMAL_INTEGER_LITERAL_TOKEN;
                    break;
                case SLASH:
                    hasMatch = nextToken.kind == SyntaxKind.SLASH_TOKEN;
                    break;
                case BASIC_LITERAL:
                    hasMatch = isBasicLiteral(nextToken.kind);
                    break;
                case COLON:
                    hasMatch = nextToken.kind == SyntaxKind.COLON_TOKEN;
                    break;
                case STRING_LITERAL_TOKEN:
                    hasMatch = nextToken.kind == SyntaxKind.STRING_LITERAL_TOKEN;
                    break;
                case UNARY_OPERATOR:
                    hasMatch = isUnaryOperator(nextToken);
                    break;
                case HEX_INTEGER_LITERAL_TOKEN:
                    hasMatch = nextToken.kind == SyntaxKind.HEX_INTEGER_LITERAL_TOKEN;
                    break;
                case AT:
                    hasMatch = nextToken.kind == SyntaxKind.AT_TOKEN;
                    break;
                case RIGHT_ARROW:
                    hasMatch = nextToken.kind == SyntaxKind.RIGHT_ARROW_TOKEN;
                    break;
                case PARAMETERIZED_TYPE:
                    hasMatch = isParameterizedTypeToken(nextToken.kind);
                    break;
                case LT:
                    hasMatch = nextToken.kind == SyntaxKind.LT_TOKEN;
                    break;
                case GT:
                    hasMatch = nextToken.kind == SyntaxKind.GT_TOKEN;
                    break;
                case FIELD_IDENT:
                    hasMatch = nextToken.kind == SyntaxKind.FIELD_KEYWORD;
                    break;
                case FUNCTION_IDENT:
                    hasMatch = nextToken.kind == SyntaxKind.FUNCTION_KEYWORD;
                    break;
                case IDENT_AFTER_OBJECT_IDENT:
                    hasMatch = nextToken.kind == SyntaxKind.FUNCTION_KEYWORD ||
                            nextToken.kind == SyntaxKind.FIELD_KEYWORD;
                    break;
                case SINGLE_KEYWORD_ATTACH_POINT_IDENT:
                    hasMatch = isSingleKeywordAttachPointIdent(nextToken.kind);
                    break;
                case OBJECT_IDENT:
                    hasMatch = nextToken.kind == SyntaxKind.OBJECT_KEYWORD;
                    break;
                case RECORD_IDENT:
                    hasMatch = nextToken.kind == SyntaxKind.RECORD_KEYWORD;
                    break;
                case RESOURCE_IDENT:
                    hasMatch = nextToken.kind == SyntaxKind.RESOURCE_KEYWORD;
                    break;
                case DECIMAL_FLOATING_POINT_LITERAL_TOKEN:
                    hasMatch = nextToken.kind == SyntaxKind.DECIMAL_FLOATING_POINT_LITERAL_TOKEN;
                    break;
                case HEX_FLOATING_POINT_LITERAL_TOKEN:
                    hasMatch = nextToken.kind == SyntaxKind.HEX_FLOATING_POINT_LITERAL_TOKEN;
                    break;
                case PIPE:
                    hasMatch = nextToken.kind == SyntaxKind.PIPE_TOKEN;
                    break;
                case TEMPLATE_START:
                case TEMPLATE_END:
                    hasMatch = nextToken.kind == SyntaxKind.BACKTICK_TOKEN;
                    break;
                case ASTERISK:
                case INFERRED_TYPE_DESC:
                    hasMatch = nextToken.kind == SyntaxKind.ASTERISK_TOKEN;
                    break;
                case BITWISE_AND_OPERATOR:
                    hasMatch = nextToken.kind == SyntaxKind.BITWISE_AND_TOKEN;
                    break;
                case EXPR_FUNC_BODY_START:
                case RIGHT_DOUBLE_ARROW:
                    hasMatch = nextToken.kind == SyntaxKind.RIGHT_DOUBLE_ARROW_TOKEN;
                    break;
                case PLUS_TOKEN:
                    hasMatch = nextToken.kind == SyntaxKind.PLUS_TOKEN;
                    break;
                case MINUS_TOKEN:
                    hasMatch = nextToken.kind == SyntaxKind.MINUS_TOKEN;
                    break;
                case SIGNED_INT_OR_FLOAT_RHS:
                    hasMatch = BallerinaParser.isIntOrFloat(nextToken);
                    break;
                case SYNC_SEND_TOKEN:
                    hasMatch = nextToken.kind == SyntaxKind.SYNC_SEND_TOKEN;
                    break;
                case PEER_WORKER_NAME:
                    hasMatch = nextToken.kind == SyntaxKind.DEFAULT_KEYWORD ||
                            nextToken.kind == SyntaxKind.IDENTIFIER_TOKEN;
                    break;
                case LEFT_ARROW_TOKEN:
                    hasMatch = nextToken.kind == SyntaxKind.LEFT_ARROW_TOKEN;
                    break;
                case ANNOT_CHAINING_TOKEN:
                    hasMatch = nextToken.kind == SyntaxKind.ANNOT_CHAINING_TOKEN;
                    break;
                case OPTIONAL_CHAINING_TOKEN:
                    hasMatch = nextToken.kind == SyntaxKind.OPTIONAL_CHAINING_TOKEN;
                    break;
                case TRANSACTIONAL_KEYWORD:
                    hasMatch = nextToken.kind == SyntaxKind.TRANSACTIONAL_KEYWORD;
                    break;
                case MODULE_ENUM_NAME:
                case ENUM_MEMBER_NAME:
                case NAMED_ARG_BINDING_PATTERN:
                    hasMatch = nextToken.kind == SyntaxKind.IDENTIFIER_TOKEN;
                    break;
                case UNION_OR_INTERSECTION_TOKEN:
                    hasMatch =
                            nextToken.kind == SyntaxKind.PIPE_TOKEN || nextToken.kind == SyntaxKind.BITWISE_AND_TOKEN;
                    break;
                case DOT_LT_TOKEN:
                    hasMatch = nextToken.kind == SyntaxKind.DOT_LT_TOKEN;
                    break;
                case SLASH_LT_TOKEN:
                    hasMatch = nextToken.kind == SyntaxKind.SLASH_LT_TOKEN;
                    break;
                case DOUBLE_SLASH_DOUBLE_ASTERISK_LT_TOKEN:
                    hasMatch = nextToken.kind == SyntaxKind.SLASH_ASTERISK_TOKEN;
                    break;
                case SLASH_ASTERISK_TOKEN:
                    hasMatch = nextToken.kind == SyntaxKind.SLASH_ASTERISK_TOKEN;
                    break;
                case KEY_KEYWORD:
                    hasMatch = BallerinaParser.isKeyKeyword(nextToken);
                    break;
                case VAR_KEYWORD:
                    hasMatch = nextToken.kind == SyntaxKind.VAR_KEYWORD;
                    break;
                case ORDER_DIRECTION:
                    hasMatch = nextToken.kind == SyntaxKind.ASCENDING_KEYWORD ||
                            nextToken.kind == SyntaxKind.DESCENDING_KEYWORD;
                    break;
                case OBJECT_MEMBER_QUALIFIER:
                    hasMatch = nextToken.kind == SyntaxKind.PRIVATE_KEYWORD ||
                            nextToken.kind == SyntaxKind.PUBLIC_KEYWORD;
                    break;
                // start a context, so that we know where to fall back, and continue
                // having the qualified-identifier as the next rule.
                case VARIABLE_REF:
                case TYPE_REFERENCE:
                case ANNOT_REFERENCE:
                case FIELD_ACCESS_IDENTIFIER:

                    // Contexts that expect a type
                case TYPE_DESC_IN_ANNOTATION_DECL:
                case TYPE_DESC_BEFORE_IDENTIFIER:
                case TYPE_DESC_IN_RECORD_FIELD:
                case TYPE_DESC_IN_PARAM:
                case TYPE_DESC_IN_TYPE_BINDING_PATTERN:
                case TYPE_DESC_IN_TYPE_DEF:
                case TYPE_DESC_IN_ANGLE_BRACKETS:
                case TYPE_DESC_IN_RETURN_TYPE_DESC:
                case TYPE_DESC_IN_EXPRESSION:
                case TYPE_DESC_IN_STREAM_TYPE_DESC:
                case TYPE_DESC_IN_PARENTHESIS:
                case TYPE_DESC_IN_NEW_EXPR:
                default:
                    if (isKeyword(currentCtx)) {
                        SyntaxKind expectedToken = getExpectedKeywordKind(currentCtx);
                        hasMatch = nextToken.kind == expectedToken;
                        break;
                    }

                    if (hasAlternativePaths(currentCtx)) {
                        return seekMatchInAlternativePaths(currentCtx, lookahead, currentDepth, matchingRulesCount,
                                isEntryPoint);
                    }

                    // Stay at the same place
                    skipRule = true;
                    hasMatch = true;
                    break;
            }

            if (!hasMatch) {
                return fixAndContinue(currentCtx, lookahead, currentDepth, matchingRulesCount, isEntryPoint);
            }

            currentCtx = getNextRule(currentCtx, lookahead + 1);
            if (!skipRule) {
                // Try the next token with the next rule
                currentDepth++;
                matchingRulesCount++;
                lookahead++;
                isEntryPoint = false;
            }
        }

        Result result = new Result(new ArrayDeque<>(), matchingRulesCount);
        result.solution = new Solution(Action.KEEP, currentCtx, SyntaxKind.NONE, currentCtx.toString());
        return result;
    }

    /**
     * @param currentCtx
     * @return
     */
    private boolean isKeyword(ParserRuleContext currentCtx) {
        switch (currentCtx) {
            case EOF:
            case PUBLIC_KEYWORD:
            case PRIVATE_KEYWORD:
            case REMOTE_KEYWORD:
            case FUNCTION_KEYWORD:
            case NEW_KEYWORD:
            case SELECT_KEYWORD:
            case WHERE_KEYWORD:
            case FROM_KEYWORD:
            case ORDER_KEYWORD:
            case BY_KEYWORD:
            case START_KEYWORD:
            case FLUSH_KEYWORD:
            case DEFAULT_KEYWORD:
            case DEFAULT_WORKER_NAME_IN_ASYNC_SEND:
            case WAIT_KEYWORD:
            case CHECKING_KEYWORD:
            case FAIL_KEYWORD:
            case DO_KEYWORD:
            case TRANSACTION_KEYWORD:
            case TRANSACTIONAL_KEYWORD:
            case COMMIT_KEYWORD:
            case RETRY_KEYWORD:
            case ROLLBACK_KEYWORD:
            case ENUM_KEYWORD:
            case MATCH_KEYWORD:
            case RETURNS_KEYWORD:
            case EXTERNAL_KEYWORD:
            case RECORD_KEYWORD:
            case TYPE_KEYWORD:
            case OBJECT_KEYWORD:
            case ABSTRACT_KEYWORD:
            case CLIENT_KEYWORD:
            case IF_KEYWORD:
            case ELSE_KEYWORD:
            case WHILE_KEYWORD:
            case PANIC_KEYWORD:
            case AS_KEYWORD:
            case LOCK_KEYWORD:
            case IMPORT_KEYWORD:
            case VERSION_KEYWORD:
            case CONTINUE_KEYWORD:
            case BREAK_KEYWORD:
            case RETURN_KEYWORD:
            case SERVICE_KEYWORD:
            case ON_KEYWORD:
            case RESOURCE_KEYWORD:
            case LISTENER_KEYWORD:
            case CONST_KEYWORD:
            case FINAL_KEYWORD:
            case TYPEOF_KEYWORD:
            case IS_KEYWORD:
            case NULL_KEYWORD:
            case ANNOTATION_KEYWORD:
            case SOURCE_KEYWORD:
            case XMLNS_KEYWORD:
            case WORKER_KEYWORD:
            case FORK_KEYWORD:
            case TRAP_KEYWORD:
            case FOREACH_KEYWORD:
            case IN_KEYWORD:
            case TABLE_KEYWORD:
            case KEY_KEYWORD:
            case ERROR_KEYWORD:
            case LET_KEYWORD:
            case STREAM_KEYWORD:
            case XML_KEYWORD:
            case STRING_KEYWORD:
            case BASE16_KEYWORD:
            case BASE64_KEYWORD:
            case DISTINCT_KEYWORD:
            case CONFLICT_KEYWORD:
            case LIMIT_KEYWORD:
            case EQUALS_KEYWORD:
            case JOIN_KEYWORD:
            case OUTER_KEYWORD:
            case CLASS_KEYWORD:
                return true;
            default:
                return false;
        }
    }

    private boolean hasAlternativePaths(ParserRuleContext currentCtx) {
        switch (currentCtx) {
            case TOP_LEVEL_NODE:
            case TOP_LEVEL_NODE_WITHOUT_MODIFIER:
            case TOP_LEVEL_NODE_WITHOUT_METADATA:
            case FUNC_OPTIONAL_RETURNS:
            case FUNC_BODY_OR_TYPE_DESC_RHS:
            case ANON_FUNC_BODY:
            case FUNC_BODY:
            case EXPRESSION:
            case TERMINAL_EXPRESSION:
            case VAR_DECL_STMT_RHS:
            case EXPRESSION_RHS:
            case VARIABLE_REF_RHS:
            case STATEMENT:
            case STATEMENT_WITHOUT_ANNOTS:
            case PARAM_LIST:
            case REQUIRED_PARAM_NAME_RHS:
            case TYPE_NAME_OR_VAR_NAME:
            case ASSIGNMENT_OR_VAR_DECL_STMT_RHS:
            case FIELD_DESCRIPTOR_RHS:
            case FIELD_OR_REST_DESCIPTOR_RHS:
            case RECORD_BODY_END:
            case RECORD_BODY_START:
            case TYPE_DESCRIPTOR:
            case RECORD_FIELD_OR_RECORD_END:
            case RECORD_FIELD_START:
            case RECORD_FIELD_WITHOUT_METADATA:
            case ARG_START:
            case ARG_START_OR_ARG_LIST_END:
            case NAMED_OR_POSITIONAL_ARG_RHS:
            case ARG_END:
            case CLASS_MEMBER_START:
            case OBJECT_MEMBER_START:
            case CLASS_MEMBER_WITHOUT_METADATA:
            case OBJECT_MEMBER_WITHOUT_METADATA:
            case OPTIONAL_FIELD_INITIALIZER:
            case OBJECT_METHOD_START:
            case OBJECT_FUNC_OR_FIELD:
            case OBJECT_FUNC_OR_FIELD_WITHOUT_VISIBILITY:
            case OBJECT_TYPE_OR_CONSTRUCTOR_START:
            case ELSE_BLOCK:
            case ELSE_BODY:
            case CALL_STMT_START:
            case IMPORT_PREFIX_DECL:
            case IMPORT_VERSION_DECL:
            case IMPORT_DECL_RHS:
            case AFTER_IMPORT_MODULE_NAME:
            case MAJOR_MINOR_VERSION_END:
            case RETURN_STMT_RHS:
            case ACCESS_EXPRESSION:
            case FIRST_MAPPING_FIELD:
            case MAPPING_FIELD:
            case SPECIFIC_FIELD:
            case SPECIFIC_FIELD_RHS:
            case MAPPING_FIELD_END:
            case OPTIONAL_SERVICE_NAME:
            case RESOURCE_DEF:
            case RESOURCE_DEF_QUALIFIERS:
            case RESOURCE_DEF_START_WITHOUT_RESOURCE:
            case RESOURCE_DEF_START_WITHOUT_TRANSACTIONAL:
            case CONST_DECL_TYPE:
            case CONST_DECL_RHS:
            case ARRAY_LENGTH:
            case PARAMETER_START:
            case STMT_START_WITH_EXPR_RHS:
            case EXPR_STMT_RHS:
            case EXPRESSION_STATEMENT_START:
            case ANNOT_DECL_OPTIONAL_TYPE:
            case ANNOT_DECL_RHS:
            case ANNOT_OPTIONAL_ATTACH_POINTS:
            case ATTACH_POINT:
            case ATTACH_POINT_IDENT:
            case ATTACH_POINT_END:
            case XML_NAMESPACE_PREFIX_DECL:
            case CONSTANT_EXPRESSION_START:
            case TYPEDESC_RHS:
            case LIST_CONSTRUCTOR_FIRST_MEMBER:
            case TYPE_CAST_PARAM:
            case TYPE_CAST_PARAM_RHS:
            case TABLE_KEYWORD_RHS:
            case ROW_LIST_RHS:
            case TABLE_ROW_END:
            case KEY_SPECIFIER_RHS:
            case TABLE_KEY_RHS:
            case ERROR_TYPE_PARAMS:
            case LET_VAR_DECL_START:
            case ORDER_KEY_LIST_END:
            case STREAM_TYPE_FIRST_PARAM_RHS:
            case TEMPLATE_MEMBER:
            case TEMPLATE_STRING_RHS:
            case FUNCTION_KEYWORD_RHS:
            case WORKER_NAME_RHS:
            case BINDING_PATTERN:
            case LIST_BINDING_PATTERN_MEMBER_END:
            case FIELD_BINDING_PATTERN_END:
            case LIST_BINDING_PATTERN_MEMBER:
            case MAPPING_BINDING_PATTERN_END:
            case MAPPING_BINDING_PATTERN_MEMBER:
            case KEY_CONSTRAINTS_RHS:
            case TABLE_TYPE_DESC_RHS:
            case NEW_KEYWORD_RHS:
            case TABLE_CONSTRUCTOR_OR_QUERY_START:
            case TABLE_CONSTRUCTOR_OR_QUERY_RHS:
            case QUERY_PIPELINE_RHS:
            case BRACED_EXPR_OR_ANON_FUNC_PARAM_RHS:
            case ANON_FUNC_PARAM_RHS:
            case PARAM_END:
            case ANNOTATION_REF_RHS:
            case INFER_PARAM_END_OR_PARENTHESIS_END:
            case TYPE_DESC_IN_TUPLE_RHS:
            case LIST_CONSTRUCTOR_MEMBER_END:
            case NIL_OR_PARENTHESISED_TYPE_DESC_RHS:
            case REMOTE_CALL_OR_ASYNC_SEND_RHS:
            case REMOTE_CALL_OR_ASYNC_SEND_END:
            case RECEIVE_WORKERS:
            case RECEIVE_FIELD:
            case RECEIVE_FIELD_END:
            case WAIT_KEYWORD_RHS:
            case WAIT_FIELD_NAME_RHS:
            case WAIT_FIELD_END:
            case WAIT_FUTURE_EXPR_END:
            case OPTIONAL_PEER_WORKER:
            case ENUM_MEMBER_START:
            case ENUM_MEMBER_RHS:
            case ENUM_MEMBER_END:
            case MEMBER_ACCESS_KEY_EXPR_END:
            case ROLLBACK_RHS:
            case RETRY_KEYWORD_RHS:
            case RETRY_TYPE_PARAM_RHS:
            case RETRY_BODY:
            case STMT_START_BRACKETED_LIST_MEMBER:
            case STMT_START_BRACKETED_LIST_RHS:
            case BINDING_PATTERN_OR_EXPR_RHS:
            case BRACKETED_LIST_RHS:
            case BRACKETED_LIST_MEMBER:
            case BRACKETED_LIST_MEMBER_END:
            case AMBIGUOUS_STMT:
            case LIST_BINDING_MEMBER_OR_ARRAY_LENGTH:
            case XML_NAVIGATE_EXPR:
            case XML_NAME_PATTERN_RHS:
            case XML_ATOMIC_NAME_PATTERN_START:
            case XML_ATOMIC_NAME_IDENTIFIER_RHS:
            case XML_STEP_START:
            case FUNC_TYPE_DESC_RHS_OR_ANON_FUNC_BODY:
            case OPTIONAL_MATCH_GUARD:
            case MATCH_PATTERN_RHS:
            case MATCH_PATTERN_START:
            case LIST_MATCH_PATTERNS_START:
            case LIST_MATCH_PATTERN_MEMBER:
            case LIST_MATCH_PATTERN_MEMBER_RHS:
            case ERROR_BINDING_PATTERN_ERROR_KEYWORD_RHS:
            case ERROR_ARG_LIST_BINDING_PATTERN_START:
            case ERROR_MESSAGE_BINDING_PATTERN_END:
            case ERROR_MESSAGE_BINDING_PATTERN_RHS:
            case ERROR_FIELD_BINDING_PATTERN:
            case ERROR_FIELD_BINDING_PATTERN_END:
            case FIELD_MATCH_PATTERNS_START:
            case FIELD_MATCH_PATTERN_MEMBER:
            case FIELD_MATCH_PATTERN_MEMBER_RHS:
            case FUNC_MATCH_PATTERN_OR_CONST_PATTERN:
            case FUNCTIONAL_MATCH_PATTERN_START:
            case ARG_LIST_MATCH_PATTERN_START:
            case ARG_MATCH_PATTERN:
            case ARG_MATCH_PATTERN_RHS:
            case NAMED_ARG_MATCH_PATTERN_RHS:
            case EXTERNAL_FUNC_BODY_OPTIONAL_ANNOTS:
            case LIST_BP_OR_LIST_CONSTRUCTOR_MEMBER:
            case TUPLE_TYPE_DESC_OR_LIST_CONST_MEMBER:
            case OBJECT_METHOD_WITHOUT_REMOTE:
            case OBJECT_METHOD_WITHOUT_TRANSACTIONAL:
            case TOP_LEVEL_FUNC_DEF_OR_FUNC_TYPE_DESC:
            case JOIN_CLAUSE_START:
            case INTERMEDIATE_CLAUSE_START:
            case MAPPING_BP_OR_MAPPING_CONSTRUCTOR_MEMBER:
            case TYPE_DESC_OR_EXPR_RHS:
            case LISTENERS_LIST_END:
<<<<<<< HEAD
            case REGULAR_COMPOUND_STMT_RHS:
=======
            case MODULE_CLASS_DEFINITION_START:
            case OBJECT_CONSTRUCTOR_TYPE_REF:
>>>>>>> ed5e41ea
                return true;
            default:
                return false;
        }
    }

    private Result seekMatchInAlternativePaths(ParserRuleContext currentCtx, int lookahead, int currentDepth,
                                               int matchingRulesCount, boolean isEntryPoint) {
        ParserRuleContext[] alternativeRules;
        switch (currentCtx) {
            case TOP_LEVEL_NODE:
                alternativeRules = TOP_LEVEL_NODE;
                break;
            case TOP_LEVEL_NODE_WITHOUT_MODIFIER:
                alternativeRules = TOP_LEVEL_NODE_WITHOUT_MODIFIER;
                break;
            case TOP_LEVEL_NODE_WITHOUT_METADATA:
                alternativeRules = TOP_LEVEL_NODE_WITHOUT_METADATA;
                break;
            case TOP_LEVEL_FUNC_DEF_OR_FUNC_TYPE_DESC:
                alternativeRules = TOP_LEVEL_FUNC_DEF_OR_FUNC_TYPE_DESC;
                break;
            case FUNC_OPTIONAL_RETURNS:
                ParserRuleContext parentCtx = getParentContext();
                ParserRuleContext[] alternatives;
                if (parentCtx == ParserRuleContext.FUNC_DEF) {
                    ParserRuleContext grandParentCtx = getGrandParentContext();
                    if (grandParentCtx == ParserRuleContext.OBJECT_MEMBER_DESCRIPTOR) {
                        alternatives = METHOD_DECL_OPTIONAL_RETURNS;
                    } else {
                        alternatives = FUNC_DEF_OPTIONAL_RETURNS;
                    }
                } else if (parentCtx == ParserRuleContext.ANON_FUNC_EXPRESSION) {
                    alternatives = ANNON_FUNC_OPTIONAL_RETURNS;
                } else if (parentCtx == ParserRuleContext.FUNC_TYPE_DESC) {
                    alternatives = FUNC_TYPE_OPTIONAL_RETURNS;
                } else if (parentCtx == ParserRuleContext.FUNC_TYPE_DESC_OR_ANON_FUNC) {
                    alternatives = FUNC_TYPE_OR_ANON_FUNC_OPTIONAL_RETURNS;
                } else {
                    alternatives = FUNC_TYPE_OR_DEF_OPTIONAL_RETURNS;
                }

                alternativeRules = alternatives;
                break;
            case FUNC_BODY_OR_TYPE_DESC_RHS:
                alternativeRules = FUNC_BODY_OR_TYPE_DESC_RHS;
                break;
            case FUNC_TYPE_DESC_RHS_OR_ANON_FUNC_BODY:
                alternativeRules = FUNC_TYPE_DESC_RHS_OR_ANON_FUNC_BODY;
                break;
            case ANON_FUNC_BODY:
                alternativeRules = ANON_FUNC_BODY;
                break;
            case FUNC_BODY:
                alternativeRules = FUNC_BODY;
                break;
            case PARAM_LIST:
                alternativeRules = PARAM_LIST;
                break;
            case REQUIRED_PARAM_NAME_RHS:
                alternativeRules = REQUIRED_PARAM_NAME_RHS;
                break;
            case FIELD_DESCRIPTOR_RHS:
                alternativeRules = FIELD_DESCRIPTOR_RHS;
                break;
            case FIELD_OR_REST_DESCIPTOR_RHS:
                alternativeRules = FIELD_OR_REST_DESCIPTOR_RHS;
                break;
            case RECORD_BODY_END:
                alternativeRules = RECORD_BODY_END;
                break;
            case RECORD_BODY_START:
                alternativeRules = RECORD_BODY_START;
                break;
            case TYPE_DESCRIPTOR:
                alternativeRules = TYPE_DESCRIPTORS;
                break;
            case RECORD_FIELD_OR_RECORD_END:
                alternativeRules = RECORD_FIELD_OR_RECORD_END;
                break;
            case RECORD_FIELD_START:
                alternativeRules = RECORD_FIELD_START;
                break;
            case RECORD_FIELD_WITHOUT_METADATA:
                alternativeRules = RECORD_FIELD_WITHOUT_METADATA;
                break;
            case CLASS_MEMBER_START:
                alternativeRules = CLASS_MEMBER_START;
                break;
            case OBJECT_MEMBER_START:
                alternativeRules = OBJECT_MEMBER_START;
                break;
            case CLASS_MEMBER_WITHOUT_METADATA:
                alternativeRules = CLASS_MEMBER_WITHOUT_METADATA;
                break;
            case OBJECT_MEMBER_WITHOUT_METADATA:
                alternativeRules = OBJECT_MEMBER_WITHOUT_METADATA;
                break;
            case OPTIONAL_FIELD_INITIALIZER:
                alternativeRules = OPTIONAL_FIELD_INITIALIZER;
                break;
            case OBJECT_METHOD_START:
                alternativeRules = OBJECT_METHOD_START;
                break;
            case OBJECT_METHOD_WITHOUT_REMOTE:
                alternativeRules = OBJECT_METHOD_WITHOUT_REMOTE;
                break;
            case OBJECT_METHOD_WITHOUT_TRANSACTIONAL:
                alternativeRules = OBJECT_METHOD_WITHOUT_TRANSACTIONAL;
                break;
            case OBJECT_FUNC_OR_FIELD:
                alternativeRules = OBJECT_FUNC_OR_FIELD;
                break;
            case OBJECT_FUNC_OR_FIELD_WITHOUT_VISIBILITY:
                alternativeRules = OBJECT_FUNC_OR_FIELD_WITHOUT_VISIBILITY;
                break;
            case OBJECT_TYPE_OR_CONSTRUCTOR_START:
                alternativeRules = OBJECT_TYPE_OR_CONSTRUCTOR_START;
                break;
            case IMPORT_PREFIX_DECL:
                alternativeRules = IMPORT_PREFIX_DECL;
                break;
            case IMPORT_VERSION_DECL:
                alternativeRules = IMPORT_VERSION;
                break;
            case IMPORT_DECL_RHS:
                alternativeRules = IMPORT_DECL_RHS;
                break;
            case AFTER_IMPORT_MODULE_NAME:
                alternativeRules = AFTER_IMPORT_MODULE_NAME;
                break;
            case MAJOR_MINOR_VERSION_END:
                alternativeRules = MAJOR_MINOR_VERSION_END;
                break;
            case OPTIONAL_SERVICE_NAME:
                alternativeRules = OPTIONAL_SERVICE_NAME;
                break;
            case RESOURCE_DEF:
            case RESOURCE_DEF_QUALIFIERS:
                alternativeRules = RESOURCE_DEF_START;
                break;
            case RESOURCE_DEF_START_WITHOUT_RESOURCE:
                alternativeRules = RESOURCE_DEF_START_WITHOUT_RESOURCE;
                break;
            case RESOURCE_DEF_START_WITHOUT_TRANSACTIONAL:
                alternativeRules = RESOURCE_DEF_START_WITHOUT_TRANSACTIONAL;
                break;
            case CONST_DECL_TYPE:
                alternativeRules = CONST_DECL_TYPE;
                break;
            case CONST_DECL_RHS:
                alternativeRules = CONST_DECL_RHS;
                break;
            case PARAMETER_START:
                alternativeRules = PARAMETER_START;
                break;
            case ANNOT_DECL_OPTIONAL_TYPE:
                alternativeRules = ANNOT_DECL_OPTIONAL_TYPE;
                break;
            case ANNOT_DECL_RHS:
                alternativeRules = ANNOT_DECL_RHS;
                break;
            case ANNOT_OPTIONAL_ATTACH_POINTS:
                alternativeRules = ANNOT_OPTIONAL_ATTACH_POINTS;
                break;
            case ATTACH_POINT:
                alternativeRules = ATTACH_POINT;
                break;
            case ATTACH_POINT_IDENT:
                alternativeRules = ATTACH_POINT_IDENT;
                break;
            case ATTACH_POINT_END:
                alternativeRules = ATTACH_POINT_END;
                break;
            case XML_NAMESPACE_PREFIX_DECL:
                alternativeRules = XML_NAMESPACE_PREFIX_DECL;
                break;
            case ENUM_MEMBER_START:
                alternativeRules = ENUM_MEMBER_START;
                break;
            case ENUM_MEMBER_RHS:
                alternativeRules = ENUM_MEMBER_RHS;
                break;
            case ENUM_MEMBER_END:
                alternativeRules = ENUM_MEMBER_END;
                break;
            case EXTERNAL_FUNC_BODY_OPTIONAL_ANNOTS:
                alternativeRules = EXTERNAL_FUNC_BODY_OPTIONAL_ANNOTS;
                break;
            case LIST_BP_OR_LIST_CONSTRUCTOR_MEMBER:
                alternativeRules = LIST_BP_OR_LIST_CONSTRUCTOR_MEMBER;
                break;
            case TUPLE_TYPE_DESC_OR_LIST_CONST_MEMBER:
                alternativeRules = TUPLE_TYPE_DESC_OR_LIST_CONST_MEMBER;
                break;
            case MAPPING_BP_OR_MAPPING_CONSTRUCTOR_MEMBER:
                alternativeRules = MAPPING_BP_OR_MAPPING_CONSTRUCTOR_MEMBER;
                break;
            case MODULE_CLASS_DEFINITION_START:
                alternativeRules = MODULE_CLASS_DEFINITION_START;
                break;
            case OBJECT_CONSTRUCTOR_TYPE_REF:
                alternativeRules = OBJECT_CONSTRUCTOR_RHS;
                break;
            default:
                return seekMatchInStmtRelatedAlternativePaths(currentCtx, lookahead, currentDepth, matchingRulesCount,
                        isEntryPoint);
        }

        return seekInAlternativesPaths(lookahead, currentDepth, matchingRulesCount, alternativeRules, isEntryPoint);
    }

    private Result seekMatchInStmtRelatedAlternativePaths(ParserRuleContext currentCtx, int lookahead, int currentDepth,
                                                          int matchingRulesCount, boolean isEntryPoint) {
        ParserRuleContext[] alternativeRules;
        switch (currentCtx) {
            case VAR_DECL_STMT_RHS:
                alternativeRules = VAR_DECL_RHS;
                break;
            case STATEMENT:
            case STATEMENT_WITHOUT_ANNOTS:
                return seekInStatements(currentCtx, lookahead, currentDepth, matchingRulesCount, isEntryPoint);
            case TYPE_NAME_OR_VAR_NAME:
                alternativeRules = TYPE_OR_VAR_NAME;
                break;
            case ASSIGNMENT_OR_VAR_DECL_STMT_RHS:
                alternativeRules = ASSIGNMENT_OR_VAR_DECL_SECOND_TOKEN;
                break;
            case ELSE_BLOCK:
                alternativeRules = ELSE_BLOCK;
                break;
            case ELSE_BODY:
                alternativeRules = ELSE_BODY;
                break;
            case CALL_STMT_START:
                alternativeRules = CALL_STATEMENT;
                break;
            case RETURN_STMT_RHS:
                alternativeRules = RETURN_RHS;
                break;
            case ARRAY_LENGTH:
                alternativeRules = ARRAY_LENGTH;
                break;
            case STMT_START_WITH_EXPR_RHS:
                alternativeRules = STMT_START_WITH_EXPR_RHS;
                break;
            case EXPR_STMT_RHS:
                alternativeRules = EXPR_STMT_RHS;
                break;
            case EXPRESSION_STATEMENT_START:
                alternativeRules = EXPRESSION_STATEMENT_START;
                break;
            case TYPEDESC_RHS:
                alternativeRules = TYPEDESC_RHS;
                break;
            case ERROR_TYPE_PARAMS:
                alternativeRules = ERROR_TYPE_PARAMS;
                break;
            case STREAM_TYPE_FIRST_PARAM_RHS:
                alternativeRules = STREAM_TYPE_FIRST_PARAM_RHS;
                break;
            case FUNCTION_KEYWORD_RHS:
                alternativeRules = FUNCTION_KEYWORD_RHS;
                break;
            case WORKER_NAME_RHS:
                alternativeRules = WORKER_NAME_RHS;
                break;
            case BINDING_PATTERN:
                alternativeRules = BINDING_PATTERN;
                break;
            case LIST_BINDING_PATTERN_MEMBER_END:
                alternativeRules = LIST_BINDING_PATTERN_MEMBER_END;
                break;
            case LIST_BINDING_PATTERN_MEMBER:
                alternativeRules = LIST_BINDING_PATTERN_CONTENTS;
                break;
            case MAPPING_BINDING_PATTERN_END:
                alternativeRules = MAPPING_BINDING_PATTERN_END;
                break;
            case FIELD_BINDING_PATTERN_END:
                alternativeRules = FIELD_BINDING_PATTERN_END;
                break;
            case MAPPING_BINDING_PATTERN_MEMBER:
                alternativeRules = MAPPING_BINDING_PATTERN_MEMBER;
                break;
            case ERROR_BINDING_PATTERN_ERROR_KEYWORD_RHS:
                alternativeRules = ERROR_BINDING_PATTERN_ERROR_KEYWORD_RHS;
                break;
            case ERROR_ARG_LIST_BINDING_PATTERN_START:
                alternativeRules = ERROR_ARG_LIST_BINDING_PATTERN_START;
                break;
            case ERROR_MESSAGE_BINDING_PATTERN_END:
                alternativeRules = ERROR_MESSAGE_BINDING_PATTERN_END;
                break;
            case ERROR_MESSAGE_BINDING_PATTERN_RHS:
                alternativeRules = ERROR_MESSAGE_BINDING_PATTERN_RHS;
                break;
            case ERROR_FIELD_BINDING_PATTERN:
                alternativeRules = ERROR_FIELD_BINDING_PATTERN;
                break;
            case ERROR_FIELD_BINDING_PATTERN_END:
                alternativeRules = ERROR_FIELD_BINDING_PATTERN_END;
                break;
            case KEY_CONSTRAINTS_RHS:
                alternativeRules = KEY_CONSTRAINTS_RHS;
                break;
            case TABLE_TYPE_DESC_RHS:
                alternativeRules = TABLE_TYPE_DESC_RHS;
                break;
            case TYPE_DESC_IN_TUPLE_RHS:
                alternativeRules = TYPE_DESC_IN_TUPLE_RHS;
                break;
            case LIST_CONSTRUCTOR_MEMBER_END:
                alternativeRules = LIST_CONSTRUCTOR_MEMBER_END;
                break;
            case NIL_OR_PARENTHESISED_TYPE_DESC_RHS:
                alternativeRules = NIL_OR_PARENTHESISED_TYPE_DESC_RHS;
                break;
            case REMOTE_CALL_OR_ASYNC_SEND_RHS:
                alternativeRules = REMOTE_CALL_OR_ASYNC_SEND_RHS;
                break;
            case REMOTE_CALL_OR_ASYNC_SEND_END:
                alternativeRules = REMOTE_CALL_OR_ASYNC_SEND_END;
                break;
            case RECEIVE_WORKERS:
                alternativeRules = RECEIVE_WORKERS;
                break;
            case RECEIVE_FIELD:
                alternativeRules = RECEIVE_FIELD;
                break;
            case RECEIVE_FIELD_END:
                alternativeRules = RECEIVE_FIELD_END;
                break;
            case WAIT_KEYWORD_RHS:
                alternativeRules = WAIT_KEYWORD_RHS;
                break;
            case WAIT_FIELD_NAME_RHS:
                alternativeRules = WAIT_FIELD_NAME_RHS;
                break;
            case WAIT_FIELD_END:
                alternativeRules = WAIT_FIELD_END;
                break;
            case WAIT_FUTURE_EXPR_END:
                alternativeRules = WAIT_FUTURE_EXPR_END;
                break;
            case OPTIONAL_PEER_WORKER:
                alternativeRules = OPTIONAL_PEER_WORKER;
                break;
            case ROLLBACK_RHS:
                alternativeRules = ROLLBACK_RHS;
                break;
            case RETRY_KEYWORD_RHS:
                alternativeRules = RETRY_KEYWORD_RHS;
                break;
            case RETRY_TYPE_PARAM_RHS:
                alternativeRules = RETRY_TYPE_PARAM_RHS;
                break;
            case RETRY_BODY:
                alternativeRules = RETRY_BODY;
                break;
            case STMT_START_BRACKETED_LIST_MEMBER:
                alternativeRules = LIST_BP_OR_TUPLE_TYPE_MEMBER;
                break;
            case STMT_START_BRACKETED_LIST_RHS:
                alternativeRules = LIST_BP_OR_TUPLE_TYPE_DESC_RHS;
                break;
            case BRACKETED_LIST_MEMBER_END:
                alternativeRules = BRACKETED_LIST_MEMBER_END;
                break;
            case BRACKETED_LIST_MEMBER:
                alternativeRules = BRACKETED_LIST_MEMBER;
                break;
            case BRACKETED_LIST_RHS:
            case BINDING_PATTERN_OR_EXPR_RHS:
            case TYPE_DESC_OR_EXPR_RHS:
                alternativeRules = BRACKETED_LIST_RHS;
                break;
            case LIST_BINDING_MEMBER_OR_ARRAY_LENGTH:
                alternativeRules = LIST_BINDING_MEMBER_OR_ARRAY_LENGTH;
                break;
            case MATCH_PATTERN_RHS:
                alternativeRules = MATCH_PATTERN_RHS;
                break;
            case MATCH_PATTERN_START:
                alternativeRules = MATCH_PATTERN_START;
                break;
            case LIST_MATCH_PATTERNS_START:
                alternativeRules = LIST_MATCH_PATTERNS_START;
                break;
            case LIST_MATCH_PATTERN_MEMBER:
                alternativeRules = LIST_MATCH_PATTERN_MEMBER;
                break;
            case LIST_MATCH_PATTERN_MEMBER_RHS:
                alternativeRules = LIST_MATCH_PATTERN_MEMBER_RHS;
                break;
            case FIELD_MATCH_PATTERNS_START:
                alternativeRules = FIELD_MATCH_PATTERNS_START;
                break;
            case FIELD_MATCH_PATTERN_MEMBER:
                alternativeRules = FIELD_MATCH_PATTERN_MEMBER;
                break;
            case FIELD_MATCH_PATTERN_MEMBER_RHS:
                alternativeRules = FIELD_MATCH_PATTERN_MEMBER_RHS;
                break;
            case FUNC_MATCH_PATTERN_OR_CONST_PATTERN:
                alternativeRules = FUNC_MATCH_PATTERN_OR_CONST_PATTERN;
                break;
            case FUNCTIONAL_MATCH_PATTERN_START:
                alternativeRules = FUNCTIONAL_MATCH_PATTERN_START;
                break;
            case ARG_LIST_MATCH_PATTERN_START:
                alternativeRules = ARG_LIST_MATCH_PATTERN_START;
                break;
            case ARG_MATCH_PATTERN:
                alternativeRules = ARG_MATCH_PATTERN;
                break;
            case ARG_MATCH_PATTERN_RHS:
                alternativeRules = ARG_MATCH_PATTERN_RHS;
                break;
            case NAMED_ARG_MATCH_PATTERN_RHS:
                alternativeRules = NAMED_ARG_MATCH_PATTERN_RHS;
                break;
            case JOIN_CLAUSE_START:
                alternativeRules = JOIN_CLAUSE_START;
                break;
            case INTERMEDIATE_CLAUSE_START:
                alternativeRules = INTERMEDIATE_CLAUSE_START;
                break;
            case REGULAR_COMPOUND_STMT_RHS:
                alternativeRules = REGULAR_COMPOUND_STMT_RHS;
                break;
            default:
                return seekMatchInExprRelatedAlternativePaths(currentCtx, lookahead, currentDepth, matchingRulesCount,
                        isEntryPoint);
        }

        return seekInAlternativesPaths(lookahead, currentDepth, matchingRulesCount, alternativeRules, isEntryPoint);
    }

    private Result seekMatchInExprRelatedAlternativePaths(ParserRuleContext currentCtx, int lookahead, int currentDepth,
                                                          int matchingRulesCount, boolean isEntryPoint) {
        ParserRuleContext[] alternativeRules;
        switch (currentCtx) {
            case EXPRESSION:
            case TERMINAL_EXPRESSION:
                alternativeRules = EXPRESSION_START;
                break;
            case ARG_START:
                alternativeRules = ARG_START;
                break;
            case ARG_START_OR_ARG_LIST_END:
                alternativeRules = ARG_START_OR_ARG_LIST_END;
                break;
            case NAMED_OR_POSITIONAL_ARG_RHS:
                alternativeRules = NAMED_OR_POSITIONAL_ARG_RHS;
                break;
            case ARG_END:
                alternativeRules = ARG_END;
                break;
            case ACCESS_EXPRESSION:
                return seekInAccessExpression(currentCtx, lookahead, currentDepth, matchingRulesCount, isEntryPoint);
            case FIRST_MAPPING_FIELD:
                alternativeRules = FIRST_MAPPING_FIELD_START;
                break;
            case MAPPING_FIELD:
                alternativeRules = MAPPING_FIELD_START;
                break;
            case SPECIFIC_FIELD:
                alternativeRules = SPECIFIC_FIELD;
                break;
            case SPECIFIC_FIELD_RHS:
                alternativeRules = SPECIFIC_FIELD_RHS;
                break;
            case MAPPING_FIELD_END:
                alternativeRules = MAPPING_FIELD_END;
                break;
            case LET_VAR_DECL_START:
                alternativeRules = LET_VAR_DECL_START;
                break;
            case ORDER_KEY_LIST_END:
                alternativeRules = ORDER_KEY_LIST_END;
                break;
            case TEMPLATE_MEMBER:
                alternativeRules = TEMPLATE_MEMBER;
                break;
            case TEMPLATE_STRING_RHS:
                alternativeRules = TEMPLATE_STRING_RHS;
                break;
            case CONSTANT_EXPRESSION_START:
                alternativeRules = CONSTANT_EXPRESSION;
                break;
            case LIST_CONSTRUCTOR_FIRST_MEMBER:
                alternativeRules = LIST_CONSTRUCTOR_RHS;
                break;
            case TYPE_CAST_PARAM:
                alternativeRules = TYPE_CAST_PARAM;
                break;
            case TYPE_CAST_PARAM_RHS:
                alternativeRules = TYPE_CAST_PARAM_RHS;
                break;
            case TABLE_KEYWORD_RHS:
                alternativeRules = TABLE_KEYWORD_RHS;
                break;
            case ROW_LIST_RHS:
                alternativeRules = ROW_LIST_RHS;
                break;
            case TABLE_ROW_END:
                alternativeRules = TABLE_ROW_END;
                break;
            case KEY_SPECIFIER_RHS:
                alternativeRules = KEY_SPECIFIER_RHS;
                break;
            case TABLE_KEY_RHS:
                alternativeRules = TABLE_KEY_RHS;
                break;
            case NEW_KEYWORD_RHS:
                alternativeRules = NEW_KEYWORD_RHS;
                break;
            case TABLE_CONSTRUCTOR_OR_QUERY_START:
                alternativeRules = TABLE_CONSTRUCTOR_OR_QUERY_START;
                break;
            case TABLE_CONSTRUCTOR_OR_QUERY_RHS:
                alternativeRules = TABLE_CONSTRUCTOR_OR_QUERY_RHS;
                break;
            case QUERY_PIPELINE_RHS:
                alternativeRules = QUERY_PIPELINE_RHS;
                break;
            case BRACED_EXPR_OR_ANON_FUNC_PARAM_RHS:
            case ANON_FUNC_PARAM_RHS:
                alternativeRules = BRACED_EXPR_OR_ANON_FUNC_PARAM_RHS;
                break;
            case PARAM_END:
                alternativeRules = PARAM_END;
                break;
            case ANNOTATION_REF_RHS:
                alternativeRules = ANNOTATION_REF_RHS;
                break;
            case INFER_PARAM_END_OR_PARENTHESIS_END:
                alternativeRules = INFER_PARAM_END_OR_PARENTHESIS_END;
                break;
            case XML_NAVIGATE_EXPR:
                alternativeRules = XML_NAVIGATE_EXPR;
                break;
            case XML_NAME_PATTERN_RHS:
                alternativeRules = XML_NAME_PATTERN_RHS;
                break;
            case XML_ATOMIC_NAME_PATTERN_START:
                alternativeRules = XML_ATOMIC_NAME_PATTERN_START;
                break;
            case XML_ATOMIC_NAME_IDENTIFIER_RHS:
                alternativeRules = XML_ATOMIC_NAME_IDENTIFIER_RHS;
                break;
            case XML_STEP_START:
                alternativeRules = XML_STEP_START;
                break;
            case OPTIONAL_MATCH_GUARD:
                alternativeRules = OPTIONAL_MATCH_GUARD;
                break;
            case MEMBER_ACCESS_KEY_EXPR_END:
                alternativeRules = MEMBER_ACCESS_KEY_EXPR_END;
                break;
            case LISTENERS_LIST_END:
                alternativeRules = LISTENERS_LIST_END;
                break;
            case EXPRESSION_RHS:
                return seekMatchInExpressionRhs(lookahead, currentDepth, matchingRulesCount, isEntryPoint, false);
            case VARIABLE_REF_RHS:
                return seekMatchInExpressionRhs(lookahead, currentDepth, matchingRulesCount, isEntryPoint, true);
            default:
                throw new IllegalStateException(currentCtx.toString());
        }

        return seekInAlternativesPaths(lookahead, currentDepth, matchingRulesCount, alternativeRules, isEntryPoint);
    }

    /**
     * Search for matching token sequences within different kinds of statements and returns the most optimal solution.
     *
     * @param currentCtx Current context
     * @param lookahead Position of the next token to consider, relative to the position of the original error
     * @param currentDepth Amount of distance traveled so far
     * @param currentMatches Matching tokens found so far
     * @param fixes Fixes made so far
     * @return Recovery result
     */
    private Result seekInStatements(ParserRuleContext currentCtx, int lookahead, int currentDepth, int currentMatches,
                                    boolean isEntryPoint) {
        STToken nextToken = this.tokenReader.peek(lookahead);
        if (nextToken.kind == SyntaxKind.SEMICOLON_TOKEN) {
            // Semicolon at the start of a statement is a special case. This is equivalent to an empty
            // statement. So assume the fix for this is a REMOVE operation and continue from the next token.
            Result result = seekMatchInSubTree(ParserRuleContext.STATEMENT, lookahead + 1, currentDepth, isEntryPoint);
            result.fixes.push(new Solution(Action.REMOVE, currentCtx, nextToken.kind, nextToken.toString()));
            return getFinalResult(currentMatches, result);
        }

        return seekInAlternativesPaths(lookahead, currentDepth, currentMatches, STATEMENTS, isEntryPoint);
    }

    /**
     * Search for matching token sequences within access expressions and returns the most optimal solution.
     * Access expression can be one of: method-call, field-access, member-access.
     *
     * @param currentCtx Current context
     * @param lookahead Position of the next token to consider, relative to the position of the original error
     * @param currentDepth Amount of distance traveled so far
     * @param currentMatches Matching tokens found so far
     * @param isEntryPoint
     * @return Recovery result
     */
    private Result seekInAccessExpression(ParserRuleContext currentCtx, int lookahead, int currentDepth,
                                          int currentMatches, boolean isEntryPoint) {
        // TODO: Remove this method
        STToken nextToken = this.tokenReader.peek(lookahead);
        currentDepth++;
        if (nextToken.kind != SyntaxKind.IDENTIFIER_TOKEN) {
            return fixAndContinue(currentCtx, lookahead, currentDepth, currentMatches, isEntryPoint);
        }

        ParserRuleContext nextContext;
        STToken nextNextToken = this.tokenReader.peek(lookahead + 1);
        switch (nextNextToken.kind) {
            case OPEN_PAREN_TOKEN:
                nextContext = ParserRuleContext.OPEN_PARENTHESIS;
                break;
            case DOT_TOKEN:
                nextContext = ParserRuleContext.DOT;
                break;
            case OPEN_BRACKET_TOKEN:
                nextContext = ParserRuleContext.MEMBER_ACCESS_KEY_EXPR;
                break;
            default:
                nextContext = getNextRuleForExpr();
                break;
        }

        currentMatches++;
        lookahead++;
        Result result = seekMatch(nextContext, lookahead, currentDepth, isEntryPoint);
        return getFinalResult(currentMatches, result);
    }

    /**
     * Search for a match in rhs of an expression. RHS of an expression can be the end
     * of the expression or the rhs of a binary expression.
     *
     * @param lookahead Position of the next token to consider, relative to the position of the original error
     * @param currentDepth Amount of distance traveled so far
     * @param currentMatches Matching tokens found so far
     * @param isEntryPoint
     * @param allowFuncCall Whether function call is allowed or not
     * @return Recovery result
     */
    private Result seekMatchInExpressionRhs(int lookahead, int currentDepth, int currentMatches, boolean isEntryPoint,
                                            boolean allowFuncCall) {
        ParserRuleContext parentCtx = getParentContext();
        ParserRuleContext[] alternatives = null;
        switch (parentCtx) {
            case ARG_LIST:
                alternatives = new ParserRuleContext[] { ParserRuleContext.COMMA, ParserRuleContext.BINARY_OPERATOR,
                        ParserRuleContext.DOT, ParserRuleContext.ANNOT_CHAINING_TOKEN,
                        ParserRuleContext.OPTIONAL_CHAINING_TOKEN, ParserRuleContext.CONDITIONAL_EXPRESSION,
                        ParserRuleContext.XML_NAVIGATE_EXPR, ParserRuleContext.MEMBER_ACCESS_KEY_EXPR,
                        ParserRuleContext.ARG_LIST_END };
                break;
            case MAPPING_CONSTRUCTOR:
            case MULTI_WAIT_FIELDS:
            case MAPPING_BP_OR_MAPPING_CONSTRUCTOR:
                alternatives = new ParserRuleContext[] { ParserRuleContext.CLOSE_BRACE, ParserRuleContext.COMMA,
                        ParserRuleContext.BINARY_OPERATOR, ParserRuleContext.DOT,
                        ParserRuleContext.ANNOT_CHAINING_TOKEN, ParserRuleContext.OPTIONAL_CHAINING_TOKEN,
                        ParserRuleContext.CONDITIONAL_EXPRESSION, ParserRuleContext.XML_NAVIGATE_EXPR,
                        ParserRuleContext.MEMBER_ACCESS_KEY_EXPR };
                break;
            case COMPUTED_FIELD_NAME:
                // Here we give high priority to the comma. Therefore order of the below array matters.
                alternatives = new ParserRuleContext[] { ParserRuleContext.CLOSE_BRACKET,
                        ParserRuleContext.BINARY_OPERATOR, ParserRuleContext.DOT,
                        ParserRuleContext.ANNOT_CHAINING_TOKEN, ParserRuleContext.OPTIONAL_CHAINING_TOKEN,
                        ParserRuleContext.CONDITIONAL_EXPRESSION, ParserRuleContext.XML_NAVIGATE_EXPR,
                        ParserRuleContext.MEMBER_ACCESS_KEY_EXPR, ParserRuleContext.OPEN_BRACKET };
                break;
            case LISTENERS_LIST:
                alternatives = new ParserRuleContext[] { ParserRuleContext.LISTENERS_LIST_END,
                        ParserRuleContext.BINARY_OPERATOR, ParserRuleContext.DOT,
                        ParserRuleContext.ANNOT_CHAINING_TOKEN, ParserRuleContext.OPTIONAL_CHAINING_TOKEN,
                        ParserRuleContext.CONDITIONAL_EXPRESSION, ParserRuleContext.XML_NAVIGATE_EXPR,
                        ParserRuleContext.MEMBER_ACCESS_KEY_EXPR };
                break;
            case LIST_CONSTRUCTOR:
            case MEMBER_ACCESS_KEY_EXPR:
            case BRACKETED_LIST:
            case STMT_START_BRACKETED_LIST:
                alternatives = new ParserRuleContext[] { ParserRuleContext.COMMA, ParserRuleContext.BINARY_OPERATOR,
                        ParserRuleContext.DOT, ParserRuleContext.ANNOT_CHAINING_TOKEN,
                        ParserRuleContext.OPTIONAL_CHAINING_TOKEN, ParserRuleContext.CONDITIONAL_EXPRESSION,
                        ParserRuleContext.XML_NAVIGATE_EXPR, ParserRuleContext.MEMBER_ACCESS_KEY_EXPR,
                        ParserRuleContext.CLOSE_BRACKET };
                break;
            case LET_EXPR_LET_VAR_DECL:
                alternatives = new ParserRuleContext[] { ParserRuleContext.COMMA, ParserRuleContext.BINARY_OPERATOR,
                        ParserRuleContext.DOT, ParserRuleContext.ANNOT_CHAINING_TOKEN,
                        ParserRuleContext.OPTIONAL_CHAINING_TOKEN, ParserRuleContext.CONDITIONAL_EXPRESSION,
                        ParserRuleContext.XML_NAVIGATE_EXPR, ParserRuleContext.MEMBER_ACCESS_KEY_EXPR,
                        ParserRuleContext.IN_KEYWORD };
                break;
            case LET_CLAUSE_LET_VAR_DECL:
                alternatives = new ParserRuleContext[] { ParserRuleContext.COMMA, ParserRuleContext.BINARY_OPERATOR,
                        ParserRuleContext.DOT, ParserRuleContext.ANNOT_CHAINING_TOKEN,
                        ParserRuleContext.OPTIONAL_CHAINING_TOKEN, ParserRuleContext.CONDITIONAL_EXPRESSION,
                        ParserRuleContext.XML_NAVIGATE_EXPR, ParserRuleContext.MEMBER_ACCESS_KEY_EXPR,
                        ParserRuleContext.LET_CLAUSE_END };
                break;
            case ORDER_KEY_LIST:
                alternatives = new ParserRuleContext[] {ParserRuleContext.ORDER_DIRECTION,
                        ParserRuleContext.ORDER_KEY_LIST_END, ParserRuleContext.BINARY_OPERATOR, ParserRuleContext.DOT,
                        ParserRuleContext.ANNOT_CHAINING_TOKEN, ParserRuleContext.OPTIONAL_CHAINING_TOKEN,
                        ParserRuleContext.CONDITIONAL_EXPRESSION, ParserRuleContext.XML_NAVIGATE_EXPR,
                        ParserRuleContext.MEMBER_ACCESS_KEY_EXPR };
                break;
            case QUERY_EXPRESSION:
                alternatives = new ParserRuleContext[] { ParserRuleContext.BINARY_OPERATOR, ParserRuleContext.DOT,
                        ParserRuleContext.ANNOT_CHAINING_TOKEN, ParserRuleContext.OPTIONAL_CHAINING_TOKEN,
                        ParserRuleContext.CONDITIONAL_EXPRESSION, ParserRuleContext.XML_NAVIGATE_EXPR,
                        ParserRuleContext.MEMBER_ACCESS_KEY_EXPR, ParserRuleContext.QUERY_PIPELINE_RHS };
                break;
            default:
                if (isParameter(parentCtx)) {
                    alternatives = new ParserRuleContext[] { ParserRuleContext.CLOSE_PARENTHESIS,
                            ParserRuleContext.BINARY_OPERATOR, ParserRuleContext.DOT,
                            ParserRuleContext.ANNOT_CHAINING_TOKEN, ParserRuleContext.OPTIONAL_CHAINING_TOKEN,
                            ParserRuleContext.CONDITIONAL_EXPRESSION, ParserRuleContext.XML_NAVIGATE_EXPR,
                            ParserRuleContext.MEMBER_ACCESS_KEY_EXPR, ParserRuleContext.COMMA };
                }
                break;
        }

        if (alternatives != null) {
            if (allowFuncCall) {
                alternatives = modifyAlternativesWithArgListStart(alternatives);
            }
            return seekInAlternativesPaths(lookahead, currentDepth, currentMatches, alternatives, isEntryPoint);
        }

        ParserRuleContext nextContext;
        if (parentCtx == ParserRuleContext.IF_BLOCK || parentCtx == ParserRuleContext.WHILE_BLOCK ||
                parentCtx == ParserRuleContext.FOREACH_STMT) {
            nextContext = ParserRuleContext.BLOCK_STMT;
        } else if (isStatement(parentCtx) ||
                parentCtx == ParserRuleContext.RECORD_FIELD || parentCtx == ParserRuleContext.OBJECT_MEMBER ||
                parentCtx == ParserRuleContext.CLASS_MEMBER ||
                parentCtx == ParserRuleContext.OBJECT_MEMBER_DESCRIPTOR ||
                parentCtx == ParserRuleContext.LISTENER_DECL || parentCtx == ParserRuleContext.CONSTANT_DECL) {
            nextContext = ParserRuleContext.SEMICOLON;
        } else if (parentCtx == ParserRuleContext.ANNOTATIONS) {
            nextContext = ParserRuleContext.ANNOTATION_END;
        } else if (parentCtx == ParserRuleContext.ARRAY_TYPE_DESCRIPTOR) {
            nextContext = ParserRuleContext.CLOSE_BRACKET;
        } else if (parentCtx == ParserRuleContext.INTERPOLATION) {
            nextContext = ParserRuleContext.CLOSE_BRACE;
        } else if (parentCtx == ParserRuleContext.BRACED_EXPR_OR_ANON_FUNC_PARAMS) {
            nextContext = ParserRuleContext.CLOSE_PARENTHESIS;
        } else if (parentCtx == ParserRuleContext.FUNC_DEF) {
            // expression bodied func in module level
            nextContext = ParserRuleContext.SEMICOLON;
        } else if (parentCtx == ParserRuleContext.ALTERNATE_WAIT_EXPRS) {
            nextContext = ParserRuleContext.ALTERNATE_WAIT_EXPR_LIST_END;
        } else if (parentCtx == ParserRuleContext.CONDITIONAL_EXPRESSION) {
            nextContext = ParserRuleContext.COLON;
        } else if (parentCtx == ParserRuleContext.ENUM_MEMBER_LIST) {
            nextContext = ParserRuleContext.ENUM_MEMBER_END;
        } else if (parentCtx == ParserRuleContext.MATCH_STMT) {
            nextContext = ParserRuleContext.MATCH_BODY;
        } else if (parentCtx == ParserRuleContext.MATCH_BODY) {
            nextContext = ParserRuleContext.RIGHT_DOUBLE_ARROW;
        } else if (parentCtx == ParserRuleContext.SELECT_CLAUSE) {
            STToken nextToken = this.tokenReader.peek(lookahead);
            switch (nextToken.kind) {
                case ON_KEYWORD:
                case CONFLICT_KEYWORD:
                    nextContext = ParserRuleContext.ON_CONFLICT_CLAUSE;
                    break;
                default:
                    nextContext = ParserRuleContext.QUERY_EXPRESSION_END;
            }
        } else if (parentCtx == ParserRuleContext.JOIN_CLAUSE) {
            nextContext = ParserRuleContext.ON_CLAUSE;
        } else if (parentCtx == ParserRuleContext.ON_CLAUSE) {
            nextContext = ParserRuleContext.EQUALS_KEYWORD;
        } else {
            throw new IllegalStateException(parentCtx.toString());
        }

        alternatives = new ParserRuleContext[] { ParserRuleContext.BINARY_OPERATOR, ParserRuleContext.IS_KEYWORD,
                ParserRuleContext.DOT, ParserRuleContext.ANNOT_CHAINING_TOKEN,
                ParserRuleContext.OPTIONAL_CHAINING_TOKEN, ParserRuleContext.CONDITIONAL_EXPRESSION,
                ParserRuleContext.XML_NAVIGATE_EXPR, ParserRuleContext.MEMBER_ACCESS_KEY_EXPR,
                ParserRuleContext.RIGHT_ARROW, ParserRuleContext.SYNC_SEND_TOKEN, nextContext };

        if (allowFuncCall) {
            alternatives = modifyAlternativesWithArgListStart(alternatives);
        }
        return seekInAlternativesPaths(lookahead, currentDepth, currentMatches, alternatives, isEntryPoint);
    }

    private ParserRuleContext[] modifyAlternativesWithArgListStart(ParserRuleContext[] alternatives) {
        ParserRuleContext[] newAlternatives = new ParserRuleContext[alternatives.length + 1];
        System.arraycopy(alternatives, 0, newAlternatives, 0, alternatives.length);
        newAlternatives[alternatives.length] = ParserRuleContext.ARG_LIST_START;
        return newAlternatives;
    }

    /**
     * Get the next parser rule/context given the current parser context.
     *
     * @param currentCtx Current parser context
     * @param nextLookahead Position of the next token to consider, relative to the position of the original error
     * @return Next parser context
     */
    @Override
    protected ParserRuleContext getNextRule(ParserRuleContext currentCtx, int nextLookahead) {
        // If this is a production, then push the context to the stack.
        // We can do this within the same switch-case that follows after this one.
        // But doing it separately for the sake of readability/maintainability.
        startContextIfRequired(currentCtx);

        ParserRuleContext parentCtx;
        STToken nextToken;
        switch (currentCtx) {
            case EOF:
                return ParserRuleContext.EOF;
            case COMP_UNIT:
                return ParserRuleContext.TOP_LEVEL_NODE;
            case FUNC_DEF:
            case FUNC_DEF_OR_FUNC_TYPE:
            case FUNC_TYPE_DESC:
            case ANON_FUNC_EXPRESSION:
                return ParserRuleContext.FUNCTION_KEYWORD;
            case EXTERNAL_FUNC_BODY:
                return ParserRuleContext.ASSIGN_OP;
            case FUNC_BODY_BLOCK:
                return ParserRuleContext.OPEN_BRACE;
            case STATEMENT:
            case STATEMENT_WITHOUT_ANNOTS:
                // We reach here only if an end of a block is reached.
                endContext(); // end statement
                return ParserRuleContext.CLOSE_BRACE;
            case ASSIGN_OP:
                return getNextRuleForEqualOp();
            case COMPOUND_BINARY_OPERATOR:
                return ParserRuleContext.ASSIGN_OP;
            case CLOSE_BRACE:
                return getNextRuleForCloseBrace(nextLookahead);
            case CLOSE_PARENTHESIS:
                return getNextRuleForCloseParenthsis();
            case EXPRESSION:
            case BASIC_LITERAL:
            case TERMINAL_EXPRESSION:
                return getNextRuleForExpr();
            case FUNC_NAME:
                return ParserRuleContext.OPEN_PARENTHESIS;
            case OPEN_BRACE:
                return getNextRuleForOpenBrace();
            case OPEN_PARENTHESIS:
                return getNextRuleForOpenParenthesis();
            case SEMICOLON:
                return getNextRuleForSemicolon(nextLookahead);
            case SIMPLE_TYPE_DESCRIPTOR:
                return ParserRuleContext.TYPEDESC_RHS;
            case VARIABLE_NAME:
            case PARAMETER_NAME_RHS:
                return getNextRuleForVarName();
            case TOP_LEVEL_NODE_WITHOUT_MODIFIER:
                return ParserRuleContext.FUNC_DEF_OR_FUNC_TYPE;
            case REQUIRED_PARAM:
            case DEFAULTABLE_PARAM:
            case REST_PARAM:
                return ParserRuleContext.TYPE_DESC_IN_PARAM;
            case ASSIGNMENT_STMT:
                return ParserRuleContext.VARIABLE_NAME;
            case VAR_DECL_STMT:
                return ParserRuleContext.TYPE_DESC_IN_TYPE_BINDING_PATTERN;
            case EXPRESSION_RHS:
                return ParserRuleContext.BINARY_OPERATOR;
            case BINARY_OPERATOR:
                return ParserRuleContext.EXPRESSION;
            case COMMA:
                return getNextRuleForComma();
            case AFTER_PARAMETER_TYPE:
                return getNextRuleForParamType();
            case MODULE_TYPE_DEFINITION:
                return ParserRuleContext.TYPE_KEYWORD;
            case CLOSED_RECORD_BODY_END:
                endContext();
                nextToken = this.tokenReader.peek(nextLookahead);
                if (nextToken.kind == SyntaxKind.EOF_TOKEN) {
                    return ParserRuleContext.EOF;
                }
                return ParserRuleContext.TYPEDESC_RHS;
            case CLOSED_RECORD_BODY_START:
                return ParserRuleContext.RECORD_FIELD_OR_RECORD_END;
            case ELLIPSIS:
                parentCtx = getParentContext();
                switch (parentCtx) {
                    case MAPPING_CONSTRUCTOR:
                    case ARG_LIST:
                        return ParserRuleContext.EXPRESSION;
                    case TYPE_DESC_IN_TUPLE:
                    case STMT_START_BRACKETED_LIST:
                    case BRACKETED_LIST:
                        return ParserRuleContext.CLOSE_BRACKET;
                    case REST_MATCH_PATTERN:
                        return ParserRuleContext.VAR_KEYWORD;
                    default:
                        return ParserRuleContext.VARIABLE_NAME;
                }
            case QUESTION_MARK:
                return getNextRuleForQuestionMark();
            case RECORD_TYPE_DESCRIPTOR:
                return ParserRuleContext.RECORD_KEYWORD;
            case ASTERISK:
                parentCtx = getParentContext();
                if (parentCtx == ParserRuleContext.ARRAY_TYPE_DESCRIPTOR) {
                    return ParserRuleContext.CLOSE_BRACKET;
                } else if (parentCtx == ParserRuleContext.XML_ATOMIC_NAME_PATTERN) {
                    endContext();
                    return ParserRuleContext.XML_NAME_PATTERN_RHS;
                }
                return ParserRuleContext.TYPE_REFERENCE;
            case TYPE_NAME:
                return ParserRuleContext.TYPE_DESC_IN_TYPE_DEF;
            case OBJECT_TYPE_DESCRIPTOR:
                return ParserRuleContext.OBJECT_TYPE_OR_CONSTRUCTOR_START;
            case OBJECT_TYPE_QUALIFIER:
                return ParserRuleContext.OBJECT_KEYWORD;
            case CLASS_TYPE_QUALIFIER:
                return ParserRuleContext.CLASS_KEYWORD;
            case OPEN_BRACKET:
                return getNextRuleForOpenBracket();
            case CLOSE_BRACKET:
                return getNextRuleForCloseBracket();
            case DOT:
                return getNextRuleForDot();
            case BLOCK_STMT:
                return ParserRuleContext.OPEN_BRACE;
            case IF_BLOCK:
                return ParserRuleContext.IF_KEYWORD;
            case WHILE_BLOCK:
                return ParserRuleContext.WHILE_KEYWORD;
            case DO_BLOCK:
                return ParserRuleContext.DO_KEYWORD;
            case CALL_STMT:
                return ParserRuleContext.CALL_STMT_START;
            case PANIC_STMT:
                return ParserRuleContext.PANIC_KEYWORD;
            case FUNC_CALL:
                // TODO: check this again
                return ParserRuleContext.IMPORT_PREFIX;
            case IMPORT_PREFIX:
            case NAMESPACE_PREFIX:
                return ParserRuleContext.SEMICOLON;
            case VERSION_NUMBER:
            case VERSION_KEYWORD:
                return ParserRuleContext.MAJOR_VERSION;
            case SLASH:
                return ParserRuleContext.IMPORT_MODULE_NAME;
            case IMPORT_ORG_OR_MODULE_NAME:
                return ParserRuleContext.IMPORT_DECL_RHS;
            case IMPORT_MODULE_NAME:
                return ParserRuleContext.AFTER_IMPORT_MODULE_NAME;
            case MAJOR_VERSION:
            case MINOR_VERSION:
            case IMPORT_SUB_VERSION:
                return ParserRuleContext.MAJOR_MINOR_VERSION_END;
            case PATCH_VERSION:
                return ParserRuleContext.IMPORT_PREFIX_DECL;
            case IMPORT_DECL:
                return ParserRuleContext.IMPORT_KEYWORD;
            case CONTINUE_STATEMENT:
                return ParserRuleContext.CONTINUE_KEYWORD;
            case BREAK_STATEMENT:
                return ParserRuleContext.BREAK_KEYWORD;
            case RETURN_STMT:
                return ParserRuleContext.RETURN_KEYWORD;
            case FAIL_STATEMENT:
                return ParserRuleContext.FAIL_KEYWORD;
            case ACCESS_EXPRESSION:
                return ParserRuleContext.VARIABLE_REF;
            case MAPPING_FIELD_NAME:
                return ParserRuleContext.SPECIFIC_FIELD_RHS;
            case COLON:
                return getNextRuleForColon();
            case STRING_LITERAL_TOKEN:
                // We assume string literal is specifically used only in the mapping constructor key.
                return ParserRuleContext.COLON;
            case COMPUTED_FIELD_NAME:
                return ParserRuleContext.OPEN_BRACKET;
            case LISTENERS_LIST:
                return ParserRuleContext.EXPRESSION;
            case SERVICE_DECL:
                return ParserRuleContext.SERVICE_KEYWORD;
            case SERVICE_NAME:
                return ParserRuleContext.ON_KEYWORD;
            case LISTENER_DECL:
                return ParserRuleContext.LISTENER_KEYWORD;
            case CONSTANT_DECL:
                return ParserRuleContext.CONST_KEYWORD;
            case CONST_DECL_TYPE:
                return ParserRuleContext.CONST_DECL_RHS;
            case TYPEOF_EXPRESSION:
                return ParserRuleContext.TYPEOF_KEYWORD;
            case OPTIONAL_TYPE_DESCRIPTOR:
                return ParserRuleContext.QUESTION_MARK;
            case UNARY_EXPRESSION:
                return ParserRuleContext.UNARY_OPERATOR;
            case UNARY_OPERATOR:
                return ParserRuleContext.EXPRESSION;
            case ARRAY_TYPE_DESCRIPTOR:
                return ParserRuleContext.OPEN_BRACKET;
            case ARRAY_LENGTH:
                return ParserRuleContext.CLOSE_BRACKET;
            case AT:
                return ParserRuleContext.ANNOT_REFERENCE;
            case DOC_STRING:
                return ParserRuleContext.ANNOTATIONS;
            case ANNOTATIONS:
                return ParserRuleContext.AT;
            case MAPPING_CONSTRUCTOR:
                return ParserRuleContext.OPEN_BRACE;
            case VARIABLE_REF:
            case TYPE_REFERENCE:
            case ANNOT_REFERENCE:
            case FIELD_ACCESS_IDENTIFIER:
                return ParserRuleContext.QUALIFIED_IDENTIFIER;
            case QUALIFIED_IDENTIFIER:
            case XML_ATOMIC_NAME_IDENTIFIER:
                nextToken = this.tokenReader.peek(nextLookahead);
                if (nextToken.kind == SyntaxKind.COLON_TOKEN) {
                    return ParserRuleContext.COLON;
                }
                // Else this is a simple identifier. Hence fall through.
            case IDENTIFIER:
                return getNextRuleForIdentifier();
            case NIL_LITERAL:
                return ParserRuleContext.OPEN_PARENTHESIS;
            case LOCAL_TYPE_DEFINITION_STMT:
                return ParserRuleContext.TYPE_KEYWORD;
            case RIGHT_ARROW:
                return ParserRuleContext.EXPRESSION;
            case DECIMAL_INTEGER_LITERAL_TOKEN:
            case HEX_INTEGER_LITERAL_TOKEN:
            case TYPE_NAME_OR_VAR_NAME:
                return getNextRuleForDecimalIntegerLiteral();
            case EXPRESSION_STATEMENT:
                return ParserRuleContext.EXPRESSION_STATEMENT_START;
            case MAP_KEYWORD:
            case FUTURE_KEYWORD:
            case LOCK_STMT:
                return ParserRuleContext.LOCK_KEYWORD;
            case LOCK_KEYWORD:
                return ParserRuleContext.BLOCK_STMT;
            case RECORD_FIELD:
                return ParserRuleContext.RECORD_FIELD_START;
            case ANNOTATION_TAG:
                return ParserRuleContext.ANNOT_OPTIONAL_ATTACH_POINTS;
            case ANNOT_ATTACH_POINTS_LIST:
                return ParserRuleContext.ATTACH_POINT;
            case FIELD_IDENT:
            case FUNCTION_IDENT:
            case IDENT_AFTER_OBJECT_IDENT:
            case SINGLE_KEYWORD_ATTACH_POINT_IDENT:
            case ATTACH_POINT:
                return ParserRuleContext.ATTACH_POINT_END;
            case RECORD_FIELD_OR_RECORD_END:
                return ParserRuleContext.RECORD_BODY_END;
            case OBJECT_IDENT:
                return ParserRuleContext.IDENT_AFTER_OBJECT_IDENT;
            case RECORD_IDENT:
                return ParserRuleContext.FIELD_IDENT;
            case RESOURCE_IDENT:
                return ParserRuleContext.FUNCTION_IDENT;
            case ANNOTATION_DECL:
                return ParserRuleContext.ANNOTATION_KEYWORD;
            case XML_NAMESPACE_DECLARATION:
                return ParserRuleContext.XMLNS_KEYWORD;
            case CONSTANT_EXPRESSION:
                return ParserRuleContext.CONSTANT_EXPRESSION_START;
            case XML_NAMESPACE_PREFIX_DECL:
                return ParserRuleContext.SEMICOLON;
            case NAMED_WORKER_DECL:
                return ParserRuleContext.WORKER_KEYWORD;
            case WORKER_NAME:
                return ParserRuleContext.WORKER_NAME_RHS;
            case FORK_STMT:
                return ParserRuleContext.FORK_KEYWORD;
            case SERVICE_CONSTRUCTOR_EXPRESSION:
                return ParserRuleContext.SERVICE_KEYWORD;
            case XML_FILTER_EXPR:
                return ParserRuleContext.DOT_LT_TOKEN;
            case DOT_LT_TOKEN:
                return ParserRuleContext.XML_NAME_PATTERN;
            case XML_NAME_PATTERN:
                return ParserRuleContext.XML_ATOMIC_NAME_PATTERN;
            case XML_ATOMIC_NAME_PATTERN:
                return ParserRuleContext.XML_ATOMIC_NAME_PATTERN_START;
            case XML_STEP_EXPR:
                return ParserRuleContext.XML_STEP_START;
            case SLASH_ASTERISK_TOKEN:
                return ParserRuleContext.EXPRESSION_RHS;
            case DOUBLE_SLASH_DOUBLE_ASTERISK_LT_TOKEN:
            case SLASH_LT_TOKEN:
                return ParserRuleContext.XML_NAME_PATTERN;
            case OBJECT_CONSTRUCTOR:
                return ParserRuleContext.OBJECT_TYPE_OR_CONSTRUCTOR_START;
            default:
                return getNextRuleInternal(currentCtx, nextLookahead);
        }
    }

    private ParserRuleContext getNextRuleInternal(ParserRuleContext currentCtx, int nextLookahead) {
        ParserRuleContext parentCtx;
        ParserRuleContext grandParentCtx;
        switch (currentCtx) {
            case LIST_CONSTRUCTOR:
                return ParserRuleContext.OPEN_BRACKET;
            case FOREACH_STMT:
                return ParserRuleContext.FOREACH_KEYWORD;
            case TYPE_CAST:
                return ParserRuleContext.LT;
            case PIPE:
                parentCtx = getParentContext();
                if (parentCtx == ParserRuleContext.ALTERNATE_WAIT_EXPRS) {
                    return ParserRuleContext.EXPRESSION;
                } else if (parentCtx == ParserRuleContext.XML_NAME_PATTERN) {
                    return ParserRuleContext.XML_ATOMIC_NAME_PATTERN;
                } else if (parentCtx == ParserRuleContext.MATCH_PATTERN) {
                    return ParserRuleContext.MATCH_PATTERN_START;
                }
                return ParserRuleContext.TYPE_DESCRIPTOR;
            case TABLE_CONSTRUCTOR:
                return ParserRuleContext.OPEN_BRACKET;
            case KEY_SPECIFIER:
                return ParserRuleContext.KEY_KEYWORD;
            case ERROR_TYPE_PARAM_START:
                return ParserRuleContext.ERROR_TYPE_PARAMS;
            case LET_EXPRESSION:
                return ParserRuleContext.LET_KEYWORD;
            case LET_EXPR_LET_VAR_DECL:
            case LET_CLAUSE_LET_VAR_DECL:
                return ParserRuleContext.LET_VAR_DECL_START;
            case ORDER_KEY_LIST:
                return ParserRuleContext.EXPRESSION;
            case END_OF_TYPE_DESC:
                return getNextRuleForTypeDescriptor();
            case TYPED_BINDING_PATTERN:
                return ParserRuleContext.TYPE_DESCRIPTOR;
            case BINDING_PATTERN_STARTING_IDENTIFIER:
                return ParserRuleContext.VARIABLE_NAME;
            case REST_BINDING_PATTERN:
                return ParserRuleContext.ELLIPSIS;
            case LIST_BINDING_PATTERN:
                return ParserRuleContext.OPEN_BRACKET;
            case MAPPING_BINDING_PATTERN:
                return ParserRuleContext.OPEN_BRACE;
            case FIELD_BINDING_PATTERN:
                return ParserRuleContext.FIELD_BINDING_PATTERN_NAME;
            case FIELD_BINDING_PATTERN_NAME:
                return ParserRuleContext.FIELD_BINDING_PATTERN_END;
            case PARAMETERIZED_TYPE:
                return ParserRuleContext.LT;
            case LT:
                return getNextRuleForLt();
            case GT:
                return getNextRuleForGt(nextLookahead);
            case TEMPLATE_END:
                return ParserRuleContext.EXPRESSION_RHS;
            case TEMPLATE_START:
                return ParserRuleContext.TEMPLATE_BODY;
            case TEMPLATE_BODY:
                return ParserRuleContext.TEMPLATE_MEMBER;
            case TEMPLATE_STRING:
                return ParserRuleContext.TEMPLATE_STRING_RHS;
            case INTERPOLATION_START_TOKEN:
                return ParserRuleContext.EXPRESSION;
            case ARG_LIST_START:
                return ParserRuleContext.ARG_LIST;
            case ARG_LIST_END:
                endContext();
                return ParserRuleContext.EXPRESSION_RHS;
            case ARG_LIST:
                return ParserRuleContext.ARG_START_OR_ARG_LIST_END;
            case QUERY_EXPRESSION_END:
                endContext(); // end select, on-conflict, limit or do-clause ctx
                endContext(); // end query-expr ctx
                return ParserRuleContext.EXPRESSION_RHS;
            case TYPE_DESC_IN_ANNOTATION_DECL:
            case TYPE_DESC_BEFORE_IDENTIFIER:
            case TYPE_DESC_IN_RECORD_FIELD:
            case TYPE_DESC_IN_PARAM:
            case TYPE_DESC_IN_TYPE_BINDING_PATTERN:
            case TYPE_DESC_IN_TYPE_DEF:
            case TYPE_DESC_IN_ANGLE_BRACKETS:
            case TYPE_DESC_IN_RETURN_TYPE_DESC:
            case TYPE_DESC_IN_EXPRESSION:
            case TYPE_DESC_IN_STREAM_TYPE_DESC:
            case TYPE_DESC_IN_PARENTHESIS:
            case TYPE_DESC_IN_NEW_EXPR:
            case TYPE_DESC_IN_TUPLE:
                return ParserRuleContext.TYPE_DESCRIPTOR;
            case VAR_DECL_STARTED_WITH_DENTIFIER:
                // We come here trying to recover statement started with identifier,
                // and trying to match it against a var-decl. Since this wasn't a var-decl
                // originally, a context for type hasn't started yet. Therefore start a
                // a context manually here.
                startContext(ParserRuleContext.TYPE_DESC_IN_TYPE_BINDING_PATTERN);
                return ParserRuleContext.TYPEDESC_RHS;
            case INFERRED_TYPE_DESC:
                return ParserRuleContext.GT;
            case ROW_TYPE_PARAM:
                return ParserRuleContext.LT;
            case PARENTHESISED_TYPE_DESC_START:
                return ParserRuleContext.TYPE_DESC_IN_PARENTHESIS;
            case SELECT_CLAUSE:
                return ParserRuleContext.SELECT_KEYWORD;
            case WHERE_CLAUSE:
                return ParserRuleContext.WHERE_KEYWORD;
            case FROM_CLAUSE:
                return ParserRuleContext.FROM_KEYWORD;
            case LET_CLAUSE:
                return ParserRuleContext.LET_KEYWORD;
            case ORDER_BY_CLAUSE:
                return ParserRuleContext.ORDER_KEYWORD;
            case ON_CONFLICT_CLAUSE:
                return ParserRuleContext.ON_KEYWORD;
            case LIMIT_CLAUSE:
                return ParserRuleContext.LIMIT_KEYWORD;
            case JOIN_CLAUSE:
                return ParserRuleContext.JOIN_CLAUSE_START;
            case ON_CLAUSE:
                // We assume on-clause is only used in join-clause
                return ParserRuleContext.ON_KEYWORD;
            case QUERY_EXPRESSION:
                return ParserRuleContext.FROM_CLAUSE;
            case QUERY_EXPRESSION_RHS:
                parentCtx = getParentContext();
                if (parentCtx == ParserRuleContext.LET_CLAUSE_LET_VAR_DECL) {
                    endContext();
                }
                return ParserRuleContext.SELECT_CLAUSE;
            case INTERMEDIATE_CLAUSE:
                parentCtx = getParentContext();
                if (parentCtx == ParserRuleContext.LET_CLAUSE_LET_VAR_DECL) {
                    endContext();
                }
                return ParserRuleContext.INTERMEDIATE_CLAUSE_START;
            case QUERY_ACTION_RHS:
                return ParserRuleContext.DO_CLAUSE;
            case TABLE_CONSTRUCTOR_OR_QUERY_EXPRESSION:
                return ParserRuleContext.TABLE_CONSTRUCTOR_OR_QUERY_START;
            case BITWISE_AND_OPERATOR:
                return ParserRuleContext.TYPE_DESCRIPTOR;
            case EXPR_FUNC_BODY_START:
                return ParserRuleContext.EXPRESSION;
            case MODULE_LEVEL_AMBIGUOUS_FUNC_TYPE_DESC_RHS:
                endContext();
                // We come here trying to recover module-var-decl/object-member started with function,
                // keyword and trying to match it against a var-decl. Since this wasn't a var-decl
                // originally, a context for type hasn't started yet. Therefore start a
                // a context manually here.
                startContext(ParserRuleContext.VAR_DECL_STMT);
                startContext(ParserRuleContext.TYPE_DESC_IN_TYPE_BINDING_PATTERN);
                return ParserRuleContext.TYPEDESC_RHS;
            case STMT_LEVEL_AMBIGUOUS_FUNC_TYPE_DESC_RHS:
                endContext();
                // We come here trying to recover statement started with function-keyword,
                // and trying to match it against a var-decl. Since this wasn't a var-decl
                // originally, a context for type hasn't started yet. Therefore switch to
                // var-decl context
                switchContext(ParserRuleContext.VAR_DECL_STMT);
                startContext(ParserRuleContext.TYPE_DESC_IN_TYPE_BINDING_PATTERN);
                return ParserRuleContext.TYPEDESC_RHS;
            case FUNC_TYPE_DESC_END:
                endContext();
                return ParserRuleContext.TYPEDESC_RHS;
            case IMPLICIT_ANON_FUNC_PARAM:
                return ParserRuleContext.BRACED_EXPR_OR_ANON_FUNC_PARAM_RHS;
            case EXPLICIT_ANON_FUNC_EXPR_BODY_START:
                endContext(); // end explicit anon-func
                return ParserRuleContext.EXPR_FUNC_BODY_START;
            case OBJECT_MEMBER:
                return ParserRuleContext.OBJECT_MEMBER_START;
            case CLASS_MEMBER:
            case OBJECT_MEMBER_DESCRIPTOR:
                return ParserRuleContext.CLASS_MEMBER_START;
            case ANNOTATION_END:
                return getNextRuleForAnnotationEnd(nextLookahead);
            case PLUS_TOKEN:
            case MINUS_TOKEN:
                return ParserRuleContext.SIGNED_INT_OR_FLOAT_RHS;
            case SIGNED_INT_OR_FLOAT_RHS:
                return getNextRuleForExpr();
            case TUPLE_TYPE_DESC_START:
                return ParserRuleContext.TYPE_DESC_IN_TUPLE;
            case TYPE_DESC_IN_TUPLE_RHS:
                return ParserRuleContext.OPEN_BRACKET;
            case WORKER_NAME_OR_METHOD_NAME:
                return ParserRuleContext.WORKER_NAME_OR_METHOD_NAME;
            case DEFAULT_WORKER_NAME_IN_ASYNC_SEND:
                return ParserRuleContext.SEMICOLON;
            case SYNC_SEND_TOKEN:
                return ParserRuleContext.PEER_WORKER_NAME;
            case LEFT_ARROW_TOKEN:
                return ParserRuleContext.RECEIVE_WORKERS;
            case MULTI_RECEIVE_WORKERS:
                return ParserRuleContext.OPEN_BRACE;
            case RECEIVE_FIELD_NAME:
                return ParserRuleContext.COLON;

            case WAIT_FIELD_NAME:
                return ParserRuleContext.WAIT_FIELD_NAME_RHS;
            case ALTERNATE_WAIT_EXPR_LIST_END:
                return getNextRuleForWaitExprListEnd();
            case MULTI_WAIT_FIELDS:
                return ParserRuleContext.OPEN_BRACE;
            case ALTERNATE_WAIT_EXPRS:
                return ParserRuleContext.EXPRESSION;
            case ANNOT_CHAINING_TOKEN:
                return ParserRuleContext.FIELD_ACCESS_IDENTIFIER;
            case DO_CLAUSE:
                return ParserRuleContext.DO_KEYWORD;
            case LET_CLAUSE_END:
            case ORDER_CLAUSE_END:
            case JOIN_CLAUSE_END:
                endContext();
                return ParserRuleContext.QUERY_PIPELINE_RHS;
            case MEMBER_ACCESS_KEY_EXPR:
                return ParserRuleContext.OPEN_BRACKET;
            case OPTIONAL_CHAINING_TOKEN:
                return ParserRuleContext.FIELD_ACCESS_IDENTIFIER;
            case CONDITIONAL_EXPRESSION:
                return ParserRuleContext.QUESTION_MARK;
            case TRANSACTION_STMT:
                return ParserRuleContext.TRANSACTION_KEYWORD;
            case RETRY_STMT:
                return ParserRuleContext.RETRY_KEYWORD;
            case ROLLBACK_STMT:
                return ParserRuleContext.ROLLBACK_KEYWORD;

            case MODULE_ENUM_DECLARATION:
                return ParserRuleContext.ENUM_KEYWORD;
            case MODULE_ENUM_NAME:
                return ParserRuleContext.OPEN_BRACE;
            case ENUM_MEMBER_LIST:
                return ParserRuleContext.ENUM_MEMBER_START;
            case ENUM_MEMBER_NAME:
                return ParserRuleContext.ENUM_MEMBER_RHS;
            case TYPED_BINDING_PATTERN_TYPE_RHS:
                return ParserRuleContext.BINDING_PATTERN;
            case UNION_OR_INTERSECTION_TOKEN:
                return ParserRuleContext.TYPE_DESCRIPTOR;
            case MATCH_STMT:
                return ParserRuleContext.MATCH_KEYWORD;
            case MATCH_BODY:
                return ParserRuleContext.OPEN_BRACE;
            case MATCH_PATTERN:
                return ParserRuleContext.MATCH_PATTERN_START;
            case MATCH_PATTERN_END:
                endContext(); // End match pattern context
                return getNextRuleForMatchPattern();
            case RIGHT_DOUBLE_ARROW:
                // Assumption: RIGHT_DOUBLE_ARROW is only occurs in match clauses
                // in expr-func-body, it is used by a different alias.
                return ParserRuleContext.BLOCK_STMT;
            case LIST_MATCH_PATTERN:
                return ParserRuleContext.OPEN_BRACKET;
            case REST_MATCH_PATTERN:
                return ParserRuleContext.ELLIPSIS;
            case ERROR_BINDING_PATTERN:
                return ParserRuleContext.ERROR_KEYWORD;
            case SIMPLE_BINDING_PATTERN:
                return ParserRuleContext.ERROR_MESSAGE_BINDING_PATTERN_END;
            case ERROR_MESSAGE_BINDING_PATTERN_END_COMMA:
                return ParserRuleContext.ERROR_MESSAGE_BINDING_PATTERN_RHS;
            case ERROR_CAUSE_SIMPLE_BINDING_PATTERN:
                return ParserRuleContext.ERROR_FIELD_BINDING_PATTERN_END;
            case NAMED_ARG_BINDING_PATTERN:
                return ParserRuleContext.ASSIGN_OP;
            case MAPPING_MATCH_PATTERN:
                return ParserRuleContext.OPEN_BRACE;
            case FUNCTIONAL_MATCH_PATTERN:
                return ParserRuleContext.FUNCTIONAL_MATCH_PATTERN_START;
            case NAMED_ARG_MATCH_PATTERN:
                return ParserRuleContext.IDENTIFIER;
            case MODULE_CLASS_DEFINITION:
                return ParserRuleContext.MODULE_CLASS_DEFINITION_START;
            case CLASS_TYPE_QUALIFIER:
                return ParserRuleContext.CLASS_KEYWORD;
            case CLASS_KEYWORD:
                return ParserRuleContext.CLASS_NAME;
            case CLASS_NAME:
                return ParserRuleContext.OPEN_BRACE;
            case OBJECT_MEMBER_QUALIFIER:
                return ParserRuleContext.OBJECT_FUNC_OR_FIELD_WITHOUT_VISIBILITY;
<<<<<<< HEAD
            case ON_FAIL_CLAUSE:
                return ParserRuleContext.ON_KEYWORD;
=======
            case OBJECT_FIELD_RHS:
                grandParentCtx = getGrandParentContext();
                if (grandParentCtx == ParserRuleContext.OBJECT_TYPE_DESCRIPTOR) {
                    return ParserRuleContext.SEMICOLON;
                } else {
                    return ParserRuleContext.OPTIONAL_FIELD_INITIALIZER;
                }
>>>>>>> ed5e41ea
            default:
                return getNextRuleForKeywords(currentCtx, nextLookahead);
        }
    }

    private ParserRuleContext getNextRuleForKeywords(ParserRuleContext currentCtx, int nextLookahead) {
        ParserRuleContext parentCtx;
        switch (currentCtx) {
            case PUBLIC_KEYWORD:
                parentCtx = getParentContext();
                if (parentCtx == ParserRuleContext.OBJECT_TYPE_DESCRIPTOR ||
                        parentCtx == ParserRuleContext.OBJECT_MEMBER || parentCtx == ParserRuleContext.CLASS_MEMBER ||
                        parentCtx == ParserRuleContext.OBJECT_MEMBER_DESCRIPTOR) {
                    return ParserRuleContext.OBJECT_FUNC_OR_FIELD_WITHOUT_VISIBILITY;
                } else if (isParameter(parentCtx)) {
                    return ParserRuleContext.TYPE_DESC_IN_PARAM;
                }
                return ParserRuleContext.TOP_LEVEL_NODE_WITHOUT_MODIFIER;
            case PRIVATE_KEYWORD:
                return ParserRuleContext.OBJECT_FUNC_OR_FIELD_WITHOUT_VISIBILITY;
            case ON_KEYWORD:
                parentCtx = getParentContext();
                if (parentCtx == ParserRuleContext.ANNOTATION_DECL) {
                    return ParserRuleContext.ANNOT_ATTACH_POINTS_LIST;
                } else if (parentCtx == ParserRuleContext.ON_CONFLICT_CLAUSE) {
                    return ParserRuleContext.CONFLICT_KEYWORD;
                } else if (parentCtx == ParserRuleContext.ON_CLAUSE) {
                    return ParserRuleContext.EXPRESSION;
                } else if (parentCtx == ParserRuleContext.ON_FAIL_CLAUSE) {
                    return ParserRuleContext.FAIL_KEYWORD;
                }
                return ParserRuleContext.LISTENERS_LIST;
            case RESOURCE_KEYWORD:
                return ParserRuleContext.RESOURCE_DEF_START_WITHOUT_RESOURCE;
            case SERVICE_KEYWORD:
                parentCtx = getParentContext();
                if (parentCtx == ParserRuleContext.SERVICE_CONSTRUCTOR_EXPRESSION) {
                    return ParserRuleContext.LISTENERS_LIST;
                }
                return ParserRuleContext.OPTIONAL_SERVICE_NAME;
            case LISTENER_KEYWORD:
                return ParserRuleContext.TYPE_DESC_BEFORE_IDENTIFIER;
            case FINAL_KEYWORD:
                // Assume the final keyword is only used in var-decl.
                return ParserRuleContext.TYPE_DESC_IN_TYPE_BINDING_PATTERN;
            case CONST_KEYWORD:
                return ParserRuleContext.CONST_DECL_TYPE;
            case TYPEOF_KEYWORD:
                return ParserRuleContext.EXPRESSION;
            case IS_KEYWORD:
                return ParserRuleContext.TYPE_DESC_IN_EXPRESSION;
            case NULL_KEYWORD:
                return ParserRuleContext.EXPRESSION_RHS;
            case ANNOTATION_KEYWORD:
                return ParserRuleContext.ANNOT_DECL_OPTIONAL_TYPE;
            case SOURCE_KEYWORD:
                return ParserRuleContext.ATTACH_POINT_IDENT;
            case XMLNS_KEYWORD:
                return ParserRuleContext.CONSTANT_EXPRESSION;
            case WORKER_KEYWORD:
                return ParserRuleContext.WORKER_NAME;
            case IF_KEYWORD:
                return ParserRuleContext.EXPRESSION;
            case ELSE_KEYWORD:
                return ParserRuleContext.ELSE_BODY;
            case WHILE_KEYWORD:
                return ParserRuleContext.EXPRESSION;
            case CHECKING_KEYWORD:
                return ParserRuleContext.EXPRESSION;
            case FAIL_KEYWORD:
                if (getParentContext() == ParserRuleContext.ON_FAIL_CLAUSE) {
                    return ParserRuleContext.TYPE_DESC_IN_TYPE_BINDING_PATTERN;
                }
                return ParserRuleContext.EXPRESSION;
            case PANIC_KEYWORD:
                return ParserRuleContext.EXPRESSION;
            case IMPORT_KEYWORD:
                return ParserRuleContext.IMPORT_ORG_OR_MODULE_NAME;
            case AS_KEYWORD:
                parentCtx = getParentContext();
                if (parentCtx == ParserRuleContext.IMPORT_DECL) {
                    return ParserRuleContext.IMPORT_PREFIX;
                } else if (parentCtx == ParserRuleContext.XML_NAMESPACE_DECLARATION) {
                    return ParserRuleContext.NAMESPACE_PREFIX;
                }
                throw new IllegalStateException();
            case CONTINUE_KEYWORD:
            case BREAK_KEYWORD:
                return ParserRuleContext.SEMICOLON;
            case RETURN_KEYWORD:
                return ParserRuleContext.RETURN_STMT_RHS;
            case EXTERNAL_KEYWORD:
                return ParserRuleContext.SEMICOLON;
            case FUNCTION_KEYWORD:
                parentCtx = getParentContext();
                if (parentCtx == ParserRuleContext.ANON_FUNC_EXPRESSION ||
                        parentCtx == ParserRuleContext.FUNC_TYPE_DESC) {
                    return ParserRuleContext.OPEN_PARENTHESIS;
                }
                return ParserRuleContext.FUNCTION_KEYWORD_RHS;
            case RETURNS_KEYWORD:
                return ParserRuleContext.TYPE_DESC_IN_RETURN_TYPE_DESC;
            case RECORD_KEYWORD:
                return ParserRuleContext.RECORD_BODY_START;
            case TYPE_KEYWORD:
                return ParserRuleContext.TYPE_NAME;
            case OBJECT_KEYWORD:
                parentCtx = getParentContext();
                if (parentCtx == ParserRuleContext.OBJECT_CONSTRUCTOR) {
                    return ParserRuleContext.OBJECT_CONSTRUCTOR_TYPE_REF;
                }
                return ParserRuleContext.OPEN_BRACE;
            case REMOTE_KEYWORD:
                return ParserRuleContext.OBJECT_METHOD_WITHOUT_REMOTE;
            case ABSTRACT_KEYWORD:
            case CLIENT_KEYWORD:
                return ParserRuleContext.OBJECT_KEYWORD;
            case FORK_KEYWORD:
                return ParserRuleContext.OPEN_BRACE;
            case TRAP_KEYWORD:
                return ParserRuleContext.EXPRESSION;
            case FOREACH_KEYWORD:
                return ParserRuleContext.TYPE_DESC_IN_TYPE_BINDING_PATTERN;
            case IN_KEYWORD:
                parentCtx = getParentContext();
                if (parentCtx == ParserRuleContext.LET_EXPR_LET_VAR_DECL) {
                    endContext(); // end let-expr-let-var-decl
                }
                return ParserRuleContext.EXPRESSION;
            case KEY_KEYWORD:
                if (isInTypeDescContext()) {
                    return ParserRuleContext.KEY_CONSTRAINTS_RHS;
                }
                return ParserRuleContext.OPEN_PARENTHESIS;
            case ERROR_KEYWORD:
                if (isInTypeDescContext()) {
                    return ParserRuleContext.ERROR_TYPE_PARAM_START;
                }
                parentCtx = getParentContext();
                if (parentCtx == ParserRuleContext.FUNCTIONAL_MATCH_PATTERN) {
                    return ParserRuleContext.OPEN_PARENTHESIS;
                }
                if (parentCtx == ParserRuleContext.ERROR_BINDING_PATTERN) {
                    return ParserRuleContext.ERROR_BINDING_PATTERN_ERROR_KEYWORD_RHS;
                }
                return ParserRuleContext.ARG_LIST_START;
            case LET_KEYWORD:
                parentCtx = getParentContext();
                if (parentCtx == ParserRuleContext.QUERY_EXPRESSION) {
                    return ParserRuleContext.LET_CLAUSE_LET_VAR_DECL;
                } else if (parentCtx == ParserRuleContext.LET_CLAUSE_LET_VAR_DECL) {
                    endContext(); // end let-clause-let-var-decl
                    return ParserRuleContext.LET_CLAUSE_LET_VAR_DECL;
                }
                return ParserRuleContext.LET_EXPR_LET_VAR_DECL;
            case TABLE_KEYWORD:
                if (isInTypeDescContext()) {
                    return ParserRuleContext.ROW_TYPE_PARAM;
                }
                return ParserRuleContext.TABLE_KEYWORD_RHS;
            case STREAM_KEYWORD:
                parentCtx = getParentContext();
                if (parentCtx == ParserRuleContext.TABLE_CONSTRUCTOR_OR_QUERY_EXPRESSION) {
                    return ParserRuleContext.QUERY_EXPRESSION;
                }
                return ParserRuleContext.LT;
            case NEW_KEYWORD:
                return ParserRuleContext.NEW_KEYWORD_RHS;
            case XML_KEYWORD:
            case STRING_KEYWORD:
            case BASE16_KEYWORD:
            case BASE64_KEYWORD:
                return ParserRuleContext.TEMPLATE_START;
            case SELECT_KEYWORD:
                return ParserRuleContext.EXPRESSION;
            case WHERE_KEYWORD:
                parentCtx = getParentContext();
                if (parentCtx == ParserRuleContext.LET_CLAUSE_LET_VAR_DECL) {
                    endContext(); // end let-clause-let-var-decl
                }
                return ParserRuleContext.EXPRESSION;
            case ORDER_KEYWORD:
                return ParserRuleContext.BY_KEYWORD;
            case BY_KEYWORD:
                return ParserRuleContext.ORDER_KEY_LIST;
            case ORDER_DIRECTION:
                return ParserRuleContext.ORDER_KEY_LIST_END;
            case FROM_KEYWORD:
                parentCtx = getParentContext();
                if (parentCtx == ParserRuleContext.LET_CLAUSE_LET_VAR_DECL) {
                    endContext(); // end let-clause-let-var-decl
                }
                return ParserRuleContext.TYPE_DESC_IN_TYPE_BINDING_PATTERN;
            case JOIN_KEYWORD:
                return ParserRuleContext.TYPE_DESC_IN_TYPE_BINDING_PATTERN;
            case START_KEYWORD:
                return ParserRuleContext.EXPRESSION;
            case FLUSH_KEYWORD:
                return ParserRuleContext.OPTIONAL_PEER_WORKER;
            case PEER_WORKER_NAME:
            case DEFAULT_KEYWORD:
                if (getParentContext() == ParserRuleContext.MULTI_RECEIVE_WORKERS) {
                    return ParserRuleContext.RECEIVE_FIELD_END;
                }
                return ParserRuleContext.EXPRESSION_RHS;
            case WAIT_KEYWORD:
                return ParserRuleContext.WAIT_KEYWORD_RHS;
            case DO_KEYWORD:
            case TRANSACTION_KEYWORD:
                return ParserRuleContext.BLOCK_STMT;
            case COMMIT_KEYWORD:
                return ParserRuleContext.EXPRESSION_RHS;
            case ROLLBACK_KEYWORD:
                return ParserRuleContext.ROLLBACK_RHS;
            case RETRY_KEYWORD:
                return ParserRuleContext.RETRY_KEYWORD_RHS;
            case TRANSACTIONAL_KEYWORD:
                parentCtx = getParentContext();
                switch (parentCtx) {
                    case COMP_UNIT:
                        return ParserRuleContext.FUNC_DEF_OR_FUNC_TYPE;
                    case OBJECT_MEMBER:
                    case CLASS_MEMBER:
                    case OBJECT_MEMBER_DESCRIPTOR:
                        return ParserRuleContext.OBJECT_METHOD_WITHOUT_TRANSACTIONAL;
                    case SERVICE_CONSTRUCTOR_EXPRESSION:
                    case SERVICE_DECL:
                        return ParserRuleContext.RESOURCE_DEF_START_WITHOUT_TRANSACTIONAL;
                    default:
                        return ParserRuleContext.EXPRESSION_RHS;
                }
            case ENUM_KEYWORD:
                return ParserRuleContext.MODULE_ENUM_NAME;
            case MATCH_KEYWORD:
                return ParserRuleContext.EXPRESSION;
            case READONLY_KEYWORD:
                parentCtx = getParentContext();
                if (parentCtx == ParserRuleContext.MAPPING_CONSTRUCTOR ||
                        parentCtx == ParserRuleContext.MAPPING_FIELD) {
                    return ParserRuleContext.SPECIFIC_FIELD;
                }
                throw new IllegalStateException("cannot find the next rule for: " + currentCtx);
            case DISTINCT_KEYWORD:
                return ParserRuleContext.TYPE_DESCRIPTOR;
            case VAR_KEYWORD:
                parentCtx = getParentContext();
                if (parentCtx == ParserRuleContext.REST_MATCH_PATTERN) {
                    return ParserRuleContext.VARIABLE_NAME;
                }
                return ParserRuleContext.BINDING_PATTERN;
            case EQUALS_KEYWORD:
                assert getParentContext() == ParserRuleContext.ON_CLAUSE;
                endContext(); // end on-clause
                return ParserRuleContext.EXPRESSION;
            case CONFLICT_KEYWORD:
                endContext(); // end on-conflict-clause
                return ParserRuleContext.EXPRESSION;
            case LIMIT_KEYWORD:
                return ParserRuleContext.EXPRESSION;
            case OUTER_KEYWORD:
                return ParserRuleContext.JOIN_KEYWORD;
            default:
                throw new IllegalStateException("cannot find the next rule for: " + currentCtx);
        }
    }

    private void startContextIfRequired(ParserRuleContext currentCtx) {
        switch (currentCtx) {
            case COMP_UNIT:
            case FUNC_DEF_OR_FUNC_TYPE:
            case ANON_FUNC_EXPRESSION:
            case FUNC_DEF:
            case FUNC_TYPE_DESC:
            case EXTERNAL_FUNC_BODY:
            case FUNC_BODY_BLOCK:
            case STATEMENT:
            case STATEMENT_WITHOUT_ANNOTS:
            case VAR_DECL_STMT:
            case ASSIGNMENT_STMT:
            case REQUIRED_PARAM:
            case DEFAULTABLE_PARAM:
            case REST_PARAM:
            case MODULE_TYPE_DEFINITION:
            case RECORD_FIELD:
            case RECORD_TYPE_DESCRIPTOR:
            case OBJECT_TYPE_DESCRIPTOR:
            case ARG_LIST:
            case OBJECT_FUNC_OR_FIELD:
            case IF_BLOCK:
            case BLOCK_STMT:
            case WHILE_BLOCK:
            case PANIC_STMT:
            case CALL_STMT:
            case IMPORT_DECL:
            case CONTINUE_STATEMENT:
            case BREAK_STATEMENT:
            case RETURN_STMT:
            case FAIL_STATEMENT:
            case COMPUTED_FIELD_NAME:
            case LISTENERS_LIST:
            case SERVICE_DECL:
            case LISTENER_DECL:
            case CONSTANT_DECL:
            case OPTIONAL_TYPE_DESCRIPTOR:
            case ARRAY_TYPE_DESCRIPTOR:
            case ANNOTATIONS:
            case VARIABLE_REF:
            case TYPE_REFERENCE:
            case ANNOT_REFERENCE:
            case FIELD_ACCESS_IDENTIFIER:
            case MAPPING_CONSTRUCTOR:
            case LOCAL_TYPE_DEFINITION_STMT:
            case EXPRESSION_STATEMENT:
            case NIL_LITERAL:
            case LOCK_STMT:
            case ANNOTATION_DECL:
            case ANNOT_ATTACH_POINTS_LIST:
            case XML_NAMESPACE_DECLARATION:
            case CONSTANT_EXPRESSION:
            case NAMED_WORKER_DECL:
            case FORK_STMT:
            case FOREACH_STMT:
            case LIST_CONSTRUCTOR:
            case TYPE_CAST:
            case KEY_SPECIFIER:
            case LET_EXPR_LET_VAR_DECL:
            case LET_CLAUSE_LET_VAR_DECL:
            case ORDER_KEY_LIST:
            case ROW_TYPE_PARAM:
            case TABLE_CONSTRUCTOR_OR_QUERY_EXPRESSION:
            case OBJECT_MEMBER:
            case CLASS_MEMBER:
            case OBJECT_MEMBER_DESCRIPTOR:
            case LIST_BINDING_PATTERN:
            case MAPPING_BINDING_PATTERN:
            case REST_BINDING_PATTERN:
            case TYPED_BINDING_PATTERN:
            case BINDING_PATTERN_STARTING_IDENTIFIER:
            case MULTI_RECEIVE_WORKERS:
            case MULTI_WAIT_FIELDS:
            case ALTERNATE_WAIT_EXPRS:
            case DO_CLAUSE:
            case MEMBER_ACCESS_KEY_EXPR:
            case CONDITIONAL_EXPRESSION:
            case DO_BLOCK:
            case TRANSACTION_STMT:
            case RETRY_STMT:
            case ROLLBACK_STMT:
            case MODULE_ENUM_DECLARATION:
            case ENUM_MEMBER_LIST:
            case SERVICE_CONSTRUCTOR_EXPRESSION:
            case XML_NAME_PATTERN:
            case XML_ATOMIC_NAME_PATTERN:
            case MATCH_STMT:
            case MATCH_BODY:
            case MATCH_PATTERN:
            case LIST_MATCH_PATTERN:
            case REST_MATCH_PATTERN:
            case ERROR_BINDING_PATTERN:
            case MAPPING_MATCH_PATTERN:
            case FUNCTIONAL_MATCH_PATTERN:
            case NAMED_ARG_MATCH_PATTERN:
            case SELECT_CLAUSE:
            case JOIN_CLAUSE:
<<<<<<< HEAD
            case ON_FAIL_CLAUSE:
=======
            case MODULE_CLASS_DEFINITION:
            case OBJECT_CONSTRUCTOR:
>>>>>>> ed5e41ea

                // Contexts that expect a type
            case TYPE_DESC_IN_ANNOTATION_DECL:
            case TYPE_DESC_BEFORE_IDENTIFIER:
            case TYPE_DESC_IN_RECORD_FIELD:
            case TYPE_DESC_IN_PARAM:
            case TYPE_DESC_IN_TYPE_BINDING_PATTERN:
            case TYPE_DESC_IN_TYPE_DEF:
            case TYPE_DESC_IN_ANGLE_BRACKETS:
            case TYPE_DESC_IN_RETURN_TYPE_DESC:
            case TYPE_DESC_IN_EXPRESSION:
            case TYPE_DESC_IN_STREAM_TYPE_DESC:
            case TYPE_DESC_IN_PARENTHESIS:
            case TYPE_DESC_IN_NEW_EXPR:
            case TYPE_DESC_IN_TUPLE:
                startContext(currentCtx);
                break;
            default:
                break;
        }

        switch (currentCtx) {
            case TABLE_CONSTRUCTOR:
            case QUERY_EXPRESSION:
            case ON_CONFLICT_CLAUSE:
            case ON_CLAUSE:
                switchContext(currentCtx);
                break;
            default:
                break;
        }
    }

    private ParserRuleContext getNextRuleForCloseParenthsis() {
        ParserRuleContext parentCtx;
        parentCtx = getParentContext();
        if (parentCtx == ParserRuleContext.PARAM_LIST) {
            endContext(); // end parameters
            return ParserRuleContext.FUNC_OPTIONAL_RETURNS;
        } else if (isParameter(parentCtx)) {
            endContext(); // end parameters
            endContext(); // end parameter
            return ParserRuleContext.FUNC_OPTIONAL_RETURNS;
        } else if (parentCtx == ParserRuleContext.NIL_LITERAL) {
            endContext();
            return getNextRuleForExpr();
        } else if (parentCtx == ParserRuleContext.KEY_SPECIFIER) {
            endContext(); // end key-specifier
            if (isInTypeDescContext()) {
                return ParserRuleContext.TYPEDESC_RHS;
            }
            return ParserRuleContext.TABLE_CONSTRUCTOR_OR_QUERY_RHS;
        } else if (isInTypeDescContext()) {
            return ParserRuleContext.TYPEDESC_RHS;
        } else if (parentCtx == ParserRuleContext.BRACED_EXPR_OR_ANON_FUNC_PARAMS) {
            endContext(); // end infered-param/parenthesised-expr context
            return ParserRuleContext.INFER_PARAM_END_OR_PARENTHESIS_END;
        } else if (parentCtx == ParserRuleContext.FUNCTIONAL_MATCH_PATTERN) {
            endContext();
            return getNextRuleForMatchPattern();
        } else if (parentCtx == ParserRuleContext.NAMED_ARG_MATCH_PATTERN) {
            endContext(); // end named arg math pattern context
            endContext(); // end functional match pattern context
            return getNextRuleForMatchPattern();
        } else if (parentCtx == ParserRuleContext.ERROR_BINDING_PATTERN) {
            endContext(); // end error-binding-pattern
            return getNextRuleForBindingPattern();
        }
        return ParserRuleContext.EXPRESSION_RHS;
    }

    private ParserRuleContext getNextRuleForOpenParenthesis() {
        ParserRuleContext parentCtx = getParentContext();
        if (parentCtx == ParserRuleContext.EXPRESSION_STATEMENT) {
            return ParserRuleContext.EXPRESSION_STATEMENT_START;
        } else if (isStatement(parentCtx) || isExpressionContext(parentCtx) ||
                parentCtx == ParserRuleContext.ARRAY_TYPE_DESCRIPTOR) {
            return ParserRuleContext.EXPRESSION;
        } else if (parentCtx == ParserRuleContext.FUNC_DEF_OR_FUNC_TYPE ||
                parentCtx == ParserRuleContext.FUNC_TYPE_DESC || parentCtx == ParserRuleContext.FUNC_DEF ||
                parentCtx == ParserRuleContext.ANON_FUNC_EXPRESSION ||
                parentCtx == ParserRuleContext.FUNC_TYPE_DESC_OR_ANON_FUNC) {
            // TODO: find a better way
            startContext(ParserRuleContext.PARAM_LIST);
            return ParserRuleContext.PARAM_LIST;
        } else if (parentCtx == ParserRuleContext.NIL_LITERAL) {
            return ParserRuleContext.CLOSE_PARENTHESIS;
        } else if (parentCtx == ParserRuleContext.KEY_SPECIFIER) {
            return ParserRuleContext.KEY_SPECIFIER_RHS;
        } else if (isInTypeDescContext()) {
            // if the parent context is table type desc then we are in key specifier context.hence start context
            startContext(ParserRuleContext.KEY_SPECIFIER);
            return ParserRuleContext.KEY_SPECIFIER_RHS;
        } else if (isParameter(parentCtx)) {
            return ParserRuleContext.EXPRESSION;
        } else if (parentCtx == ParserRuleContext.FUNCTIONAL_MATCH_PATTERN) {
            return ParserRuleContext.ARG_LIST_MATCH_PATTERN_START;
        } else if (isInMatchPatternCtx(parentCtx)) {
            // This is a special case which occurs because of FUNC_MATCH_PATTERN_OR_CONST_PATTERN context,
            // If this is the case we are in a functional match pattern but the context is not started, hence
            // start the context.
            startContext(ParserRuleContext.FUNCTIONAL_MATCH_PATTERN);
            return ParserRuleContext.ARG_LIST_MATCH_PATTERN_START;
        } else if (parentCtx == ParserRuleContext.ERROR_BINDING_PATTERN) {
            return ParserRuleContext.ERROR_ARG_LIST_BINDING_PATTERN_START;
        }
        return ParserRuleContext.EXPRESSION;
    }

    private boolean isInMatchPatternCtx(ParserRuleContext context) {
        switch (context) {
            case MATCH_PATTERN:
            case LIST_MATCH_PATTERN:
            case MAPPING_MATCH_PATTERN:
            case FUNCTIONAL_MATCH_PATTERN:
            case NAMED_ARG_MATCH_PATTERN:
                return true;
            default:
                return false;
        }
    }

    private ParserRuleContext getNextRuleForOpenBrace() {
        ParserRuleContext parentCtx = getParentContext();
        if (parentCtx == ParserRuleContext.LISTENERS_LIST) {
            endContext();
        }

        switch (parentCtx) {
            case OBJECT_TYPE_DESCRIPTOR:
                return ParserRuleContext.OBJECT_MEMBER_DESCRIPTOR;
            case MODULE_CLASS_DEFINITION:
                return ParserRuleContext.CLASS_MEMBER;
            case OBJECT_CONSTRUCTOR:
                return ParserRuleContext.OBJECT_MEMBER;
            case RECORD_TYPE_DESCRIPTOR:
                return ParserRuleContext.RECORD_FIELD;
            case MAPPING_CONSTRUCTOR:
                return ParserRuleContext.FIRST_MAPPING_FIELD;
            case FORK_STMT:
                return ParserRuleContext.NAMED_WORKER_DECL;
            case MULTI_RECEIVE_WORKERS:
                return ParserRuleContext.RECEIVE_FIELD;
            case MULTI_WAIT_FIELDS:
                return ParserRuleContext.WAIT_FIELD_NAME;
            case MODULE_ENUM_DECLARATION:
                return ParserRuleContext.ENUM_MEMBER_LIST;
            case MAPPING_BINDING_PATTERN:
                return ParserRuleContext.MAPPING_BINDING_PATTERN_MEMBER;
            case MAPPING_MATCH_PATTERN:
                return ParserRuleContext.FIELD_MATCH_PATTERNS_START;
            default:
                return ParserRuleContext.STATEMENT;
        }
    }

    private boolean isExpressionContext(ParserRuleContext ctx) {
        switch (ctx) {
            case LISTENERS_LIST:
            case MAPPING_CONSTRUCTOR:
            case COMPUTED_FIELD_NAME:
            case LIST_CONSTRUCTOR:
            case INTERPOLATION:
            case ARG_LIST:
            case LET_EXPR_LET_VAR_DECL:
            case LET_CLAUSE_LET_VAR_DECL:
            case TABLE_CONSTRUCTOR:
            case QUERY_EXPRESSION:
            case TABLE_CONSTRUCTOR_OR_QUERY_EXPRESSION:
            case SERVICE_CONSTRUCTOR_EXPRESSION:
            case ORDER_KEY_LIST:
            case SELECT_CLAUSE:
            case JOIN_CLAUSE:
            case ON_CONFLICT_CLAUSE:
                return true;
            default:
                return false;
        }
    }

    /**
     * Get the next parser context to visit after a {@link ParserRuleContext#AFTER_PARAMETER_TYPE}.
     *
     * @return Next parser context
     */
    private ParserRuleContext getNextRuleForParamType() {
        ParserRuleContext parentCtx;
        parentCtx = getParentContext();
        if (parentCtx == ParserRuleContext.REQUIRED_PARAM || parentCtx == ParserRuleContext.DEFAULTABLE_PARAM) {
            return ParserRuleContext.VARIABLE_NAME;
        } else if (parentCtx == ParserRuleContext.REST_PARAM) {
            return ParserRuleContext.ELLIPSIS;
        } else {
            throw new IllegalStateException();
        }
    }

    /**
     * Get the next parser context to visit after a {@link ParserRuleContext#COMMA}.
     *
     * @return Next parser context
     */
    private ParserRuleContext getNextRuleForComma() {
        ParserRuleContext parentCtx = getParentContext();
        switch (parentCtx) {
            case PARAM_LIST:
            case REQUIRED_PARAM:
            case DEFAULTABLE_PARAM:
            case REST_PARAM:
                endContext();
                return parentCtx;
            case ARG_LIST:
                return ParserRuleContext.ARG_START;
            case MAPPING_CONSTRUCTOR:
                return ParserRuleContext.MAPPING_FIELD;
            case LISTENERS_LIST:
            case LIST_CONSTRUCTOR:
            case ORDER_KEY_LIST:
                return ParserRuleContext.EXPRESSION;
            case ANNOT_ATTACH_POINTS_LIST:
                return ParserRuleContext.ATTACH_POINT;
            case TABLE_CONSTRUCTOR:
                return ParserRuleContext.MAPPING_CONSTRUCTOR;
            case KEY_SPECIFIER:
                return ParserRuleContext.VARIABLE_NAME;
            case LET_EXPR_LET_VAR_DECL:
            case LET_CLAUSE_LET_VAR_DECL:
                return ParserRuleContext.LET_VAR_DECL_START;
            case TYPE_DESC_IN_STREAM_TYPE_DESC:
                return ParserRuleContext.TYPE_DESCRIPTOR;
            case BRACED_EXPR_OR_ANON_FUNC_PARAMS:
                return ParserRuleContext.IMPLICIT_ANON_FUNC_PARAM;
            case TYPE_DESC_IN_TUPLE:
                return ParserRuleContext.TYPE_DESCRIPTOR;
            case LIST_BINDING_PATTERN:
                return ParserRuleContext.LIST_BINDING_PATTERN_MEMBER;
            case MAPPING_BINDING_PATTERN:
            case MAPPING_BP_OR_MAPPING_CONSTRUCTOR:
                return ParserRuleContext.MAPPING_BINDING_PATTERN_MEMBER;
            case MULTI_RECEIVE_WORKERS:
                return ParserRuleContext.RECEIVE_FIELD;
            case MULTI_WAIT_FIELDS:
                return ParserRuleContext.WAIT_FIELD_NAME;
            case ENUM_MEMBER_LIST:
                return ParserRuleContext.ENUM_MEMBER_START;
            case MEMBER_ACCESS_KEY_EXPR:
                return ParserRuleContext.MEMBER_ACCESS_KEY_EXPR_END;
            case STMT_START_BRACKETED_LIST:
                return ParserRuleContext.STMT_START_BRACKETED_LIST_MEMBER;
            case BRACKETED_LIST:
                return ParserRuleContext.BRACKETED_LIST_MEMBER;
            case LIST_MATCH_PATTERN:
                return ParserRuleContext.LIST_MATCH_PATTERN_MEMBER;
            case ERROR_BINDING_PATTERN:
                return ParserRuleContext.ERROR_FIELD_BINDING_PATTERN;
            case MAPPING_MATCH_PATTERN:
                return ParserRuleContext.FIELD_MATCH_PATTERN_MEMBER;
            case FUNCTIONAL_MATCH_PATTERN:
                return ParserRuleContext.ARG_MATCH_PATTERN;
            case NAMED_ARG_MATCH_PATTERN:
                endContext();
                return ParserRuleContext.NAMED_ARG_MATCH_PATTERN_RHS;
            default:
                throw new IllegalStateException(parentCtx.toString());
        }
    }

    /**
     * Get the next parser context to visit after a type descriptor.
     *
     * @return Next parser context
     */
    private ParserRuleContext getNextRuleForTypeDescriptor() {
        ParserRuleContext parentCtx = getParentContext();
        switch (parentCtx) {
            // Contexts that expect a type
            case TYPE_DESC_IN_ANNOTATION_DECL:
                endContext();
                if (isInTypeDescContext()) {
                    return ParserRuleContext.TYPEDESC_RHS;
                }
                return ParserRuleContext.ANNOTATION_TAG;
            case TYPE_DESC_BEFORE_IDENTIFIER:
            case TYPE_DESC_IN_RECORD_FIELD:
                endContext();
                if (isInTypeDescContext()) {
                    return ParserRuleContext.TYPEDESC_RHS;
                }
                return ParserRuleContext.VARIABLE_NAME;
            case TYPE_DESC_IN_TYPE_BINDING_PATTERN:
                endContext();
                if (isInTypeDescContext()) {
                    return ParserRuleContext.TYPEDESC_RHS;
                }
                if (getParentContext() == ParserRuleContext.FOREACH_STMT) {
                    return ParserRuleContext.BINDING_PATTERN;
                }
                return ParserRuleContext.VARIABLE_NAME;
            case TYPE_DESC_IN_PARAM:
                endContext();
                if (isInTypeDescContext()) {
                    return ParserRuleContext.TYPEDESC_RHS;
                }
                return ParserRuleContext.AFTER_PARAMETER_TYPE;
            case TYPE_DESC_IN_TYPE_DEF:
                endContext();
                if (isInTypeDescContext()) {
                    return ParserRuleContext.TYPEDESC_RHS;
                }
                return ParserRuleContext.SEMICOLON;
            case TYPE_DESC_IN_ANGLE_BRACKETS:
                endContext();
                return ParserRuleContext.GT;
            case TYPE_DESC_IN_RETURN_TYPE_DESC:
                endContext();
                if (isInTypeDescContext()) {
                    return ParserRuleContext.TYPEDESC_RHS;
                }

                parentCtx = getParentContext();
                switch (parentCtx) {
                    case FUNC_TYPE_DESC:
                        endContext();
                        return ParserRuleContext.TYPEDESC_RHS;
                    case FUNC_DEF_OR_FUNC_TYPE:
                        return ParserRuleContext.FUNC_BODY_OR_TYPE_DESC_RHS;
                    case FUNC_TYPE_DESC_OR_ANON_FUNC:
                        return ParserRuleContext.FUNC_TYPE_DESC_RHS_OR_ANON_FUNC_BODY;
                    case FUNC_DEF:
                        ParserRuleContext grandParentCtx = getGrandParentContext();
                        if (grandParentCtx == ParserRuleContext.OBJECT_MEMBER_DESCRIPTOR) {
                            return ParserRuleContext.SEMICOLON;
                        } else {
                            return ParserRuleContext.FUNC_BODY;
                        }
                    case ANON_FUNC_EXPRESSION:
                        return ParserRuleContext.ANON_FUNC_BODY;
                    case NAMED_WORKER_DECL:
                        return ParserRuleContext.BLOCK_STMT;
                    default:
                        throw new IllegalStateException(parentCtx.toString());
                }
            case TYPE_DESC_IN_EXPRESSION:
                endContext();
                if (isInTypeDescContext()) {
                    return ParserRuleContext.TYPEDESC_RHS;
                }
                return ParserRuleContext.EXPRESSION_RHS;
            case COMP_UNIT:
                /*
                 * Fact 1:
                 * ------
                 * FUNC_DEF_OR_FUNC_TYPE is only possible for module level construct or object member
                 * that starts with 'function' keyword. However, until the end of func-signature,
                 * we don't know whether this is a func-def or a function type.
                 * Hence a var-decl-stmt context is not started until this point.
                 *
                 * Fact 2:
                 * ------
                 * We reach here for END_OF_TYPE_DESC context. That means we are going to end the
                 * func-type-desc.
                 */
                startContext(ParserRuleContext.VAR_DECL_STMT);
                return ParserRuleContext.VARIABLE_NAME; // TODO add typed-binding-patters
            case OBJECT_MEMBER:
            case CLASS_MEMBER:
            case OBJECT_MEMBER_DESCRIPTOR:
                return ParserRuleContext.VARIABLE_NAME;
            case ANNOTATION_DECL:
                return ParserRuleContext.IDENTIFIER;
            case TYPE_DESC_IN_STREAM_TYPE_DESC:
                return ParserRuleContext.STREAM_TYPE_FIRST_PARAM_RHS;
            case TYPE_DESC_IN_PARENTHESIS:
                endContext();
                if (isInTypeDescContext()) {
                    return ParserRuleContext.TYPEDESC_RHS;
                }
                return ParserRuleContext.CLOSE_PARENTHESIS;
            case TYPE_DESC_IN_NEW_EXPR:
                endContext();
                if (isInTypeDescContext()) {
                    return ParserRuleContext.TYPEDESC_RHS;
                }
                return ParserRuleContext.ARG_LIST_START;
            case TYPE_DESC_IN_TUPLE:
            case STMT_START_BRACKETED_LIST:
                return ParserRuleContext.TYPE_DESC_IN_TUPLE_RHS;
            case TYPE_REFERENCE:
                endContext();
                parentCtx = getParentContext();
                if (parentCtx == ParserRuleContext.OBJECT_CONSTRUCTOR) {
                    return ParserRuleContext.OPEN_BRACE;
                }
                return ParserRuleContext.SEMICOLON;
            default:
                // If none of the above that means we reach here via, anonymous-func-or-func-type context.
                // Then the rhs of this is definitely an expression-rhs
                return ParserRuleContext.EXPRESSION_RHS;
        }
    }

    private boolean isInTypeDescContext() {
        switch (getParentContext()) {
            case TYPE_DESC_IN_ANNOTATION_DECL:
            case TYPE_DESC_BEFORE_IDENTIFIER:
            case TYPE_DESC_IN_RECORD_FIELD:
            case TYPE_DESC_IN_PARAM:
            case TYPE_DESC_IN_TYPE_BINDING_PATTERN:
            case TYPE_DESC_IN_TYPE_DEF:
            case TYPE_DESC_IN_ANGLE_BRACKETS:
            case TYPE_DESC_IN_RETURN_TYPE_DESC:
            case TYPE_DESC_IN_EXPRESSION:
            case TYPE_DESC_IN_STREAM_TYPE_DESC:
            case TYPE_DESC_IN_PARENTHESIS:
            case TYPE_DESC_IN_NEW_EXPR:
            case TYPE_DESC_IN_TUPLE:
            case STMT_START_BRACKETED_LIST:
            case BRACKETED_LIST:
            case TYPE_REFERENCE:
                return true;
            default:
                return false;
        }
    }

    /**
     * Get the next parser context to visit after a {@link ParserRuleContext#ASSIGN_OP}.
     *
     * @return Next parser context
     */
    private ParserRuleContext getNextRuleForEqualOp() {
        ParserRuleContext parentCtx = getParentContext();
        switch (parentCtx) {
            case EXTERNAL_FUNC_BODY:
                return ParserRuleContext.EXTERNAL_FUNC_BODY_OPTIONAL_ANNOTS;
            case REQUIRED_PARAM:
            case DEFAULTABLE_PARAM:
            case RECORD_FIELD:
            case ARG_LIST:
            case OBJECT_MEMBER:
            case CLASS_MEMBER:
            case OBJECT_MEMBER_DESCRIPTOR:
            case LISTENER_DECL:
            case CONSTANT_DECL:
            case LET_EXPR_LET_VAR_DECL:
            case LET_CLAUSE_LET_VAR_DECL:
            case ENUM_MEMBER_LIST:
                return ParserRuleContext.EXPRESSION;
            case NAMED_ARG_MATCH_PATTERN:
                return ParserRuleContext.MATCH_PATTERN;
            case ERROR_BINDING_PATTERN:
                return ParserRuleContext.BINDING_PATTERN;
            default:
                if (isStatement(parentCtx)) {
                    return ParserRuleContext.EXPRESSION;
                }
                throw new IllegalStateException("equal op cannot exist in a " + parentCtx);
        }
    }

    /**
     * Get the next parser context to visit after a {@link ParserRuleContext#CLOSE_BRACE}.
     *
     * @param nextLookahead Position of the next token to consider, relative to the position of the original error
     * @return Next parser context
     */
    private ParserRuleContext getNextRuleForCloseBrace(int nextLookahead) {
        ParserRuleContext parentCtx = getParentContext();
        switch (parentCtx) {
            case FUNC_BODY_BLOCK:
                endContext(); // end body block
                return getNextRuleForCloseBraceInFuncBody();
            case SERVICE_DECL:
            case MODULE_CLASS_DEFINITION:
                endContext();
                return ParserRuleContext.TOP_LEVEL_NODE;
            case OBJECT_MEMBER:
            case CLASS_MEMBER:
            case OBJECT_MEMBER_DESCRIPTOR:
                endContext(); // end object member
                // fall through
            case RECORD_TYPE_DESCRIPTOR:
            case OBJECT_TYPE_DESCRIPTOR:
                endContext(); // end record/object type def
                return ParserRuleContext.TYPEDESC_RHS;
            case BLOCK_STMT:
            case AMBIGUOUS_STMT:
                endContext(); // end block stmt
                parentCtx = getParentContext();
                switch (parentCtx) {
                    case LOCK_STMT:
                    case FOREACH_STMT:
                    case WHILE_BLOCK:
                    case DO_BLOCK:
                    case RETRY_STMT:
                        endContext();
                        return ParserRuleContext.REGULAR_COMPOUND_STMT_RHS;
                    case ON_FAIL_CLAUSE:
                        endContext();
                        return ParserRuleContext.STATEMENT;
                    case IF_BLOCK:
                        endContext(); // end parent stmt if/lock/while/ block
                        return ParserRuleContext.ELSE_BLOCK;
                    case TRANSACTION_STMT:
                        endContext(); // end transaction context
                        parentCtx = getParentContext();

                        // If this is a retry-transaction block, then end the enclosing retry
                        // context as well.
                        if (parentCtx == ParserRuleContext.RETRY_STMT) {
                            endContext();
                        }
                        return ParserRuleContext.REGULAR_COMPOUND_STMT_RHS;
                    case NAMED_WORKER_DECL:
                        endContext(); // end named-worker
                        parentCtx = getParentContext();
                        if (parentCtx == ParserRuleContext.FORK_STMT) {
                            STToken nextToken = this.tokenReader.peek(nextLookahead);
                            switch (nextToken.kind) {
                                case CLOSE_BRACE_TOKEN:
                                    return ParserRuleContext.CLOSE_BRACE;
                                default:
                                    return ParserRuleContext.STATEMENT;
                            }
                        } else {
                            return ParserRuleContext.STATEMENT;
                        }
                    case MATCH_BODY:
                        return ParserRuleContext.MATCH_PATTERN;
                    case DO_CLAUSE:
                        return ParserRuleContext.QUERY_EXPRESSION_END;
                    default:
                        return ParserRuleContext.STATEMENT;
                }
            case MAPPING_CONSTRUCTOR:
                endContext(); // end mapping constructor
                parentCtx = getParentContext();
                if (parentCtx == ParserRuleContext.TABLE_CONSTRUCTOR) {
                    return ParserRuleContext.TABLE_ROW_END;
                }

                if (parentCtx == ParserRuleContext.ANNOTATIONS) {
                    return ParserRuleContext.ANNOTATION_END;
                }

                return getNextRuleForExpr();
            case STMT_START_BRACKETED_LIST:
                return ParserRuleContext.BRACKETED_LIST_MEMBER_END;
            case MAPPING_BINDING_PATTERN:
            case MAPPING_BP_OR_MAPPING_CONSTRUCTOR:
                endContext();
                return getNextRuleForBindingPattern();
            case FORK_STMT:
                endContext(); // end fork-statement
                return ParserRuleContext.STATEMENT;
            case INTERPOLATION:
                endContext();
                return ParserRuleContext.TEMPLATE_MEMBER;
            case OBJECT_CONSTRUCTOR:
            case MULTI_RECEIVE_WORKERS:
            case MULTI_WAIT_FIELDS:
            case SERVICE_CONSTRUCTOR_EXPRESSION:
                endContext();
                return ParserRuleContext.EXPRESSION_RHS;
            case ENUM_MEMBER_LIST:
                endContext(); // end ENUM_MEMBER_LIST context
                endContext(); // end MODULE_ENUM_DECLARATION ctx
                return ParserRuleContext.TOP_LEVEL_NODE;
            case MATCH_BODY:
                endContext(); // end match body
                endContext(); // end match stmt
                return ParserRuleContext.REGULAR_COMPOUND_STMT_RHS;
            case MAPPING_MATCH_PATTERN:
                endContext();
                return getNextRuleForMatchPattern();
            default:
                throw new IllegalStateException("found close-brace in: " + parentCtx);
        }
    }

    private ParserRuleContext getNextRuleForCloseBraceInFuncBody() {
        ParserRuleContext parentCtx;
        parentCtx = getParentContext();
        switch (parentCtx) {
            case SERVICE_DECL:
                return ParserRuleContext.RESOURCE_DEF;
            case OBJECT_MEMBER:
                return ParserRuleContext.OBJECT_MEMBER_START;
            case CLASS_MEMBER:
            case OBJECT_MEMBER_DESCRIPTOR:
                return ParserRuleContext.CLASS_MEMBER_START;
            case COMP_UNIT:
                return ParserRuleContext.TOP_LEVEL_NODE;
            case FUNC_DEF:
            case FUNC_DEF_OR_FUNC_TYPE:
                endContext(); // end func-def
                return getNextRuleForCloseBraceInFuncBody();
            case ANON_FUNC_EXPRESSION:
            default:
                // Anonynous func
                endContext(); // end anon-func
                return ParserRuleContext.EXPRESSION_RHS;
        }
    }

    private ParserRuleContext getNextRuleForAnnotationEnd(int nextLookahead) {
        ParserRuleContext parentCtx;
        STToken nextToken;
        nextToken = this.tokenReader.peek(nextLookahead);
        if (nextToken.kind == SyntaxKind.AT_TOKEN) {
            return ParserRuleContext.AT;
        }

        endContext(); // end annotations
        parentCtx = getParentContext();
        switch (parentCtx) {
            case COMP_UNIT:
                return ParserRuleContext.TOP_LEVEL_NODE_WITHOUT_METADATA;
            case FUNC_DEF:
            case FUNC_TYPE_DESC:
            case FUNC_DEF_OR_FUNC_TYPE:
            case ANON_FUNC_EXPRESSION:
            case FUNC_TYPE_DESC_OR_ANON_FUNC:
                return ParserRuleContext.TYPE_DESC_IN_RETURN_TYPE_DESC;
            case LET_EXPR_LET_VAR_DECL:
            case LET_CLAUSE_LET_VAR_DECL:
                return ParserRuleContext.TYPE_DESC_IN_TYPE_BINDING_PATTERN;
            case RECORD_FIELD:
                return ParserRuleContext.RECORD_FIELD_WITHOUT_METADATA;
            case OBJECT_MEMBER:
                return ParserRuleContext.OBJECT_MEMBER_WITHOUT_METADATA;
            case CLASS_MEMBER:
            case OBJECT_MEMBER_DESCRIPTOR:
                return ParserRuleContext.CLASS_MEMBER_WITHOUT_METADATA;
            case SERVICE_DECL:
                return ParserRuleContext.RESOURCE_DEF;
            case FUNC_BODY_BLOCK:
                return ParserRuleContext.STATEMENT_WITHOUT_ANNOTS;
            case EXTERNAL_FUNC_BODY:
                return ParserRuleContext.EXTERNAL_KEYWORD;
            case TYPE_CAST:
                return ParserRuleContext.TYPE_CAST_PARAM_RHS;
            case ENUM_MEMBER_LIST:
                return ParserRuleContext.ENUM_MEMBER_NAME;
            default:
                if (isParameter(parentCtx)) {
                    return ParserRuleContext.REQUIRED_PARAM;
                }

                // everything else, treat as an annotation in an expression
                return ParserRuleContext.EXPRESSION;
        }
    }

    /**
     * Get the next parser context to visit after a variable/parameter name.
     *
     * @return Next parser context
     */
    private ParserRuleContext getNextRuleForVarName() {
        ParserRuleContext parentCtx = getParentContext();
        if (isStatement(parentCtx)) {
            return ParserRuleContext.VAR_DECL_STMT_RHS;
        }

        switch (parentCtx) {
            case REQUIRED_PARAM:
            case PARAM_LIST:
                return ParserRuleContext.REQUIRED_PARAM_NAME_RHS;
            case DEFAULTABLE_PARAM:
                return ParserRuleContext.ASSIGN_OP;
            case REST_PARAM:
                return ParserRuleContext.PARAM_END;
            case FOREACH_STMT:
                return ParserRuleContext.IN_KEYWORD;
            case TYPED_BINDING_PATTERN:
            case BINDING_PATTERN_STARTING_IDENTIFIER:
            case LIST_BINDING_PATTERN:
            case STMT_START_BRACKETED_LIST_MEMBER:
            case REST_BINDING_PATTERN:
            case FIELD_BINDING_PATTERN:
            case MAPPING_BINDING_PATTERN:
            case MAPPING_BP_OR_MAPPING_CONSTRUCTOR:
            case ERROR_BINDING_PATTERN:
                return getNextRuleForBindingPattern();
            case LISTENER_DECL:
            case CONSTANT_DECL:
                return ParserRuleContext.VAR_DECL_STMT_RHS;
            case RECORD_FIELD:
                return ParserRuleContext.FIELD_DESCRIPTOR_RHS;
            case ARG_LIST:
                return ParserRuleContext.NAMED_OR_POSITIONAL_ARG_RHS;
            case OBJECT_MEMBER:
            case CLASS_MEMBER:
            case OBJECT_MEMBER_DESCRIPTOR:
                return ParserRuleContext.OBJECT_FIELD_RHS;
            case ARRAY_TYPE_DESCRIPTOR:
                return ParserRuleContext.CLOSE_BRACKET;
            case KEY_SPECIFIER:
                return ParserRuleContext.TABLE_KEY_RHS;
            case LET_EXPR_LET_VAR_DECL:
            case LET_CLAUSE_LET_VAR_DECL:
                return ParserRuleContext.ASSIGN_OP;
            case ANNOTATION_DECL:
                return ParserRuleContext.ANNOT_OPTIONAL_ATTACH_POINTS;
            case QUERY_EXPRESSION:
            case JOIN_CLAUSE:
                return ParserRuleContext.IN_KEYWORD;
            case REST_MATCH_PATTERN:
                endContext(); // end rest match pattern context
                parentCtx = getParentContext();
                if (parentCtx == ParserRuleContext.MAPPING_MATCH_PATTERN) {
                    return ParserRuleContext.CLOSE_BRACE;
                }
                if (parentCtx == ParserRuleContext.FUNCTIONAL_MATCH_PATTERN) {
                    return ParserRuleContext.CLOSE_PARENTHESIS;
                }
                return ParserRuleContext.CLOSE_BRACKET;
            case MAPPING_MATCH_PATTERN:
                return ParserRuleContext.COLON;
            case ON_FAIL_CLAUSE:
                return ParserRuleContext.BLOCK_STMT;
            default:
                throw new IllegalStateException(parentCtx.toString());
        }
    }

    /**
     * Get the next parser context to visit after a {@link ParserRuleContext#SEMICOLON}.
     *
     * @param nextLookahead Position of the next token to consider, relative to the position of the original error
     * @return Next parser context
     */
    private ParserRuleContext getNextRuleForSemicolon(int nextLookahead) {
        STToken nextToken;
        ParserRuleContext parentCtx = getParentContext();
        if (parentCtx == ParserRuleContext.EXTERNAL_FUNC_BODY) {
            endContext(); // end external func-body
            endContext(); // end func-def
            return ParserRuleContext.TOP_LEVEL_NODE;
        } else if (parentCtx == ParserRuleContext.QUERY_EXPRESSION) {
            endContext(); // end expression
            return getNextRuleForSemicolon(nextLookahead);
        } else if (isExpressionContext(parentCtx)) {
            // A semicolon after an expression also means its an end of a statement/field, Hence pop the ctx.
            endContext(); // end statement
            return ParserRuleContext.STATEMENT;
        } else if (parentCtx == ParserRuleContext.VAR_DECL_STMT) {
            endContext(); // end var-decl
            parentCtx = getParentContext();
            if (parentCtx == ParserRuleContext.COMP_UNIT) {
                return ParserRuleContext.TOP_LEVEL_NODE;
            }
            return ParserRuleContext.STATEMENT;
        } else if (isStatement(parentCtx)) {
            endContext(); // end statement
            return ParserRuleContext.STATEMENT;
        } else if (parentCtx == ParserRuleContext.RECORD_FIELD) {
            endContext(); // end record field
            return ParserRuleContext.RECORD_FIELD_OR_RECORD_END;
        } else if (parentCtx == ParserRuleContext.XML_NAMESPACE_DECLARATION) {
            endContext();
            parentCtx = getParentContext();
            if (parentCtx == ParserRuleContext.COMP_UNIT) {
                return ParserRuleContext.TOP_LEVEL_NODE;
            }
            return ParserRuleContext.STATEMENT;
        } else if (parentCtx == ParserRuleContext.MODULE_TYPE_DEFINITION ||
                parentCtx == ParserRuleContext.LISTENER_DECL || parentCtx == ParserRuleContext.CONSTANT_DECL ||
                parentCtx == ParserRuleContext.ANNOTATION_DECL) {
            endContext(); // end declaration
            return ParserRuleContext.TOP_LEVEL_NODE;
        } else if (parentCtx == ParserRuleContext.OBJECT_MEMBER || parentCtx == ParserRuleContext.CLASS_MEMBER ||
                parentCtx == ParserRuleContext.OBJECT_MEMBER_DESCRIPTOR) {
            if (isEndOfObjectTypeNode(nextLookahead)) {
                endContext(); // end object member
                return ParserRuleContext.CLOSE_BRACE;
            }
            if (parentCtx == ParserRuleContext.OBJECT_MEMBER) {
                return ParserRuleContext.OBJECT_MEMBER_START;
            } else {
                return ParserRuleContext.CLASS_MEMBER_START;
            }
        } else if (parentCtx == ParserRuleContext.IMPORT_DECL) {
            endContext(); // end object member
            nextToken = this.tokenReader.peek(nextLookahead);
            if (nextToken.kind == SyntaxKind.EOF_TOKEN) {
                return ParserRuleContext.EOF;
            }
            return ParserRuleContext.TOP_LEVEL_NODE;
        } else if (parentCtx == ParserRuleContext.ANNOT_ATTACH_POINTS_LIST) {
            endContext(); // end annot attach points list
            endContext(); // end annot declaration
            nextToken = this.tokenReader.peek(nextLookahead);
            if (nextToken.kind == SyntaxKind.EOF_TOKEN) {
                return ParserRuleContext.EOF;
            }
            return ParserRuleContext.TOP_LEVEL_NODE;
        } else if (parentCtx == ParserRuleContext.FUNC_DEF || parentCtx == ParserRuleContext.FUNC_DEF_OR_FUNC_TYPE) {
            endContext(); // end func-def
            nextToken = this.tokenReader.peek(nextLookahead);
            if (nextToken.kind == SyntaxKind.EOF_TOKEN) {
                return ParserRuleContext.EOF;
            }
            parentCtx = getParentContext();
            if (parentCtx == ParserRuleContext.OBJECT_MEMBER_DESCRIPTOR) {
                endContext(); // end object-member-desc
                return ParserRuleContext.OBJECT_MEMBER_DESCRIPTOR;
            }
            return ParserRuleContext.TOP_LEVEL_NODE;
        } else if (parentCtx == ParserRuleContext.MODULE_CLASS_DEFINITION) {
            return ParserRuleContext.CLASS_MEMBER;
        } else if (parentCtx == ParserRuleContext.OBJECT_CONSTRUCTOR) {
            return ParserRuleContext.OBJECT_MEMBER;
        } else {
            throw new IllegalStateException(parentCtx.toString());
        }
    }

    private ParserRuleContext getNextRuleForDot() {
        ParserRuleContext parentCtx = getParentContext();
        if (parentCtx == ParserRuleContext.IMPORT_DECL) {
            return ParserRuleContext.IMPORT_MODULE_NAME;
        }
        return ParserRuleContext.FIELD_ACCESS_IDENTIFIER;
    }

    /**
     * Get the next parser context to visit after a {@link ParserRuleContext#QUESTION_MARK}.
     *
     * @return Next parser context
     */
    private ParserRuleContext getNextRuleForQuestionMark() {
        ParserRuleContext parentCtx = getParentContext();
        switch (parentCtx) {
            case OPTIONAL_TYPE_DESCRIPTOR:
                endContext();
                return ParserRuleContext.TYPEDESC_RHS;
            case CONDITIONAL_EXPRESSION:
                return ParserRuleContext.EXPRESSION;
            default:
                return ParserRuleContext.SEMICOLON;
        }
    }

    /**
     * Get the next parser context to visit after a {@link ParserRuleContext#OPEN_BRACKET}.
     *
     * @return Next parser context
     */
    private ParserRuleContext getNextRuleForOpenBracket() {
        ParserRuleContext parentCtx = getParentContext();
        switch (parentCtx) {
            case ARRAY_TYPE_DESCRIPTOR:
                return ParserRuleContext.ARRAY_LENGTH;
            case LIST_CONSTRUCTOR:
                return ParserRuleContext.LIST_CONSTRUCTOR_FIRST_MEMBER;
            case TABLE_CONSTRUCTOR:
                return ParserRuleContext.ROW_LIST_RHS;
            case LIST_BINDING_PATTERN:
                return ParserRuleContext.LIST_BINDING_PATTERN_MEMBER;
            case LIST_MATCH_PATTERN:
                return ParserRuleContext.LIST_MATCH_PATTERNS_START;
            default:
                if (isInTypeDescContext()) {
                    return ParserRuleContext.TYPE_DESC_IN_TUPLE;
                }
                return ParserRuleContext.EXPRESSION;
        }
    }

    /**
     * Get the next parser context to visit after a {@link ParserRuleContext#CLOSE_BRACKET}.
     *
     * @return Next parser context
     */
    private ParserRuleContext getNextRuleForCloseBracket() {
        ParserRuleContext parentCtx = getParentContext();
        switch (parentCtx) {
            case ARRAY_TYPE_DESCRIPTOR:
            case TYPE_DESC_IN_TUPLE:
                endContext(); // End array/tuple type descriptor context
                return ParserRuleContext.TYPEDESC_RHS;
            case COMPUTED_FIELD_NAME:
                endContext(); // end computed-field-name
                return ParserRuleContext.COLON;
            case LIST_BINDING_PATTERN:
                endContext(); // end list-binding-pattern context
                return getNextRuleForBindingPattern();
            case LIST_CONSTRUCTOR:
            case TABLE_CONSTRUCTOR:
            case MEMBER_ACCESS_KEY_EXPR:
                endContext();
                return getNextRuleForExpr();
            case STMT_START_BRACKETED_LIST:
                endContext();
                parentCtx = getParentContext();
                if (parentCtx == ParserRuleContext.STMT_START_BRACKETED_LIST) {
                    return ParserRuleContext.BRACKETED_LIST_MEMBER_END;
                }

                return ParserRuleContext.STMT_START_BRACKETED_LIST_RHS;
            case BRACKETED_LIST:
                endContext();
                return ParserRuleContext.BRACKETED_LIST_RHS;
            case LIST_MATCH_PATTERN:
                endContext();
                return getNextRuleForMatchPattern();
            default:
                return getNextRuleForExpr();
        }
    }

    /**
     * Get the next parser context to visit after a {@link ParserRuleContext#DECIMAL_INTEGER_LITERAL_TOKEN}.
     *
     * @return Next parser context
     */
    private ParserRuleContext getNextRuleForDecimalIntegerLiteral() {
        ParserRuleContext parentCtx = getParentContext();
        switch (parentCtx) {
            case CONSTANT_EXPRESSION:
                endContext();
                return getNextRuleForConstExpr();
            case ARRAY_TYPE_DESCRIPTOR:
            default:
                return ParserRuleContext.CLOSE_BRACKET;
        }
    }

    private ParserRuleContext getNextRuleForExpr() {
        ParserRuleContext parentCtx;
        parentCtx = getParentContext();
        if (parentCtx == ParserRuleContext.CONSTANT_EXPRESSION) {
            endContext();
            return getNextRuleForConstExpr();
        }
        return ParserRuleContext.EXPRESSION_RHS;
    }

    private ParserRuleContext getNextRuleForExprStartsWithVarRef() {
        ParserRuleContext parentCtx;
        parentCtx = getParentContext();
        if (parentCtx == ParserRuleContext.CONSTANT_EXPRESSION) {
            endContext();
            return getNextRuleForConstExpr();
        }
        return ParserRuleContext.VARIABLE_REF_RHS;
    }

    private ParserRuleContext getNextRuleForConstExpr() {
        ParserRuleContext parentCtx = getParentContext();
        switch (parentCtx) {
            case XML_NAMESPACE_DECLARATION:
                return ParserRuleContext.XML_NAMESPACE_PREFIX_DECL;
            default:
                if (isInTypeDescContext()) {
                    return ParserRuleContext.TYPEDESC_RHS;
                }
                return getNextRuleForMatchPattern();
        }
    }

    private ParserRuleContext getNextRuleForLt() {
        ParserRuleContext parentCtx = getParentContext();
        switch (parentCtx) {
            case TYPE_CAST:
                return ParserRuleContext.TYPE_CAST_PARAM;
            default:
                return ParserRuleContext.TYPE_DESC_IN_ANGLE_BRACKETS;
        }
    }

    private ParserRuleContext getNextRuleForGt(int nextLookahead) {
        ParserRuleContext parentCtx = getParentContext();
        if (parentCtx == ParserRuleContext.TYPE_DESC_IN_STREAM_TYPE_DESC) {
            // Since type-desc in a stream-type can have alternate endings,
            // we haven't end the context. So if its '>', then end the ctx here.
            endContext();
            return ParserRuleContext.TYPEDESC_RHS;
        }

        if (isInTypeDescContext()) {
            return ParserRuleContext.TYPEDESC_RHS;
        }

        if (parentCtx == ParserRuleContext.ROW_TYPE_PARAM) {
            endContext(); // end row type param ctx
            return ParserRuleContext.TABLE_TYPE_DESC_RHS;
        } else if (parentCtx == ParserRuleContext.RETRY_STMT) {
            return ParserRuleContext.RETRY_TYPE_PARAM_RHS;
        }

        if (parentCtx == ParserRuleContext.XML_NAME_PATTERN) {
            endContext();
            return ParserRuleContext.EXPRESSION_RHS;
        }

        // Type cast expression:
        endContext();
        return ParserRuleContext.EXPRESSION;
    }

    /**
     * Get the next parser context to visit after a binding-pattern.
     *
     * @return Next parser context
     */
    private ParserRuleContext getNextRuleForBindingPattern() {
        ParserRuleContext parentCtx = getParentContext();
        switch (parentCtx) {
            case BINDING_PATTERN_STARTING_IDENTIFIER:
            case TYPED_BINDING_PATTERN:
                endContext();
                return getNextRuleForBindingPattern();
            case FOREACH_STMT:
            case QUERY_EXPRESSION:
            case JOIN_CLAUSE:
                return ParserRuleContext.IN_KEYWORD;
            case LIST_BINDING_PATTERN:
            case STMT_START_BRACKETED_LIST:
            case BRACKETED_LIST:
                return ParserRuleContext.LIST_BINDING_PATTERN_MEMBER_END;
            case MAPPING_BINDING_PATTERN:
            case MAPPING_BP_OR_MAPPING_CONSTRUCTOR:
                return ParserRuleContext.MAPPING_BINDING_PATTERN_END;
            case REST_BINDING_PATTERN:
                endContext();
                parentCtx = getParentContext();
                if (parentCtx == ParserRuleContext.LIST_BINDING_PATTERN) {
                    return ParserRuleContext.CLOSE_BRACKET;
                } else if (parentCtx == ParserRuleContext.ERROR_BINDING_PATTERN) {
                    return ParserRuleContext.CLOSE_PARENTHESIS;
                }
                return ParserRuleContext.CLOSE_BRACE; // for mapping binding pattern
            case AMBIGUOUS_STMT:
                switchContext(ParserRuleContext.VAR_DECL_STMT);
                return ParserRuleContext.VAR_DECL_STMT_RHS;
            case ASSIGNMENT_OR_VAR_DECL_STMT:
            case VAR_DECL_STMT:
                return ParserRuleContext.VAR_DECL_STMT_RHS;
            case LET_CLAUSE_LET_VAR_DECL:
            case LET_EXPR_LET_VAR_DECL:
            case ASSIGNMENT_STMT:
                return ParserRuleContext.ASSIGN_OP;
            case MATCH_PATTERN:
                return ParserRuleContext.MATCH_PATTERN_RHS;
            case LIST_MATCH_PATTERN:
                return ParserRuleContext.LIST_MATCH_PATTERN_MEMBER_RHS;
            case ERROR_BINDING_PATTERN:
                return ParserRuleContext.ERROR_FIELD_BINDING_PATTERN_END;
            default:
                return getNextRuleForMatchPattern();
        }
    }

    private ParserRuleContext getNextRuleForWaitExprListEnd() {
        // TODO: add other endings based on the locations where action is allowed.
        endContext();
        return ParserRuleContext.EXPRESSION_RHS;
    }

    private ParserRuleContext getNextRuleForIdentifier() {
        ParserRuleContext parentCtx;
        parentCtx = getParentContext();
        switch (parentCtx) {
            case VARIABLE_REF:
                endContext();
                return getNextRuleForExprStartsWithVarRef();
            case TYPE_REFERENCE:
                endContext();
                if (isInTypeDescContext()) {
                    return ParserRuleContext.TYPEDESC_RHS;
                }
                parentCtx = getParentContext();
                if (parentCtx == ParserRuleContext.FUNCTIONAL_MATCH_PATTERN ||
                        parentCtx == ParserRuleContext.ERROR_BINDING_PATTERN) {
                    return ParserRuleContext.OPEN_PARENTHESIS;
                }
                return ParserRuleContext.SEMICOLON;
            case ANNOT_REFERENCE:
                endContext();
                return ParserRuleContext.ANNOTATION_REF_RHS;
            case ANNOTATION_DECL:
                return ParserRuleContext.ANNOT_OPTIONAL_ATTACH_POINTS;
            case FIELD_ACCESS_IDENTIFIER:
                endContext();
                return ParserRuleContext.VARIABLE_REF_RHS;
            case XML_ATOMIC_NAME_PATTERN:
                endContext();
                return ParserRuleContext.XML_NAME_PATTERN_RHS;
            case NAMED_ARG_MATCH_PATTERN:
                return ParserRuleContext.ASSIGN_OP;
            case MODULE_CLASS_DEFINITION:
                return ParserRuleContext.OPEN_BRACE;
            case COMP_UNIT:
                return ParserRuleContext.TOP_LEVEL_NODE;
            case OBJECT_MEMBER:
            case CLASS_MEMBER:
            case OBJECT_MEMBER_DESCRIPTOR:
                return ParserRuleContext.SEMICOLON;
            default:
                throw new IllegalStateException(parentCtx.toString());
        }
    }

    private ParserRuleContext getNextRuleForColon() {
        ParserRuleContext parentCtx;
        parentCtx = getParentContext();
        switch (parentCtx) {
            case MAPPING_CONSTRUCTOR:
                return ParserRuleContext.EXPRESSION;
            case MULTI_RECEIVE_WORKERS:
                return ParserRuleContext.PEER_WORKER_NAME;
            case MULTI_WAIT_FIELDS:
                return ParserRuleContext.EXPRESSION;
            case CONDITIONAL_EXPRESSION:
                endContext(); // end conditional-expr
                return ParserRuleContext.EXPRESSION;
            case MAPPING_BINDING_PATTERN:
            case MAPPING_BP_OR_MAPPING_CONSTRUCTOR:
                return ParserRuleContext.VARIABLE_NAME;
            case FIELD_BINDING_PATTERN:
                endContext();
                return ParserRuleContext.VARIABLE_NAME;
            case XML_ATOMIC_NAME_PATTERN:
                return ParserRuleContext.XML_ATOMIC_NAME_IDENTIFIER_RHS;
            case MAPPING_MATCH_PATTERN:
                return ParserRuleContext.MATCH_PATTERN;
            default:
                return ParserRuleContext.IDENTIFIER;
        }
    }

    private ParserRuleContext getNextRuleForMatchPattern() {
        ParserRuleContext parentCtx = getParentContext();
        switch (parentCtx) {
            case LIST_MATCH_PATTERN:
                return ParserRuleContext.LIST_MATCH_PATTERN_MEMBER_RHS;
            case MAPPING_MATCH_PATTERN:
                return ParserRuleContext.FIELD_MATCH_PATTERN_MEMBER_RHS;
            case MATCH_PATTERN:
                return ParserRuleContext.MATCH_PATTERN_RHS;
            case FUNCTIONAL_MATCH_PATTERN:
            case NAMED_ARG_MATCH_PATTERN:
                return ParserRuleContext.ARG_MATCH_PATTERN_RHS;
            default:
                return ParserRuleContext.OPTIONAL_MATCH_GUARD;
        }
    }

    /**
     * Check whether the given context is a statement.
     *
     * @param parentCtx Parser context to check
     * @return <code>true</code> if the given context is a statement. <code>false</code> otherwise
     */
    private boolean isStatement(ParserRuleContext parentCtx) {
        switch (parentCtx) {
            case STATEMENT:
            case STATEMENT_WITHOUT_ANNOTS:
            case VAR_DECL_STMT:
            case ASSIGNMENT_STMT:
            case ASSIGNMENT_OR_VAR_DECL_STMT:
            case IF_BLOCK:
            case BLOCK_STMT:
            case WHILE_BLOCK:
            case DO_BLOCK:
            case CALL_STMT:
            case PANIC_STMT:
            case CONTINUE_STATEMENT:
            case BREAK_STATEMENT:
            case RETURN_STMT:
            case FAIL_STATEMENT:
            case LOCAL_TYPE_DEFINITION_STMT:
            case EXPRESSION_STATEMENT:
            case LOCK_STMT:
            case FORK_STMT:
            case FOREACH_STMT:
            case TRANSACTION_STMT:
            case RETRY_STMT:
            case ROLLBACK_STMT:
            case AMBIGUOUS_STMT:
            case MATCH_STMT:
            case ON_FAIL_CLAUSE:
                return true;
            default:
                return false;
        }
    }

    /**
     * Check whether the given token refers to a binary operator.
     *
     * @param token Token to check
     * @return <code>true</code> if the given token refers to a binary operator. <code>false</code> otherwise
     */
    private boolean isBinaryOperator(STToken token) {
        switch (token.kind) {
            case PLUS_TOKEN:
            case MINUS_TOKEN:
            case SLASH_TOKEN:
            case ASTERISK_TOKEN:
            case GT_TOKEN:
            case LT_TOKEN:
            case DOUBLE_EQUAL_TOKEN:
            case TRIPPLE_EQUAL_TOKEN:
            case LT_EQUAL_TOKEN:
            case GT_EQUAL_TOKEN:
            case NOT_EQUAL_TOKEN:
            case NOT_DOUBLE_EQUAL_TOKEN:
            case BITWISE_AND_TOKEN:
            case BITWISE_XOR_TOKEN:
            case PIPE_TOKEN:
            case LOGICAL_AND_TOKEN:
            case LOGICAL_OR_TOKEN:
            case DOUBLE_LT_TOKEN:
            case DOUBLE_GT_TOKEN:
            case TRIPPLE_GT_TOKEN:
            case ELLIPSIS_TOKEN:
            case DOUBLE_DOT_LT_TOKEN:
            case ELVIS_TOKEN:
                return true;

            // Treat these also as binary operators.
            case RIGHT_ARROW_TOKEN:
            case RIGHT_DOUBLE_ARROW_TOKEN:
                return true;
            default:
                return false;
        }
    }

    private boolean isParameter(ParserRuleContext ctx) {
        switch (ctx) {
            case REQUIRED_PARAM:
            case DEFAULTABLE_PARAM:
            case REST_PARAM:
            case PARAM_LIST:
                return true;
            default:
                return false;
        }
    }

    /**
     * Get the expected token kind at the given parser rule context. If the parser rule is a terminal,
     * then the corresponding terminal token kind is returned. If the parser rule is a production,
     * then {@link SyntaxKind#NONE} is returned.
     *
     * @param ctx Parser rule context
     * @return Token kind expected at the given parser rule
     */
    @Override
    protected SyntaxKind getExpectedTokenKind(ParserRuleContext ctx) {
        switch (ctx) {
            case EXTERNAL_FUNC_BODY:
            case BINDING_PATTERN_OR_EXPR_RHS:
                return SyntaxKind.EQUAL_TOKEN;
            case FUNC_BODY_OR_TYPE_DESC_RHS:
            case FUNC_BODY_BLOCK:
            case FUNC_BODY:
                return SyntaxKind.OPEN_BRACE_TOKEN;
            case FUNC_DEF:
            case FUNC_DEF_OR_FUNC_TYPE:
            case FUNC_TYPE_DESC:
            case FUNC_TYPE_DESC_OR_ANON_FUNC:
                return SyntaxKind.FUNCTION_KEYWORD;
            case VAR_DECL_STMT_RHS:
                return SyntaxKind.SEMICOLON_TOKEN;
            case SIMPLE_TYPE_DESCRIPTOR:
            case REQUIRED_PARAM:
            case VAR_DECL_STMT:
            case ASSIGNMENT_OR_VAR_DECL_STMT:
            case DEFAULTABLE_PARAM:
            case REST_PARAM:
            case TYPE_NAME:
            case TYPE_REFERENCE:
            case FIELD_ACCESS_IDENTIFIER:
            case FUNC_NAME:
            case CLASS_NAME:
            case FUNCTION_KEYWORD_RHS:
            case VARIABLE_NAME:
            case TYPE_NAME_OR_VAR_NAME:
            case IMPORT_MODULE_NAME:
            case IMPORT_ORG_OR_MODULE_NAME:
            case IMPORT_PREFIX:
            case VARIABLE_REF:
            case BASIC_LITERAL: // return var-ref for any kind of terminal expression
            case SERVICE_NAME:
            case IDENTIFIER:
            case QUALIFIED_IDENTIFIER:
            case NAMESPACE_PREFIX:
            case IMPLICIT_ANON_FUNC_PARAM:
            case WORKER_NAME_OR_METHOD_NAME:
            case PEER_WORKER_NAME:
            case RECEIVE_FIELD_NAME:
            case WAIT_FIELD_NAME:
            case FIELD_BINDING_PATTERN_NAME:
            case XML_ATOMIC_NAME_IDENTIFIER:
            case MAPPING_FIELD_NAME:
            case MAPPING_FIELD:
            case ANNOT_DECL_OPTIONAL_TYPE:
            case WORKER_NAME:
            case NAMED_WORKERS:
            case ANNOTATION_TAG:
            case CONST_DECL_TYPE:
            case AFTER_PARAMETER_TYPE:
            case MODULE_ENUM_NAME:
            case ENUM_MEMBER_NAME:
            case TYPED_BINDING_PATTERN_TYPE_RHS:
            case ASSIGNMENT_STMT:
            case EXPRESSION:
            case TERMINAL_EXPRESSION:
            case XML_NAME:
            case ACCESS_EXPRESSION:
            case BINDING_PATTERN_STARTING_IDENTIFIER:
            case COMPUTED_FIELD_NAME:
            case SIMPLE_BINDING_PATTERN:
            case ERROR_FIELD_BINDING_PATTERN:
            case ERROR_CAUSE_SIMPLE_BINDING_PATTERN:
                return SyntaxKind.IDENTIFIER_TOKEN;
            case VERSION_NUMBER:
            case MAJOR_VERSION:
            case MINOR_VERSION:
            case PATCH_VERSION:
                return SyntaxKind.DECIMAL_INTEGER_LITERAL_TOKEN;
            case IMPORT_DECL_RHS:
            case IMPORT_SUB_VERSION:
                return SyntaxKind.SEMICOLON_TOKEN;
            case STRING_LITERAL_TOKEN:
                return SyntaxKind.STRING_LITERAL_TOKEN;
            case OPTIONAL_TYPE_DESCRIPTOR:
                return SyntaxKind.OPTIONAL_TYPE_DESC;
            case ARRAY_TYPE_DESCRIPTOR:
                return SyntaxKind.ARRAY_TYPE_DESC;
            case CLASS_MEMBER_WITHOUT_METADATA:
            case OBJECT_MEMBER_WITHOUT_METADATA:
            case RECORD_FIELD_WITHOUT_METADATA:
            case TYPE_DESCRIPTOR:
                return SyntaxKind.TYPE_DESC;
            case ARRAY_LENGTH:
                return SyntaxKind.DECIMAL_INTEGER_LITERAL_TOKEN;
            case HEX_INTEGER_LITERAL_TOKEN:
                return SyntaxKind.HEX_INTEGER_LITERAL_TOKEN;
            case CONSTANT_EXPRESSION:
                return SyntaxKind.STRING_LITERAL_TOKEN;
            case CONSTANT_EXPRESSION_START:
            case XML_NAMESPACE_PREFIX_DECL:
            case OBJECT_FIELD_RHS:
                return SyntaxKind.SEMICOLON_TOKEN;
            case NIL_LITERAL:
                return SyntaxKind.OPEN_PAREN_TOKEN;
            case DECIMAL_FLOATING_POINT_LITERAL_TOKEN:
                return SyntaxKind.DECIMAL_FLOATING_POINT_LITERAL_TOKEN;
            case HEX_FLOATING_POINT_LITERAL_TOKEN:
                return SyntaxKind.HEX_FLOATING_POINT_LITERAL_TOKEN;
            case STATEMENT:
            case STATEMENT_WITHOUT_ANNOTS:
                return SyntaxKind.CLOSE_BRACE_TOKEN;
            case DECIMAL_INTEGER_LITERAL_TOKEN:
            case SIGNED_INT_OR_FLOAT_RHS:
                return SyntaxKind.DECIMAL_INTEGER_LITERAL_TOKEN;
            case ENUM_MEMBER_RHS:
            case ENUM_MEMBER_END:
                return SyntaxKind.CLOSE_BRACE_TOKEN;
            case MATCH_PATTERN_RHS:
            case OPTIONAL_MATCH_GUARD:
                return SyntaxKind.RIGHT_DOUBLE_ARROW_TOKEN;
            case FUNCTIONAL_MATCH_PATTERN:
                return SyntaxKind.OPEN_PAREN_TOKEN;
            case TOP_LEVEL_NODE_WITHOUT_MODIFIER:
            case TOP_LEVEL_NODE_WITHOUT_METADATA:
                return SyntaxKind.EOF_TOKEN;
            default:
                return getExpectedSeperatorTokenKind(ctx);
        }
    }

    protected SyntaxKind getExpectedSeperatorTokenKind(ParserRuleContext ctx) {
        switch (ctx) {
            case BITWISE_AND_OPERATOR:
                return SyntaxKind.BITWISE_AND_TOKEN;
            case EQUAL_OR_RIGHT_ARROW:
                return SyntaxKind.EQUAL_TOKEN;
            case EOF:
                return SyntaxKind.EOF_TOKEN;
            case ASSIGN_OP:
                return SyntaxKind.EQUAL_TOKEN;
            case BINARY_OPERATOR:
                return SyntaxKind.PLUS_TOKEN;
            case CLOSE_BRACE:
                return SyntaxKind.CLOSE_BRACE_TOKEN;
            case CLOSE_PARENTHESIS:
            case ARG_LIST_END:
                return SyntaxKind.CLOSE_PAREN_TOKEN;
            case COMMA:
            case ERROR_MESSAGE_BINDING_PATTERN_END_COMMA:
                return SyntaxKind.COMMA_TOKEN;
            case OPEN_BRACE:
                return SyntaxKind.OPEN_BRACE_TOKEN;
            case OPEN_PARENTHESIS:
            case ARG_LIST_START:
            case PARENTHESISED_TYPE_DESC_START:
                return SyntaxKind.OPEN_PAREN_TOKEN;
            case SEMICOLON:
                return SyntaxKind.SEMICOLON_TOKEN;
            case ASTERISK:
            case INFERRED_TYPE_DESC:
                return SyntaxKind.ASTERISK_TOKEN;
            case CLOSED_RECORD_BODY_END:
                return SyntaxKind.CLOSE_BRACE_PIPE_TOKEN;
            case CLOSED_RECORD_BODY_START:
                return SyntaxKind.OPEN_BRACE_PIPE_TOKEN;
            case ELLIPSIS:
                return SyntaxKind.ELLIPSIS_TOKEN;
            case QUESTION_MARK:
                return SyntaxKind.QUESTION_MARK_TOKEN;
            case RECORD_BODY_START:
                return SyntaxKind.OPEN_BRACE_PIPE_TOKEN;
            case RECORD_BODY_END:
                return SyntaxKind.CLOSE_BRACE_TOKEN;
            case CLOSE_BRACKET:
            case MEMBER_ACCESS_KEY_EXPR_END:
                return SyntaxKind.CLOSE_BRACKET_TOKEN;
            case DOT:
                return SyntaxKind.DOT_TOKEN;
            case OPEN_BRACKET:
            case TUPLE_TYPE_DESC_START:
                return SyntaxKind.OPEN_BRACKET_TOKEN;
            case OPTIONAL_FIELD_INITIALIZER:
                return SyntaxKind.SEMICOLON_TOKEN;
            case SLASH:
                return SyntaxKind.SLASH_TOKEN;
            case COLON:
                return SyntaxKind.COLON_TOKEN;
            case UNARY_OPERATOR:
            case COMPOUND_BINARY_OPERATOR:
            case UNARY_EXPRESSION:
            case EXPRESSION_RHS:
                return SyntaxKind.PLUS_TOKEN;
            case AT:
                return SyntaxKind.AT_TOKEN;
            case RIGHT_ARROW:
                return SyntaxKind.RIGHT_ARROW_TOKEN;
            case GT:
                return SyntaxKind.GT_TOKEN;
            case LT:
                return SyntaxKind.LT_TOKEN;
            case STMT_START_WITH_EXPR_RHS:
                return SyntaxKind.EQUAL_TOKEN;
            case EXPR_STMT_RHS:
                return SyntaxKind.SEMICOLON_TOKEN;
            case SYNC_SEND_TOKEN:
                return SyntaxKind.SYNC_SEND_TOKEN;
            case ANNOT_CHAINING_TOKEN:
                return SyntaxKind.ANNOT_CHAINING_TOKEN;
            case OPTIONAL_CHAINING_TOKEN:
                return SyntaxKind.OPTIONAL_CHAINING_TOKEN;
            case DOT_LT_TOKEN:
                return SyntaxKind.DOT_LT_TOKEN;
            case SLASH_LT_TOKEN:
                return SyntaxKind.SLASH_LT_TOKEN;
            case DOUBLE_SLASH_DOUBLE_ASTERISK_LT_TOKEN:
                return SyntaxKind.DOUBLE_SLASH_DOUBLE_ASTERISK_LT_TOKEN;
            case SLASH_ASTERISK_TOKEN:
                return SyntaxKind.SLASH_ASTERISK_TOKEN;
            case PLUS_TOKEN:
                return SyntaxKind.PLUS_TOKEN;
            case MINUS_TOKEN:
                return SyntaxKind.MINUS_TOKEN;
            case LEFT_ARROW_TOKEN:
                return SyntaxKind.LEFT_ARROW_TOKEN;
            case RECORD_FIELD_OR_RECORD_END:
                return SyntaxKind.CLOSE_BRACE_TOKEN;
            case ATTACH_POINT_END:
                return SyntaxKind.SEMICOLON_TOKEN;
            case FIELD_DESCRIPTOR_RHS:
                return SyntaxKind.SEMICOLON_TOKEN;
            case CONST_DECL_RHS:
                return SyntaxKind.EQUAL_TOKEN;
            case TEMPLATE_END:
            case TEMPLATE_START:
                return SyntaxKind.BACKTICK_TOKEN;
            case LT_TOKEN:
                return SyntaxKind.LT_TOKEN;
            case GT_TOKEN:
                return SyntaxKind.GT_TOKEN;
            case INTERPOLATION_START_TOKEN:
                return SyntaxKind.INTERPOLATION_START_TOKEN;
            case EXPR_FUNC_BODY_START:
            case RIGHT_DOUBLE_ARROW:
                return SyntaxKind.RIGHT_DOUBLE_ARROW_TOKEN;
            default:
                return getExpectedKeywordKind(ctx);
        }
    }

    protected SyntaxKind getExpectedKeywordKind(ParserRuleContext ctx) {
        switch (ctx) {
            case EXTERNAL_KEYWORD:
                return SyntaxKind.EXTERNAL_KEYWORD;
            case FUNCTION_KEYWORD:
                return SyntaxKind.FUNCTION_KEYWORD;
            case RETURNS_KEYWORD:
                return SyntaxKind.RETURNS_KEYWORD;
            case PUBLIC_KEYWORD:
                return SyntaxKind.PUBLIC_KEYWORD;
            case RECORD_FIELD:
            case RECORD_KEYWORD:
                return SyntaxKind.RECORD_KEYWORD;
            case TYPE_KEYWORD:
                return SyntaxKind.TYPE_KEYWORD;
            case OBJECT_KEYWORD:
                return SyntaxKind.OBJECT_KEYWORD;
            case PRIVATE_KEYWORD:
                return SyntaxKind.PRIVATE_KEYWORD;
            case REMOTE_KEYWORD:
                return SyntaxKind.REMOTE_KEYWORD;
            case ABSTRACT_KEYWORD:
                return SyntaxKind.ABSTRACT_KEYWORD;
            case CLIENT_KEYWORD:
                return SyntaxKind.CLIENT_KEYWORD;
            case OBJECT_TYPE_QUALIFIER:
                return SyntaxKind.OBJECT_KEYWORD;
            case CLASS_TYPE_QUALIFIER:
                return SyntaxKind.CLASS_KEYWORD;
            case IF_KEYWORD:
                return SyntaxKind.IF_KEYWORD;
            case ELSE_KEYWORD:
                return SyntaxKind.ELSE_KEYWORD;
            case WHILE_KEYWORD:
                return SyntaxKind.WHILE_KEYWORD;
            case CHECKING_KEYWORD:
                return SyntaxKind.CHECK_KEYWORD;
            case FAIL_KEYWORD:
                return SyntaxKind.FAIL_KEYWORD;
            case AS_KEYWORD:
                return SyntaxKind.AS_KEYWORD;
            case BOOLEAN_LITERAL:
                return SyntaxKind.TRUE_KEYWORD;
            case IMPORT_KEYWORD:
                return SyntaxKind.IMPORT_KEYWORD;
            case ON_KEYWORD:
                return SyntaxKind.ON_KEYWORD;
            case PANIC_KEYWORD:
                return SyntaxKind.PANIC_KEYWORD;
            case RESOURCE_KEYWORD:
                return SyntaxKind.RESOURCE_KEYWORD;
            case RETURN_KEYWORD:
                return SyntaxKind.RETURN_KEYWORD;
            case SERVICE_KEYWORD:
                return SyntaxKind.SERVICE_KEYWORD;
            case BREAK_KEYWORD:
                return SyntaxKind.BREAK_KEYWORD;
            case LISTENER_KEYWORD:
                return SyntaxKind.CONST_KEYWORD;
            case CONTINUE_KEYWORD:
                return SyntaxKind.CONTINUE_KEYWORD;
            case CONST_KEYWORD:
                return SyntaxKind.CONST_KEYWORD;
            case FINAL_KEYWORD:
                return SyntaxKind.FINAL_KEYWORD;
            case IS_KEYWORD:
                return SyntaxKind.IS_KEYWORD;
            case TYPEOF_KEYWORD:
                return SyntaxKind.TYPEOF_KEYWORD;
            case TYPEOF_EXPRESSION:
                return SyntaxKind.TYPEOF_KEYWORD;
            case MAP_KEYWORD:
                return SyntaxKind.MAP_KEYWORD;
            case FUTURE_KEYWORD:
                return SyntaxKind.FUTURE_KEYWORD;
            case TYPEDESC_KEYWORD:
                return SyntaxKind.TYPEDESC_KEYWORD;
            case NULL_KEYWORD:
                return SyntaxKind.NULL_KEYWORD;
            case LOCK_KEYWORD:
                return SyntaxKind.LOCK_KEYWORD;
            case ANNOTATION_KEYWORD:
                return SyntaxKind.ANNOTATION_KEYWORD;
            case VERSION_KEYWORD:
                return SyntaxKind.VERSION_KEYWORD;
            case ANNOT_DECL_RHS:
                return SyntaxKind.ON_KEYWORD;
            case ATTACH_POINT_IDENT:
            case SINGLE_KEYWORD_ATTACH_POINT_IDENT:
                return SyntaxKind.TYPE_KEYWORD;
            case IDENT_AFTER_OBJECT_IDENT:
                return SyntaxKind.FUNCTION_KEYWORD;
            case FIELD_IDENT:
                return SyntaxKind.FIELD_KEYWORD;
            case FUNCTION_IDENT:
                return SyntaxKind.FUNCTION_KEYWORD;
            case OBJECT_IDENT:
                return SyntaxKind.OBJECT_KEYWORD;
            case RECORD_IDENT:
                return SyntaxKind.RECORD_KEYWORD;
            case RESOURCE_IDENT:
                return SyntaxKind.RESOURCE_KEYWORD;
            case XMLNS_KEYWORD:
            case XML_NAMESPACE_DECLARATION:
                return SyntaxKind.XMLNS_KEYWORD;
            case SOURCE_KEYWORD:
                return SyntaxKind.SOURCE_KEYWORD;
            case START_KEYWORD:
                return SyntaxKind.START_KEYWORD;
            case FLUSH_KEYWORD:
                return SyntaxKind.FLUSH_KEYWORD;
            case DEFAULT_KEYWORD:
            case OPTIONAL_PEER_WORKER:
            case DEFAULT_WORKER_NAME_IN_ASYNC_SEND:
                return SyntaxKind.DEFAULT_KEYWORD;
            case WAIT_KEYWORD:
                return SyntaxKind.WAIT_KEYWORD;
            case TRANSACTION_KEYWORD:
                return SyntaxKind.TRANSACTION_KEYWORD;
            case TRANSACTIONAL_KEYWORD:
                return SyntaxKind.TRANSACTIONAL_KEYWORD;
            case COMMIT_KEYWORD:
                return SyntaxKind.COMMIT_KEYWORD;
            case RETRY_KEYWORD:
                return SyntaxKind.RETRY_KEYWORD;
            case ROLLBACK_KEYWORD:
                return SyntaxKind.ROLLBACK_KEYWORD;
            case ENUM_KEYWORD:
                return SyntaxKind.ENUM_KEYWORD;
            case MATCH_KEYWORD:
                return SyntaxKind.MATCH_KEYWORD;
            case NEW_KEYWORD:
                return SyntaxKind.NEW_KEYWORD;
            case FORK_KEYWORD:
                return SyntaxKind.FORK_KEYWORD;
            case NAMED_WORKER_DECL:
            case WORKER_KEYWORD:
                return SyntaxKind.WORKER_KEYWORD;
            case PARAMETERIZED_TYPE:
                return SyntaxKind.MAP_KEYWORD;
            case TRAP_KEYWORD:
                return SyntaxKind.TRAP_KEYWORD;
            case FOREACH_KEYWORD:
                return SyntaxKind.FOREACH_KEYWORD;
            case IN_KEYWORD:
                return SyntaxKind.IN_KEYWORD;
            case PIPE:
            case UNION_OR_INTERSECTION_TOKEN:
                return SyntaxKind.PIPE_TOKEN;
            case TABLE_KEYWORD:
                return SyntaxKind.TABLE_KEYWORD;
            case KEY_KEYWORD:
                return SyntaxKind.KEY_KEYWORD;
            case ERROR_KEYWORD:
            case ERROR_BINDING_PATTERN:
                return SyntaxKind.ERROR_KEYWORD;
            case STREAM_KEYWORD:
                return SyntaxKind.STREAM_KEYWORD;
            case LET_KEYWORD:
                return SyntaxKind.LET_KEYWORD;
            case XML_KEYWORD:
                return SyntaxKind.XML_KEYWORD;
            case STRING_KEYWORD:
                return SyntaxKind.STRING_KEYWORD;
            case BASE16_KEYWORD:
                return SyntaxKind.BASE16_KEYWORD;
            case BASE64_KEYWORD:
                return SyntaxKind.BASE64_KEYWORD;
            case SELECT_KEYWORD:
                return SyntaxKind.SELECT_KEYWORD;
            case WHERE_KEYWORD:
                return SyntaxKind.WHERE_KEYWORD;
            case FROM_KEYWORD:
                return SyntaxKind.FROM_KEYWORD;
            case ORDER_KEYWORD:
                return SyntaxKind.ORDER_KEYWORD;
            case BY_KEYWORD:
                return SyntaxKind.BY_KEYWORD;
            case ORDER_DIRECTION:
                return SyntaxKind.ASCENDING_KEYWORD;
            case DO_KEYWORD:
                return SyntaxKind.DO_KEYWORD;
            case DISTINCT_KEYWORD:
                return SyntaxKind.DISTINCT_KEYWORD;
            case VAR_KEYWORD:
                return SyntaxKind.VAR_KEYWORD;
            case CONFLICT_KEYWORD:
                return SyntaxKind.CONFLICT_KEYWORD;
            case LIMIT_KEYWORD:
                return SyntaxKind.LIMIT_KEYWORD;
            case EQUALS_KEYWORD:
                return SyntaxKind.EQUALS_KEYWORD;
            case JOIN_KEYWORD:
                return SyntaxKind.JOIN_KEYWORD;
            case OUTER_KEYWORD:
                return SyntaxKind.OUTER_KEYWORD;
            case CLASS_KEYWORD:
                return SyntaxKind.CLASS_KEYWORD;
            default:
                return SyntaxKind.NONE;
        }
    }

    /**
     * Check whether a token kind is a basic literal.
     *
     * @param kind Token kind to check
     * @return <code>true</code> if the given token kind belongs to a basic literal.<code>false</code> otherwise
     */
    private boolean isBasicLiteral(SyntaxKind kind) {
        switch (kind) {
            case DECIMAL_INTEGER_LITERAL_TOKEN:
            case HEX_INTEGER_LITERAL_TOKEN:
            case STRING_LITERAL_TOKEN:
            case TRUE_KEYWORD:
            case FALSE_KEYWORD:
            case NULL_KEYWORD:
            case DECIMAL_FLOATING_POINT_LITERAL_TOKEN:
            case HEX_FLOATING_POINT_LITERAL_TOKEN:
                return true;
            default:
                return false;
        }
    }

    /**
     * Check whether the given token refers to a unary operator.
     *
     * @param token Token to check
     * @return <code>true</code> if the given token refers to a unary operator. <code>false</code> otherwise
     */
    private boolean isUnaryOperator(STToken token) {
        switch (token.kind) {
            case PLUS_TOKEN:
            case MINUS_TOKEN:
            case NEGATION_TOKEN:
            case EXCLAMATION_MARK_TOKEN:
                return true;
            default:
                return false;
        }
    }

    private boolean isSingleKeywordAttachPointIdent(SyntaxKind tokenKind) {
        switch (tokenKind) {
            case ANNOTATION_KEYWORD:
            case EXTERNAL_KEYWORD:
            case VAR_KEYWORD:
            case CONST_KEYWORD:
            case LISTENER_KEYWORD:
            case WORKER_KEYWORD:
            case TYPE_KEYWORD:
            case FUNCTION_KEYWORD:
            case PARAMETER_KEYWORD:
            case RETURN_KEYWORD:
            case SERVICE_KEYWORD:
            case FIELD_KEYWORD:
                return true;
            default:
                return false;
        }
    }

    /**
     * Check whether the given token is a parameterized type keyword.
     *
     * @param tokenKind Token to check
     * @return <code>true</code> if the given token is a parameterized type keyword. <code>false</code> otherwise
     */
    public boolean isParameterizedTypeToken(SyntaxKind tokenKind) {
        switch (tokenKind) {
            case MAP_KEYWORD:
            case FUTURE_KEYWORD:
            case TYPEDESC_KEYWORD:
                return true;
            default:
                return false;
        }
    }
}<|MERGE_RESOLUTION|>--- conflicted
+++ resolved
@@ -254,12 +254,7 @@
             ParserRuleContext.ANON_FUNC_EXPRESSION, ParserRuleContext.ERROR_KEYWORD, ParserRuleContext.NEW_KEYWORD,
             ParserRuleContext.START_KEYWORD, ParserRuleContext.FLUSH_KEYWORD, ParserRuleContext.LEFT_ARROW_TOKEN,
             ParserRuleContext.WAIT_KEYWORD, ParserRuleContext.COMMIT_KEYWORD, ParserRuleContext.TRANSACTIONAL_KEYWORD,
-<<<<<<< HEAD
-            ParserRuleContext.SERVICE_CONSTRUCTOR_EXPRESSION };
-=======
-            ParserRuleContext.SERVICE_CONSTRUCTOR_EXPRESSION, ParserRuleContext.OBJECT_CONSTRUCTOR,
-            ParserRuleContext.FAIL_KEYWORD };
->>>>>>> ed5e41ea
+            ParserRuleContext.SERVICE_CONSTRUCTOR_EXPRESSION, ParserRuleContext.OBJECT_CONSTRUCTOR };
 
     private static final ParserRuleContext[] FIRST_MAPPING_FIELD_START =
             { ParserRuleContext.MAPPING_FIELD, ParserRuleContext.CLOSE_BRACE };
@@ -624,13 +619,11 @@
     private static final ParserRuleContext[] LISTENERS_LIST_END =
             { ParserRuleContext.COMMA, ParserRuleContext.OPEN_BRACE };
 
-<<<<<<< HEAD
+    private static final ParserRuleContext[] MODULE_CLASS_DEFINITION_START =
+            { ParserRuleContext.CLASS_TYPE_QUALIFIER, ParserRuleContext.CLASS_KEYWORD };
+
     private static final ParserRuleContext[] REGULAR_COMPOUND_STMT_RHS =
             { ParserRuleContext.STATEMENT, ParserRuleContext.ON_FAIL_CLAUSE };
-=======
-    private static final ParserRuleContext[] MODULE_CLASS_DEFINITION_START =
-            { ParserRuleContext.CLASS_TYPE_QUALIFIER, ParserRuleContext.CLASS_KEYWORD };
->>>>>>> ed5e41ea
 
     public BallerinaParserErrorHandler(AbstractTokenReader tokenReader) {
         super(tokenReader);
@@ -1375,12 +1368,9 @@
             case MAPPING_BP_OR_MAPPING_CONSTRUCTOR_MEMBER:
             case TYPE_DESC_OR_EXPR_RHS:
             case LISTENERS_LIST_END:
-<<<<<<< HEAD
             case REGULAR_COMPOUND_STMT_RHS:
-=======
             case MODULE_CLASS_DEFINITION_START:
             case OBJECT_CONSTRUCTOR_TYPE_REF:
->>>>>>> ed5e41ea
                 return true;
             default:
                 return false;
@@ -2784,10 +2774,8 @@
                 return ParserRuleContext.OPEN_BRACE;
             case OBJECT_MEMBER_QUALIFIER:
                 return ParserRuleContext.OBJECT_FUNC_OR_FIELD_WITHOUT_VISIBILITY;
-<<<<<<< HEAD
             case ON_FAIL_CLAUSE:
                 return ParserRuleContext.ON_KEYWORD;
-=======
             case OBJECT_FIELD_RHS:
                 grandParentCtx = getGrandParentContext();
                 if (grandParentCtx == ParserRuleContext.OBJECT_TYPE_DESCRIPTOR) {
@@ -2795,7 +2783,6 @@
                 } else {
                     return ParserRuleContext.OPTIONAL_FIELD_INITIALIZER;
                 }
->>>>>>> ed5e41ea
             default:
                 return getNextRuleForKeywords(currentCtx, nextLookahead);
         }
@@ -3160,12 +3147,9 @@
             case NAMED_ARG_MATCH_PATTERN:
             case SELECT_CLAUSE:
             case JOIN_CLAUSE:
-<<<<<<< HEAD
             case ON_FAIL_CLAUSE:
-=======
             case MODULE_CLASS_DEFINITION:
             case OBJECT_CONSTRUCTOR:
->>>>>>> ed5e41ea
 
                 // Contexts that expect a type
             case TYPE_DESC_IN_ANNOTATION_DECL:
