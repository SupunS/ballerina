/*
 * Copyright (c) 2020, WSO2 Inc. (http://www.wso2.org) All Rights Reserved.
 *
 * WSO2 Inc. licenses this file to you under the Apache License,
 * Version 2.0 (the "License"); you may not use this file except
 * in compliance with the License.
 * You may obtain a copy of the License at
 *
 *   http://www.apache.org/licenses/LICENSE-2.0
 *
 * Unless required by applicable law or agreed to in writing,
 * software distributed under the License is distributed on an
 * "AS IS" BASIS, WITHOUT WARRANTIES OR CONDITIONS OF ANY
 * KIND, either express or implied.  See the License for the
 * specific language governing permissions and limitations
 * under the License.
 */
package io.ballerinalang.compiler.internal.parser;

import io.ballerinalang.compiler.internal.parser.tree.STNode;
import io.ballerinalang.compiler.internal.parser.tree.STNodeFactory;
import io.ballerinalang.compiler.internal.parser.tree.STToken;
import io.ballerinalang.compiler.syntax.tree.SyntaxKind;

import java.util.ArrayList;
import java.util.List;

/**
 * A LL(k) lexer for ballerina.
 *
 * @since 1.2.0
 */
public class BallerinaLexer extends AbstractLexer {

    public BallerinaLexer(CharReader charReader) {
        super(charReader, ParserMode.DEFAULT);
    }

    /**
     * Get the next lexical token.
     *
     * @return Next lexical token.
     */
    public STToken nextToken() {
        switch (this.mode) {
            case TEMPLATE:
                this.leadingTriviaList = new ArrayList<>(0);
                return readTemplateToken();
            case INTERPOLATION:
                processLeadingTrivia();
                return readTokenInInterpolation();
            case INTERPOLATION_BRACED_CONTENT:
                processLeadingTrivia();
                return readTokenInBracedContentInInterpolation();
            case DEFAULT:
            case IMPORT:
            default:
                processLeadingTrivia();
                return readToken();
        }
    }

    public STToken nextTokenInternal() {
        switch (this.mode) {
            case TEMPLATE:
                return readTemplateToken();
            case INTERPOLATION:
                return readTokenInInterpolation();
            case INTERPOLATION_BRACED_CONTENT:
                return readTokenInBracedContentInInterpolation();
            case DEFAULT:
            case IMPORT:
            default:
                return readToken();
        }
    }

    /*
     * Private Methods
     */

    private STToken readToken() {
        reader.mark();
        if (reader.isEOF()) {
            return getSyntaxToken(SyntaxKind.EOF_TOKEN);
        }

        int c = reader.peek();
        reader.advance();
        STToken token;
        switch (c) {
            // Separators
            case LexerTerminals.COLON:
                token = getSyntaxToken(SyntaxKind.COLON_TOKEN);
                break;
            case LexerTerminals.SEMICOLON:
                token = getSyntaxToken(SyntaxKind.SEMICOLON_TOKEN);
                break;
            case LexerTerminals.DOT:
                token = processDot();
                break;
            case LexerTerminals.COMMA:
                token = getSyntaxToken(SyntaxKind.COMMA_TOKEN);
                break;
            case LexerTerminals.OPEN_PARANTHESIS:
                token = getSyntaxToken(SyntaxKind.OPEN_PAREN_TOKEN);
                break;
            case LexerTerminals.CLOSE_PARANTHESIS:
                token = getSyntaxToken(SyntaxKind.CLOSE_PAREN_TOKEN);
                break;
            case LexerTerminals.OPEN_BRACE:
                if (peek() == LexerTerminals.PIPE) {
                    reader.advance();
                    token = getSyntaxToken(SyntaxKind.OPEN_BRACE_PIPE_TOKEN);
                } else {
                    token = getSyntaxToken(SyntaxKind.OPEN_BRACE_TOKEN);
                }
                break;
            case LexerTerminals.CLOSE_BRACE:
                token = getSyntaxToken(SyntaxKind.CLOSE_BRACE_TOKEN);
                break;
            case LexerTerminals.OPEN_BRACKET:
                token = getSyntaxToken(SyntaxKind.OPEN_BRACKET_TOKEN);
                break;
            case LexerTerminals.CLOSE_BRACKET:
                token = getSyntaxToken(SyntaxKind.CLOSE_BRACKET_TOKEN);
                break;
            case LexerTerminals.PIPE:
                token = processPipeOperator();
                break;
            case LexerTerminals.QUESTION_MARK:
                if (peek() == LexerTerminals.DOT) {
                    reader.advance();
                    token = getSyntaxToken(SyntaxKind.OPTIONAL_CHAINING_TOKEN);
                } else if (peek() == LexerTerminals.COLON) {
                    reader.advance();
                    token = getSyntaxToken(SyntaxKind.ELVIS_TOKEN);
                } else {
                    token = getSyntaxToken(SyntaxKind.QUESTION_MARK_TOKEN);
                }
                break;
            case LexerTerminals.DOUBLE_QUOTE:
                token = processStringLiteral();
                break;
            case LexerTerminals.HASH:
                token = processDocumentationLine();
                break;
            case LexerTerminals.AT:
                token = getSyntaxToken(SyntaxKind.AT_TOKEN);
                break;

            // Arithmetic operators
            case LexerTerminals.EQUAL:
                token = processEqualOperator();
                break;
            case LexerTerminals.PLUS:
                token = getSyntaxToken(SyntaxKind.PLUS_TOKEN);
                break;
            case LexerTerminals.MINUS:
                if (reader.peek() == LexerTerminals.GT) {
                    reader.advance();
                    if (peek() == LexerTerminals.GT) {
                        reader.advance();
                        token = getSyntaxToken(SyntaxKind.SYNC_SEND_TOKEN);
                    } else {
                        token = getSyntaxToken(SyntaxKind.RIGHT_ARROW_TOKEN);
                    }
                } else {
                    token = getSyntaxToken(SyntaxKind.MINUS_TOKEN);
                }
                break;
            case LexerTerminals.ASTERISK:
                token = getSyntaxToken(SyntaxKind.ASTERISK_TOKEN);
                break;
            case LexerTerminals.SLASH:
                token = getSyntaxToken(SyntaxKind.SLASH_TOKEN);
                break;
            case LexerTerminals.PERCENT:
                token = getSyntaxToken(SyntaxKind.PERCENT_TOKEN);
                break;
            case LexerTerminals.LT:
                int nextChar = peek();
                if (nextChar == LexerTerminals.EQUAL) {
                    reader.advance();
                    token = getSyntaxToken(SyntaxKind.LT_EQUAL_TOKEN);
                } else if (nextChar == LexerTerminals.MINUS) {
                    reader.advance();
                    token = getSyntaxToken(SyntaxKind.LEFT_ARROW_TOKEN);
                } else if (nextChar == LexerTerminals.LT) {
                    reader.advance();
                    token = getSyntaxToken(SyntaxKind.DOUBLE_LT_TOKEN);
                } else {
                    token = getSyntaxToken(SyntaxKind.LT_TOKEN);
                }
                break;
            case LexerTerminals.GT:
                if (peek() == LexerTerminals.EQUAL) {
                    reader.advance();
                    token = getSyntaxToken(SyntaxKind.GT_EQUAL_TOKEN);
                } else {
                    token = getSyntaxToken(SyntaxKind.GT_TOKEN);
                }
                break;
            case LexerTerminals.EXCLAMATION_MARK:
                token = processExclamationMarkOperator();
                break;
            case LexerTerminals.BITWISE_AND:
                if (peek() == LexerTerminals.BITWISE_AND) {
                    reader.advance();
                    token = getSyntaxToken(SyntaxKind.LOGICAL_AND_TOKEN);
                } else {
                    token = getSyntaxToken(SyntaxKind.BITWISE_AND_TOKEN);
                }
                break;
            case LexerTerminals.BITWISE_XOR:
                token = getSyntaxToken(SyntaxKind.BITWISE_XOR_TOKEN);
                break;
            case LexerTerminals.NEGATION:
                token = getSyntaxToken(SyntaxKind.NEGATION_TOKEN);
                break;
            case LexerTerminals.BACKTICK:
                startMode(ParserMode.TEMPLATE);
                token = getSyntaxToken(SyntaxKind.BACKTICK_TOKEN);
                break;
            case LexerTerminals.SINGLE_QUOTE:
                token = processQuotedIdentifier();
                break;

            // Numbers
            case '0':
            case '1':
            case '2':
            case '3':
            case '4':
            case '5':
            case '6':
            case '7':
            case '8':
            case '9':
                token = processNumericLiteral(c);
                break;

            case 'A':
            case 'B':
            case 'C':
            case 'D':
            case 'E':
            case 'F':
            case 'G':
            case 'H':
            case 'I':
            case 'J':
            case 'K':
            case 'L':
            case 'M':
            case 'N':
            case 'O':
            case 'P':
            case 'Q':
            case 'R':
            case 'S':
            case 'T':
            case 'U':
            case 'V':
            case 'W':
            case 'X':
            case 'Y':
            case 'Z':
            case 'a':
            case 'b':
            case 'c':
            case 'd':
            case 'e':
            case 'f':
            case 'g':
            case 'h':
            case 'i':
            case 'j':
            case 'k':
            case 'l':
            case 'm':
            case 'n':
            case 'o':
            case 'p':
            case 'q':
            case 'r':
            case 's':
            case 't':
            case 'u':
            case 'v':
            case 'w':
            case 'x':
            case 'y':
            case 'z':
            case '_':
                token = processIdentifierOrKeyword();
                break;

            // Other
            default:
                // Process invalid token as trivia, and continue to next token
                processInvalidToken();

                // Use the internal method to use the already captured trivia.
                token = nextTokenInternal();
                break;
        }

        return token;
    }

    private STToken getSyntaxToken(SyntaxKind kind) {
        STNode leadingTrivia = STNodeFactory.createNodeList(this.leadingTriviaList);
        STNode trailingTrivia = processTrailingTrivia();
        return STNodeFactory.createToken(kind, leadingTrivia, trailingTrivia);
    }

    private STToken getIdentifierToken(String tokenText) {
        STNode leadingTrivia = STNodeFactory.createNodeList(this.leadingTriviaList);
        String lexeme = getLexeme();
        STNode trailingTrivia = processTrailingTrivia();
        return STNodeFactory.createIdentifierToken(lexeme, leadingTrivia, trailingTrivia);
    }

    private STToken getLiteral(SyntaxKind kind) {
        STNode leadingTrivia = STNodeFactory.createNodeList(this.leadingTriviaList);
        String lexeme = getLexeme();
        STNode trailingTrivia = processTrailingTrivia();
        return STNodeFactory.createLiteralValueToken(kind, lexeme, leadingTrivia, trailingTrivia);
    }

    /**
     * Process leading trivia.
     */
    private void processLeadingTrivia() {
        this.leadingTriviaList = new ArrayList<>(10);
        processSyntaxTrivia(this.leadingTriviaList, true);
    }

    /**
     * Process and return trailing trivia.
     *
     * @return Trailing trivia
     */
    private STNode processTrailingTrivia() {
        List<STNode> triviaList = new ArrayList<>(10);
        processSyntaxTrivia(triviaList, false);
        return STNodeFactory.createNodeList(triviaList);
    }

    /**
     * Process syntax trivia and add it to the provided list.
     * <p>
     * <code>syntax-trivia := whitespace | end-of-line | comments</code>
     *
     * @param triviaList List of trivia
     * @param isLeading Flag indicating whether the currently processing leading trivia or not
     */
    private void processSyntaxTrivia(List<STNode> triviaList, boolean isLeading) {
        while (!reader.isEOF()) {
            reader.mark();
            char c = reader.peek();
            switch (c) {
                case LexerTerminals.SPACE:
                case LexerTerminals.TAB:
                case LexerTerminals.FORM_FEED:
                    triviaList.add(processWhitespaces());
                    break;
                case LexerTerminals.CARRIAGE_RETURN:
                case LexerTerminals.NEWLINE:
                    triviaList.add(processEndOfLine());
                    if (isLeading) {
                        break;
                    }
                    return;
                case LexerTerminals.SLASH:
                    if (reader.peek(1) == LexerTerminals.SLASH) {
                        triviaList.add(processComment());
                        break;
                    }
                    return;
                default:
                    return;
            }
        }
    }

    /**
     * Process whitespace up to an end of line.
     * <p>
     * <code>whitespace := 0x9 | 0xC | 0x20</code>
     *
     * @return Whitespace trivia
     */
    private STNode processWhitespaces() {
        while (!reader.isEOF()) {
            char c = reader.peek();
            switch (c) {
                case LexerTerminals.SPACE:
                case LexerTerminals.TAB:
                case LexerTerminals.FORM_FEED:
                    reader.advance();
                    continue;
                case LexerTerminals.CARRIAGE_RETURN:
                case LexerTerminals.NEWLINE:
                    break;
                default:
                    break;
            }
            break;
        }

        return STNodeFactory.createMinutiae(SyntaxKind.WHITESPACE_MINUTIAE, getLexeme());
    }

    /**
     * Process end of line.
     * <p>
     * <code>end-of-line := 0xA | 0xD</code>
     *
     * @return End of line trivia
     */
    private STNode processEndOfLine() {
        char c = reader.peek();
        switch (c) {
            case LexerTerminals.NEWLINE:
                reader.advance();
                return STNodeFactory.createMinutiae(SyntaxKind.END_OF_LINE_MINUTIAE, getLexeme());
            case LexerTerminals.CARRIAGE_RETURN:
                reader.advance();
                if (reader.peek() == LexerTerminals.NEWLINE) {
                    reader.advance();
                }
                // Ballerina spec 2020R1/#lexical_structure section says that you should
                // normalize newline chars as follows.
                // - the two character sequence 0xD 0xA is replaced by 0xA
                // - a single 0xD character that is not followed by 0xD is replaced by 0xA
                //
                // This implementation does not replace any characters to maintain
                // the exact source text as it is, but it does not count \r\n as two characters.
                // Therefore, we have to specifically send the width of the lexeme when creating the Minutia node.
                return STNodeFactory.createMinutiae(SyntaxKind.END_OF_LINE_MINUTIAE, getLexeme(), 1);
            default:
                throw new IllegalStateException();
        }
    }

    /**
     * Process dot, ellipsis or decimal floating point token.
     *
     * @return Dot, ellipsis or decimal floating point token
     */
    private STToken processDot() {
        int nexChar = reader.peek();
        if (nexChar == LexerTerminals.DOT) {
            int nextNextChar = reader.peek(1);
            if (nextNextChar == LexerTerminals.DOT) {
                reader.advance(2);
                return getSyntaxToken(SyntaxKind.ELLIPSIS_TOKEN);
            } else if (nextNextChar == LexerTerminals.LT) {
                reader.advance(2);
                return getSyntaxToken(SyntaxKind.DOUBLE_DOT_LT_TOKEN);
            }
        } else if (nexChar == LexerTerminals.AT) {
            reader.advance();
            return getSyntaxToken(SyntaxKind.ANNOT_CHAINING_TOKEN);
        }

        if (this.mode != ParserMode.IMPORT && isDigit(nexChar)) {
            return processDecimalFloatLiteral();
        }
        return getSyntaxToken(SyntaxKind.DOT_TOKEN);
    }

    /**
     * <p>
     * Process a comment, and add it to trivia list.
     * </p>
     * <code>Comment := // AnyCharButNewline*
     * <br/><br/>AnyCharButNewline := ^ 0xA</code>
     */
    private STNode processComment() {
        // We reach here after verifying up to 2 code-points ahead. Hence advance(2).
        reader.advance(2);
        int nextToken = peek();
        while (!reader.isEOF()) {
            switch (nextToken) {
                case LexerTerminals.NEWLINE:
                case LexerTerminals.CARRIAGE_RETURN:
                    break;
                default:
                    reader.advance();
                    nextToken = peek();
                    continue;
            }
            break;
        }

        return STNodeFactory.createMinutiae(SyntaxKind.COMMENT_MINUTIAE, getLexeme());
    }

    /**
     * Process any token that starts with '='.
     *
     * @return One of the tokens: <code>'=', '==', '=>', '==='</code>
     */
    private STToken processEqualOperator() {
        switch (peek()) { // check for the second char
            case LexerTerminals.EQUAL:
                reader.advance();
                if (peek() == LexerTerminals.EQUAL) {
                    // this is '==='
                    reader.advance();
                    return getSyntaxToken(SyntaxKind.TRIPPLE_EQUAL_TOKEN);
                } else {
                    // this is '=='
                    return getSyntaxToken(SyntaxKind.DOUBLE_EQUAL_TOKEN);
                }
            case LexerTerminals.GT:
                // this is '=>'
                reader.advance();
                return getSyntaxToken(SyntaxKind.RIGHT_DOUBLE_ARROW_TOKEN);
            default:
                // this is '='
                return getSyntaxToken(SyntaxKind.EQUAL_TOKEN);
        }
    }

    /**
     * <p>
     * Process and returns a numeric literal.
     * </p>
     * <code>
     * numeric-literal := int-literal | floating-point-literal
     * <br/>
     * floating-point-literal := DecimalFloatingPointNumber | HexFloatingPointLiteral
     * <br/>
     * int-literal := DecimalNumber | HexIntLiteral
     * <br/>
     * DecimalNumber := 0 | NonZeroDigit Digit*
     * <br/>
     * Digit := 0 .. 9
     * <br/>
     * NonZeroDigit := 1 .. 9
     * </code>
     *
     * @return The numeric literal.
     */
    private STToken processNumericLiteral(int startChar) {
        int nextChar = peek();
        if (isHexIndicator(startChar, nextChar)) {
            return processHexLiteral();
        }

        int len = 1;
        while (!reader.isEOF()) {
            switch (nextChar) {
                case LexerTerminals.DOT:
                case 'e':
                case 'E':
                case 'f':
                case 'F':
                case 'd':
                case 'D':
                    // In sem-var mode, only decimal integer literals are supported
                    if (this.mode == ParserMode.IMPORT) {
                        break;
                    }

                    // Integer part of the float cannot have a leading zero
                    if (startChar == '0' && len > 1) {
                        break;
                    }

                    // Code would not reach here if the floating point starts with a dot
                    return processDecimalFloatLiteral();
                default:
                    if (isDigit(nextChar)) {
                        reader.advance();
                        len++;
                        nextChar = peek();
                        continue;
                    }
                    break;
            }
            break;
        }

        // Integer or integer part of the float cannot have a leading zero
        if (startChar == '0' && len > 1) {
            reportLexerError("extra leading zero");
            processInvalidToken();
            return readToken();
        }

        return getLiteral(SyntaxKind.DECIMAL_INTEGER_LITERAL);
    }

    /**
     * <p>
     * Process and returns a decimal floating point literal.
     * </p>
     * <code>
     * DecimalFloatingPointNumber :=
     *    DecimalNumber Exponent [FloatingPointTypeSuffix]
     *    | DottedDecimalNumber [Exponent] [FloatingPointTypeSuffix]
     *    | DecimalNumber FloatingPointTypeSuffix
     * <br/>
     * DottedDecimalNumber := DecimalNumber . Digit* | . Digit+
     * <br/>
     * FloatingPointTypeSuffix := DecimalTypeSuffix | FloatTypeSuffix
     * <br/>
     * DecimalTypeSuffix := d | D
     * <br/>
     * FloatTypeSuffix :=  f | F
     * </code>
     *
     * @return The decimal floating point literal.
     */
    private STToken processDecimalFloatLiteral() {
        int nextChar = peek();

        // For float literals start with a DOT, this condition will always be false,
        // as the reader is already advanced for the DOT before coming here.
        if (nextChar == LexerTerminals.DOT) {
            reader.advance();
            nextChar = peek();
        }

        while (isDigit(nextChar)) {
            reader.advance();
            nextChar = peek();
        }

        switch (nextChar) {
            case 'e':
            case 'E':
                return processExponent(false);
            case 'f':
            case 'F':
            case 'd':
            case 'D':
                return parseFloatingPointTypeSuffix();
        }

        return getLiteral(SyntaxKind.DECIMAL_FLOATING_POINT_LITERAL);
    }

    /**
     * <p>
     * Process an exponent or hex-exponent.
     * </p>
     * <code>
     * exponent := Exponent | HexExponent
     * <br/>
     * Exponent := ExponentIndicator [Sign] Digit+
     * <br/>
     * HexExponent := HexExponentIndicator [Sign] Digit+
     * <br/>
     * ExponentIndicator := e | E
     * <br/>
     * HexExponentIndicator := p | P
     * <br/>
     * Sign := + | -
     * <br/>
     * Digit := 0 .. 9
     * </code>
     *
     * @param isHex HexExponent or not
     * @return The decimal floating point literal.
     */
    private STToken processExponent(boolean isHex) {
        // Advance reader as exponent indicator is already validated
        reader.advance();
        int nextChar = peek();

        // Capture if there is a sign
        if (nextChar == LexerTerminals.PLUS || nextChar == LexerTerminals.MINUS) {
            reader.advance();
            nextChar = peek();
        }

        // Make sure at least one digit is present after the indicator
        if (!isDigit(nextChar)) {
            reportLexerError("missing digit");
            processInvalidToken();
            return readToken();
        }

        while (isDigit(nextChar)) {
            reader.advance();
            nextChar = peek();
        }

        if (isHex) {
            return getLiteral(SyntaxKind.HEX_FLOATING_POINT_LITERAL);
        }

        switch (nextChar) {
            case 'f':
            case 'F':
            case 'd':
            case 'D':
                return parseFloatingPointTypeSuffix();
        }

        return getLiteral(SyntaxKind.DECIMAL_FLOATING_POINT_LITERAL);
    }

    /**
     * <p>
     * Parse floating point type suffix.
     * </p>
     * <code>
     * FloatingPointTypeSuffix := DecimalTypeSuffix | FloatTypeSuffix
     * <br/>
     * DecimalTypeSuffix := d | D
     * <br/>
     * FloatTypeSuffix :=  f | F
     * </code>
     *
     * @return The decimal floating point literal.
     */
    private STToken parseFloatingPointTypeSuffix() {
        reader.advance();
        return getLiteral(SyntaxKind.DECIMAL_FLOATING_POINT_LITERAL);
    }

    /**
     * <p>
     * Process and returns a hex literal.
     * </p>
     * <code>
     * hex-literal := HexIntLiteral | HexFloatingPointLiteral
     * <br/>
     * HexIntLiteral := HexIndicator HexNumber
     * <br/>
     * HexNumber := HexDigit+
     * <br/>
     * HexIndicator := 0x | 0X
     * <br/>
     * HexDigit := Digit | a .. f | A .. F
     * <br/>
     * HexFloatingPointLiteral := HexIndicator HexFloatingPointNumber
     * <br/>
     * HexFloatingPointNumber := HexNumber HexExponent | DottedHexNumber [HexExponent]
     * <br/>
     * DottedHexNumber := HexDigit+ . HexDigit* | . HexDigit+
     * </code>
     *
     * @return The hex literal.
     */
    private STToken processHexLiteral() {
        reader.advance();

        // Make sure at least one hex-digit present if processing started from a dot
        if (peek() == LexerTerminals.DOT && !isHexDigit(reader.peek(1))) {
            reader.advance();
            reportLexerError("missing hex-digit");
            processInvalidToken();
            return readToken();
        }

        int nextChar;
        while (isHexDigit(peek())) {
            reader.advance();
        }
        nextChar = peek();

        switch (nextChar) {
            case LexerTerminals.DOT:
                reader.advance();
                nextChar = peek();
                while (isHexDigit(nextChar)) {
                    reader.advance();
                    nextChar = peek();
                }
                switch (nextChar) {
                    case 'p':
                    case 'P':
                        return processExponent(true);
                }
                break;
            case 'p':
            case 'P':
                return processExponent(true);
            default:
                return getLiteral(SyntaxKind.HEX_INTEGER_LITERAL);
        }

        return getLiteral(SyntaxKind.HEX_FLOATING_POINT_LITERAL);
    }

    /**
     * Process and returns an identifier or a keyword.
     *
     * @return An identifier or a keyword.
     */
    private STToken processIdentifierOrKeyword() {
        while (isIdentifierFollowingChar(peek())) {
            reader.advance();
        }

        String tokenText = getLexeme();
        switch (tokenText) {
            // built-in named-types
            case LexerTerminals.INT:
                return getSyntaxToken(SyntaxKind.INT_KEYWORD);
            case LexerTerminals.FLOAT:
                return getSyntaxToken(SyntaxKind.FLOAT_KEYWORD);
            case LexerTerminals.STRING:
                return getSyntaxToken(SyntaxKind.STRING_KEYWORD);
            case LexerTerminals.BOOLEAN:
                return getSyntaxToken(SyntaxKind.BOOLEAN_KEYWORD);
            case LexerTerminals.DECIMAL:
                return getSyntaxToken(SyntaxKind.DECIMAL_KEYWORD);
            case LexerTerminals.XML:
                return getSyntaxToken(SyntaxKind.XML_KEYWORD);
            case LexerTerminals.JSON:
                return getSyntaxToken(SyntaxKind.JSON_KEYWORD);
            case LexerTerminals.HANDLE:
                return getSyntaxToken(SyntaxKind.HANDLE_KEYWORD);
            case LexerTerminals.ANY:
                return getSyntaxToken(SyntaxKind.ANY_KEYWORD);
            case LexerTerminals.ANYDATA:
                return getSyntaxToken(SyntaxKind.ANYDATA_KEYWORD);
            case LexerTerminals.NEVER:
                return getSyntaxToken(SyntaxKind.NEVER_KEYWORD);
            case LexerTerminals.BYTE:
                return getSyntaxToken(SyntaxKind.BYTE_KEYWORD);

            // Keywords
            case LexerTerminals.PUBLIC:
                return getSyntaxToken(SyntaxKind.PUBLIC_KEYWORD);
            case LexerTerminals.PRIVATE:
                return getSyntaxToken(SyntaxKind.PRIVATE_KEYWORD);
            case LexerTerminals.FUNCTION:
                return getSyntaxToken(SyntaxKind.FUNCTION_KEYWORD);
            case LexerTerminals.RETURN:
                return getSyntaxToken(SyntaxKind.RETURN_KEYWORD);
            case LexerTerminals.RETURNS:
                return getSyntaxToken(SyntaxKind.RETURNS_KEYWORD);
            case LexerTerminals.EXTERNAL:
                return getSyntaxToken(SyntaxKind.EXTERNAL_KEYWORD);
            case LexerTerminals.TYPE:
                return getSyntaxToken(SyntaxKind.TYPE_KEYWORD);
            case LexerTerminals.RECORD:
                return getSyntaxToken(SyntaxKind.RECORD_KEYWORD);
            case LexerTerminals.OBJECT:
                return getSyntaxToken(SyntaxKind.OBJECT_KEYWORD);
            case LexerTerminals.REMOTE:
                return getSyntaxToken(SyntaxKind.REMOTE_KEYWORD);
            case LexerTerminals.ABSTRACT:
                return getSyntaxToken(SyntaxKind.ABSTRACT_KEYWORD);
            case LexerTerminals.CLIENT:
                return getSyntaxToken(SyntaxKind.CLIENT_KEYWORD);
            case LexerTerminals.IF:
                return getSyntaxToken(SyntaxKind.IF_KEYWORD);
            case LexerTerminals.ELSE:
                return getSyntaxToken(SyntaxKind.ELSE_KEYWORD);
            case LexerTerminals.WHILE:
                return getSyntaxToken(SyntaxKind.WHILE_KEYWORD);
            case LexerTerminals.TRUE:
                return getSyntaxToken(SyntaxKind.TRUE_KEYWORD);
            case LexerTerminals.FALSE:
                return getSyntaxToken(SyntaxKind.FALSE_KEYWORD);
            case LexerTerminals.CHECK:
                return getSyntaxToken(SyntaxKind.CHECK_KEYWORD);
            case LexerTerminals.CHECKPANIC:
                return getSyntaxToken(SyntaxKind.CHECKPANIC_KEYWORD);
            case LexerTerminals.CONTINUE:
                return getSyntaxToken(SyntaxKind.CONTINUE_KEYWORD);
            case LexerTerminals.BREAK:
                return getSyntaxToken(SyntaxKind.BREAK_KEYWORD);
            case LexerTerminals.PANIC:
                return getSyntaxToken(SyntaxKind.PANIC_KEYWORD);
            case LexerTerminals.IMPORT:
                return getSyntaxToken(SyntaxKind.IMPORT_KEYWORD);
            case LexerTerminals.VERSION:
                return getSyntaxToken(SyntaxKind.VERSION_KEYWORD);
            case LexerTerminals.AS:
                return getSyntaxToken(SyntaxKind.AS_KEYWORD);
            case LexerTerminals.SERVICE:
                return getSyntaxToken(SyntaxKind.SERVICE_KEYWORD);
            case LexerTerminals.ON:
                return getSyntaxToken(SyntaxKind.ON_KEYWORD);
            case LexerTerminals.RESOURCE:
                return getSyntaxToken(SyntaxKind.RESOURCE_KEYWORD);
            case LexerTerminals.LISTENER:
                return getSyntaxToken(SyntaxKind.LISTENER_KEYWORD);
            case LexerTerminals.CONST:
                return getSyntaxToken(SyntaxKind.CONST_KEYWORD);
            case LexerTerminals.FINAL:
                return getSyntaxToken(SyntaxKind.FINAL_KEYWORD);
            case LexerTerminals.TYPEOF:
                return getSyntaxToken(SyntaxKind.TYPEOF_KEYWORD);
            case LexerTerminals.IS:
                return getSyntaxToken(SyntaxKind.IS_KEYWORD);
            case LexerTerminals.NULL:
                return getSyntaxToken(SyntaxKind.NULL_KEYWORD);
            case LexerTerminals.LOCK:
                return getSyntaxToken(SyntaxKind.LOCK_KEYWORD);
            case LexerTerminals.ANNOTATION:
                return getSyntaxToken(SyntaxKind.ANNOTATION_KEYWORD);
            case LexerTerminals.SOURCE:
                return getSyntaxToken(SyntaxKind.SOURCE_KEYWORD);
            case LexerTerminals.VAR:
                return getSyntaxToken(SyntaxKind.VAR_KEYWORD);
            case LexerTerminals.WORKER:
                return getSyntaxToken(SyntaxKind.WORKER_KEYWORD);
            case LexerTerminals.PARAMETER:
                return getSyntaxToken(SyntaxKind.PARAMETER_KEYWORD);
            case LexerTerminals.FIELD:
                return getSyntaxToken(SyntaxKind.FIELD_KEYWORD);
            case LexerTerminals.XMLNS:
                return getSyntaxToken(SyntaxKind.XMLNS_KEYWORD);
            case LexerTerminals.FORK:
                return getSyntaxToken(SyntaxKind.FORK_KEYWORD);
            case LexerTerminals.MAP:
                return getSyntaxToken(SyntaxKind.MAP_KEYWORD);
            case LexerTerminals.FUTURE:
                return getSyntaxToken(SyntaxKind.FUTURE_KEYWORD);
            case LexerTerminals.TYPEDESC:
                return getSyntaxToken(SyntaxKind.TYPEDESC_KEYWORD);
            case LexerTerminals.TRAP:
                return getSyntaxToken(SyntaxKind.TRAP_KEYWORD);
            case LexerTerminals.IN:
                return getSyntaxToken(SyntaxKind.IN_KEYWORD);
            case LexerTerminals.FOREACH:
                return getSyntaxToken(SyntaxKind.FOREACH_KEYWORD);
            case LexerTerminals.TABLE:
                return getSyntaxToken(SyntaxKind.TABLE_KEYWORD);
            case LexerTerminals.KEY:
                return getSyntaxToken(SyntaxKind.KEY_KEYWORD);
            case LexerTerminals.ERROR:
                return getSyntaxToken(SyntaxKind.ERROR_KEYWORD);
            case LexerTerminals.LET:
                return getSyntaxToken(SyntaxKind.LET_KEYWORD);
            case LexerTerminals.STREAM:
                return getSyntaxToken(SyntaxKind.STREAM_KEYWORD);
            case LexerTerminals.NEW:
                return getSyntaxToken(SyntaxKind.NEW_KEYWORD);
            case LexerTerminals.READONLY:
                return getSyntaxToken(SyntaxKind.READONLY_KEYWORD);
            case LexerTerminals.DISTINCT:
                return getSyntaxToken(SyntaxKind.DISTINCT_KEYWORD);
            case LexerTerminals.FROM:
                return getSyntaxToken(SyntaxKind.FROM_KEYWORD);
            case LexerTerminals.WHERE:
                return getSyntaxToken(SyntaxKind.WHERE_KEYWORD);
            case LexerTerminals.SELECT:
                return getSyntaxToken(SyntaxKind.SELECT_KEYWORD);
            case LexerTerminals.START:
                return getSyntaxToken(SyntaxKind.START_KEYWORD);
            case LexerTerminals.FLUSH:
                return getSyntaxToken(SyntaxKind.FLUSH_KEYWORD);
            case LexerTerminals.DEFAULT:
                return getSyntaxToken(SyntaxKind.DEFAULT_KEYWORD);
            case LexerTerminals.WAIT:
                return getSyntaxToken(SyntaxKind.WAIT_KEYWORD);
            case LexerTerminals.DO:
                return getSyntaxToken(SyntaxKind.DO_KEYWORD);
<<<<<<< HEAD
            case LexerTerminals.BASE16:
                return getSyntaxToken(SyntaxKind.BASE16_KEYWORD);
            case LexerTerminals.BASE64:
                return getSyntaxToken(SyntaxKind.BASE64_KEYWORD);
=======
            case LexerTerminals.TRANSACTION:
                return getSyntaxToken(SyntaxKind.TRANSACTION_KEYWORD);
            case LexerTerminals.COMMIT:
                return getSyntaxToken(SyntaxKind.COMMIT_KEYWORD);
            case LexerTerminals.RETRY:
                return getSyntaxToken(SyntaxKind.RETRY_KEYWORD);
            case LexerTerminals.ROLLBACK:
                return getSyntaxToken(SyntaxKind.ROLLBACK_KEYWORD);
            case LexerTerminals.TRANSACTIONAL:
                return getSyntaxToken(SyntaxKind.TRANSACTIONAL_KEYWORD);
            case LexerTerminals.ENUM:
                return getSyntaxToken(SyntaxKind.ENUM_KEYWORD);
>>>>>>> 0d7a306a
            default:
                return getIdentifierToken(tokenText);
        }
    }

    /**
     * Process and returns an invalid token. Consumes the input until {@link #isEndOfInvalidToken()}
     * is reached.
     *
     * @return The invalid token.
     */
    private void processInvalidToken() {
        while (!isEndOfInvalidToken()) {
            reader.advance();
        }

        String tokenText = getLexeme();
        reportLexerError("invalid token '" + tokenText + "'");
        STNode trivia = STNodeFactory.createMinutiae(SyntaxKind.INVALID, tokenText);
        this.leadingTriviaList.add(trivia);
    }

    /**
     * Check whether the current index is pointing to an end of an invalid lexer-token.
     * An invalid token is considered to end if one of the below is reached:
     * <ul>
     * <li>a whitespace</li>
     * <li>semicolon</li>
     * <li>newline</li>
     * </ul>
     *
     * @return <code>true</code>, if the end of an invalid token is reached, <code>false</code> otherwise
     */
    private boolean isEndOfInvalidToken() {
        if (reader.isEOF()) {
            return true;
        }

        int currentChar = peek();
        switch (currentChar) {
            case LexerTerminals.NEWLINE:
            case LexerTerminals.CARRIAGE_RETURN:
            case LexerTerminals.SPACE:
            case LexerTerminals.TAB:
            case LexerTerminals.SEMICOLON:
            case LexerTerminals.OPEN_BRACE:
            case LexerTerminals.CLOSE_BRACE:
            case LexerTerminals.OPEN_BRACKET:
            case LexerTerminals.CLOSE_BRACKET:
            case LexerTerminals.OPEN_PARANTHESIS:
            case LexerTerminals.CLOSE_PARANTHESIS:
                // TODO: add all separators (braces, parentheses, etc)
                // TODO: add all operators (arithmetic, binary, etc)
                return true;
            default:
                return false;
        }
    }

    /**
     * <p>
     * Check whether a given char is an identifier start char.
     * </p>
     * <code>IdentifierInitialChar := A .. Z | a .. z | _ | UnicodeIdentifierChar</code>
     *
     * @param c character to check
     * @return <code>true</code>, if the character is an identifier start char. <code>false</code> otherwise.
     */
    private boolean isIdentifierInitialChar(int c) {
        // TODO: pre-mark all possible characters, using a mask. And use that mask here to check
        if ('A' <= c && c <= 'Z') {
            return true;
        }

        if ('a' <= c && c <= 'z') {
            return true;
        }

        if (c == '_') {
            return true;
        }

        // TODO: if (UnicodeIdentifierChar) return false;
        return false;
    }

    /**
     * <p>
     * Check whether a given char is an identifier following char.
     * </p>
     * <code>IdentifierFollowingChar := IdentifierInitialChar | Digit</code>
     *
     * @param c character to check
     * @return <code>true</code>, if the character is an identifier following char. <code>false</code> otherwise.
     */
    private boolean isIdentifierFollowingChar(int c) {
        return isIdentifierInitialChar(c) || isDigit(c);
    }

    /**
     * <p>
     * Check whether a given char is a digit.
     * </p>
     * <code>Digit := 0..9</code>
     *
     * @param c character to check
     * @return <code>true</code>, if the character represents a digit. <code>false</code> otherwise.
     */
    static boolean isDigit(int c) {
        return ('0' <= c && c <= '9');
    }

    /**
     * <p>
     * Check whether a given char is a hexa digit.
     * </p>
     * <code>HexDigit := Digit | a .. f | A .. F</code>
     *
     * @param c character to check
     * @return <code>true</code>, if the character represents a hex digit. <code>false</code> otherwise.
     */
    static boolean isHexDigit(int c) {
        if ('a' <= c && c <= 'f') {
            return true;
        }
        if ('A' <= c && c <= 'F') {
            return true;
        }
        return isDigit(c);
    }

    /**
     * <p>
     * Check whether current input index points to a start of a hex-numeric literal.
     * </p>
     * <code>HexIndicator := 0x | 0X</code>
     *
     * @param startChar Starting character of the literal
     * @param nextChar Second character of the literal
     * @return <code>true</code>, if the current input points to a start of a hex-numeric literal.
     *         <code>false</code> otherwise.
     */
    private boolean isHexIndicator(int startChar, int nextChar) {
        return startChar == '0' && (nextChar == 'x' || nextChar == 'X');
    }

    /**
     * Returns the next character from the reader, without consuming the stream.
     *
     * @return Next character
     */
    private int peek() {
        return this.reader.peek();
    }

    /**
     * Get the text associated with the current token.
     *
     * @return Text associated with the current token.
     */
    private String getLexeme() {
        return reader.getMarkedChars();
    }

    /**
     * Process and return double-quoted string literal.
     * <p>
     * <code>string-literal := DoubleQuotedStringLiteral
     * <br/>
     * DoubleQuotedStringLiteral := " (StringChar | StringEscape)* "
     * <br/>
     * StringChar := ^ ( 0xA | 0xD | \ | " )
     * <br/>
     * StringEscape := StringSingleEscape | StringNumericEscape
     * <br/>
     * StringSingleEscape := \t | \n | \r | \\ | \"
     * <br/>
     * StringNumericEscape := \ u{ CodePoint }
     * <br/>
     * CodePoint := HexDigit+
     * </code>
     *
     * @return String literal token
     */
    private STToken processStringLiteral() {
        int nextChar;
        while (!reader.isEOF()) {
            nextChar = peek();
            switch (nextChar) {
                case LexerTerminals.NEWLINE:
                case LexerTerminals.CARRIAGE_RETURN:
                    reportLexerError("missing double-quote");
                    break;
                case LexerTerminals.DOUBLE_QUOTE:
                    this.reader.advance();
                    break;
                case LexerTerminals.BACKSLASH:
                    switch (this.reader.peek(1)) {
                        case 'n':
                        case 't':
                        case 'r':
                        case LexerTerminals.BACKSLASH:
                        case LexerTerminals.DOUBLE_QUOTE:
                            this.reader.advance(2);
                            continue;
                        case 'u':
                            if (this.reader.peek(2) == LexerTerminals.OPEN_BRACE) {
                                processStringNumericEscape();
                            } else {
                                reportLexerError("invalid string numeric escape sequence");
                                this.reader.advance(2);
                            }
                            continue;
                        default:
                            reportLexerError("invalid escape sequence");
                            this.reader.advance();
                            continue;
                    }
                default:
                    this.reader.advance();
                    continue;
            }
            break;
        }

        return getLiteral(SyntaxKind.STRING_LITERAL);
    }

    /**
     * Process string numeric escape.
     * <p>
     * <code>StringNumericEscape := \ u { CodePoint }</code>
     */
    private void processStringNumericEscape() {
        // Process '\ u {'
        this.reader.advance(3);

        // Process code-point
        if (!isHexDigit(peek())) {
            reportLexerError("invalid string numeric escape sequence");
            return;
        }

        reader.advance();
        while (isHexDigit(peek())) {
            reader.advance();
        }

        // Process close brace
        if (peek() != LexerTerminals.CLOSE_BRACE) {
            reportLexerError("invalid string numeric escape sequence");
            return;
        }

        this.reader.advance();
    }

    private void reportLexerError(String message) {
        this.errorListener.reportInvalidNodeError(null, message);
    }

    /**
     * Process any token that starts with '!'.
     *
     * @return One of the tokens: <code>'!', '!=', '!=='</code>
     */
    private STToken processExclamationMarkOperator() {
        switch (peek()) { // check for the second char
            case LexerTerminals.EQUAL:
                reader.advance();
                if (peek() == LexerTerminals.EQUAL) {
                    // this is '!=='
                    reader.advance();
                    return getSyntaxToken(SyntaxKind.NOT_DOUBLE_EQUAL_TOKEN);
                } else {
                    // this is '!='
                    return getSyntaxToken(SyntaxKind.NOT_EQUAL_TOKEN);
                }
            default:
                // this is '!'
                return getSyntaxToken(SyntaxKind.EXCLAMATION_MARK_TOKEN);
        }
    }

    /**
     * Process any token that starts with '|'.
     *
     * @return One of the tokens: <code>'|', '|}', '||'</code>
     */
    private STToken processPipeOperator() {
        switch (peek()) { // check for the second char
            case LexerTerminals.CLOSE_BRACE:
                reader.advance();
                return getSyntaxToken(SyntaxKind.CLOSE_BRACE_PIPE_TOKEN);
            case LexerTerminals.PIPE:
                reader.advance();
                return getSyntaxToken(SyntaxKind.LOGICAL_OR_TOKEN);
            default:
                return getSyntaxToken(SyntaxKind.PIPE_TOKEN);
        }
    }

    /**
     * Process and return documentation line.
     * <p>
     * <code>
     * DocumentationLine := BlankSpace* # [Space] DocumentationContent
     * <br/>
     * DocumentationContent := (^ 0xA)* 0xA
     * <br/>
     * BlankSpace := Tab | Space
     * <br/>
     * Space := 0x20
     * <br/>
     * Tab := 0x9
     * </code>
     *
     * @return Documentation line token
     */
    private STToken processDocumentationLine() {
        // TODO: validate the markdown syntax.
        reader.advance();
        int nextToken = peek();
        while (!reader.isEOF()) {
            switch (nextToken) {
                case LexerTerminals.NEWLINE:
                case LexerTerminals.CARRIAGE_RETURN:
                    break;
                default:
                    reader.advance();
                    nextToken = peek();
                    continue;
            }
            break;
        }

        STNode leadingTrivia = STNodeFactory.createNodeList(this.leadingTriviaList);
        String lexeme = getLexeme();
        STNode trailingTrivia = processTrailingTrivia();
        return STNodeFactory.createDocumentationLineToken(lexeme, leadingTrivia, trailingTrivia);
    }

    private STToken readTemplateToken() {
        reader.mark();
        if (reader.isEOF()) {
            return getSyntaxToken(SyntaxKind.EOF_TOKEN);
        }

        char nextChar = this.reader.peek();
        switch (nextChar) {
            case LexerTerminals.BACKTICK:
                reader.advance();
                endMode();
                return getSyntaxToken(SyntaxKind.BACKTICK_TOKEN);
            case LexerTerminals.DOLLAR:
                if (reader.peek(1) == LexerTerminals.OPEN_BRACE) {
                    // Switch to interpolation mode. Then the next token will be read in that mode.
                    startMode(ParserMode.INTERPOLATION);
                    reader.advance(2);

                    return getSyntaxToken(SyntaxKind.INTERPOLATION_START_TOKEN);
                }
                // fall through
            default:
                while (!reader.isEOF()) {
                    nextChar = this.reader.peek();
                    switch (nextChar) {
                        case LexerTerminals.DOLLAR:
                            if (this.reader.peek(1) == LexerTerminals.OPEN_BRACE) {
                                break;
                            }
                            reader.advance();
                            continue;
                        case LexerTerminals.BACKTICK:
                            break;
                        default:
                            reader.advance();
                            continue;
                    }

                    break;
                }
        }

        return getTemplateString(SyntaxKind.TEMPLATE_STRING);
    }

    private STToken getTemplateString(SyntaxKind kind) {
        STNode leadingTrivia = STNodeFactory.createNodeList(this.leadingTriviaList);
        String lexeme = getLexeme();
        STNode trailingTrivia = processTrailingTrivia();
        return STNodeFactory.createLiteralValueToken(kind, lexeme, leadingTrivia, trailingTrivia);
    }

    /**
     * Process quoted Identifier token.
     * 
     * <code>
     * QuotedIdentifierChar := IdentifierFollowingChar | QuotedIdentifierEscape | StringNumericEscape
     * </code>
     * 
     * @return Quoted identifier token
     */
    private STToken processQuotedIdentifier() {
        while (!reader.isEOF()) {
            int nextChar = reader.peek();
            if (isIdentifierFollowingChar(nextChar)) {
                reader.advance();
                continue;
            }

            if (nextChar != '\\') {
                break;
            }

            // QuotedIdentifierEscape | StringNumericEscape

            nextChar = reader.peek(1);
            switch (nextChar) {
                case LexerTerminals.NEWLINE:
                case LexerTerminals.CARRIAGE_RETURN:
                case LexerTerminals.TAB:
                    break;
                case 'u':
                    // StringNumericEscape
                    if (reader.peek(2) == '{') {
                        processStringNumericEscape();
                    } else {
                        reader.advance(2);
                    }
                    continue;
                default:
                    // ASCII letters are not allowed
                    if ('A' <= nextChar && nextChar <= 'Z') {
                        break;
                    }
                    if ('a' <= nextChar && nextChar <= 'z') {
                        break;
                    }

                    reader.advance(2);
                    continue;
                // TODO: UnicodePatternWhiteSpaceChar is also not allowed
            }
            break;
        }

        return getIdentifierToken(getLexeme());
    }

    /*
     * ------------------------------------------------------------------------------------------------------------
     * INTERPOLATION Mode
     * ------------------------------------------------------------------------------------------------------------
     */

    private STToken readTokenInInterpolation() {
        reader.mark();
        int nextChar = peek();
        switch (nextChar) {
            case LexerTerminals.OPEN_BRACE:
                // Start braced-content mode. This is to keep track of the
                // open-brace and the corresponding close-brace. This way,
                // those will not be mistaken as the close-brace of the
                // interpolation end.
                startMode(ParserMode.INTERPOLATION_BRACED_CONTENT);
                return readToken();
            case LexerTerminals.CLOSE_BRACE:
                // Close-brace in the interpolation mode definitely means its
                // then end of the interpolation.
                endMode();
                reader.advance();
                return getSyntaxTokenWithoutTrailingTrivia(SyntaxKind.CLOSE_BRACE_TOKEN);
            case LexerTerminals.BACKTICK:
                // If we are inside the interpolation, that means its no longer XML
                // mode, but in the default mode. Hence treat the back-tick in the
                // same way as in the default mode.
            default:
                // Otherwise read the token from default mode.
                return readToken();
        }
    }

    private STToken getSyntaxTokenWithoutTrailingTrivia(SyntaxKind kind) {
        STNode leadingTrivia = STNodeFactory.createNodeList(this.leadingTriviaList);
        STNode trailingTrivia = STNodeFactory.createNodeList(new ArrayList<>(0));
        return STNodeFactory.createToken(kind, leadingTrivia, trailingTrivia);
    }

    /*
     * ------------------------------------------------------------------------------------------------------------
     * INTERPOLATION_BRACED_CONTENT Mode
     * ------------------------------------------------------------------------------------------------------------
     */

    private STToken readTokenInBracedContentInInterpolation() {
        reader.mark();
        int nextChar = peek();
        switch (nextChar) {
            case LexerTerminals.OPEN_BRACE:
                startMode(ParserMode.INTERPOLATION_BRACED_CONTENT);
                break;
            case LexerTerminals.CLOSE_BRACE:
            case LexerTerminals.BACKTICK:
                endMode();
                break;
            default:
                // Otherwise read the token from default mode.
                break;
        }

        return readToken();
    }

    /**
     * <p>
     * Check whether a given char is a base64 char.
     * </p>
     * <code>Base64Char := A .. Z | a .. z | 0 .. 9 | + | /</code>
     *
     * @param c character to check
     * @return <code>true</code>, if the character represents a base64 char. <code>false</code> otherwise.
     */
    static boolean isBase64Char(int c) {
        if ('a' <= c && c <= 'z') {
            return true;
        }
        if ('A' <= c && c <= 'Z') {
            return true;
        }
        if (c == '+' || c == '/') {
            return true;
        }
        return isDigit(c);
    }

    /**
     * Validate base16 literal content.
     * <p>
     * <code>
     * Base16Literal := base16 WS ` HexGroup* WS `
     * <br/>
     * HexGroup := WS HexDigit WS HexDigit
     * <br/>
     * WS := WhiteSpaceChar*
     * <br/>
     * WhiteSpaceChar := 0x9 | 0xA | 0xD | 0x20
     * </code>
     *
     * @param content the string surrounded by the backticks
     * @return <code>true</code>, if the string content is valid. <code>false</code> otherwise.
     */
    static boolean isValidBase16LiteralContent (String content) {
        char[] charArray = content.toCharArray();
        int hexDigitCount = 0;

        for (char c : charArray) {
            switch (c) {
                case LexerTerminals.TAB:
                case LexerTerminals.NEWLINE:
                case LexerTerminals.CARRIAGE_RETURN:
                case LexerTerminals.SPACE:
                    break;
                default:
                    if (isHexDigit(c)) {
                        hexDigitCount++;
                    } else {
                        return false;
                    }
                    break;
            }
        }
        return hexDigitCount % 2 == 0;
    }

    /**
     * Validate base64 literal content.
     * <p>
     * <code>
     * Base64Literal := base64 WS ` Base64Group* [PaddedBase64Group] WS `
     * <br/>
     * Base64Group := WS Base64Char WS Base64Char WS Base64Char WS Base64Char
     * <br/>
     * PaddedBase64Group :=
     *    WS Base64Char WS Base64Char WS Base64Char WS PaddingChar
     *    | WS Base64Char WS Base64Char WS PaddingChar WS PaddingChar
     * <br/>
     * Base64Char := A .. Z | a .. z | 0 .. 9 | + | /
     * <br/>
     * PaddingChar := =
     * <br/>
     * WS := WhiteSpaceChar*
     * <br/>
     * WhiteSpaceChar := 0x9 | 0xA | 0xD | 0x20
     * </code>
     *
     * @param content the string surrounded by the backticks
     * @return <code>true</code>, if the string content is valid. <code>false</code> otherwise.
     */
    static boolean isValidBase64LiteralContent (String content) {
        char[] charArray = content.toCharArray();
        int base64CharCount = 0;
        int paddingCharCount = 0;

        for (char c : charArray) {
            switch (c) {
                case LexerTerminals.TAB:
                case LexerTerminals.NEWLINE:
                case LexerTerminals.CARRIAGE_RETURN:
                case LexerTerminals.SPACE:
                    break;
                case LexerTerminals.EQUAL:
                    paddingCharCount++;
                    break;
                default:
                    if (isBase64Char(c)) {
                        if (paddingCharCount == 0) {
                            base64CharCount++;
                        } else {
                            return false;
                        }
                    } else {
                        return false;
                    }
                    break;
            }
        }

        if (paddingCharCount > 2) {
            return false;
        } else if (paddingCharCount == 0) {
            return base64CharCount % 4 == 0;
        } else {
            return base64CharCount % 4 == 4 - paddingCharCount;
        }
    }
}<|MERGE_RESOLUTION|>--- conflicted
+++ resolved
@@ -960,12 +960,6 @@
                 return getSyntaxToken(SyntaxKind.WAIT_KEYWORD);
             case LexerTerminals.DO:
                 return getSyntaxToken(SyntaxKind.DO_KEYWORD);
-<<<<<<< HEAD
-            case LexerTerminals.BASE16:
-                return getSyntaxToken(SyntaxKind.BASE16_KEYWORD);
-            case LexerTerminals.BASE64:
-                return getSyntaxToken(SyntaxKind.BASE64_KEYWORD);
-=======
             case LexerTerminals.TRANSACTION:
                 return getSyntaxToken(SyntaxKind.TRANSACTION_KEYWORD);
             case LexerTerminals.COMMIT:
@@ -978,7 +972,10 @@
                 return getSyntaxToken(SyntaxKind.TRANSACTIONAL_KEYWORD);
             case LexerTerminals.ENUM:
                 return getSyntaxToken(SyntaxKind.ENUM_KEYWORD);
->>>>>>> 0d7a306a
+            case LexerTerminals.BASE16:
+                return getSyntaxToken(SyntaxKind.BASE16_KEYWORD);
+            case LexerTerminals.BASE64:
+                return getSyntaxToken(SyntaxKind.BASE64_KEYWORD);
             default:
                 return getIdentifierToken(tokenText);
         }
