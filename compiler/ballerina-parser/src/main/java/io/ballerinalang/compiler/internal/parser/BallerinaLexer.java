--- conflicted
+++ resolved
@@ -661,13 +661,10 @@
                 return getSyntaxToken(SyntaxKind.TYPEOF_KEYWORD);
             case LexerTerminals.IS:
                 return getSyntaxToken(SyntaxKind.IS_KEYWORD);
-<<<<<<< HEAD
+            case LexerTerminals.NULL:
+                return getSyntaxToken(SyntaxKind.NULL_KEYWORD);
             case LexerTerminals.LOCK:
                 return getSyntaxToken(SyntaxKind.LOCK_KEYWORD);
-=======
-            case LexerTerminals.NULL:
-                return getSyntaxToken(SyntaxKind.NULL_KEYWORD);
->>>>>>> 244cc394
             default:
                 return getIdentifierToken(tokenText);
         }
