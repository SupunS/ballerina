/*
 * Copyright (c) 2020, WSO2 Inc. (http://www.wso2.org) All Rights Reserved.
 *
 * WSO2 Inc. licenses this file to you under the Apache License,
 * Version 2.0 (the "License"); you may not use this file except
 * in compliance with the License.
 * You may obtain a copy of the License at
 *
 *   http://www.apache.org/licenses/LICENSE-2.0
 *
 * Unless required by applicable law or agreed to in writing,
 * software distributed under the License is distributed on an
 * "AS IS" BASIS, WITHOUT WARRANTIES OR CONDITIONS OF ANY
 * KIND, either express or implied.  See the License for the
 * specific language governing permissions and limitations
 * under the License.
 */
package io.ballerinalang.compiler.internal.parser;

import io.ballerinalang.compiler.internal.parser.tree.STNode;
import io.ballerinalang.compiler.internal.parser.tree.STNodeFactory;
import io.ballerinalang.compiler.internal.parser.tree.STToken;
import io.ballerinalang.compiler.syntax.tree.SyntaxKind;

import java.util.ArrayList;
import java.util.List;

/**
 * A LL(k) lexer for ballerina.
 *
 * @since 1.2.0
 */
public class BallerinaLexer extends AbstractLexer {

    public BallerinaLexer(CharReader charReader) {
        super(charReader, ParserMode.DEFAULT);
    }

    /**
     * Get the next lexical token.
     *
     * @return Next lexical token.
     */
    public STToken nextToken() {
<<<<<<< HEAD
        switch (this.mode) {
            case TEMPLATE:
                this.leadingTriviaList = new ArrayList<>(0);
                return readTemplateToken();
            case INTERPOLATION:
                processLeadingTrivia();
                return readTokenInInterpolation();
            case INTERPOLATION_BRACED_CONTENT:
                processLeadingTrivia();
                return readTokenInBracedContentInInterpolation();
            case DEFAULT:
            case IMPORT:
            default:
                processLeadingTrivia();
                return readToken();
        }
=======
        processLeadingTrivia();
        return readToken();
    }

    public void reset(int offset) {
        reader.reset(offset);
    }

    /**
     * Switch the mode of the lexer to the given mode.
     *
     * @param mode Mode to switch on to
     */
    public void switchMode(ParserMode mode) {
        this.mode = mode;
>>>>>>> 59f74d1a
    }

    public STToken nextTokenInternal() {
        switch (this.mode) {
            case TEMPLATE:
                return readTemplateToken();
            case INTERPOLATION:
                return readTokenInInterpolation();
            case INTERPOLATION_BRACED_CONTENT:
                return readTokenInBracedContentInInterpolation();
            case DEFAULT:
            case IMPORT:
            default:
                return readToken();
        }
    }

    /*
     * Private Methods
     */

    private STToken readToken() {
        reader.mark();
        if (reader.isEOF()) {
            return getSyntaxToken(SyntaxKind.EOF_TOKEN);
        }

        int c = reader.peek();
        reader.advance();
        STToken token;
        switch (c) {
            // Separators
            case LexerTerminals.COLON:
                token = getSyntaxToken(SyntaxKind.COLON_TOKEN);
                break;
            case LexerTerminals.SEMICOLON:
                token = getSyntaxToken(SyntaxKind.SEMICOLON_TOKEN);
                break;
            case LexerTerminals.DOT:
                token = processDot();
                break;
            case LexerTerminals.COMMA:
                token = getSyntaxToken(SyntaxKind.COMMA_TOKEN);
                break;
            case LexerTerminals.OPEN_PARANTHESIS:
                token = getSyntaxToken(SyntaxKind.OPEN_PAREN_TOKEN);
                break;
            case LexerTerminals.CLOSE_PARANTHESIS:
                token = getSyntaxToken(SyntaxKind.CLOSE_PAREN_TOKEN);
                break;
            case LexerTerminals.OPEN_BRACE:
                if (peek() == LexerTerminals.PIPE) {
                    reader.advance();
                    token = getSyntaxToken(SyntaxKind.OPEN_BRACE_PIPE_TOKEN);
                } else {
                    token = getSyntaxToken(SyntaxKind.OPEN_BRACE_TOKEN);
                }
                break;
            case LexerTerminals.CLOSE_BRACE:
                token = getSyntaxToken(SyntaxKind.CLOSE_BRACE_TOKEN);
                break;
            case LexerTerminals.OPEN_BRACKET:
                token = getSyntaxToken(SyntaxKind.OPEN_BRACKET_TOKEN);
                break;
            case LexerTerminals.CLOSE_BRACKET:
                token = getSyntaxToken(SyntaxKind.CLOSE_BRACKET_TOKEN);
                break;
            case LexerTerminals.PIPE:
                token = processPipeOperator();
                break;
            case LexerTerminals.QUESTION_MARK:
                token = getSyntaxToken(SyntaxKind.QUESTION_MARK_TOKEN);
                break;
            case LexerTerminals.DOUBLE_QUOTE:
                token = processStringLiteral();
                break;
            case LexerTerminals.HASH:
                token = processDocumentationLine();
                break;
            case LexerTerminals.AT:
                token = getSyntaxToken(SyntaxKind.AT_TOKEN);
                break;

            // Arithmetic operators
            case LexerTerminals.EQUAL:
                token = processEqualOperator();
                break;
            case LexerTerminals.PLUS:
                token = getSyntaxToken(SyntaxKind.PLUS_TOKEN);
                break;
            case LexerTerminals.MINUS:
                if (peek() == LexerTerminals.GT) {
                    reader.advance();
                    token = getSyntaxToken(SyntaxKind.RIGHT_ARROW_TOKEN);
                } else {
                    token = getSyntaxToken(SyntaxKind.MINUS_TOKEN);
                }
                break;
            case LexerTerminals.ASTERISK:
                token = getSyntaxToken(SyntaxKind.ASTERISK_TOKEN);
                break;
            case LexerTerminals.SLASH:
                token = getSyntaxToken(SyntaxKind.SLASH_TOKEN);
                break;
            case LexerTerminals.PERCENT:
                token = getSyntaxToken(SyntaxKind.PERCENT_TOKEN);
                break;
            case LexerTerminals.LT:
                if (peek() == LexerTerminals.EQUAL) {
                    reader.advance();
                    token = getSyntaxToken(SyntaxKind.LT_EQUAL_TOKEN);
                } else {
                    token = getSyntaxToken(SyntaxKind.LT_TOKEN);
                }
                break;
            case LexerTerminals.GT:
                if (peek() == LexerTerminals.EQUAL) {
                    reader.advance();
                    token = getSyntaxToken(SyntaxKind.GT_EQUAL_TOKEN);
                } else {
                    token = getSyntaxToken(SyntaxKind.GT_TOKEN);
                }
                break;
            case LexerTerminals.EXCLAMATION_MARK:
                token = processExclamationMarkOperator();
                break;
            case LexerTerminals.BITWISE_AND:
                if (peek() == LexerTerminals.BITWISE_AND) {
                    reader.advance();
                    token = getSyntaxToken(SyntaxKind.LOGICAL_AND_TOKEN);
                } else {
                    token = getSyntaxToken(SyntaxKind.BITWISE_AND_TOKEN);
                }
                break;
            case LexerTerminals.BITWISE_XOR:
                token = getSyntaxToken(SyntaxKind.BITWISE_XOR_TOKEN);
                break;
            case LexerTerminals.NEGATION:
                token = getSyntaxToken(SyntaxKind.NEGATION_TOKEN);
                break;
            case LexerTerminals.BACKTICK:
                startMode(ParserMode.TEMPLATE);
                token = getSyntaxToken(SyntaxKind.BACKTICK_TOKEN);
                break;

            // Numbers
            case '0':
            case '1':
            case '2':
            case '3':
            case '4':
            case '5':
            case '6':
            case '7':
            case '8':
            case '9':
                token = processNumericLiteral(c);
                break;

            case 'A':
            case 'B':
            case 'C':
            case 'D':
            case 'E':
            case 'F':
            case 'G':
            case 'H':
            case 'I':
            case 'J':
            case 'K':
            case 'L':
            case 'M':
            case 'N':
            case 'O':
            case 'P':
            case 'Q':
            case 'R':
            case 'S':
            case 'T':
            case 'U':
            case 'V':
            case 'W':
            case 'X':
            case 'Y':
            case 'Z':
            case 'a':
            case 'b':
            case 'c':
            case 'd':
            case 'e':
            case 'f':
            case 'g':
            case 'h':
            case 'i':
            case 'j':
            case 'k':
            case 'l':
            case 'm':
            case 'n':
            case 'o':
            case 'p':
            case 'q':
            case 'r':
            case 's':
            case 't':
            case 'u':
            case 'v':
            case 'w':
            case 'x':
            case 'y':
            case 'z':
            case '_':
                token = processIdentifierOrKeyword();
                break;

            // Other
            default:
                // Process invalid token as trivia, and continue to next token
                processInvalidToken();

                // Use the internal method to use the already captured trivia.
                token = nextTokenInternal();
                break;
        }

        return token;
    }

    private STToken getSyntaxToken(SyntaxKind kind) {
        STNode leadingTrivia = STNodeFactory.createNodeList(this.leadingTriviaList);
        STNode trailingTrivia = processTrailingTrivia();
        return STNodeFactory.createToken(kind, leadingTrivia, trailingTrivia);
    }

    private STToken getIdentifierToken(String tokenText) {
        STNode leadingTrivia = STNodeFactory.createNodeList(this.leadingTriviaList);
        String lexeme = getLexeme();
        STNode trailingTrivia = processTrailingTrivia();
        return STNodeFactory.createIdentifierToken(lexeme, leadingTrivia, trailingTrivia);
    }

    private STToken getLiteral(SyntaxKind kind) {
        STNode leadingTrivia = STNodeFactory.createNodeList(this.leadingTriviaList);
        String lexeme = getLexeme();
        STNode trailingTrivia = processTrailingTrivia();
        return STNodeFactory.createLiteralValueToken(kind, lexeme, -1, leadingTrivia, trailingTrivia);
    }

    /**
     * Process leading trivia.
     */
    private void processLeadingTrivia() {
        this.leadingTriviaList = new ArrayList<>(10);
        processSyntaxTrivia(this.leadingTriviaList, true);
    }

    /**
     * Process and return trailing trivia.
     *
     * @return Trailing trivia
     */
    private STNode processTrailingTrivia() {
        List<STNode> triviaList = new ArrayList<>(10);
        processSyntaxTrivia(triviaList, false);
        return STNodeFactory.createNodeList(triviaList);
    }

    /**
     * Process syntax trivia and add it to the provided list.
     * <p>
     * <code>syntax-trivia := whitespace | end-of-line | comments</code>
     *
     * @param triviaList List of trivia
     * @param isLeading Flag indicating whether the currently processing leading trivia or not
     */
    private void processSyntaxTrivia(List<STNode> triviaList, boolean isLeading) {
        while (!reader.isEOF()) {
            reader.mark();
            char c = reader.peek();
            switch (c) {
                case LexerTerminals.SPACE:
                case LexerTerminals.TAB:
                case LexerTerminals.FORM_FEED:
                    triviaList.add(processWhitespaces());
                    break;
                case LexerTerminals.CARRIAGE_RETURN:
                case LexerTerminals.NEWLINE:
                    triviaList.add(processEndOfLine());
                    if (isLeading) {
                        break;
                    }
                    return;
                case LexerTerminals.SLASH:
                    if (reader.peek(1) == LexerTerminals.SLASH) {
                        triviaList.add(processComment());
                        break;
                    }
                    return;
                default:
                    return;
            }
        }
    }

    /**
     * Process whitespace up to an end of line.
     * <p>
     * <code>whitespace := 0x9 | 0xC | 0x20</code>
     *
     * @return Whitespace trivia
     */
    private STNode processWhitespaces() {
        while (!reader.isEOF()) {
            char c = reader.peek();
            switch (c) {
                case LexerTerminals.SPACE:
                case LexerTerminals.TAB:
                case LexerTerminals.FORM_FEED:
                    reader.advance();
                    continue;
                case LexerTerminals.CARRIAGE_RETURN:
                case LexerTerminals.NEWLINE:
                    break;
                default:
                    break;
            }
            break;
        }

        return STNodeFactory.createSyntaxTrivia(SyntaxKind.WHITESPACE_TRIVIA, getLexeme());
    }

    /**
     * Process end of line.
     * <p>
     * <code>end-of-line := 0xA | 0xD</code>
     *
     * @return End of line trivia
     */
    private STNode processEndOfLine() {
        char c = reader.peek();
        switch (c) {
            case LexerTerminals.NEWLINE:
                reader.advance();
                return STNodeFactory.createSyntaxTrivia(SyntaxKind.END_OF_LINE_TRIVIA, getLexeme());
            case LexerTerminals.CARRIAGE_RETURN:
                reader.advance();
                if (reader.peek() == LexerTerminals.NEWLINE) {
                    reader.advance();
                }
                // Ballerina spec 2020R1/#lexical_structure section says that you should
                // normalize newline chars as follows.
                //   - the two character sequence 0xD 0xA is replaced by 0xA
                //   - a single 0xD character that is not followed by 0xD is replaced by 0xA
                //
                // This implementation does not replace any characters to maintain
                // the exact source text as it is, but it does not count \r\n as two characters.
                // Therefore, we have to specifically send the width of the lexeme when creating the Minutia node.
                return STNodeFactory.createSyntaxTrivia(SyntaxKind.END_OF_LINE_TRIVIA, getLexeme(), 1);
            default:
                throw new IllegalStateException();
        }
    }

    /**
     * Process dot, ellipsis or decimal floating point token.
     *
     * @return Dot, ellipsis or decimal floating point token
     */
    private STToken processDot() {
        if (reader.peek() == LexerTerminals.DOT && reader.peek(1) == LexerTerminals.DOT) {
            reader.advance(2);
            return getSyntaxToken(SyntaxKind.ELLIPSIS_TOKEN);
        }
        if (this.mode != ParserMode.IMPORT && isDigit(reader.peek())) {
            return processDecimalFloatLiteral();
        }
        return getSyntaxToken(SyntaxKind.DOT_TOKEN);
    }

    /**
     * <p>
     * Process a comment, and add it to trivia list.
     * </p>
     * <code>Comment := // AnyCharButNewline*
     * <br/><br/>AnyCharButNewline := ^ 0xA</code>
     */
    private STNode processComment() {
        // We reach here after verifying up to 2 code-points ahead. Hence advance(2).
        reader.advance(2);
        int nextToken = peek();
        while (!reader.isEOF()) {
            switch (nextToken) {
                case LexerTerminals.NEWLINE:
                case LexerTerminals.CARRIAGE_RETURN:
                    break;
                default:
                    reader.advance();
                    nextToken = peek();
                    continue;
            }
            break;
        }

        return STNodeFactory.createSyntaxTrivia(SyntaxKind.COMMENT, getLexeme());
    }

    /**
     * Process any token that starts with '='.
     *
     * @return One of the tokens: <code>'=', '==', '=>', '==='</code>
     */
    private STToken processEqualOperator() {
        switch (peek()) { // check for the second char
            case LexerTerminals.EQUAL:
                reader.advance();
                if (peek() == LexerTerminals.EQUAL) {
                    // this is '==='
                    reader.advance();
                    return getSyntaxToken(SyntaxKind.TRIPPLE_EQUAL_TOKEN);
                } else {
                    // this is '=='
                    return getSyntaxToken(SyntaxKind.DOUBLE_EQUAL_TOKEN);
                }
            case LexerTerminals.GT:
                // this is '=>'
                reader.advance();
                return getSyntaxToken(SyntaxKind.EQUAL_GT_TOKEN);
            default:
                // this is '='
                return getSyntaxToken(SyntaxKind.EQUAL_TOKEN);
        }
    }

    /**
     * <p>
     * Process and returns a numeric literal.
     * </p>
     * <code>
     * numeric-literal := int-literal | floating-point-literal
     * <br/>
     * floating-point-literal := DecimalFloatingPointNumber | HexFloatingPointLiteral
     * <br/>
     * int-literal := DecimalNumber | HexIntLiteral
     * <br/>
     * DecimalNumber := 0 | NonZeroDigit Digit*
     * <br/>
     * Digit := 0 .. 9
     * <br/>
     * NonZeroDigit := 1 .. 9
     * </code>
     *
     * @return The numeric literal.
     */
    private STToken processNumericLiteral(int startChar) {
        int nextChar = peek();
        if (isHexIndicator(startChar, nextChar)) {
            return processHexLiteral();
        }

        int len = 1;
        while (!reader.isEOF()) {
            switch (nextChar) {
                case LexerTerminals.DOT:
                case 'e':
                case 'E':
                case 'f':
                case 'F':
                case 'd':
                case 'D':
                    // In sem-var mode, only decimal integer literals are supported
                    if (this.mode == ParserMode.IMPORT) {
                        break;
                    }

                    // Integer part of the float cannot have a leading zero
                    if (startChar == '0' && len > 1) {
                        break;
                    }

                    // Code would not reach here if the floating point starts with a dot
                    return processDecimalFloatLiteral();
                default:
                    if (isDigit(nextChar)) {
                        reader.advance();
                        len++;
                        nextChar = peek();
                        continue;
                    }
                    break;
            }
            break;
        }

        // Integer or integer part of the float cannot have a leading zero
        if (startChar == '0' && len > 1) {
            reportLexerError("extra leading zero");
            processInvalidToken();
            return readToken();
        }

        return getLiteral(SyntaxKind.DECIMAL_INTEGER_LITERAL);
    }

    /**
     * <p>
     * Process and returns a decimal floating point literal.
     * </p>
     * <code>
     * DecimalFloatingPointNumber :=
     *    DecimalNumber Exponent [FloatingPointTypeSuffix]
     *    | DottedDecimalNumber [Exponent] [FloatingPointTypeSuffix]
     *    | DecimalNumber FloatingPointTypeSuffix
     * <br/>
     * DottedDecimalNumber := DecimalNumber . Digit* | . Digit+
     * <br/>
     * FloatingPointTypeSuffix := DecimalTypeSuffix | FloatTypeSuffix
     * <br/>
     * DecimalTypeSuffix := d | D
     * <br/>
     * FloatTypeSuffix :=  f | F
     * </code>
     *
     * @return The decimal floating point literal.
     */
    private STToken processDecimalFloatLiteral() {
        int nextChar = peek();

        // For float literals start with a DOT, this condition will always be false,
        // as the reader is already advanced for the DOT before coming here.
        if (nextChar == LexerTerminals.DOT) {
            reader.advance();
            nextChar = peek();
        }

        while (isDigit(nextChar)) {
            reader.advance();
            nextChar = peek();
        }

        switch (nextChar) {
            case 'e':
            case 'E':
                return processExponent(false);
            case 'f':
            case 'F':
            case 'd':
            case 'D':
                return parseFloatingPointTypeSuffix();
        }

        return getLiteral(SyntaxKind.DECIMAL_FLOATING_POINT_LITERAL);
    }

    /**
     * <p>
     * Process an exponent or hex-exponent.
     * </p>
     * <code>
     * exponent := Exponent | HexExponent
     * <br/>
     * Exponent := ExponentIndicator [Sign] Digit+
     * <br/>
     * HexExponent := HexExponentIndicator [Sign] Digit+
     * <br/>
     * ExponentIndicator := e | E
     * <br/>
     * HexExponentIndicator := p | P
     * <br/>
     * Sign := + | -
     * <br/>
     * Digit := 0 .. 9
     * </code>
     *
     * @param isHex HexExponent or not
     * @return The decimal floating point literal.
     */
    private STToken processExponent(boolean isHex) {
        // Advance reader as exponent indicator is already validated
        reader.advance();
        int nextChar = peek();

        // Capture if there is a sign
        if (nextChar == LexerTerminals.PLUS || nextChar == LexerTerminals.MINUS) {
            reader.advance();
            nextChar = peek();
        }

        // Make sure at least one digit is present after the indicator
        if (!isDigit(nextChar)) {
            reportLexerError("missing digit");
            processInvalidToken();
            return readToken();
        }

        while (isDigit(nextChar)) {
            reader.advance();
            nextChar = peek();
        }

        if (isHex) {
            return getLiteral(SyntaxKind.HEX_FLOATING_POINT_LITERAL);
        }

        switch (nextChar) {
            case 'f':
            case 'F':
            case 'd':
            case 'D':
                return parseFloatingPointTypeSuffix();
        }

        return getLiteral(SyntaxKind.DECIMAL_FLOATING_POINT_LITERAL);
    }

    /**
     * <p>
     * Parse floating point type suffix.
     * </p>
     * <code>
     * FloatingPointTypeSuffix := DecimalTypeSuffix | FloatTypeSuffix
     * <br/>
     * DecimalTypeSuffix := d | D
     * <br/>
     * FloatTypeSuffix :=  f | F
     * </code>
     *
     * @return The decimal floating point literal.
     */
    private STToken parseFloatingPointTypeSuffix() {
        reader.advance();
        return getLiteral(SyntaxKind.DECIMAL_FLOATING_POINT_LITERAL);
    }

    /**
     * <p>
     * Process and returns a hex literal.
     * </p>
     * <code>
     * hex-literal := HexIntLiteral | HexFloatingPointLiteral
     * <br/>
     * HexIntLiteral := HexIndicator HexNumber
     * <br/>
     * HexNumber := HexDigit+
     * <br/>
     * HexIndicator := 0x | 0X
     * <br/>
     * HexDigit := Digit | a .. f | A .. F
     * <br/>
     * HexFloatingPointLiteral := HexIndicator HexFloatingPointNumber
     * <br/>
     * HexFloatingPointNumber := HexNumber HexExponent | DottedHexNumber [HexExponent]
     * <br/>
     * DottedHexNumber := HexDigit+ . HexDigit* | . HexDigit+
     * </code>
     *
     * @return The hex literal.
     */
    private STToken processHexLiteral() {
        reader.advance();

        // Make sure at least one hex-digit present if processing started from a dot
        if (peek() == LexerTerminals.DOT && !isHexDigit(reader.peek(1))) {
            reader.advance();
            reportLexerError("missing hex-digit");
            processInvalidToken();
            return readToken();
        }

        int nextChar;
        while (isHexDigit(peek())) {
            reader.advance();
        }
        nextChar = peek();

        switch (nextChar) {
            case LexerTerminals.DOT:
                reader.advance();
                nextChar = peek();
                while (isHexDigit(nextChar)) {
                    reader.advance();
                    nextChar = peek();
                }
                switch (nextChar) {
                    case 'p':
                    case 'P':
                        return processExponent(true);
                }
                break;
            case 'p':
            case 'P':
                return processExponent(true);
            default:
                return getLiteral(SyntaxKind.HEX_INTEGER_LITERAL);
        }

        return getLiteral(SyntaxKind.HEX_FLOATING_POINT_LITERAL);
    }

    /**
     * Process and returns an identifier or a keyword.
     *
     * @return An identifier or a keyword.
     */
    private STToken processIdentifierOrKeyword() {
        while (isIdentifierFollowingChar(peek())) {
            reader.advance();
        }

        String tokenText = getLexeme();
        switch (tokenText) {
            // built-in named-types
            case LexerTerminals.INT:
                return getSyntaxToken(SyntaxKind.INT_KEYWORD);
            case LexerTerminals.FLOAT:
                return getSyntaxToken(SyntaxKind.FLOAT_KEYWORD);
            case LexerTerminals.STRING:
                return getSyntaxToken(SyntaxKind.STRING_KEYWORD);
            case LexerTerminals.BOOLEAN:
                return getSyntaxToken(SyntaxKind.BOOLEAN_KEYWORD);
            case LexerTerminals.DECIMAL:
                return getSyntaxToken(SyntaxKind.DECIMAL_KEYWORD);
            case LexerTerminals.XML:
                return getSyntaxToken(SyntaxKind.XML_KEYWORD);
            case LexerTerminals.JSON:
                return getSyntaxToken(SyntaxKind.JSON_KEYWORD);
            case LexerTerminals.HANDLE:
                return getSyntaxToken(SyntaxKind.HANDLE_KEYWORD);
            case LexerTerminals.ANY:
                return getSyntaxToken(SyntaxKind.ANY_KEYWORD);
            case LexerTerminals.ANYDATA:
                return getSyntaxToken(SyntaxKind.ANYDATA_KEYWORD);
            case LexerTerminals.NEVER:
                return getSyntaxToken(SyntaxKind.NEVER_KEYWORD);
            case LexerTerminals.BYTE:
                return getSyntaxToken(SyntaxKind.BYTE_KEYWORD);

            // Keywords
            case LexerTerminals.PUBLIC:
                return getSyntaxToken(SyntaxKind.PUBLIC_KEYWORD);
            case LexerTerminals.PRIVATE:
                return getSyntaxToken(SyntaxKind.PRIVATE_KEYWORD);
            case LexerTerminals.FUNCTION:
                return getSyntaxToken(SyntaxKind.FUNCTION_KEYWORD);
            case LexerTerminals.RETURN:
                return getSyntaxToken(SyntaxKind.RETURN_KEYWORD);
            case LexerTerminals.RETURNS:
                return getSyntaxToken(SyntaxKind.RETURNS_KEYWORD);
            case LexerTerminals.EXTERNAL:
                return getSyntaxToken(SyntaxKind.EXTERNAL_KEYWORD);
            case LexerTerminals.TYPE:
                return getSyntaxToken(SyntaxKind.TYPE_KEYWORD);
            case LexerTerminals.RECORD:
                return getSyntaxToken(SyntaxKind.RECORD_KEYWORD);
            case LexerTerminals.OBJECT:
                return getSyntaxToken(SyntaxKind.OBJECT_KEYWORD);
            case LexerTerminals.REMOTE:
                return getSyntaxToken(SyntaxKind.REMOTE_KEYWORD);
            case LexerTerminals.ABSTRACT:
                return getSyntaxToken(SyntaxKind.ABSTRACT_KEYWORD);
            case LexerTerminals.CLIENT:
                return getSyntaxToken(SyntaxKind.CLIENT_KEYWORD);
            case LexerTerminals.IF:
                return getSyntaxToken(SyntaxKind.IF_KEYWORD);
            case LexerTerminals.ELSE:
                return getSyntaxToken(SyntaxKind.ELSE_KEYWORD);
            case LexerTerminals.WHILE:
                return getSyntaxToken(SyntaxKind.WHILE_KEYWORD);
            case LexerTerminals.TRUE:
                return getSyntaxToken(SyntaxKind.TRUE_KEYWORD);
            case LexerTerminals.FALSE:
                return getSyntaxToken(SyntaxKind.FALSE_KEYWORD);
            case LexerTerminals.CHECK:
                return getSyntaxToken(SyntaxKind.CHECK_KEYWORD);
            case LexerTerminals.CHECKPANIC:
                return getSyntaxToken(SyntaxKind.CHECKPANIC_KEYWORD);
            case LexerTerminals.CONTINUE:
                return getSyntaxToken(SyntaxKind.CONTINUE_KEYWORD);
            case LexerTerminals.BREAK:
                return getSyntaxToken(SyntaxKind.BREAK_KEYWORD);
            case LexerTerminals.PANIC:
                return getSyntaxToken(SyntaxKind.PANIC_KEYWORD);
            case LexerTerminals.IMPORT:
                return getSyntaxToken(SyntaxKind.IMPORT_KEYWORD);
            case LexerTerminals.VERSION:
                return getSyntaxToken(SyntaxKind.VERSION_KEYWORD);
            case LexerTerminals.AS:
                return getSyntaxToken(SyntaxKind.AS_KEYWORD);
            case LexerTerminals.SERVICE:
                return getSyntaxToken(SyntaxKind.SERVICE_KEYWORD);
            case LexerTerminals.ON:
                return getSyntaxToken(SyntaxKind.ON_KEYWORD);
            case LexerTerminals.RESOURCE:
                return getSyntaxToken(SyntaxKind.RESOURCE_KEYWORD);
            case LexerTerminals.LISTENER:
                return getSyntaxToken(SyntaxKind.LISTENER_KEYWORD);
            case LexerTerminals.CONST:
                return getSyntaxToken(SyntaxKind.CONST_KEYWORD);
            case LexerTerminals.FINAL:
                return getSyntaxToken(SyntaxKind.FINAL_KEYWORD);
            case LexerTerminals.TYPEOF:
                return getSyntaxToken(SyntaxKind.TYPEOF_KEYWORD);
            case LexerTerminals.IS:
                return getSyntaxToken(SyntaxKind.IS_KEYWORD);
            case LexerTerminals.NULL:
                return getSyntaxToken(SyntaxKind.NULL_KEYWORD);
            case LexerTerminals.LOCK:
                return getSyntaxToken(SyntaxKind.LOCK_KEYWORD);
            case LexerTerminals.ANNOTATION:
                return getSyntaxToken(SyntaxKind.ANNOTATION_KEYWORD);
            case LexerTerminals.SOURCE:
                return getSyntaxToken(SyntaxKind.SOURCE_KEYWORD);
            case LexerTerminals.VAR:
                return getSyntaxToken(SyntaxKind.VAR_KEYWORD);
            case LexerTerminals.WORKER:
                return getSyntaxToken(SyntaxKind.WORKER_KEYWORD);
            case LexerTerminals.PARAMETER:
                return getSyntaxToken(SyntaxKind.PARAMETER_KEYWORD);
            case LexerTerminals.FIELD:
                return getSyntaxToken(SyntaxKind.FIELD_KEYWORD);
            case LexerTerminals.XMLNS:
                return getSyntaxToken(SyntaxKind.XMLNS_KEYWORD);
            case LexerTerminals.FORK:
                return getSyntaxToken(SyntaxKind.FORK_KEYWORD);
            case LexerTerminals.MAP:
                return getSyntaxToken(SyntaxKind.MAP_KEYWORD);
            case LexerTerminals.FUTURE:
                return getSyntaxToken(SyntaxKind.FUTURE_KEYWORD);
            case LexerTerminals.TYPEDESC:
                return getSyntaxToken(SyntaxKind.TYPEDESC_KEYWORD);
            case LexerTerminals.TRAP:
                return getSyntaxToken(SyntaxKind.TRAP_KEYWORD);
            case LexerTerminals.IN:
                return getSyntaxToken(SyntaxKind.IN_KEYWORD);
            case LexerTerminals.FOREACH:
                return getSyntaxToken(SyntaxKind.FOREACH_KEYWORD);
            case LexerTerminals.TABLE:
                return getSyntaxToken(SyntaxKind.TABLE_KEYWORD);
            case LexerTerminals.KEY:
                return getSyntaxToken(SyntaxKind.KEY_KEYWORD);
            case LexerTerminals.ERROR:
                return getSyntaxToken(SyntaxKind.ERROR_KEYWORD);
            case LexerTerminals.LET:
                return getSyntaxToken(SyntaxKind.LET_KEYWORD);
            default:
                return getIdentifierToken(tokenText);
        }
    }

    /**
     * Process and returns an invalid token. Consumes the input until {@link #isEndOfInvalidToken()}
     * is reached.
     *
     * @return The invalid token.
     */
    private void processInvalidToken() {
        while (!isEndOfInvalidToken()) {
            reader.advance();
        }

        String tokenText = getLexeme();
        reportLexerError("invalid token '" + tokenText + "'");
        STNode trivia = STNodeFactory.createSyntaxTrivia(SyntaxKind.INVALID, tokenText);
        this.leadingTriviaList.add(trivia);
    }

    /**
     * Check whether the current index is pointing to an end of an invalid lexer-token.
     * An invalid token is considered to end if one of the below is reached:
     * <ul>
     * <li>a whitespace</li>
     * <li>semicolon</li>
     * <li>newline</li>
     * </ul>
     *
     * @return <code>true</code>, if the end of an invalid token is reached, <code>false</code> otherwise
     */
    private boolean isEndOfInvalidToken() {
        if (reader.isEOF()) {
            return true;
        }

        int currentChar = peek();
        switch (currentChar) {
            case LexerTerminals.NEWLINE:
            case LexerTerminals.CARRIAGE_RETURN:
            case LexerTerminals.SPACE:
            case LexerTerminals.TAB:
            case LexerTerminals.SEMICOLON:
            case LexerTerminals.OPEN_BRACE:
            case LexerTerminals.CLOSE_BRACE:
            case LexerTerminals.OPEN_BRACKET:
            case LexerTerminals.CLOSE_BRACKET:
            case LexerTerminals.OPEN_PARANTHESIS:
            case LexerTerminals.CLOSE_PARANTHESIS:
                // TODO: add all separators (braces, parentheses, etc)
                // TODO: add all operators (arithmetic, binary, etc)
                return true;
            default:
                return false;
        }
    }

    /**
     * <p>
     * Check whether a given char is an identifier start char.
     * </p>
     * <code>IdentifierInitialChar := A .. Z | a .. z | _ | UnicodeIdentifierChar</code>
     *
     * @param c character to check
     * @return <code>true</code>, if the character is an identifier start char. <code>false</code> otherwise.
     */
    private boolean isIdentifierInitialChar(int c) {
        // TODO: pre-mark all possible characters, using a mask. And use that mask here to check
        if ('A' <= c && c <= 'Z') {
            return true;
        }

        if ('a' <= c && c <= 'z') {
            return true;
        }

        if (c == '_') {
            return true;
        }

        // TODO: if (UnicodeIdentifierChar) return false;
        return false;
    }

    /**
     * <p>
     * Check whether a given char is an identifier following char.
     * </p>
     * <code>IdentifierFollowingChar := IdentifierInitialChar | Digit</code>
     *
     * @param c character to check
     * @return <code>true</code>, if the character is an identifier following char. <code>false</code> otherwise.
     */
    private boolean isIdentifierFollowingChar(int c) {
        return isIdentifierInitialChar(c) || isDigit(c);
    }

    /**
     * <p>
     * Check whether a given char is a digit.
     * </p>
     * <code>Digit := 0..9</code>
     *
     * @param c character to check
     * @return <code>true</code>, if the character represents a digit. <code>false</code> otherwise.
     */
    private boolean isDigit(int c) {
        return ('0' <= c && c <= '9');
    }

    /**
     * <p>
     * Check whether a given char is a hexa digit.
     * </p>
     * <code>HexDigit := Digit | a .. f | A .. F</code>
     *
     * @param c character to check
     * @return <code>true</code>, if the character represents a hex digit. <code>false</code> otherwise.
     */
    private boolean isHexDigit(int c) {
        if ('a' <= c && c <= 'f') {
            return true;
        }
        if ('A' <= c && c <= 'F') {
            return true;
        }
        return isDigit(c);
    }

    /**
     * <p>
     * Check whether current input index points to a start of a hex-numeric literal.
     * </p>
     * <code>HexIndicator := 0x | 0X</code>
     *
     * @param startChar Starting character of the literal
     * @param nextChar Second character of the literal
     * @return <code>true</code>, if the current input points to a start of a hex-numeric literal.
     *         <code>false</code> otherwise.
     */
    private boolean isHexIndicator(int startChar, int nextChar) {
        return startChar == '0' && (nextChar == 'x' || nextChar == 'X');
    }

    /**
     * Returns the next character from the reader, without consuming the stream.
     *
     * @return Next character
     */
    private int peek() {
        return this.reader.peek();
    }

    /**
     * Get the text associated with the current token.
     *
     * @return Text associated with the current token.
     */
    private String getLexeme() {
        return reader.getMarkedChars();
    }

    /**
     * Process and return double-quoted string literal.
     * <p>
     * <code>string-literal := DoubleQuotedStringLiteral
     * <br/>
     * DoubleQuotedStringLiteral := " (StringChar | StringEscape)* "
     * <br/>
     * StringChar := ^ ( 0xA | 0xD | \ | " )
     * <br/>
     * StringEscape := StringSingleEscape | StringNumericEscape
     * <br/>
     * StringSingleEscape := \t | \n | \r | \\ | \"
     * <br/>
     * StringNumericEscape := \ u{ CodePoint }
     * <br/>
     * CodePoint := HexDigit+
     * </code>
     *
     * @return String literal token
     */
    private STToken processStringLiteral() {
        int nextChar;
        while (!reader.isEOF()) {
            nextChar = peek();
            switch (nextChar) {
                case LexerTerminals.NEWLINE:
                case LexerTerminals.CARRIAGE_RETURN:
                    reportLexerError("missing double-quote");
                    break;
                case LexerTerminals.DOUBLE_QUOTE:
                    this.reader.advance();
                    break;
                case LexerTerminals.BACKSLASH:
                    switch (this.reader.peek(1)) {
                        case 'n':
                        case 't':
                        case 'r':
                        case LexerTerminals.BACKSLASH:
                        case LexerTerminals.DOUBLE_QUOTE:
                            this.reader.advance(2);
                            continue;
                        case 'u':
                            if (this.reader.peek(2) == LexerTerminals.OPEN_BRACE) {
                                processStringNumericEscape();
                            } else {
                                reportLexerError("invalid string numeric escape sequence");
                                this.reader.advance(2);
                            }
                            continue;
                        default:
                            reportLexerError("invalid escape sequence");
                            this.reader.advance();
                            continue;
                    }
                default:
                    this.reader.advance();
                    continue;
            }
            break;
        }

        return getLiteral(SyntaxKind.STRING_LITERAL);
    }

    /**
     * Process string numeric escape.
     * <p>
     * <code>StringNumericEscape := \ u { CodePoint }</code>
     */
    private void processStringNumericEscape() {
        // Process '\ u {'
        this.reader.advance(3);

        // Process code-point
        if (!isHexDigit(peek())) {
            reportLexerError("invalid string numeric escape sequence");
            return;
        }

        reader.advance();
        while (isHexDigit(peek())) {
            reader.advance();
        }

        // Process close brace
        if (peek() != LexerTerminals.CLOSE_BRACE) {
            reportLexerError("invalid string numeric escape sequence");
            return;
        }

        this.reader.advance();
    }

    private void reportLexerError(String message) {
        this.errorListener.reportInvalidNodeError(null, message);
    }

    /**
     * Process any token that starts with '!'.
     *
     * @return One of the tokens: <code>'!', '!=', '!=='</code>
     */
    private STToken processExclamationMarkOperator() {
        switch (peek()) { // check for the second char
            case LexerTerminals.EQUAL:
                reader.advance();
                if (peek() == LexerTerminals.EQUAL) {
                    // this is '!=='
                    reader.advance();
                    return getSyntaxToken(SyntaxKind.NOT_DOUBLE_EQUAL_TOKEN);
                } else {
                    // this is '!='
                    return getSyntaxToken(SyntaxKind.NOT_EQUAL_TOKEN);
                }
            default:
                // this is '!'
                return getSyntaxToken(SyntaxKind.EXCLAMATION_MARK_TOKEN);
        }
    }

    /**
     * Process any token that starts with '|'.
     *
     * @return One of the tokens: <code>'|', '|}', '||'</code>
     */
    private STToken processPipeOperator() {
        switch (peek()) { // check for the second char
            case LexerTerminals.CLOSE_BRACE:
                reader.advance();
                return getSyntaxToken(SyntaxKind.CLOSE_BRACE_PIPE_TOKEN);
            case LexerTerminals.PIPE:
                reader.advance();
                return getSyntaxToken(SyntaxKind.LOGICAL_OR_TOKEN);
            default:
                return getSyntaxToken(SyntaxKind.PIPE_TOKEN);
        }
    }

    /**
     * Process and return documentation line.
     * <p>
     * <code>
     * DocumentationLine := BlankSpace* # [Space] DocumentationContent
     * <br/>
     * DocumentationContent := (^ 0xA)* 0xA
     * <br/>
     * BlankSpace := Tab | Space
     * <br/>
     * Space := 0x20
     * <br/>
     * Tab := 0x9
     * </code>
     *
     * @return Documentation line token
     */
    private STToken processDocumentationLine() {
        // TODO: validate the markdown syntax.
        reader.advance();
        int nextToken = peek();
        while (!reader.isEOF()) {
            switch (nextToken) {
                case LexerTerminals.NEWLINE:
                case LexerTerminals.CARRIAGE_RETURN:
                    break;
                default:
                    reader.advance();
                    nextToken = peek();
                    continue;
            }
            break;
        }

        STNode leadingTrivia = STNodeFactory.createNodeList(this.leadingTriviaList);
        String lexeme = getLexeme();
        STNode trailingTrivia = processTrailingTrivia();
        return STNodeFactory.createDocumentationLineToken(lexeme, leadingTrivia, trailingTrivia);
    }

    private STToken readTemplateToken() {
        reader.mark();
        if (reader.isEOF()) {
            return getSyntaxToken(SyntaxKind.EOF_TOKEN);
        }

        char nextChar = this.reader.peek();
        switch (nextChar) {
            case LexerTerminals.BACKTICK:
                reader.advance();
                endMode();
                return getSyntaxToken(SyntaxKind.BACKTICK_TOKEN);
            case LexerTerminals.DOLLAR:
                if (reader.peek(1) == LexerTerminals.OPEN_BRACE) {
                    // Switch to interpolation mode. Then the next token will be read in that mode.
                    startMode(ParserMode.INTERPOLATION);
                    reader.advance(2);

                    return getSyntaxToken(SyntaxKind.INTERPOLATION_START_TOKEN);
                }
                // fall through
            default:
                while (!reader.isEOF()) {
                    nextChar = this.reader.peek();
                    switch (nextChar) {
                        case LexerTerminals.DOLLAR:
                            if (this.reader.peek(1) == LexerTerminals.OPEN_BRACE) {
                                break;
                            }
                            reader.advance();
                            continue;
                        case LexerTerminals.BACKTICK:
                            break;
                        default:
                            reader.advance();
                            continue;
                    }

                    break;
                }
        }

        return getTemplateString(SyntaxKind.TEMPLATE_STRING);
    }

    private STToken getTemplateString(SyntaxKind kind) {
        STNode leadingTrivia = STNodeFactory.createNodeList(this.leadingTriviaList);
        String lexeme = getLexeme();
        STNode trailingTrivia = processTrailingTrivia();
        return STNodeFactory.createLiteralValueToken(kind, lexeme, -1, leadingTrivia, trailingTrivia);
    }

    /*
     * ------------------------------------------------------------------------------------------------------------
     * INTERPOLATION Mode
     * ------------------------------------------------------------------------------------------------------------
     */

    private STToken readTokenInInterpolation() {
        reader.mark();
        int nextChar = peek();
        switch (nextChar) {
            case LexerTerminals.OPEN_BRACE:
                // Start braced-content mode. This is to keep track of the
                // open-brace and the corresponding close-brace. This way,
                // those will not be mistaken as the close-brace of the
                // interpolation end.
                startMode(ParserMode.INTERPOLATION_BRACED_CONTENT);
                return readToken();
            case LexerTerminals.CLOSE_BRACE:
                // Close-brace in the interpolation mode definitely means its
                // then end of the interpolation.
                endMode();
                reader.advance();
                return getSyntaxTokenWithoutTrailingTrivia(SyntaxKind.CLOSE_BRACE_TOKEN);
            case LexerTerminals.BACKTICK:
                // If we are inside the interpolation, that means its no longer XML
                // mode, but in the default mode. Hence treat the back-tick in the
                // same way as in the default mode.
            default:
                // Otherwise read the token from default mode.
                return readToken();
        }
    }

    private STToken getSyntaxTokenWithoutTrailingTrivia(SyntaxKind kind) {
        STNode leadingTrivia = STNodeFactory.createNodeList(this.leadingTriviaList);
        STNode trailingTrivia = STNodeFactory.createNodeList(new ArrayList<>(0));
        return STNodeFactory.createToken(kind, leadingTrivia, trailingTrivia);
    }

    /*
     * ------------------------------------------------------------------------------------------------------------
     * INTERPOLATION_BRACED_CONTENT Mode
     * ------------------------------------------------------------------------------------------------------------
     */

    private STToken readTokenInBracedContentInInterpolation() {
        reader.mark();
        int nextChar = peek();
        switch (nextChar) {
            case LexerTerminals.OPEN_BRACE:
                startMode(ParserMode.INTERPOLATION_BRACED_CONTENT);
                break;
            case LexerTerminals.CLOSE_BRACE:
            case LexerTerminals.BACKTICK:
                endMode();
                break;
            default:
                // Otherwise read the token from default mode.
                break;
        }

        return readToken();
    }
}<|MERGE_RESOLUTION|>--- conflicted
+++ resolved
@@ -42,7 +42,6 @@
      * @return Next lexical token.
      */
     public STToken nextToken() {
-<<<<<<< HEAD
         switch (this.mode) {
             case TEMPLATE:
                 this.leadingTriviaList = new ArrayList<>(0);
@@ -59,23 +58,6 @@
                 processLeadingTrivia();
                 return readToken();
         }
-=======
-        processLeadingTrivia();
-        return readToken();
-    }
-
-    public void reset(int offset) {
-        reader.reset(offset);
-    }
-
-    /**
-     * Switch the mode of the lexer to the given mode.
-     *
-     * @param mode Mode to switch on to
-     */
-    public void switchMode(ParserMode mode) {
-        this.mode = mode;
->>>>>>> 59f74d1a
     }
 
     public STToken nextTokenInternal() {
@@ -428,8 +410,8 @@
                 }
                 // Ballerina spec 2020R1/#lexical_structure section says that you should
                 // normalize newline chars as follows.
-                //   - the two character sequence 0xD 0xA is replaced by 0xA
-                //   - a single 0xD character that is not followed by 0xD is replaced by 0xA
+                // - the two character sequence 0xD 0xA is replaced by 0xA
+                // - a single 0xD character that is not followed by 0xD is replaced by 0xA
                 //
                 // This implementation does not replace any characters to maintain
                 // the exact source text as it is, but it does not count \r\n as two characters.
