/*
 * Copyright (c) 2020, WSO2 Inc. (http://www.wso2.org) All Rights Reserved.
 *
 * WSO2 Inc. licenses this file to you under the Apache License,
 * Version 2.0 (the "License"); you may not use this file except
 * in compliance with the License.
 * You may obtain a copy of the License at
 *
 *   http://www.apache.org/licenses/LICENSE-2.0
 *
 * Unless required by applicable law or agreed to in writing,
 * software distributed under the License is distributed on an
 * "AS IS" BASIS, WITHOUT WARRANTIES OR CONDITIONS OF ANY
 * KIND, either express or implied.  See the License for the
 * specific language governing permissions and limitations
 * under the License.
 */
package io.ballerinalang.compiler.internal.parser;

import io.ballerinalang.compiler.internal.parser.tree.STNode;
import io.ballerinalang.compiler.internal.parser.tree.STNodeFactory;
import io.ballerinalang.compiler.internal.parser.tree.STToken;
import io.ballerinalang.compiler.syntax.tree.SyntaxKind;

import java.util.ArrayList;
import java.util.List;

/**
 * A LL(k) lexer for ballerina.
 *
 * @since 1.2.0
 */
public class BallerinaLexer extends AbstractLexer {

    public BallerinaLexer(CharReader charReader) {
        super(charReader, ParserMode.DEFAULT);
    }

    /**
     * Get the next lexical token.
     *
     * @return Next lexical token.
     */
    public STToken nextToken() {
        switch (this.mode) {
            case TEMPLATE:
                this.leadingTriviaList = new ArrayList<>(0);
                return readTemplateToken();
            case INTERPOLATION:
                processLeadingTrivia();
                return readTokenInInterpolation();
            case INTERPOLATION_BRACED_CONTENT:
                processLeadingTrivia();
                return readTokenInBracedContentInInterpolation();
            case DEFAULT:
            case IMPORT:
            default:
                processLeadingTrivia();
                return readToken();
        }
    }

    public STToken nextTokenInternal() {
        switch (this.mode) {
            case TEMPLATE:
                return readTemplateToken();
            case INTERPOLATION:
                return readTokenInInterpolation();
            case INTERPOLATION_BRACED_CONTENT:
                return readTokenInBracedContentInInterpolation();
            case DEFAULT:
            case IMPORT:
            default:
                return readToken();
        }
    }

    /*
     * Private Methods
     */

    private STToken readToken() {
        reader.mark();
        if (reader.isEOF()) {
            return getSyntaxToken(SyntaxKind.EOF_TOKEN);
        }

        int c = reader.peek();
        reader.advance();
        STToken token;
        switch (c) {
            // Separators
            case LexerTerminals.COLON:
                token = getSyntaxToken(SyntaxKind.COLON_TOKEN);
                break;
            case LexerTerminals.SEMICOLON:
                token = getSyntaxToken(SyntaxKind.SEMICOLON_TOKEN);
                break;
            case LexerTerminals.DOT:
                token = processDot();
                break;
            case LexerTerminals.COMMA:
                token = getSyntaxToken(SyntaxKind.COMMA_TOKEN);
                break;
            case LexerTerminals.OPEN_PARANTHESIS:
                token = getSyntaxToken(SyntaxKind.OPEN_PAREN_TOKEN);
                break;
            case LexerTerminals.CLOSE_PARANTHESIS:
                token = getSyntaxToken(SyntaxKind.CLOSE_PAREN_TOKEN);
                break;
            case LexerTerminals.OPEN_BRACE:
                if (peek() == LexerTerminals.PIPE) {
                    reader.advance();
                    token = getSyntaxToken(SyntaxKind.OPEN_BRACE_PIPE_TOKEN);
                } else {
                    token = getSyntaxToken(SyntaxKind.OPEN_BRACE_TOKEN);
                }
                break;
            case LexerTerminals.CLOSE_BRACE:
                token = getSyntaxToken(SyntaxKind.CLOSE_BRACE_TOKEN);
                break;
            case LexerTerminals.OPEN_BRACKET:
                token = getSyntaxToken(SyntaxKind.OPEN_BRACKET_TOKEN);
                break;
            case LexerTerminals.CLOSE_BRACKET:
                token = getSyntaxToken(SyntaxKind.CLOSE_BRACKET_TOKEN);
                break;
            case LexerTerminals.PIPE:
                token = processPipeOperator();
                break;
            case LexerTerminals.QUESTION_MARK:
                token = getSyntaxToken(SyntaxKind.QUESTION_MARK_TOKEN);
                break;
            case LexerTerminals.DOUBLE_QUOTE:
                token = processStringLiteral();
                break;
            case LexerTerminals.HASH:
                token = processDocumentationLine();
                break;
            case LexerTerminals.AT:
                token = getSyntaxToken(SyntaxKind.AT_TOKEN);
                break;

            // Arithmetic operators
            case LexerTerminals.EQUAL:
                token = processEqualOperator();
                break;
            case LexerTerminals.PLUS:
                token = getSyntaxToken(SyntaxKind.PLUS_TOKEN);
                break;
            case LexerTerminals.MINUS:
                if (peek() == LexerTerminals.GT) {
                    reader.advance();
                    token = getSyntaxToken(SyntaxKind.RIGHT_ARROW_TOKEN);
                } else {
                    token = getSyntaxToken(SyntaxKind.MINUS_TOKEN);
                }
                break;
            case LexerTerminals.ASTERISK:
                token = getSyntaxToken(SyntaxKind.ASTERISK_TOKEN);
                break;
            case LexerTerminals.SLASH:
                token = getSyntaxToken(SyntaxKind.SLASH_TOKEN);
                break;
            case LexerTerminals.PERCENT:
                token = getSyntaxToken(SyntaxKind.PERCENT_TOKEN);
                break;
            case LexerTerminals.LT:
                if (peek() == LexerTerminals.EQUAL) {
                    reader.advance();
                    token = getSyntaxToken(SyntaxKind.LT_EQUAL_TOKEN);
                } else {
                    token = getSyntaxToken(SyntaxKind.LT_TOKEN);
                }
                break;
            case LexerTerminals.GT:
                if (peek() == LexerTerminals.EQUAL) {
                    reader.advance();
                    token = getSyntaxToken(SyntaxKind.GT_EQUAL_TOKEN);
                } else {
                    token = getSyntaxToken(SyntaxKind.GT_TOKEN);
                }
                break;
            case LexerTerminals.EXCLAMATION_MARK:
                token = processExclamationMarkOperator();
                break;
            case LexerTerminals.BITWISE_AND:
                if (peek() == LexerTerminals.BITWISE_AND) {
                    reader.advance();
                    token = getSyntaxToken(SyntaxKind.LOGICAL_AND_TOKEN);
                } else {
                    token = getSyntaxToken(SyntaxKind.BITWISE_AND_TOKEN);
                }
                break;
            case LexerTerminals.BITWISE_XOR:
                token = getSyntaxToken(SyntaxKind.BITWISE_XOR_TOKEN);
                break;
            case LexerTerminals.NEGATION:
                token = getSyntaxToken(SyntaxKind.NEGATION_TOKEN);
                break;
            case LexerTerminals.BACKTICK:
                startMode(ParserMode.TEMPLATE);
                token = getSyntaxToken(SyntaxKind.BACKTICK_TOKEN);
                break;

            // Numbers
            case '0':
            case '1':
            case '2':
            case '3':
            case '4':
            case '5':
            case '6':
            case '7':
            case '8':
            case '9':
                token = processNumericLiteral(c);
                break;

            case 'A':
            case 'B':
            case 'C':
            case 'D':
            case 'E':
            case 'F':
            case 'G':
            case 'H':
            case 'I':
            case 'J':
            case 'K':
            case 'L':
            case 'M':
            case 'N':
            case 'O':
            case 'P':
            case 'Q':
            case 'R':
            case 'S':
            case 'T':
            case 'U':
            case 'V':
            case 'W':
            case 'X':
            case 'Y':
            case 'Z':
            case 'a':
            case 'b':
            case 'c':
            case 'd':
            case 'e':
            case 'f':
            case 'g':
            case 'h':
            case 'i':
            case 'j':
            case 'k':
            case 'l':
            case 'm':
            case 'n':
            case 'o':
            case 'p':
            case 'q':
            case 'r':
            case 's':
            case 't':
            case 'u':
            case 'v':
            case 'w':
            case 'x':
            case 'y':
            case 'z':
            case '_':
                token = processIdentifierOrKeyword();
                break;

            // Other
            default:
                // Process invalid token as trivia, and continue to next token
                processInvalidToken();

                // Use the internal method to use the already captured trivia.
                token = nextTokenInternal();
                break;
        }

        return token;
    }

    private STToken getSyntaxToken(SyntaxKind kind) {
        STNode leadingTrivia = STNodeFactory.createNodeList(this.leadingTriviaList);
        STNode trailingTrivia = processTrailingTrivia();
        return STNodeFactory.createToken(kind, leadingTrivia, trailingTrivia);
    }

    private STToken getIdentifierToken(String tokenText) {
        STNode leadingTrivia = STNodeFactory.createNodeList(this.leadingTriviaList);
        String lexeme = getLexeme();
        STNode trailingTrivia = processTrailingTrivia();
        return STNodeFactory.createIdentifierToken(lexeme, leadingTrivia, trailingTrivia);
    }

    private STToken getLiteral(SyntaxKind kind) {
        STNode leadingTrivia = STNodeFactory.createNodeList(this.leadingTriviaList);
        String lexeme = getLexeme();
        STNode trailingTrivia = processTrailingTrivia();
        return STNodeFactory.createLiteralValueToken(kind, lexeme, -1, leadingTrivia, trailingTrivia);
    }

    /**
     * Process leading trivia.
     */
    private void processLeadingTrivia() {
        this.leadingTriviaList = new ArrayList<>(10);
        processSyntaxTrivia(this.leadingTriviaList, true);
    }

    /**
     * Process and return trailing trivia.
     *
     * @return Trailing trivia
     */
    private STNode processTrailingTrivia() {
        List<STNode> triviaList = new ArrayList<>(10);
        processSyntaxTrivia(triviaList, false);
        return STNodeFactory.createNodeList(triviaList);
    }

    /**
     * Process syntax trivia and add it to the provided list.
     * <p>
     * <code>syntax-trivia := whitespace | end-of-line | comments</code>
     *
     * @param triviaList List of trivia
     * @param isLeading Flag indicating whether the currently processing leading trivia or not
     */
    private void processSyntaxTrivia(List<STNode> triviaList, boolean isLeading) {
        while (!reader.isEOF()) {
            reader.mark();
            char c = reader.peek();
            switch (c) {
                case LexerTerminals.SPACE:
                case LexerTerminals.TAB:
                case LexerTerminals.FORM_FEED:
                    triviaList.add(processWhitespaces());
                    break;
                case LexerTerminals.CARRIAGE_RETURN:
                case LexerTerminals.NEWLINE:
                    triviaList.add(processEndOfLine());
                    if (isLeading) {
                        break;
                    }
                    return;
                case LexerTerminals.SLASH:
                    if (reader.peek(1) == LexerTerminals.SLASH) {
                        triviaList.add(processComment());
                        break;
                    }
                    return;
                default:
                    return;
            }
        }
    }

    /**
     * Process whitespace up to an end of line.
     * <p>
     * <code>whitespace := 0x9 | 0xC | 0x20</code>
     *
     * @return Whitespace trivia
     */
    private STNode processWhitespaces() {
        while (!reader.isEOF()) {
            char c = reader.peek();
            switch (c) {
                case LexerTerminals.SPACE:
                case LexerTerminals.TAB:
                case LexerTerminals.FORM_FEED:
                    reader.advance();
                    continue;
                case LexerTerminals.CARRIAGE_RETURN:
                case LexerTerminals.NEWLINE:
                    break;
                default:
                    break;
            }
            break;
        }

        return STNodeFactory.createSyntaxTrivia(SyntaxKind.WHITESPACE_TRIVIA, getLexeme());
    }

    /**
     * Process end of line.
     * <p>
     * <code>end-of-line := 0xA | 0xD</code>
     *
     * @return End of line trivia
     */
    private STNode processEndOfLine() {
        char c = reader.peek();
        switch (c) {
            case LexerTerminals.NEWLINE:
                reader.advance();
                return STNodeFactory.createSyntaxTrivia(SyntaxKind.END_OF_LINE_TRIVIA, getLexeme());
            case LexerTerminals.CARRIAGE_RETURN:
                reader.advance();
                if (reader.peek() == LexerTerminals.NEWLINE) {
                    reader.advance();
                }
                // Ballerina spec 2020R1/#lexical_structure section says that you should
                // normalize newline chars as follows.
                // - the two character sequence 0xD 0xA is replaced by 0xA
                // - a single 0xD character that is not followed by 0xD is replaced by 0xA
                //
                // This implementation does not replace any characters to maintain
                // the exact source text as it is, but it does not count \r\n as two characters.
                // Therefore, we have to specifically send the width of the lexeme when creating the Minutia node.
                return STNodeFactory.createSyntaxTrivia(SyntaxKind.END_OF_LINE_TRIVIA, getLexeme(), 1);
            default:
                throw new IllegalStateException();
        }
    }

    /**
     * Process dot, ellipsis or decimal floating point token.
     *
     * @return Dot, ellipsis or decimal floating point token
     */
    private STToken processDot() {
        if (reader.peek() == LexerTerminals.DOT && reader.peek(1) == LexerTerminals.DOT) {
            reader.advance(2);
            return getSyntaxToken(SyntaxKind.ELLIPSIS_TOKEN);
        }
        if (this.mode != ParserMode.IMPORT && isDigit(reader.peek())) {
            return processDecimalFloatLiteral();
        }
        return getSyntaxToken(SyntaxKind.DOT_TOKEN);
    }

    /**
     * <p>
     * Process a comment, and add it to trivia list.
     * </p>
     * <code>Comment := // AnyCharButNewline*
     * <br/><br/>AnyCharButNewline := ^ 0xA</code>
     */
    private STNode processComment() {
        // We reach here after verifying up to 2 code-points ahead. Hence advance(2).
        reader.advance(2);
        int nextToken = peek();
        while (!reader.isEOF()) {
            switch (nextToken) {
                case LexerTerminals.NEWLINE:
                case LexerTerminals.CARRIAGE_RETURN:
                    break;
                default:
                    reader.advance();
                    nextToken = peek();
                    continue;
            }
            break;
        }

        return STNodeFactory.createSyntaxTrivia(SyntaxKind.COMMENT, getLexeme());
    }

    /**
     * Process any token that starts with '='.
     *
     * @return One of the tokens: <code>'=', '==', '=>', '==='</code>
     */
    private STToken processEqualOperator() {
        switch (peek()) { // check for the second char
            case LexerTerminals.EQUAL:
                reader.advance();
                if (peek() == LexerTerminals.EQUAL) {
                    // this is '==='
                    reader.advance();
                    return getSyntaxToken(SyntaxKind.TRIPPLE_EQUAL_TOKEN);
                } else {
                    // this is '=='
                    return getSyntaxToken(SyntaxKind.DOUBLE_EQUAL_TOKEN);
                }
            case LexerTerminals.GT:
                // this is '=>'
                reader.advance();
                return getSyntaxToken(SyntaxKind.EQUAL_GT_TOKEN);
            default:
                // this is '='
                return getSyntaxToken(SyntaxKind.EQUAL_TOKEN);
        }
    }

    /**
     * <p>
     * Process and returns a numeric literal.
     * </p>
     * <code>
     * numeric-literal := int-literal | floating-point-literal
     * <br/>
     * floating-point-literal := DecimalFloatingPointNumber | HexFloatingPointLiteral
     * <br/>
     * int-literal := DecimalNumber | HexIntLiteral
     * <br/>
     * DecimalNumber := 0 | NonZeroDigit Digit*
     * <br/>
     * Digit := 0 .. 9
     * <br/>
     * NonZeroDigit := 1 .. 9
     * </code>
     *
     * @return The numeric literal.
     */
    private STToken processNumericLiteral(int startChar) {
        int nextChar = peek();
        if (isHexIndicator(startChar, nextChar)) {
            return processHexLiteral();
        }

        int len = 1;
        while (!reader.isEOF()) {
            switch (nextChar) {
                case LexerTerminals.DOT:
                case 'e':
                case 'E':
                case 'f':
                case 'F':
                case 'd':
                case 'D':
                    // In sem-var mode, only decimal integer literals are supported
                    if (this.mode == ParserMode.IMPORT) {
                        break;
                    }

                    // Integer part of the float cannot have a leading zero
                    if (startChar == '0' && len > 1) {
                        break;
                    }

                    // Code would not reach here if the floating point starts with a dot
                    return processDecimalFloatLiteral();
                default:
                    if (isDigit(nextChar)) {
                        reader.advance();
                        len++;
                        nextChar = peek();
                        continue;
                    }
                    break;
            }
            break;
        }

        // Integer or integer part of the float cannot have a leading zero
        if (startChar == '0' && len > 1) {
            reportLexerError("extra leading zero");
            processInvalidToken();
            return readToken();
        }

        return getLiteral(SyntaxKind.DECIMAL_INTEGER_LITERAL);
    }

    /**
     * <p>
     * Process and returns a decimal floating point literal.
     * </p>
     * <code>
     * DecimalFloatingPointNumber :=
     *    DecimalNumber Exponent [FloatingPointTypeSuffix]
     *    | DottedDecimalNumber [Exponent] [FloatingPointTypeSuffix]
     *    | DecimalNumber FloatingPointTypeSuffix
     * <br/>
     * DottedDecimalNumber := DecimalNumber . Digit* | . Digit+
     * <br/>
     * FloatingPointTypeSuffix := DecimalTypeSuffix | FloatTypeSuffix
     * <br/>
     * DecimalTypeSuffix := d | D
     * <br/>
     * FloatTypeSuffix :=  f | F
     * </code>
     *
     * @return The decimal floating point literal.
     */
    private STToken processDecimalFloatLiteral() {
        int nextChar = peek();

        // For float literals start with a DOT, this condition will always be false,
        // as the reader is already advanced for the DOT before coming here.
        if (nextChar == LexerTerminals.DOT) {
            reader.advance();
            nextChar = peek();
        }

        while (isDigit(nextChar)) {
            reader.advance();
            nextChar = peek();
        }

        switch (nextChar) {
            case 'e':
            case 'E':
                return processExponent(false);
            case 'f':
            case 'F':
            case 'd':
            case 'D':
                return parseFloatingPointTypeSuffix();
        }

        return getLiteral(SyntaxKind.DECIMAL_FLOATING_POINT_LITERAL);
    }

    /**
     * <p>
     * Process an exponent or hex-exponent.
     * </p>
     * <code>
     * exponent := Exponent | HexExponent
     * <br/>
     * Exponent := ExponentIndicator [Sign] Digit+
     * <br/>
     * HexExponent := HexExponentIndicator [Sign] Digit+
     * <br/>
     * ExponentIndicator := e | E
     * <br/>
     * HexExponentIndicator := p | P
     * <br/>
     * Sign := + | -
     * <br/>
     * Digit := 0 .. 9
     * </code>
     *
     * @param isHex HexExponent or not
     * @return The decimal floating point literal.
     */
    private STToken processExponent(boolean isHex) {
        // Advance reader as exponent indicator is already validated
        reader.advance();
        int nextChar = peek();

        // Capture if there is a sign
        if (nextChar == LexerTerminals.PLUS || nextChar == LexerTerminals.MINUS) {
            reader.advance();
            nextChar = peek();
        }

        // Make sure at least one digit is present after the indicator
        if (!isDigit(nextChar)) {
            reportLexerError("missing digit");
            processInvalidToken();
            return readToken();
        }

        while (isDigit(nextChar)) {
            reader.advance();
            nextChar = peek();
        }

        if (isHex) {
            return getLiteral(SyntaxKind.HEX_FLOATING_POINT_LITERAL);
        }

        switch (nextChar) {
            case 'f':
            case 'F':
            case 'd':
            case 'D':
                return parseFloatingPointTypeSuffix();
        }

        return getLiteral(SyntaxKind.DECIMAL_FLOATING_POINT_LITERAL);
    }

    /**
     * <p>
     * Parse floating point type suffix.
     * </p>
     * <code>
     * FloatingPointTypeSuffix := DecimalTypeSuffix | FloatTypeSuffix
     * <br/>
     * DecimalTypeSuffix := d | D
     * <br/>
     * FloatTypeSuffix :=  f | F
     * </code>
     *
     * @return The decimal floating point literal.
     */
    private STToken parseFloatingPointTypeSuffix() {
        reader.advance();
        return getLiteral(SyntaxKind.DECIMAL_FLOATING_POINT_LITERAL);
    }

    /**
     * <p>
     * Process and returns a hex literal.
     * </p>
     * <code>
     * hex-literal := HexIntLiteral | HexFloatingPointLiteral
     * <br/>
     * HexIntLiteral := HexIndicator HexNumber
     * <br/>
     * HexNumber := HexDigit+
     * <br/>
     * HexIndicator := 0x | 0X
     * <br/>
     * HexDigit := Digit | a .. f | A .. F
     * <br/>
     * HexFloatingPointLiteral := HexIndicator HexFloatingPointNumber
     * <br/>
     * HexFloatingPointNumber := HexNumber HexExponent | DottedHexNumber [HexExponent]
     * <br/>
     * DottedHexNumber := HexDigit+ . HexDigit* | . HexDigit+
     * </code>
     *
     * @return The hex literal.
     */
    private STToken processHexLiteral() {
        reader.advance();

        // Make sure at least one hex-digit present if processing started from a dot
        if (peek() == LexerTerminals.DOT && !isHexDigit(reader.peek(1))) {
            reader.advance();
            reportLexerError("missing hex-digit");
            processInvalidToken();
            return readToken();
        }

        int nextChar;
        while (isHexDigit(peek())) {
            reader.advance();
        }
        nextChar = peek();

        switch (nextChar) {
            case LexerTerminals.DOT:
                reader.advance();
                nextChar = peek();
                while (isHexDigit(nextChar)) {
                    reader.advance();
                    nextChar = peek();
                }
                switch (nextChar) {
                    case 'p':
                    case 'P':
                        return processExponent(true);
                }
                break;
            case 'p':
            case 'P':
                return processExponent(true);
            default:
                return getLiteral(SyntaxKind.HEX_INTEGER_LITERAL);
        }

        return getLiteral(SyntaxKind.HEX_FLOATING_POINT_LITERAL);
    }

    /**
     * Process and returns an identifier or a keyword.
     *
     * @return An identifier or a keyword.
     */
    private STToken processIdentifierOrKeyword() {
        while (isIdentifierFollowingChar(peek())) {
            reader.advance();
        }

        String tokenText = getLexeme();
        switch (tokenText) {
            // built-in named-types
            case LexerTerminals.INT:
                return getSyntaxToken(SyntaxKind.INT_KEYWORD);
            case LexerTerminals.FLOAT:
                return getSyntaxToken(SyntaxKind.FLOAT_KEYWORD);
            case LexerTerminals.STRING:
                return getSyntaxToken(SyntaxKind.STRING_KEYWORD);
            case LexerTerminals.BOOLEAN:
                return getSyntaxToken(SyntaxKind.BOOLEAN_KEYWORD);
            case LexerTerminals.DECIMAL:
                return getSyntaxToken(SyntaxKind.DECIMAL_KEYWORD);
            case LexerTerminals.XML:
                return getSyntaxToken(SyntaxKind.XML_KEYWORD);
            case LexerTerminals.JSON:
                return getSyntaxToken(SyntaxKind.JSON_KEYWORD);
            case LexerTerminals.HANDLE:
                return getSyntaxToken(SyntaxKind.HANDLE_KEYWORD);
            case LexerTerminals.ANY:
                return getSyntaxToken(SyntaxKind.ANY_KEYWORD);
            case LexerTerminals.ANYDATA:
                return getSyntaxToken(SyntaxKind.ANYDATA_KEYWORD);
            case LexerTerminals.NEVER:
                return getSyntaxToken(SyntaxKind.NEVER_KEYWORD);
            case LexerTerminals.BYTE:
                return getSyntaxToken(SyntaxKind.BYTE_KEYWORD);

            // Keywords
            case LexerTerminals.PUBLIC:
                return getSyntaxToken(SyntaxKind.PUBLIC_KEYWORD);
            case LexerTerminals.PRIVATE:
                return getSyntaxToken(SyntaxKind.PRIVATE_KEYWORD);
            case LexerTerminals.FUNCTION:
                return getSyntaxToken(SyntaxKind.FUNCTION_KEYWORD);
            case LexerTerminals.RETURN:
                return getSyntaxToken(SyntaxKind.RETURN_KEYWORD);
            case LexerTerminals.RETURNS:
                return getSyntaxToken(SyntaxKind.RETURNS_KEYWORD);
            case LexerTerminals.EXTERNAL:
                return getSyntaxToken(SyntaxKind.EXTERNAL_KEYWORD);
            case LexerTerminals.TYPE:
                return getSyntaxToken(SyntaxKind.TYPE_KEYWORD);
            case LexerTerminals.RECORD:
                return getSyntaxToken(SyntaxKind.RECORD_KEYWORD);
            case LexerTerminals.OBJECT:
                return getSyntaxToken(SyntaxKind.OBJECT_KEYWORD);
            case LexerTerminals.REMOTE:
                return getSyntaxToken(SyntaxKind.REMOTE_KEYWORD);
            case LexerTerminals.ABSTRACT:
                return getSyntaxToken(SyntaxKind.ABSTRACT_KEYWORD);
            case LexerTerminals.CLIENT:
                return getSyntaxToken(SyntaxKind.CLIENT_KEYWORD);
            case LexerTerminals.IF:
                return getSyntaxToken(SyntaxKind.IF_KEYWORD);
            case LexerTerminals.ELSE:
                return getSyntaxToken(SyntaxKind.ELSE_KEYWORD);
            case LexerTerminals.WHILE:
                return getSyntaxToken(SyntaxKind.WHILE_KEYWORD);
            case LexerTerminals.TRUE:
                return getSyntaxToken(SyntaxKind.TRUE_KEYWORD);
            case LexerTerminals.FALSE:
                return getSyntaxToken(SyntaxKind.FALSE_KEYWORD);
            case LexerTerminals.CHECK:
                return getSyntaxToken(SyntaxKind.CHECK_KEYWORD);
            case LexerTerminals.CHECKPANIC:
                return getSyntaxToken(SyntaxKind.CHECKPANIC_KEYWORD);
            case LexerTerminals.CONTINUE:
                return getSyntaxToken(SyntaxKind.CONTINUE_KEYWORD);
            case LexerTerminals.BREAK:
                return getSyntaxToken(SyntaxKind.BREAK_KEYWORD);
            case LexerTerminals.PANIC:
                return getSyntaxToken(SyntaxKind.PANIC_KEYWORD);
            case LexerTerminals.IMPORT:
                return getSyntaxToken(SyntaxKind.IMPORT_KEYWORD);
            case LexerTerminals.VERSION:
                return getSyntaxToken(SyntaxKind.VERSION_KEYWORD);
            case LexerTerminals.AS:
                return getSyntaxToken(SyntaxKind.AS_KEYWORD);
            case LexerTerminals.SERVICE:
                return getSyntaxToken(SyntaxKind.SERVICE_KEYWORD);
            case LexerTerminals.ON:
                return getSyntaxToken(SyntaxKind.ON_KEYWORD);
            case LexerTerminals.RESOURCE:
                return getSyntaxToken(SyntaxKind.RESOURCE_KEYWORD);
            case LexerTerminals.LISTENER:
                return getSyntaxToken(SyntaxKind.LISTENER_KEYWORD);
            case LexerTerminals.CONST:
                return getSyntaxToken(SyntaxKind.CONST_KEYWORD);
            case LexerTerminals.FINAL:
                return getSyntaxToken(SyntaxKind.FINAL_KEYWORD);
            case LexerTerminals.TYPEOF:
                return getSyntaxToken(SyntaxKind.TYPEOF_KEYWORD);
            case LexerTerminals.IS:
                return getSyntaxToken(SyntaxKind.IS_KEYWORD);
            case LexerTerminals.NULL:
                return getSyntaxToken(SyntaxKind.NULL_KEYWORD);
            case LexerTerminals.LOCK:
                return getSyntaxToken(SyntaxKind.LOCK_KEYWORD);
            case LexerTerminals.ANNOTATION:
                return getSyntaxToken(SyntaxKind.ANNOTATION_KEYWORD);
            case LexerTerminals.SOURCE:
                return getSyntaxToken(SyntaxKind.SOURCE_KEYWORD);
            case LexerTerminals.VAR:
                return getSyntaxToken(SyntaxKind.VAR_KEYWORD);
            case LexerTerminals.WORKER:
                return getSyntaxToken(SyntaxKind.WORKER_KEYWORD);
            case LexerTerminals.PARAMETER:
                return getSyntaxToken(SyntaxKind.PARAMETER_KEYWORD);
            case LexerTerminals.FIELD:
                return getSyntaxToken(SyntaxKind.FIELD_KEYWORD);
            case LexerTerminals.XMLNS:
                return getSyntaxToken(SyntaxKind.XMLNS_KEYWORD);
            case LexerTerminals.FORK:
                return getSyntaxToken(SyntaxKind.FORK_KEYWORD);
            case LexerTerminals.MAP:
                return getSyntaxToken(SyntaxKind.MAP_KEYWORD);
            case LexerTerminals.FUTURE:
                return getSyntaxToken(SyntaxKind.FUTURE_KEYWORD);
            case LexerTerminals.TYPEDESC:
                return getSyntaxToken(SyntaxKind.TYPEDESC_KEYWORD);
            case LexerTerminals.TRAP:
                return getSyntaxToken(SyntaxKind.TRAP_KEYWORD);
            case LexerTerminals.IN:
                return getSyntaxToken(SyntaxKind.IN_KEYWORD);
            case LexerTerminals.FOREACH:
                return getSyntaxToken(SyntaxKind.FOREACH_KEYWORD);
            case LexerTerminals.TABLE:
                return getSyntaxToken(SyntaxKind.TABLE_KEYWORD);
            case LexerTerminals.KEY:
                return getSyntaxToken(SyntaxKind.KEY_KEYWORD);
            case LexerTerminals.ERROR:
                return getSyntaxToken(SyntaxKind.ERROR_KEYWORD);
            case LexerTerminals.LET:
                return getSyntaxToken(SyntaxKind.LET_KEYWORD);
            case LexerTerminals.STREAM:
                return getSyntaxToken(SyntaxKind.STREAM_KEYWORD);
<<<<<<< HEAD
            case LexerTerminals.FROM:
                return getSyntaxToken(SyntaxKind.FROM_KEYWORD);
            case LexerTerminals.WHERE:
                return getSyntaxToken(SyntaxKind.WHERE_KEYWORD);
            case LexerTerminals.SELECT:
                return getSyntaxToken(SyntaxKind.SELECT_KEYWORD);
=======
            case LexerTerminals.NEW:
                return getSyntaxToken(SyntaxKind.NEW_KEYWORD);
>>>>>>> 5a7eacfe
            default:
                return getIdentifierToken(tokenText);
        }
    }

    /**
     * Process and returns an invalid token. Consumes the input until {@link #isEndOfInvalidToken()}
     * is reached.
     *
     * @return The invalid token.
     */
    private void processInvalidToken() {
        while (!isEndOfInvalidToken()) {
            reader.advance();
        }

        String tokenText = getLexeme();
        reportLexerError("invalid token '" + tokenText + "'");
        STNode trivia = STNodeFactory.createSyntaxTrivia(SyntaxKind.INVALID, tokenText);
        this.leadingTriviaList.add(trivia);
    }

    /**
     * Check whether the current index is pointing to an end of an invalid lexer-token.
     * An invalid token is considered to end if one of the below is reached:
     * <ul>
     * <li>a whitespace</li>
     * <li>semicolon</li>
     * <li>newline</li>
     * </ul>
     *
     * @return <code>true</code>, if the end of an invalid token is reached, <code>false</code> otherwise
     */
    private boolean isEndOfInvalidToken() {
        if (reader.isEOF()) {
            return true;
        }

        int currentChar = peek();
        switch (currentChar) {
            case LexerTerminals.NEWLINE:
            case LexerTerminals.CARRIAGE_RETURN:
            case LexerTerminals.SPACE:
            case LexerTerminals.TAB:
            case LexerTerminals.SEMICOLON:
            case LexerTerminals.OPEN_BRACE:
            case LexerTerminals.CLOSE_BRACE:
            case LexerTerminals.OPEN_BRACKET:
            case LexerTerminals.CLOSE_BRACKET:
            case LexerTerminals.OPEN_PARANTHESIS:
            case LexerTerminals.CLOSE_PARANTHESIS:
                // TODO: add all separators (braces, parentheses, etc)
                // TODO: add all operators (arithmetic, binary, etc)
                return true;
            default:
                return false;
        }
    }

    /**
     * <p>
     * Check whether a given char is an identifier start char.
     * </p>
     * <code>IdentifierInitialChar := A .. Z | a .. z | _ | UnicodeIdentifierChar</code>
     *
     * @param c character to check
     * @return <code>true</code>, if the character is an identifier start char. <code>false</code> otherwise.
     */
    private boolean isIdentifierInitialChar(int c) {
        // TODO: pre-mark all possible characters, using a mask. And use that mask here to check
        if ('A' <= c && c <= 'Z') {
            return true;
        }

        if ('a' <= c && c <= 'z') {
            return true;
        }

        if (c == '_') {
            return true;
        }

        // TODO: if (UnicodeIdentifierChar) return false;
        return false;
    }

    /**
     * <p>
     * Check whether a given char is an identifier following char.
     * </p>
     * <code>IdentifierFollowingChar := IdentifierInitialChar | Digit</code>
     *
     * @param c character to check
     * @return <code>true</code>, if the character is an identifier following char. <code>false</code> otherwise.
     */
    private boolean isIdentifierFollowingChar(int c) {
        return isIdentifierInitialChar(c) || isDigit(c);
    }

    /**
     * <p>
     * Check whether a given char is a digit.
     * </p>
     * <code>Digit := 0..9</code>
     *
     * @param c character to check
     * @return <code>true</code>, if the character represents a digit. <code>false</code> otherwise.
     */
    private boolean isDigit(int c) {
        return ('0' <= c && c <= '9');
    }

    /**
     * <p>
     * Check whether a given char is a hexa digit.
     * </p>
     * <code>HexDigit := Digit | a .. f | A .. F</code>
     *
     * @param c character to check
     * @return <code>true</code>, if the character represents a hex digit. <code>false</code> otherwise.
     */
    private boolean isHexDigit(int c) {
        if ('a' <= c && c <= 'f') {
            return true;
        }
        if ('A' <= c && c <= 'F') {
            return true;
        }
        return isDigit(c);
    }

    /**
     * <p>
     * Check whether current input index points to a start of a hex-numeric literal.
     * </p>
     * <code>HexIndicator := 0x | 0X</code>
     *
     * @param startChar Starting character of the literal
     * @param nextChar Second character of the literal
     * @return <code>true</code>, if the current input points to a start of a hex-numeric literal.
     *         <code>false</code> otherwise.
     */
    private boolean isHexIndicator(int startChar, int nextChar) {
        return startChar == '0' && (nextChar == 'x' || nextChar == 'X');
    }

    /**
     * Returns the next character from the reader, without consuming the stream.
     *
     * @return Next character
     */
    private int peek() {
        return this.reader.peek();
    }

    /**
     * Get the text associated with the current token.
     *
     * @return Text associated with the current token.
     */
    private String getLexeme() {
        return reader.getMarkedChars();
    }

    /**
     * Process and return double-quoted string literal.
     * <p>
     * <code>string-literal := DoubleQuotedStringLiteral
     * <br/>
     * DoubleQuotedStringLiteral := " (StringChar | StringEscape)* "
     * <br/>
     * StringChar := ^ ( 0xA | 0xD | \ | " )
     * <br/>
     * StringEscape := StringSingleEscape | StringNumericEscape
     * <br/>
     * StringSingleEscape := \t | \n | \r | \\ | \"
     * <br/>
     * StringNumericEscape := \ u{ CodePoint }
     * <br/>
     * CodePoint := HexDigit+
     * </code>
     *
     * @return String literal token
     */
    private STToken processStringLiteral() {
        int nextChar;
        while (!reader.isEOF()) {
            nextChar = peek();
            switch (nextChar) {
                case LexerTerminals.NEWLINE:
                case LexerTerminals.CARRIAGE_RETURN:
                    reportLexerError("missing double-quote");
                    break;
                case LexerTerminals.DOUBLE_QUOTE:
                    this.reader.advance();
                    break;
                case LexerTerminals.BACKSLASH:
                    switch (this.reader.peek(1)) {
                        case 'n':
                        case 't':
                        case 'r':
                        case LexerTerminals.BACKSLASH:
                        case LexerTerminals.DOUBLE_QUOTE:
                            this.reader.advance(2);
                            continue;
                        case 'u':
                            if (this.reader.peek(2) == LexerTerminals.OPEN_BRACE) {
                                processStringNumericEscape();
                            } else {
                                reportLexerError("invalid string numeric escape sequence");
                                this.reader.advance(2);
                            }
                            continue;
                        default:
                            reportLexerError("invalid escape sequence");
                            this.reader.advance();
                            continue;
                    }
                default:
                    this.reader.advance();
                    continue;
            }
            break;
        }

        return getLiteral(SyntaxKind.STRING_LITERAL);
    }

    /**
     * Process string numeric escape.
     * <p>
     * <code>StringNumericEscape := \ u { CodePoint }</code>
     */
    private void processStringNumericEscape() {
        // Process '\ u {'
        this.reader.advance(3);

        // Process code-point
        if (!isHexDigit(peek())) {
            reportLexerError("invalid string numeric escape sequence");
            return;
        }

        reader.advance();
        while (isHexDigit(peek())) {
            reader.advance();
        }

        // Process close brace
        if (peek() != LexerTerminals.CLOSE_BRACE) {
            reportLexerError("invalid string numeric escape sequence");
            return;
        }

        this.reader.advance();
    }

    private void reportLexerError(String message) {
        this.errorListener.reportInvalidNodeError(null, message);
    }

    /**
     * Process any token that starts with '!'.
     *
     * @return One of the tokens: <code>'!', '!=', '!=='</code>
     */
    private STToken processExclamationMarkOperator() {
        switch (peek()) { // check for the second char
            case LexerTerminals.EQUAL:
                reader.advance();
                if (peek() == LexerTerminals.EQUAL) {
                    // this is '!=='
                    reader.advance();
                    return getSyntaxToken(SyntaxKind.NOT_DOUBLE_EQUAL_TOKEN);
                } else {
                    // this is '!='
                    return getSyntaxToken(SyntaxKind.NOT_EQUAL_TOKEN);
                }
            default:
                // this is '!'
                return getSyntaxToken(SyntaxKind.EXCLAMATION_MARK_TOKEN);
        }
    }

    /**
     * Process any token that starts with '|'.
     *
     * @return One of the tokens: <code>'|', '|}', '||'</code>
     */
    private STToken processPipeOperator() {
        switch (peek()) { // check for the second char
            case LexerTerminals.CLOSE_BRACE:
                reader.advance();
                return getSyntaxToken(SyntaxKind.CLOSE_BRACE_PIPE_TOKEN);
            case LexerTerminals.PIPE:
                reader.advance();
                return getSyntaxToken(SyntaxKind.LOGICAL_OR_TOKEN);
            default:
                return getSyntaxToken(SyntaxKind.PIPE_TOKEN);
        }
    }

    /**
     * Process and return documentation line.
     * <p>
     * <code>
     * DocumentationLine := BlankSpace* # [Space] DocumentationContent
     * <br/>
     * DocumentationContent := (^ 0xA)* 0xA
     * <br/>
     * BlankSpace := Tab | Space
     * <br/>
     * Space := 0x20
     * <br/>
     * Tab := 0x9
     * </code>
     *
     * @return Documentation line token
     */
    private STToken processDocumentationLine() {
        // TODO: validate the markdown syntax.
        reader.advance();
        int nextToken = peek();
        while (!reader.isEOF()) {
            switch (nextToken) {
                case LexerTerminals.NEWLINE:
                case LexerTerminals.CARRIAGE_RETURN:
                    break;
                default:
                    reader.advance();
                    nextToken = peek();
                    continue;
            }
            break;
        }

        STNode leadingTrivia = STNodeFactory.createNodeList(this.leadingTriviaList);
        String lexeme = getLexeme();
        STNode trailingTrivia = processTrailingTrivia();
        return STNodeFactory.createDocumentationLineToken(lexeme, leadingTrivia, trailingTrivia);
    }

    private STToken readTemplateToken() {
        reader.mark();
        if (reader.isEOF()) {
            return getSyntaxToken(SyntaxKind.EOF_TOKEN);
        }

        char nextChar = this.reader.peek();
        switch (nextChar) {
            case LexerTerminals.BACKTICK:
                reader.advance();
                endMode();
                return getSyntaxToken(SyntaxKind.BACKTICK_TOKEN);
            case LexerTerminals.DOLLAR:
                if (reader.peek(1) == LexerTerminals.OPEN_BRACE) {
                    // Switch to interpolation mode. Then the next token will be read in that mode.
                    startMode(ParserMode.INTERPOLATION);
                    reader.advance(2);

                    return getSyntaxToken(SyntaxKind.INTERPOLATION_START_TOKEN);
                }
                // fall through
            default:
                while (!reader.isEOF()) {
                    nextChar = this.reader.peek();
                    switch (nextChar) {
                        case LexerTerminals.DOLLAR:
                            if (this.reader.peek(1) == LexerTerminals.OPEN_BRACE) {
                                break;
                            }
                            reader.advance();
                            continue;
                        case LexerTerminals.BACKTICK:
                            break;
                        default:
                            reader.advance();
                            continue;
                    }

                    break;
                }
        }

        return getTemplateString(SyntaxKind.TEMPLATE_STRING);
    }

    private STToken getTemplateString(SyntaxKind kind) {
        STNode leadingTrivia = STNodeFactory.createNodeList(this.leadingTriviaList);
        String lexeme = getLexeme();
        STNode trailingTrivia = processTrailingTrivia();
        return STNodeFactory.createLiteralValueToken(kind, lexeme, -1, leadingTrivia, trailingTrivia);
    }

    /*
     * ------------------------------------------------------------------------------------------------------------
     * INTERPOLATION Mode
     * ------------------------------------------------------------------------------------------------------------
     */

    private STToken readTokenInInterpolation() {
        reader.mark();
        int nextChar = peek();
        switch (nextChar) {
            case LexerTerminals.OPEN_BRACE:
                // Start braced-content mode. This is to keep track of the
                // open-brace and the corresponding close-brace. This way,
                // those will not be mistaken as the close-brace of the
                // interpolation end.
                startMode(ParserMode.INTERPOLATION_BRACED_CONTENT);
                return readToken();
            case LexerTerminals.CLOSE_BRACE:
                // Close-brace in the interpolation mode definitely means its
                // then end of the interpolation.
                endMode();
                reader.advance();
                return getSyntaxTokenWithoutTrailingTrivia(SyntaxKind.CLOSE_BRACE_TOKEN);
            case LexerTerminals.BACKTICK:
                // If we are inside the interpolation, that means its no longer XML
                // mode, but in the default mode. Hence treat the back-tick in the
                // same way as in the default mode.
            default:
                // Otherwise read the token from default mode.
                return readToken();
        }
    }

    private STToken getSyntaxTokenWithoutTrailingTrivia(SyntaxKind kind) {
        STNode leadingTrivia = STNodeFactory.createNodeList(this.leadingTriviaList);
        STNode trailingTrivia = STNodeFactory.createNodeList(new ArrayList<>(0));
        return STNodeFactory.createToken(kind, leadingTrivia, trailingTrivia);
    }

    /*
     * ------------------------------------------------------------------------------------------------------------
     * INTERPOLATION_BRACED_CONTENT Mode
     * ------------------------------------------------------------------------------------------------------------
     */

    private STToken readTokenInBracedContentInInterpolation() {
        reader.mark();
        int nextChar = peek();
        switch (nextChar) {
            case LexerTerminals.OPEN_BRACE:
                startMode(ParserMode.INTERPOLATION_BRACED_CONTENT);
                break;
            case LexerTerminals.CLOSE_BRACE:
            case LexerTerminals.BACKTICK:
                endMode();
                break;
            default:
                // Otherwise read the token from default mode.
                break;
        }

        return readToken();
    }
}<|MERGE_RESOLUTION|>--- conflicted
+++ resolved
@@ -904,17 +904,14 @@
                 return getSyntaxToken(SyntaxKind.LET_KEYWORD);
             case LexerTerminals.STREAM:
                 return getSyntaxToken(SyntaxKind.STREAM_KEYWORD);
-<<<<<<< HEAD
+            case LexerTerminals.NEW:
+                return getSyntaxToken(SyntaxKind.NEW_KEYWORD);
             case LexerTerminals.FROM:
                 return getSyntaxToken(SyntaxKind.FROM_KEYWORD);
             case LexerTerminals.WHERE:
                 return getSyntaxToken(SyntaxKind.WHERE_KEYWORD);
             case LexerTerminals.SELECT:
                 return getSyntaxToken(SyntaxKind.SELECT_KEYWORD);
-=======
-            case LexerTerminals.NEW:
-                return getSyntaxToken(SyntaxKind.NEW_KEYWORD);
->>>>>>> 5a7eacfe
             default:
                 return getIdentifierToken(tokenText);
         }
