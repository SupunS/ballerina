--- conflicted
+++ resolved
@@ -589,17 +589,14 @@
                 return getSyntaxToken(SyntaxKind.CHECK_KEYWORD);
             case LexerTerminals.CHECKPANIC:
                 return getSyntaxToken(SyntaxKind.CHECKPANIC_KEYWORD);
-<<<<<<< HEAD
+            case LexerTerminals.PANIC:
+                return getSyntaxToken(SyntaxKind.PANIC_KEYWORD);
             case LexerTerminals.IMPORT:
                 return getSyntaxToken(SyntaxKind.IMPORT_KEYWORD);
             case LexerTerminals.VERSION:
                 return getSyntaxToken(SyntaxKind.VERSION_KEYWORD);
             case LexerTerminals.AS:
                 return getSyntaxToken(SyntaxKind.AS_KEYWORD);
-=======
-            case LexerTerminals.PANIC:
-                return getSyntaxToken(SyntaxKind.PANIC_KEYWORD);
->>>>>>> 7b79d531
             default:
                 return getIdentifierToken(tokenText);
         }
