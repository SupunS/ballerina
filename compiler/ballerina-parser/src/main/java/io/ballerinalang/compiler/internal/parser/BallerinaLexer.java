/*
 * Copyright (c) 2020, WSO2 Inc. (http://www.wso2.org) All Rights Reserved.
 *
 * WSO2 Inc. licenses this file to you under the Apache License,
 * Version 2.0 (the "License"); you may not use this file except
 * in compliance with the License.
 * You may obtain a copy of the License at
 *
 *   http://www.apache.org/licenses/LICENSE-2.0
 *
 * Unless required by applicable law or agreed to in writing,
 * software distributed under the License is distributed on an
 * "AS IS" BASIS, WITHOUT WARRANTIES OR CONDITIONS OF ANY
 * KIND, either express or implied.  See the License for the
 * specific language governing permissions and limitations
 * under the License.
 */
package io.ballerinalang.compiler.internal.parser;

import io.ballerinalang.compiler.internal.parser.tree.STNode;
import io.ballerinalang.compiler.internal.parser.tree.STNodeFactory;
import io.ballerinalang.compiler.internal.parser.tree.STToken;
import io.ballerinalang.compiler.syntax.tree.SyntaxKind;

import java.util.ArrayList;
import java.util.List;

/**
 * A LL(k) lexer for ballerina.
 *
 * @since 1.2.0
 */
public class BallerinaLexer extends AbstractLexer {

    public BallerinaLexer(CharReader charReader) {
        super(charReader, ParserMode.DEFAULT);
    }

    /**
     * Get the next lexical token.
     *
     * @return Next lexical token.
     */
    public STToken nextToken() {
        switch (this.mode) {
            case TEMPLATE:
                this.leadingTriviaList = new ArrayList<>(0);
                return readTemplateToken();
            case INTERPOLATION:
                processLeadingTrivia();
                return readTokenInInterpolation();
            case INTERPOLATION_BRACED_CONTENT:
                processLeadingTrivia();
                return readTokenInBracedContentInInterpolation();
            case DEFAULT:
            case IMPORT:
            default:
                processLeadingTrivia();
                return readToken();
        }
    }

    public STToken nextTokenInternal() {
        switch (this.mode) {
            case TEMPLATE:
                return readTemplateToken();
            case INTERPOLATION:
                return readTokenInInterpolation();
            case INTERPOLATION_BRACED_CONTENT:
                return readTokenInBracedContentInInterpolation();
            case DEFAULT:
            case IMPORT:
            default:
                return readToken();
        }
    }

    /*
     * Private Methods
     */

    private STToken readToken() {
        reader.mark();
        if (reader.isEOF()) {
            return getSyntaxToken(SyntaxKind.EOF_TOKEN);
        }

        int c = reader.peek();
        reader.advance();
        STToken token;
        switch (c) {
            // Separators
            case LexerTerminals.COLON:
                token = getSyntaxToken(SyntaxKind.COLON_TOKEN);
                break;
            case LexerTerminals.SEMICOLON:
                token = getSyntaxToken(SyntaxKind.SEMICOLON_TOKEN);
                break;
            case LexerTerminals.DOT:
                token = processDot();
                break;
            case LexerTerminals.COMMA:
                token = getSyntaxToken(SyntaxKind.COMMA_TOKEN);
                break;
            case LexerTerminals.OPEN_PARANTHESIS:
                token = getSyntaxToken(SyntaxKind.OPEN_PAREN_TOKEN);
                break;
            case LexerTerminals.CLOSE_PARANTHESIS:
                token = getSyntaxToken(SyntaxKind.CLOSE_PAREN_TOKEN);
                break;
            case LexerTerminals.OPEN_BRACE:
                if (peek() == LexerTerminals.PIPE) {
                    reader.advance();
                    token = getSyntaxToken(SyntaxKind.OPEN_BRACE_PIPE_TOKEN);
                } else {
                    token = getSyntaxToken(SyntaxKind.OPEN_BRACE_TOKEN);
                }
                break;
            case LexerTerminals.CLOSE_BRACE:
                token = getSyntaxToken(SyntaxKind.CLOSE_BRACE_TOKEN);
                break;
            case LexerTerminals.OPEN_BRACKET:
                token = getSyntaxToken(SyntaxKind.OPEN_BRACKET_TOKEN);
                break;
            case LexerTerminals.CLOSE_BRACKET:
                token = getSyntaxToken(SyntaxKind.CLOSE_BRACKET_TOKEN);
                break;
            case LexerTerminals.PIPE:
                token = processPipeOperator();
                break;
            case LexerTerminals.QUESTION_MARK:
                if (peek() == LexerTerminals.DOT) {
                    reader.advance();
                    token = getSyntaxToken(SyntaxKind.OPTIONAL_CHAINING_TOKEN);
                } else if (peek() == LexerTerminals.COLON) {
                    reader.advance();
                    token = getSyntaxToken(SyntaxKind.ELVIS_TOKEN);
                } else {
                    token = getSyntaxToken(SyntaxKind.QUESTION_MARK_TOKEN);
                }
                break;
            case LexerTerminals.DOUBLE_QUOTE:
                token = processStringLiteral();
                break;
            case LexerTerminals.HASH:
                token = processDocumentationLine();
                break;
            case LexerTerminals.AT:
                token = getSyntaxToken(SyntaxKind.AT_TOKEN);
                break;

            // Arithmetic operators
            case LexerTerminals.EQUAL:
                token = processEqualOperator();
                break;
            case LexerTerminals.PLUS:
                token = getSyntaxToken(SyntaxKind.PLUS_TOKEN);
                break;
            case LexerTerminals.MINUS:
                if (reader.peek() == LexerTerminals.GT) {
                    reader.advance();
                    if (peek() == LexerTerminals.GT) {
                        reader.advance();
                        token = getSyntaxToken(SyntaxKind.SYNC_SEND_TOKEN);
                    } else {
                        token = getSyntaxToken(SyntaxKind.RIGHT_ARROW_TOKEN);
                    }
                } else {
                    token = getSyntaxToken(SyntaxKind.MINUS_TOKEN);
                }
                break;
            case LexerTerminals.ASTERISK:
                token = getSyntaxToken(SyntaxKind.ASTERISK_TOKEN);
                break;
            case LexerTerminals.SLASH:
                token = getSyntaxToken(SyntaxKind.SLASH_TOKEN);
                break;
            case LexerTerminals.PERCENT:
                token = getSyntaxToken(SyntaxKind.PERCENT_TOKEN);
                break;
            case LexerTerminals.LT:
                int nextChar = peek();
                if (nextChar == LexerTerminals.EQUAL) {
                    reader.advance();
                    token = getSyntaxToken(SyntaxKind.LT_EQUAL_TOKEN);
                } else if (nextChar == LexerTerminals.MINUS) {
                    reader.advance();
                    token = getSyntaxToken(SyntaxKind.LEFT_ARROW_TOKEN);
                } else if (nextChar == LexerTerminals.LT) {
                    reader.advance();
                    token = getSyntaxToken(SyntaxKind.DOUBLE_LT_TOKEN);
                } else {
                    token = getSyntaxToken(SyntaxKind.LT_TOKEN);
                }
                break;
            case LexerTerminals.GT:
                if (peek() == LexerTerminals.EQUAL) {
                    reader.advance();
                    token = getSyntaxToken(SyntaxKind.GT_EQUAL_TOKEN);
                } else {
                    token = getSyntaxToken(SyntaxKind.GT_TOKEN);
                }
                break;
            case LexerTerminals.EXCLAMATION_MARK:
                token = processExclamationMarkOperator();
                break;
            case LexerTerminals.BITWISE_AND:
                if (peek() == LexerTerminals.BITWISE_AND) {
                    reader.advance();
                    token = getSyntaxToken(SyntaxKind.LOGICAL_AND_TOKEN);
                } else {
                    token = getSyntaxToken(SyntaxKind.BITWISE_AND_TOKEN);
                }
                break;
            case LexerTerminals.BITWISE_XOR:
                token = getSyntaxToken(SyntaxKind.BITWISE_XOR_TOKEN);
                break;
            case LexerTerminals.NEGATION:
                token = getSyntaxToken(SyntaxKind.NEGATION_TOKEN);
                break;
            case LexerTerminals.BACKTICK:
                startMode(ParserMode.TEMPLATE);
                token = getSyntaxToken(SyntaxKind.BACKTICK_TOKEN);
                break;
            case LexerTerminals.SINGLE_QUOTE:
                token = processQuotedIdentifier();
                break;

            // Numbers
            case '0':
            case '1':
            case '2':
            case '3':
            case '4':
            case '5':
            case '6':
            case '7':
            case '8':
            case '9':
                token = processNumericLiteral(c);
                break;

            case 'A':
            case 'B':
            case 'C':
            case 'D':
            case 'E':
            case 'F':
            case 'G':
            case 'H':
            case 'I':
            case 'J':
            case 'K':
            case 'L':
            case 'M':
            case 'N':
            case 'O':
            case 'P':
            case 'Q':
            case 'R':
            case 'S':
            case 'T':
            case 'U':
            case 'V':
            case 'W':
            case 'X':
            case 'Y':
            case 'Z':
            case 'a':
            case 'b':
            case 'c':
            case 'd':
            case 'e':
            case 'f':
            case 'g':
            case 'h':
            case 'i':
            case 'j':
            case 'k':
            case 'l':
            case 'm':
            case 'n':
            case 'o':
            case 'p':
            case 'q':
            case 'r':
            case 's':
            case 't':
            case 'u':
            case 'v':
            case 'w':
            case 'x':
            case 'y':
            case 'z':
            case '_':
                token = processIdentifierOrKeyword();
                break;

            // Other
            default:
                // Process invalid token as trivia, and continue to next token
                processInvalidToken();

                // Use the internal method to use the already captured trivia.
                token = nextTokenInternal();
                break;
        }

        return token;
    }

    private STToken getSyntaxToken(SyntaxKind kind) {
        STNode leadingTrivia = STNodeFactory.createNodeList(this.leadingTriviaList);
        STNode trailingTrivia = processTrailingTrivia();
        return STNodeFactory.createToken(kind, leadingTrivia, trailingTrivia);
    }

    private STToken getIdentifierToken(String tokenText) {
        STNode leadingTrivia = STNodeFactory.createNodeList(this.leadingTriviaList);
        String lexeme = getLexeme();
        STNode trailingTrivia = processTrailingTrivia();
        return STNodeFactory.createIdentifierToken(lexeme, leadingTrivia, trailingTrivia);
    }

    private STToken getLiteral(SyntaxKind kind) {
        STNode leadingTrivia = STNodeFactory.createNodeList(this.leadingTriviaList);
        String lexeme = getLexeme();
        STNode trailingTrivia = processTrailingTrivia();
        return STNodeFactory.createLiteralValueToken(kind, lexeme, leadingTrivia, trailingTrivia);
    }

    /**
     * Process leading trivia.
     */
    private void processLeadingTrivia() {
        this.leadingTriviaList = new ArrayList<>(10);
        processSyntaxTrivia(this.leadingTriviaList, true);
    }

    /**
     * Process and return trailing trivia.
     *
     * @return Trailing trivia
     */
    private STNode processTrailingTrivia() {
        List<STNode> triviaList = new ArrayList<>(10);
        processSyntaxTrivia(triviaList, false);
        return STNodeFactory.createNodeList(triviaList);
    }

    /**
     * Process syntax trivia and add it to the provided list.
     * <p>
     * <code>syntax-trivia := whitespace | end-of-line | comments</code>
     *
     * @param triviaList List of trivia
     * @param isLeading Flag indicating whether the currently processing leading trivia or not
     */
    private void processSyntaxTrivia(List<STNode> triviaList, boolean isLeading) {
        while (!reader.isEOF()) {
            reader.mark();
            char c = reader.peek();
            switch (c) {
                case LexerTerminals.SPACE:
                case LexerTerminals.TAB:
                case LexerTerminals.FORM_FEED:
                    triviaList.add(processWhitespaces());
                    break;
                case LexerTerminals.CARRIAGE_RETURN:
                case LexerTerminals.NEWLINE:
                    triviaList.add(processEndOfLine());
                    if (isLeading) {
                        break;
                    }
                    return;
                case LexerTerminals.SLASH:
                    if (reader.peek(1) == LexerTerminals.SLASH) {
                        triviaList.add(processComment());
                        break;
                    }
                    return;
                default:
                    return;
            }
        }
    }

    /**
     * Process whitespace up to an end of line.
     * <p>
     * <code>whitespace := 0x9 | 0xC | 0x20</code>
     *
     * @return Whitespace trivia
     */
    private STNode processWhitespaces() {
        while (!reader.isEOF()) {
            char c = reader.peek();
            switch (c) {
                case LexerTerminals.SPACE:
                case LexerTerminals.TAB:
                case LexerTerminals.FORM_FEED:
                    reader.advance();
                    continue;
                case LexerTerminals.CARRIAGE_RETURN:
                case LexerTerminals.NEWLINE:
                    break;
                default:
                    break;
            }
            break;
        }

        return STNodeFactory.createMinutiae(SyntaxKind.WHITESPACE_MINUTIAE, getLexeme());
    }

    /**
     * Process end of line.
     * <p>
     * <code>end-of-line := 0xA | 0xD</code>
     *
     * @return End of line trivia
     */
    private STNode processEndOfLine() {
        char c = reader.peek();
        switch (c) {
            case LexerTerminals.NEWLINE:
                reader.advance();
                return STNodeFactory.createMinutiae(SyntaxKind.END_OF_LINE_MINUTIAE, getLexeme());
            case LexerTerminals.CARRIAGE_RETURN:
                reader.advance();
                if (reader.peek() == LexerTerminals.NEWLINE) {
                    reader.advance();
                }
                // Ballerina spec 2020R1/#lexical_structure section says that you should
                // normalize newline chars as follows.
                // - the two character sequence 0xD 0xA is replaced by 0xA
                // - a single 0xD character that is not followed by 0xD is replaced by 0xA
                //
                // This implementation does not replace any characters to maintain
                // the exact source text as it is, but it does not count \r\n as two characters.
                // Therefore, we have to specifically send the width of the lexeme when creating the Minutia node.
                return STNodeFactory.createMinutiae(SyntaxKind.END_OF_LINE_MINUTIAE, getLexeme(), 1);
            default:
                throw new IllegalStateException();
        }
    }

    /**
     * Process dot, ellipsis or decimal floating point token.
     *
     * @return Dot, ellipsis or decimal floating point token
     */
    private STToken processDot() {
        int nexChar = reader.peek();
        if (nexChar == LexerTerminals.DOT) {
            int nextNextChar = reader.peek(1);
            if (nextNextChar == LexerTerminals.DOT) {
                reader.advance(2);
                return getSyntaxToken(SyntaxKind.ELLIPSIS_TOKEN);
            } else if (nextNextChar == LexerTerminals.LT) {
                reader.advance(2);
                return getSyntaxToken(SyntaxKind.DOUBLE_DOT_LT_TOKEN);
            }
        } else if (nexChar == LexerTerminals.AT) {
            reader.advance();
            return getSyntaxToken(SyntaxKind.ANNOT_CHAINING_TOKEN);
        }

        if (this.mode != ParserMode.IMPORT && isDigit(nexChar)) {
            return processDecimalFloatLiteral();
        }
        return getSyntaxToken(SyntaxKind.DOT_TOKEN);
    }

    /**
     * <p>
     * Process a comment, and add it to trivia list.
     * </p>
     * <code>Comment := // AnyCharButNewline*
     * <br/><br/>AnyCharButNewline := ^ 0xA</code>
     */
    private STNode processComment() {
        // We reach here after verifying up to 2 code-points ahead. Hence advance(2).
        reader.advance(2);
        int nextToken = peek();
        while (!reader.isEOF()) {
            switch (nextToken) {
                case LexerTerminals.NEWLINE:
                case LexerTerminals.CARRIAGE_RETURN:
                    break;
                default:
                    reader.advance();
                    nextToken = peek();
                    continue;
            }
            break;
        }

        return STNodeFactory.createMinutiae(SyntaxKind.COMMENT_MINUTIAE, getLexeme());
    }

    /**
     * Process any token that starts with '='.
     *
     * @return One of the tokens: <code>'=', '==', '=>', '==='</code>
     */
    private STToken processEqualOperator() {
        switch (peek()) { // check for the second char
            case LexerTerminals.EQUAL:
                reader.advance();
                if (peek() == LexerTerminals.EQUAL) {
                    // this is '==='
                    reader.advance();
                    return getSyntaxToken(SyntaxKind.TRIPPLE_EQUAL_TOKEN);
                } else {
                    // this is '=='
                    return getSyntaxToken(SyntaxKind.DOUBLE_EQUAL_TOKEN);
                }
            case LexerTerminals.GT:
                // this is '=>'
                reader.advance();
                return getSyntaxToken(SyntaxKind.RIGHT_DOUBLE_ARROW);
            default:
                // this is '='
                return getSyntaxToken(SyntaxKind.EQUAL_TOKEN);
        }
    }

    /**
     * <p>
     * Process and returns a numeric literal.
     * </p>
     * <code>
     * numeric-literal := int-literal | floating-point-literal
     * <br/>
     * floating-point-literal := DecimalFloatingPointNumber | HexFloatingPointLiteral
     * <br/>
     * int-literal := DecimalNumber | HexIntLiteral
     * <br/>
     * DecimalNumber := 0 | NonZeroDigit Digit*
     * <br/>
     * Digit := 0 .. 9
     * <br/>
     * NonZeroDigit := 1 .. 9
     * </code>
     *
     * @return The numeric literal.
     */
    private STToken processNumericLiteral(int startChar) {
        int nextChar = peek();
        if (isHexIndicator(startChar, nextChar)) {
            return processHexLiteral();
        }

        int len = 1;
        while (!reader.isEOF()) {
            switch (nextChar) {
                case LexerTerminals.DOT:
                case 'e':
                case 'E':
                case 'f':
                case 'F':
                case 'd':
                case 'D':
                    // In sem-var mode, only decimal integer literals are supported
                    if (this.mode == ParserMode.IMPORT) {
                        break;
                    }

                    // Integer part of the float cannot have a leading zero
                    if (startChar == '0' && len > 1) {
                        break;
                    }

                    // Code would not reach here if the floating point starts with a dot
                    return processDecimalFloatLiteral();
                default:
                    if (isDigit(nextChar)) {
                        reader.advance();
                        len++;
                        nextChar = peek();
                        continue;
                    }
                    break;
            }
            break;
        }

        // Integer or integer part of the float cannot have a leading zero
        if (startChar == '0' && len > 1) {
            reportLexerError("extra leading zero");
            processInvalidToken();
            return readToken();
        }

        return getLiteral(SyntaxKind.DECIMAL_INTEGER_LITERAL);
    }

    /**
     * <p>
     * Process and returns a decimal floating point literal.
     * </p>
     * <code>
     * DecimalFloatingPointNumber :=
     *    DecimalNumber Exponent [FloatingPointTypeSuffix]
     *    | DottedDecimalNumber [Exponent] [FloatingPointTypeSuffix]
     *    | DecimalNumber FloatingPointTypeSuffix
     * <br/>
     * DottedDecimalNumber := DecimalNumber . Digit* | . Digit+
     * <br/>
     * FloatingPointTypeSuffix := DecimalTypeSuffix | FloatTypeSuffix
     * <br/>
     * DecimalTypeSuffix := d | D
     * <br/>
     * FloatTypeSuffix :=  f | F
     * </code>
     *
     * @return The decimal floating point literal.
     */
    private STToken processDecimalFloatLiteral() {
        int nextChar = peek();

        // For float literals start with a DOT, this condition will always be false,
        // as the reader is already advanced for the DOT before coming here.
        if (nextChar == LexerTerminals.DOT) {
            reader.advance();
            nextChar = peek();
        }

        while (isDigit(nextChar)) {
            reader.advance();
            nextChar = peek();
        }

        switch (nextChar) {
            case 'e':
            case 'E':
                return processExponent(false);
            case 'f':
            case 'F':
            case 'd':
            case 'D':
                return parseFloatingPointTypeSuffix();
        }

        return getLiteral(SyntaxKind.DECIMAL_FLOATING_POINT_LITERAL);
    }

    /**
     * <p>
     * Process an exponent or hex-exponent.
     * </p>
     * <code>
     * exponent := Exponent | HexExponent
     * <br/>
     * Exponent := ExponentIndicator [Sign] Digit+
     * <br/>
     * HexExponent := HexExponentIndicator [Sign] Digit+
     * <br/>
     * ExponentIndicator := e | E
     * <br/>
     * HexExponentIndicator := p | P
     * <br/>
     * Sign := + | -
     * <br/>
     * Digit := 0 .. 9
     * </code>
     *
     * @param isHex HexExponent or not
     * @return The decimal floating point literal.
     */
    private STToken processExponent(boolean isHex) {
        // Advance reader as exponent indicator is already validated
        reader.advance();
        int nextChar = peek();

        // Capture if there is a sign
        if (nextChar == LexerTerminals.PLUS || nextChar == LexerTerminals.MINUS) {
            reader.advance();
            nextChar = peek();
        }

        // Make sure at least one digit is present after the indicator
        if (!isDigit(nextChar)) {
            reportLexerError("missing digit");
            processInvalidToken();
            return readToken();
        }

        while (isDigit(nextChar)) {
            reader.advance();
            nextChar = peek();
        }

        if (isHex) {
            return getLiteral(SyntaxKind.HEX_FLOATING_POINT_LITERAL);
        }

        switch (nextChar) {
            case 'f':
            case 'F':
            case 'd':
            case 'D':
                return parseFloatingPointTypeSuffix();
        }

        return getLiteral(SyntaxKind.DECIMAL_FLOATING_POINT_LITERAL);
    }

    /**
     * <p>
     * Parse floating point type suffix.
     * </p>
     * <code>
     * FloatingPointTypeSuffix := DecimalTypeSuffix | FloatTypeSuffix
     * <br/>
     * DecimalTypeSuffix := d | D
     * <br/>
     * FloatTypeSuffix :=  f | F
     * </code>
     *
     * @return The decimal floating point literal.
     */
    private STToken parseFloatingPointTypeSuffix() {
        reader.advance();
        return getLiteral(SyntaxKind.DECIMAL_FLOATING_POINT_LITERAL);
    }

    /**
     * <p>
     * Process and returns a hex literal.
     * </p>
     * <code>
     * hex-literal := HexIntLiteral | HexFloatingPointLiteral
     * <br/>
     * HexIntLiteral := HexIndicator HexNumber
     * <br/>
     * HexNumber := HexDigit+
     * <br/>
     * HexIndicator := 0x | 0X
     * <br/>
     * HexDigit := Digit | a .. f | A .. F
     * <br/>
     * HexFloatingPointLiteral := HexIndicator HexFloatingPointNumber
     * <br/>
     * HexFloatingPointNumber := HexNumber HexExponent | DottedHexNumber [HexExponent]
     * <br/>
     * DottedHexNumber := HexDigit+ . HexDigit* | . HexDigit+
     * </code>
     *
     * @return The hex literal.
     */
    private STToken processHexLiteral() {
        reader.advance();

        // Make sure at least one hex-digit present if processing started from a dot
        if (peek() == LexerTerminals.DOT && !isHexDigit(reader.peek(1))) {
            reader.advance();
            reportLexerError("missing hex-digit");
            processInvalidToken();
            return readToken();
        }

        int nextChar;
        while (isHexDigit(peek())) {
            reader.advance();
        }
        nextChar = peek();

        switch (nextChar) {
            case LexerTerminals.DOT:
                reader.advance();
                nextChar = peek();
                while (isHexDigit(nextChar)) {
                    reader.advance();
                    nextChar = peek();
                }
                switch (nextChar) {
                    case 'p':
                    case 'P':
                        return processExponent(true);
                }
                break;
            case 'p':
            case 'P':
                return processExponent(true);
            default:
                return getLiteral(SyntaxKind.HEX_INTEGER_LITERAL);
        }

        return getLiteral(SyntaxKind.HEX_FLOATING_POINT_LITERAL);
    }

    /**
     * Process and returns an identifier or a keyword.
     *
     * @return An identifier or a keyword.
     */
    private STToken processIdentifierOrKeyword() {
        while (isIdentifierFollowingChar(peek())) {
            reader.advance();
        }

        String tokenText = getLexeme();
        switch (tokenText) {
            // built-in named-types
            case LexerTerminals.INT:
                return getSyntaxToken(SyntaxKind.INT_KEYWORD);
            case LexerTerminals.FLOAT:
                return getSyntaxToken(SyntaxKind.FLOAT_KEYWORD);
            case LexerTerminals.STRING:
                return getSyntaxToken(SyntaxKind.STRING_KEYWORD);
            case LexerTerminals.BOOLEAN:
                return getSyntaxToken(SyntaxKind.BOOLEAN_KEYWORD);
            case LexerTerminals.DECIMAL:
                return getSyntaxToken(SyntaxKind.DECIMAL_KEYWORD);
            case LexerTerminals.XML:
                return getSyntaxToken(SyntaxKind.XML_KEYWORD);
            case LexerTerminals.JSON:
                return getSyntaxToken(SyntaxKind.JSON_KEYWORD);
            case LexerTerminals.HANDLE:
                return getSyntaxToken(SyntaxKind.HANDLE_KEYWORD);
            case LexerTerminals.ANY:
                return getSyntaxToken(SyntaxKind.ANY_KEYWORD);
            case LexerTerminals.ANYDATA:
                return getSyntaxToken(SyntaxKind.ANYDATA_KEYWORD);
            case LexerTerminals.NEVER:
                return getSyntaxToken(SyntaxKind.NEVER_KEYWORD);
            case LexerTerminals.BYTE:
                return getSyntaxToken(SyntaxKind.BYTE_KEYWORD);

            // Keywords
            case LexerTerminals.PUBLIC:
                return getSyntaxToken(SyntaxKind.PUBLIC_KEYWORD);
            case LexerTerminals.PRIVATE:
                return getSyntaxToken(SyntaxKind.PRIVATE_KEYWORD);
            case LexerTerminals.FUNCTION:
                return getSyntaxToken(SyntaxKind.FUNCTION_KEYWORD);
            case LexerTerminals.RETURN:
                return getSyntaxToken(SyntaxKind.RETURN_KEYWORD);
            case LexerTerminals.RETURNS:
                return getSyntaxToken(SyntaxKind.RETURNS_KEYWORD);
            case LexerTerminals.EXTERNAL:
                return getSyntaxToken(SyntaxKind.EXTERNAL_KEYWORD);
            case LexerTerminals.TYPE:
                return getSyntaxToken(SyntaxKind.TYPE_KEYWORD);
            case LexerTerminals.RECORD:
                return getSyntaxToken(SyntaxKind.RECORD_KEYWORD);
            case LexerTerminals.OBJECT:
                return getSyntaxToken(SyntaxKind.OBJECT_KEYWORD);
            case LexerTerminals.REMOTE:
                return getSyntaxToken(SyntaxKind.REMOTE_KEYWORD);
            case LexerTerminals.ABSTRACT:
                return getSyntaxToken(SyntaxKind.ABSTRACT_KEYWORD);
            case LexerTerminals.CLIENT:
                return getSyntaxToken(SyntaxKind.CLIENT_KEYWORD);
            case LexerTerminals.IF:
                return getSyntaxToken(SyntaxKind.IF_KEYWORD);
            case LexerTerminals.ELSE:
                return getSyntaxToken(SyntaxKind.ELSE_KEYWORD);
            case LexerTerminals.WHILE:
                return getSyntaxToken(SyntaxKind.WHILE_KEYWORD);
            case LexerTerminals.TRUE:
                return getSyntaxToken(SyntaxKind.TRUE_KEYWORD);
            case LexerTerminals.FALSE:
                return getSyntaxToken(SyntaxKind.FALSE_KEYWORD);
            case LexerTerminals.CHECK:
                return getSyntaxToken(SyntaxKind.CHECK_KEYWORD);
            case LexerTerminals.CHECKPANIC:
                return getSyntaxToken(SyntaxKind.CHECKPANIC_KEYWORD);
            case LexerTerminals.CONTINUE:
                return getSyntaxToken(SyntaxKind.CONTINUE_KEYWORD);
            case LexerTerminals.BREAK:
                return getSyntaxToken(SyntaxKind.BREAK_KEYWORD);
            case LexerTerminals.PANIC:
                return getSyntaxToken(SyntaxKind.PANIC_KEYWORD);
            case LexerTerminals.IMPORT:
                return getSyntaxToken(SyntaxKind.IMPORT_KEYWORD);
            case LexerTerminals.VERSION:
                return getSyntaxToken(SyntaxKind.VERSION_KEYWORD);
            case LexerTerminals.AS:
                return getSyntaxToken(SyntaxKind.AS_KEYWORD);
            case LexerTerminals.SERVICE:
                return getSyntaxToken(SyntaxKind.SERVICE_KEYWORD);
            case LexerTerminals.ON:
                return getSyntaxToken(SyntaxKind.ON_KEYWORD);
            case LexerTerminals.RESOURCE:
                return getSyntaxToken(SyntaxKind.RESOURCE_KEYWORD);
            case LexerTerminals.LISTENER:
                return getSyntaxToken(SyntaxKind.LISTENER_KEYWORD);
            case LexerTerminals.CONST:
                return getSyntaxToken(SyntaxKind.CONST_KEYWORD);
            case LexerTerminals.FINAL:
                return getSyntaxToken(SyntaxKind.FINAL_KEYWORD);
            case LexerTerminals.TYPEOF:
                return getSyntaxToken(SyntaxKind.TYPEOF_KEYWORD);
            case LexerTerminals.IS:
                return getSyntaxToken(SyntaxKind.IS_KEYWORD);
            case LexerTerminals.NULL:
                return getSyntaxToken(SyntaxKind.NULL_KEYWORD);
            case LexerTerminals.LOCK:
                return getSyntaxToken(SyntaxKind.LOCK_KEYWORD);
            case LexerTerminals.ANNOTATION:
                return getSyntaxToken(SyntaxKind.ANNOTATION_KEYWORD);
            case LexerTerminals.SOURCE:
                return getSyntaxToken(SyntaxKind.SOURCE_KEYWORD);
            case LexerTerminals.VAR:
                return getSyntaxToken(SyntaxKind.VAR_KEYWORD);
            case LexerTerminals.WORKER:
                return getSyntaxToken(SyntaxKind.WORKER_KEYWORD);
            case LexerTerminals.PARAMETER:
                return getSyntaxToken(SyntaxKind.PARAMETER_KEYWORD);
            case LexerTerminals.FIELD:
                return getSyntaxToken(SyntaxKind.FIELD_KEYWORD);
            case LexerTerminals.XMLNS:
                return getSyntaxToken(SyntaxKind.XMLNS_KEYWORD);
            case LexerTerminals.FORK:
                return getSyntaxToken(SyntaxKind.FORK_KEYWORD);
            case LexerTerminals.MAP:
                return getSyntaxToken(SyntaxKind.MAP_KEYWORD);
            case LexerTerminals.FUTURE:
                return getSyntaxToken(SyntaxKind.FUTURE_KEYWORD);
            case LexerTerminals.TYPEDESC:
                return getSyntaxToken(SyntaxKind.TYPEDESC_KEYWORD);
            case LexerTerminals.TRAP:
                return getSyntaxToken(SyntaxKind.TRAP_KEYWORD);
            case LexerTerminals.IN:
                return getSyntaxToken(SyntaxKind.IN_KEYWORD);
            case LexerTerminals.FOREACH:
                return getSyntaxToken(SyntaxKind.FOREACH_KEYWORD);
            case LexerTerminals.TABLE:
                return getSyntaxToken(SyntaxKind.TABLE_KEYWORD);
            case LexerTerminals.KEY:
                return getSyntaxToken(SyntaxKind.KEY_KEYWORD);
            case LexerTerminals.ERROR:
                return getSyntaxToken(SyntaxKind.ERROR_KEYWORD);
            case LexerTerminals.LET:
                return getSyntaxToken(SyntaxKind.LET_KEYWORD);
            case LexerTerminals.STREAM:
                return getSyntaxToken(SyntaxKind.STREAM_KEYWORD);
            case LexerTerminals.NEW:
                return getSyntaxToken(SyntaxKind.NEW_KEYWORD);
            case LexerTerminals.READONLY:
                return getSyntaxToken(SyntaxKind.READONLY_KEYWORD);
            case LexerTerminals.DISTINCT:
                return getSyntaxToken(SyntaxKind.DISTINCT_KEYWORD);
            case LexerTerminals.FROM:
                return getSyntaxToken(SyntaxKind.FROM_KEYWORD);
            case LexerTerminals.WHERE:
                return getSyntaxToken(SyntaxKind.WHERE_KEYWORD);
            case LexerTerminals.SELECT:
                return getSyntaxToken(SyntaxKind.SELECT_KEYWORD);
            case LexerTerminals.START:
                return getSyntaxToken(SyntaxKind.START_KEYWORD);
            case LexerTerminals.FLUSH:
                return getSyntaxToken(SyntaxKind.FLUSH_KEYWORD);
            case LexerTerminals.DEFAULT:
                return getSyntaxToken(SyntaxKind.DEFAULT_KEYWORD);
            case LexerTerminals.WAIT:
                return getSyntaxToken(SyntaxKind.WAIT_KEYWORD);
            case LexerTerminals.DO:
                return getSyntaxToken(SyntaxKind.DO_KEYWORD);
<<<<<<< HEAD
            case LexerTerminals.TRANSACTION:
                return getSyntaxToken(SyntaxKind.TRANSACTION_KEYWORD);
            case LexerTerminals.COMMIT:
                return getSyntaxToken(SyntaxKind.COMMIT_KEYWORD);
            case LexerTerminals.RETRY:
                return getSyntaxToken(SyntaxKind.RETRY_KEYWORD);
            case LexerTerminals.ROLLBACK:
                return getSyntaxToken(SyntaxKind.ROLLBACK_KEYWORD);
            case LexerTerminals.TRANSACTIONAL:
                return getSyntaxToken(SyntaxKind.TRANSACTIONAL_KEYWORD);
=======
            case LexerTerminals.ENUM:
                return getSyntaxToken(SyntaxKind.ENUM_KEYWORD);
>>>>>>> 73752385
            default:
                return getIdentifierToken(tokenText);
        }
    }

    /**
     * Process and returns an invalid token. Consumes the input until {@link #isEndOfInvalidToken()}
     * is reached.
     *
     * @return The invalid token.
     */
    private void processInvalidToken() {
        while (!isEndOfInvalidToken()) {
            reader.advance();
        }

        String tokenText = getLexeme();
        reportLexerError("invalid token '" + tokenText + "'");
        STNode trivia = STNodeFactory.createMinutiae(SyntaxKind.INVALID, tokenText);
        this.leadingTriviaList.add(trivia);
    }

    /**
     * Check whether the current index is pointing to an end of an invalid lexer-token.
     * An invalid token is considered to end if one of the below is reached:
     * <ul>
     * <li>a whitespace</li>
     * <li>semicolon</li>
     * <li>newline</li>
     * </ul>
     *
     * @return <code>true</code>, if the end of an invalid token is reached, <code>false</code> otherwise
     */
    private boolean isEndOfInvalidToken() {
        if (reader.isEOF()) {
            return true;
        }

        int currentChar = peek();
        switch (currentChar) {
            case LexerTerminals.NEWLINE:
            case LexerTerminals.CARRIAGE_RETURN:
            case LexerTerminals.SPACE:
            case LexerTerminals.TAB:
            case LexerTerminals.SEMICOLON:
            case LexerTerminals.OPEN_BRACE:
            case LexerTerminals.CLOSE_BRACE:
            case LexerTerminals.OPEN_BRACKET:
            case LexerTerminals.CLOSE_BRACKET:
            case LexerTerminals.OPEN_PARANTHESIS:
            case LexerTerminals.CLOSE_PARANTHESIS:
                // TODO: add all separators (braces, parentheses, etc)
                // TODO: add all operators (arithmetic, binary, etc)
                return true;
            default:
                return false;
        }
    }

    /**
     * <p>
     * Check whether a given char is an identifier start char.
     * </p>
     * <code>IdentifierInitialChar := A .. Z | a .. z | _ | UnicodeIdentifierChar</code>
     *
     * @param c character to check
     * @return <code>true</code>, if the character is an identifier start char. <code>false</code> otherwise.
     */
    private boolean isIdentifierInitialChar(int c) {
        // TODO: pre-mark all possible characters, using a mask. And use that mask here to check
        if ('A' <= c && c <= 'Z') {
            return true;
        }

        if ('a' <= c && c <= 'z') {
            return true;
        }

        if (c == '_') {
            return true;
        }

        // TODO: if (UnicodeIdentifierChar) return false;
        return false;
    }

    /**
     * <p>
     * Check whether a given char is an identifier following char.
     * </p>
     * <code>IdentifierFollowingChar := IdentifierInitialChar | Digit</code>
     *
     * @param c character to check
     * @return <code>true</code>, if the character is an identifier following char. <code>false</code> otherwise.
     */
    private boolean isIdentifierFollowingChar(int c) {
        return isIdentifierInitialChar(c) || isDigit(c);
    }

    /**
     * <p>
     * Check whether a given char is a digit.
     * </p>
     * <code>Digit := 0..9</code>
     *
     * @param c character to check
     * @return <code>true</code>, if the character represents a digit. <code>false</code> otherwise.
     */
    private boolean isDigit(int c) {
        return ('0' <= c && c <= '9');
    }

    /**
     * <p>
     * Check whether a given char is a hexa digit.
     * </p>
     * <code>HexDigit := Digit | a .. f | A .. F</code>
     *
     * @param c character to check
     * @return <code>true</code>, if the character represents a hex digit. <code>false</code> otherwise.
     */
    private boolean isHexDigit(int c) {
        if ('a' <= c && c <= 'f') {
            return true;
        }
        if ('A' <= c && c <= 'F') {
            return true;
        }
        return isDigit(c);
    }

    /**
     * <p>
     * Check whether current input index points to a start of a hex-numeric literal.
     * </p>
     * <code>HexIndicator := 0x | 0X</code>
     *
     * @param startChar Starting character of the literal
     * @param nextChar Second character of the literal
     * @return <code>true</code>, if the current input points to a start of a hex-numeric literal.
     *         <code>false</code> otherwise.
     */
    private boolean isHexIndicator(int startChar, int nextChar) {
        return startChar == '0' && (nextChar == 'x' || nextChar == 'X');
    }

    /**
     * Returns the next character from the reader, without consuming the stream.
     *
     * @return Next character
     */
    private int peek() {
        return this.reader.peek();
    }

    /**
     * Get the text associated with the current token.
     *
     * @return Text associated with the current token.
     */
    private String getLexeme() {
        return reader.getMarkedChars();
    }

    /**
     * Process and return double-quoted string literal.
     * <p>
     * <code>string-literal := DoubleQuotedStringLiteral
     * <br/>
     * DoubleQuotedStringLiteral := " (StringChar | StringEscape)* "
     * <br/>
     * StringChar := ^ ( 0xA | 0xD | \ | " )
     * <br/>
     * StringEscape := StringSingleEscape | StringNumericEscape
     * <br/>
     * StringSingleEscape := \t | \n | \r | \\ | \"
     * <br/>
     * StringNumericEscape := \ u{ CodePoint }
     * <br/>
     * CodePoint := HexDigit+
     * </code>
     *
     * @return String literal token
     */
    private STToken processStringLiteral() {
        int nextChar;
        while (!reader.isEOF()) {
            nextChar = peek();
            switch (nextChar) {
                case LexerTerminals.NEWLINE:
                case LexerTerminals.CARRIAGE_RETURN:
                    reportLexerError("missing double-quote");
                    break;
                case LexerTerminals.DOUBLE_QUOTE:
                    this.reader.advance();
                    break;
                case LexerTerminals.BACKSLASH:
                    switch (this.reader.peek(1)) {
                        case 'n':
                        case 't':
                        case 'r':
                        case LexerTerminals.BACKSLASH:
                        case LexerTerminals.DOUBLE_QUOTE:
                            this.reader.advance(2);
                            continue;
                        case 'u':
                            if (this.reader.peek(2) == LexerTerminals.OPEN_BRACE) {
                                processStringNumericEscape();
                            } else {
                                reportLexerError("invalid string numeric escape sequence");
                                this.reader.advance(2);
                            }
                            continue;
                        default:
                            reportLexerError("invalid escape sequence");
                            this.reader.advance();
                            continue;
                    }
                default:
                    this.reader.advance();
                    continue;
            }
            break;
        }

        return getLiteral(SyntaxKind.STRING_LITERAL);
    }

    /**
     * Process string numeric escape.
     * <p>
     * <code>StringNumericEscape := \ u { CodePoint }</code>
     */
    private void processStringNumericEscape() {
        // Process '\ u {'
        this.reader.advance(3);

        // Process code-point
        if (!isHexDigit(peek())) {
            reportLexerError("invalid string numeric escape sequence");
            return;
        }

        reader.advance();
        while (isHexDigit(peek())) {
            reader.advance();
        }

        // Process close brace
        if (peek() != LexerTerminals.CLOSE_BRACE) {
            reportLexerError("invalid string numeric escape sequence");
            return;
        }

        this.reader.advance();
    }

    private void reportLexerError(String message) {
        this.errorListener.reportInvalidNodeError(null, message);
    }

    /**
     * Process any token that starts with '!'.
     *
     * @return One of the tokens: <code>'!', '!=', '!=='</code>
     */
    private STToken processExclamationMarkOperator() {
        switch (peek()) { // check for the second char
            case LexerTerminals.EQUAL:
                reader.advance();
                if (peek() == LexerTerminals.EQUAL) {
                    // this is '!=='
                    reader.advance();
                    return getSyntaxToken(SyntaxKind.NOT_DOUBLE_EQUAL_TOKEN);
                } else {
                    // this is '!='
                    return getSyntaxToken(SyntaxKind.NOT_EQUAL_TOKEN);
                }
            default:
                // this is '!'
                return getSyntaxToken(SyntaxKind.EXCLAMATION_MARK_TOKEN);
        }
    }

    /**
     * Process any token that starts with '|'.
     *
     * @return One of the tokens: <code>'|', '|}', '||'</code>
     */
    private STToken processPipeOperator() {
        switch (peek()) { // check for the second char
            case LexerTerminals.CLOSE_BRACE:
                reader.advance();
                return getSyntaxToken(SyntaxKind.CLOSE_BRACE_PIPE_TOKEN);
            case LexerTerminals.PIPE:
                reader.advance();
                return getSyntaxToken(SyntaxKind.LOGICAL_OR_TOKEN);
            default:
                return getSyntaxToken(SyntaxKind.PIPE_TOKEN);
        }
    }

    /**
     * Process and return documentation line.
     * <p>
     * <code>
     * DocumentationLine := BlankSpace* # [Space] DocumentationContent
     * <br/>
     * DocumentationContent := (^ 0xA)* 0xA
     * <br/>
     * BlankSpace := Tab | Space
     * <br/>
     * Space := 0x20
     * <br/>
     * Tab := 0x9
     * </code>
     *
     * @return Documentation line token
     */
    private STToken processDocumentationLine() {
        // TODO: validate the markdown syntax.
        reader.advance();
        int nextToken = peek();
        while (!reader.isEOF()) {
            switch (nextToken) {
                case LexerTerminals.NEWLINE:
                case LexerTerminals.CARRIAGE_RETURN:
                    break;
                default:
                    reader.advance();
                    nextToken = peek();
                    continue;
            }
            break;
        }

        STNode leadingTrivia = STNodeFactory.createNodeList(this.leadingTriviaList);
        String lexeme = getLexeme();
        STNode trailingTrivia = processTrailingTrivia();
        return STNodeFactory.createDocumentationLineToken(lexeme, leadingTrivia, trailingTrivia);
    }

    private STToken readTemplateToken() {
        reader.mark();
        if (reader.isEOF()) {
            return getSyntaxToken(SyntaxKind.EOF_TOKEN);
        }

        char nextChar = this.reader.peek();
        switch (nextChar) {
            case LexerTerminals.BACKTICK:
                reader.advance();
                endMode();
                return getSyntaxToken(SyntaxKind.BACKTICK_TOKEN);
            case LexerTerminals.DOLLAR:
                if (reader.peek(1) == LexerTerminals.OPEN_BRACE) {
                    // Switch to interpolation mode. Then the next token will be read in that mode.
                    startMode(ParserMode.INTERPOLATION);
                    reader.advance(2);

                    return getSyntaxToken(SyntaxKind.INTERPOLATION_START_TOKEN);
                }
                // fall through
            default:
                while (!reader.isEOF()) {
                    nextChar = this.reader.peek();
                    switch (nextChar) {
                        case LexerTerminals.DOLLAR:
                            if (this.reader.peek(1) == LexerTerminals.OPEN_BRACE) {
                                break;
                            }
                            reader.advance();
                            continue;
                        case LexerTerminals.BACKTICK:
                            break;
                        default:
                            reader.advance();
                            continue;
                    }

                    break;
                }
        }

        return getTemplateString(SyntaxKind.TEMPLATE_STRING);
    }

    private STToken getTemplateString(SyntaxKind kind) {
        STNode leadingTrivia = STNodeFactory.createNodeList(this.leadingTriviaList);
        String lexeme = getLexeme();
        STNode trailingTrivia = processTrailingTrivia();
        return STNodeFactory.createLiteralValueToken(kind, lexeme, leadingTrivia, trailingTrivia);
    }

    /**
     * Process quoted Identifier token.
     * 
     * <code>
     * QuotedIdentifierChar := IdentifierFollowingChar | QuotedIdentifierEscape | StringNumericEscape
     * </code>
     * 
     * @return Quoted identifier token
     */
    private STToken processQuotedIdentifier() {
        while (!reader.isEOF()) {
            int nextChar = reader.peek();
            if (isIdentifierFollowingChar(nextChar)) {
                reader.advance();
                continue;
            }

            if (nextChar != '\\') {
                break;
            }

            // QuotedIdentifierEscape | StringNumericEscape

            nextChar = reader.peek(1);
            switch (nextChar) {
                case LexerTerminals.NEWLINE:
                case LexerTerminals.CARRIAGE_RETURN:
                case LexerTerminals.TAB:
                    break;
                case 'u':
                    // StringNumericEscape
                    if (reader.peek(2) == '{') {
                        processStringNumericEscape();
                    } else {
                        reader.advance(2);
                    }
                    continue;
                default:
                    // ASCII letters are not allowed
                    if ('A' <= nextChar && nextChar <= 'Z') {
                        break;
                    }
                    if ('a' <= nextChar && nextChar <= 'z') {
                        break;
                    }

                    reader.advance(2);
                    continue;
                // TODO: UnicodePatternWhiteSpaceChar is also not allowed
            }
            break;
        }

        return getIdentifierToken(getLexeme());
    }

    /*
     * ------------------------------------------------------------------------------------------------------------
     * INTERPOLATION Mode
     * ------------------------------------------------------------------------------------------------------------
     */

    private STToken readTokenInInterpolation() {
        reader.mark();
        int nextChar = peek();
        switch (nextChar) {
            case LexerTerminals.OPEN_BRACE:
                // Start braced-content mode. This is to keep track of the
                // open-brace and the corresponding close-brace. This way,
                // those will not be mistaken as the close-brace of the
                // interpolation end.
                startMode(ParserMode.INTERPOLATION_BRACED_CONTENT);
                return readToken();
            case LexerTerminals.CLOSE_BRACE:
                // Close-brace in the interpolation mode definitely means its
                // then end of the interpolation.
                endMode();
                reader.advance();
                return getSyntaxTokenWithoutTrailingTrivia(SyntaxKind.CLOSE_BRACE_TOKEN);
            case LexerTerminals.BACKTICK:
                // If we are inside the interpolation, that means its no longer XML
                // mode, but in the default mode. Hence treat the back-tick in the
                // same way as in the default mode.
            default:
                // Otherwise read the token from default mode.
                return readToken();
        }
    }

    private STToken getSyntaxTokenWithoutTrailingTrivia(SyntaxKind kind) {
        STNode leadingTrivia = STNodeFactory.createNodeList(this.leadingTriviaList);
        STNode trailingTrivia = STNodeFactory.createNodeList(new ArrayList<>(0));
        return STNodeFactory.createToken(kind, leadingTrivia, trailingTrivia);
    }

    /*
     * ------------------------------------------------------------------------------------------------------------
     * INTERPOLATION_BRACED_CONTENT Mode
     * ------------------------------------------------------------------------------------------------------------
     */

    private STToken readTokenInBracedContentInInterpolation() {
        reader.mark();
        int nextChar = peek();
        switch (nextChar) {
            case LexerTerminals.OPEN_BRACE:
                startMode(ParserMode.INTERPOLATION_BRACED_CONTENT);
                break;
            case LexerTerminals.CLOSE_BRACE:
            case LexerTerminals.BACKTICK:
                endMode();
                break;
            default:
                // Otherwise read the token from default mode.
                break;
        }

        return readToken();
    }
}<|MERGE_RESOLUTION|>--- conflicted
+++ resolved
@@ -960,7 +960,6 @@
                 return getSyntaxToken(SyntaxKind.WAIT_KEYWORD);
             case LexerTerminals.DO:
                 return getSyntaxToken(SyntaxKind.DO_KEYWORD);
-<<<<<<< HEAD
             case LexerTerminals.TRANSACTION:
                 return getSyntaxToken(SyntaxKind.TRANSACTION_KEYWORD);
             case LexerTerminals.COMMIT:
@@ -971,10 +970,8 @@
                 return getSyntaxToken(SyntaxKind.ROLLBACK_KEYWORD);
             case LexerTerminals.TRANSACTIONAL:
                 return getSyntaxToken(SyntaxKind.TRANSACTIONAL_KEYWORD);
-=======
             case LexerTerminals.ENUM:
                 return getSyntaxToken(SyntaxKind.ENUM_KEYWORD);
->>>>>>> 73752385
             default:
                 return getIdentifierToken(tokenText);
         }
