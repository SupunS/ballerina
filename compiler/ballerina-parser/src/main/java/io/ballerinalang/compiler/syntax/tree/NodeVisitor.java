/*
 *  Copyright (c) 2020, WSO2 Inc. (http://www.wso2.org) All Rights Reserved.
 *
 *  WSO2 Inc. licenses this file to you under the Apache License,
 *  Version 2.0 (the "License"); you may not use this file except
 *  in compliance with the License.
 *  You may obtain a copy of the License at
 *
 *    http://www.apache.org/licenses/LICENSE-2.0
 *
 *  Unless required by applicable law or agreed to in writing,
 *  software distributed under the License is distributed on an
 *  "AS IS" BASIS, WITHOUT WARRANTIES OR CONDITIONS OF ANY
 *  KIND, either express or implied.  See the License for the
 *  specific language governing permissions and limitations
 *  under the License.
 */
package io.ballerinalang.compiler.syntax.tree;


/**
 * The {@code NodeVisitor} visits each node in the syntax tree allowing
 * us to do something at each node.
 * <p>
 * This class separates tree nodes from various unrelated operations that needs
 * to be performed on the syntax tree nodes.
 * <p>
 * {@code NodeVisitor} is a abstract class that itself visits the complete
 * tree. Subclasses have the ability to override only the required visit methods.
 * <p>
 * There exists a visit method for each node in the Ballerina syntax tree.
 * These methods return void. If you are looking for a visitor that has visit
 * methods that returns something, see {@link NodeTransformer}.
 *
 * This is a generated class.
 *
 * @see NodeTransformer
 * @since 1.3.0
 */
public abstract class NodeVisitor {

    public void visit(ModulePartNode modulePartNode) {
        visitSyntaxNode(modulePartNode);
    }

    public void visit(FunctionDefinitionNode functionDefinitionNode) {
        visitSyntaxNode(functionDefinitionNode);
    }

    public void visit(ImportDeclarationNode importDeclarationNode) {
        visitSyntaxNode(importDeclarationNode);
    }

    public void visit(ListenerDeclarationNode listenerDeclarationNode) {
        visitSyntaxNode(listenerDeclarationNode);
    }

    public void visit(TypeDefinitionNode typeDefinitionNode) {
        visitSyntaxNode(typeDefinitionNode);
    }

    public void visit(ServiceDeclarationNode serviceDeclarationNode) {
        visitSyntaxNode(serviceDeclarationNode);
    }

    public void visit(AssignmentStatementNode assignmentStatementNode) {
        visitSyntaxNode(assignmentStatementNode);
    }

    public void visit(CompoundAssignmentStatementNode compoundAssignmentStatementNode) {
        visitSyntaxNode(compoundAssignmentStatementNode);
    }

    public void visit(VariableDeclarationNode variableDeclarationNode) {
        visitSyntaxNode(variableDeclarationNode);
    }

    public void visit(BlockStatementNode blockStatementNode) {
        visitSyntaxNode(blockStatementNode);
    }

    public void visit(BreakStatementNode breakStatementNode) {
        visitSyntaxNode(breakStatementNode);
    }

    public void visit(ExpressionStatementNode expressionStatementNode) {
        visitSyntaxNode(expressionStatementNode);
    }

    public void visit(ContinueStatementNode continueStatementNode) {
        visitSyntaxNode(continueStatementNode);
    }

    public void visit(ExternalFunctionBodyNode externalFunctionBodyNode) {
        visitSyntaxNode(externalFunctionBodyNode);
    }

    public void visit(IfElseStatementNode ifElseStatementNode) {
        visitSyntaxNode(ifElseStatementNode);
    }

    public void visit(ElseBlockNode elseBlockNode) {
        visitSyntaxNode(elseBlockNode);
    }

    public void visit(WhileStatementNode whileStatementNode) {
        visitSyntaxNode(whileStatementNode);
    }

    public void visit(PanicStatementNode panicStatementNode) {
        visitSyntaxNode(panicStatementNode);
    }

    public void visit(ReturnStatementNode returnStatementNode) {
        visitSyntaxNode(returnStatementNode);
    }

    public void visit(LocalTypeDefinitionStatementNode localTypeDefinitionStatementNode) {
        visitSyntaxNode(localTypeDefinitionStatementNode);
    }

    public void visit(LockStatementNode lockStatementNode) {
        visitSyntaxNode(lockStatementNode);
    }

    public void visit(ForkStatementNode forkStatementNode) {
        visitSyntaxNode(forkStatementNode);
    }

    public void visit(ForEachStatementNode forEachStatementNode) {
        visitSyntaxNode(forEachStatementNode);
    }

    public void visit(BinaryExpressionNode binaryExpressionNode) {
        visitSyntaxNode(binaryExpressionNode);
    }

    public void visit(BracedExpressionNode bracedExpressionNode) {
        visitSyntaxNode(bracedExpressionNode);
    }

    public void visit(CheckExpressionNode checkExpressionNode) {
        visitSyntaxNode(checkExpressionNode);
    }

    public void visit(FieldAccessExpressionNode fieldAccessExpressionNode) {
        visitSyntaxNode(fieldAccessExpressionNode);
    }

    public void visit(FunctionCallExpressionNode functionCallExpressionNode) {
        visitSyntaxNode(functionCallExpressionNode);
    }

    public void visit(MethodCallExpressionNode methodCallExpressionNode) {
        visitSyntaxNode(methodCallExpressionNode);
    }

    public void visit(MappingConstructorExpressionNode mappingConstructorExpressionNode) {
        visitSyntaxNode(mappingConstructorExpressionNode);
    }

    public void visit(IndexedExpressionNode indexedExpressionNode) {
        visitSyntaxNode(indexedExpressionNode);
    }

    public void visit(TypeofExpressionNode typeofExpressionNode) {
        visitSyntaxNode(typeofExpressionNode);
    }

    public void visit(UnaryExpressionNode unaryExpressionNode) {
        visitSyntaxNode(unaryExpressionNode);
    }

    public void visit(ComputedNameFieldNode computedNameFieldNode) {
        visitSyntaxNode(computedNameFieldNode);
    }

    public void visit(ConstantDeclarationNode constantDeclarationNode) {
        visitSyntaxNode(constantDeclarationNode);
    }

    public void visit(DefaultableParameterNode defaultableParameterNode) {
        visitSyntaxNode(defaultableParameterNode);
    }

    public void visit(RequiredParameterNode requiredParameterNode) {
        visitSyntaxNode(requiredParameterNode);
    }

    public void visit(RestParameterNode restParameterNode) {
        visitSyntaxNode(restParameterNode);
    }

    public void visit(ExpressionListItemNode expressionListItemNode) {
        visitSyntaxNode(expressionListItemNode);
    }

    public void visit(ImportOrgNameNode importOrgNameNode) {
        visitSyntaxNode(importOrgNameNode);
    }

    public void visit(ImportPrefixNode importPrefixNode) {
        visitSyntaxNode(importPrefixNode);
    }

    public void visit(ImportSubVersionNode importSubVersionNode) {
        visitSyntaxNode(importSubVersionNode);
    }

    public void visit(ImportVersionNode importVersionNode) {
        visitSyntaxNode(importVersionNode);
    }

    public void visit(SpecificFieldNode specificFieldNode) {
        visitSyntaxNode(specificFieldNode);
    }

    public void visit(SpreadFieldNode spreadFieldNode) {
        visitSyntaxNode(spreadFieldNode);
    }

    public void visit(NamedArgumentNode namedArgumentNode) {
        visitSyntaxNode(namedArgumentNode);
    }

    public void visit(PositionalArgumentNode positionalArgumentNode) {
        visitSyntaxNode(positionalArgumentNode);
    }

    public void visit(RestArgumentNode restArgumentNode) {
        visitSyntaxNode(restArgumentNode);
    }

    public void visit(ObjectTypeDescriptorNode objectTypeDescriptorNode) {
        visitSyntaxNode(objectTypeDescriptorNode);
    }

    public void visit(RecordTypeDescriptorNode recordTypeDescriptorNode) {
        visitSyntaxNode(recordTypeDescriptorNode);
    }

    public void visit(ReturnTypeDescriptorNode returnTypeDescriptorNode) {
        visitSyntaxNode(returnTypeDescriptorNode);
    }

    public void visit(NilTypeDescriptorNode nilTypeDescriptorNode) {
        visitSyntaxNode(nilTypeDescriptorNode);
    }

    public void visit(OptionalTypeDescriptorNode optionalTypeDescriptorNode) {
        visitSyntaxNode(optionalTypeDescriptorNode);
    }

    public void visit(ObjectFieldNode objectFieldNode) {
        visitSyntaxNode(objectFieldNode);
    }

    public void visit(RecordFieldNode recordFieldNode) {
        visitSyntaxNode(recordFieldNode);
    }

    public void visit(RecordFieldWithDefaultValueNode recordFieldWithDefaultValueNode) {
        visitSyntaxNode(recordFieldWithDefaultValueNode);
    }

    public void visit(RecordRestDescriptorNode recordRestDescriptorNode) {
        visitSyntaxNode(recordRestDescriptorNode);
    }

    public void visit(TypeReferenceNode typeReferenceNode) {
        visitSyntaxNode(typeReferenceNode);
    }

    public void visit(ServiceBodyNode serviceBodyNode) {
        visitSyntaxNode(serviceBodyNode);
    }

    public void visit(AnnotationNode annotationNode) {
        visitSyntaxNode(annotationNode);
    }

    public void visit(MetadataNode metadataNode) {
        visitSyntaxNode(metadataNode);
    }

    public void visit(ModuleVariableDeclarationNode moduleVariableDeclarationNode) {
        visitSyntaxNode(moduleVariableDeclarationNode);
    }

    public void visit(TypeTestExpressionNode typeTestExpressionNode) {
        visitSyntaxNode(typeTestExpressionNode);
    }

    public void visit(RemoteMethodCallActionNode remoteMethodCallActionNode) {
        visitSyntaxNode(remoteMethodCallActionNode);
    }

    public void visit(ParameterizedTypeDescriptorNode parameterizedTypeDescriptorNode) {
        visitSyntaxNode(parameterizedTypeDescriptorNode);
    }

    public void visit(NilLiteralNode nilLiteralNode) {
        visitSyntaxNode(nilLiteralNode);
    }

    public void visit(AnnotationDeclarationNode annotationDeclarationNode) {
        visitSyntaxNode(annotationDeclarationNode);
    }

    public void visit(AnnotationAttachPointNode annotationAttachPointNode) {
        visitSyntaxNode(annotationAttachPointNode);
    }

    public void visit(XMLNamespaceDeclarationNode xMLNamespaceDeclarationNode) {
        visitSyntaxNode(xMLNamespaceDeclarationNode);
    }

    public void visit(FunctionBodyBlockNode functionBodyBlockNode) {
        visitSyntaxNode(functionBodyBlockNode);
    }

    public void visit(NamedWorkerDeclarationNode namedWorkerDeclarationNode) {
        visitSyntaxNode(namedWorkerDeclarationNode);
    }

    public void visit(NamedWorkerDeclarator namedWorkerDeclarator) {
        visitSyntaxNode(namedWorkerDeclarator);
    }

    public void visit(DocumentationStringNode documentationStringNode) {
        visitSyntaxNode(documentationStringNode);
    }

    public void visit(BasicLiteralNode basicLiteralNode) {
        visitSyntaxNode(basicLiteralNode);
    }

    public void visit(SimpleNameReferenceNode simpleNameReferenceNode) {
        visitSyntaxNode(simpleNameReferenceNode);
    }

    public void visit(QualifiedNameReferenceNode qualifiedNameReferenceNode) {
        visitSyntaxNode(qualifiedNameReferenceNode);
    }

    public void visit(BuiltinSimpleNameReferenceNode builtinSimpleNameReferenceNode) {
        visitSyntaxNode(builtinSimpleNameReferenceNode);
    }

    public void visit(TrapExpressionNode trapExpressionNode) {
        visitSyntaxNode(trapExpressionNode);
    }

    public void visit(ListConstructorExpressionNode listConstructorExpressionNode) {
        visitSyntaxNode(listConstructorExpressionNode);
    }

    public void visit(TypeCastExpressionNode typeCastExpressionNode) {
        visitSyntaxNode(typeCastExpressionNode);
    }

    public void visit(TypeCastParamNode typeCastParamNode) {
        visitSyntaxNode(typeCastParamNode);
    }

    public void visit(UnionTypeDescriptorNode unionTypeDescriptorNode) {
        visitSyntaxNode(unionTypeDescriptorNode);
    }

    public void visit(TableConstructorExpressionNode tableConstructorExpressionNode) {
        visitSyntaxNode(tableConstructorExpressionNode);
    }

    public void visit(KeySpecifierNode keySpecifierNode) {
        visitSyntaxNode(keySpecifierNode);
    }

    public void visit(ErrorTypeDescriptorNode errorTypeDescriptorNode) {
        visitSyntaxNode(errorTypeDescriptorNode);
    }

    public void visit(ErrorTypeParamsNode errorTypeParamsNode) {
        visitSyntaxNode(errorTypeParamsNode);
    }

    public void visit(StreamTypeDescriptorNode streamTypeDescriptorNode) {
        visitSyntaxNode(streamTypeDescriptorNode);
    }

    public void visit(StreamTypeParamsNode streamTypeParamsNode) {
        visitSyntaxNode(streamTypeParamsNode);
    }

    public void visit(LetExpressionNode letExpressionNode) {
        visitSyntaxNode(letExpressionNode);
    }

    public void visit(LetVariableDeclarationNode letVariableDeclarationNode) {
        visitSyntaxNode(letVariableDeclarationNode);
    }

    public void visit(TemplateExpressionNode templateExpressionNode) {
        visitSyntaxNode(templateExpressionNode);
    }

    public void visit(XMLElementNode xMLElementNode) {
        visitSyntaxNode(xMLElementNode);
    }

    public void visit(XMLStartTagNode xMLStartTagNode) {
        visitSyntaxNode(xMLStartTagNode);
    }

    public void visit(XMLEndTagNode xMLEndTagNode) {
        visitSyntaxNode(xMLEndTagNode);
    }

    public void visit(XMLSimpleNameNode xMLSimpleNameNode) {
        visitSyntaxNode(xMLSimpleNameNode);
    }

    public void visit(XMLQualifiedNameNode xMLQualifiedNameNode) {
        visitSyntaxNode(xMLQualifiedNameNode);
    }

    public void visit(XMLEmptyElementNode xMLEmptyElementNode) {
        visitSyntaxNode(xMLEmptyElementNode);
    }

    public void visit(InterpolationNode interpolationNode) {
        visitSyntaxNode(interpolationNode);
    }

    public void visit(XMLTextNode xMLTextNode) {
        visitSyntaxNode(xMLTextNode);
    }

    public void visit(XMLAttributeNode xMLAttributeNode) {
        visitSyntaxNode(xMLAttributeNode);
    }

    public void visit(XMLAttributeValue xMLAttributeValue) {
        visitSyntaxNode(xMLAttributeValue);
    }

    public void visit(XMLComment xMLComment) {
        visitSyntaxNode(xMLComment);
    }

    public void visit(XMLProcessingInstruction xMLProcessingInstruction) {
        visitSyntaxNode(xMLProcessingInstruction);
    }

    public void visit(TableTypeDescriptorNode tableTypeDescriptorNode) {
        visitSyntaxNode(tableTypeDescriptorNode);
    }

    public void visit(TypeParameterNode typeParameterNode) {
        visitSyntaxNode(typeParameterNode);
    }

    public void visit(KeyTypeConstraintNode keyTypeConstraintNode) {
        visitSyntaxNode(keyTypeConstraintNode);
    }

    public void visit(FunctionTypeDescriptorNode functionTypeDescriptorNode) {
        visitSyntaxNode(functionTypeDescriptorNode);
    }

    public void visit(FunctionSignatureNode functionSignatureNode) {
        visitSyntaxNode(functionSignatureNode);
    }

    public void visit(ExplicitAnonymousFunctionExpressionNode explicitAnonymousFunctionExpressionNode) {
        visitSyntaxNode(explicitAnonymousFunctionExpressionNode);
    }

    public void visit(ExpressionFunctionBodyNode expressionFunctionBodyNode) {
        visitSyntaxNode(expressionFunctionBodyNode);
    }

    public void visit(TupleTypeDescriptorNode tupleTypeDescriptorNode) {
        visitSyntaxNode(tupleTypeDescriptorNode);
    }

    public void visit(ParenthesisedTypeDescriptorNode parenthesisedTypeDescriptorNode) {
        visitSyntaxNode(parenthesisedTypeDescriptorNode);
    }

    public void visit(ExplicitNewExpressionNode explicitNewExpressionNode) {
        visitSyntaxNode(explicitNewExpressionNode);
    }

    public void visit(ImplicitNewExpressionNode implicitNewExpressionNode) {
        visitSyntaxNode(implicitNewExpressionNode);
    }

    public void visit(ParenthesizedArgList parenthesizedArgList) {
        visitSyntaxNode(parenthesizedArgList);
    }

    public void visit(QueryConstructTypeNode queryConstructTypeNode) {
        visitSyntaxNode(queryConstructTypeNode);
    }

    public void visit(FromClauseNode fromClauseNode) {
        visitSyntaxNode(fromClauseNode);
    }

    public void visit(WhereClauseNode whereClauseNode) {
        visitSyntaxNode(whereClauseNode);
    }

    public void visit(LetClauseNode letClauseNode) {
        visitSyntaxNode(letClauseNode);
    }

    public void visit(QueryPipelineNode queryPipelineNode) {
        visitSyntaxNode(queryPipelineNode);
    }

    public void visit(SelectClauseNode selectClauseNode) {
        visitSyntaxNode(selectClauseNode);
    }

    public void visit(QueryExpressionNode queryExpressionNode) {
        visitSyntaxNode(queryExpressionNode);
    }

<<<<<<< HEAD
    public void visit(IntersectionTypeDescriptorNode intersectionTypeDescriptorNode) {
        visitSyntaxNode(intersectionTypeDescriptorNode);
=======
    public void visit(ImplicitAnonymousFunctionParameters implicitAnonymousFunctionParameters) {
        visitSyntaxNode(implicitAnonymousFunctionParameters);
    }

    public void visit(ImplicitAnonymousFunctionExpressionNode implicitAnonymousFunctionExpressionNode) {
        visitSyntaxNode(implicitAnonymousFunctionExpressionNode);
>>>>>>> 27e9633a
    }

    // Tokens

    public void visit(Token token) {
    }

    // Misc

    public void visit(Minutiae minutiae) {
    }

    protected void visitSyntaxNode(Node node) {
        // TODO Find a better way to check for token
        if (node instanceof Token) {
            node.accept(this);
            return;
        }

        NonTerminalNode nonTerminalNode = (NonTerminalNode) node;
        for (Node child : nonTerminalNode.children()) {
            child.accept(this);
        }
    }
}
<|MERGE_RESOLUTION|>--- conflicted
+++ resolved
@@ -527,17 +527,16 @@
         visitSyntaxNode(queryExpressionNode);
     }
 
-<<<<<<< HEAD
     public void visit(IntersectionTypeDescriptorNode intersectionTypeDescriptorNode) {
         visitSyntaxNode(intersectionTypeDescriptorNode);
-=======
+    }
+
     public void visit(ImplicitAnonymousFunctionParameters implicitAnonymousFunctionParameters) {
         visitSyntaxNode(implicitAnonymousFunctionParameters);
     }
 
     public void visit(ImplicitAnonymousFunctionExpressionNode implicitAnonymousFunctionExpressionNode) {
         visitSyntaxNode(implicitAnonymousFunctionExpressionNode);
->>>>>>> 27e9633a
     }
 
     // Tokens
