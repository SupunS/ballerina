/*
 *  Copyright (c) 2020, WSO2 Inc. (http://www.wso2.org) All Rights Reserved.
 *
 *  WSO2 Inc. licenses this file to you under the Apache License,
 *  Version 2.0 (the "License"); you may not use this file except
 *  in compliance with the License.
 *  You may obtain a copy of the License at
 *
 *    http://www.apache.org/licenses/LICENSE-2.0
 *
 *  Unless required by applicable law or agreed to in writing,
 *  software distributed under the License is distributed on an
 *  "AS IS" BASIS, WITHOUT WARRANTIES OR CONDITIONS OF ANY
 *  KIND, either express or implied.  See the License for the
 *  specific language governing permissions and limitations
 *  under the License.
 */
package io.ballerinalang.compiler.syntax.tree;


/**
 * The {@code NodeVisitor} visits each node in the syntax tree allowing
 * us to do something at each node.
 * <p>
 * This class separates tree nodes from various unrelated operations that needs
 * to be performed on the syntax tree nodes.
 * <p>
 * {@code NodeVisitor} is a abstract class that itself visits the complete
 * tree. Subclasses have the ability to override only the required visit methods.
 * <p>
 * There exists a visit method for each node in the Ballerina syntax tree.
 * These methods return void. If you are looking for a visitor that has visit
 * methods that returns something, see {@link NodeTransformer}.
 *
 * This is a generated class.
 *
 * @see NodeTransformer
 * @since 2.0.0
 */
public abstract class NodeVisitor {

    public void visit(ModulePartNode modulePartNode) {
        visitSyntaxNode(modulePartNode);
    }

    public void visit(FunctionDefinitionNode functionDefinitionNode) {
        visitSyntaxNode(functionDefinitionNode);
    }

    public void visit(ImportDeclarationNode importDeclarationNode) {
        visitSyntaxNode(importDeclarationNode);
    }

    public void visit(ListenerDeclarationNode listenerDeclarationNode) {
        visitSyntaxNode(listenerDeclarationNode);
    }

    public void visit(TypeDefinitionNode typeDefinitionNode) {
        visitSyntaxNode(typeDefinitionNode);
    }

    public void visit(ServiceDeclarationNode serviceDeclarationNode) {
        visitSyntaxNode(serviceDeclarationNode);
    }

    public void visit(AssignmentStatementNode assignmentStatementNode) {
        visitSyntaxNode(assignmentStatementNode);
    }

    public void visit(CompoundAssignmentStatementNode compoundAssignmentStatementNode) {
        visitSyntaxNode(compoundAssignmentStatementNode);
    }

    public void visit(VariableDeclarationNode variableDeclarationNode) {
        visitSyntaxNode(variableDeclarationNode);
    }

    public void visit(BlockStatementNode blockStatementNode) {
        visitSyntaxNode(blockStatementNode);
    }

    public void visit(BreakStatementNode breakStatementNode) {
        visitSyntaxNode(breakStatementNode);
    }

    public void visit(ExpressionStatementNode expressionStatementNode) {
        visitSyntaxNode(expressionStatementNode);
    }

    public void visit(ContinueStatementNode continueStatementNode) {
        visitSyntaxNode(continueStatementNode);
    }

    public void visit(ExternalFunctionBodyNode externalFunctionBodyNode) {
        visitSyntaxNode(externalFunctionBodyNode);
    }

    public void visit(IfElseStatementNode ifElseStatementNode) {
        visitSyntaxNode(ifElseStatementNode);
    }

    public void visit(ElseBlockNode elseBlockNode) {
        visitSyntaxNode(elseBlockNode);
    }

    public void visit(WhileStatementNode whileStatementNode) {
        visitSyntaxNode(whileStatementNode);
    }

    public void visit(PanicStatementNode panicStatementNode) {
        visitSyntaxNode(panicStatementNode);
    }

    public void visit(ReturnStatementNode returnStatementNode) {
        visitSyntaxNode(returnStatementNode);
    }

    public void visit(LocalTypeDefinitionStatementNode localTypeDefinitionStatementNode) {
        visitSyntaxNode(localTypeDefinitionStatementNode);
    }

    public void visit(LockStatementNode lockStatementNode) {
        visitSyntaxNode(lockStatementNode);
    }

    public void visit(ForkStatementNode forkStatementNode) {
        visitSyntaxNode(forkStatementNode);
    }

    public void visit(ForEachStatementNode forEachStatementNode) {
        visitSyntaxNode(forEachStatementNode);
    }

    public void visit(BinaryExpressionNode binaryExpressionNode) {
        visitSyntaxNode(binaryExpressionNode);
    }

    public void visit(BracedExpressionNode bracedExpressionNode) {
        visitSyntaxNode(bracedExpressionNode);
    }

    public void visit(CheckExpressionNode checkExpressionNode) {
        visitSyntaxNode(checkExpressionNode);
    }

    public void visit(FieldAccessExpressionNode fieldAccessExpressionNode) {
        visitSyntaxNode(fieldAccessExpressionNode);
    }

    public void visit(FunctionCallExpressionNode functionCallExpressionNode) {
        visitSyntaxNode(functionCallExpressionNode);
    }

    public void visit(MethodCallExpressionNode methodCallExpressionNode) {
        visitSyntaxNode(methodCallExpressionNode);
    }

    public void visit(MappingConstructorExpressionNode mappingConstructorExpressionNode) {
        visitSyntaxNode(mappingConstructorExpressionNode);
    }

    public void visit(IndexedExpressionNode indexedExpressionNode) {
        visitSyntaxNode(indexedExpressionNode);
    }

    public void visit(TypeofExpressionNode typeofExpressionNode) {
        visitSyntaxNode(typeofExpressionNode);
    }

    public void visit(UnaryExpressionNode unaryExpressionNode) {
        visitSyntaxNode(unaryExpressionNode);
    }

    public void visit(ComputedNameFieldNode computedNameFieldNode) {
        visitSyntaxNode(computedNameFieldNode);
    }

    public void visit(ConstantDeclarationNode constantDeclarationNode) {
        visitSyntaxNode(constantDeclarationNode);
    }

    public void visit(DefaultableParameterNode defaultableParameterNode) {
        visitSyntaxNode(defaultableParameterNode);
    }

    public void visit(RequiredParameterNode requiredParameterNode) {
        visitSyntaxNode(requiredParameterNode);
    }

    public void visit(RestParameterNode restParameterNode) {
        visitSyntaxNode(restParameterNode);
    }

    public void visit(ExpressionListItemNode expressionListItemNode) {
        visitSyntaxNode(expressionListItemNode);
    }

    public void visit(ImportOrgNameNode importOrgNameNode) {
        visitSyntaxNode(importOrgNameNode);
    }

    public void visit(ImportPrefixNode importPrefixNode) {
        visitSyntaxNode(importPrefixNode);
    }

    public void visit(ImportSubVersionNode importSubVersionNode) {
        visitSyntaxNode(importSubVersionNode);
    }

    public void visit(ImportVersionNode importVersionNode) {
        visitSyntaxNode(importVersionNode);
    }

    public void visit(SpecificFieldNode specificFieldNode) {
        visitSyntaxNode(specificFieldNode);
    }

    public void visit(SpreadFieldNode spreadFieldNode) {
        visitSyntaxNode(spreadFieldNode);
    }

    public void visit(NamedArgumentNode namedArgumentNode) {
        visitSyntaxNode(namedArgumentNode);
    }

    public void visit(PositionalArgumentNode positionalArgumentNode) {
        visitSyntaxNode(positionalArgumentNode);
    }

    public void visit(RestArgumentNode restArgumentNode) {
        visitSyntaxNode(restArgumentNode);
    }

    public void visit(ObjectTypeDescriptorNode objectTypeDescriptorNode) {
        visitSyntaxNode(objectTypeDescriptorNode);
    }

    public void visit(RecordTypeDescriptorNode recordTypeDescriptorNode) {
        visitSyntaxNode(recordTypeDescriptorNode);
    }

    public void visit(ReturnTypeDescriptorNode returnTypeDescriptorNode) {
        visitSyntaxNode(returnTypeDescriptorNode);
    }

    public void visit(NilTypeDescriptorNode nilTypeDescriptorNode) {
        visitSyntaxNode(nilTypeDescriptorNode);
    }

    public void visit(OptionalTypeDescriptorNode optionalTypeDescriptorNode) {
        visitSyntaxNode(optionalTypeDescriptorNode);
    }

    public void visit(ObjectFieldNode objectFieldNode) {
        visitSyntaxNode(objectFieldNode);
    }

    public void visit(RecordFieldNode recordFieldNode) {
        visitSyntaxNode(recordFieldNode);
    }

    public void visit(RecordFieldWithDefaultValueNode recordFieldWithDefaultValueNode) {
        visitSyntaxNode(recordFieldWithDefaultValueNode);
    }

    public void visit(RecordRestDescriptorNode recordRestDescriptorNode) {
        visitSyntaxNode(recordRestDescriptorNode);
    }

    public void visit(TypeReferenceNode typeReferenceNode) {
        visitSyntaxNode(typeReferenceNode);
    }

    public void visit(ServiceBodyNode serviceBodyNode) {
        visitSyntaxNode(serviceBodyNode);
    }

    public void visit(AnnotationNode annotationNode) {
        visitSyntaxNode(annotationNode);
    }

    public void visit(MetadataNode metadataNode) {
        visitSyntaxNode(metadataNode);
    }

    public void visit(ModuleVariableDeclarationNode moduleVariableDeclarationNode) {
        visitSyntaxNode(moduleVariableDeclarationNode);
    }

    public void visit(TypeTestExpressionNode typeTestExpressionNode) {
        visitSyntaxNode(typeTestExpressionNode);
    }

    public void visit(RemoteMethodCallActionNode remoteMethodCallActionNode) {
        visitSyntaxNode(remoteMethodCallActionNode);
    }

    public void visit(ParameterizedTypeDescriptorNode parameterizedTypeDescriptorNode) {
        visitSyntaxNode(parameterizedTypeDescriptorNode);
    }

    public void visit(NilLiteralNode nilLiteralNode) {
        visitSyntaxNode(nilLiteralNode);
    }

    public void visit(AnnotationDeclarationNode annotationDeclarationNode) {
        visitSyntaxNode(annotationDeclarationNode);
    }

    public void visit(AnnotationAttachPointNode annotationAttachPointNode) {
        visitSyntaxNode(annotationAttachPointNode);
    }

    public void visit(XMLNamespaceDeclarationNode xMLNamespaceDeclarationNode) {
        visitSyntaxNode(xMLNamespaceDeclarationNode);
    }

    public void visit(FunctionBodyBlockNode functionBodyBlockNode) {
        visitSyntaxNode(functionBodyBlockNode);
    }

    public void visit(NamedWorkerDeclarationNode namedWorkerDeclarationNode) {
        visitSyntaxNode(namedWorkerDeclarationNode);
    }

    public void visit(NamedWorkerDeclarator namedWorkerDeclarator) {
        visitSyntaxNode(namedWorkerDeclarator);
    }

    public void visit(DocumentationStringNode documentationStringNode) {
        visitSyntaxNode(documentationStringNode);
    }

    public void visit(BasicLiteralNode basicLiteralNode) {
        visitSyntaxNode(basicLiteralNode);
    }

    public void visit(SimpleNameReferenceNode simpleNameReferenceNode) {
        visitSyntaxNode(simpleNameReferenceNode);
    }

    public void visit(QualifiedNameReferenceNode qualifiedNameReferenceNode) {
        visitSyntaxNode(qualifiedNameReferenceNode);
    }

    public void visit(BuiltinSimpleNameReferenceNode builtinSimpleNameReferenceNode) {
        visitSyntaxNode(builtinSimpleNameReferenceNode);
    }

    public void visit(TrapExpressionNode trapExpressionNode) {
        visitSyntaxNode(trapExpressionNode);
    }

    public void visit(ListConstructorExpressionNode listConstructorExpressionNode) {
        visitSyntaxNode(listConstructorExpressionNode);
    }

    public void visit(TypeCastExpressionNode typeCastExpressionNode) {
        visitSyntaxNode(typeCastExpressionNode);
    }

    public void visit(TypeCastParamNode typeCastParamNode) {
        visitSyntaxNode(typeCastParamNode);
    }

    public void visit(UnionTypeDescriptorNode unionTypeDescriptorNode) {
        visitSyntaxNode(unionTypeDescriptorNode);
    }

    public void visit(TableConstructorExpressionNode tableConstructorExpressionNode) {
        visitSyntaxNode(tableConstructorExpressionNode);
    }

    public void visit(KeySpecifierNode keySpecifierNode) {
        visitSyntaxNode(keySpecifierNode);
    }

    public void visit(ErrorTypeDescriptorNode errorTypeDescriptorNode) {
        visitSyntaxNode(errorTypeDescriptorNode);
    }

    public void visit(ErrorTypeParamsNode errorTypeParamsNode) {
        visitSyntaxNode(errorTypeParamsNode);
    }

    public void visit(StreamTypeDescriptorNode streamTypeDescriptorNode) {
        visitSyntaxNode(streamTypeDescriptorNode);
    }

    public void visit(StreamTypeParamsNode streamTypeParamsNode) {
        visitSyntaxNode(streamTypeParamsNode);
    }

    public void visit(LetExpressionNode letExpressionNode) {
        visitSyntaxNode(letExpressionNode);
    }

    public void visit(LetVariableDeclarationNode letVariableDeclarationNode) {
        visitSyntaxNode(letVariableDeclarationNode);
    }

    public void visit(TemplateExpressionNode templateExpressionNode) {
        visitSyntaxNode(templateExpressionNode);
    }

    public void visit(XMLElementNode xMLElementNode) {
        visitSyntaxNode(xMLElementNode);
    }

    public void visit(XMLStartTagNode xMLStartTagNode) {
        visitSyntaxNode(xMLStartTagNode);
    }

    public void visit(XMLEndTagNode xMLEndTagNode) {
        visitSyntaxNode(xMLEndTagNode);
    }

    public void visit(XMLSimpleNameNode xMLSimpleNameNode) {
        visitSyntaxNode(xMLSimpleNameNode);
    }

    public void visit(XMLQualifiedNameNode xMLQualifiedNameNode) {
        visitSyntaxNode(xMLQualifiedNameNode);
    }

    public void visit(XMLEmptyElementNode xMLEmptyElementNode) {
        visitSyntaxNode(xMLEmptyElementNode);
    }

    public void visit(InterpolationNode interpolationNode) {
        visitSyntaxNode(interpolationNode);
    }

    public void visit(XMLTextNode xMLTextNode) {
        visitSyntaxNode(xMLTextNode);
    }

    public void visit(XMLAttributeNode xMLAttributeNode) {
        visitSyntaxNode(xMLAttributeNode);
    }

    public void visit(XMLAttributeValue xMLAttributeValue) {
        visitSyntaxNode(xMLAttributeValue);
    }

    public void visit(XMLComment xMLComment) {
        visitSyntaxNode(xMLComment);
    }

    public void visit(XMLProcessingInstruction xMLProcessingInstruction) {
        visitSyntaxNode(xMLProcessingInstruction);
    }

    public void visit(TableTypeDescriptorNode tableTypeDescriptorNode) {
        visitSyntaxNode(tableTypeDescriptorNode);
    }

    public void visit(TypeParameterNode typeParameterNode) {
        visitSyntaxNode(typeParameterNode);
    }

    public void visit(KeyTypeConstraintNode keyTypeConstraintNode) {
        visitSyntaxNode(keyTypeConstraintNode);
    }

    public void visit(FunctionTypeDescriptorNode functionTypeDescriptorNode) {
        visitSyntaxNode(functionTypeDescriptorNode);
    }

    public void visit(FunctionSignatureNode functionSignatureNode) {
        visitSyntaxNode(functionSignatureNode);
    }

    public void visit(ExplicitAnonymousFunctionExpressionNode explicitAnonymousFunctionExpressionNode) {
        visitSyntaxNode(explicitAnonymousFunctionExpressionNode);
    }

    public void visit(ExpressionFunctionBodyNode expressionFunctionBodyNode) {
        visitSyntaxNode(expressionFunctionBodyNode);
    }

    public void visit(TupleTypeDescriptorNode tupleTypeDescriptorNode) {
        visitSyntaxNode(tupleTypeDescriptorNode);
    }

    public void visit(ParenthesisedTypeDescriptorNode parenthesisedTypeDescriptorNode) {
        visitSyntaxNode(parenthesisedTypeDescriptorNode);
    }

    public void visit(ExplicitNewExpressionNode explicitNewExpressionNode) {
        visitSyntaxNode(explicitNewExpressionNode);
    }

    public void visit(ImplicitNewExpressionNode implicitNewExpressionNode) {
        visitSyntaxNode(implicitNewExpressionNode);
    }

    public void visit(ParenthesizedArgList parenthesizedArgList) {
        visitSyntaxNode(parenthesizedArgList);
    }

    public void visit(QueryConstructTypeNode queryConstructTypeNode) {
        visitSyntaxNode(queryConstructTypeNode);
    }

    public void visit(FromClauseNode fromClauseNode) {
        visitSyntaxNode(fromClauseNode);
    }

    public void visit(WhereClauseNode whereClauseNode) {
        visitSyntaxNode(whereClauseNode);
    }

    public void visit(LetClauseNode letClauseNode) {
        visitSyntaxNode(letClauseNode);
    }

    public void visit(QueryPipelineNode queryPipelineNode) {
        visitSyntaxNode(queryPipelineNode);
    }

    public void visit(SelectClauseNode selectClauseNode) {
        visitSyntaxNode(selectClauseNode);
    }

    public void visit(QueryExpressionNode queryExpressionNode) {
        visitSyntaxNode(queryExpressionNode);
    }

    public void visit(IntersectionTypeDescriptorNode intersectionTypeDescriptorNode) {
        visitSyntaxNode(intersectionTypeDescriptorNode);
    }

    public void visit(ImplicitAnonymousFunctionParameters implicitAnonymousFunctionParameters) {
        visitSyntaxNode(implicitAnonymousFunctionParameters);
    }

    public void visit(ImplicitAnonymousFunctionExpressionNode implicitAnonymousFunctionExpressionNode) {
        visitSyntaxNode(implicitAnonymousFunctionExpressionNode);
    }

    public void visit(StartActionNode startActionNode) {
        visitSyntaxNode(startActionNode);
    }

    public void visit(FlushActionNode flushActionNode) {
        visitSyntaxNode(flushActionNode);
    }

    public void visit(SingletonTypeDescriptorNode singletonTypeDescriptorNode) {
        visitSyntaxNode(singletonTypeDescriptorNode);
    }

    public void visit(FunctionDeclarationNode functionDeclarationNode) {
        visitSyntaxNode(functionDeclarationNode);
    }

    public void visit(TypedBindingPatternNode typedBindingPatternNode) {
        visitSyntaxNode(typedBindingPatternNode);
    }

    public void visit(CaptureBindingPatternNode captureBindingPatternNode) {
        visitSyntaxNode(captureBindingPatternNode);
    }

    public void visit(ListBindingPatternNode listBindingPatternNode) {
        visitSyntaxNode(listBindingPatternNode);
    }

    public void visit(RestBindingPatternNode restBindingPatternNode) {
        visitSyntaxNode(restBindingPatternNode);
    }

    public void visit(AsyncSendActionNode asyncSendActionNode) {
        visitSyntaxNode(asyncSendActionNode);
    }

    public void visit(SyncSendActionNode syncSendActionNode) {
        visitSyntaxNode(syncSendActionNode);
    }

    public void visit(ReceiveActionNode receiveActionNode) {
        visitSyntaxNode(receiveActionNode);
    }

    public void visit(ReceiveFieldsNode receiveFieldsNode) {
        visitSyntaxNode(receiveFieldsNode);
    }

<<<<<<< HEAD
    public void visit(WaitActionNode waitActionNode) {
        visitSyntaxNode(waitActionNode);
    }

    public void visit(WaitFieldsListNode waitFieldsListNode) {
        visitSyntaxNode(waitFieldsListNode);
    }

    public void visit(WaitFieldNode waitFieldNode) {
        visitSyntaxNode(waitFieldNode);
=======
    public void visit(DoubleGTTokenNode doubleGTTokenNode) {
        visitSyntaxNode(doubleGTTokenNode);
    }

    public void visit(TrippleGTTokenNode trippleGTTokenNode) {
        visitSyntaxNode(trippleGTTokenNode);
>>>>>>> a2be127a
    }

    // Tokens

    public void visit(Token token) {
    }

    // Misc

    protected void visitSyntaxNode(Node node) {
        // TODO Find a better way to check for token
        if (node instanceof Token) {
            node.accept(this);
            return;
        }

        NonTerminalNode nonTerminalNode = (NonTerminalNode) node;
        for (Node child : nonTerminalNode.children()) {
            child.accept(this);
        }
    }
}
<|MERGE_RESOLUTION|>--- conflicted
+++ resolved
@@ -587,7 +587,14 @@
         visitSyntaxNode(receiveFieldsNode);
     }
 
-<<<<<<< HEAD
+    public void visit(DoubleGTTokenNode doubleGTTokenNode) {
+        visitSyntaxNode(doubleGTTokenNode);
+    }
+
+    public void visit(TrippleGTTokenNode trippleGTTokenNode) {
+        visitSyntaxNode(trippleGTTokenNode);
+    }
+
     public void visit(WaitActionNode waitActionNode) {
         visitSyntaxNode(waitActionNode);
     }
@@ -598,14 +605,6 @@
 
     public void visit(WaitFieldNode waitFieldNode) {
         visitSyntaxNode(waitFieldNode);
-=======
-    public void visit(DoubleGTTokenNode doubleGTTokenNode) {
-        visitSyntaxNode(doubleGTTokenNode);
-    }
-
-    public void visit(TrippleGTTokenNode trippleGTTokenNode) {
-        visitSyntaxNode(trippleGTTokenNode);
->>>>>>> a2be127a
     }
 
     // Tokens
