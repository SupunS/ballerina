/*
 *  Copyright (c) 2020, WSO2 Inc. (http://www.wso2.org) All Rights Reserved.
 *
 *  WSO2 Inc. licenses this file to you under the Apache License,
 *  Version 2.0 (the "License"); you may not use this file except
 *  in compliance with the License.
 *  You may obtain a copy of the License at
 *
 *    http://www.apache.org/licenses/LICENSE-2.0
 *
 *  Unless required by applicable law or agreed to in writing,
 *  software distributed under the License is distributed on an
 *  "AS IS" BASIS, WITHOUT WARRANTIES OR CONDITIONS OF ANY
 *  KIND, either express or implied.  See the License for the
 *  specific language governing permissions and limitations
 *  under the License.
 */
package io.ballerinalang.compiler.syntax.tree;


/**
 * The {@code NodeVisitor} visits each node in the syntax tree allowing
 * us to do something at each node.
 * <p>
 * This class separates tree nodes from various unrelated operations that needs
 * to be performed on the syntax tree nodes.
 * <p>
 * {@code NodeVisitor} is a abstract class that itself visits the complete
 * tree. Subclasses have the ability to override only the required visit methods.
 * <p>
 * There exists a visit method for each node in the Ballerina syntax tree.
 * These methods return void. If you are looking for a visitor that has visit
 * methods that returns something, see {@link NodeTransformer}.
 *
 * This is a generated class.
 *
 * @see NodeTransformer
 * @since 2.0.0
 */
public abstract class NodeVisitor {

    public void visit(ModulePartNode modulePartNode) {
        visitSyntaxNode(modulePartNode);
    }

    public void visit(FunctionDefinitionNode functionDefinitionNode) {
        visitSyntaxNode(functionDefinitionNode);
    }

    public void visit(ImportDeclarationNode importDeclarationNode) {
        visitSyntaxNode(importDeclarationNode);
    }

    public void visit(ListenerDeclarationNode listenerDeclarationNode) {
        visitSyntaxNode(listenerDeclarationNode);
    }

    public void visit(TypeDefinitionNode typeDefinitionNode) {
        visitSyntaxNode(typeDefinitionNode);
    }

    public void visit(ServiceDeclarationNode serviceDeclarationNode) {
        visitSyntaxNode(serviceDeclarationNode);
    }

    public void visit(AssignmentStatementNode assignmentStatementNode) {
        visitSyntaxNode(assignmentStatementNode);
    }

    public void visit(CompoundAssignmentStatementNode compoundAssignmentStatementNode) {
        visitSyntaxNode(compoundAssignmentStatementNode);
    }

    public void visit(VariableDeclarationNode variableDeclarationNode) {
        visitSyntaxNode(variableDeclarationNode);
    }

    public void visit(BlockStatementNode blockStatementNode) {
        visitSyntaxNode(blockStatementNode);
    }

    public void visit(BreakStatementNode breakStatementNode) {
        visitSyntaxNode(breakStatementNode);
    }

    public void visit(ExpressionStatementNode expressionStatementNode) {
        visitSyntaxNode(expressionStatementNode);
    }

    public void visit(ContinueStatementNode continueStatementNode) {
        visitSyntaxNode(continueStatementNode);
    }

    public void visit(ExternalFunctionBodyNode externalFunctionBodyNode) {
        visitSyntaxNode(externalFunctionBodyNode);
    }

    public void visit(IfElseStatementNode ifElseStatementNode) {
        visitSyntaxNode(ifElseStatementNode);
    }

    public void visit(ElseBlockNode elseBlockNode) {
        visitSyntaxNode(elseBlockNode);
    }

    public void visit(WhileStatementNode whileStatementNode) {
        visitSyntaxNode(whileStatementNode);
    }

    public void visit(PanicStatementNode panicStatementNode) {
        visitSyntaxNode(panicStatementNode);
    }

    public void visit(ReturnStatementNode returnStatementNode) {
        visitSyntaxNode(returnStatementNode);
    }

    public void visit(LocalTypeDefinitionStatementNode localTypeDefinitionStatementNode) {
        visitSyntaxNode(localTypeDefinitionStatementNode);
    }

    public void visit(LockStatementNode lockStatementNode) {
        visitSyntaxNode(lockStatementNode);
    }

    public void visit(ForkStatementNode forkStatementNode) {
        visitSyntaxNode(forkStatementNode);
    }

    public void visit(ForEachStatementNode forEachStatementNode) {
        visitSyntaxNode(forEachStatementNode);
    }

    public void visit(BinaryExpressionNode binaryExpressionNode) {
        visitSyntaxNode(binaryExpressionNode);
    }

    public void visit(BracedExpressionNode bracedExpressionNode) {
        visitSyntaxNode(bracedExpressionNode);
    }

    public void visit(CheckExpressionNode checkExpressionNode) {
        visitSyntaxNode(checkExpressionNode);
    }

    public void visit(FieldAccessExpressionNode fieldAccessExpressionNode) {
        visitSyntaxNode(fieldAccessExpressionNode);
    }

    public void visit(FunctionCallExpressionNode functionCallExpressionNode) {
        visitSyntaxNode(functionCallExpressionNode);
    }

    public void visit(MethodCallExpressionNode methodCallExpressionNode) {
        visitSyntaxNode(methodCallExpressionNode);
    }

    public void visit(MappingConstructorExpressionNode mappingConstructorExpressionNode) {
        visitSyntaxNode(mappingConstructorExpressionNode);
    }

    public void visit(IndexedExpressionNode indexedExpressionNode) {
        visitSyntaxNode(indexedExpressionNode);
    }

    public void visit(TypeofExpressionNode typeofExpressionNode) {
        visitSyntaxNode(typeofExpressionNode);
    }

    public void visit(UnaryExpressionNode unaryExpressionNode) {
        visitSyntaxNode(unaryExpressionNode);
    }

    public void visit(ComputedNameFieldNode computedNameFieldNode) {
        visitSyntaxNode(computedNameFieldNode);
    }

    public void visit(ConstantDeclarationNode constantDeclarationNode) {
        visitSyntaxNode(constantDeclarationNode);
    }

    public void visit(DefaultableParameterNode defaultableParameterNode) {
        visitSyntaxNode(defaultableParameterNode);
    }

    public void visit(RequiredParameterNode requiredParameterNode) {
        visitSyntaxNode(requiredParameterNode);
    }

    public void visit(RestParameterNode restParameterNode) {
        visitSyntaxNode(restParameterNode);
    }

    public void visit(ExpressionListItemNode expressionListItemNode) {
        visitSyntaxNode(expressionListItemNode);
    }

    public void visit(ImportOrgNameNode importOrgNameNode) {
        visitSyntaxNode(importOrgNameNode);
    }

    public void visit(ImportPrefixNode importPrefixNode) {
        visitSyntaxNode(importPrefixNode);
    }

    public void visit(ImportSubVersionNode importSubVersionNode) {
        visitSyntaxNode(importSubVersionNode);
    }

    public void visit(ImportVersionNode importVersionNode) {
        visitSyntaxNode(importVersionNode);
    }

    public void visit(SpecificFieldNode specificFieldNode) {
        visitSyntaxNode(specificFieldNode);
    }

    public void visit(SpreadFieldNode spreadFieldNode) {
        visitSyntaxNode(spreadFieldNode);
    }

    public void visit(NamedArgumentNode namedArgumentNode) {
        visitSyntaxNode(namedArgumentNode);
    }

    public void visit(PositionalArgumentNode positionalArgumentNode) {
        visitSyntaxNode(positionalArgumentNode);
    }

    public void visit(RestArgumentNode restArgumentNode) {
        visitSyntaxNode(restArgumentNode);
    }

    public void visit(ObjectTypeDescriptorNode objectTypeDescriptorNode) {
        visitSyntaxNode(objectTypeDescriptorNode);
    }

    public void visit(RecordTypeDescriptorNode recordTypeDescriptorNode) {
        visitSyntaxNode(recordTypeDescriptorNode);
    }

    public void visit(ReturnTypeDescriptorNode returnTypeDescriptorNode) {
        visitSyntaxNode(returnTypeDescriptorNode);
    }

    public void visit(NilTypeDescriptorNode nilTypeDescriptorNode) {
        visitSyntaxNode(nilTypeDescriptorNode);
    }

    public void visit(OptionalTypeDescriptorNode optionalTypeDescriptorNode) {
        visitSyntaxNode(optionalTypeDescriptorNode);
    }

    public void visit(ObjectFieldNode objectFieldNode) {
        visitSyntaxNode(objectFieldNode);
    }

    public void visit(RecordFieldNode recordFieldNode) {
        visitSyntaxNode(recordFieldNode);
    }

    public void visit(RecordFieldWithDefaultValueNode recordFieldWithDefaultValueNode) {
        visitSyntaxNode(recordFieldWithDefaultValueNode);
    }

    public void visit(RecordRestDescriptorNode recordRestDescriptorNode) {
        visitSyntaxNode(recordRestDescriptorNode);
    }

    public void visit(TypeReferenceNode typeReferenceNode) {
        visitSyntaxNode(typeReferenceNode);
    }

    public void visit(ServiceBodyNode serviceBodyNode) {
        visitSyntaxNode(serviceBodyNode);
    }

    public void visit(AnnotationNode annotationNode) {
        visitSyntaxNode(annotationNode);
    }

    public void visit(MetadataNode metadataNode) {
        visitSyntaxNode(metadataNode);
    }

    public void visit(ModuleVariableDeclarationNode moduleVariableDeclarationNode) {
        visitSyntaxNode(moduleVariableDeclarationNode);
    }

    public void visit(TypeTestExpressionNode typeTestExpressionNode) {
        visitSyntaxNode(typeTestExpressionNode);
    }

    public void visit(RemoteMethodCallActionNode remoteMethodCallActionNode) {
        visitSyntaxNode(remoteMethodCallActionNode);
    }

    public void visit(ParameterizedTypeDescriptorNode parameterizedTypeDescriptorNode) {
        visitSyntaxNode(parameterizedTypeDescriptorNode);
    }

    public void visit(NilLiteralNode nilLiteralNode) {
        visitSyntaxNode(nilLiteralNode);
    }

    public void visit(AnnotationDeclarationNode annotationDeclarationNode) {
        visitSyntaxNode(annotationDeclarationNode);
    }

    public void visit(AnnotationAttachPointNode annotationAttachPointNode) {
        visitSyntaxNode(annotationAttachPointNode);
    }

    public void visit(XMLNamespaceDeclarationNode xMLNamespaceDeclarationNode) {
        visitSyntaxNode(xMLNamespaceDeclarationNode);
    }

    public void visit(ModuleXMLNamespaceDeclarationNode moduleXMLNamespaceDeclarationNode) {
        visitSyntaxNode(moduleXMLNamespaceDeclarationNode);
    }

    public void visit(FunctionBodyBlockNode functionBodyBlockNode) {
        visitSyntaxNode(functionBodyBlockNode);
    }

    public void visit(NamedWorkerDeclarationNode namedWorkerDeclarationNode) {
        visitSyntaxNode(namedWorkerDeclarationNode);
    }

    public void visit(NamedWorkerDeclarator namedWorkerDeclarator) {
        visitSyntaxNode(namedWorkerDeclarator);
    }

    public void visit(DocumentationStringNode documentationStringNode) {
        visitSyntaxNode(documentationStringNode);
    }

    public void visit(BasicLiteralNode basicLiteralNode) {
        visitSyntaxNode(basicLiteralNode);
    }

    public void visit(SimpleNameReferenceNode simpleNameReferenceNode) {
        visitSyntaxNode(simpleNameReferenceNode);
    }

    public void visit(QualifiedNameReferenceNode qualifiedNameReferenceNode) {
        visitSyntaxNode(qualifiedNameReferenceNode);
    }

    public void visit(BuiltinSimpleNameReferenceNode builtinSimpleNameReferenceNode) {
        visitSyntaxNode(builtinSimpleNameReferenceNode);
    }

    public void visit(TrapExpressionNode trapExpressionNode) {
        visitSyntaxNode(trapExpressionNode);
    }

    public void visit(ListConstructorExpressionNode listConstructorExpressionNode) {
        visitSyntaxNode(listConstructorExpressionNode);
    }

    public void visit(TypeCastExpressionNode typeCastExpressionNode) {
        visitSyntaxNode(typeCastExpressionNode);
    }

    public void visit(TypeCastParamNode typeCastParamNode) {
        visitSyntaxNode(typeCastParamNode);
    }

    public void visit(UnionTypeDescriptorNode unionTypeDescriptorNode) {
        visitSyntaxNode(unionTypeDescriptorNode);
    }

    public void visit(TableConstructorExpressionNode tableConstructorExpressionNode) {
        visitSyntaxNode(tableConstructorExpressionNode);
    }

    public void visit(KeySpecifierNode keySpecifierNode) {
        visitSyntaxNode(keySpecifierNode);
    }

    public void visit(ErrorTypeDescriptorNode errorTypeDescriptorNode) {
        visitSyntaxNode(errorTypeDescriptorNode);
    }

    public void visit(ErrorTypeParamsNode errorTypeParamsNode) {
        visitSyntaxNode(errorTypeParamsNode);
    }

    public void visit(StreamTypeDescriptorNode streamTypeDescriptorNode) {
        visitSyntaxNode(streamTypeDescriptorNode);
    }

    public void visit(StreamTypeParamsNode streamTypeParamsNode) {
        visitSyntaxNode(streamTypeParamsNode);
    }

    public void visit(TypedescTypeDescriptorNode typedescTypeDescriptorNode) {
        visitSyntaxNode(typedescTypeDescriptorNode);
    }

    public void visit(LetExpressionNode letExpressionNode) {
        visitSyntaxNode(letExpressionNode);
    }

    public void visit(XmlTypeDescriptorNode xmlTypeDescriptorNode) {
        visitSyntaxNode(xmlTypeDescriptorNode);
    }

    public void visit(LetVariableDeclarationNode letVariableDeclarationNode) {
        visitSyntaxNode(letVariableDeclarationNode);
    }

    public void visit(TemplateExpressionNode templateExpressionNode) {
        visitSyntaxNode(templateExpressionNode);
    }

    public void visit(XMLElementNode xMLElementNode) {
        visitSyntaxNode(xMLElementNode);
    }

    public void visit(XMLStartTagNode xMLStartTagNode) {
        visitSyntaxNode(xMLStartTagNode);
    }

    public void visit(XMLEndTagNode xMLEndTagNode) {
        visitSyntaxNode(xMLEndTagNode);
    }

    public void visit(XMLSimpleNameNode xMLSimpleNameNode) {
        visitSyntaxNode(xMLSimpleNameNode);
    }

    public void visit(XMLQualifiedNameNode xMLQualifiedNameNode) {
        visitSyntaxNode(xMLQualifiedNameNode);
    }

    public void visit(XMLEmptyElementNode xMLEmptyElementNode) {
        visitSyntaxNode(xMLEmptyElementNode);
    }

    public void visit(InterpolationNode interpolationNode) {
        visitSyntaxNode(interpolationNode);
    }

    public void visit(XMLTextNode xMLTextNode) {
        visitSyntaxNode(xMLTextNode);
    }

    public void visit(XMLAttributeNode xMLAttributeNode) {
        visitSyntaxNode(xMLAttributeNode);
    }

    public void visit(XMLAttributeValue xMLAttributeValue) {
        visitSyntaxNode(xMLAttributeValue);
    }

    public void visit(XMLComment xMLComment) {
        visitSyntaxNode(xMLComment);
    }

    public void visit(XMLProcessingInstruction xMLProcessingInstruction) {
        visitSyntaxNode(xMLProcessingInstruction);
    }

    public void visit(TableTypeDescriptorNode tableTypeDescriptorNode) {
        visitSyntaxNode(tableTypeDescriptorNode);
    }

    public void visit(TypeParameterNode typeParameterNode) {
        visitSyntaxNode(typeParameterNode);
    }

    public void visit(KeyTypeConstraintNode keyTypeConstraintNode) {
        visitSyntaxNode(keyTypeConstraintNode);
    }

    public void visit(FunctionTypeDescriptorNode functionTypeDescriptorNode) {
        visitSyntaxNode(functionTypeDescriptorNode);
    }

    public void visit(FunctionSignatureNode functionSignatureNode) {
        visitSyntaxNode(functionSignatureNode);
    }

    public void visit(ExplicitAnonymousFunctionExpressionNode explicitAnonymousFunctionExpressionNode) {
        visitSyntaxNode(explicitAnonymousFunctionExpressionNode);
    }

    public void visit(ExpressionFunctionBodyNode expressionFunctionBodyNode) {
        visitSyntaxNode(expressionFunctionBodyNode);
    }

    public void visit(TupleTypeDescriptorNode tupleTypeDescriptorNode) {
        visitSyntaxNode(tupleTypeDescriptorNode);
    }

    public void visit(ParenthesisedTypeDescriptorNode parenthesisedTypeDescriptorNode) {
        visitSyntaxNode(parenthesisedTypeDescriptorNode);
    }

    public void visit(ExplicitNewExpressionNode explicitNewExpressionNode) {
        visitSyntaxNode(explicitNewExpressionNode);
    }

    public void visit(ImplicitNewExpressionNode implicitNewExpressionNode) {
        visitSyntaxNode(implicitNewExpressionNode);
    }

    public void visit(ParenthesizedArgList parenthesizedArgList) {
        visitSyntaxNode(parenthesizedArgList);
    }

    public void visit(QueryConstructTypeNode queryConstructTypeNode) {
        visitSyntaxNode(queryConstructTypeNode);
    }

    public void visit(FromClauseNode fromClauseNode) {
        visitSyntaxNode(fromClauseNode);
    }

    public void visit(WhereClauseNode whereClauseNode) {
        visitSyntaxNode(whereClauseNode);
    }

    public void visit(LetClauseNode letClauseNode) {
        visitSyntaxNode(letClauseNode);
    }

    public void visit(QueryPipelineNode queryPipelineNode) {
        visitSyntaxNode(queryPipelineNode);
    }

    public void visit(SelectClauseNode selectClauseNode) {
        visitSyntaxNode(selectClauseNode);
    }

    public void visit(QueryExpressionNode queryExpressionNode) {
        visitSyntaxNode(queryExpressionNode);
    }

    public void visit(IntersectionTypeDescriptorNode intersectionTypeDescriptorNode) {
        visitSyntaxNode(intersectionTypeDescriptorNode);
    }

    public void visit(ImplicitAnonymousFunctionParameters implicitAnonymousFunctionParameters) {
        visitSyntaxNode(implicitAnonymousFunctionParameters);
    }

    public void visit(ImplicitAnonymousFunctionExpressionNode implicitAnonymousFunctionExpressionNode) {
        visitSyntaxNode(implicitAnonymousFunctionExpressionNode);
    }

    public void visit(StartActionNode startActionNode) {
        visitSyntaxNode(startActionNode);
    }

    public void visit(FlushActionNode flushActionNode) {
        visitSyntaxNode(flushActionNode);
    }

    public void visit(SingletonTypeDescriptorNode singletonTypeDescriptorNode) {
        visitSyntaxNode(singletonTypeDescriptorNode);
    }

    public void visit(MethodDeclarationNode methodDeclarationNode) {
        visitSyntaxNode(methodDeclarationNode);
    }

    public void visit(TypedBindingPatternNode typedBindingPatternNode) {
        visitSyntaxNode(typedBindingPatternNode);
    }

    public void visit(CaptureBindingPatternNode captureBindingPatternNode) {
        visitSyntaxNode(captureBindingPatternNode);
    }

    public void visit(WildcardBindingPatternNode wildcardBindingPatternNode) {
        visitSyntaxNode(wildcardBindingPatternNode);
    }

    public void visit(ListBindingPatternNode listBindingPatternNode) {
        visitSyntaxNode(listBindingPatternNode);
    }

    public void visit(MappingBindingPatternNode mappingBindingPatternNode) {
        visitSyntaxNode(mappingBindingPatternNode);
    }

    public void visit(FieldBindingPatternFullNode fieldBindingPatternFullNode) {
        visitSyntaxNode(fieldBindingPatternFullNode);
    }

    public void visit(FieldBindingPatternVarnameNode fieldBindingPatternVarnameNode) {
        visitSyntaxNode(fieldBindingPatternVarnameNode);
    }

    public void visit(RestBindingPatternNode restBindingPatternNode) {
        visitSyntaxNode(restBindingPatternNode);
    }

    public void visit(AsyncSendActionNode asyncSendActionNode) {
        visitSyntaxNode(asyncSendActionNode);
    }

    public void visit(SyncSendActionNode syncSendActionNode) {
        visitSyntaxNode(syncSendActionNode);
    }

    public void visit(ReceiveActionNode receiveActionNode) {
        visitSyntaxNode(receiveActionNode);
    }

    public void visit(ReceiveFieldsNode receiveFieldsNode) {
        visitSyntaxNode(receiveFieldsNode);
    }

    public void visit(RestDescriptorNode restDescriptorNode) {
        visitSyntaxNode(restDescriptorNode);
    }

    public void visit(DoubleGTTokenNode doubleGTTokenNode) {
        visitSyntaxNode(doubleGTTokenNode);
    }

    public void visit(TrippleGTTokenNode trippleGTTokenNode) {
        visitSyntaxNode(trippleGTTokenNode);
    }

    public void visit(WaitActionNode waitActionNode) {
        visitSyntaxNode(waitActionNode);
    }

    public void visit(WaitFieldsListNode waitFieldsListNode) {
        visitSyntaxNode(waitFieldsListNode);
    }

    public void visit(WaitFieldNode waitFieldNode) {
        visitSyntaxNode(waitFieldNode);
    }

    public void visit(AnnotAccessExpressionNode annotAccessExpressionNode) {
        visitSyntaxNode(annotAccessExpressionNode);
    }

    public void visit(QueryActionNode queryActionNode) {
        visitSyntaxNode(queryActionNode);
    }

    public void visit(OptionalFieldAccessExpressionNode optionalFieldAccessExpressionNode) {
        visitSyntaxNode(optionalFieldAccessExpressionNode);
    }

    public void visit(ConditionalExpressionNode conditionalExpressionNode) {
        visitSyntaxNode(conditionalExpressionNode);
    }

    public void visit(EnumDeclarationNode enumDeclarationNode) {
        visitSyntaxNode(enumDeclarationNode);
    }

    public void visit(EnumMemberNode enumMemberNode) {
        visitSyntaxNode(enumMemberNode);
    }

    public void visit(ArrayTypeDescriptorNode arrayTypeDescriptorNode) {
        visitSyntaxNode(arrayTypeDescriptorNode);
    }

    public void visit(TransactionStatementNode transactionStatementNode) {
        visitSyntaxNode(transactionStatementNode);
    }

    public void visit(RollbackStatementNode rollbackStatementNode) {
        visitSyntaxNode(rollbackStatementNode);
    }

    public void visit(RetryStatementNode retryStatementNode) {
        visitSyntaxNode(retryStatementNode);
    }

    public void visit(CommitActionNode commitActionNode) {
        visitSyntaxNode(commitActionNode);
    }

    public void visit(TransactionalExpressionNode transactionalExpressionNode) {
        visitSyntaxNode(transactionalExpressionNode);
    }

    public void visit(ServiceConstructorExpressionNode serviceConstructorExpressionNode) {
        visitSyntaxNode(serviceConstructorExpressionNode);
    }

    public void visit(ByteArrayLiteralNode byteArrayLiteralNode) {
        visitSyntaxNode(byteArrayLiteralNode);
    }

    public void visit(XMLFilterExpressionNode xMLFilterExpressionNode) {
        visitSyntaxNode(xMLFilterExpressionNode);
    }

    public void visit(XMLStepExpressionNode xMLStepExpressionNode) {
        visitSyntaxNode(xMLStepExpressionNode);
    }

    public void visit(XMLNamePatternChainingNode xMLNamePatternChainingNode) {
        visitSyntaxNode(xMLNamePatternChainingNode);
    }

    public void visit(XMLAtomicNamePatternNode xMLAtomicNamePatternNode) {
        visitSyntaxNode(xMLAtomicNamePatternNode);
    }

    public void visit(TypeReferenceTypeDescNode typeReferenceTypeDescNode) {
        visitSyntaxNode(typeReferenceTypeDescNode);
    }

    public void visit(MatchStatementNode matchStatementNode) {
        visitSyntaxNode(matchStatementNode);
    }

    public void visit(MatchClauseNode matchClauseNode) {
        visitSyntaxNode(matchClauseNode);
    }

    public void visit(MatchGuardNode matchGuardNode) {
        visitSyntaxNode(matchGuardNode);
    }

    public void visit(ObjectMethodDefinitionNode objectMethodDefinitionNode) {
        visitSyntaxNode(objectMethodDefinitionNode);
    }

    public void visit(DistinctTypeDescriptorNode distinctTypeDescriptorNode) {
        visitSyntaxNode(distinctTypeDescriptorNode);
    }

    public void visit(OnConflictClauseNode onConflictClauseNode) {
        visitSyntaxNode(onConflictClauseNode);
    }

    public void visit(LimitClauseNode limitClauseNode) {
        visitSyntaxNode(limitClauseNode);
    }

    public void visit(JoinClauseNode joinClauseNode) {
        visitSyntaxNode(joinClauseNode);
    }

    public void visit(OnClauseNode onClauseNode) {
        visitSyntaxNode(onClauseNode);
    }

<<<<<<< HEAD
    public void visit(ParameterDocumentationLineNode parameterDocumentationLineNode) {
        visitSyntaxNode(parameterDocumentationLineNode);
    }

    public void visit(DocumentationReferenceNode documentationReferenceNode) {
        visitSyntaxNode(documentationReferenceNode);
    }

    public void visit(DocumentationLineNode documentationLineNode) {
        visitSyntaxNode(documentationLineNode);
=======
    public void visit(ListMatchPatternNode listMatchPatternNode) {
        visitSyntaxNode(listMatchPatternNode);
    }

    public void visit(RestMatchPatternNode restMatchPatternNode) {
        visitSyntaxNode(restMatchPatternNode);
>>>>>>> aa329784
    }

    // Tokens

    public void visit(Token token) {
    }

    // Misc

    protected void visitSyntaxNode(Node node) {
        // TODO Find a better way to check for token
        if (node instanceof Token) {
            node.accept(this);
            return;
        }

        NonTerminalNode nonTerminalNode = (NonTerminalNode) node;
        for (Node child : nonTerminalNode.children()) {
            child.accept(this);
        }
    }
}
<|MERGE_RESOLUTION|>--- conflicted
+++ resolved
@@ -751,25 +751,12 @@
         visitSyntaxNode(onClauseNode);
     }
 
-<<<<<<< HEAD
-    public void visit(ParameterDocumentationLineNode parameterDocumentationLineNode) {
-        visitSyntaxNode(parameterDocumentationLineNode);
-    }
-
-    public void visit(DocumentationReferenceNode documentationReferenceNode) {
-        visitSyntaxNode(documentationReferenceNode);
-    }
-
-    public void visit(DocumentationLineNode documentationLineNode) {
-        visitSyntaxNode(documentationLineNode);
-=======
     public void visit(ListMatchPatternNode listMatchPatternNode) {
         visitSyntaxNode(listMatchPatternNode);
     }
 
     public void visit(RestMatchPatternNode restMatchPatternNode) {
         visitSyntaxNode(restMatchPatternNode);
->>>>>>> aa329784
     }
 
     // Tokens
