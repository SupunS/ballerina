/*
 *  Copyright (c) 2020, WSO2 Inc. (http://www.wso2.org) All Rights Reserved.
 *
 *  WSO2 Inc. licenses this file to you under the Apache License,
 *  Version 2.0 (the "License"); you may not use this file except
 *  in compliance with the License.
 *  You may obtain a copy of the License at
 *
 *    http://www.apache.org/licenses/LICENSE-2.0
 *
 *  Unless required by applicable law or agreed to in writing,
 *  software distributed under the License is distributed on an
 *  "AS IS" BASIS, WITHOUT WARRANTIES OR CONDITIONS OF ANY
 *  KIND, either express or implied.  See the License for the
 *  specific language governing permissions and limitations
 *  under the License.
 */
package io.ballerinalang.compiler.syntax.tree;


/**
 * The {@code NodeVisitor} visits each node in the syntax tree allowing
 * us to do something at each node.
 * <p>
 * This class separates tree nodes from various unrelated operations that needs
 * to be performed on the syntax tree nodes.
 * <p>
 * {@code NodeVisitor} is a abstract class that itself visits the complete
 * tree. Subclasses have the ability to override only the required visit methods.
 * <p>
 * There exists a visit method for each node in the Ballerina syntax tree.
 * These methods return void. If you are looking for a visitor that has visit
 * methods that returns something, see {@link NodeTransformer}.
 *
 * This is a generated class.
 *
 * @see NodeTransformer
 * @since 1.3.0
 */
public abstract class NodeVisitor {

    public void visit(ModulePartNode modulePartNode) {
        visitSyntaxNode(modulePartNode);
    }

    public void visit(FunctionDefinitionNode functionDefinitionNode) {
        visitSyntaxNode(functionDefinitionNode);
    }

    public void visit(ImportDeclarationNode importDeclarationNode) {
        visitSyntaxNode(importDeclarationNode);
    }

    public void visit(ListenerDeclarationNode listenerDeclarationNode) {
        visitSyntaxNode(listenerDeclarationNode);
    }

    public void visit(TypeDefinitionNode typeDefinitionNode) {
        visitSyntaxNode(typeDefinitionNode);
    }

    public void visit(ServiceDeclarationNode serviceDeclarationNode) {
        visitSyntaxNode(serviceDeclarationNode);
    }

    public void visit(AssignmentStatementNode assignmentStatementNode) {
        visitSyntaxNode(assignmentStatementNode);
    }

    public void visit(CompoundAssignmentStatementNode compoundAssignmentStatementNode) {
        visitSyntaxNode(compoundAssignmentStatementNode);
    }

    public void visit(VariableDeclarationNode variableDeclarationNode) {
        visitSyntaxNode(variableDeclarationNode);
    }

    public void visit(BlockStatementNode blockStatementNode) {
        visitSyntaxNode(blockStatementNode);
    }

    public void visit(BreakStatementNode breakStatementNode) {
        visitSyntaxNode(breakStatementNode);
    }

    public void visit(ExpressionStatementNode expressionStatementNode) {
        visitSyntaxNode(expressionStatementNode);
    }

    public void visit(ContinueStatementNode continueStatementNode) {
        visitSyntaxNode(continueStatementNode);
    }

    public void visit(ExternalFunctionBodyNode externalFunctionBodyNode) {
        visitSyntaxNode(externalFunctionBodyNode);
    }

    public void visit(IfElseStatementNode ifElseStatementNode) {
        visitSyntaxNode(ifElseStatementNode);
    }

    public void visit(ElseBlockNode elseBlockNode) {
        visitSyntaxNode(elseBlockNode);
    }

    public void visit(WhileStatementNode whileStatementNode) {
        visitSyntaxNode(whileStatementNode);
    }

    public void visit(PanicStatementNode panicStatementNode) {
        visitSyntaxNode(panicStatementNode);
    }

    public void visit(ReturnStatementNode returnStatementNode) {
        visitSyntaxNode(returnStatementNode);
    }

    public void visit(LocalTypeDefinitionStatementNode localTypeDefinitionStatementNode) {
        visitSyntaxNode(localTypeDefinitionStatementNode);
    }

    public void visit(LockStatementNode lockStatementNode) {
        visitSyntaxNode(lockStatementNode);
    }

    public void visit(ForkStatementNode forkStatementNode) {
        visitSyntaxNode(forkStatementNode);
    }

    public void visit(ForEachStatementNode forEachStatementNode) {
        visitSyntaxNode(forEachStatementNode);
    }

    public void visit(BinaryExpressionNode binaryExpressionNode) {
        visitSyntaxNode(binaryExpressionNode);
    }

    public void visit(BracedExpressionNode bracedExpressionNode) {
        visitSyntaxNode(bracedExpressionNode);
    }

    public void visit(CheckExpressionNode checkExpressionNode) {
        visitSyntaxNode(checkExpressionNode);
    }

    public void visit(FieldAccessExpressionNode fieldAccessExpressionNode) {
        visitSyntaxNode(fieldAccessExpressionNode);
    }

    public void visit(FunctionCallExpressionNode functionCallExpressionNode) {
        visitSyntaxNode(functionCallExpressionNode);
    }

    public void visit(MethodCallExpressionNode methodCallExpressionNode) {
        visitSyntaxNode(methodCallExpressionNode);
    }

    public void visit(MappingConstructorExpressionNode mappingConstructorExpressionNode) {
        visitSyntaxNode(mappingConstructorExpressionNode);
    }

    public void visit(MemberAccessExpressionNode memberAccessExpressionNode) {
        visitSyntaxNode(memberAccessExpressionNode);
    }

    public void visit(TypeofExpressionNode typeofExpressionNode) {
        visitSyntaxNode(typeofExpressionNode);
    }

    public void visit(UnaryExpressionNode unaryExpressionNode) {
        visitSyntaxNode(unaryExpressionNode);
    }

    public void visit(ComputedNameFieldNode computedNameFieldNode) {
        visitSyntaxNode(computedNameFieldNode);
    }

    public void visit(ConstantDeclarationNode constantDeclarationNode) {
        visitSyntaxNode(constantDeclarationNode);
    }

    public void visit(DefaultableParameterNode defaultableParameterNode) {
        visitSyntaxNode(defaultableParameterNode);
    }

    public void visit(RequiredParameterNode requiredParameterNode) {
        visitSyntaxNode(requiredParameterNode);
    }

    public void visit(RestParameterNode restParameterNode) {
        visitSyntaxNode(restParameterNode);
    }

    public void visit(ExpressionListItemNode expressionListItemNode) {
        visitSyntaxNode(expressionListItemNode);
    }

    public void visit(ImportOrgNameNode importOrgNameNode) {
        visitSyntaxNode(importOrgNameNode);
    }

    public void visit(ImportPrefixNode importPrefixNode) {
        visitSyntaxNode(importPrefixNode);
    }

    public void visit(ImportSubVersionNode importSubVersionNode) {
        visitSyntaxNode(importSubVersionNode);
    }

    public void visit(ImportVersionNode importVersionNode) {
        visitSyntaxNode(importVersionNode);
    }

    public void visit(SpecificFieldNode specificFieldNode) {
        visitSyntaxNode(specificFieldNode);
    }

    public void visit(SpreadFieldNode spreadFieldNode) {
        visitSyntaxNode(spreadFieldNode);
    }

    public void visit(NamedArgumentNode namedArgumentNode) {
        visitSyntaxNode(namedArgumentNode);
    }

    public void visit(PositionalArgumentNode positionalArgumentNode) {
        visitSyntaxNode(positionalArgumentNode);
    }

    public void visit(RestArgumentNode restArgumentNode) {
        visitSyntaxNode(restArgumentNode);
    }

    public void visit(ObjectTypeDescriptorNode objectTypeDescriptorNode) {
        visitSyntaxNode(objectTypeDescriptorNode);
    }

    public void visit(RecordTypeDescriptorNode recordTypeDescriptorNode) {
        visitSyntaxNode(recordTypeDescriptorNode);
    }

    public void visit(ReturnTypeDescriptorNode returnTypeDescriptorNode) {
        visitSyntaxNode(returnTypeDescriptorNode);
    }

    public void visit(NilTypeDescriptorNode nilTypeDescriptorNode) {
        visitSyntaxNode(nilTypeDescriptorNode);
    }

    public void visit(OptionalTypeDescriptorNode optionalTypeDescriptorNode) {
        visitSyntaxNode(optionalTypeDescriptorNode);
    }

    public void visit(ObjectFieldNode objectFieldNode) {
        visitSyntaxNode(objectFieldNode);
    }

    public void visit(RecordFieldNode recordFieldNode) {
        visitSyntaxNode(recordFieldNode);
    }

    public void visit(RecordFieldWithDefaultValueNode recordFieldWithDefaultValueNode) {
        visitSyntaxNode(recordFieldWithDefaultValueNode);
    }

    public void visit(RecordRestDescriptorNode recordRestDescriptorNode) {
        visitSyntaxNode(recordRestDescriptorNode);
    }

    public void visit(TypeReferenceNode typeReferenceNode) {
        visitSyntaxNode(typeReferenceNode);
    }

    public void visit(ServiceBodyNode serviceBodyNode) {
        visitSyntaxNode(serviceBodyNode);
    }

    public void visit(AnnotationNode annotationNode) {
        visitSyntaxNode(annotationNode);
    }

    public void visit(MetadataNode metadataNode) {
        visitSyntaxNode(metadataNode);
    }

    public void visit(ModuleVariableDeclarationNode moduleVariableDeclarationNode) {
        visitSyntaxNode(moduleVariableDeclarationNode);
    }

    public void visit(TypeTestExpressionNode typeTestExpressionNode) {
        visitSyntaxNode(typeTestExpressionNode);
    }

    public void visit(ArrayTypeDescriptorNode arrayTypeDescriptorNode) {
        visitSyntaxNode(arrayTypeDescriptorNode);
    }

    public void visit(RemoteMethodCallActionNode remoteMethodCallActionNode) {
        visitSyntaxNode(remoteMethodCallActionNode);
    }

    public void visit(ParameterizedTypeDescriptorNode parameterizedTypeDescriptorNode) {
        visitSyntaxNode(parameterizedTypeDescriptorNode);
    }

    public void visit(NilLiteralNode nilLiteralNode) {
        visitSyntaxNode(nilLiteralNode);
    }

    public void visit(AnnotationDeclarationNode annotationDeclarationNode) {
        visitSyntaxNode(annotationDeclarationNode);
    }

    public void visit(AnnotationAttachPointNode annotationAttachPointNode) {
        visitSyntaxNode(annotationAttachPointNode);
    }

    public void visit(XMLNamespaceDeclarationNode xMLNamespaceDeclarationNode) {
        visitSyntaxNode(xMLNamespaceDeclarationNode);
    }

    public void visit(FunctionBodyBlockNode functionBodyBlockNode) {
        visitSyntaxNode(functionBodyBlockNode);
    }

    public void visit(NamedWorkerDeclarationNode namedWorkerDeclarationNode) {
        visitSyntaxNode(namedWorkerDeclarationNode);
    }

    public void visit(NamedWorkerDeclarator namedWorkerDeclarator) {
        visitSyntaxNode(namedWorkerDeclarator);
    }

    public void visit(DocumentationStringNode documentationStringNode) {
        visitSyntaxNode(documentationStringNode);
    }

    public void visit(BasicLiteralNode basicLiteralNode) {
        visitSyntaxNode(basicLiteralNode);
    }

    public void visit(SimpleNameReferenceNode simpleNameReferenceNode) {
        visitSyntaxNode(simpleNameReferenceNode);
    }

    public void visit(QualifiedNameReferenceNode qualifiedNameReferenceNode) {
        visitSyntaxNode(qualifiedNameReferenceNode);
    }

    public void visit(BuiltinSimpleNameReferenceNode builtinSimpleNameReferenceNode) {
        visitSyntaxNode(builtinSimpleNameReferenceNode);
    }

<<<<<<< HEAD
    public void visit(TemplateExpressionNode templateExpressionNode) {
        visitSyntaxNode(templateExpressionNode);
    }

    public void visit(XMLElementNode xMLElementNode) {
        visitSyntaxNode(xMLElementNode);
    }

    public void visit(XMLStartTagNode xMLStartTagNode) {
        visitSyntaxNode(xMLStartTagNode);
    }

    public void visit(XMLEndTagNode xMLEndTagNode) {
        visitSyntaxNode(xMLEndTagNode);
    }

    public void visit(XMLSimpleNameNode xMLSimpleNameNode) {
        visitSyntaxNode(xMLSimpleNameNode);
    }

    public void visit(XMLQualifiedNameNode xMLQualifiedNameNode) {
        visitSyntaxNode(xMLQualifiedNameNode);
    }

    public void visit(XMLEmptyElementNode xMLEmptyElementNode) {
        visitSyntaxNode(xMLEmptyElementNode);
    }

    public void visit(InterpolationNode interpolationNode) {
        visitSyntaxNode(interpolationNode);
    }

    public void visit(XMLTextNode xMLTextNode) {
        visitSyntaxNode(xMLTextNode);
    }

    public void visit(XMLAttributeNode xMLAttributeNode) {
        visitSyntaxNode(xMLAttributeNode);
    }

    public void visit(XMLComment xMLComment) {
        visitSyntaxNode(xMLComment);
    }

    public void visit(XMLProcessingInstruction xMLProcessingInstruction) {
        visitSyntaxNode(xMLProcessingInstruction);
    }

    public void visit(XMLAttributeValue xMLAttributeValue) {
        visitSyntaxNode(xMLAttributeValue);
=======
    public void visit(TrapExpressionNode trapExpressionNode) {
        visitSyntaxNode(trapExpressionNode);
    }

    public void visit(ListConstructorExpressionNode listConstructorExpressionNode) {
        visitSyntaxNode(listConstructorExpressionNode);
    }

    public void visit(TypeCastExpressionNode typeCastExpressionNode) {
        visitSyntaxNode(typeCastExpressionNode);
    }

    public void visit(TypeCastParamNode typeCastParamNode) {
        visitSyntaxNode(typeCastParamNode);
    }

    public void visit(UnionTypeDescriptorNode unionTypeDescriptorNode) {
        visitSyntaxNode(unionTypeDescriptorNode);
    }

    public void visit(TableConstructorExpressionNode tableConstructorExpressionNode) {
        visitSyntaxNode(tableConstructorExpressionNode);
    }

    public void visit(KeySpecifierNode keySpecifierNode) {
        visitSyntaxNode(keySpecifierNode);
    }

    public void visit(ErrorTypeDescriptorNode errorTypeDescriptorNode) {
        visitSyntaxNode(errorTypeDescriptorNode);
    }

    public void visit(ErrorTypeParamsNode errorTypeParamsNode) {
        visitSyntaxNode(errorTypeParamsNode);
    }

    public void visit(LetExpressionNode letExpressionNode) {
        visitSyntaxNode(letExpressionNode);
    }

    public void visit(LetVariableDeclarationNode letVariableDeclarationNode) {
        visitSyntaxNode(letVariableDeclarationNode);
>>>>>>> 59f74d1a
    }

    // Tokens

    public void visit(Token token) {
    }

    // Misc

    public void visit(Minutiae minutiae) {
    }

    protected void visitSyntaxNode(Node node) {
        // TODO Find a better way to check for token
        if (node instanceof Token) {
            node.accept(this);
            return;
        }

        NonTerminalNode nonTerminalNode = (NonTerminalNode) node;
        for (Node child : nonTerminalNode.children()) {
            child.accept(this);
        }
    }
}
<|MERGE_RESOLUTION|>--- conflicted
+++ resolved
@@ -351,7 +351,50 @@
         visitSyntaxNode(builtinSimpleNameReferenceNode);
     }
 
-<<<<<<< HEAD
+    public void visit(TrapExpressionNode trapExpressionNode) {
+        visitSyntaxNode(trapExpressionNode);
+    }
+
+    public void visit(ListConstructorExpressionNode listConstructorExpressionNode) {
+        visitSyntaxNode(listConstructorExpressionNode);
+    }
+
+    public void visit(TypeCastExpressionNode typeCastExpressionNode) {
+        visitSyntaxNode(typeCastExpressionNode);
+    }
+
+    public void visit(TypeCastParamNode typeCastParamNode) {
+        visitSyntaxNode(typeCastParamNode);
+    }
+
+    public void visit(UnionTypeDescriptorNode unionTypeDescriptorNode) {
+        visitSyntaxNode(unionTypeDescriptorNode);
+    }
+
+    public void visit(TableConstructorExpressionNode tableConstructorExpressionNode) {
+        visitSyntaxNode(tableConstructorExpressionNode);
+    }
+
+    public void visit(KeySpecifierNode keySpecifierNode) {
+        visitSyntaxNode(keySpecifierNode);
+    }
+
+    public void visit(ErrorTypeDescriptorNode errorTypeDescriptorNode) {
+        visitSyntaxNode(errorTypeDescriptorNode);
+    }
+
+    public void visit(ErrorTypeParamsNode errorTypeParamsNode) {
+        visitSyntaxNode(errorTypeParamsNode);
+    }
+
+    public void visit(LetExpressionNode letExpressionNode) {
+        visitSyntaxNode(letExpressionNode);
+    }
+
+    public void visit(LetVariableDeclarationNode letVariableDeclarationNode) {
+        visitSyntaxNode(letVariableDeclarationNode);
+    }
+
     public void visit(TemplateExpressionNode templateExpressionNode) {
         visitSyntaxNode(templateExpressionNode);
     }
@@ -402,50 +445,6 @@
 
     public void visit(XMLAttributeValue xMLAttributeValue) {
         visitSyntaxNode(xMLAttributeValue);
-=======
-    public void visit(TrapExpressionNode trapExpressionNode) {
-        visitSyntaxNode(trapExpressionNode);
-    }
-
-    public void visit(ListConstructorExpressionNode listConstructorExpressionNode) {
-        visitSyntaxNode(listConstructorExpressionNode);
-    }
-
-    public void visit(TypeCastExpressionNode typeCastExpressionNode) {
-        visitSyntaxNode(typeCastExpressionNode);
-    }
-
-    public void visit(TypeCastParamNode typeCastParamNode) {
-        visitSyntaxNode(typeCastParamNode);
-    }
-
-    public void visit(UnionTypeDescriptorNode unionTypeDescriptorNode) {
-        visitSyntaxNode(unionTypeDescriptorNode);
-    }
-
-    public void visit(TableConstructorExpressionNode tableConstructorExpressionNode) {
-        visitSyntaxNode(tableConstructorExpressionNode);
-    }
-
-    public void visit(KeySpecifierNode keySpecifierNode) {
-        visitSyntaxNode(keySpecifierNode);
-    }
-
-    public void visit(ErrorTypeDescriptorNode errorTypeDescriptorNode) {
-        visitSyntaxNode(errorTypeDescriptorNode);
-    }
-
-    public void visit(ErrorTypeParamsNode errorTypeParamsNode) {
-        visitSyntaxNode(errorTypeParamsNode);
-    }
-
-    public void visit(LetExpressionNode letExpressionNode) {
-        visitSyntaxNode(letExpressionNode);
-    }
-
-    public void visit(LetVariableDeclarationNode letVariableDeclarationNode) {
-        visitSyntaxNode(letVariableDeclarationNode);
->>>>>>> 59f74d1a
     }
 
     // Tokens
