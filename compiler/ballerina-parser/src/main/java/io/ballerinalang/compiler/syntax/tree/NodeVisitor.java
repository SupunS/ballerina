--- conflicted
+++ resolved
@@ -495,12 +495,6 @@
         visitSyntaxNode(parenthesizedArgList);
     }
 
-<<<<<<< HEAD
-=======
-    public void visit(ReadOnlyTypeDescriptorNode readOnlyTypeDescriptorNode) {
-        visitSyntaxNode(readOnlyTypeDescriptorNode);
-    }
-
     public void visit(QueryConstructTypeNode queryConstructTypeNode) {
         visitSyntaxNode(queryConstructTypeNode);
     }
@@ -529,7 +523,6 @@
         visitSyntaxNode(queryExpressionNode);
     }
 
->>>>>>> c5237504
     // Tokens
 
     public void visit(Token token) {
