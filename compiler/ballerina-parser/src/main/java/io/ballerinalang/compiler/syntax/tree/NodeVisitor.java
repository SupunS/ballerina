/*
 *  Copyright (c) 2020, WSO2 Inc. (http://www.wso2.org) All Rights Reserved.
 *
 *  WSO2 Inc. licenses this file to you under the Apache License,
 *  Version 2.0 (the "License"); you may not use this file except
 *  in compliance with the License.
 *  You may obtain a copy of the License at
 *
 *    http://www.apache.org/licenses/LICENSE-2.0
 *
 *  Unless required by applicable law or agreed to in writing,
 *  software distributed under the License is distributed on an
 *  "AS IS" BASIS, WITHOUT WARRANTIES OR CONDITIONS OF ANY
 *  KIND, either express or implied.  See the License for the
 *  specific language governing permissions and limitations
 *  under the License.
 */
package io.ballerinalang.compiler.syntax.tree;


/**
 * The {@code NodeVisitor} visits each node in the syntax tree allowing
 * us to do something at each node.
 * <p>
 * This class separates tree nodes from various unrelated operations that needs
 * to be performed on the syntax tree nodes.
 * <p>
 * {@code NodeVisitor} is a abstract class that itself visits the complete
 * tree. Subclasses have the ability to override only the required visit methods.
 * <p>
 * There exists a visit method for each node in the Ballerina syntax tree.
 * These methods return void. If you are looking for a visitor that has visit
 * methods that returns something, see {@link NodeTransformer}.
 *
 * This is a generated class.
 *
 * @see NodeTransformer
 * @since 1.3.0
 */
public abstract class NodeVisitor {

    public void visit(ModulePartNode modulePartNode) {
        visitSyntaxNode(modulePartNode);
    }

    public void visit(FunctionDefinitionNode functionDefinitionNode) {
        visitSyntaxNode(functionDefinitionNode);
    }

    public void visit(ImportDeclarationNode importDeclarationNode) {
        visitSyntaxNode(importDeclarationNode);
    }

    public void visit(ListenerDeclarationNode listenerDeclarationNode) {
        visitSyntaxNode(listenerDeclarationNode);
    }

    public void visit(TypeDefinitionNode typeDefinitionNode) {
        visitSyntaxNode(typeDefinitionNode);
    }

    public void visit(ServiceDeclarationNode serviceDeclarationNode) {
        visitSyntaxNode(serviceDeclarationNode);
    }

    public void visit(AssignmentStatementNode assignmentStatementNode) {
        visitSyntaxNode(assignmentStatementNode);
    }

    public void visit(CompoundAssignmentStatementNode compoundAssignmentStatementNode) {
        visitSyntaxNode(compoundAssignmentStatementNode);
    }

    public void visit(VariableDeclarationNode variableDeclarationNode) {
        visitSyntaxNode(variableDeclarationNode);
    }

    public void visit(BlockStatementNode blockStatementNode) {
        visitSyntaxNode(blockStatementNode);
    }

    public void visit(BreakStatementNode breakStatementNode) {
        visitSyntaxNode(breakStatementNode);
    }

    public void visit(ExpressionStatementNode expressionStatementNode) {
        visitSyntaxNode(expressionStatementNode);
    }

    public void visit(ContinueStatementNode continueStatementNode) {
        visitSyntaxNode(continueStatementNode);
    }

    public void visit(ExternalFunctionBodyNode externalFunctionBodyNode) {
        visitSyntaxNode(externalFunctionBodyNode);
    }

    public void visit(IfElseStatementNode ifElseStatementNode) {
        visitSyntaxNode(ifElseStatementNode);
    }

    public void visit(ElseBlockNode elseBlockNode) {
        visitSyntaxNode(elseBlockNode);
    }

    public void visit(WhileStatementNode whileStatementNode) {
        visitSyntaxNode(whileStatementNode);
    }

    public void visit(PanicStatementNode panicStatementNode) {
        visitSyntaxNode(panicStatementNode);
    }

    public void visit(ReturnStatementNode returnStatementNode) {
        visitSyntaxNode(returnStatementNode);
    }

    public void visit(LocalTypeDefinitionStatementNode localTypeDefinitionStatementNode) {
        visitSyntaxNode(localTypeDefinitionStatementNode);
    }

    public void visit(LockStatementNode lockStatementNode) {
        visitSyntaxNode(lockStatementNode);
    }

    public void visit(ForkStatementNode forkStatementNode) {
        visitSyntaxNode(forkStatementNode);
    }

    public void visit(ForEachStatementNode forEachStatementNode) {
        visitSyntaxNode(forEachStatementNode);
    }

    public void visit(BinaryExpressionNode binaryExpressionNode) {
        visitSyntaxNode(binaryExpressionNode);
    }

    public void visit(BracedExpressionNode bracedExpressionNode) {
        visitSyntaxNode(bracedExpressionNode);
    }

    public void visit(CheckExpressionNode checkExpressionNode) {
        visitSyntaxNode(checkExpressionNode);
    }

    public void visit(FieldAccessExpressionNode fieldAccessExpressionNode) {
        visitSyntaxNode(fieldAccessExpressionNode);
    }

    public void visit(FunctionCallExpressionNode functionCallExpressionNode) {
        visitSyntaxNode(functionCallExpressionNode);
    }

    public void visit(MethodCallExpressionNode methodCallExpressionNode) {
        visitSyntaxNode(methodCallExpressionNode);
    }

    public void visit(MappingConstructorExpressionNode mappingConstructorExpressionNode) {
        visitSyntaxNode(mappingConstructorExpressionNode);
    }

    public void visit(IndexedExpressionNode indexedExpressionNode) {
        visitSyntaxNode(indexedExpressionNode);
    }

    public void visit(TypeofExpressionNode typeofExpressionNode) {
        visitSyntaxNode(typeofExpressionNode);
    }

    public void visit(UnaryExpressionNode unaryExpressionNode) {
        visitSyntaxNode(unaryExpressionNode);
    }

    public void visit(ComputedNameFieldNode computedNameFieldNode) {
        visitSyntaxNode(computedNameFieldNode);
    }

    public void visit(ConstantDeclarationNode constantDeclarationNode) {
        visitSyntaxNode(constantDeclarationNode);
    }

    public void visit(DefaultableParameterNode defaultableParameterNode) {
        visitSyntaxNode(defaultableParameterNode);
    }

    public void visit(RequiredParameterNode requiredParameterNode) {
        visitSyntaxNode(requiredParameterNode);
    }

    public void visit(RestParameterNode restParameterNode) {
        visitSyntaxNode(restParameterNode);
    }

    public void visit(ExpressionListItemNode expressionListItemNode) {
        visitSyntaxNode(expressionListItemNode);
    }

    public void visit(ImportOrgNameNode importOrgNameNode) {
        visitSyntaxNode(importOrgNameNode);
    }

    public void visit(ImportPrefixNode importPrefixNode) {
        visitSyntaxNode(importPrefixNode);
    }

    public void visit(ImportSubVersionNode importSubVersionNode) {
        visitSyntaxNode(importSubVersionNode);
    }

    public void visit(ImportVersionNode importVersionNode) {
        visitSyntaxNode(importVersionNode);
    }

    public void visit(SpecificFieldNode specificFieldNode) {
        visitSyntaxNode(specificFieldNode);
    }

    public void visit(SpreadFieldNode spreadFieldNode) {
        visitSyntaxNode(spreadFieldNode);
    }

    public void visit(NamedArgumentNode namedArgumentNode) {
        visitSyntaxNode(namedArgumentNode);
    }

    public void visit(PositionalArgumentNode positionalArgumentNode) {
        visitSyntaxNode(positionalArgumentNode);
    }

    public void visit(RestArgumentNode restArgumentNode) {
        visitSyntaxNode(restArgumentNode);
    }

    public void visit(ObjectTypeDescriptorNode objectTypeDescriptorNode) {
        visitSyntaxNode(objectTypeDescriptorNode);
    }

    public void visit(RecordTypeDescriptorNode recordTypeDescriptorNode) {
        visitSyntaxNode(recordTypeDescriptorNode);
    }

    public void visit(ReturnTypeDescriptorNode returnTypeDescriptorNode) {
        visitSyntaxNode(returnTypeDescriptorNode);
    }

    public void visit(NilTypeDescriptorNode nilTypeDescriptorNode) {
        visitSyntaxNode(nilTypeDescriptorNode);
    }

    public void visit(OptionalTypeDescriptorNode optionalTypeDescriptorNode) {
        visitSyntaxNode(optionalTypeDescriptorNode);
    }

    public void visit(ObjectFieldNode objectFieldNode) {
        visitSyntaxNode(objectFieldNode);
    }

    public void visit(RecordFieldNode recordFieldNode) {
        visitSyntaxNode(recordFieldNode);
    }

    public void visit(RecordFieldWithDefaultValueNode recordFieldWithDefaultValueNode) {
        visitSyntaxNode(recordFieldWithDefaultValueNode);
    }

    public void visit(RecordRestDescriptorNode recordRestDescriptorNode) {
        visitSyntaxNode(recordRestDescriptorNode);
    }

    public void visit(TypeReferenceNode typeReferenceNode) {
        visitSyntaxNode(typeReferenceNode);
    }

    public void visit(ServiceBodyNode serviceBodyNode) {
        visitSyntaxNode(serviceBodyNode);
    }

    public void visit(AnnotationNode annotationNode) {
        visitSyntaxNode(annotationNode);
    }

    public void visit(MetadataNode metadataNode) {
        visitSyntaxNode(metadataNode);
    }

    public void visit(ModuleVariableDeclarationNode moduleVariableDeclarationNode) {
        visitSyntaxNode(moduleVariableDeclarationNode);
    }

    public void visit(TypeTestExpressionNode typeTestExpressionNode) {
        visitSyntaxNode(typeTestExpressionNode);
    }

    public void visit(RemoteMethodCallActionNode remoteMethodCallActionNode) {
        visitSyntaxNode(remoteMethodCallActionNode);
    }

    public void visit(ParameterizedTypeDescriptorNode parameterizedTypeDescriptorNode) {
        visitSyntaxNode(parameterizedTypeDescriptorNode);
    }

    public void visit(NilLiteralNode nilLiteralNode) {
        visitSyntaxNode(nilLiteralNode);
    }

    public void visit(AnnotationDeclarationNode annotationDeclarationNode) {
        visitSyntaxNode(annotationDeclarationNode);
    }

    public void visit(AnnotationAttachPointNode annotationAttachPointNode) {
        visitSyntaxNode(annotationAttachPointNode);
    }

    public void visit(XMLNamespaceDeclarationNode xMLNamespaceDeclarationNode) {
        visitSyntaxNode(xMLNamespaceDeclarationNode);
    }

    public void visit(FunctionBodyBlockNode functionBodyBlockNode) {
        visitSyntaxNode(functionBodyBlockNode);
    }

    public void visit(NamedWorkerDeclarationNode namedWorkerDeclarationNode) {
        visitSyntaxNode(namedWorkerDeclarationNode);
    }

    public void visit(NamedWorkerDeclarator namedWorkerDeclarator) {
        visitSyntaxNode(namedWorkerDeclarator);
    }

    public void visit(DocumentationStringNode documentationStringNode) {
        visitSyntaxNode(documentationStringNode);
    }

    public void visit(BasicLiteralNode basicLiteralNode) {
        visitSyntaxNode(basicLiteralNode);
    }

    public void visit(SimpleNameReferenceNode simpleNameReferenceNode) {
        visitSyntaxNode(simpleNameReferenceNode);
    }

    public void visit(QualifiedNameReferenceNode qualifiedNameReferenceNode) {
        visitSyntaxNode(qualifiedNameReferenceNode);
    }

    public void visit(BuiltinSimpleNameReferenceNode builtinSimpleNameReferenceNode) {
        visitSyntaxNode(builtinSimpleNameReferenceNode);
    }

    public void visit(TrapExpressionNode trapExpressionNode) {
        visitSyntaxNode(trapExpressionNode);
    }

    public void visit(ListConstructorExpressionNode listConstructorExpressionNode) {
        visitSyntaxNode(listConstructorExpressionNode);
    }

    public void visit(TypeCastExpressionNode typeCastExpressionNode) {
        visitSyntaxNode(typeCastExpressionNode);
    }

    public void visit(TypeCastParamNode typeCastParamNode) {
        visitSyntaxNode(typeCastParamNode);
    }

    public void visit(UnionTypeDescriptorNode unionTypeDescriptorNode) {
        visitSyntaxNode(unionTypeDescriptorNode);
    }

    public void visit(TableConstructorExpressionNode tableConstructorExpressionNode) {
        visitSyntaxNode(tableConstructorExpressionNode);
    }

    public void visit(KeySpecifierNode keySpecifierNode) {
        visitSyntaxNode(keySpecifierNode);
    }

    public void visit(ErrorTypeDescriptorNode errorTypeDescriptorNode) {
        visitSyntaxNode(errorTypeDescriptorNode);
    }

    public void visit(ErrorTypeParamsNode errorTypeParamsNode) {
        visitSyntaxNode(errorTypeParamsNode);
    }

    public void visit(StreamTypeDescriptorNode streamTypeDescriptorNode) {
        visitSyntaxNode(streamTypeDescriptorNode);
    }

    public void visit(StreamTypeParamsNode streamTypeParamsNode) {
        visitSyntaxNode(streamTypeParamsNode);
    }

    public void visit(LetExpressionNode letExpressionNode) {
        visitSyntaxNode(letExpressionNode);
    }

    public void visit(LetVariableDeclarationNode letVariableDeclarationNode) {
        visitSyntaxNode(letVariableDeclarationNode);
    }

    public void visit(TemplateExpressionNode templateExpressionNode) {
        visitSyntaxNode(templateExpressionNode);
    }

    public void visit(XMLElementNode xMLElementNode) {
        visitSyntaxNode(xMLElementNode);
    }

    public void visit(XMLStartTagNode xMLStartTagNode) {
        visitSyntaxNode(xMLStartTagNode);
    }

    public void visit(XMLEndTagNode xMLEndTagNode) {
        visitSyntaxNode(xMLEndTagNode);
    }

    public void visit(XMLSimpleNameNode xMLSimpleNameNode) {
        visitSyntaxNode(xMLSimpleNameNode);
    }

    public void visit(XMLQualifiedNameNode xMLQualifiedNameNode) {
        visitSyntaxNode(xMLQualifiedNameNode);
    }

    public void visit(XMLEmptyElementNode xMLEmptyElementNode) {
        visitSyntaxNode(xMLEmptyElementNode);
    }

    public void visit(InterpolationNode interpolationNode) {
        visitSyntaxNode(interpolationNode);
    }

    public void visit(XMLTextNode xMLTextNode) {
        visitSyntaxNode(xMLTextNode);
    }

    public void visit(XMLAttributeNode xMLAttributeNode) {
        visitSyntaxNode(xMLAttributeNode);
    }

    public void visit(XMLAttributeValue xMLAttributeValue) {
        visitSyntaxNode(xMLAttributeValue);
    }

    public void visit(XMLComment xMLComment) {
        visitSyntaxNode(xMLComment);
    }

    public void visit(XMLProcessingInstruction xMLProcessingInstruction) {
        visitSyntaxNode(xMLProcessingInstruction);
    }

    public void visit(FunctionTypeDescriptorNode functionTypeDescriptorNode) {
        visitSyntaxNode(functionTypeDescriptorNode);
    }

    public void visit(AnonymousFunctionExpressionNode anonymousFunctionExpressionNode) {
        visitSyntaxNode(anonymousFunctionExpressionNode);
    }

    public void visit(FunctionSignatureNode functionSignatureNode) {
        visitSyntaxNode(functionSignatureNode);
    }

    public void visit(TupleTypeDescriptorNode tupleTypeDescriptorNode) {
        visitSyntaxNode(tupleTypeDescriptorNode);
    }

<<<<<<< HEAD
    public void visit(ExplicitNewExpression explicitNewExpression) {
        visitSyntaxNode(explicitNewExpression);
    }

    public void visit(ImplicitNewExpression implicitNewExpression) {
        visitSyntaxNode(implicitNewExpression);
    }

    public void visit(ParenthesizedArgList parenthesizedArgList) {
        visitSyntaxNode(parenthesizedArgList);
=======
    public void visit(ParenthesisedTypeDescriptorNode parenthesisedTypeDescriptorNode) {
        visitSyntaxNode(parenthesisedTypeDescriptorNode);
>>>>>>> 6cde6a51
    }

    // Tokens

    public void visit(Token token) {
    }

    // Misc

    public void visit(Minutiae minutiae) {
    }

    protected void visitSyntaxNode(Node node) {
        // TODO Find a better way to check for token
        if (node instanceof Token) {
            node.accept(this);
            return;
        }

        NonTerminalNode nonTerminalNode = (NonTerminalNode) node;
        for (Node child : nonTerminalNode.children()) {
            child.accept(this);
        }
    }
}
<|MERGE_RESOLUTION|>--- conflicted
+++ resolved
@@ -467,7 +467,10 @@
         visitSyntaxNode(tupleTypeDescriptorNode);
     }
 
-<<<<<<< HEAD
+    public void visit(ParenthesisedTypeDescriptorNode parenthesisedTypeDescriptorNode) {
+        visitSyntaxNode(parenthesisedTypeDescriptorNode);
+    }
+
     public void visit(ExplicitNewExpression explicitNewExpression) {
         visitSyntaxNode(explicitNewExpression);
     }
@@ -478,10 +481,6 @@
 
     public void visit(ParenthesizedArgList parenthesizedArgList) {
         visitSyntaxNode(parenthesizedArgList);
-=======
-    public void visit(ParenthesisedTypeDescriptorNode parenthesisedTypeDescriptorNode) {
-        visitSyntaxNode(parenthesisedTypeDescriptorNode);
->>>>>>> 6cde6a51
     }
 
     // Tokens
