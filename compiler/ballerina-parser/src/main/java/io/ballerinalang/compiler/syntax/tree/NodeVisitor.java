/*
 *  Copyright (c) 2020, WSO2 Inc. (http://www.wso2.org) All Rights Reserved.
 *
 *  WSO2 Inc. licenses this file to you under the Apache License,
 *  Version 2.0 (the "License"); you may not use this file except
 *  in compliance with the License.
 *  You may obtain a copy of the License at
 *
 *    http://www.apache.org/licenses/LICENSE-2.0
 *
 *  Unless required by applicable law or agreed to in writing,
 *  software distributed under the License is distributed on an
 *  "AS IS" BASIS, WITHOUT WARRANTIES OR CONDITIONS OF ANY
 *  KIND, either express or implied.  See the License for the
 *  specific language governing permissions and limitations
 *  under the License.
 */
package io.ballerinalang.compiler.syntax.tree;


/**
 * The {@code NodeVisitor} visits each node in the syntax tree allowing
 * us to do something at each node.
 * <p>
 * This class separates tree nodes from various unrelated operations that needs
 * to be performed on the syntax tree nodes.
 * <p>
 * {@code NodeVisitor} is a abstract class that itself visits the complete
 * tree. Subclasses have the ability to override only the required visit methods.
 * <p>
 * There exists a visit method for each node in the Ballerina syntax tree.
 * These methods return void. If you are looking for a visitor that has visit
 * methods that returns something, see {@link NodeTransformer}.
 *
 * This is a generated class.
 *
 * @see NodeTransformer
 * @since 2.0.0
 */
public abstract class NodeVisitor {

    public void visit(ModulePartNode modulePartNode) {
        visitSyntaxNode(modulePartNode);
    }

    public void visit(FunctionDefinitionNode functionDefinitionNode) {
        visitSyntaxNode(functionDefinitionNode);
    }

    public void visit(ImportDeclarationNode importDeclarationNode) {
        visitSyntaxNode(importDeclarationNode);
    }

    public void visit(ListenerDeclarationNode listenerDeclarationNode) {
        visitSyntaxNode(listenerDeclarationNode);
    }

    public void visit(TypeDefinitionNode typeDefinitionNode) {
        visitSyntaxNode(typeDefinitionNode);
    }

    public void visit(ServiceDeclarationNode serviceDeclarationNode) {
        visitSyntaxNode(serviceDeclarationNode);
    }

    public void visit(AssignmentStatementNode assignmentStatementNode) {
        visitSyntaxNode(assignmentStatementNode);
    }

    public void visit(CompoundAssignmentStatementNode compoundAssignmentStatementNode) {
        visitSyntaxNode(compoundAssignmentStatementNode);
    }

    public void visit(VariableDeclarationNode variableDeclarationNode) {
        visitSyntaxNode(variableDeclarationNode);
    }

    public void visit(BlockStatementNode blockStatementNode) {
        visitSyntaxNode(blockStatementNode);
    }

    public void visit(BreakStatementNode breakStatementNode) {
        visitSyntaxNode(breakStatementNode);
    }

    public void visit(ExpressionStatementNode expressionStatementNode) {
        visitSyntaxNode(expressionStatementNode);
    }

    public void visit(ContinueStatementNode continueStatementNode) {
        visitSyntaxNode(continueStatementNode);
    }

    public void visit(ExternalFunctionBodyNode externalFunctionBodyNode) {
        visitSyntaxNode(externalFunctionBodyNode);
    }

    public void visit(IfElseStatementNode ifElseStatementNode) {
        visitSyntaxNode(ifElseStatementNode);
    }

    public void visit(ElseBlockNode elseBlockNode) {
        visitSyntaxNode(elseBlockNode);
    }

    public void visit(WhileStatementNode whileStatementNode) {
        visitSyntaxNode(whileStatementNode);
    }

    public void visit(PanicStatementNode panicStatementNode) {
        visitSyntaxNode(panicStatementNode);
    }

    public void visit(ReturnStatementNode returnStatementNode) {
        visitSyntaxNode(returnStatementNode);
    }

    public void visit(LocalTypeDefinitionStatementNode localTypeDefinitionStatementNode) {
        visitSyntaxNode(localTypeDefinitionStatementNode);
    }

    public void visit(LockStatementNode lockStatementNode) {
        visitSyntaxNode(lockStatementNode);
    }

    public void visit(ForkStatementNode forkStatementNode) {
        visitSyntaxNode(forkStatementNode);
    }

    public void visit(ForEachStatementNode forEachStatementNode) {
        visitSyntaxNode(forEachStatementNode);
    }

    public void visit(BinaryExpressionNode binaryExpressionNode) {
        visitSyntaxNode(binaryExpressionNode);
    }

    public void visit(BracedExpressionNode bracedExpressionNode) {
        visitSyntaxNode(bracedExpressionNode);
    }

    public void visit(CheckExpressionNode checkExpressionNode) {
        visitSyntaxNode(checkExpressionNode);
    }

    public void visit(FieldAccessExpressionNode fieldAccessExpressionNode) {
        visitSyntaxNode(fieldAccessExpressionNode);
    }

    public void visit(FunctionCallExpressionNode functionCallExpressionNode) {
        visitSyntaxNode(functionCallExpressionNode);
    }

    public void visit(MethodCallExpressionNode methodCallExpressionNode) {
        visitSyntaxNode(methodCallExpressionNode);
    }

    public void visit(MappingConstructorExpressionNode mappingConstructorExpressionNode) {
        visitSyntaxNode(mappingConstructorExpressionNode);
    }

    public void visit(IndexedExpressionNode indexedExpressionNode) {
        visitSyntaxNode(indexedExpressionNode);
    }

    public void visit(TypeofExpressionNode typeofExpressionNode) {
        visitSyntaxNode(typeofExpressionNode);
    }

    public void visit(UnaryExpressionNode unaryExpressionNode) {
        visitSyntaxNode(unaryExpressionNode);
    }

    public void visit(ComputedNameFieldNode computedNameFieldNode) {
        visitSyntaxNode(computedNameFieldNode);
    }

    public void visit(ConstantDeclarationNode constantDeclarationNode) {
        visitSyntaxNode(constantDeclarationNode);
    }

    public void visit(DefaultableParameterNode defaultableParameterNode) {
        visitSyntaxNode(defaultableParameterNode);
    }

    public void visit(RequiredParameterNode requiredParameterNode) {
        visitSyntaxNode(requiredParameterNode);
    }

    public void visit(RestParameterNode restParameterNode) {
        visitSyntaxNode(restParameterNode);
    }

    public void visit(ExpressionListItemNode expressionListItemNode) {
        visitSyntaxNode(expressionListItemNode);
    }

    public void visit(ImportOrgNameNode importOrgNameNode) {
        visitSyntaxNode(importOrgNameNode);
    }

    public void visit(ImportPrefixNode importPrefixNode) {
        visitSyntaxNode(importPrefixNode);
    }

    public void visit(ImportSubVersionNode importSubVersionNode) {
        visitSyntaxNode(importSubVersionNode);
    }

    public void visit(ImportVersionNode importVersionNode) {
        visitSyntaxNode(importVersionNode);
    }

    public void visit(SpecificFieldNode specificFieldNode) {
        visitSyntaxNode(specificFieldNode);
    }

    public void visit(SpreadFieldNode spreadFieldNode) {
        visitSyntaxNode(spreadFieldNode);
    }

    public void visit(NamedArgumentNode namedArgumentNode) {
        visitSyntaxNode(namedArgumentNode);
    }

    public void visit(PositionalArgumentNode positionalArgumentNode) {
        visitSyntaxNode(positionalArgumentNode);
    }

    public void visit(RestArgumentNode restArgumentNode) {
        visitSyntaxNode(restArgumentNode);
    }

    public void visit(ObjectTypeDescriptorNode objectTypeDescriptorNode) {
        visitSyntaxNode(objectTypeDescriptorNode);
    }

    public void visit(RecordTypeDescriptorNode recordTypeDescriptorNode) {
        visitSyntaxNode(recordTypeDescriptorNode);
    }

    public void visit(ReturnTypeDescriptorNode returnTypeDescriptorNode) {
        visitSyntaxNode(returnTypeDescriptorNode);
    }

    public void visit(NilTypeDescriptorNode nilTypeDescriptorNode) {
        visitSyntaxNode(nilTypeDescriptorNode);
    }

    public void visit(OptionalTypeDescriptorNode optionalTypeDescriptorNode) {
        visitSyntaxNode(optionalTypeDescriptorNode);
    }

    public void visit(ObjectFieldNode objectFieldNode) {
        visitSyntaxNode(objectFieldNode);
    }

    public void visit(RecordFieldNode recordFieldNode) {
        visitSyntaxNode(recordFieldNode);
    }

    public void visit(RecordFieldWithDefaultValueNode recordFieldWithDefaultValueNode) {
        visitSyntaxNode(recordFieldWithDefaultValueNode);
    }

    public void visit(RecordRestDescriptorNode recordRestDescriptorNode) {
        visitSyntaxNode(recordRestDescriptorNode);
    }

    public void visit(TypeReferenceNode typeReferenceNode) {
        visitSyntaxNode(typeReferenceNode);
    }

    public void visit(ServiceBodyNode serviceBodyNode) {
        visitSyntaxNode(serviceBodyNode);
    }

    public void visit(AnnotationNode annotationNode) {
        visitSyntaxNode(annotationNode);
    }

    public void visit(MetadataNode metadataNode) {
        visitSyntaxNode(metadataNode);
    }

    public void visit(ModuleVariableDeclarationNode moduleVariableDeclarationNode) {
        visitSyntaxNode(moduleVariableDeclarationNode);
    }

    public void visit(TypeTestExpressionNode typeTestExpressionNode) {
        visitSyntaxNode(typeTestExpressionNode);
    }

    public void visit(RemoteMethodCallActionNode remoteMethodCallActionNode) {
        visitSyntaxNode(remoteMethodCallActionNode);
    }

    public void visit(ParameterizedTypeDescriptorNode parameterizedTypeDescriptorNode) {
        visitSyntaxNode(parameterizedTypeDescriptorNode);
    }

    public void visit(NilLiteralNode nilLiteralNode) {
        visitSyntaxNode(nilLiteralNode);
    }

    public void visit(AnnotationDeclarationNode annotationDeclarationNode) {
        visitSyntaxNode(annotationDeclarationNode);
    }

    public void visit(AnnotationAttachPointNode annotationAttachPointNode) {
        visitSyntaxNode(annotationAttachPointNode);
    }

    public void visit(XMLNamespaceDeclarationNode xMLNamespaceDeclarationNode) {
        visitSyntaxNode(xMLNamespaceDeclarationNode);
    }

    public void visit(FunctionBodyBlockNode functionBodyBlockNode) {
        visitSyntaxNode(functionBodyBlockNode);
    }

    public void visit(NamedWorkerDeclarationNode namedWorkerDeclarationNode) {
        visitSyntaxNode(namedWorkerDeclarationNode);
    }

    public void visit(NamedWorkerDeclarator namedWorkerDeclarator) {
        visitSyntaxNode(namedWorkerDeclarator);
    }

    public void visit(DocumentationStringNode documentationStringNode) {
        visitSyntaxNode(documentationStringNode);
    }

    public void visit(BasicLiteralNode basicLiteralNode) {
        visitSyntaxNode(basicLiteralNode);
    }

    public void visit(SimpleNameReferenceNode simpleNameReferenceNode) {
        visitSyntaxNode(simpleNameReferenceNode);
    }

    public void visit(QualifiedNameReferenceNode qualifiedNameReferenceNode) {
        visitSyntaxNode(qualifiedNameReferenceNode);
    }

    public void visit(BuiltinSimpleNameReferenceNode builtinSimpleNameReferenceNode) {
        visitSyntaxNode(builtinSimpleNameReferenceNode);
    }

    public void visit(TrapExpressionNode trapExpressionNode) {
        visitSyntaxNode(trapExpressionNode);
    }

    public void visit(ListConstructorExpressionNode listConstructorExpressionNode) {
        visitSyntaxNode(listConstructorExpressionNode);
    }

    public void visit(TypeCastExpressionNode typeCastExpressionNode) {
        visitSyntaxNode(typeCastExpressionNode);
    }

    public void visit(TypeCastParamNode typeCastParamNode) {
        visitSyntaxNode(typeCastParamNode);
    }

    public void visit(UnionTypeDescriptorNode unionTypeDescriptorNode) {
        visitSyntaxNode(unionTypeDescriptorNode);
    }

    public void visit(TableConstructorExpressionNode tableConstructorExpressionNode) {
        visitSyntaxNode(tableConstructorExpressionNode);
    }

    public void visit(KeySpecifierNode keySpecifierNode) {
        visitSyntaxNode(keySpecifierNode);
    }

    public void visit(ErrorTypeDescriptorNode errorTypeDescriptorNode) {
        visitSyntaxNode(errorTypeDescriptorNode);
    }

    public void visit(ErrorTypeParamsNode errorTypeParamsNode) {
        visitSyntaxNode(errorTypeParamsNode);
    }

    public void visit(StreamTypeDescriptorNode streamTypeDescriptorNode) {
        visitSyntaxNode(streamTypeDescriptorNode);
    }

    public void visit(StreamTypeParamsNode streamTypeParamsNode) {
        visitSyntaxNode(streamTypeParamsNode);
    }

    public void visit(LetExpressionNode letExpressionNode) {
        visitSyntaxNode(letExpressionNode);
    }

    public void visit(LetVariableDeclarationNode letVariableDeclarationNode) {
        visitSyntaxNode(letVariableDeclarationNode);
    }

    public void visit(TemplateExpressionNode templateExpressionNode) {
        visitSyntaxNode(templateExpressionNode);
    }

    public void visit(XMLElementNode xMLElementNode) {
        visitSyntaxNode(xMLElementNode);
    }

    public void visit(XMLStartTagNode xMLStartTagNode) {
        visitSyntaxNode(xMLStartTagNode);
    }

    public void visit(XMLEndTagNode xMLEndTagNode) {
        visitSyntaxNode(xMLEndTagNode);
    }

    public void visit(XMLSimpleNameNode xMLSimpleNameNode) {
        visitSyntaxNode(xMLSimpleNameNode);
    }

    public void visit(XMLQualifiedNameNode xMLQualifiedNameNode) {
        visitSyntaxNode(xMLQualifiedNameNode);
    }

    public void visit(XMLEmptyElementNode xMLEmptyElementNode) {
        visitSyntaxNode(xMLEmptyElementNode);
    }

    public void visit(InterpolationNode interpolationNode) {
        visitSyntaxNode(interpolationNode);
    }

    public void visit(XMLTextNode xMLTextNode) {
        visitSyntaxNode(xMLTextNode);
    }

    public void visit(XMLAttributeNode xMLAttributeNode) {
        visitSyntaxNode(xMLAttributeNode);
    }

    public void visit(XMLAttributeValue xMLAttributeValue) {
        visitSyntaxNode(xMLAttributeValue);
    }

    public void visit(XMLComment xMLComment) {
        visitSyntaxNode(xMLComment);
    }

    public void visit(XMLProcessingInstruction xMLProcessingInstruction) {
        visitSyntaxNode(xMLProcessingInstruction);
    }

    public void visit(TableTypeDescriptorNode tableTypeDescriptorNode) {
        visitSyntaxNode(tableTypeDescriptorNode);
    }

    public void visit(TypeParameterNode typeParameterNode) {
        visitSyntaxNode(typeParameterNode);
    }

    public void visit(KeyTypeConstraintNode keyTypeConstraintNode) {
        visitSyntaxNode(keyTypeConstraintNode);
    }

    public void visit(FunctionTypeDescriptorNode functionTypeDescriptorNode) {
        visitSyntaxNode(functionTypeDescriptorNode);
    }

    public void visit(FunctionSignatureNode functionSignatureNode) {
        visitSyntaxNode(functionSignatureNode);
    }

    public void visit(ExplicitAnonymousFunctionExpressionNode explicitAnonymousFunctionExpressionNode) {
        visitSyntaxNode(explicitAnonymousFunctionExpressionNode);
    }

    public void visit(ExpressionFunctionBodyNode expressionFunctionBodyNode) {
        visitSyntaxNode(expressionFunctionBodyNode);
    }

    public void visit(TupleTypeDescriptorNode tupleTypeDescriptorNode) {
        visitSyntaxNode(tupleTypeDescriptorNode);
    }

    public void visit(ParenthesisedTypeDescriptorNode parenthesisedTypeDescriptorNode) {
        visitSyntaxNode(parenthesisedTypeDescriptorNode);
    }

    public void visit(ExplicitNewExpressionNode explicitNewExpressionNode) {
        visitSyntaxNode(explicitNewExpressionNode);
    }

    public void visit(ImplicitNewExpressionNode implicitNewExpressionNode) {
        visitSyntaxNode(implicitNewExpressionNode);
    }

    public void visit(ParenthesizedArgList parenthesizedArgList) {
        visitSyntaxNode(parenthesizedArgList);
    }

    public void visit(QueryConstructTypeNode queryConstructTypeNode) {
        visitSyntaxNode(queryConstructTypeNode);
    }

    public void visit(FromClauseNode fromClauseNode) {
        visitSyntaxNode(fromClauseNode);
    }

    public void visit(WhereClauseNode whereClauseNode) {
        visitSyntaxNode(whereClauseNode);
    }

    public void visit(LetClauseNode letClauseNode) {
        visitSyntaxNode(letClauseNode);
    }

    public void visit(QueryPipelineNode queryPipelineNode) {
        visitSyntaxNode(queryPipelineNode);
    }

    public void visit(SelectClauseNode selectClauseNode) {
        visitSyntaxNode(selectClauseNode);
    }

    public void visit(QueryExpressionNode queryExpressionNode) {
        visitSyntaxNode(queryExpressionNode);
    }

    public void visit(IntersectionTypeDescriptorNode intersectionTypeDescriptorNode) {
        visitSyntaxNode(intersectionTypeDescriptorNode);
    }

    public void visit(ImplicitAnonymousFunctionParameters implicitAnonymousFunctionParameters) {
        visitSyntaxNode(implicitAnonymousFunctionParameters);
    }

    public void visit(ImplicitAnonymousFunctionExpressionNode implicitAnonymousFunctionExpressionNode) {
        visitSyntaxNode(implicitAnonymousFunctionExpressionNode);
    }

    public void visit(StartActionNode startActionNode) {
        visitSyntaxNode(startActionNode);
    }

    public void visit(FlushActionNode flushActionNode) {
        visitSyntaxNode(flushActionNode);
    }

    public void visit(SingletonTypeDescriptorNode singletonTypeDescriptorNode) {
        visitSyntaxNode(singletonTypeDescriptorNode);
    }

    public void visit(FunctionDeclarationNode functionDeclarationNode) {
        visitSyntaxNode(functionDeclarationNode);
    }

    public void visit(TypedBindingPatternNode typedBindingPatternNode) {
        visitSyntaxNode(typedBindingPatternNode);
    }

    public void visit(CaptureBindingPatternNode captureBindingPatternNode) {
        visitSyntaxNode(captureBindingPatternNode);
    }

    public void visit(ListBindingPatternNode listBindingPatternNode) {
        visitSyntaxNode(listBindingPatternNode);
    }

    public void visit(RestBindingPatternNode restBindingPatternNode) {
        visitSyntaxNode(restBindingPatternNode);
    }

    public void visit(AsyncSendActionNode asyncSendActionNode) {
        visitSyntaxNode(asyncSendActionNode);
    }

    public void visit(SyncSendActionNode syncSendActionNode) {
        visitSyntaxNode(syncSendActionNode);
    }

    public void visit(ReceiveActionNode receiveActionNode) {
        visitSyntaxNode(receiveActionNode);
    }

    public void visit(ReceiveFieldsNode receiveFieldsNode) {
        visitSyntaxNode(receiveFieldsNode);
    }

    public void visit(RestDescriptorNode restDescriptorNode) {
        visitSyntaxNode(restDescriptorNode);
    }

    public void visit(DoubleGTTokenNode doubleGTTokenNode) {
        visitSyntaxNode(doubleGTTokenNode);
    }

    public void visit(TrippleGTTokenNode trippleGTTokenNode) {
        visitSyntaxNode(trippleGTTokenNode);
    }

    public void visit(WaitActionNode waitActionNode) {
        visitSyntaxNode(waitActionNode);
    }

    public void visit(WaitFieldsListNode waitFieldsListNode) {
        visitSyntaxNode(waitFieldsListNode);
    }

    public void visit(WaitFieldNode waitFieldNode) {
        visitSyntaxNode(waitFieldNode);
    }

    public void visit(AnnotAccessExpressionNode annotAccessExpressionNode) {
        visitSyntaxNode(annotAccessExpressionNode);
    }

    public void visit(QueryActionNode queryActionNode) {
        visitSyntaxNode(queryActionNode);
    }

    public void visit(OptionalFieldAccessExpressionNode optionalFieldAccessExpressionNode) {
        visitSyntaxNode(optionalFieldAccessExpressionNode);
    }

    public void visit(ConditionalExpressionNode conditionalExpressionNode) {
        visitSyntaxNode(conditionalExpressionNode);
    }

<<<<<<< HEAD
    public void visit(EnumDeclarationNode enumDeclarationNode) {
        visitSyntaxNode(enumDeclarationNode);
    }

    public void visit(EnumMemberNode enumMemberNode) {
        visitSyntaxNode(enumMemberNode);
=======
    public void visit(ArrayTypeDescriptorNode arrayTypeDescriptorNode) {
        visitSyntaxNode(arrayTypeDescriptorNode);
>>>>>>> 808fe8fc
    }

    // Tokens

    public void visit(Token token) {
    }

    // Misc

    protected void visitSyntaxNode(Node node) {
        // TODO Find a better way to check for token
        if (node instanceof Token) {
            node.accept(this);
            return;
        }

        NonTerminalNode nonTerminalNode = (NonTerminalNode) node;
        for (Node child : nonTerminalNode.children()) {
            child.accept(this);
        }
    }
}
<|MERGE_RESOLUTION|>--- conflicted
+++ resolved
@@ -627,17 +627,16 @@
         visitSyntaxNode(conditionalExpressionNode);
     }
 
-<<<<<<< HEAD
     public void visit(EnumDeclarationNode enumDeclarationNode) {
         visitSyntaxNode(enumDeclarationNode);
     }
 
     public void visit(EnumMemberNode enumMemberNode) {
         visitSyntaxNode(enumMemberNode);
-=======
+    }
+
     public void visit(ArrayTypeDescriptorNode arrayTypeDescriptorNode) {
         visitSyntaxNode(arrayTypeDescriptorNode);
->>>>>>> 808fe8fc
     }
 
     // Tokens
