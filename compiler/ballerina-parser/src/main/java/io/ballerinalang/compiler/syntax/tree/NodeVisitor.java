/*
 *  Copyright (c) 2020, WSO2 Inc. (http://www.wso2.org) All Rights Reserved.
 *
 *  WSO2 Inc. licenses this file to you under the Apache License,
 *  Version 2.0 (the "License"); you may not use this file except
 *  in compliance with the License.
 *  You may obtain a copy of the License at
 *
 *    http://www.apache.org/licenses/LICENSE-2.0
 *
 *  Unless required by applicable law or agreed to in writing,
 *  software distributed under the License is distributed on an
 *  "AS IS" BASIS, WITHOUT WARRANTIES OR CONDITIONS OF ANY
 *  KIND, either express or implied.  See the License for the
 *  specific language governing permissions and limitations
 *  under the License.
 */
package io.ballerinalang.compiler.syntax.tree;


/**
 * The {@code NodeVisitor} visits each node in the syntax tree allowing
 * us to do something at each node.
 * <p>
 * This class separates tree nodes from various unrelated operations that needs
 * to be performed on the syntax tree nodes.
 * <p>
 * {@code NodeVisitor} is a abstract class that itself visits the complete
 * tree. Subclasses have the ability to override only the required visit methods.
 * <p>
 * There exists a visit method for each node in the Ballerina syntax tree.
 * These methods return void. If you are looking for a visitor that has visit
 * methods that returns something, see {@link NodeTransformer}.
 *
 * This is a generated class.
 *
 * @see NodeTransformer
 * @since 1.3.0
 */
public abstract class NodeVisitor {

    public void visit(ModulePartNode modulePartNode) {
        visitSyntaxNode(modulePartNode);
    }

    public void visit(FunctionDefinitionNode functionDefinitionNode) {
        visitSyntaxNode(functionDefinitionNode);
    }

    public void visit(ImportDeclarationNode importDeclarationNode) {
        visitSyntaxNode(importDeclarationNode);
    }

    public void visit(ListenerDeclarationNode listenerDeclarationNode) {
        visitSyntaxNode(listenerDeclarationNode);
    }

    public void visit(TypeDefinitionNode typeDefinitionNode) {
        visitSyntaxNode(typeDefinitionNode);
    }

    public void visit(ServiceDeclarationNode serviceDeclarationNode) {
        visitSyntaxNode(serviceDeclarationNode);
    }

    public void visit(AssignmentStatementNode assignmentStatementNode) {
        visitSyntaxNode(assignmentStatementNode);
    }

    public void visit(CompoundAssignmentStatementNode compoundAssignmentStatementNode) {
        visitSyntaxNode(compoundAssignmentStatementNode);
    }

    public void visit(VariableDeclarationNode variableDeclarationNode) {
        visitSyntaxNode(variableDeclarationNode);
    }

    public void visit(BlockStatementNode blockStatementNode) {
        visitSyntaxNode(blockStatementNode);
    }

    public void visit(BreakStatementNode breakStatementNode) {
        visitSyntaxNode(breakStatementNode);
    }

    public void visit(ExpressionStatementNode expressionStatementNode) {
        visitSyntaxNode(expressionStatementNode);
    }

    public void visit(ContinueStatementNode continueStatementNode) {
        visitSyntaxNode(continueStatementNode);
    }

    public void visit(ExternalFunctionBodyNode externalFunctionBodyNode) {
        visitSyntaxNode(externalFunctionBodyNode);
    }

    public void visit(IfElseStatementNode ifElseStatementNode) {
        visitSyntaxNode(ifElseStatementNode);
    }

    public void visit(ElseBlockNode elseBlockNode) {
        visitSyntaxNode(elseBlockNode);
    }

    public void visit(WhileStatementNode whileStatementNode) {
        visitSyntaxNode(whileStatementNode);
    }

    public void visit(PanicStatementNode panicStatementNode) {
        visitSyntaxNode(panicStatementNode);
    }

    public void visit(ReturnStatementNode returnStatementNode) {
        visitSyntaxNode(returnStatementNode);
    }

    public void visit(LocalTypeDefinitionStatementNode localTypeDefinitionStatementNode) {
        visitSyntaxNode(localTypeDefinitionStatementNode);
    }

    public void visit(BinaryExpressionNode binaryExpressionNode) {
        visitSyntaxNode(binaryExpressionNode);
    }

    public void visit(BracedExpressionNode bracedExpressionNode) {
        visitSyntaxNode(bracedExpressionNode);
    }

    public void visit(CheckExpressionNode checkExpressionNode) {
        visitSyntaxNode(checkExpressionNode);
    }

    public void visit(FieldAccessExpressionNode fieldAccessExpressionNode) {
        visitSyntaxNode(fieldAccessExpressionNode);
    }

    public void visit(FunctionCallExpressionNode functionCallExpressionNode) {
        visitSyntaxNode(functionCallExpressionNode);
    }

    public void visit(MethodCallExpressionNode methodCallExpressionNode) {
        visitSyntaxNode(methodCallExpressionNode);
    }

    public void visit(MappingConstructorExpressionNode mappingConstructorExpressionNode) {
        visitSyntaxNode(mappingConstructorExpressionNode);
    }

    public void visit(MemberAccessExpressionNode memberAccessExpressionNode) {
        visitSyntaxNode(memberAccessExpressionNode);
    }

    public void visit(TypeofExpressionNode typeofExpressionNode) {
        visitSyntaxNode(typeofExpressionNode);
    }

    public void visit(UnaryExpressionNode unaryExpressionNode) {
        visitSyntaxNode(unaryExpressionNode);
    }

    public void visit(ComputedNameFieldNode computedNameFieldNode) {
        visitSyntaxNode(computedNameFieldNode);
    }

    public void visit(ConstantDeclarationNode constantDeclarationNode) {
        visitSyntaxNode(constantDeclarationNode);
    }

    public void visit(DefaultableParameterNode defaultableParameterNode) {
        visitSyntaxNode(defaultableParameterNode);
    }

    public void visit(RequiredParameterNode requiredParameterNode) {
        visitSyntaxNode(requiredParameterNode);
    }

    public void visit(RestParameterNode restParameterNode) {
        visitSyntaxNode(restParameterNode);
    }

    public void visit(ExpressionListItemNode expressionListItemNode) {
        visitSyntaxNode(expressionListItemNode);
    }

    public void visit(ImportOrgNameNode importOrgNameNode) {
        visitSyntaxNode(importOrgNameNode);
    }

    public void visit(ImportPrefixNode importPrefixNode) {
        visitSyntaxNode(importPrefixNode);
    }

    public void visit(ImportSubVersionNode importSubVersionNode) {
        visitSyntaxNode(importSubVersionNode);
    }

    public void visit(ImportVersionNode importVersionNode) {
        visitSyntaxNode(importVersionNode);
    }

    public void visit(SubModuleNameNode subModuleNameNode) {
        visitSyntaxNode(subModuleNameNode);
    }

    public void visit(SpecificFieldNode specificFieldNode) {
        visitSyntaxNode(specificFieldNode);
    }

    public void visit(SpreadFieldNode spreadFieldNode) {
        visitSyntaxNode(spreadFieldNode);
    }

    public void visit(NamedArgumentNode namedArgumentNode) {
        visitSyntaxNode(namedArgumentNode);
    }

    public void visit(PositionalArgumentNode positionalArgumentNode) {
        visitSyntaxNode(positionalArgumentNode);
    }

    public void visit(RestArgumentNode restArgumentNode) {
        visitSyntaxNode(restArgumentNode);
    }

    public void visit(ObjectTypeDescriptorNode objectTypeDescriptorNode) {
        visitSyntaxNode(objectTypeDescriptorNode);
    }

    public void visit(RecordTypeDescriptorNode recordTypeDescriptorNode) {
        visitSyntaxNode(recordTypeDescriptorNode);
    }

    public void visit(ReturnTypeDescriptorNode returnTypeDescriptorNode) {
        visitSyntaxNode(returnTypeDescriptorNode);
    }

    public void visit(NilTypeDescriptorNode nilTypeDescriptorNode) {
        visitSyntaxNode(nilTypeDescriptorNode);
    }

    public void visit(OptionalTypeDescriptorNode optionalTypeDescriptorNode) {
        visitSyntaxNode(optionalTypeDescriptorNode);
    }

    public void visit(ObjectFieldNode objectFieldNode) {
        visitSyntaxNode(objectFieldNode);
    }

    public void visit(RecordFieldNode recordFieldNode) {
        visitSyntaxNode(recordFieldNode);
    }

    public void visit(RecordFieldWithDefaultValueNode recordFieldWithDefaultValueNode) {
        visitSyntaxNode(recordFieldWithDefaultValueNode);
    }

    public void visit(RecordRestDescriptorNode recordRestDescriptorNode) {
        visitSyntaxNode(recordRestDescriptorNode);
    }

    public void visit(TypeReferenceNode typeReferenceNode) {
        visitSyntaxNode(typeReferenceNode);
    }

    public void visit(QualifiedIdentifierNode qualifiedIdentifierNode) {
        visitSyntaxNode(qualifiedIdentifierNode);
    }

    public void visit(ServiceBodyNode serviceBodyNode) {
        visitSyntaxNode(serviceBodyNode);
    }

    public void visit(AnnotationNode annotationNode) {
        visitSyntaxNode(annotationNode);
    }

    public void visit(MetadataNode metadataNode) {
        visitSyntaxNode(metadataNode);
    }

    public void visit(ModuleVariableDeclarationNode moduleVariableDeclarationNode) {
        visitSyntaxNode(moduleVariableDeclarationNode);
    }

    public void visit(TypeTestExpressionNode typeTestExpressionNode) {
        visitSyntaxNode(typeTestExpressionNode);
    }

    public void visit(ArrayTypeDescriptorNode arrayTypeDescriptorNode) {
        visitSyntaxNode(arrayTypeDescriptorNode);
    }

    public void visit(RemoteMethodCallActionNode remoteMethodCallActionNode) {
        visitSyntaxNode(remoteMethodCallActionNode);
    }

<<<<<<< HEAD
    public void visit(MapTypeDescriptorNode mapTypeDescriptorNode) {
        visitSyntaxNode(mapTypeDescriptorNode);
=======
    public void visit(NilLiteralNode nilLiteralNode) {
        visitSyntaxNode(nilLiteralNode);
>>>>>>> 61ed6607
    }

    // Tokens

    public void visit(Token token) {
    }

    // Misc

    public void visit(Minutiae minutiae) {
    }

    protected void visitSyntaxNode(Node node) {
        // TODO Find a better way to check for token
        if (node instanceof Token) {
            node.accept(this);
            return;
        }

        NonTerminalNode nonTerminalNode = (NonTerminalNode) node;
        for (Node child : nonTerminalNode.children()) {
            child.accept(this);
        }
    }
}
<|MERGE_RESOLUTION|>--- conflicted
+++ resolved
@@ -295,13 +295,12 @@
         visitSyntaxNode(remoteMethodCallActionNode);
     }
 
-<<<<<<< HEAD
     public void visit(MapTypeDescriptorNode mapTypeDescriptorNode) {
         visitSyntaxNode(mapTypeDescriptorNode);
-=======
+    }
+
     public void visit(NilLiteralNode nilLiteralNode) {
         visitSyntaxNode(nilLiteralNode);
->>>>>>> 61ed6607
     }
 
     // Tokens
