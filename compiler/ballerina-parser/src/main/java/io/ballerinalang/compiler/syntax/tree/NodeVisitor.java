--- conflicted
+++ resolved
@@ -71,34 +71,24 @@
         visitSyntaxNode(compoundAssignmentStatementNode);
     }
 
-<<<<<<< HEAD
-    public void visit(VariableDeclaration variableDeclaration) {
-        visitSyntaxNode(variableDeclaration);
-=======
     public void visit(VariableDeclarationNode variableDeclarationNode) {
         visitSyntaxNode(variableDeclarationNode);
     }
 
     public void visit(BlockStatementNode blockStatementNode) {
         visitSyntaxNode(blockStatementNode);
->>>>>>> 33720f98
     }
 
     public void visit(BreakStatementNode breakStatementNode) {
         visitSyntaxNode(breakStatementNode);
     }
 
-    public void visit(CallStatementNode callStatementNode) {
-        visitSyntaxNode(callStatementNode);
-    }
-
-<<<<<<< HEAD
-    public void visit(ExpressionStatement expressionStatement) {
-        visitSyntaxNode(expressionStatement);
-=======
+    public void visit(ExpressionStatementNode expressionStatementNode) {
+        visitSyntaxNode(expressionStatementNode);
+    }
+
     public void visit(ContinueStatementNode continueStatementNode) {
         visitSyntaxNode(continueStatementNode);
->>>>>>> 33720f98
     }
 
     public void visit(ExternalFunctionBodyNode externalFunctionBodyNode) {
@@ -297,12 +287,8 @@
         visitSyntaxNode(isExpressionNode);
     }
 
-    public void visit(RemoteMethodCallAction remoteMethodCallAction) {
-        visitSyntaxNode(remoteMethodCallAction);
-    }
-
-    public void visit(LocalTypeDefinitionStatement localTypeDefinitionStatement) {
-        visitSyntaxNode(localTypeDefinitionStatement);
+    public void visit(RemoteMethodCallActionNode remoteMethodCallActionNode) {
+        visitSyntaxNode(remoteMethodCallActionNode);
     }
 
     // Tokens
