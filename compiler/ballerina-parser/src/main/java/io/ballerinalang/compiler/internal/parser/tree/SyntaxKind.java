--- conflicted
+++ resolved
@@ -113,14 +113,10 @@
     WHILE_STATEMENT(1205),
     CALL_STATEMENT(1206),
     PANIC_STATEMENT(1207),
-<<<<<<< HEAD
+    RETURN_STATEMENT(1208),
     CONTINUE_STATEMENT(1209),
     BREAK_STATEMENT(1210),
 
-
-=======
-    RETURN_STATEMENT(1208),
->>>>>>> e1f5028e
 
     // Expressions
     BINARY_EXPRESSION(1300),
