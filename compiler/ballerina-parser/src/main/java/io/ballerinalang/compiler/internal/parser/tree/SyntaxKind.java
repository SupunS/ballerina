--- conflicted
+++ resolved
@@ -77,23 +77,16 @@
     PERCENT_TOKEN(556, "%"),
     ASTERISK_TOKEN(557, "*"),
     LT_TOKEN(558, "<"),
-<<<<<<< HEAD
     LT_EQUAL_TOKEN(559, "<="),
-=======
-    EQUAL_LT_TOKEN(559, "<="),
->>>>>>> e1f5028e
     GT_TOKEN(560, ">"),
     EQUAL_GT_TOKEN(561, "=>"),
     QUESTION_MARK_TOKEN(562, "?"),
     PIPE_TOKEN(563, "|"),
-<<<<<<< HEAD
     GT_EQUAL_TOKEN(564, ">="),
     EXCLAMATION_MARK_TOKEN(565, "!"),
     EM_EQUAL_TOKEN(566, "!="),
     EM_DOUBLE_EQUAL_TOKEN(567, "!=="),
-=======
->>>>>>> e1f5028e
-
+    
     IDENTIFIER_TOKEN(1000),
     STRING_LITERAL(1001),
     DECIMAL_INTEGER_LITERAL(1002),
