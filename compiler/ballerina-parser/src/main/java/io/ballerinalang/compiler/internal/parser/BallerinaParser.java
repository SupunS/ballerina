/*
 * Copyright (c) 2020, WSO2 Inc. (http://www.wso2.org) All Rights Reserved.
 *
 * WSO2 Inc. licenses this file to you under the Apache License,
 * Version 2.0 (the "License"); you may not use this file except
 * in compliance with the License.
 * You may obtain a copy of the License at
 *
 *   http://www.apache.org/licenses/LICENSE-2.0
 *
 * Unless required by applicable law or agreed to in writing,
 * software distributed under the License is distributed on an
 * "AS IS" BASIS, WITHOUT WARRANTIES OR CONDITIONS OF ANY
 * KIND, either express or implied.  See the License for the
 * specific language governing permissions and limitations
 * under the License.
 */
package io.ballerinalang.compiler.internal.parser;

import io.ballerinalang.compiler.internal.parser.BallerinaParserErrorHandler.Action;
import io.ballerinalang.compiler.internal.parser.BallerinaParserErrorHandler.Solution;
import io.ballerinalang.compiler.internal.parser.tree.STBracedExpressionNode;
import io.ballerinalang.compiler.internal.parser.tree.STCheckExpressionNode;
import io.ballerinalang.compiler.internal.parser.tree.STFieldAccessExpressionNode;
import io.ballerinalang.compiler.internal.parser.tree.STMemberAccessExpressionNode;
import io.ballerinalang.compiler.internal.parser.tree.STMissingToken;
import io.ballerinalang.compiler.internal.parser.tree.STNode;
import io.ballerinalang.compiler.internal.parser.tree.STNodeFactory;
import io.ballerinalang.compiler.internal.parser.tree.STToken;
import io.ballerinalang.compiler.syntax.tree.SyntaxKind;

import java.util.ArrayList;
import java.util.List;

/**
 * A LL(k) recursive-descent parser for ballerina.
 *
 * @since 1.2.0
 */
public class BallerinaParser {

    private static final OperatorPrecedence DEFAULT_OP_PRECEDENCE = OperatorPrecedence.ACTION;
    private final BallerinaParserErrorHandler errorHandler;
    private final AbstractTokenReader tokenReader;

    // TODO: Remove this.
    private ParserRuleContext currentParamKind = ParserRuleContext.REQUIRED_PARAM;

    protected BallerinaParser(AbstractTokenReader tokenReader) {
        this.tokenReader = tokenReader;
        this.errorHandler = new BallerinaParserErrorHandler(tokenReader, this);
    }

    /**
     * Start parsing the given input.
     *
     * @return Parsed node
     */
    public STNode parse() {
        return parseCompUnit();
    }

    /**
     * Start parsing the input from a given context. Supported starting points are:
     * <ul>
     * <li>Module part (a file)</li>
     * <li>Top level node</li>
     * <li>Statement</li>
     * <li>Expression</li>
     * </ul>
     *
     * @param context Context to start parsing
     * @return Parsed node
     */
    public STNode parse(ParserRuleContext context) {
        switch (context) {
            case COMP_UNIT:
                return parseCompUnit();
            case TOP_LEVEL_NODE:
                startContext(ParserRuleContext.COMP_UNIT);
                return parseTopLevelNode();
            case STATEMENT:
                startContext(ParserRuleContext.COMP_UNIT);
                startContext(ParserRuleContext.FUNC_DEFINITION);
                startContext(ParserRuleContext.FUNC_BODY_BLOCK);
                return parseStatement();
            case EXPRESSION:
                startContext(ParserRuleContext.COMP_UNIT);
                startContext(ParserRuleContext.FUNC_DEFINITION);
                startContext(ParserRuleContext.FUNC_BODY_BLOCK);
                startContext(ParserRuleContext.STATEMENT);
                return parseExpression();
            default:
                throw new UnsupportedOperationException("Cannot start parsing from: " + context);
        }
    }

    /**
     * Resume the parsing from the given context.
     *
     * @param context Context to resume parsing
     * @param args Arguments that requires to continue parsing from the given parser context
     * @return Parsed node
     */
    public STNode resumeParsing(ParserRuleContext context, Object... args) {
        switch (context) {
            case COMP_UNIT:
                return parseCompUnit();
            case EXTERNAL_FUNC_BODY:
                return parseExternalFunctionBody();
            case FUNC_BODY:
                return parseFunctionBody();
            case OPEN_BRACE:
                return parseOpenBrace();
            case CLOSE_BRACE:
                return parseCloseBrace();
            case FUNC_NAME:
                return parseFunctionName();
            case OPEN_PARENTHESIS:
                return parseOpenParenthesis();
            case PARAM_LIST:
                return parseParamList();
            case RETURN_TYPE_DESCRIPTOR:
                return parseReturnTypeDescriptor();
            case SIMPLE_TYPE_DESCRIPTOR:
                return parseTypeDescriptor();
            case ASSIGN_OP:
                return parseAssignOp();
            case EXTERNAL_KEYWORD:
                return parseExternalKeyword();
            case FUNC_BODY_BLOCK:
                return parseFunctionBodyBlock();
            case SEMICOLON:
                return parseSemicolon();
            case CLOSE_PARENTHESIS:
                return parseCloseParenthesis();
            case VARIABLE_NAME:
                return parseVariableName();
            case TERMINAL_EXPRESSION:
                return parseTerminalExpression((boolean) args[0], (boolean) args[1]);
            case STATEMENT:
                return parseStatement();
            case STATEMENT_WITHOUT_ANNOTS:
                return parseStatement((STNode) args[0]);
            case EXPRESSION_RHS:
                return parseExpressionRhs((OperatorPrecedence) args[1], (STNode) args[0], (boolean) args[2],
                        (boolean) args[3]);
            case PARAMETER:
                return parseParameter((STNode) args[0], (int) args[1]);
            case PARAMETER_WITHOUT_ANNOTS:
                return parseParamGivenAnnots((STNode) args[0], (STNode) args[1], (int) args[2]);
            case AFTER_PARAMETER_TYPE:
                return parseAfterParamType((STNode) args[0], (STNode) args[1], (STNode) args[2], (STNode) args[3]);
            case PARAMETER_RHS:
                return parseParameterRhs((STNode) args[0], (STNode) args[1], (STNode) args[2], (STNode) args[3],
                        (STNode) args[4]);
            case TOP_LEVEL_NODE:
                return parseTopLevelNode();
            case TOP_LEVEL_NODE_WITHOUT_METADATA:
                return parseTopLevelNode((STNode) args[0]);
            case TOP_LEVEL_NODE_WITHOUT_MODIFIER:
                return parseTopLevelNode((STNode) args[0], (STNode) args[1]);
            case STATEMENT_START_IDENTIFIER:
                return parseStatementStartIdentifier();
            case VAR_DECL_STMT_RHS:
                return parseVarDeclRhs((STNode) args[0], (STNode) args[1], (STNode) args[2], (STNode) args[3],
                        (boolean) args[4]);
            case TYPE_REFERENCE:
                return parseTypeReference();
            case FIELD_DESCRIPTOR_RHS:
                return parseFieldDescriptorRhs((STNode) args[0], (STNode) args[1], (STNode) args[2]);
            case NAMED_OR_POSITIONAL_ARG_RHS:
                return parseNamedOrPositionalArg((STNode) args[0]);
            case RECORD_BODY_START:
                return parseRecordBodyStartDelimiter();
            case TYPE_DESCRIPTOR:
                return parseTypeDescriptor();
            case OBJECT_MEMBER:
                return parseObjectMember();
            case OBJECT_FUNC_OR_FIELD_WITHOUT_VISIBILITY:
                return parseObjectMethodOrField((STNode) args[0], (STNode) args[1]);
            case OBJECT_FIELD_RHS:
                return parseObjectFieldRhs((STNode) args[0], (STNode) args[1], (STNode) args[2], (STNode) args[3]);
            case OBJECT_TYPE_FIRST_QUALIFIER:
                return parseObjectTypeQualifiers();
            case OBJECT_TYPE_SECOND_QUALIFIER:
                return parseObjectTypeSecondQualifier((STNode) args[0]);
            case OBJECT_KEYWORD:
                return parseObjectKeyword();
            case TYPE_NAME:
                return parseTypeName();
            case IF_KEYWORD:
                return parseIfKeyword();
            case ELSE_KEYWORD:
                return parseElseKeyword();
            case ELSE_BODY:
                return parseElseBody();
            case WHILE_KEYWORD:
                return parseWhileKeyword();
            case PANIC_KEYWORD:
                return parsePanicKeyword();
            case MAJOR_VERSION:
                return parseMajorVersion();
            case IMPORT_DECL_RHS:
                return parseImportDecl((STNode) args[0], (STNode) args[1]);
            case IMPORT_PREFIX:
                return parseImportPrefix();
            case IMPORT_MODULE_NAME:
            case IMPORT_ORG_OR_MODULE_NAME:
            case VARIABLE_REF:
            case FIELD_OR_FUNC_NAME:
            case SERVICE_NAME:
                return parseIdentifier(context);
            case IMPORT_KEYWORD:
                return parseImportKeyword();
            case SLASH:
                return parseSlashToken();
            case DOT:
                return parseDotToken();
            case IMPORT_VERSION_DECL:
                return parseVersion();
            case VERSION_KEYWORD:
                return parseVersionKeywrod();
            case VERSION_NUMBER:
                return parseVersionNumber();
            case DECIMAL_INTEGER_LITERAL:
                return parseDecimalIntLiteral(context);
            case IMPORT_SUB_VERSION:
                return parseSubVersion(context);
            case IMPORT_PREFIX_DECL:
                return parseImportPrefixDecl();
            case AS_KEYWORD:
                return parseAsKeyword();
            case CONTINUE_KEYWORD:
                return parseContinueKeyword();
            case BREAK_KEYWORD:
                return parseBreakKeyword();
            case RETURN_KEYWORD:
                return parseReturnKeyword();
            case MAPPING_FIELD:
                return parseMappingField((STNode) args[0]);
            case SPECIFIC_FIELD_RHS:
                return parseSpecificFieldRhs((STNode) args[0], (STNode) args[1]);
            case STRING_LITERAL:
                return parseStringLiteral();
            case COLON:
                return parseColon();
            case OPEN_BRACKET:
                return parseOpenBracket();
            case RESOURCE_DEF:
                return parseResource();
            case OPTIONAL_SERVICE_NAME:
                return parseServiceName();
            case SERVICE_KEYWORD:
                return parseServiceKeyword();
            case ON_KEYWORD:
                return parseOnKeyword();
            case RESOURCE_KEYWORD:
                return parseResourceKeyword();
            case LISTENER_KEYWORD:
                return parseListenerKeyword();
            case NIL_TYPE_DESCRIPTOR:
                return parseNilTypeDescriptor();
            case COMPOUND_ASSIGNMENT_STMT:
                return parseCompoundAssignmentStmt();
            case TYPEOF_KEYWORD:
                return parseTypeofKeyword();
            case ARRAY_TYPE_DESCRIPTOR:
                return parseArrayTypeDescriptor((STNode) args[0]);
            case ARRAY_LENGTH:
                return parseArrayLength();
            case FUNC_DEFINITION:
            case REQUIRED_PARAM:
            case ANNOT_REFERENCE:
                return parseIdentifier(context);
            case IS_KEYWORD:
                return parseIsKeyword();
            case STMT_START_WITH_EXPR_RHS:
                return parseStamentStartWithExpr((STNode) args[0]);
            case COMMA:
                return parseComma();
            case CONST_DECL_TYPE:
                return parseConstDecl((STNode) args[0], (STNode) args[1], (STNode) args[2]);
            case STMT_START_WITH_IDENTIFIER:
                return parseStatementStartsWithIdentifier((STNode) args[0], (STNode) args[1]);
            case NIL_LITERAL:
                return parseNilLiteral();
            case RECORD_FIELD_OR_RECORD_END:
                return parseFieldOrRestDescriptor((boolean) args[0]);
            case ANNOTATION_KEYWORD:
                return parseAnnotationKeyword();
            case ANNOT_DECL_OPTIONAL_TYPE:
                return parseAnnotationDeclFromType((STNode) args[0], (STNode) args[1], (STNode) args[2],
                        (STNode) args[3]);
            case ANNOT_DECL_RHS:
                return parseAnnotationDeclRhs((STNode) args[0], (STNode) args[1], (STNode) args[2], (STNode) args[3],
                        (STNode) args[4]);
            case ANNOT_OPTIONAL_ATTACH_POINTS:
                return parseAnnotationDeclAttachPoints((STNode) args[0], (STNode) args[1], (STNode) args[2],
                        (STNode) args[3], (STNode) args[4], (STNode) args[5]);
            case SOURCE_KEYWORD:
                return parseSourceKeyword();
            case ATTACH_POINT_IDENT:
                return parseAttachPointIdent((STNode) args[0]);
            case IDENT_AFTER_OBJECT_IDENT:
                return parseIdentAfterObjectIdent();
            case FUNCTION_IDENT:
                return parseFunctionIdent();
            case FIELD_IDENT:
                return parseFieldIdent();
            case ATTACH_POINT_END:
                return parseAttachPointEnd();
            case XMLNS_KEYWORD:
                return parseXMLNSKeyword();
            case XML_NAMESPACE_PREFIX_DECL:
                return parseXMLDeclRhs((STNode) args[0], (STNode) args[1]);
            case NAMESPACE_PREFIX:
                return parseNamespacePrefix();
            case WORKER_KEYWORD:
                return parseWorkerKeyword();
            case WORKER_NAME:
                return parseWorkerName();
            case FORK_KEYWORD:
                return parseForkKeyword();
            default:
                throw new IllegalStateException("Cannot re-parse rule: " + context);
        }
    }

    /*
     * Private methods
     */

    private STToken peek() {
        return this.tokenReader.peek();
    }

    private STToken peek(int k) {
        return this.tokenReader.peek(k);
    }

    private STToken consume() {
        return this.tokenReader.read();
    }

    private Solution recover(STToken token, ParserRuleContext currentCtx, Object... parsedNodes) {
        return this.errorHandler.recover(currentCtx, token, parsedNodes);
    }

    private void startContext(ParserRuleContext context) {
        this.errorHandler.startContext(context);
    }

    private void endContext() {
        this.errorHandler.endContext();
    }

    /**
     * Switch the current context to the provided one. This will replace the
     * existing context.
     *
     * @param context Context to switch to.
     */
    private void switchContext(ParserRuleContext context) {
        this.errorHandler.switchContext(context);
    }

    /**
     * Parse a given input and returns the AST. Starts parsing from the top of a compilation unit.
     *
     * @return Parsed node
     */
    private STNode parseCompUnit() {
        startContext(ParserRuleContext.COMP_UNIT);
        STToken token = peek();
        List<STNode> otherDecls = new ArrayList<>();
        List<STNode> importDecls = new ArrayList<>();

        boolean processImports = true;
        while (token.kind != SyntaxKind.EOF_TOKEN) {
            STNode decl = parseTopLevelNode(token.kind);
            if (decl.kind == SyntaxKind.IMPORT_DECLARATION) {
                if (processImports) {
                    importDecls.add(decl);
                } else {
                    // If an import occurs after any other module level declaration,
                    // we add it to the other-decl list to preserve the order. But
                    // log an error and mark it as invalid.
                    otherDecls.add(decl);
                    this.errorHandler.reportInvalidNode(token, "imports must be declared before other declarations");
                }
            } else {
                if (processImports) {
                    // While processing imports, if we reach any other declaration,
                    // then mark this as the end of processing imports.
                    processImports = false;
                }
                otherDecls.add(decl);
            }
            token = peek();
        }

        STToken eof = consume();
        endContext();

        return STNodeFactory.createModulePartNode(STNodeFactory.createNodeList(importDecls),
                STNodeFactory.createNodeList(otherDecls), eof);
    }

    /**
     * Parse top level node having an optional modifier preceding it.
     *
     * @return Parsed node
     */
    private STNode parseTopLevelNode() {
        STToken token = peek();
        return parseTopLevelNode(token.kind);
    }

    protected STNode parseTopLevelNode(SyntaxKind tokenKind) {
        STNode metadata;
        switch (tokenKind) {
            case EOF_TOKEN:
                return consume();
            case DOCUMENTATION_LINE:
            case AT_TOKEN:
                metadata = parseMetaData(tokenKind);
                return parseTopLevelNode(metadata);
            case IMPORT_KEYWORD:
            case FINAL_KEYWORD:
            case PUBLIC_KEYWORD:
            case FUNCTION_KEYWORD:
            case TYPE_KEYWORD:
            case LISTENER_KEYWORD:
            case CONST_KEYWORD:
            case ANNOTATION_KEYWORD:
            case XMLNS_KEYWORD:
            case SERVICE_KEYWORD:
                // TODO: add type binding pattern
                metadata = createEmptyMetadata();
                break;
            case IDENTIFIER_TOKEN:
                // Here we assume that after recovering, we'll never reach here.
                // Otherwise the tokenOffset will not be 1.
                if (isModuleVarDeclStart(1)) {
                    // This is an early exit, so that we don't have to do the same check again.
                    return parseModuleVarDecl(createEmptyMetadata(), null);
                }
                // Else fall through
            default:
                if (isTypeStartingToken(tokenKind) && tokenKind != SyntaxKind.IDENTIFIER_TOKEN) {
                    metadata = createEmptyMetadata();
                    break;
                }

                STToken token = peek();
                Solution solution = recover(token, ParserRuleContext.TOP_LEVEL_NODE);

                if (solution.action == Action.KEEP) {
                    // If the solution is {@link Action#KEEP}, that means next immediate token is
                    // at the correct place, but some token after that is not. There only one such
                    // cases here, which is the `case IDENTIFIER_TOKEN`. So accept it, and continue.
                    metadata = STNodeFactory.createNodeList(new ArrayList<>());
                    break;
                }

                // If the parser recovered by inserting a token, then try to re-parse the same
                // rule with the inserted token. This is done to pick the correct branch
                // to continue the parsing.
                if (solution.action == Action.REMOVE) {
                    return solution.recoveredNode;
                }

                return parseTopLevelNode(solution.tokenKind);
        }

        return parseTopLevelNode(tokenKind, metadata);
    }

    /**
     * Parse top level node having an optional modifier preceding it, given the next token kind.
     *
     * @param tokenKind Next token kind
     * @return Parsed node
     */
    private STNode parseTopLevelNode(STNode metadata) {
        STToken nextToken = peek();
        return parseTopLevelNode(nextToken.kind, metadata);
    }

    private STNode parseTopLevelNode(SyntaxKind tokenKind, STNode metadata) {
        STNode qualifier = null;
        switch (tokenKind) {
            case EOF_TOKEN:
                if (metadata != null) {
                    this.errorHandler.reportInvalidNode(null, "invalid metadata");
                }
                return consume();
            case PUBLIC_KEYWORD:
                qualifier = parseQualifier();
                tokenKind = peek().kind;
                break;
            case FUNCTION_KEYWORD:
            case TYPE_KEYWORD:
            case LISTENER_KEYWORD:
            case CONST_KEYWORD:
            case FINAL_KEYWORD:
            case IMPORT_KEYWORD:
            case ANNOTATION_KEYWORD:
            case XMLNS_KEYWORD:
                // TODO: add type binding pattern
                break;
            case IDENTIFIER_TOKEN:
                // Here we assume that after recovering, we'll never reach here.
                // Otherwise the tokenOffset will not be 1.
                if (isModuleVarDeclStart(1)) {
                    // This is an early exit, so that we don't have to do the same check again.
                    return parseModuleVarDecl(metadata, null);
                }
                // Else fall through
            default:
                if (isTypeStartingToken(tokenKind) && tokenKind != SyntaxKind.IDENTIFIER_TOKEN) {
                    break;
                }

                STToken token = peek();
                Solution solution = recover(token, ParserRuleContext.TOP_LEVEL_NODE_WITHOUT_METADATA, metadata);

                // If the parser recovered by inserting a token, then try to re-parse the same
                // rule with the inserted token. This is done to pick the correct branch
                // to continue the parsing.
                if (solution.action == Action.REMOVE) {
                    return solution.recoveredNode;
                }

                if (solution.action == Action.KEEP) {
                    // If the solution is {@link Action#KEEP}, that means next immediate token is
                    // at the correct place, but some token after that is not. There only one such
                    // cases here, which is the `case IDENTIFIER_TOKEN`. So accept it, and continue.
                    qualifier = STNodeFactory.createEmptyNode();
                    break;
                }

                return parseTopLevelNode(solution.tokenKind, metadata);
        }

        return parseTopLevelNode(tokenKind, metadata, qualifier);
    }

    /**
     * Check whether the cursor is at the start of a module level var-decl.
     *
     * @param lookahead Offset of the token to to check
     * @return <code>true</code> if the cursor is at the start of a module level var-decl.
     *         <code>false</code> otherwise.
     */
    private boolean isModuleVarDeclStart(int lookahead) {
        // Assumes that we reach here after a peek()
        STToken nextToken = peek(lookahead + 1);
        switch (nextToken.kind) {
            case EQUAL_TOKEN:
                // Scenario: foo =
                // Even though this is not valid, consider this as a var-decl and continue;
            case OPEN_BRACKET_TOKEN:
                // Scenario foo[] (Array type descriptor with custom type)
            case QUESTION_MARK_TOKEN:
                // Scenario foo? (Optional type descriptor with custom type)
                return true;
            case IDENTIFIER_TOKEN:
                switch (peek(lookahead + 2).kind) {
                    case EQUAL_TOKEN: // Scenario: foo bar =
                    case SEMICOLON_TOKEN: // Scenario: foo bar;
                        return true;
                    default:
                        return false;
                }
            case COLON_TOKEN:
                if (lookahead > 1) {
                    // This means there's a colon somewhere after the type name.
                    // This is not a valid var-decl.
                    return false;
                }

                // Scenario: foo:bar baz ...
                if (peek(lookahead + 2).kind != SyntaxKind.IDENTIFIER_TOKEN) {
                    return false;
                }
                return isModuleVarDeclStart(lookahead + 2);
            default:
                return false;
        }
    }

    /**
     * Parse import declaration.
     * <p>
     * <code>import-decl :=  import [org-name /] module-name [version sem-ver] [as import-prefix] ;</code>
     *
     * @return Parsed node
     */
    private STNode parseImportDecl() {
        startContext(ParserRuleContext.IMPORT_DECL);
        this.tokenReader.switchMode(ParserMode.IMPORT);
        STNode importKeyword = parseImportKeyword();
        STNode identifier = parseIdentifier(ParserRuleContext.IMPORT_ORG_OR_MODULE_NAME);

        STToken token = peek();
        STNode importDecl = parseImportDecl(token.kind, importKeyword, identifier);
        this.tokenReader.resetMode();
        endContext();
        return importDecl;
    }

    /**
     * Parse import keyword.
     *
     * @return Parsed node
     */
    private STNode parseImportKeyword() {
        STToken token = peek();
        if (token.kind == SyntaxKind.IMPORT_KEYWORD) {
            return consume();
        } else {
            Solution sol = recover(token, ParserRuleContext.IMPORT_KEYWORD);
            return sol.recoveredNode;
        }
    }

    /**
     * Parse identifier.
     *
     * @return Parsed node
     */
    private STNode parseIdentifier(ParserRuleContext currentCtx) {
        STToken token = peek();
        if (token.kind == SyntaxKind.IDENTIFIER_TOKEN) {
            return consume();
        } else {
            Solution sol = recover(token, currentCtx);
            return sol.recoveredNode;
        }
    }

    /**
     * Parse RHS of the import declaration. This includes the components after the
     * starting identifier (org-name/module-name) of the import decl.
     *
     * @param importKeyword Import keyword
     * @param identifier Org-name or the module name
     * @return Parsed node
     */
    private STNode parseImportDecl(STNode importKeyword, STNode identifier) {
        STToken nextToken = peek();
        return parseImportDecl(nextToken.kind, importKeyword, identifier);
    }

    private STNode parseImportDecl(SyntaxKind tokenKind, STNode importKeyword, STNode identifier) {
        STNode orgName;
        STNode moduleName;
        STNode version;
        STNode alias;

        switch (tokenKind) {
            case SLASH_TOKEN:
                STNode slash = parseSlashToken();
                orgName = STNodeFactory.createImportOrgNameNode(identifier, slash);
                moduleName = parseModuleName();
                version = parseVersion();
                alias = parseImportPrefixDecl();
                break;
            case DOT_TOKEN:
            case VERSION_KEYWORD:
                orgName = STNodeFactory.createEmptyNode();
                moduleName = parseModuleName(tokenKind, identifier);
                version = parseVersion();
                alias = parseImportPrefixDecl();
                break;
            case AS_KEYWORD:
                orgName = STNodeFactory.createEmptyNode();
                moduleName = parseModuleName(tokenKind, identifier);
                version = STNodeFactory.createEmptyNode();
                alias = parseImportPrefixDecl();
                break;
            case SEMICOLON_TOKEN:
                orgName = STNodeFactory.createEmptyNode();
                moduleName = parseModuleName(tokenKind, identifier);
                version = STNodeFactory.createEmptyNode();
                alias = STNodeFactory.createEmptyNode();
                break;
            default:
                Solution solution = recover(peek(), ParserRuleContext.IMPORT_DECL_RHS, importKeyword, identifier);

                // rule with the inserted token. This is done to pick the correct branch
                // to continue the parsing.
                if (solution.action == Action.REMOVE) {
                    return solution.recoveredNode;
                }

                return parseImportDecl(solution.tokenKind, importKeyword, identifier);
        }

        STNode semicolon = parseSemicolon();
        return STNodeFactory.createImportDeclarationNode(importKeyword, orgName, moduleName, version, alias, semicolon);
    }

    /**
     * parse slash token.
     *
     * @return Parsed node
     */
    private STNode parseSlashToken() {
        STToken token = peek();
        if (token.kind == SyntaxKind.SLASH_TOKEN) {
            return consume();
        } else {
            Solution sol = recover(token, ParserRuleContext.SLASH);
            return sol.recoveredNode;
        }
    }

    /**
     * Parse dot token.
     *
     * @return Parsed node
     */
    private STNode parseDotToken() {
        STToken nextToken = peek();
        return parseDotToken(nextToken.kind);
    }

    private STNode parseDotToken(SyntaxKind tokenKind) {
        if (tokenKind == SyntaxKind.DOT_TOKEN) {
            return consume();
        } else {
            Solution sol = recover(peek(), ParserRuleContext.DOT);
            return sol.recoveredNode;
        }
    }

    /**
     * Parse module name of a import declaration.
     *
     * @return Parsed node
     */
    private STNode parseModuleName() {
        STNode moduleNameStart = parseIdentifier(ParserRuleContext.IMPORT_MODULE_NAME);
        return parseModuleName(peek().kind, moduleNameStart);
    }

    /**
     * Parse import module name of a import declaration, given the module name start identifier.
     *
     * @param moduleNameStart Starting identifier of the module name
     * @return Parsed node
     */
    private STNode parseModuleName(SyntaxKind nextTokenKind, STNode moduleNameStart) {
        List<STNode> moduleNameParts = new ArrayList<>();
        moduleNameParts.add(moduleNameStart);

        while (!isEndOfImportModuleName(nextTokenKind)) {
            moduleNameParts.add(parseDotToken());
            moduleNameParts.add(parseIdentifier(ParserRuleContext.IMPORT_MODULE_NAME));
            nextTokenKind = peek().kind;
        }

        return STNodeFactory.createNodeList(moduleNameParts);
    }

    private boolean isEndOfImportModuleName(SyntaxKind nextTokenKind) {
        return nextTokenKind != SyntaxKind.DOT_TOKEN && nextTokenKind != SyntaxKind.IDENTIFIER_TOKEN;
    }

    private boolean isEndOfImportDecl(SyntaxKind nextTokenKind) {
        switch (nextTokenKind) {
            case SEMICOLON_TOKEN:
            case PUBLIC_KEYWORD:
            case FUNCTION_KEYWORD:
            case TYPE_KEYWORD:
            case ABSTRACT_KEYWORD:
            case CONST_KEYWORD:
            case EOF_TOKEN:
            case SERVICE_KEYWORD:
            case IMPORT_KEYWORD:
            case FINAL_KEYWORD:
                return true;
            default:
                return false;
        }
    }

    /**
     * Parse version component of a import declaration.
     * <p>
     * <code>version-decl := version sem-ver</code>
     *
     * @return Parsed node
     */
    private STNode parseVersion() {
        STToken nextToken = peek();
        return parseVersion(nextToken.kind);
    }

    private STNode parseVersion(SyntaxKind nextTokenKind) {
        switch (nextTokenKind) {
            case VERSION_KEYWORD:
                STNode versionKeyword = parseVersionKeywrod();
                STNode versionNumber = parseVersionNumber();
                return STNodeFactory.createImportVersionNode(versionKeyword, versionNumber);
            case AS_KEYWORD:
            case SEMICOLON_TOKEN:
                return STNodeFactory.createEmptyNode();
            default:
                if (isEndOfImportDecl(nextTokenKind)) {
                    return STNodeFactory.createEmptyNode();
                }

                STToken token = peek();
                Solution solution = recover(token, ParserRuleContext.IMPORT_VERSION_DECL);

                // If the parser recovered by inserting a token, then try to re-parse the same
                // rule with the inserted token. This is done to pick the correct branch
                // to continue the parsing.
                if (solution.action == Action.REMOVE) {
                    return solution.recoveredNode;
                }

                return parseVersion(solution.tokenKind);
        }

    }

    /**
     * Parse version keywrod.
     *
     * @return Parsed node
     */
    private STNode parseVersionKeywrod() {
        STToken nextToken = peek();
        if (nextToken.kind == SyntaxKind.VERSION_KEYWORD) {
            return consume();
        } else {
            Solution sol = recover(peek(), ParserRuleContext.VERSION_KEYWORD);
            return sol.recoveredNode;
        }
    }

    /**
     * Parse version number.
     * <p>
     * <code>sem-ver := major-num [. minor-num [. patch-num]]
     * <br/>
     * major-num := DecimalNumber
     * <br/>
     * minor-num := DecimalNumber
     * <br/>
     * patch-num := DecimalNumber
     * </code>
     *
     * @return Parsed node
     */
    private STNode parseVersionNumber() {
        STToken nextToken = peek();
        return parseVersionNumber(nextToken.kind);
    }

    private STNode parseVersionNumber(SyntaxKind nextTokenKind) {
        STNode majorVersion;
        switch (nextTokenKind) {
            case DECIMAL_INTEGER_LITERAL:
                majorVersion = parseMajorVersion();
                break;
            default:
                STToken token = peek();
                Solution solution = recover(token, ParserRuleContext.VERSION_NUMBER);

                // If the parser recovered by inserting a token, then try to re-parse the same
                // rule with the inserted token. This is done to pick the correct branch
                // to continue the parsing.
                if (solution.action == Action.REMOVE) {
                    return solution.recoveredNode;
                }

                return parseVersionNumber(solution.tokenKind);
        }

        List<STNode> versionParts = new ArrayList<>();
        versionParts.add(majorVersion);

        STNode minorVersion = parseMinorVersion();
        if (minorVersion != null) {
            versionParts.add(minorVersion);

            STNode patchVersion = parsePatchVersion();
            if (patchVersion != null) {
                versionParts.add(patchVersion);
            }
        }

        return STNodeFactory.createNodeList(versionParts);

    }

    private STNode parseMajorVersion() {
        return parseDecimalIntLiteral(ParserRuleContext.MAJOR_VERSION);
    }

    private STNode parseMinorVersion() {
        return parseSubVersion(ParserRuleContext.MINOR_VERSION);
    }

    private STNode parsePatchVersion() {
        return parseSubVersion(ParserRuleContext.PATCH_VERSION);
    }

    /**
     * Parse decimal literal.
     *
     * @param context Context in which the decimal literal is used.
     * @return Parsed node
     */
    private STNode parseDecimalIntLiteral(ParserRuleContext context) {
        STToken nextToken = peek();
        if (nextToken.kind == SyntaxKind.DECIMAL_INTEGER_LITERAL) {
            return consume();
        } else {
            Solution sol = recover(peek(), context);
            return sol.recoveredNode;
        }
    }

    /**
     * Parse sub version. i.e: minor-version/patch-version.
     *
     * @param context Context indicating what kind of sub-version is being parsed.
     * @return Parsed node
     */
    private STNode parseSubVersion(ParserRuleContext context) {
        STToken nextToken = peek();
        return parseSubVersion(nextToken.kind, context);
    }

    private STNode parseSubVersion(SyntaxKind nextTokenKind, ParserRuleContext context) {
        switch (nextTokenKind) {
            case AS_KEYWORD:
            case SEMICOLON_TOKEN:
                return null;
            case DOT_TOKEN:
                STNode leadingDot = parseDotToken();
                STNode versionNumber = parseDecimalIntLiteral(context);
                return STNodeFactory.createImportSubVersionNode(leadingDot, versionNumber);
            default:
                STToken token = peek();
                Solution solution = recover(token, ParserRuleContext.IMPORT_SUB_VERSION);

                // If the parser recovered by inserting a token, then try to re-parse the same
                // rule with the inserted token. This is done to pick the correct branch
                // to continue the parsing.
                if (solution.action == Action.REMOVE) {
                    return solution.recoveredNode;
                }

                return parseSubVersion(solution.tokenKind, context);
        }
    }

    /**
     * Parse import prefix declaration.
     * <p>
     * <code>import-prefix-decl := as import-prefix
     * <br/>
     * import-prefix := a identifier | _
     * </code>
     *
     * @return Parsed node
     */
    private STNode parseImportPrefixDecl() {
        STToken token = peek();
        return parseImportPrefixDecl(token.kind);
    }

    private STNode parseImportPrefixDecl(SyntaxKind nextTokenKind) {
        switch (nextTokenKind) {
            case AS_KEYWORD:
                STNode asKeyword = parseAsKeyword();
                STNode prefix = parseImportPrefix();
                return STNodeFactory.createImportPrefixNode(asKeyword, prefix);
            case SEMICOLON_TOKEN:
                return STNodeFactory.createEmptyNode();
            default:
                if (isEndOfImportDecl(nextTokenKind)) {
                    return STNodeFactory.createEmptyNode();
                }

                STToken token = peek();
                Solution solution = recover(token, ParserRuleContext.IMPORT_PREFIX_DECL);

                // If the parser recovered by inserting a token, then try to re-parse the same
                // rule with the inserted token. This is done to pick the correct branch
                // to continue the parsing.
                if (solution.action == Action.REMOVE) {
                    return solution.recoveredNode;
                }

                return parseImportPrefixDecl(solution.tokenKind);
        }
    }

    /**
     * Parse <code>as</code> keyword.
     *
     * @return Parsed node
     */
    private STNode parseAsKeyword() {
        STToken nextToken = peek();
        if (nextToken.kind == SyntaxKind.AS_KEYWORD) {
            return consume();
        } else {
            Solution sol = recover(peek(), ParserRuleContext.AS_KEYWORD);
            return sol.recoveredNode;
        }
    }

    /**
     * Parse import prefix.
     *
     * @return Parsed node
     */
    private STNode parseImportPrefix() {
        STToken nextToken = peek();
        if (nextToken.kind == SyntaxKind.IDENTIFIER_TOKEN) {
            return consume();
        } else {
            Solution sol = recover(peek(), ParserRuleContext.IMPORT_PREFIX);
            return sol.recoveredNode;
        }
    }

    /**
     * Parse top level node, given the modifier that precedes it.
     *
     * @param qualifier Qualifier that precedes the top level node
     * @return Parsed node
     */
    private STNode parseTopLevelNode(STNode metadata, STNode qualifier) {
        STToken token = peek();
        return parseTopLevelNode(token.kind, metadata, qualifier);
    }

    /**
     * Parse top level node given the next token kind and the modifier that precedes it.
     *
     * @param tokenKind Next token kind
     * @param qualifier Qualifier that precedes the top level node
     * @return Parsed top-level node
     */
    private STNode parseTopLevelNode(SyntaxKind tokenKind, STNode metadata, STNode qualifier) {
        switch (tokenKind) {
            case FUNCTION_KEYWORD:
                return parseFunctionDefinition(metadata, getQualifier(qualifier));
            case TYPE_KEYWORD:
                return parseModuleTypeDefinition(metadata, getQualifier(qualifier));
            case LISTENER_KEYWORD:
                return parseListenerDeclaration(metadata, getQualifier(qualifier));
            case CONST_KEYWORD:
                return parseConstantDeclaration(metadata, getQualifier(qualifier));
            case ANNOTATION_KEYWORD:
                STNode constKeyword = STNodeFactory.createEmptyNode();
                return parseAnnotationDeclaration(metadata, getQualifier(qualifier), constKeyword);
            case IMPORT_KEYWORD:
                reportInvalidQualifier(qualifier);
                // TODO log error for metadata
                return parseImportDecl();
            case XMLNS_KEYWORD:
                reportInvalidQualifier(qualifier);
                // TODO log error for metadata
                return parseXMLNamepsaceDeclaration();

            // TODO: add all 'type starting tokens' here. should be same as 'parseTypeDescriptor(...)'
            // TODO: add type binding pattern
            case FINAL_KEYWORD:
                reportInvalidQualifier(qualifier);
                STNode finalKeyword = parseFinalKeyword();
                return parseVariableDecl(metadata, finalKeyword, true);
            case SERVICE_KEYWORD:
                if (isServiceDeclStart(ParserRuleContext.TOP_LEVEL_NODE, 1)) {
                    reportInvalidQualifier(qualifier);
                    return parseServiceDecl(metadata);
                }

                return parseModuleVarDecl(metadata, qualifier);
            case IDENTIFIER_TOKEN:
                // Here we assume that after recovering, we'll never reach here.
                // Otherwise the tokenOffset will not be 1.
                if (isModuleVarDeclStart(1)) {
                    return parseModuleVarDecl(metadata, qualifier);
                }
                // fall through
            default:
                if (isTypeStartingToken(tokenKind) && tokenKind != SyntaxKind.IDENTIFIER_TOKEN) {
                    return parseModuleVarDecl(metadata, qualifier);
                }

                STToken token = peek();
                Solution solution =
                        recover(token, ParserRuleContext.TOP_LEVEL_NODE_WITHOUT_MODIFIER, metadata, qualifier);

                // If the parser recovered by inserting a token, then try to re-parse the same
                // rule with the inserted token. This is done to pick the correct branch
                // to continue the parsing.
                if (solution.action == Action.REMOVE) {
                    return solution.recoveredNode;
                }

                if (solution.action == Action.KEEP) {
                    // If the solution is {@link Action#KEEP}, that means next immediate token is
                    // at the correct place, but some token after that is not. There only one such
                    // cases here, which is the `case IDENTIFIER_TOKEN`. So accept it, and continue.
                    return parseModuleVarDecl(metadata, qualifier);
                }

                return parseTopLevelNode(solution.tokenKind, metadata, qualifier);
        }

    }

    private STNode parseModuleVarDecl(STNode metadata, STNode qualifier) {
        reportInvalidQualifier(qualifier);
        STNode finalKeyword = STNodeFactory.createEmptyNode();
        return parseVariableDecl(metadata, finalKeyword, true);
    }

    private STNode getQualifier(STNode qualifier) {
        return qualifier == null ? STNodeFactory.createEmptyNode() : qualifier;
    }

    private void reportInvalidQualifier(STNode qualifier) {
        if (qualifier != null && qualifier.kind != SyntaxKind.NONE) {
            this.errorHandler.reportInvalidNode((STToken) qualifier,
                    "invalid qualifier '" + qualifier.toString().trim() + "'");
        }
    }

    /**
     * Parse access modifiers.
     *
     * @return Parsed node
     */
    private STNode parseQualifier() {
        STToken token = peek();
        if (token.kind == SyntaxKind.PUBLIC_KEYWORD) {
            return consume();
        } else {
            Solution sol = recover(token, ParserRuleContext.PUBLIC_KEYWORD);
            return sol.recoveredNode;
        }
    }

    /**
     * <p>
     * Parse function definition. A function definition has the following structure.
     * </p>
     * <code>
     * function-defn := FUNCTION identifier function-signature function-body
     * </code>
     *
     * @param metadata Metadata
     * @param visibilityQualifier Visibility qualifier
     * @return Parsed node
     */
    private STNode parseFunctionDefinition(STNode metadata, STNode visibilityQualifier) {
        startContext(ParserRuleContext.FUNC_DEFINITION);
        STNode functionKeyword = parseFunctionKeyword();
        STNode name = parseFunctionName();
        STNode openParenthesis = parseOpenParenthesis();
        STNode parameters = parseParamList();
        STNode closeParenthesis = parseCloseParenthesis();
        STNode returnTypeDesc = parseReturnTypeDescriptor();
        STNode body = parseFunctionBody();

        endContext();
        return STNodeFactory.createFunctionDefinitionNode(metadata, visibilityQualifier, functionKeyword, name,
                openParenthesis, parameters, closeParenthesis, returnTypeDesc, body);
    }

    /**
     * Parse function keyword. Need to validate the token before consuming,
     * since we can reach here while recovering.
     *
     * @return Parsed node
     */
    private STNode parseFunctionKeyword() {
        STToken token = peek();
        if (token.kind == SyntaxKind.FUNCTION_KEYWORD) {
            return consume();
        } else {
            Solution sol = recover(token, ParserRuleContext.FUNCTION_KEYWORD);
            return sol.recoveredNode;
        }
    }

    /**
     * Parse function name.
     *
     * @return Parsed node
     */
    private STNode parseFunctionName() {
        STToken token = peek();
        if (token.kind == SyntaxKind.IDENTIFIER_TOKEN) {
            return consume();
        } else {
            Solution sol = recover(token, ParserRuleContext.FUNC_NAME);
            return sol.recoveredNode;
        }
    }

    /**
     * Parse open parenthesis.
     *
     * @return Parsed node
     */
    private STNode parseOpenParenthesis() {
        STToken token = peek();
        if (token.kind == SyntaxKind.OPEN_PAREN_TOKEN) {
            return consume();
        } else {
            Solution sol = recover(token, ParserRuleContext.OPEN_PARENTHESIS);
            return sol.recoveredNode;
        }
    }

    /**
     * Parse close parenthesis.
     *
     * @return Parsed node
     */
    private STNode parseCloseParenthesis() {
        STToken token = peek();
        if (token.kind == SyntaxKind.CLOSE_PAREN_TOKEN) {
            return consume();
        } else {
            Solution sol = recover(token, ParserRuleContext.CLOSE_PARENTHESIS);
            return sol.recoveredNode;
        }
    }

    /**
     * <p>
     * Parse parameter list.
     * </p>
     * <code>
     * param-list := required-params [, defaultable-params] [, rest-param]
     *     <br/>&nbsp;| defaultable-params [, rest-param]
     *     <br/>&nbsp;| [rest-param]
     * <br/><br/>
     * required-params := required-param (, required-param)*
     * <br/><br/>
     * required-param := [annots] [public] type-descriptor [param-name]
     * <br/><br/>
     * defaultable-params := defaultable-param (, defaultable-param)*
     * <br/><br/>
     * defaultable-param := [annots] [public] type-descriptor [param-name] default-value
     * <br/><br/>
     * rest-param := [annots] type-descriptor ... [param-name]
     * <br/><br/>
     * param-name := identifier
     * </code>
     *
     * @return Parsed node
     */
    private STNode parseParamList() {
        startContext(ParserRuleContext.PARAM_LIST);
        ArrayList<STNode> paramsList = new ArrayList<>();

        STToken token = peek();
        if (isEndOfParametersList(token.kind)) {
            STNode params = STNodeFactory.createNodeList(paramsList);
            endContext();
            return params;
        }

        // Parse the first parameter. Comma precedes the first parameter doesn't exist.
        STNode startingComma = STNodeFactory.createEmptyNode();
        this.currentParamKind = ParserRuleContext.REQUIRED_PARAM;
        paramsList.add(parseParameter(startingComma));

        // Parse follow-up parameters.
        token = peek();
        while (!isEndOfParametersList(token.kind)) {
            STNode leadingComma = parseComma();
            STNode param = parseParameter(leadingComma);
            paramsList.add(param);
            token = peek();
        }

        STNode params = STNodeFactory.createNodeList(paramsList);
        endContext();
        return params;
    }

    /**
     * Parse a single parameter. Parameter can be a required parameter, a defaultable
     * parameter, or a rest parameter.
     *
     * @param leadingComma Comma that occurs before the param
     * @return Parsed node
     */
    private STNode parseParameter(STNode leadingComma) {
        STToken token = peek();
        if (this.currentParamKind == ParserRuleContext.REST_PARAM) {
            // This is an erroneous scenario, where there are more parameters after
            // the rest parameter. Log an error, and continue the remainder of the
            // parameters by removing the order restriction.

            // TODO: mark the node as erroneous
            this.errorHandler.reportInvalidNode(token, "cannot have more parameters after the rest-parameter");
            startContext(ParserRuleContext.REQUIRED_PARAM);
        } else {
            startContext(this.currentParamKind);
        }

        return parseParameter(token.kind, leadingComma, 1);
    }

    private STNode parseParameter(STNode leadingComma, int nextTokenOffset) {
        return parseParameter(peek().kind, leadingComma, nextTokenOffset);
    }

    private STNode parseParameter(SyntaxKind nextTokenKind, STNode leadingComma, int nextTokenOffset) {
        STNode annots;
        switch (nextTokenKind) {
            case AT_TOKEN:
                annots = parseAnnotations(nextTokenKind);
                nextTokenKind = peek().kind;
                break;
            case PUBLIC_KEYWORD:
                annots = STNodeFactory.createNodeList(new ArrayList<>());
                break;
            case IDENTIFIER_TOKEN:
                // This is a early exit
                if (isParamWithoutAnnotStart(nextTokenOffset)) {
                    annots = STNodeFactory.createNodeList(new ArrayList<>());
                    STNode qualifier = STNodeFactory.createEmptyNode();
                    return parseParamGivenAnnotsAndQualifier(leadingComma, annots, qualifier);
                }
                // else fall through
            default:
                if (nextTokenKind != SyntaxKind.IDENTIFIER_TOKEN && isTypeStartingToken(nextTokenKind)) {
                    annots = STNodeFactory.createNodeList(new ArrayList<>());
                    break;
                }

                STToken token = peek();
                Solution solution = recover(token, ParserRuleContext.PARAMETER, leadingComma, nextTokenOffset);

                if (solution.action == Action.KEEP) {
                    // If the solution is {@link Action#KEEP}, that means next immediate token is
                    // at the correct place, but some token after that is not. There only one such
                    // cases here, which is the `case IDENTIFIER_TOKEN`. So accept it, and continue.
                    annots = STNodeFactory.createNodeList(new ArrayList<>());
                    break;
                }

                // If the parser recovered by inserting a token, then try to re-parse the same
                // rule with the inserted token. This is done to pick the correct branch
                // to continue the parsing.
                if (solution.action == Action.REMOVE) {
                    return solution.recoveredNode;
                }

                // Since we come here after recovering by insertion, then the current token becomes the next token.
                // So the nextNextToken offset becomes 1.
                return parseParameter(solution.tokenKind, leadingComma, 0);
        }

        return parseParamGivenAnnots(nextTokenKind, leadingComma, annots, 1);
    }

    private STNode parseParamGivenAnnots(STNode leadingComma, STNode annots, int nextNextTokenOffset) {
        return parseParamGivenAnnots(peek().kind, leadingComma, annots, nextNextTokenOffset);
    }

    private STNode parseParamGivenAnnots(SyntaxKind nextTokenKind, STNode leadingComma, STNode annots,
                                         int nextTokenOffset) {
        STNode qualifier;
        switch (nextTokenKind) {
            case PUBLIC_KEYWORD:
                qualifier = parseQualifier();
                break;
            case IDENTIFIER_TOKEN:
                // This is a early exit
                if (isParamWithoutAnnotStart(nextTokenOffset)) {
                    qualifier = STNodeFactory.createEmptyNode();
                    break;
                }
                // fall through
            case AT_TOKEN: // Annotations can't reach here
            default:
                if (isTypeStartingToken(nextTokenKind) && nextTokenKind != SyntaxKind.IDENTIFIER_TOKEN) {
                    qualifier = STNodeFactory.createEmptyNode();
                    break;
                }

                STToken token = peek();
                Solution solution = recover(token, ParserRuleContext.PARAMETER_WITHOUT_ANNOTS, leadingComma, annots,
                        nextTokenOffset);

                // If the parser recovered by inserting a token, then try to re-parse the same
                // rule with the inserted token. This is done to pick the correct branch
                // to continue the parsing.
                if (solution.action == Action.REMOVE) {
                    return solution.recoveredNode;
                }

                // Since we come here after recovering by insertion, then the current token becomes the next token.
                // So the nextNextToken offset becomes 1.
                return parseParamGivenAnnots(solution.tokenKind, leadingComma, annots, 0);
        }

        return parseParamGivenAnnotsAndQualifier(leadingComma, annots, qualifier);
    }

    private STNode parseParamGivenAnnotsAndQualifier(STNode leadingComma, STNode annots, STNode qualifier) {
        STNode type = parseTypeDescriptor();
        STNode param = parseAfterParamType(leadingComma, annots, qualifier, type);
        endContext();
        return param;
    }

    /**
     * Check whether the cursor is at the start of a parameter that doesn't have annotations.
     *
     * @param tokenOffset Offset of the token to check
     * @return <code>true</code> if the cursor is at the start of a parameter. <code>false</code> otherwise.
     */
    private boolean isParamWithoutAnnotStart(int tokenOffset) {
        // Assumes that we reach here after a peek()
        STToken nextToken = peek(tokenOffset + 1);
        switch (nextToken.kind) {
            case PUBLIC_KEYWORD:
                return isParamWithoutAnnotStart(tokenOffset + 1);
            case ELLIPSIS_TOKEN:
                // scenario: foo...
                return true;
            case IDENTIFIER_TOKEN:
                // scenario: foo bar [comma | equal | close-parenthesis]
                return true;
            default:
                return false;
        }
    }

    private STNode parseAfterParamType(STNode leadingComma, STNode annots, STNode qualifier, STNode type) {
        STToken token = peek();
        return parseAfterParamType(token.kind, leadingComma, annots, qualifier, type);
    }

    private STNode parseAfterParamType(SyntaxKind tokenKind, STNode leadingComma, STNode annots, STNode qualifier,
                                       STNode type) {
        switch (tokenKind) {
            case ELLIPSIS_TOKEN:
                this.currentParamKind = ParserRuleContext.REST_PARAM;
                switchContext(ParserRuleContext.REST_PARAM);
                reportInvalidQualifier(qualifier);
                STNode ellipsis = parseEllipsis();
                STNode paramName = parseVariableName();
                return STNodeFactory.createRestParameterNode(leadingComma, annots, type, ellipsis, paramName);
            case IDENTIFIER_TOKEN:
                paramName = parseVariableName();
                return parseParameterRhs(leadingComma, annots, qualifier, type, paramName);
            default:
                STToken token = peek();
                Solution solution =
                        recover(token, ParserRuleContext.AFTER_PARAMETER_TYPE, leadingComma, annots, qualifier, type);

                // If the parser recovered by inserting a token, then try to re-parse the same
                // rule with the inserted token. This is done to pick the correct branch
                // to continue the parsing.
                if (solution.action == Action.REMOVE) {
                    return solution.recoveredNode;
                }

                return parseAfterParamType(solution.tokenKind, leadingComma, annots, qualifier, type);
        }
    }

    /**
     * Parse ellipsis.
     *
     * @return Parsed node
     */
    private STNode parseEllipsis() {
        STToken token = peek();
        if (token.kind == SyntaxKind.ELLIPSIS_TOKEN) {
            return consume(); // parse '...'
        } else {
            Solution sol = recover(token, ParserRuleContext.ELLIPSIS);
            return sol.recoveredNode;
        }
    }

    /**
     * <p>
     * Parse the right hand side of a required/defaultable parameter.
     * </p>
     * <code>parameter-rhs := [= expression]</code>
     *
     * @param leadingComma Comma that precedes this parameter
     * @param annots Annotations attached to the parameter
     * @param qualifier Visibility qualifier
     * @param type Type descriptor
     * @param paramName Name of the parameter
     * @return Parsed parameter node
     */
    private STNode parseParameterRhs(STNode leadingComma, STNode annots, STNode qualifier, STNode type,
                                     STNode paramName) {
        STToken token = peek();
        return parseParameterRhs(token.kind, leadingComma, annots, qualifier, type, paramName);
    }

    private STNode parseParameterRhs(SyntaxKind tokenKind, STNode leadingComma, STNode annots, STNode qualifier,
                                     STNode type, STNode paramName) {
        // Required parameters
        if (isEndOfParameter(tokenKind)) {
            if (this.currentParamKind == ParserRuleContext.DEFAULTABLE_PARAM) {
                // This is an erroneous scenario, where a required parameters comes after
                // a defaulatble parameter. Log an error, and continue.

                // TODO: mark the node as erroneous
                this.errorHandler.reportInvalidNode(peek(),
                        "cannot have a required parameter after a defaultable parameter");
            }

            return STNodeFactory.createRequiredParameterNode(leadingComma, annots, qualifier, type, paramName);
        } else if (tokenKind == SyntaxKind.EQUAL_TOKEN) {

            // If we were processing required params so far and found a defualtable
            // parameter, then switch the context to defaultable params.
            if (this.currentParamKind == ParserRuleContext.REQUIRED_PARAM) {
                this.currentParamKind = ParserRuleContext.DEFAULTABLE_PARAM;
                switchContext(ParserRuleContext.DEFAULTABLE_PARAM);
            }

            // Defaultable parameters
            STNode equal = parseAssignOp();
            STNode expr = parseExpression();
            return STNodeFactory.createDefaultableParameterNode(leadingComma, annots, qualifier, type, paramName, equal,
                    expr);
        } else {
            STToken token = peek();
            Solution solution =
                    recover(token, ParserRuleContext.PARAMETER_RHS, leadingComma, annots, qualifier, type, paramName);

            // If the parser recovered by inserting a token, then try to re-parse the same
            // rule with the inserted token. This is done to pick the correct branch
            // to continue the parsing.
            if (solution.action == Action.REMOVE) {
                return solution.recoveredNode;
            }

            return parseParameterRhs(solution.tokenKind, leadingComma, annots, qualifier, type, paramName);
        }
    }

    /**
     * Parse comma.
     *
     * @return Parsed node
     */
    private STNode parseComma() {
        STToken token = peek();
        if (token.kind == SyntaxKind.COMMA_TOKEN) {
            return consume();
        } else {
            Solution sol = recover(token, ParserRuleContext.COMMA);
            return sol.recoveredNode;
        }
    }

    /**
     * Check whether the given token is an end of a parameter.
     *
     * @param tokenKind Next token kind
     * @return <code>true</code> if the token represents an end of a parameter. <code>false</code> otherwise
     */
    private boolean isEndOfParameter(SyntaxKind tokenKind) {
        switch (tokenKind) {
            case EOF_TOKEN:
            case CLOSE_BRACE_TOKEN:
            case CLOSE_PAREN_TOKEN:
            case CLOSE_BRACKET_TOKEN:
            case SEMICOLON_TOKEN:
            case COMMA_TOKEN:
            case PUBLIC_KEYWORD:
            case FUNCTION_KEYWORD:
            case RETURNS_KEYWORD:
            case TYPE_KEYWORD:
            case LISTENER_KEYWORD:
            case IF_KEYWORD:
            case WHILE_KEYWORD:
            case AT_TOKEN:
                return true;
            default:
                return false;
        }
    }

    /**
     * Check whether the given token is an end of a parameter-list.
     *
     * @param tokenKind Next token kind
     * @return <code>true</code> if the token represents an end of a parameter-list. <code>false</code> otherwise
     */
    private boolean isEndOfParametersList(SyntaxKind tokenKind) {
        switch (tokenKind) {
            case EOF_TOKEN:
            case CLOSE_BRACE_TOKEN:
            case CLOSE_PAREN_TOKEN:
            case CLOSE_BRACKET_TOKEN:
            case SEMICOLON_TOKEN:
            case FUNCTION_KEYWORD:
            case RETURNS_KEYWORD:
            case TYPE_KEYWORD:
            case LISTENER_KEYWORD:
            case IF_KEYWORD:
            case WHILE_KEYWORD:
            case OPEN_BRACE_TOKEN:
                return true;
            default:
                return false;
        }
    }

    /**
     * Parse return type descriptor of a function. A return type descriptor has the following structure.
     *
     * <code>return-type-descriptor := [ returns annots type-descriptor ]</code>
     *
     * @return Parsed node
     */
    private STNode parseReturnTypeDescriptor() {
        startContext(ParserRuleContext.RETURN_TYPE_DESCRIPTOR);

        // If the return type is not present, simply return
        STToken token = peek();
        if (token.kind != SyntaxKind.RETURNS_KEYWORD) {
            endContext();
            return STNodeFactory.createEmptyNode();
        }

        STNode returnsKeyword = consume();
        STNode annot = parseAnnotations();
        STNode type = parseTypeDescriptor();

        endContext();
        return STNodeFactory.createReturnTypeDescriptorNode(returnsKeyword, annot, type);
    }

    /**
     * <p>
     * Parse a type descriptor. A type descriptor has the following structure.
     * </p>
     * <code>type-descriptor :=
     *      &nbsp;simple-type-descriptor<br/>
     *      &nbsp;| structured-type-descriptor<br/>
     *      &nbsp;| behavioral-type-descriptor<br/>
     *      &nbsp;| singleton-type-descriptor<br/>
     *      &nbsp;| union-type-descriptor<br/>
     *      &nbsp;| optional-type-descriptor<br/>
     *      &nbsp;| any-type-descriptor<br/>
     *      &nbsp;| anydata-type-descriptor<br/>
     *      &nbsp;| byte-type-descriptor<br/>
     *      &nbsp;| json-type-descriptor<br/>
     *      &nbsp;| type-descriptor-reference<br/>
     *      &nbsp;| ( type-descriptor )
     * <br/>
     * type-descriptor-reference := qualified-identifier</code>
     *
     * @return Parsed node
     */
    private STNode parseTypeDescriptor() {
        STToken token = peek();
        STNode typeDesc = parseTypeDescriptor(token.kind);
        return parseComplexTypeDescriptor(typeDesc);

    }

    /**
     * This will handle the parsing of optional,array,union type desc to infinite length.
     *
     * @param typeDesc
     *
     * @return Parsed type descriptor node
     */
    private STNode parseComplexTypeDescriptor(STNode typeDesc) {
        STToken nextToken = peek();
        switch (nextToken.kind) {
            // If next token after a type descriptor is <code>?</code> then it is an optional type descriptor
            case QUESTION_MARK_TOKEN:
                return parseComplexTypeDescriptor(parseOptionalTypeDescriptor(typeDesc));
            // If next token after a type descriptor is <code>[</code> then it is an array type descriptor
            case OPEN_BRACKET_TOKEN:
                return parseComplexTypeDescriptor(parseArrayTypeDescriptor(typeDesc));
            // TODO union type descriptor
            default:
                return typeDesc;
        }
    }

    /**
     * <p>
     * Parse a type descriptor, given the next token kind.
     * </p>
     * If the preceding token is <code>?</code> then it is an optional type descriptor
     *
     * @param tokenKind Next token kind
     * @return Parsed node
     */
    private STNode parseTypeDescriptor(SyntaxKind tokenKind) {
        switch (tokenKind) {
            case IDENTIFIER_TOKEN:
                return parseTypeReference();
            case RECORD_KEYWORD:
                // Record type descriptor
                return parseRecordTypeDescriptor();
            case OBJECT_KEYWORD:
            case ABSTRACT_KEYWORD:
            case CLIENT_KEYWORD:
                // Object type descriptor
                return parseObjectTypeDescriptor();
            case OPEN_PAREN_TOKEN:
                // nil type descriptor '()'
                return parseNilTypeDescriptor();
            default:
                if (isSimpleType(tokenKind)) {
                    return parseSimpleTypeDescriptor();
                }

                STToken token = peek();
                Solution solution = recover(token, ParserRuleContext.TYPE_DESCRIPTOR);

                // If the parser recovered by inserting a token, then try to re-parse the same
                // rule with the inserted token. This is done to pick the correct branch
                // to continue the parsing.
                if (solution.action == Action.REMOVE) {
                    return solution.recoveredNode;
                }

                return parseTypeDescriptor(solution.tokenKind);
        }
    }

    /**
     * Parse simple type descriptor.
     *
     * @return Parsed node
     */
    private STNode parseSimpleTypeDescriptor() {
        STToken node = peek();
        if (isSimpleType(node.kind)) {
            STToken token = consume();
            SyntaxKind typeKind = getTypeSyntaxKind(token.kind);
            return STNodeFactory.createBuiltinSimpleNameReferenceNode(typeKind, token);
        } else {
            Solution sol = recover(peek(), ParserRuleContext.SIMPLE_TYPE_DESCRIPTOR);
            return sol.recoveredNode;
        }
    }

    /**
     * <p>
     * Parse function body. A function body has the following structure.
     * </p>
     * <code>
     * function-body := function-body-block | external-function-body
     * external-function-body := = annots external ;
     * function-body-block := { [default-worker-init, named-worker-decl+] default-worker }
     * </code>
     *
     * @return Parsed node
     */
    private STNode parseFunctionBody() {
        STToken token = peek();
        return parseFunctionBody(token.kind);
    }

    /**
     * Parse function body, given the next token kind.
     *
     * @param tokenKind Next token kind
     * @return Parsed node
     */
    protected STNode parseFunctionBody(SyntaxKind tokenKind) {
        switch (tokenKind) {
            case EQUAL_TOKEN:
                return parseExternalFunctionBody();
            case OPEN_BRACE_TOKEN:
                return parseFunctionBodyBlock();
            default:
                STToken token = peek();
                Solution solution = recover(token, ParserRuleContext.FUNC_BODY);

                // If the parser recovered by inserting a token, then try to re-parse the same
                // rule with the inserted token. This is done to pick the correct branch
                // to continue the parsing.

                if (solution.action == Action.REMOVE) {
                    return solution.recoveredNode;
                }

                // If the recovered token is not something that can be re-parsed,
                // then don't try to re-parse the same rule.
                if (solution.tokenKind == SyntaxKind.NONE) {
                    return STNodeFactory.createMissingToken(solution.tokenKind);
                }

                return parseFunctionBody(solution.tokenKind);
        }
    }

    /**
     * <p>
     * Parse function body block. A function body block has the following structure.
     * </p>
     *
     * <code>
     * function-body-block := { [default-worker-init, named-worker-decl+] default-worker }<br/>
     * default-worker-init := sequence-stmt<br/>
     * default-worker := sequence-stmt<br/>
     * named-worker-decl := worker worker-name return-type-descriptor { sequence-stmt }<br/>
     * worker-name := identifier<br/>
     * </code>
     *
     * @return Parsed node
     */
    private STNode parseFunctionBodyBlock() {
        startContext(ParserRuleContext.FUNC_BODY_BLOCK);
        STNode openBrace = parseOpenBrace();
        STToken token = peek();

        ArrayList<STNode> firstStmtList = new ArrayList<>();
        ArrayList<STNode> workers = new ArrayList<>();
        ArrayList<STNode> secondStmtList = new ArrayList<>();

        ParserRuleContext currentCtx = ParserRuleContext.DEFAULT_WORKER_INIT;
        boolean hasNamedWorkers = false;
        while (!isEndOfStatements(token.kind)) {
            STNode stmt = parseStatement();
            if (stmt == null) {
                break;
            }

            switch (currentCtx) {
                case DEFAULT_WORKER_INIT:
                    if (stmt.kind != SyntaxKind.NAMED_WORKER_DECLARATION) {
                        firstStmtList.add(stmt);
                        break;
                    }
                    // We come here when we find the first named-worker-decl.
                    // Switch to parsing named-workers.
                    currentCtx = ParserRuleContext.NAMED_WORKERS;
                    hasNamedWorkers = true;
                    // fall through
                case NAMED_WORKERS:
                    if (stmt.kind == SyntaxKind.NAMED_WORKER_DECLARATION) {
                        workers.add(stmt);
                        break;
                    }
                    // Otherwise switch to parsing default-worker
                    currentCtx = ParserRuleContext.DEFAULT_WORKER;
                    // fall through
                case DEFAULT_WORKER:
                default:
                    if (stmt.kind == SyntaxKind.NAMED_WORKER_DECLARATION) {
                        this.errorHandler.reportInvalidNode(null, "named-workers are not allowed here");
                        break;
                    }
                    secondStmtList.add(stmt);
                    break;
            }
            token = peek();
        }

        STNode namedWorkersList;
        STNode statements;
        if (hasNamedWorkers) {
            STNode workerInitStatements = STNodeFactory.createNodeList(firstStmtList);
            STNode namedWorkers = STNodeFactory.createNodeList(workers);
            namedWorkersList = STNodeFactory.createNamedWorkerDeclarator(workerInitStatements, namedWorkers);
            statements = STNodeFactory.createNodeList(secondStmtList);
        } else {
            namedWorkersList = STNodeFactory.createEmptyNode();
            statements = STNodeFactory.createNodeList(firstStmtList);
        }

        STNode closeBrace = parseCloseBrace();
        endContext();
        return STNodeFactory.createFunctionBodyBlockNode(openBrace, namedWorkersList, statements, closeBrace);
    }

    private boolean isEndOfRecordTypeNode(SyntaxKind nextTokenKind) {
        switch (nextTokenKind) {
            case EOF_TOKEN:
            case CLOSE_BRACE_TOKEN:
            case CLOSE_BRACE_PIPE_TOKEN:
            case TYPE_KEYWORD:
            case FUNCTION_KEYWORD:
            case PUBLIC_KEYWORD:
            case LISTENER_KEYWORD:
            case IMPORT_KEYWORD:
                return true;
            case SERVICE_KEYWORD:
                return isServiceDeclStart(ParserRuleContext.RECORD_FIELD, 1);
            default:
                return false;
        }
    }

    private boolean isEndOfObjectTypeNode(SyntaxKind tokenKind) {
        switch (tokenKind) {
            case EOF_TOKEN:
            case CLOSE_BRACE_TOKEN:
            case CLOSE_BRACE_PIPE_TOKEN:
            case IMPORT_KEYWORD:
                return true;
            case SERVICE_KEYWORD:
                return isServiceDeclStart(ParserRuleContext.OBJECT_MEMBER, 1);
            default:
                return false;
        }
    }

    /**
     * Parse type reference or variable reference.
     *
     * @return Parsed node
     */
    private STNode parseStatementStartIdentifier() {
        return parseQualifiedIdentifier(ParserRuleContext.STATEMENT_START_IDENTIFIER);
    }

    /**
     * Parse variable name.
     *
     * @return Parsed node
     */
    private STNode parseVariableName() {
        STToken token = peek();
        return parseVariableName(token.kind);
    }

    /**
     * Parse variable name.
     *
     * @return Parsed node
     */
    private STNode parseVariableName(SyntaxKind tokenKind) {
        if (tokenKind == SyntaxKind.IDENTIFIER_TOKEN) {
            return consume();
        } else {
            Solution sol = recover(peek(), ParserRuleContext.VARIABLE_NAME);
            return sol.recoveredNode;
        }
    }

    /**
     * Parse open brace.
     *
     * @return Parsed node
     */
    private STNode parseOpenBrace() {
        STToken token = peek();
        if (token.kind == SyntaxKind.OPEN_BRACE_TOKEN) {
            return consume();
        } else {
            Solution sol = recover(token, ParserRuleContext.OPEN_BRACE);
            return sol.recoveredNode;
        }
    }

    /**
     * Parse close brace.
     *
     * @return Parsed node
     */
    private STNode parseCloseBrace() {
        STToken token = peek();
        if (token.kind == SyntaxKind.CLOSE_BRACE_TOKEN) {
            return consume();
        } else {
            Solution sol = recover(token, ParserRuleContext.CLOSE_BRACE);
            return sol.recoveredNode;
        }
    }

    /**
     * <p>
     * Parse external function body. An external function body has the following structure.
     * </p>
     * <code>
     * external-function-body := = annots external ;
     * </code>
     *
     * @return Parsed node
     */
    private STNode parseExternalFunctionBody() {
        startContext(ParserRuleContext.EXTERNAL_FUNC_BODY);
        STNode assign = parseAssignOp();
        STNode annotation = parseAnnotations();
        STNode externalKeyword = parseExternalKeyword();
        STNode semicolon = parseSemicolon();

        endContext();
        return STNodeFactory.createExternalFunctionBodyNode(assign, annotation, externalKeyword, semicolon);
    }

    /**
     * Parse semicolon.
     *
     * @return Parsed node
     */
    private STNode parseSemicolon() {
        STToken token = peek();
        if (token.kind == SyntaxKind.SEMICOLON_TOKEN) {
            return consume();
        } else {
            Solution sol = recover(token, ParserRuleContext.SEMICOLON);
            return sol.recoveredNode;
        }
    }

    /**
     * Parse <code>external</code> keyword.
     *
     * @return Parsed node
     */
    private STNode parseExternalKeyword() {
        STToken token = peek();
        if (token.kind == SyntaxKind.EXTERNAL_KEYWORD) {
            return consume();
        } else {
            Solution sol = recover(token, ParserRuleContext.EXTERNAL_KEYWORD);
            return sol.recoveredNode;
        }
    }

    /*
     * Operators
     */

    /**
     * Parse assign operator.
     *
     * @return Parsed node
     */
    private STNode parseAssignOp() {
        STToken token = peek();
        if (token.kind == SyntaxKind.EQUAL_TOKEN) {
            return consume();
        } else {
            Solution sol = recover(token, ParserRuleContext.ASSIGN_OP);
            return sol.recoveredNode;
        }
    }

    /**
     * Parse binary operator.
     *
     * @return Parsed node
     */
    private STNode parseBinaryOperator() {
        STToken token = peek();
        if (isBinaryOperator(token.kind)) {
            return consume();
        } else {
            Solution sol = recover(token, ParserRuleContext.BINARY_OPERATOR);
            return sol.recoveredNode;
        }
    }

    /**
     * Check whether the given token kind is a binary operator.
     *
     * @param kind STToken kind
     * @return <code>true</code> if the token kind refers to a binary operator. <code>false</code> otherwise
     */
    private boolean isBinaryOperator(SyntaxKind kind) {
        switch (kind) {
            case PLUS_TOKEN:
            case MINUS_TOKEN:
            case SLASH_TOKEN:
            case ASTERISK_TOKEN:
            case GT_TOKEN:
            case LT_TOKEN:
            case EQUAL_GT_TOKEN:
            case DOUBLE_EQUAL_TOKEN:
            case TRIPPLE_EQUAL_TOKEN:
            case LT_EQUAL_TOKEN:
            case GT_EQUAL_TOKEN:
            case NOT_EQUAL_TOKEN:
            case NOT_DOUBLE_EQUAL_TOKEN:
            case BITWISE_AND_TOKEN:
            case BITWISE_XOR_TOKEN:
            case PIPE_TOKEN:
            case LOGICAL_AND_TOKEN:
            case LOGICAL_OR_TOKEN:
                return true;
            default:
                return false;
        }
    }

    /**
     * Get the precedence of a given operator.
     *
     * @param binaryOpKind Operator kind
     * @return Precedence of the given operator
     */
    private OperatorPrecedence getOpPrecedence(SyntaxKind binaryOpKind) {
        switch (binaryOpKind) {
            case ASTERISK_TOKEN: // multiplication
            case SLASH_TOKEN: // division
                return OperatorPrecedence.MULTIPLICATIVE;
            case PLUS_TOKEN:
            case MINUS_TOKEN:
                return OperatorPrecedence.ADDITIVE;
            case GT_TOKEN:
            case LT_TOKEN:
            case GT_EQUAL_TOKEN:
            case LT_EQUAL_TOKEN:
            case IS_KEYWORD:
                return OperatorPrecedence.BINARY_COMPARE;
            case DOT_TOKEN:
            case OPEN_BRACKET_TOKEN:
            case OPEN_PAREN_TOKEN:
                return OperatorPrecedence.MEMBER_ACCESS;
            case DOUBLE_EQUAL_TOKEN:
            case TRIPPLE_EQUAL_TOKEN:
            case NOT_EQUAL_TOKEN:
            case NOT_DOUBLE_EQUAL_TOKEN:
                return OperatorPrecedence.EQUALITY;
            case BITWISE_AND_TOKEN:
                return OperatorPrecedence.BITWISE_AND;
            case BITWISE_XOR_TOKEN:
                return OperatorPrecedence.BITWISE_XOR;
            case PIPE_TOKEN:
                return OperatorPrecedence.BITWISE_OR;
            case LOGICAL_AND_TOKEN:
                return OperatorPrecedence.LOGICAL_AND;
            case LOGICAL_OR_TOKEN:
                return OperatorPrecedence.LOGICAL_OR;
            case RIGHT_ARROW_TOKEN:
                return OperatorPrecedence.ACTION;
            default:
                throw new UnsupportedOperationException("Unsupported binary operator '" + binaryOpKind + "'");
        }
    }

    /**
     * <p>
     * Get the operator kind to insert during recovery, given the precedence level.
     * </p>
     *
     * @param opPrecedenceLevel Precedence of the given operator
     * @return Kind of the operator to insert
     */
    private SyntaxKind getBinaryOperatorKindToInsert(OperatorPrecedence opPrecedenceLevel) {
        switch (opPrecedenceLevel) {
            case UNARY:
            case ACTION:
                // If the current precedence level is unary/action, then we return
                // the binary operator with closest precedence level to it.
                // Therefore fall through
            case MULTIPLICATIVE:
                return SyntaxKind.ASTERISK_TOKEN;
            case ADDITIVE:
                return SyntaxKind.PLUS_TOKEN;
            case BINARY_COMPARE:
                return SyntaxKind.LT_TOKEN;
            case EQUALITY:
                return SyntaxKind.DOUBLE_EQUAL_TOKEN;
            case BITWISE_AND:
                return SyntaxKind.BITWISE_AND_TOKEN;
            case BITWISE_XOR:
                return SyntaxKind.BITWISE_XOR_TOKEN;
            case BITWISE_OR:
                return SyntaxKind.PIPE_TOKEN;
            case LOGICAL_AND:
                return SyntaxKind.LOGICAL_AND_TOKEN;
            case LOGICAL_OR:
                return SyntaxKind.LOGICAL_OR_TOKEN;
            default:
                throw new UnsupportedOperationException(
                        "Unsupported operator precedence level'" + opPrecedenceLevel + "'");
        }
    }

    /**
     * <p>
     * Parse a module type definition.
     * </p>
     * <code>module-type-defn := metadata [public] type identifier type-descriptor ;</code>
     *
     * @param metadata Metadata
     * @param qualifier Visibility qualifier
     * @return Parsed node
     */
    private STNode parseModuleTypeDefinition(STNode metadata, STNode qualifier) {
        startContext(ParserRuleContext.MODULE_TYPE_DEFINITION);
        STNode typeKeyword = parseTypeKeyword();
        STNode typeName = parseTypeName();
        STNode typeDescriptor = parseTypeDescriptor();
        STNode semicolon = parseSemicolon();
        endContext();
        return STNodeFactory.createTypeDefinitionNode(metadata, qualifier, typeKeyword, typeName, typeDescriptor,
                semicolon);
    }

    /**
     * Parse type keyword.
     *
     * @return Parsed node
     */
    private STNode parseTypeKeyword() {
        STToken token = peek();
        if (token.kind == SyntaxKind.TYPE_KEYWORD) {
            return consume();
        } else {
            Solution sol = recover(token, ParserRuleContext.TYPE_KEYWORD);
            return sol.recoveredNode;
        }
    }

    /**
     * Parse type name.
     *
     * @return Parsed node
     */
    private STNode parseTypeName() {
        STToken token = peek();
        if (token.kind == SyntaxKind.IDENTIFIER_TOKEN) {
            return consume();
        } else {
            Solution sol = recover(token, ParserRuleContext.TYPE_NAME);
            return sol.recoveredNode;
        }
    }

    /**
     * <p>
     * Parse record type descriptor. A record type descriptor body has the following structure.
     * </p>
     *
     * <code>record-type-descriptor := inclusive-record-type-descriptor | exclusive-record-type-descriptor
     * <br/><br/>inclusive-record-type-descriptor := record { field-descriptor* }
     * <br/><br/>exclusive-record-type-descriptor := record {| field-descriptor* [record-rest-descriptor] |}
     * </code>
     *
     * @return Parsed node
     */
    private STNode parseRecordTypeDescriptor() {
        startContext(ParserRuleContext.RECORD_TYPE_DESCRIPTOR);
        STNode recordKeyword = parseRecordKeyword();
        STNode bodyStartDelimiter = parseRecordBodyStartDelimiter();

        boolean isInclusive = bodyStartDelimiter.kind == SyntaxKind.OPEN_BRACE_TOKEN;
        STNode fields = parseFieldDescriptors(isInclusive);

        STNode bodyEndDelimiter = parseRecordBodyCloseDelimiter(bodyStartDelimiter.kind);
        endContext();

        return STNodeFactory.createRecordTypeDescriptorNode(recordKeyword, bodyStartDelimiter, fields,
                bodyEndDelimiter);
    }

    /**
     * Parse record body start delimiter.
     *
     * @return Parsed node
     */
    private STNode parseRecordBodyStartDelimiter() {
        STToken token = peek();
        return parseRecordBodyStartDelimiter(token.kind);
    }

    private STNode parseRecordBodyStartDelimiter(SyntaxKind kind) {
        switch (kind) {
            case OPEN_BRACE_PIPE_TOKEN:
                return parseClosedRecordBodyStart();
            case OPEN_BRACE_TOKEN:
                return parseOpenBrace();
            default:
                STToken token = peek();
                Solution solution = recover(token, ParserRuleContext.RECORD_BODY_START);

                // If the parser recovered by inserting a token, then try to re-parse the same
                // rule with the inserted token. This is done to pick the correct branch
                // to continue the parsing.
                if (solution.action == Action.REMOVE) {
                    return solution.recoveredNode;
                }

                return parseRecordBodyStartDelimiter(solution.tokenKind);
        }
    }

    /**
     * Parse closed-record body start delimiter.
     *
     * @return Parsed node
     */
    private STNode parseClosedRecordBodyStart() {
        STToken token = peek();
        if (token.kind == SyntaxKind.OPEN_BRACE_PIPE_TOKEN) {
            return consume();
        } else {
            Solution sol = recover(token, ParserRuleContext.CLOSED_RECORD_BODY_START);
            return sol.recoveredNode;
        }
    }

    /**
     * Parse record body close delimiter.
     *
     * @return Parsed node
     */
    private STNode parseRecordBodyCloseDelimiter(SyntaxKind startingDelimeter) {
        switch (startingDelimeter) {
            case OPEN_BRACE_PIPE_TOKEN:
                return parseClosedRecordBodyEnd();
            case OPEN_BRACE_TOKEN:
                return parseCloseBrace();
            default:
                // Ideally should never reach here.

                STToken token = peek();
                Solution solution = recover(token, ParserRuleContext.RECORD_BODY_END);

                // If the parser recovered by inserting a token, then try to re-parse the same
                // rule with the inserted token. This is done to pick the correct branch
                // to continue the parsing.
                if (solution.action == Action.REMOVE) {
                    return solution.recoveredNode;
                }

                return parseRecordBodyCloseDelimiter(solution.tokenKind);
        }
    }

    /**
     * Parse closed-record body end delimiter.
     *
     * @return Parsed node
     */
    private STNode parseClosedRecordBodyEnd() {
        STToken token = peek();
        if (token.kind == SyntaxKind.CLOSE_BRACE_PIPE_TOKEN) {
            return consume();
        } else {
            Solution sol = recover(token, ParserRuleContext.CLOSED_RECORD_BODY_END);
            return sol.recoveredNode;
        }
    }

    /**
     * Parse record keyword.
     *
     * @return Parsed node
     */
    private STNode parseRecordKeyword() {
        STToken token = peek();
        if (token.kind == SyntaxKind.RECORD_KEYWORD) {
            return consume();
        } else {
            Solution sol = recover(token, ParserRuleContext.RECORD_KEYWORD);
            return sol.recoveredNode;
        }
    }

    /**
     * <p>
     * Parse field descriptors.
     * </p>
     *
     * @return Parsed node
     */
    private STNode parseFieldDescriptors(boolean isInclusive) {
        ArrayList<STNode> recordFields = new ArrayList<>();
        STToken token = peek();
        boolean endOfFields = false;
        while (!isEndOfRecordTypeNode(token.kind)) {
            STNode field = parseFieldOrRestDescriptor(isInclusive);
            if (field == null) {
                endOfFields = true;
                break;
            }
            recordFields.add(field);
            token = peek();

            if (field.kind == SyntaxKind.RECORD_REST_TYPE) {
                break;
            }
        }

        // Following loop will only run if there are more fields after the rest type descriptor.
        // Try to parse them and mark as invalid.
        while (!endOfFields && !isEndOfRecordTypeNode(token.kind)) {
            parseFieldOrRestDescriptor(isInclusive);
            // TODO: Mark these nodes as error/invalid nodes.
            this.errorHandler.reportInvalidNode(token, "cannot have more fields after the rest type descriptor");
            token = peek();
        }

        return STNodeFactory.createNodeList(recordFields);
    }

    /**
     * <p>
     * Parse field descriptor or rest descriptor.
     * </p>
     *
     * <code>
     * <br/><br/>field-descriptor := individual-field-descriptor | record-type-reference
     * <br/><br/><br/>individual-field-descriptor := metadata type-descriptor field-name [? | default-value] ;
     * <br/><br/>field-name := identifier
     * <br/><br/>default-value := = expression
     * <br/><br/>record-type-reference := * type-reference ;
     * <br/><br/>record-rest-descriptor := type-descriptor ... ;
     * </code>
     *
     * @return Parsed node
     */
    private STNode parseFieldOrRestDescriptor(boolean isInclusive) {
        return parseFieldOrRestDescriptor(peek().kind, isInclusive);
    }

    private STNode parseFieldOrRestDescriptor(SyntaxKind nextTokenKind, boolean isInclusive) {
        switch (nextTokenKind) {
            case CLOSE_BRACE_TOKEN:
            case CLOSE_BRACE_PIPE_TOKEN:
                return null;
            case ASTERISK_TOKEN:
                // record-type-reference
                startContext(ParserRuleContext.RECORD_FIELD);
                STNode asterisk = consume();
                STNode type = parseTypeReference();
                STNode semicolonToken = parseSemicolon();
                endContext();
                return STNodeFactory.createTypeReferenceNode(asterisk, type, semicolonToken);
            case AT_TOKEN:
                startContext(ParserRuleContext.RECORD_FIELD);
                STNode metadata = parseMetaData(nextTokenKind);
                type = parseTypeDescriptor();
                STNode fieldOrRestDesc = parseFieldDescriptor(isInclusive, type, metadata);
                endContext();
                return fieldOrRestDesc;
            default:
                if (isTypeStartingToken(nextTokenKind)) {
                    // individual-field-descriptor
                    startContext(ParserRuleContext.RECORD_FIELD);
                    metadata = createEmptyMetadata();
                    type = parseTypeDescriptor(nextTokenKind);
                    fieldOrRestDesc = parseFieldDescriptor(isInclusive, type, metadata);
                    endContext();
                    return fieldOrRestDesc;
                }

                STToken token = peek();
                Solution solution = recover(token, ParserRuleContext.RECORD_FIELD_OR_RECORD_END, isInclusive);

                // If the parser recovered by inserting a token, then try to re-parse the same
                // rule with the inserted token. This is done to pick the correct branch
                // to continue the parsing.
                if (solution.action == Action.REMOVE) {
                    return solution.recoveredNode;
                }

                return parseFieldOrRestDescriptor(solution.tokenKind, isInclusive);
        }
    }

    private STNode parseFieldDescriptor(boolean isInclusive, STNode type, STNode metadata) {
        if (isInclusive) {
            STNode fieldName = parseVariableName();
            return parseFieldDescriptorRhs(metadata, type, fieldName);
        } else {
            return parseFieldOrRestDescriptorRhs(metadata, type);
        }
    }

    /**
     * Parse type reference.
     * <code>type-reference := identifier | qualified-identifier</code>
     *
     * @return Type reference node
     */
    private STNode parseTypeReference() {
        return parseQualifiedIdentifier(ParserRuleContext.TYPE_REFERENCE);
    }

    /**
     * Parse identifier or qualified identifier.
     *
     * @return Identifier node
     */
    private STNode parseQualifiedIdentifier(ParserRuleContext currentCtx) {
        STToken token = peek();
        if (token.kind == SyntaxKind.IDENTIFIER_TOKEN) {
            STNode typeRefOrPkgRef = consume();
            return parseQualifiedIdentifier(typeRefOrPkgRef);
        } else {
            Solution sol = recover(token, currentCtx);
            return sol.recoveredNode;
        }
    }

    /**
     * Parse identifier or qualified identifier, given the starting identifier.
     *
     * @param identifier Starting identifier
     * @return Parse node
     */
    private STNode parseQualifiedIdentifier(STNode identifier) {
        STToken nextToken = peek(1);
        if (nextToken.kind != SyntaxKind.COLON_TOKEN) {
            return STNodeFactory.createSimpleNameReferenceNode(identifier);
        }

        STToken nextNextToken = peek(2);
        if (nextNextToken.kind == SyntaxKind.IDENTIFIER_TOKEN) {
            STToken colon = consume();
            STToken varOrFuncName = consume();
            return STNodeFactory.createQualifiedNameReferenceNode(identifier, colon, varOrFuncName);
        } else {
            this.errorHandler.removeInvalidToken();
            return parseQualifiedIdentifier(identifier);
        }
    }

    /**
     * Parse RHS of a field or rest type descriptor.
     *
     * @param metadata Metadata
     * @param type Type descriptor
     * @return Parsed node
     */
    private STNode parseFieldOrRestDescriptorRhs(STNode metadata, STNode type) {
        STToken token = peek();
        return parseFieldOrRestDescriptorRhs(token.kind, metadata, type);
    }

    private STNode parseFieldOrRestDescriptorRhs(SyntaxKind kind, STNode metadata, STNode type) {
        switch (kind) {
            case ELLIPSIS_TOKEN:
                // TODO: report error for invalid metadata
                STNode ellipsis = parseEllipsis();
                STNode semicolonToken = parseSemicolon();
                return STNodeFactory.createRecordRestDescriptorNode(type, ellipsis, semicolonToken);
            case IDENTIFIER_TOKEN:
                STNode fieldName = parseVariableName();
                return parseFieldDescriptorRhs(metadata, type, fieldName);
            default:
                STToken token = peek();
                Solution solution = recover(token, ParserRuleContext.FIELD_OR_REST_DESCIPTOR_RHS, metadata, type);

                // If the parser recovered by inserting a token, then try to re-parse the same
                // rule with the inserted token. This is done to pick the correct branch
                // to continue the parsing.
                if (solution.action == Action.REMOVE) {
                    return solution.recoveredNode;
                }

                return parseFieldOrRestDescriptorRhs(solution.tokenKind, metadata, type);
        }
    }

    /**
     * <p>
     * Parse field descriptor rhs.
     * </p>
     *
     * @param metadata Metadata
     * @param type Type descriptor
     * @param fieldName Field name
     * @return Parsed node
     */
    private STNode parseFieldDescriptorRhs(STNode metadata, STNode type, STNode fieldName) {
        STToken token = peek();
        return parseFieldDescriptorRhs(token.kind, metadata, type, fieldName);
    }

    /**
     * <p>
     * Parse field descriptor rhs.
     * </p>
     *
     * <code>
     * field-descriptor := [? | default-value] ;
     * <br/>default-value := = expression
     * </code>
     *
     * @param kind Kind of the next token
     * @param metadata Metadata
     * @param type Type descriptor
     * @param fieldName Field name
     * @return Parsed node
     */
    private STNode parseFieldDescriptorRhs(SyntaxKind kind, STNode metadata, STNode type, STNode fieldName) {
        switch (kind) {
            case SEMICOLON_TOKEN:
                STNode questionMarkToken = STNodeFactory.createEmptyNode();
                STNode semicolonToken = parseSemicolon();
                return STNodeFactory.createRecordFieldNode(metadata, type, fieldName, questionMarkToken,
                        semicolonToken);
            case QUESTION_MARK_TOKEN:
                questionMarkToken = parseQuestionMark();
                semicolonToken = parseSemicolon();
                return STNodeFactory.createRecordFieldNode(metadata, type, fieldName, questionMarkToken,
                        semicolonToken);
            case EQUAL_TOKEN:
                // parseRecordDefaultValue();
                STNode equalsToken = parseAssignOp();
                STNode expression = parseExpression();
                semicolonToken = parseSemicolon();
                return STNodeFactory.createRecordFieldWithDefaultValueNode(metadata, type, fieldName, equalsToken,
                        expression, semicolonToken);
            default:
                STToken token = peek();
                Solution solution = recover(token, ParserRuleContext.FIELD_DESCRIPTOR_RHS, metadata, type, fieldName);

                // If the parser recovered by inserting a token, then try to re-parse the same
                // rule with the inserted token. This is done to pick the correct branch
                // to continue the parsing.
                if (solution.action == Action.REMOVE) {
                    return solution.recoveredNode;
                }

                return parseFieldDescriptorRhs(solution.tokenKind, metadata, type, fieldName);
        }
    }

    /**
     * Parse question mark.
     *
     * @return Parsed node
     */
    private STNode parseQuestionMark() {
        STToken token = peek();
        if (token.kind == SyntaxKind.QUESTION_MARK_TOKEN) {
            return consume(); // '?' token
        } else {
            Solution sol = recover(token, ParserRuleContext.QUESTION_MARK);
            return sol.recoveredNode;
        }
    }

    /*
     * Statements
     */

    /**
     * Parse statements, until an end of a block is reached.
     *
     * @return Parsed node
     */
    private STNode parseStatements() {
        STToken token = peek();

        ArrayList<STNode> stmts = new ArrayList<>();
        while (!isEndOfStatements(token.kind)) {
            STNode stmt = parseStatement();
            if (stmt == null) {
                break;
            }

            if (stmt.kind == SyntaxKind.NAMED_WORKER_DECLARATION) {
                this.errorHandler.reportInvalidNode(null, "named-workers are not allowed here");
                break;
            }

            stmts.add(stmt);
            token = peek();
        }

        return STNodeFactory.createNodeList(stmts);
    }

    private boolean isEndOfStatements(SyntaxKind tokenKind) {
        switch (tokenKind) {
            case EOF_TOKEN:
            case CLOSE_BRACE_TOKEN:
                return true;
            case SERVICE_KEYWORD:
                return isServiceDeclStart(ParserRuleContext.STATEMENT, 1);
            default:
                return false;
        }
    }

    /**
     * Parse a single statement.
     *
     * @return Parsed node
     */
    protected STNode parseStatement() {
        STToken token = peek();
        return parseStatement(token.kind);
    }

    private STNode parseStatement(SyntaxKind tokenKind) {
        STNode annots = null;
        switch (tokenKind) {
            case CLOSE_BRACE_TOKEN:
                // Returning null marks the end of statements
                return null;
            case SEMICOLON_TOKEN:
                this.errorHandler.removeInvalidToken();
                return parseStatement();
            case AT_TOKEN:
                annots = parseAnnotations(tokenKind);
                tokenKind = peek().kind;
                break;
            case FINAL_KEYWORD:

                // Statements starts other than var-decl
            case IF_KEYWORD:
            case WHILE_KEYWORD:
            case PANIC_KEYWORD:
            case CHECK_KEYWORD:
            case CHECKPANIC_KEYWORD:
            case CONTINUE_KEYWORD:
            case BREAK_KEYWORD:
            case RETURN_KEYWORD:
            case TYPE_KEYWORD:
            case LOCK_KEYWORD:
            case OPEN_BRACE_TOKEN:
            case FORK_KEYWORD:

                // Even-though worker is not a statement, we parse it as statements.
                // then validates it based on the context. This is done to provide
                // better error messages
            case WORKER_KEYWORD:
                break;
            default:
                // Var-decl-stmt start
                if (isTypeStartingToken(tokenKind)) {
                    break;
                }

                // Expression-stmt start
                if (isValidLHSExpression(tokenKind)) {
                    break;
                }

                STToken token = peek();
                Solution solution = recover(token, ParserRuleContext.STATEMENT);

                // If the parser recovered by inserting a token, then try to re-parse the same
                // rule with the inserted token. This is done to pick the correct branch
                // to continue the parsing.
                if (solution.action == Action.REMOVE) {
                    return solution.recoveredNode;
                }

                return parseStatement(solution.tokenKind);
        }

        return parseStatement(tokenKind, annots);
    }

    private STNode getAnnotations(STNode nullbaleAnnot) {
        if (nullbaleAnnot != null) {
            return nullbaleAnnot;
        }

        return STNodeFactory.createNodeList(new ArrayList<>());
    }

    private STNode parseStatement(STNode annots) {
        return parseStatement(peek().kind, annots);
    }

    /**
     * Parse a single statement, given the next token kind.
     *
     * @param tokenKind Next token kind
     * @return Parsed node
     */
    private STNode parseStatement(SyntaxKind tokenKind, STNode annots) {
        // TODO: validate annotations: not every statement supports annots
        switch (tokenKind) {
            case CLOSE_BRACE_TOKEN:
                this.errorHandler.reportInvalidNode(null, "invalid annotations");
                // Returning null marks the end of statements
                return null;
            case SEMICOLON_TOKEN:
                this.errorHandler.removeInvalidToken();
                return parseStatement(tokenKind, annots);
            case FINAL_KEYWORD:
                STNode finalKeyword = parseFinalKeyword();
                return parseVariableDecl(getAnnotations(annots), finalKeyword, false);
            case IF_KEYWORD:
                return parseIfElseBlock();
            case WHILE_KEYWORD:
                return parseWhileStatement();
            case PANIC_KEYWORD:
                return parsePanicStatement();
            case CONTINUE_KEYWORD:
                return parseContinueStatement();
            case BREAK_KEYWORD:
                return parseBreakStatement();
            case RETURN_KEYWORD:
                return parseReturnStatement();
            case TYPE_KEYWORD:
                return parseLocalTypeDefinitionStatement(getAnnotations(annots));
            case CHECK_KEYWORD:
            case CHECKPANIC_KEYWORD:
                // Need to pass the token kind, since we may be coming here after recovering.
                // If so, `peek().kind` will not be same as `tokenKind`.
                return parseStamentStartsWithExpr(tokenKind);
            case IDENTIFIER_TOKEN:
                // If the statement starts with an identifier, it could be a var-decl-stmt
                // with a user defined type, or some statement starts with an expression
                STToken nextToken = peek(2);
                // if the next token is question-mark then it is an optional type descriptor with user defined type
                if (nextToken.kind == SyntaxKind.QUESTION_MARK_TOKEN) {
                    finalKeyword = STNodeFactory.createEmptyNode();
                    return parseVariableDecl(getAnnotations(annots), finalKeyword, false);
                }
                return parseStatementStartsWithIdentifier(getAnnotations(annots));
            case LOCK_KEYWORD:
                return parseLockStatement();
            case OPEN_BRACE_TOKEN:
                return parseBlockNode();
            case WORKER_KEYWORD:
                // Even-though worker is not a statement, we parse it as statements.
                // then validates it based on the context. This is done to provide
                // better error messages
                return parseNamedWorkerDeclaration(getAnnotations(annots));
            case FORK_KEYWORD:
                return parseForkStatement();
            default:
                if (isTypeStartingToken(tokenKind)) {
                    // If the statement starts with a type, then its a var declaration.
                    // This is an optimization since if we know the next token is a type, then
                    // we can parse the var-def faster.
                    finalKeyword = STNodeFactory.createEmptyNode();
                    return parseVariableDecl(getAnnotations(annots), finalKeyword, false);
                }
                STToken token = peek();
                Solution solution = recover(token, ParserRuleContext.STATEMENT_WITHOUT_ANNOTS, annots);

                // If the parser recovered by inserting a token, then try to re-parse the same
                // rule with the inserted token. This is done to pick the correct branch
                // to continue the parsing.
                if (solution.action == Action.REMOVE) {
                    return solution.recoveredNode;
                }

                return parseStatement(solution.tokenKind, annots);
        }
    }

    private STNode getNextNextToken(SyntaxKind tokenKind) {
        return peek(1).kind == tokenKind ? peek(2) : peek(1);
    }

    /**
     * <p>
     * Parse variable declaration. Variable declaration can be a local or module level.
     * </p>
     *
     * <code>
     * local-var-decl-stmt := local-init-var-decl-stmt | local-no-init-var-decl-stmt
     * <br/><br/>
     * local-init-var-decl-stmt := [annots] [final] typed-binding-pattern = action-or-expr ;
     * <br/><br/>
     * local-no-init-var-decl-stmt := [annots] [final] type-descriptor variable-name ;
     * </code>
     *
     * @param annots Annotations or metadata
     * @param finalKeyword Final keyword
     * @return Parsed node
     */
    private STNode parseVariableDecl(STNode annots, STNode finalKeyword, boolean isModuleVar) {
        startContext(ParserRuleContext.VAR_DECL_STMT);
        STNode type = parseTypeDescriptor();
        STNode varName = parseVariableName();
        STNode varDecl = parseVarDeclRhs(annots, finalKeyword, type, varName, isModuleVar);
        endContext();
        return varDecl;
    }

    /**
     * Parse final keyword.
     *
     * @return Parsed node
     */
    private STNode parseFinalKeyword() {
        STToken token = peek();
        if (token.kind == SyntaxKind.FINAL_KEYWORD) {
            return consume();
        } else {
            Solution sol = recover(token, ParserRuleContext.FINAL_KEYWORD);
            return sol.recoveredNode;
        }
    }

    /**
     * <p>
     * Parse the right hand side of a variable declaration statement.
     * </p>
     * <code>
     * var-decl-rhs := ; | = action-or-expr ;
     * </code>
     *
     * @param metadata metadata
     * @param finalKeyword Final keyword
     * @param type Type descriptor
     * @param varName Variable name
     * @return Parsed node
     */
    private STNode parseVarDeclRhs(STNode metadata, STNode finalKeyword, STNode type, STNode varName,
                                   boolean isModuleVar) {
        STToken token = peek();
        return parseVarDeclRhs(token.kind, metadata, finalKeyword, type, varName, isModuleVar);
    }

    /**
     * Parse the right hand side of a variable declaration statement, given the
     * next token kind.
     *
     * @param tokenKind Next token kind
     * @param metadata Metadata
     * @param finalKeyword Final keyword
     * @param type Type descriptor
     * @param varName Variable name
     * @param isModuleVar flag indicating whether the var is module level
     * @return Parsed node
     */
    private STNode parseVarDeclRhs(SyntaxKind tokenKind, STNode metadata, STNode finalKeyword, STNode type,
                                   STNode varName, boolean isModuleVar) {
        STNode assign;
        STNode expr;
        STNode semicolon;
        switch (tokenKind) {
            case EQUAL_TOKEN:
                assign = parseAssignOp();
                if (isModuleVar) {
                    expr = parseExpression();
                } else {
                    expr = parseActionOrExpression();
                }
                semicolon = parseSemicolon();
                break;
            case SEMICOLON_TOKEN:
                if (isModuleVar) {
                    this.errorHandler.reportMissingTokenError("assignment required");
                }
                assign = STNodeFactory.createEmptyNode();
                expr = STNodeFactory.createEmptyNode();
                semicolon = parseSemicolon();
                break;
            default:
                STToken token = peek();
                Solution solution = recover(token, ParserRuleContext.VAR_DECL_STMT_RHS, metadata, finalKeyword, type,
                        varName, isModuleVar);

                // If the parser recovered by inserting a token, then try to re-parse the same
                // rule with the inserted token. This is done to pick the correct branch
                // to continue the parsing.
                if (solution.action == Action.REMOVE) {
                    return solution.recoveredNode;
                }

                return parseVarDeclRhs(solution.tokenKind, metadata, finalKeyword, type, varName, isModuleVar);
        }

        if (isModuleVar) {
            return STNodeFactory.createModuleVariableDeclarationNode(metadata, finalKeyword, type, varName, assign,
                    expr, semicolon);
        }

        return STNodeFactory.createVariableDeclarationNode(metadata, finalKeyword, type, varName, assign, expr,
                semicolon);
    }

    /**
     * <p>
     * Parse the RHS portion of the assignment.
     * </p>
     * <code>assignment-stmt-rhs := = action-or-expr ;</code>
     *
     * @param lvExpr LHS expression
     * @return Parsed node
     */
    private STNode parseAssignmentStmtRhs(STNode lvExpr) {
        validateLVExpr(lvExpr);
        STNode assign = parseAssignOp();
        STNode expr = parseActionOrExpression();
        STNode semicolon = parseSemicolon();
        return STNodeFactory.createAssignmentStatementNode(lvExpr, assign, expr, semicolon);
    }

    /*
     * Expressions
     */

    /**
     * Parse expression. This will start parsing expressions from the lowest level of precedence.
     *
     * @return Parsed node
     */
    private STNode parseExpression() {
        return parseExpression(DEFAULT_OP_PRECEDENCE, true, false);
    }

    /**
     * Parse action or expression. This will start parsing actions or expressions from the lowest level of precedence.
     *
     * @return Parsed node
     */
    private STNode parseActionOrExpression() {
        return parseExpression(DEFAULT_OP_PRECEDENCE, true, true);
    }

    private STNode parseActionOrExpression(SyntaxKind tokenKind) {
        return parseExpression(tokenKind, DEFAULT_OP_PRECEDENCE, true, true);
    }

    private STNode parseActionOrExpression(boolean isRhsExpr) {
        return parseExpression(DEFAULT_OP_PRECEDENCE, isRhsExpr, true);
    }

    /**
     * Parse expression.
     *
     * @param isRhsExpr Flag indicating whether this is a rhs expression
     * @return Parsed node
     */
    private STNode parseExpression(boolean isRhsExpr) {
        return parseExpression(DEFAULT_OP_PRECEDENCE, isRhsExpr, false);
    }

    private void validateLVExpr(STNode expression) {
        if (isValidLVExpr(expression)) {
            return;
        }
        this.errorHandler.reportInvalidNode(null, "invalid expression for assignment lhs");
    }

    private boolean isValidLVExpr(STNode expression) {
        switch (expression.kind) {
            case IDENTIFIER_TOKEN:
            case QUALIFIED_NAME_REFERENCE:
                return true;
            case FIELD_ACCESS:
                return isValidLVExpr(((STFieldAccessExpressionNode) expression).expression);
            case MEMBER_ACCESS:
                return isValidLVExpr(((STMemberAccessExpressionNode) expression).containerExpression);
            default:
                return false;
        }
    }

    /**
     * Parse an expression that has an equal or higher precedence than a given level.
     *
     * @param precedenceLevel Precedence level of expression to be parsed
     * @param isRhsExpr Flag indicating whether this is a rhs expression
     * @param allowActions Flag indicating whether the current context support actions
     * @return Parsed node
     */
    private STNode parseExpression(OperatorPrecedence precedenceLevel, boolean isRhsExpr, boolean allowActions) {
        STToken token = peek();
        return parseExpression(token.kind, precedenceLevel, isRhsExpr, allowActions);
    }

    private STNode parseExpression(SyntaxKind kind, OperatorPrecedence precedenceLevel, boolean isRhsExpr,
                                   boolean allowActions) {
        STNode expr = parseTerminalExpression(kind, isRhsExpr, allowActions);
        return parseExpressionRhs(precedenceLevel, expr, isRhsExpr, allowActions);
    }

    /**
     * Parse terminal expressions. A terminal expression has the highest precedence level
     * out of all expressions, and will be at the leaves of an expression tree.
     *
     * @param isRhsExpr Is a rhs expression
     * @param allowActions Allow actions
     * @return Parsed node
     */
    private STNode parseTerminalExpression(boolean isRhsExpr, boolean allowActions) {
        return parseTerminalExpression(peek().kind, isRhsExpr, allowActions);
    }

    private STNode parseTerminalExpression(SyntaxKind kind, boolean isRhsExpr, boolean allowActions) {
        // TODO: Whenever a new expression start is added, make sure to
        // add it to all the other places as well.
        switch (kind) {
            case DECIMAL_INTEGER_LITERAL:
            case HEX_INTEGER_LITERAL:
            case STRING_LITERAL:
            case NULL_KEYWORD:
            case TRUE_KEYWORD:
            case FALSE_KEYWORD:
                return parseBasicLiteral();
            case IDENTIFIER_TOKEN:
                return parseQualifiedIdentifier(ParserRuleContext.VARIABLE_REF);
            case OPEN_PAREN_TOKEN:
                STToken nextNextToken = peek(2);
                // parse nil literal '()'
                if (nextNextToken.kind == SyntaxKind.CLOSE_PAREN_TOKEN) {
                    return parseNilLiteral();
                }
                return parseBracedExpression(isRhsExpr, allowActions);
            case CHECK_KEYWORD:
            case CHECKPANIC_KEYWORD:
                // In the checking action, nested actions are allowed. And thats the only
                // place where actions are allowed within an action or an expression.
                return parseCheckExpression(isRhsExpr, allowActions);
            case OPEN_BRACE_TOKEN:
                return parseMappingConstructorExpr();
            case TYPEOF_KEYWORD:
                return parseTypeofExpression(isRhsExpr);
            case PLUS_TOKEN:
            case MINUS_TOKEN:
            case NEGATION_TOKEN:
            case EXCLAMATION_MARK_TOKEN:
                return parseUnaryExpression(isRhsExpr);
            default:
                Solution solution = recover(peek(), ParserRuleContext.TERMINAL_EXPRESSION, isRhsExpr, allowActions);

                if (solution.recoveredNode.kind == SyntaxKind.IDENTIFIER_TOKEN) {
                    return parseQualifiedIdentifier(solution.recoveredNode);
                }
                if (solution.recoveredNode.kind == SyntaxKind.OPEN_PAREN_TOKEN &&
                        peek().kind == SyntaxKind.CLOSE_PAREN_TOKEN) {
                    return parseNilLiteral();
                }

                return solution.recoveredNode;
        }
    }

    private STNode parseActionOrExpressionInLhs(STNode lhsExpr) {
        return parseExpressionRhs(DEFAULT_OP_PRECEDENCE, lhsExpr, false, true);
    }

    /**
     * <p>
     * Parse the right-hand-side of an expression.
     * </p>
     * <code>expr-rhs := (binary-op expression
     *                              | dot identifier
     *                              | open-bracket expression close-bracket
     *                          )*</code>
     *
     * @param precedenceLevel Precedence level of the expression that is being parsed currently
     * @param lhsExpr LHS expression of the expression
     * @param isLVExpr Flag indicating whether this is on a lhsExpr of a statement
     * @param allowActions Flag indicating whether the current context support actions
     * @return Parsed node
     */
    private STNode parseExpressionRhs(OperatorPrecedence precedenceLevel, STNode lhsExpr, boolean isLVExpr,
                                      boolean allowActions) {
        STToken token = peek();
        return parseExpressionRhs(token.kind, precedenceLevel, lhsExpr, isLVExpr, allowActions);
    }

    /**
     * Parse the right hand side of an expression given the next token kind.
     *
     * @param tokenKind Next token kind
     * @param currentPrecedenceLevel Precedence level of the expression that is being parsed currently
     * @param lhsExpr LHS expression
     * @param isRhsExpr Flag indicating whether this is a rhs expr or not
     * @param allowActions Flag indicating whether to allow actions or not
     * @return Parsed node
     */
    private STNode parseExpressionRhs(SyntaxKind tokenKind, OperatorPrecedence currentPrecedenceLevel, STNode lhsExpr,
                                      boolean isRhsExpr, boolean allowActions) {
        if (isEndOfExpression(tokenKind, isRhsExpr)) {
            return lhsExpr;
        }

        if (!isValidExprRhsStart(tokenKind)) {
            STToken token = peek();
            Solution solution = recover(token, ParserRuleContext.EXPRESSION_RHS, currentPrecedenceLevel, lhsExpr,
                    isRhsExpr, allowActions);

            // If the current rule was recovered by removing a token,
            // then this entire rule is already parsed while recovering.
            // so we done need to parse the remaining of this rule again.
            // Proceed only if the recovery action was an insertion.
            if (solution.action == Action.REMOVE) {
                return solution.recoveredNode;
            }

            // If the parser recovered by inserting a token, then try to re-parse the same
            // rule with the inserted token. This is done to pick the correct branch to
            // continue the parsing.
            if (solution.ctx == ParserRuleContext.BINARY_OPERATOR) {
                // We come here if the operator is missing. Treat this as injecting an operator
                // that matches to the current operator precedence level, and continue.
                SyntaxKind binaryOpKind = getBinaryOperatorKindToInsert(currentPrecedenceLevel);
                return parseExpressionRhs(binaryOpKind, currentPrecedenceLevel, lhsExpr, isRhsExpr, allowActions);
            } else {
                return parseExpressionRhs(solution.tokenKind, currentPrecedenceLevel, lhsExpr, isRhsExpr, allowActions);
            }
        }

        // If the precedence level of the operator that was being parsed is higher than
        // the newly found (next) operator, then return and finish the previous expr,
        // because it has a higher precedence.
        OperatorPrecedence nextOperatorPrecedence = getOpPrecedence(tokenKind);
        if (currentPrecedenceLevel.isHigherThan(nextOperatorPrecedence)) {
            return lhsExpr;
        }

        STNode newLhsExpr;
        switch (tokenKind) {
            case OPEN_PAREN_TOKEN:
                newLhsExpr = parseFuncCall(lhsExpr);
                break;
            case OPEN_BRACKET_TOKEN:
                newLhsExpr = parseMemberAccessExpr(lhsExpr);
                break;
            case DOT_TOKEN:
                newLhsExpr = parseFieldAccessOrMethodCall(lhsExpr);
                break;
            case IS_KEYWORD:
                newLhsExpr = parseTypeTestExpression(lhsExpr);
                break;
            case RIGHT_ARROW_TOKEN:
                newLhsExpr = parseAction(tokenKind, lhsExpr);
                if (!allowActions) {
                    this.errorHandler.reportInvalidNode(null, "actions are not allowed here");
                }
                break;
            default:
                STNode operator = parseBinaryOperator();

                // Parse the expression that follows the binary operator, until a operator
                // with different precedence is encountered. If an operator with a lower
                // precedence is reached, then come back here and finish the current
                // binary expr. If a an operator with higher precedence level is reached,
                // then complete that binary-expr, come back here and finish the current expr.

                // Actions within binary-expressions are not allowed.
                STNode rhsExpr = parseExpression(nextOperatorPrecedence, isRhsExpr, false);
                newLhsExpr = STNodeFactory.createBinaryExpressionNode(SyntaxKind.BINARY_EXPRESSION, lhsExpr, operator,
                        rhsExpr);
                break;
        }

        // Then continue the operators with the same precedence level.
        return parseExpressionRhs(currentPrecedenceLevel, newLhsExpr, isRhsExpr, allowActions);
    }

    private boolean isValidExprRhsStart(SyntaxKind tokenKind) {
        switch (tokenKind) {
            case OPEN_PAREN_TOKEN:
            case DOT_TOKEN:
            case OPEN_BRACKET_TOKEN:
            case IS_KEYWORD:
            case RIGHT_ARROW_TOKEN:
                return true;
            default:
                return isBinaryOperator(tokenKind);
        }
    }

    /**
     * Parse member access expression.
     *
     * @param lhsExpr Container expression
     * @return Member access expression
     */
    private STNode parseMemberAccessExpr(STNode lhsExpr) {
        // Next token is already validated before coming here. Hence just consume.
        STNode openBracket = consume();

        STNode keyExpr;
        if (peek().kind == SyntaxKind.CLOSE_BRACKET_TOKEN) {
            this.errorHandler.reportMissingTokenError("missing expression");
            keyExpr = STNodeFactory.createMissingToken(SyntaxKind.IDENTIFIER_TOKEN);
        } else {
            keyExpr = parseExpression();
        }
        STNode closeBracket = parseCloseBracket();
        return STNodeFactory.createMemberAccessExpressionNode(lhsExpr, openBracket, keyExpr, closeBracket);
    }

    /**
     * Parse close bracket.
     *
     * @return Parsed node
     */
    private STNode parseCloseBracket() {
        STToken token = peek();
        if (token.kind == SyntaxKind.CLOSE_BRACKET_TOKEN) {
            return consume();
        } else {
            Solution sol = recover(token, ParserRuleContext.CLOSE_BRACKET);
            return sol.recoveredNode;
        }
    }

    /**
     * Parse field access expression and method call expression.
     *
     * @param lhsExpr Preceding expression of the field access or method call
     * @return One of <code>field-access-expression</code> or <code>method-call-expression</code>.
     */
    private STNode parseFieldAccessOrMethodCall(STNode lhsExpr) {
        STNode dotToken = parseDotToken();
        STNode fieldOrMethodName = parseIdentifier(ParserRuleContext.FIELD_OR_FUNC_NAME);

        STToken nextToken = peek();
        if (nextToken.kind == SyntaxKind.OPEN_PAREN_TOKEN) {
            // function invocation
            STNode openParen = parseOpenParenthesis();
            STNode args = parseArgsList();
            STNode closeParen = parseCloseParenthesis();
            return STNodeFactory.createMethodCallExpressionNode(lhsExpr, dotToken, fieldOrMethodName, openParen, args,
                    closeParen);
        }

        // Everything else is field-access
        return STNodeFactory.createFieldAccessExpressionNode(lhsExpr, dotToken, fieldOrMethodName);
    }

    /**
     * <p>
     * Parse braced expression.
     * </p>
     * <code>braced-expr := ( expression )</code>
     *
     * @param isRhsExpr Flag indicating whether this is on a rhsExpr of a statement
     * @param allowActions Allow actions
     * @return Parsed node
     */
    private STNode parseBracedExpression(boolean isRhsExpr, boolean allowActions) {
        STNode openParen = parseOpenParenthesis();
        STNode expr;
        if (allowActions) {
            expr = parseActionOrExpression(isRhsExpr);
        } else {
            expr = parseExpression(isRhsExpr);
        }

        STNode closeParen = parseCloseParenthesis();
        if (isAction(expr)) {
            return STNodeFactory.createBracedExpressionNode(SyntaxKind.BRACED_ACTION, openParen, expr, closeParen);
        } else {
            return STNodeFactory.createBracedExpressionNode(SyntaxKind.BRACED_EXPRESSION, openParen, expr, closeParen);
        }
    }

    /**
     * Check whether a given node is an action node.
     *
     * @param node Node to check
     * @return <code>true</code> if the node is an action node. <code>false</code> otherwise
     */
    private boolean isAction(STNode node) {
        switch (node.kind) {
            case REMOTE_METHOD_CALL_ACTION:
            case BRACED_ACTION:
            case CHECK_ACTION:
                return true;
            default:
                return false;
        }
    }

    /**
     * Check whether the given token is an end of a expression.
     *
     * @param tokenKind Token to check
     * @param isRhsExpr Flag indicating whether this is on a rhsExpr of a statement
     * @return <code>true</code> if the token represents an end of a block. <code>false</code> otherwise
     */
    private boolean isEndOfExpression(SyntaxKind tokenKind, boolean isRhsExpr) {
        if (!isRhsExpr) {
            if (isCompoundBinaryOperator(tokenKind)) {
                return true;
            }
            return !isValidExprRhsStart(tokenKind);
        }

        switch (tokenKind) {
            case CLOSE_BRACE_TOKEN:
            case OPEN_BRACE_TOKEN:
            case CLOSE_PAREN_TOKEN:
            case CLOSE_BRACKET_TOKEN:
            case SEMICOLON_TOKEN:
            case COMMA_TOKEN:
            case PUBLIC_KEYWORD:
            case FUNCTION_KEYWORD:
            case EOF_TOKEN:
            case CONST_KEYWORD:
            case LISTENER_KEYWORD:
            case EQUAL_TOKEN:
            case AT_TOKEN:
            case DOCUMENTATION_LINE:
            case AS_KEYWORD:
                return true;
            default:
                return isSimpleType(tokenKind);
        }
    }

    /**
     * Parse basic literals. It is assumed that we come here after validation.
     *
     * @return Parsed node
     */
    private STNode parseBasicLiteral() {
        STToken literalToken = consume();
        return STNodeFactory.createBasicLiteralNode(literalToken.kind, literalToken);
    }

    /**
     * Parse function call expression.
     * <code>function-call-expr := function-reference ( arg-list )
     * function-reference := variable-reference</code>
     *
     * @param identifier Function name
     * @return Function call expression
     */
    private STNode parseFuncCall(STNode identifier) {
        STNode openParen = parseOpenParenthesis();
        STNode args = parseArgsList();
        STNode closeParen = parseCloseParenthesis();
        return STNodeFactory.createFunctionCallExpressionNode(identifier, openParen, args, closeParen);
    }

    /**
     * Parse function call argument list.
     *
     * @return Parsed agrs list
     */
    private STNode parseArgsList() {
        startContext(ParserRuleContext.ARG_LIST);
        ArrayList<STNode> argsList = new ArrayList<>();

        STToken token = peek();
        if (isEndOfParametersList(token.kind)) {
            STNode args = STNodeFactory.createNodeList(argsList);
            endContext();
            return args;
        }

        SyntaxKind lastProcessedArgKind = parseFirstArg(argsList);
        parseFollowUpArg(argsList, lastProcessedArgKind);

        STNode args = STNodeFactory.createNodeList(argsList);
        endContext();
        return args;
    }

    /**
     * Parse the first argument of a function call.
     *
     * @param argsList Arguments list to which the parsed argument must be added
     * @return Kind of the argument first argument.
     */
    private SyntaxKind parseFirstArg(ArrayList<STNode> argsList) {
        startContext(ParserRuleContext.ARG);

        // Comma precedes the first argument is an empty node, since it doesn't exist.
        STNode leadingComma = STNodeFactory.createEmptyNode();
        STNode arg = parseArg(leadingComma);
        endContext();

        if (SyntaxKind.POSITIONAL_ARG.ordinal() <= arg.kind.ordinal()) {
            argsList.add(arg);
            return arg.kind;
        } else {
            reportInvalidOrderOfArgs(peek(), SyntaxKind.POSITIONAL_ARG, arg.kind);
            return SyntaxKind.POSITIONAL_ARG;
        }
    }

    /**
     * Parse follow up arguments.
     *
     * @param argsList Arguments list to which the parsed argument must be added
     * @param lastProcessedArgKind Kind of the argument processed prior to this
     */
    private void parseFollowUpArg(ArrayList<STNode> argsList, SyntaxKind lastProcessedArgKind) {
        STToken nextToken = peek();
        while (!isEndOfParametersList(nextToken.kind)) {
            startContext(ParserRuleContext.ARG);

            STNode leadingComma = parseComma();

            // If there's an extra comma at the end of arguments list, remove it.
            // Then stop the argument parsing.
            nextToken = peek();
            if (isEndOfParametersList(nextToken.kind)) {
                this.errorHandler.reportInvalidNode((STToken) leadingComma, "invalid token " + leadingComma);
                endContext();
                break;
            }

            STNode arg = parseArg(nextToken.kind, leadingComma);
            if (lastProcessedArgKind.ordinal() <= arg.kind.ordinal()) {
                if (lastProcessedArgKind == SyntaxKind.REST_ARG && arg.kind == SyntaxKind.REST_ARG) {
                    this.errorHandler.reportInvalidNode(nextToken, "cannot more than one rest arg");
                } else {
                    argsList.add(arg);
                    lastProcessedArgKind = arg.kind;
                }
            } else {
                reportInvalidOrderOfArgs(nextToken, lastProcessedArgKind, arg.kind);
            }

            nextToken = peek();
            endContext();
        }
    }

    /**
     * Report invalid order of args.
     *
     * @param token Staring token of the arg.
     * @param lastArgKind Kind of the previously processed arg
     * @param argKind Current arg
     */
    private void reportInvalidOrderOfArgs(STToken token, SyntaxKind lastArgKind, SyntaxKind argKind) {
        this.errorHandler.reportInvalidNode(token, "cannot have a " + argKind + " after the " + lastArgKind);
    }

    /**
     * Parse function call argument.
     *
     * @param leadingComma Comma that occurs before the param
     * @return Parsed argument node
     */
    private STNode parseArg(STNode leadingComma) {
        STToken token = peek();
        return parseArg(token.kind, leadingComma);
    }

    private STNode parseArg(SyntaxKind kind, STNode leadingComma) {
        STNode arg;
        switch (kind) {
            case ELLIPSIS_TOKEN:
                STToken ellipsis = consume();
                STNode expr = parseExpression();
                arg = STNodeFactory.createRestArgumentNode(leadingComma, ellipsis, expr);
                break;

            // Identifier can means two things: either its a named-arg, or just an expression.
            case IDENTIFIER_TOKEN:
                // TODO: Handle package-qualified var-refs (i.e: qualified-identifier).
                arg = parseNamedOrPositionalArg(leadingComma);
                break;

            // Any other expression goes here
            case DECIMAL_INTEGER_LITERAL:
            case HEX_INTEGER_LITERAL:
            case STRING_LITERAL:
            case OPEN_PAREN_TOKEN:
            case TRUE_KEYWORD:
            case FALSE_KEYWORD:
            case NULL_KEYWORD:
            default:
                expr = parseExpression();
                arg = STNodeFactory.createPositionalArgumentNode(leadingComma, expr);
                break;
        }

        return arg;
    }

    /**
     * Parse positional or named arg. This method assumed peek()/peek(1)
     * is always an identifier.
     *
     * @param leadingComma Comma that occurs before the param
     * @return Parsed argument node
     */
    private STNode parseNamedOrPositionalArg(STNode leadingComma) {
        STToken secondToken = peek(2);
        switch (secondToken.kind) {
            case EQUAL_TOKEN:
                STNode argNameOrVarRef = consume();
                STNode equal = parseAssignOp();
                STNode expr = parseExpression();
                return STNodeFactory.createNamedArgumentNode(leadingComma, argNameOrVarRef, equal, expr);
            case COMMA_TOKEN:
            case CLOSE_PAREN_TOKEN:
                argNameOrVarRef = consume();
                return STNodeFactory.createPositionalArgumentNode(leadingComma, argNameOrVarRef);

            // Treat everything else as a single expression. If something is missing,
            // expression-parsing will recover it.
            case DECIMAL_INTEGER_LITERAL:
            case HEX_INTEGER_LITERAL:
            case STRING_LITERAL:
            case IDENTIFIER_TOKEN:
            case OPEN_PAREN_TOKEN:
            case TRUE_KEYWORD:
            case FALSE_KEYWORD:
            case NULL_KEYWORD:
            default:
                expr = parseExpression();
                return STNodeFactory.createPositionalArgumentNode(leadingComma, expr);
        }
    }

    /**
     * Parse object type descriptor.
     *
     * @return Parsed node
     */
    private STNode parseObjectTypeDescriptor() {
        startContext(ParserRuleContext.OBJECT_TYPE_DESCRIPTOR);
        STNode objectTypeQualifiers = parseObjectTypeQualifiers();
        STNode objectKeyword = parseObjectKeyword();
        STNode openBrace = parseOpenBrace();
        STNode objectMembers = parseObjectMembers();
        STNode closeBrace = parseCloseBrace();
        endContext();

        return STNodeFactory.createObjectTypeDescriptorNode(objectTypeQualifiers, objectKeyword, openBrace,
                objectMembers, closeBrace);
    }

    /**
     * Parse object type qualifiers.
     *
     * @return Parsed node
     */
    private STNode parseObjectTypeQualifiers() {
        STToken nextToken = peek();
        return parseObjectTypeQualifiers(nextToken.kind);
    }

    private STNode parseObjectTypeQualifiers(SyntaxKind kind) {
        List<STNode> qualifiers = new ArrayList<>();
        STNode firstQualifier;
        switch (kind) {
            case CLIENT_KEYWORD:
                STNode clientKeyword = parseClientKeyword();
                firstQualifier = clientKeyword;
                break;
            case ABSTRACT_KEYWORD:
                STNode abstractKeyword = parseAbstractKeyword();
                firstQualifier = abstractKeyword;
                break;
            case OBJECT_KEYWORD:
                return STNodeFactory.createNodeList(qualifiers);
            default:
                Solution solution = recover(peek(), ParserRuleContext.OBJECT_TYPE_FIRST_QUALIFIER);

                // If the parser recovered by inserting a token, then try to re-parse the same
                // rule with the inserted token. This is done to pick the correct branch
                // to continue the parsing.
                if (solution.action == Action.REMOVE) {
                    return solution.recoveredNode;
                }

                return parseObjectTypeQualifiers(solution.tokenKind);
        }

        // Parse the second qualifier if available.
        STNode secondQualifier = parseObjectTypeSecondQualifier(firstQualifier);

        qualifiers.add(firstQualifier);
        if (secondQualifier != null) {
            qualifiers.add(secondQualifier);
        }
        return STNodeFactory.createNodeList(qualifiers);
    }

    private STNode parseObjectTypeSecondQualifier(STNode firstQualifier) {
        STToken nextToken = peek();
        return parseObjectTypeSecondQualifier(nextToken.kind, firstQualifier);
    }

    private STNode parseObjectTypeSecondQualifier(SyntaxKind kind, STNode firstQualifier) {
        if (firstQualifier.kind != kind) {
            switch (kind) {
                case CLIENT_KEYWORD:
                    return parseClientKeyword();
                case ABSTRACT_KEYWORD:
                    return parseAbstractKeyword();
                case OBJECT_KEYWORD:
                    return null;
                default:
                    break;
            }
        }

        Solution solution = recover(peek(), ParserRuleContext.OBJECT_TYPE_SECOND_QUALIFIER, firstQualifier);

        // If the parser recovered by inserting a token, then try to re-parse the same
        // rule with the inserted token. This is done to pick the correct branch
        // to continue the parsing.
        if (solution.action == Action.REMOVE) {
            return solution.recoveredNode;
        }

        return parseObjectTypeSecondQualifier(solution.tokenKind, firstQualifier);
    }

    /**
     * Parse client keyword.
     *
     * @return Parsed node
     */
    private STNode parseClientKeyword() {
        STToken token = peek();
        if (token.kind == SyntaxKind.CLIENT_KEYWORD) {
            return consume();
        } else {
            Solution sol = recover(token, ParserRuleContext.CLIENT_KEYWORD);
            return sol.recoveredNode;
        }
    }

    /**
     * Parse abstract keyword.
     *
     * @return Parsed node
     */
    private STNode parseAbstractKeyword() {
        STToken token = peek();
        if (token.kind == SyntaxKind.ABSTRACT_KEYWORD) {
            return consume();
        } else {
            Solution sol = recover(token, ParserRuleContext.ABSTRACT_KEYWORD);
            return sol.recoveredNode;
        }
    }

    /**
     * Parse object keyword.
     *
     * @return Parsed node
     */
    private STNode parseObjectKeyword() {
        STToken token = peek();
        if (token.kind == SyntaxKind.OBJECT_KEYWORD) {
            return consume();
        } else {
            Solution sol = recover(token, ParserRuleContext.OBJECT_KEYWORD);
            return sol.recoveredNode;
        }
    }

    /**
     * Parse object members.
     *
     * @return Parsed node
     */
    private STNode parseObjectMembers() {
        ArrayList<STNode> objectMembers = new ArrayList<>();
        STToken nextToken = peek();
        while (!isEndOfObjectTypeNode(nextToken.kind)) {
            startContext(ParserRuleContext.OBJECT_MEMBER);
            STNode member = parseObjectMember(nextToken.kind);
            endContext();

            // Null member indicates the end of object members
            if (member == null) {
                break;
            }
            objectMembers.add(member);
            nextToken = peek();
        }

        return STNodeFactory.createNodeList(objectMembers);
    }

    private STNode parseObjectMember() {
        STToken nextToken = peek();
        return parseObjectMember(nextToken.kind);
    }

    private STNode parseObjectMember(SyntaxKind nextTokenKind) {
        STNode metadata;
        switch (nextTokenKind) {
            case EOF_TOKEN:
            case CLOSE_BRACE_TOKEN:
                // Null return indicates the end of object members
                return null;
            case ASTERISK_TOKEN:
            case PUBLIC_KEYWORD:
            case PRIVATE_KEYWORD:
            case REMOTE_KEYWORD:
            case FUNCTION_KEYWORD:
                metadata = createEmptyMetadata();
                break;
            case DOCUMENTATION_LINE:
            case AT_TOKEN:
                metadata = parseMetaData(nextTokenKind);
                nextTokenKind = peek().kind;
                break;
            default:
                if (isTypeStartingToken(nextTokenKind)) {
                    metadata = createEmptyMetadata();
                    break;
                }

                Solution solution = recover(peek(), ParserRuleContext.OBJECT_MEMBER);

                // If the parser recovered by inserting a token, then try to re-parse the same
                // rule with the inserted token. This is done to pick the correct branch
                // to continue the parsing.
                if (solution.action == Action.REMOVE) {
                    return solution.recoveredNode;
                }

                return parseObjectMember(solution.tokenKind);
        }

        return parseObjectMember(nextTokenKind, metadata);
    }

    private STNode parseObjectMember(SyntaxKind nextTokenKind, STNode metadata) {
        STNode member;
        switch (nextTokenKind) {
            case EOF_TOKEN:
            case CLOSE_BRACE_TOKEN:
                // TODO report metadata
                return null;
            case ASTERISK_TOKEN:
                STNode asterisk = consume();
                STNode type = parseTypeReference();
                STNode semicolonToken = parseSemicolon();
                member = STNodeFactory.createTypeReferenceNode(asterisk, type, semicolonToken);
                break;
            case PUBLIC_KEYWORD:
            case PRIVATE_KEYWORD:
                STNode visibilityQualifier = parseObjectMemberVisibility();
                member = parseObjectMethodOrField(metadata, visibilityQualifier);
                break;
            case REMOTE_KEYWORD:
                member = parseObjectMethodOrField(metadata, STNodeFactory.createEmptyNode());
                break;
            case FUNCTION_KEYWORD:
                member = parseObjectMethod(metadata, STNodeFactory.createEmptyNode());
                break;
            default:
                if (isTypeStartingToken(nextTokenKind)) {
                    member = parseObjectField(metadata, STNodeFactory.createEmptyNode());
                    break;
                }

                Solution solution = recover(peek(), ParserRuleContext.OBJECT_MEMBER_WITHOUT_METADATA);

                // If the parser recovered by inserting a token, then try to re-parse the same
                // rule with the inserted token. This is done to pick the correct branch
                // to continue the parsing.
                if (solution.action == Action.REMOVE) {
                    return solution.recoveredNode;
                }

                return parseObjectMember(solution.tokenKind);
        }

        return member;
    }

    private STNode parseObjectMethodOrField(STNode metadata, STNode methodQualifiers) {
        STToken nextToken = peek(1);
        STToken nextNextToken = peek(2);
        return parseObjectMethodOrField(nextToken.kind, nextNextToken.kind, metadata, methodQualifiers);
    }

    /**
     * Parse an object member, given the visibility modifier. Object member can have
     * only one visibility qualifier. This mean the methodQualifiers list can have
     * one qualifier at-most.
     *
     * @param visibilityQualifiers Visibility qualifiers. A modifier can be
     *            a syntax node with either 'PUBLIC' or 'PRIVATE'.
     * @param nextTokenKind Next token kind
     * @param nextNextTokenKind Kind of the token after the
     * @param metadata Metadata
     * @param visibilityQualifiers Visibility qualifiers
     * @return Parse object member node
     */
    private STNode parseObjectMethodOrField(SyntaxKind nextTokenKind, SyntaxKind nextNextTokenKind, STNode metadata,
                                            STNode visibilityQualifiers) {
        switch (nextTokenKind) {
            case REMOTE_KEYWORD:
                STNode remoteKeyword = parseRemoteKeyword();
                ArrayList<STNode> methodQualifiers = new ArrayList<>();
                if (visibilityQualifiers.kind != SyntaxKind.NONE) {
                    methodQualifiers.add(visibilityQualifiers);
                }
                methodQualifiers.add(remoteKeyword);
                return parseObjectMethod(metadata, STNodeFactory.createNodeList(methodQualifiers));
            case FUNCTION_KEYWORD:
                return parseObjectMethod(metadata, visibilityQualifiers);

            // All 'type starting tokens' here. should be same as 'parseTypeDescriptor(...)'
            case IDENTIFIER_TOKEN:
                if (nextNextTokenKind != SyntaxKind.OPEN_PAREN_TOKEN) {
                    // Here we try to catch the common user error of missing the function keyword.
                    // In such cases, lookahead for the open-parenthesis and figure out whether
                    // this is an object-method with missing name. If yes, then try to recover.
                    return parseObjectField(metadata, visibilityQualifiers);
                }
                break;
            default:
                if (isTypeStartingToken(nextTokenKind)) {
                    return parseObjectField(metadata, visibilityQualifiers);
                }
                break;
        }

        Solution solution = recover(peek(), ParserRuleContext.OBJECT_FUNC_OR_FIELD_WITHOUT_VISIBILITY, metadata,
                visibilityQualifiers);

        // If the parser recovered by inserting a token, then try to re-parse the same
        // rule with the inserted token. This is done to pick the correct branch
        // to continue the parsing.
        if (solution.action == Action.REMOVE) {
            return solution.recoveredNode;
        }

        return parseObjectMethodOrField(solution.tokenKind, nextTokenKind, metadata, visibilityQualifiers);
    }

    /**
     * Parse object visibility. Visibility can be <code>public</code> or <code>private</code>.
     *
     * @return Parsed node
     */
    private STNode parseObjectMemberVisibility() {
        STToken token = peek();
        if (token.kind == SyntaxKind.PUBLIC_KEYWORD || token.kind == SyntaxKind.PRIVATE_KEYWORD) {
            return consume();
        } else {
            Solution sol = recover(token, ParserRuleContext.PUBLIC_KEYWORD);
            return sol.recoveredNode;
        }
    }

    private STNode parseRemoteKeyword() {
        STToken token = peek();
        if (token.kind == SyntaxKind.REMOTE_KEYWORD) {
            return consume();
        } else {
            Solution sol = recover(token, ParserRuleContext.REMOTE_KEYWORD);
            return sol.recoveredNode;
        }
    }

    private STNode parseObjectField(STNode metadata, STNode methodQualifiers) {
        STNode type = parseTypeDescriptor();
        STNode fieldName = parseVariableName();
        return parseObjectFieldRhs(metadata, methodQualifiers, type, fieldName);
    }

    /**
     * Parse object field rhs, and complete the object field parsing. Returns the parsed object field.
     *
     * @param metadata Metadata
     * @param visibilityQualifier Visibility qualifier
     * @param type Type descriptor
     * @param fieldName Field name
     * @return Parsed object field
     */
    private STNode parseObjectFieldRhs(STNode metadata, STNode visibilityQualifier, STNode type, STNode fieldName) {
        STToken nextToken = peek();
        return parseObjectFieldRhs(nextToken.kind, metadata, visibilityQualifier, type, fieldName);
    }

    /**
     * Parse object field rhs, and complete the object field parsing. Returns the parsed object field.
     *
     * @param nextTokenKind Kind of the next token
     * @param metadata Metadata
     * @param visibilityQualifier Visibility qualifier
     * @param type Type descriptor
     * @param fieldName Field name
     * @return Parsed object field
     */
    private STNode parseObjectFieldRhs(SyntaxKind nextTokenKind, STNode metadata, STNode visibilityQualifier,
                                       STNode type, STNode fieldName) {
        STNode equalsToken;
        STNode expression;
        STNode semicolonToken;
        switch (nextTokenKind) {
            case SEMICOLON_TOKEN:
                equalsToken = STNodeFactory.createEmptyNode();
                expression = STNodeFactory.createEmptyNode();
                semicolonToken = parseSemicolon();
                break;
            case EQUAL_TOKEN:
                equalsToken = parseAssignOp();
                expression = parseExpression();
                semicolonToken = parseSemicolon();
                break;
            default:
                STToken token = peek();
                Solution solution = recover(token, ParserRuleContext.OBJECT_FIELD_RHS, metadata, visibilityQualifier,
                        type, fieldName);

                // If the parser recovered by inserting a token, then try to re-parse the same
                // rule with the inserted token. This is done to pick the correct branch
                // to continue the parsing.
                if (solution.action == Action.REMOVE) {
                    return solution.recoveredNode;
                }

                return parseObjectFieldRhs(solution.tokenKind, metadata, visibilityQualifier, type, fieldName);
        }

        return STNodeFactory.createObjectFieldNode(metadata, visibilityQualifier, type, fieldName, equalsToken,
                expression, semicolonToken);
    }

    private STNode parseObjectMethod(STNode metadata, STNode methodQualifiers) {
        return parseFunctionDefinition(metadata, methodQualifiers);
    }

    /**
     * Parse if-else statement.
     * <code>
     * if-else-stmt := if expression block-stmt [else-block]
     * </code>
     *
     * @return If-else block
     */
    private STNode parseIfElseBlock() {
        startContext(ParserRuleContext.IF_BLOCK);
        STNode ifKeyword = parseIfKeyword();
        STNode condition = parseExpression();
        STNode ifBody = parseBlockNode();
        endContext();

        STNode elseBody = parseElseBlock();
        return STNodeFactory.createIfElseStatementNode(ifKeyword, condition, ifBody, elseBody);
    }

    /**
     * Parse if-keyword.
     *
     * @return Parsed if-keyword node
     */
    private STNode parseIfKeyword() {
        STToken token = peek();
        if (token.kind == SyntaxKind.IF_KEYWORD) {
            return consume();
        } else {
            Solution sol = recover(token, ParserRuleContext.IF_KEYWORD);
            return sol.recoveredNode;
        }
    }

    /**
     * Parse else-keyword.
     *
     * @return Parsed else keyword node
     */
    private STNode parseElseKeyword() {
        STToken token = peek();
        if (token.kind == SyntaxKind.ELSE_KEYWORD) {
            return consume();
        } else {
            Solution sol = recover(token, ParserRuleContext.ELSE_KEYWORD);
            return sol.recoveredNode;
        }
    }

    /**
     * Parse block node.
     * <code>
     * block-stmt := { sequence-stmt }
     * sequence-stmt := statement*
     * </code>
     *
     * @return Parse block node
     */
    private STNode parseBlockNode() {
        startContext(ParserRuleContext.BLOCK_STMT);
        STNode openBrace = parseOpenBrace();
        STNode stmts = parseStatements();
        STNode closeBrace = parseCloseBrace();
        endContext();
        return STNodeFactory.createBlockStatementNode(openBrace, stmts, closeBrace);
    }

    /**
     * Parse else block.
     * <code>else-block := else (if-else-stmt | block-stmt)</code>
     *
     * @return Else block
     */
    private STNode parseElseBlock() {
        STToken nextToken = peek();
        if (nextToken.kind != SyntaxKind.ELSE_KEYWORD) {
            return STNodeFactory.createEmptyNode();
        }

        STNode elseKeyword = parseElseKeyword();
        STNode elseBody = parseElseBody();
        return STNodeFactory.createElseBlockNode(elseKeyword, elseBody);
    }

    /**
     * Parse else node body.
     * <code>else-body := if-else-stmt | block-stmt</code>
     *
     * @return Else node body
     */
    private STNode parseElseBody() {
        STToken nextToken = peek();
        return parseElseBody(nextToken.kind);
    }

    private STNode parseElseBody(SyntaxKind nextTokenKind) {
        switch (nextTokenKind) {
            case IF_KEYWORD:
                return parseIfElseBlock();
            case OPEN_BRACE_TOKEN:
                return parseBlockNode();
            default:
                STToken token = peek();
                Solution solution = recover(token, ParserRuleContext.ELSE_BODY);

                // If the parser recovered by inserting a token, then try to re-parse the same
                // rule with the inserted token. This is done to pick the correct branch
                // to continue the parsing.
                if (solution.action == Action.REMOVE) {
                    return solution.recoveredNode;
                }

                return parseElseBody(solution.tokenKind);
        }
    }

    /**
     * Parse while statement.
     * <code>while-stmt := while expression block-stmt</code>
     *
     * @return While statement
     */
    private STNode parseWhileStatement() {
        startContext(ParserRuleContext.WHILE_BLOCK);
        STNode whileKeyword = parseWhileKeyword();
        STNode condition = parseExpression();
        STNode whileBody = parseBlockNode();
        endContext();
        return STNodeFactory.createWhileStatementNode(whileKeyword, condition, whileBody);
    }

    /**
     * Parse while-keyword.
     *
     * @return While-keyword node
     */
    private STNode parseWhileKeyword() {
        STToken token = peek();
        if (token.kind == SyntaxKind.WHILE_KEYWORD) {
            return consume();
        } else {
            Solution sol = recover(token, ParserRuleContext.WHILE_KEYWORD);
            return sol.recoveredNode;
        }
    }

    /**
     * Parse panic statement.
     * <code>panic-stmt := panic expression ;</code>
     *
     * @return Panic statement
     */
    private STNode parsePanicStatement() {
        startContext(ParserRuleContext.PANIC_STMT);
        STNode panicKeyword = parsePanicKeyword();
        STNode expression = parseExpression();
        STNode semicolon = parseSemicolon();
        endContext();
        return STNodeFactory.createPanicStatementNode(panicKeyword, expression, semicolon);
    }

    /**
     * Parse panic-keyword.
     *
     * @return Panic-keyword node
     */
    private STNode parsePanicKeyword() {
        STToken token = peek();
        if (token.kind == SyntaxKind.PANIC_KEYWORD) {
            return consume();
        } else {
            Solution sol = recover(token, ParserRuleContext.PANIC_KEYWORD);
            return sol.recoveredNode;
        }
    }

    /**
     * Parse check expression. This method is used to parse both check expression
     * as well as check action.
     *
     * <p>
     * <code>
     * checking-expr := checking-keyword expression
     * checking-action := checking-keyword action
     * </code>
     *
     * @param allowActions Allow actions
     * @param isRhsExpr Is rhs expression
     * @return Check expression node
     */
    private STNode parseCheckExpression(boolean isRhsExpr, boolean allowActions) {
        STNode checkingKeyword = parseCheckingKeyword();
        STNode expr = parseExpression(OperatorPrecedence.UNARY, isRhsExpr, allowActions);
        if (isAction(expr)) {
            return STNodeFactory.createCheckExpressionNode(SyntaxKind.CHECK_ACTION, checkingKeyword, expr);
        } else {
            return STNodeFactory.createCheckExpressionNode(SyntaxKind.CHECK_EXPRESSION, checkingKeyword, expr);
        }
    }

    /**
     * Parse checking keyword.
     * <p>
     * <code>
     * checking-keyword := check | checkpanic
     * </code>
     *
     * @return Parsed node
     */
    private STNode parseCheckingKeyword() {
        STToken token = peek();
        if (token.kind == SyntaxKind.CHECK_KEYWORD || token.kind == SyntaxKind.CHECKPANIC_KEYWORD) {
            return consume();
        } else {
            Solution sol = recover(token, ParserRuleContext.CHECKING_KEYWORD);
            return sol.recoveredNode;
        }
    }

    /**
     *
     * Parse continue statement.
     * <code>continue-stmt := continue ; </code>
     *
     * @return continue statement
     */
    private STNode parseContinueStatement() {
        startContext(ParserRuleContext.CONTINUE_STATEMENT);
        STNode continueKeyword = parseContinueKeyword();
        STNode semicolon = parseSemicolon();
        endContext();
        return STNodeFactory.createContinueStatementNode(continueKeyword, semicolon);
    }

    /**
     * Parse continue-keyword.
     *
     * @return continue-keyword node
     */
    private STNode parseContinueKeyword() {
        STToken token = peek();
        if (token.kind == SyntaxKind.CONTINUE_KEYWORD) {
            return consume();
        } else {
            Solution sol = recover(token, ParserRuleContext.CONTINUE_KEYWORD);
            return sol.recoveredNode;
        }
    }

    /**
     * Parse return statement.
     * <code>return-stmt := return [ action-or-expr ] ;</code>
     *
     * @return Return statement
     */
    private STNode parseReturnStatement() {
        startContext(ParserRuleContext.RETURN_STMT);
        STNode returnKeyword = parseReturnKeyword();
        STNode returnRhs = parseReturnStatementRhs(returnKeyword);
        endContext();
        return returnRhs;
    }

    /**
     * Parse return-keyword.
     *
     * @return Return-keyword node
     */
    private STNode parseReturnKeyword() {
        STToken token = peek();
        if (token.kind == SyntaxKind.RETURN_KEYWORD) {
            return consume();
        } else {
            Solution sol = recover(token, ParserRuleContext.RETURN_KEYWORD);
            return sol.recoveredNode;
        }
    }

    /**
     * Parse break statement.
     * <code>break-stmt := break ; </code>
     *
     * @return break statement
     */
    private STNode parseBreakStatement() {
        startContext(ParserRuleContext.BREAK_STATEMENT);
        STNode breakKeyword = parseBreakKeyword();
        STNode semicolon = parseSemicolon();
        endContext();
        return STNodeFactory.createBreakStatementNode(breakKeyword, semicolon);
    }

    /**
     * Parse break-keyword.
     *
     * @return break-keyword node
     */
    private STNode parseBreakKeyword() {
        STToken token = peek();
        if (token.kind == SyntaxKind.BREAK_KEYWORD) {
            return consume();
        } else {
            Solution sol = recover(token, ParserRuleContext.BREAK_KEYWORD);
            return sol.recoveredNode;
        }
    }

    /**
     * <p>
     * Parse the right hand side of a return statement.
     * </p>
     * <code>
     * return-stmt-rhs := ; |  action-or-expr ;
     * </code>
     *
     * @return Parsed node
     */
    private STNode parseReturnStatementRhs(STNode returnKeyword) {
        STNode expr;
        STNode semicolon;
        STToken token = peek();

        switch (token.kind) {
            case SEMICOLON_TOKEN:
                expr = STNodeFactory.createEmptyNode();
                break;
            default:
                expr = parseActionOrExpression();
                break;
        }

        semicolon = parseSemicolon();
        return STNodeFactory.createReturnStatementNode(returnKeyword, expr, semicolon);
    }

    /**
     * Parse mapping constructor expression.
     * <p>
     * <code>mapping-constructor-expr := { [field (, field)*] }</code>
     *
     * @return Parsed node
     */
    private STNode parseMappingConstructorExpr() {
        startContext(ParserRuleContext.MAPPING_CONSTRUCTOR);
        STNode openBrace = parseOpenBrace();
        STNode fields = parseMappingConstructorFields();
        STNode closeBrace = parseCloseBrace();
        endContext();
        return STNodeFactory.createMappingConstructorExpressionNode(openBrace, fields, closeBrace);
    }

    /**
     * Parse mapping constructor fields.
     *
     * @return Parsed node
     */
    private STNode parseMappingConstructorFields() {
        List<STNode> fields = new ArrayList<>();
        STToken nextToken = peek();
        if (isEndOfMappingConstructor(nextToken.kind)) {
            return STNodeFactory.createNodeList(fields);
        }

        // Parse first field mapping, that has no leading comma
        STNode leadingComma = STNodeFactory.createEmptyNode();
        STNode field = parseMappingField(leadingComma);
        fields.add(field);

        // Parse the remaining field mappings
        nextToken = peek();
        while (!isEndOfMappingConstructor(nextToken.kind)) {
            leadingComma = parseComma();
            field = parseMappingField(leadingComma);
            fields.add(field);
            nextToken = peek();
        }

        return STNodeFactory.createNodeList(fields);
    }

    private boolean isEndOfMappingConstructor(SyntaxKind tokenKind) {
        switch (tokenKind) {
            case IDENTIFIER_TOKEN:
                return false;
            case EOF_TOKEN:
            case AT_TOKEN:
            case DOCUMENTATION_LINE:
            case CLOSE_BRACE_TOKEN:
            case CLOSE_PAREN_TOKEN:
            case CLOSE_BRACKET_TOKEN:
            case OPEN_BRACE_TOKEN:
            case SEMICOLON_TOKEN:
            case PUBLIC_KEYWORD:
            case PRIVATE_KEYWORD:
            case FUNCTION_KEYWORD:
            case RETURNS_KEYWORD:
            case SERVICE_KEYWORD:
            case TYPE_KEYWORD:
            case LISTENER_KEYWORD:
            case CONST_KEYWORD:
            case FINAL_KEYWORD:
            case RESOURCE_KEYWORD:
                return true;
            default:
                return isSimpleType(tokenKind);
        }
    }

    /**
     * Parse mapping constructor field.
     * <p>
     * <code>field := specific-field | computed-name-field | spread-field</code>
     *
     * @param leadingComma Leading comma
     * @return Parsed node
     */
    private STNode parseMappingField(STNode leadingComma) {
        STToken nextToken = peek();
        return parseMappingField(nextToken.kind, leadingComma);
    }

    private STNode parseMappingField(SyntaxKind tokenKind, STNode leadingComma) {
        switch (tokenKind) {
            case IDENTIFIER_TOKEN:
                return parseSpecificFieldWithOptionValue(leadingComma);
            case STRING_LITERAL:
                STNode key = parseStringLiteral();
                STNode colon = parseColon();
                STNode valueExpr = parseExpression();
                return STNodeFactory.createSpecificFieldNode(leadingComma, key, colon, valueExpr);
            case OPEN_BRACKET_TOKEN:
                return parseComputedField(leadingComma);
            case ELLIPSIS_TOKEN:
                STNode ellipsis = parseEllipsis();
                STNode expr = parseExpression();
                return STNodeFactory.createSpreadFieldNode(leadingComma, ellipsis, expr);
            default:
                STToken token = peek();
                Solution solution = recover(token, ParserRuleContext.MAPPING_FIELD, leadingComma);

                // If the parser recovered by inserting a token, then try to re-parse the same
                // rule with the inserted token. This is done to pick the correct branch
                // to continue the parsing.
                if (solution.action == Action.REMOVE) {
                    return solution.recoveredNode;
                }

                return parseMappingField(solution.tokenKind, leadingComma);
        }
    }

    /**
     * Parse mapping constructor specific-field with an optional value.
     *
     * @param leadingComma
     * @return Parsed node
     */
    private STNode parseSpecificFieldWithOptionValue(STNode leadingComma) {
        STNode key = parseIdentifier(ParserRuleContext.MAPPING_FIELD_NAME);
        return parseSpecificFieldRhs(leadingComma, key);
    }

    private STNode parseSpecificFieldRhs(STNode leadingComma, STNode key) {
        STToken nextToken = peek();
        return parseSpecificFieldRhs(nextToken.kind, leadingComma, key);
    }

    private STNode parseSpecificFieldRhs(SyntaxKind tokenKind, STNode leadingComma, STNode key) {
        STNode colon;
        STNode valueExpr;

        switch (tokenKind) {
            case COLON_TOKEN:
                colon = parseColon();
                valueExpr = parseExpression();
                break;
            case COMMA_TOKEN:
                colon = STNodeFactory.createEmptyNode();
                valueExpr = STNodeFactory.createEmptyNode();
                break;
            default:
                if (isEndOfMappingConstructor(tokenKind)) {
                    colon = STNodeFactory.createEmptyNode();
                    valueExpr = STNodeFactory.createEmptyNode();
                    break;
                }

                STToken token = peek();
                Solution solution = recover(token, ParserRuleContext.SPECIFIC_FIELD_RHS, leadingComma, key);

                // If the parser recovered by inserting a token, then try to re-parse the same
                // rule with the inserted token. This is done to pick the correct branch
                // to continue the parsing.
                if (solution.action == Action.REMOVE) {
                    return solution.recoveredNode;
                }

                return parseSpecificFieldRhs(solution.tokenKind, leadingComma, key);

        }
        return STNodeFactory.createSpecificFieldNode(leadingComma, key, colon, valueExpr);
    }

    /**
     * Parse string literal.
     *
     * @return Parsed node
     */
    private STNode parseStringLiteral() {
        STToken token = peek();
        if (token.kind == SyntaxKind.STRING_LITERAL) {
            return consume();
        } else {
            Solution sol = recover(token, ParserRuleContext.STRING_LITERAL);
            return sol.recoveredNode;
        }
    }

    /**
     * Parse colon token.
     *
     * @return Parsed node
     */
    private STNode parseColon() {
        STToken token = peek();
        if (token.kind == SyntaxKind.COLON_TOKEN) {
            return consume();
        } else {
            Solution sol = recover(token, ParserRuleContext.COLON);
            return sol.recoveredNode;
        }
    }

    /**
     * Parse computed-name-field of a mapping constructor expression.
     * <p>
     * <code>computed-name-field := [ field-name-expr ] : value-expr</code>
     *
     * @param leadingComma Leading comma
     * @return Parsed node
     */
    private STNode parseComputedField(STNode leadingComma) {
        // Parse computed field name
        startContext(ParserRuleContext.COMPUTED_FIELD_NAME);
        STNode openBracket = parseOpenBracket();
        STNode fieldNameExpr = parseExpression();
        STNode closeBracket = parseCloseBracket();
        endContext();

        // Parse rhs
        STNode colon = parseColon();
        STNode valueExpr = parseExpression();
        return STNodeFactory.createComputedNameFieldNode(leadingComma, openBracket, fieldNameExpr, closeBracket, colon,
                valueExpr);
    }

    /**
     * Parse open bracket.
     *
     * @return Parsed node
     */
    private STNode parseOpenBracket() {
        STToken token = peek();
        if (token.kind == SyntaxKind.OPEN_BRACKET_TOKEN) {
            return consume();
        } else {
            Solution sol = recover(token, ParserRuleContext.OPEN_BRACKET);
            return sol.recoveredNode;
        }
    }

    /**
     * <p>
     * Parse compound assignment statement, which takes the following format.
     * </p>
     * <code>assignment-stmt := lvexpr CompoundAssignmentOperator action-or-expr ;</code>
     *
     * @return Parsed node
     */
    private STNode parseCompoundAssignmentStmt() {
        startContext(ParserRuleContext.COMPOUND_ASSIGNMENT_STMT);
        STNode varName = parseVariableName();
        STNode compoundAssignmentStmt = parseCompoundAssignmentStmtRhs(varName);
        endContext();
        return compoundAssignmentStmt;
    }

    /**
     * <p>
     * Parse the RHS portion of the compound assignment.
     * </p>
     * <code>compound-assignment-stmt-rhs := CompoundAssignmentOperator action-or-expr ;</code>
     *
     * @param lvExpr LHS expression
     * @return Parsed node
     */
    private STNode parseCompoundAssignmentStmtRhs(STNode lvExpr) {
        validateLVExpr(lvExpr);
        STNode binaryOperator = parseCompoundBinaryOperator();
        STNode equalsToken = parseAssignOp();
        STNode expr = parseActionOrExpression();
        STNode semicolon = parseSemicolon();
        return STNodeFactory.createCompoundAssignmentStatementNode(lvExpr, binaryOperator, equalsToken, expr,
                semicolon);
    }

    /**
     * Parse compound binary operator.
     * <code>BinaryOperator := + | - | * | / | & | | | ^ | << | >> | >>></code>
     *
     * @return Parsed node
     */
    private STNode parseCompoundBinaryOperator() {
        STToken token = peek();
        if (isCompoundBinaryOperator(token.kind)) {
            return consume();
        } else {
            Solution sol = recover(token, ParserRuleContext.COMPOUND_BINARY_OPERATOR);
            return sol.recoveredNode;
        }
    }

    /**
     * Parse service declaration.
     * <p>
     * <code>
     * service-decl := metadata service [variable-name] on expression-list service-body-block
     * <br/>
     * expression-list := expression (, expression)*
     * </code>
     *
     * @param metadata Metadata
     * @return Parsed node
     */
    private STNode parseServiceDecl(STNode metadata) {
        startContext(ParserRuleContext.SERVICE_DECL);
        STNode serviceKeyword = parseServiceKeyword();
        STNode serviceDecl = parseServiceRhs(metadata, serviceKeyword);
        endContext();
        return serviceDecl;
    }

    /**
     * Parse rhs of the service declaration.
     * <p>
     * <code>
     * service-rhs := [variable-name] on expression-list service-body-block
     * </code>
     *
     * @param metadata Metadata
     * @param serviceKeyword Service keyword
     * @return Parsed node
     */
    private STNode parseServiceRhs(STNode metadata, STNode serviceKeyword) {
        STNode serviceName = parseServiceName();
        STNode onKeyword = parseOnKeyword();
        STNode expressionList = parseListeners();
        STNode serviceBody = parseServiceBody();
        STNode service = STNodeFactory.createServiceDeclarationNode(metadata, serviceKeyword, serviceName, onKeyword,
                expressionList, serviceBody);
        return service;
    }

    private STNode parseServiceName() {
        STToken nextToken = peek();
        return parseServiceName(nextToken.kind);
    }

    private STNode parseServiceName(SyntaxKind kind) {
        switch (kind) {
            case IDENTIFIER_TOKEN:
                return parseIdentifier(ParserRuleContext.SERVICE_NAME);
            case ON_KEYWORD:
                return STNodeFactory.createEmptyNode();
            default:
                STToken token = peek();
                Solution solution = recover(token, ParserRuleContext.OPTIONAL_SERVICE_NAME);

                // If the parser recovered by inserting a token, then try to re-parse the same
                // rule with the inserted token. This is done to pick the correct branch
                // to continue the parsing.
                if (solution.action == Action.REMOVE) {
                    return solution.recoveredNode;
                }

                return parseServiceName(solution.tokenKind);
        }
    }

    /**
     * Parse service keyword.
     *
     * @return Parsed node
     */
    private STNode parseServiceKeyword() {
        STToken token = peek();
        if (token.kind == SyntaxKind.SERVICE_KEYWORD) {
            return consume();
        } else {
            Solution sol = recover(token, ParserRuleContext.SERVICE_KEYWORD);
            return sol.recoveredNode;
        }
    }

    /**
     * Check whether the given token kind is a compound binary operator.
     * <p>
     * <code>compound-binary-operator := + | - | * | / | & | | | ^ | << | >> | >>></code>
     *
     * @param tokenKind STToken kind
     * @return <code>true</code> if the token kind refers to a binary operator. <code>false</code> otherwise
     */
    private boolean isCompoundBinaryOperator(SyntaxKind tokenKind) {
        switch (tokenKind) {
            case PLUS_TOKEN:
            case MINUS_TOKEN:
            case SLASH_TOKEN:
            case ASTERISK_TOKEN:
            case BITWISE_AND_TOKEN:
            case BITWISE_XOR_TOKEN:
            case PIPE_TOKEN:
                return getNextNextToken(tokenKind).kind == SyntaxKind.EQUAL_TOKEN;
            default:
                return false;
        }
    }

    /**
     * Parse on keyword.
     *
     * @return Parsed node
     */
    private STNode parseOnKeyword() {
        STToken token = peek();
        if (token.kind == SyntaxKind.ON_KEYWORD) {
            return consume();
        } else {
            Solution sol = recover(token, ParserRuleContext.ON_KEYWORD);
            return sol.recoveredNode;
        }
    }

    /**
     * Parse listener references.
     * <p>
     * <code>expression-list := expression (, expression)*</code>
     *
     * @return Parsed node
     */
    private STNode parseListeners() {
        startContext(ParserRuleContext.LISTENERS_LIST);
        List<STNode> listeners = new ArrayList<>();

        STToken nextToken = peek();
        if (isEndOfListenersList(nextToken.kind)) {
            endContext();
            this.errorHandler.reportMissingTokenError("missing expression");
            return STNodeFactory.createMissingToken(SyntaxKind.IDENTIFIER_TOKEN);
        }

        // Parse first field mapping, that has no leading comma
        STNode leadingComma = STNodeFactory.createEmptyNode();
        STNode exprListItem = parseExpressionListItem(leadingComma);
        listeners.add(exprListItem);

        // Parse the remaining field mappings
        nextToken = peek();
        while (!isEndOfListenersList(nextToken.kind)) {
            leadingComma = parseComma();
            exprListItem = parseExpressionListItem(leadingComma);
            listeners.add(exprListItem);
            nextToken = peek();
        }

        endContext();
        return STNodeFactory.createNodeList(listeners);
    }

    private boolean isEndOfListenersList(SyntaxKind tokenKind) {
        switch (tokenKind) {
            case COMMA_TOKEN:
            case IDENTIFIER_TOKEN:
                return false;
            case CLOSE_BRACE_TOKEN:
            case CLOSE_PAREN_TOKEN:
            case CLOSE_BRACKET_TOKEN:
            case OPEN_BRACE_TOKEN:
            case SEMICOLON_TOKEN:
            case PUBLIC_KEYWORD:
            case FUNCTION_KEYWORD:
            case EOF_TOKEN:
            case RESOURCE_KEYWORD:
            case LISTENER_KEYWORD:
            case AT_TOKEN:
            case DOCUMENTATION_LINE:
            case PRIVATE_KEYWORD:
            case RETURNS_KEYWORD:
            case SERVICE_KEYWORD:
            case TYPE_KEYWORD:
            case CONST_KEYWORD:
            case FINAL_KEYWORD:
                return true;
            default:
                return isSimpleType(tokenKind);
        }
    }

    /**
     * Parse expression list item.
     *
     * @param leadingComma Leading comma
     * @return Parsed node
     */
    private STNode parseExpressionListItem(STNode leadingComma) {
        STNode expr = parseExpression();
        return STNodeFactory.createExpressionListItemNode(leadingComma, expr);
    }

    /**
     * Parse service body.
     * <p>
     * <code>
     * service-body-block := { service-method-defn* }
     * </code>
     *
     * @return Parsed node
     */
    private STNode parseServiceBody() {
        STNode openBrace = parseOpenBrace();
        STNode resources = parseResources();
        STNode closeBrace = parseCloseBrace();
        return STNodeFactory.createServiceBodyNode(openBrace, resources, closeBrace);
    }

    /**
     * Parse service resource definitions.
     *
     * @return Parsed node
     */
    private STNode parseResources() {
        List<STNode> resources = new ArrayList<>();
        STToken nextToken = peek();
        while (!isEndOfServiceDecl(nextToken.kind)) {
            STNode serviceMethod = parseResource();
            if (serviceMethod == null) {
                break;
            }
            resources.add(serviceMethod);
            nextToken = peek();
        }

        return STNodeFactory.createNodeList(resources);
    }

    private boolean isEndOfServiceDecl(SyntaxKind tokenKind) {
        switch (tokenKind) {
            case CLOSE_BRACE_TOKEN:
            case EOF_TOKEN:
            case CLOSE_BRACE_PIPE_TOKEN:
            case TYPE_KEYWORD:
            case SERVICE_KEYWORD:
                return true;
            default:
                return false;
        }
    }

    /**
     * Parse resource definition (i.e. service-method-defn).
     * <p>
     * <code>
     * service-body-block := { service-method-defn* }
     * <br/>
     * service-method-defn := metadata [resource] function identifier function-signature method-defn-body
     * </code>
     *
     * @return Parsed node
     */
    private STNode parseResource() {
        STToken nextToken = peek();
        return parseResource(nextToken.kind);
    }

    private STNode parseResource(SyntaxKind nextTokenKind) {
        STNode metadata;
        switch (nextTokenKind) {
            case RESOURCE_KEYWORD:
            case FUNCTION_KEYWORD:
                metadata = createEmptyMetadata();
                break;
            case DOCUMENTATION_LINE:
            case AT_TOKEN:
                metadata = parseMetaData(nextTokenKind);
                nextTokenKind = peek().kind;
                break;
            default:
                if (isEndOfServiceDecl(nextTokenKind)) {
                    return null;
                }

                STToken token = peek();
                Solution solution = recover(token, ParserRuleContext.RESOURCE_DEF);

                // If the parser recovered by inserting a token, then try to re-parse the same
                // rule with the inserted token. This is done to pick the correct branch
                // to continue the parsing.
                if (solution.action == Action.REMOVE) {
                    return solution.recoveredNode;
                }

                return parseResource(solution.tokenKind);
        }

        return parseResource(nextTokenKind, metadata);
    }

    private STNode parseResource(SyntaxKind nextTokenKind, STNode metadata) {
        switch (nextTokenKind) {
            case RESOURCE_KEYWORD:
                STNode resourceKeyword = parseResourceKeyword();
                return parseFunctionDefinition(metadata, resourceKeyword);
            case FUNCTION_KEYWORD:
                return parseFunctionDefinition(metadata, STNodeFactory.createEmptyNode());
            default:
                STToken token = peek();
                Solution solution = recover(token, ParserRuleContext.RESOURCE_DEF, metadata);

                // If the parser recovered by inserting a token, then try to re-parse the same
                // rule with the inserted token. This is done to pick the correct branch
                // to continue the parsing.
                if (solution.action == Action.REMOVE) {
                    return solution.recoveredNode;
                }

                return parseResource(solution.tokenKind, metadata);
        }
    }

    /**
     * Parse resource keyword.
     *
     * @return Parsed node
     */
    private STNode parseResourceKeyword() {
        STToken token = peek();
        if (token.kind == SyntaxKind.RESOURCE_KEYWORD) {
            return consume();
        } else {
            Solution sol = recover(token, ParserRuleContext.RESOURCE_KEYWORD);
            return sol.recoveredNode;
        }
    }

    /**
     * Check whether next construct is a service declaration or not. This method is
     * used to determine whether an end-of-block is reached, if the next token is
     * a service-keyword. Because service-keyword can be used in statements as well
     * as in top-level node (service-decl). We have reached a service-decl, then
     * it could be due to missing close-brace at the end of the current block.
     *
     * @return <code>true</code> if the next construct is a service declaration.
     *         <code>false</code> otherwise
     */
    private boolean isServiceDeclStart(ParserRuleContext currentContext, int lookahead) {
        // Assume we always reach here after a peek()
        switch (peek(lookahead + 1).kind) {
            case IDENTIFIER_TOKEN:
                SyntaxKind tokenAfterIdentifier = peek(lookahead + 2).kind;
                switch (tokenAfterIdentifier) {
                    case EQUAL_TOKEN: // service foo = ...
                    case SEMICOLON_TOKEN: // service foo;
                        return false;
                    case ON_KEYWORD: // service foo on ...
                        return true;
                    default:
                        // If not any of above, this is not a valid syntax. Hence try to recover
                        // silently and find what's the best token. From that recovered token try
                        // to determine whether the next construct is a service decl or not.
                        ParserRuleContext sol = this.errorHandler.findBestPath(currentContext);
                        return sol == ParserRuleContext.SERVICE_DECL || sol == ParserRuleContext.CLOSE_BRACE;
                }
            case ON_KEYWORD:
                // Next token sequence is similar to: `service foo on ...`.
                // Then this is a service decl.
                return true;
            default:
                this.errorHandler.removeInvalidToken();
                return false;
        }
    }

    /**
     * Parse listener declaration, given the qualifier.
     *
     * @param metadata Metadata
     * @param qualifier Qualifier that precedes the listener declaration
     * @return Parsed node
     */
    private STNode parseListenerDeclaration(STNode metadata, STNode qualifier) {
        startContext(ParserRuleContext.LISTENER_DECL);
        STNode listenerKeyword = parseListenerKeyword();
        STNode typeDesc = parseTypeDescriptor();
        STNode variableName = parseVariableName();
        STNode equalsToken = parseAssignOp();
        STNode initializer = parseExpression();
        STNode semicolonToken = parseSemicolon();
        endContext();
        return STNodeFactory.createListenerDeclarationNode(metadata, qualifier, listenerKeyword, typeDesc, variableName,
                equalsToken, initializer, semicolonToken);
    }

    /**
     * Parse listener keyword.
     *
     * @return Parsed node
     */
    private STNode parseListenerKeyword() {
        STToken token = peek();
        if (token.kind == SyntaxKind.LISTENER_KEYWORD) {
            return consume();
        } else {
            Solution sol = recover(token, ParserRuleContext.LISTENER_KEYWORD);
            return sol.recoveredNode;
        }
    }

    /**
     * Parse constant declaration, given the qualifier.
     * <p>
     * <code>module-const-decl := metadata [public] const [type-descriptor] identifier = const-expr ;</code>
     *
     * @param metadata Metadata
     * @param qualifier Qualifier that precedes the listener declaration
     * @return Parsed node
     */
    private STNode parseConstantDeclaration(STNode metadata, STNode qualifier) {
        startContext(ParserRuleContext.CONSTANT_DECL);
        STNode constKeyword = parseConstantKeyword();
        STNode constDecl = parseConstDecl(metadata, qualifier, constKeyword);
        endContext();
        return constDecl;
    }

    /**
     * Parse the components that follows after the const keyword of a constant declaration.
     *
     * @param metadata Metadata
     * @param qualifier Qualifier that precedes the constant decl
     * @param constKeyword Const keyword
     * @return Parsed node
     */
    private STNode parseConstDecl(STNode metadata, STNode qualifier, STNode constKeyword) {
        STToken nextToken = peek();
        return parseConstDeclFromType(nextToken.kind, metadata, qualifier, constKeyword);
    }

    private STNode parseConstDeclFromType(SyntaxKind nextTokenKind, STNode metadata, STNode qualifier,
                                          STNode constKeyword) {
        switch (nextTokenKind) {
            case ANNOTATION_KEYWORD:
                switchContext(ParserRuleContext.ANNOTATION_DECL);
                return parseAnnotationDeclaration(metadata, qualifier, constKeyword);
            case IDENTIFIER_TOKEN:
                return parseConstantDeclWithOptionalType(metadata, qualifier, constKeyword);
            default:
                if (isTypeStartingToken(nextTokenKind)) {
                    break;
                }
                STToken token = peek();
                Solution solution =
                        recover(token, ParserRuleContext.CONST_DECL_TYPE, metadata, qualifier, constKeyword);

                // If the parser recovered by inserting a token, then try to re-parse the same
                // rule with the inserted token. This is done to pick the correct branch
                // to continue the parsing.
                if (solution.action == Action.REMOVE) {
                    return solution.recoveredNode;
                }

                return parseConstDeclFromType(solution.tokenKind, metadata, qualifier, constKeyword);
        }

        STNode typeDesc = parseTypeDescriptor();
        STNode variableName = parseVariableName();
        STNode equalsToken = parseAssignOp();
        STNode initializer = parseExpression();
        STNode semicolonToken = parseSemicolon();
        return STNodeFactory.createConstantDeclarationNode(metadata, qualifier, constKeyword, typeDesc, variableName,
                equalsToken, initializer, semicolonToken);
    }

    private STNode parseConstantDeclWithOptionalType(STNode metadata, STNode qualifier, STNode constKeyword) {
        STNode varNameOrTypeName = parseStatementStartIdentifier();
        STNode constDecl = parseConstantDeclRhs(metadata, qualifier, constKeyword, varNameOrTypeName);
        return constDecl;
    }

    /**
     * Parse the component that follows the first identifier in a const decl. The identifier
     * can be either the type-name (a user defined type) or the var-name there the type-name
     * is not present.
     *
     * @param qualifier Qualifier that precedes the constant decl
     * @param constKeyword Const keyword
     * @param typeOrVarName Identifier that follows the const-keywoord
     * @return Parsed node
     */
    private STNode parseConstantDeclRhs(STNode metadata, STNode qualifier, STNode constKeyword, STNode typeOrVarName) {
        STToken token = peek();
        return parseConstantDeclRhs(token.kind, metadata, qualifier, constKeyword, typeOrVarName);
    }

    private STNode parseConstantDeclRhs(SyntaxKind nextTokenKind, STNode metadata, STNode qualifier,
                                        STNode constKeyword, STNode typeOrVarName) {
        STNode type;
        STNode variableName;
        switch (nextTokenKind) {
            case IDENTIFIER_TOKEN:
                type = typeOrVarName;
                variableName = parseVariableName();
                break;
            case EQUAL_TOKEN:
                variableName = typeOrVarName;
                type = STNodeFactory.createEmptyNode();
                break;
            default:
                STToken token = peek();
                Solution solution = recover(token, ParserRuleContext.CONST_DECL_RHS, metadata, qualifier, constKeyword,
                        typeOrVarName);

                // If the parser recovered by inserting a token, then try to re-parse the same
                // rule with the inserted token. This is done to pick the correct branch
                // to continue the parsing.
                if (solution.action == Action.REMOVE) {
                    return solution.recoveredNode;
                }

                return parseConstantDeclRhs(solution.tokenKind, metadata, qualifier, constKeyword, typeOrVarName);
        }

        STNode equalsToken = parseAssignOp();
        STNode initializer = parseExpression();
        STNode semicolonToken = parseSemicolon();
        return STNodeFactory.createConstantDeclarationNode(metadata, qualifier, constKeyword, type, variableName,
                equalsToken, initializer, semicolonToken);
    }

    /**
     * Parse const keyword.
     *
     * @return Parsed node
     */
    private STNode parseConstantKeyword() {
        STToken token = peek();
        if (token.kind == SyntaxKind.CONST_KEYWORD) {
            return consume();
        } else {
            Solution sol = recover(token, ParserRuleContext.CONST_KEYWORD);
            return sol.recoveredNode;
        }
    }

    /**
     * Parse nil type descriptor.
     * <p>
     * <code>nil-type-descriptor :=  ( ) </code>
     * </p>
     *
     * @return Parsed node
     */
    private STNode parseNilTypeDescriptor() {
        startContext(ParserRuleContext.NIL_TYPE_DESCRIPTOR);
        STNode openParenthesisToken = parseOpenParenthesis();
        STNode closeParenthesisToken = parseCloseParenthesis();
        endContext();

        return STNodeFactory.createNilTypeDescriptorNode(openParenthesisToken, closeParenthesisToken);
    }

    /**
     * Parse typeof expression.
     * <p>
     * <code>
     * typeof-expr := typeof expression
     * </code>
     *
     * @param isRhsExpr
     * @return Typeof expression node
     */
    private STNode parseTypeofExpression(boolean isRhsExpr) {
        STNode typeofKeyword = parseTypeofKeyword();

        // allow-actions flag is always false, since there will not be any actions
        // within the typeof-expression, due to the precedence.
        STNode expr = parseExpression(OperatorPrecedence.UNARY, isRhsExpr, false);
        return STNodeFactory.createTypeofExpressionNode(typeofKeyword, expr);
    }

    /**
     * Parse typeof-keyword.
     *
     * @return Typeof-keyword node
     */
    private STNode parseTypeofKeyword() {
        STToken token = peek();
        if (token.kind == SyntaxKind.TYPEOF_KEYWORD) {
            return consume();
        } else {
            Solution sol = recover(token, ParserRuleContext.TYPEOF_KEYWORD);
            return sol.recoveredNode;
        }
    }

    /**
     * Parse optional type descriptor.
     * <p>
     * <code>optional-type-descriptor := type-descriptor ? </code>
     * </p>
     *
     * @return Parsed node
     */
    private STNode parseOptionalTypeDescriptor(STNode typeDescriptorNode) {
        startContext(ParserRuleContext.OPTIONAL_TYPE_DESCRIPTOR);
        STNode questionMarkToken = parseQuestionMark();
        endContext();

        return STNodeFactory.createOptionalTypeDescriptorNode(typeDescriptorNode, questionMarkToken);
    }

    /**
     * Parse unary expression.
     * <p>
     * <code>
     * unary-expr := + expression | - expression | ~ expression | ! expression
     * </code>
     *
     * @param isRhsExpr
     * @return Unary expression node
     */
    private STNode parseUnaryExpression(boolean isRhsExpr) {
        STNode unaryOperator = parseUnaryOperator();

        // allow-actions flag is always false, since there will not be any actions
        // within the unary expression, due to the precedence.
        STNode expr = parseExpression(OperatorPrecedence.UNARY, isRhsExpr, false);
        return STNodeFactory.createUnaryExpressionNode(unaryOperator, expr);
    }

    /**
     * Parse unary operator.
     * <code>UnaryOperator := + | - | ~ | !</code>
     *
     * @return Parsed node
     */
    private STNode parseUnaryOperator() {
        STToken token = peek();
        if (isUnaryOperator(token.kind)) {
            return consume();
        } else {
            Solution sol = recover(token, ParserRuleContext.UNARY_OPERATOR);
            return sol.recoveredNode;
        }
    }

    /**
     * Check whether the given token kind is a unary operator.
     *
     * @param kind STToken kind
     * @return <code>true</code> if the token kind refers to a unary operator. <code>false</code> otherwise
     */
    private boolean isUnaryOperator(SyntaxKind kind) {
        switch (kind) {
            case PLUS_TOKEN:
            case MINUS_TOKEN:
            case NEGATION_TOKEN:
            case EXCLAMATION_MARK_TOKEN:
                return true;
            default:
                return false;
        }
    }

    /**
     * Parse array type descriptor.
     * <p>
     * <code>
     * array-type-descriptor := member-type-descriptor [ [ array-length ] ]
     * member-type-descriptor := type-descriptor
     * array-length :=
     *    int-literal
     *    | constant-reference-expr
     *    | inferred-array-length
     * inferred-array-length := *
     * </code>
     * </p>
     *
     * @param typeDescriptorNode
     *
     * @return Parsed Node
     */
    private STNode parseArrayTypeDescriptor(STNode typeDescriptorNode) {
        startContext(ParserRuleContext.ARRAY_TYPE_DESCRIPTOR);
        STNode openBracketToken = parseOpenBracket();
        STNode arrayLengthNode = parseArrayLength();
        STNode closeBracketToken = parseCloseBracket();

        endContext();
        return STNodeFactory.createArrayTypeDescriptorNode(typeDescriptorNode, openBracketToken, arrayLengthNode,
                closeBracketToken);
    }

    /**
     * Parse array length.
     * <p>
     * <code>
     *     array-length :=
     *    int-literal
     *    | constant-reference-expr
     *    | inferred-array-length
     * constant-reference-expr := variable-reference-expr
     * </code>
     * </p>
     *
     * @return Parsed array length
     */
    private STNode parseArrayLength() {
        STToken token = peek();
        switch (token.kind) {
            case DECIMAL_INTEGER_LITERAL:
            case HEX_INTEGER_LITERAL:
            case ASTERISK_TOKEN:
                return consume();
            case CLOSE_BRACKET_TOKEN:
                return STNodeFactory.createEmptyNode();
            // Parsing variable-reference-expr is same as parsing qualified identifier
            case IDENTIFIER_TOKEN:
                return parseQualifiedIdentifier(ParserRuleContext.ARRAY_LENGTH);
            default:
                Solution sol = recover(token, ParserRuleContext.ARRAY_LENGTH);
                return sol.recoveredNode;
        }
    }

    /**
     * Parse annotations.
     * <p>
     * <i>Note: In the ballerina spec ({@link https://ballerina.io/spec/lang/2020R1/#annots})
     * annotations-list is specified as one-or-more annotations. And the usage is marked as
     * optional annotations-list. However, for the consistency of the tree, here we make the
     * annotation-list as zero-or-more annotations, and the usage is not-optional.</i>
     * <p>
     * <code>annots := annotation*</code>
     *
     * @return Parsed node
     */
    private STNode parseAnnotations() {
        STToken nextToken = peek();
        return parseAnnotations(nextToken.kind);
    }

    private STNode parseAnnotations(SyntaxKind nextTokenKind) {
        startContext(ParserRuleContext.ANNOTATIONS);
        List<STNode> annotList = new ArrayList<>();
        while (nextTokenKind == SyntaxKind.AT_TOKEN) {
            annotList.add(parseAnnotation());
            nextTokenKind = peek().kind;
        }

        endContext();
        return STNodeFactory.createNodeList(annotList);
    }

    /**
     * Parse annotation attachment.
     * <p>
     * <code>annotation := @ annot-tag-reference annot-value</code>
     *
     * @return Parsed node
     */
    private STNode parseAnnotation() {
        STNode atToken = parseAtToken();
        STNode annotReference;
        if (peek().kind != SyntaxKind.IDENTIFIER_TOKEN) {
            annotReference = STNodeFactory.createMissingToken(SyntaxKind.IDENTIFIER_TOKEN);
        } else {
            annotReference = parseQualifiedIdentifier(ParserRuleContext.ANNOT_REFERENCE);
        }
        STNode annotValue = parseMappingConstructorExpr();
        return STNodeFactory.createAnnotationNode(atToken, annotReference, annotValue);
    }

    /**
     * Parse '@' token.
     *
     * @return Parsed node
     */
    private STNode parseAtToken() {
        STToken nextToken = peek();
        if (nextToken.kind == SyntaxKind.AT_TOKEN) {
            return consume();
        } else {
            Solution sol = recover(nextToken, ParserRuleContext.AT);
            return sol.recoveredNode;
        }
    }

    /**
     * Parse metadata. Meta data consist of optional doc string and
     * an annotations list.
     * <p>
     * <code>metadata := [DocumentationString] annots</code>
     *
     * @return Parse node
     */
    private STNode parseMetaData(SyntaxKind nextTokenKind) {
        STNode docString;
        STNode annotations;
        switch (nextTokenKind) {
            case DOCUMENTATION_LINE:
                // TODO:
                docString = parseDocumentationString();
                annotations = parseAnnotations();
                break;
            case AT_TOKEN:
                docString = STNodeFactory.createEmptyNode();
                annotations = parseAnnotations(nextTokenKind);
                break;
            default:
                return createEmptyMetadata();
        }

        return STNodeFactory.createMetadataNode(docString, annotations);
    }

    /**
     * Create empty metadata node.
     *
     * @return A metadata node with no doc string and no annotations
     */
    private STNode createEmptyMetadata() {
        return STNodeFactory.createMetadataNode(STNodeFactory.createEmptyNode(),
                STNodeFactory.createNodeList(new ArrayList<>()));
    }

    /**
     * Parse is expression.
     * <code>
     * is-expr := expression is type-descriptor
     * </code>
     *
     * @param lhsExpr Preceding expression of the is expression
     * @return Is expression node
     */
    private STNode parseTypeTestExpression(STNode lhsExpr) {
        startContext(ParserRuleContext.TYPE_TEST_EXPRESSION);
        STNode isKeyword = parseIsKeyword();
        STNode typeDescriptor = parseTypeDescriptor();
        endContext();
        return STNodeFactory.createTypeTestExpressionNode(lhsExpr, isKeyword, typeDescriptor);
    }

    /**
     * Parse is-keyword.
     *
     * @return Is-keyword node
     */
    private STNode parseIsKeyword() {
        STToken token = peek();
        if (token.kind == SyntaxKind.IS_KEYWORD) {
            return consume();
        } else {
            Solution sol = recover(token, ParserRuleContext.IS_KEYWORD);
            return sol.recoveredNode;
        }
    }

    /**
     * Parse local type definition statement statement.
     * <code>ocal-type-defn-stmt := [annots] type identifier type-descriptor ;</code>
     *
     * @return local type definition statement statement
     */
    private STNode parseLocalTypeDefinitionStatement(STNode annots) {
        startContext(ParserRuleContext.LOCAL_TYPE_DEFINITION_STMT);
        STNode typeKeyword = parseTypeKeyword();
        STNode typeName = parseTypeName();
        STNode typeDescriptor = parseTypeDescriptor();
        STNode semicolon = parseSemicolon();
        endContext();
        return STNodeFactory.createLocalTypeDefinitionStatementNode(annots, typeKeyword, typeName, typeDescriptor,
                semicolon);
    }

    /**
     * Pass statements that starts with an identifier.
     *
     * @param tokenKind Next token kind
     * @return Parsed node
     */
    private STNode parseStatementStartsWithIdentifier(STNode annots) {
        startContext(ParserRuleContext.STMT_START_WITH_IDENTIFIER);
        STNode identifier = parseStatementStartIdentifier();
        STToken nextToken = peek();
        STNode stmt = parseStatementStartsWithIdentifier(nextToken.kind, annots, identifier);
        endContext();
        return stmt;
    }

    private STNode parseStatementStartsWithIdentifier(STNode annots, STNode identifier) {
        return parseStatementStartsWithIdentifier(peek().kind, annots, identifier);
    }

    private STNode parseStatementStartsWithIdentifier(SyntaxKind nextTokenKind, STNode annots, STNode identifier) {
        switch (nextTokenKind) {
            case IDENTIFIER_TOKEN:
                switchContext(ParserRuleContext.VAR_DECL_STMT);
                STNode varName = parseVariableName();
                STNode finalKeyword = STNodeFactory.createEmptyNode();
                return parseVarDeclRhs(annots, finalKeyword, identifier, varName, false);
            case EQUAL_TOKEN:
            case SEMICOLON_TOKEN:
                // Here we directly start parsing as a statement that starts with an expression.
                return parseStamentStartWithExpr(nextTokenKind, identifier);
            default:
                // If its a binary operator then this can be a compound assignment statement
                if (isCompoundBinaryOperator(nextTokenKind)) {
                    return parseCompoundAssignmentStmtRhs(identifier);
                }

                // If the next token is part of a valid expression, then still parse it
                // as a statement that starts with an expression.
                if (isValidExprRhsStart(nextTokenKind)) {
                    STNode expression = parseActionOrExpressionInLhs(identifier);
                    return parseStamentStartWithExpr(expression);
                }

                STToken token = peek();
                Solution solution = recover(token, ParserRuleContext.STMT_START_WITH_IDENTIFIER, annots, identifier);

                // If the parser recovered by inserting a token, then try to re-parse the same
                // rule with the inserted token. This is done to pick the correct branch
                // to continue the parsing.
                if (solution.action == Action.REMOVE) {
                    return solution.recoveredNode;
                }

                return parseStatementStartsWithIdentifier(solution.tokenKind, annots, identifier);
        }
    }

    /**
     * Parse statement which is only consists of an action or expression.
     *
     * @param nextTokenKind Next token kind
     * @return Parsed node
     */
    private STNode parseStamentStartsWithExpr(SyntaxKind nextTokenKind) {
        startContext(ParserRuleContext.EXPRESSION_STATEMENT);
        STNode expression = parseActionOrExpression(nextTokenKind);
        STNode stmt = parseStamentStartWithExpr(expression);
        endContext();
        return stmt;
    }

    /**
     * Parse statements that starts with an expression.
     *
     * @return Parsed node
     */
    private STNode parseStamentStartWithExpr(STNode expression) {
        STToken nextToken = peek();
        return parseStamentStartWithExpr(nextToken.kind, expression);
    }

    /**
     * Parse the component followed by the expression, at the beginning of a statement.
     *
     * @param nextTokenKind Kind of the next token
     * @return Parsed node
     */
    private STNode parseStamentStartWithExpr(SyntaxKind nextTokenKind, STNode expression) {
        switch (nextTokenKind) {
            case EQUAL_TOKEN:
                switchContext(ParserRuleContext.ASSIGNMENT_STMT);
                return parseAssignmentStmtRhs(expression);
            case SEMICOLON_TOKEN:
                return getExpressionAsStatement(expression);
            default:
                // If its a binary operator then this can be a compound assignment statement
                if (isCompoundBinaryOperator(nextTokenKind)) {
                    return parseCompoundAssignmentStmtRhs(expression);
                }

                STToken token = peek();
                Solution solution = recover(token, ParserRuleContext.STMT_START_WITH_EXPR_RHS, expression);

                // If the parser recovered by inserting a token, then try to re-parse the same
                // rule with the inserted token. This is done to pick the correct branch
                // to continue the parsing.
                if (solution.action == Action.REMOVE) {
                    return solution.recoveredNode;
                }

                return parseStamentStartWithExpr(solution.tokenKind, expression);
        }
    }

    private STNode getExpressionAsStatement(STNode expression) {
        switch (expression.kind) {
            case METHOD_CALL:
            case FUNCTION_CALL:
            case CHECK_EXPRESSION:
                return parseCallStatement(expression);
            case REMOTE_METHOD_CALL_ACTION:
            case CHECK_ACTION:
            case BRACED_ACTION:
                return parseActionStatement(expression);
            default:
                // Everything else can not be written as a statement.
                // TODO: Add proper error reporting
                this.errorHandler.reportInvalidNode(null,
                        "left hand side of an assignment must be a variable reference");

                STNode semicolon = parseSemicolon();
                return STNodeFactory.createExpressionStatementNode(SyntaxKind.INVALID, expression, semicolon);
        }
    }

    /**
     * <p>
     * Parse call statement, given the call expression.
     * <p>
     * <code>
     * call-stmt := call-expr ;
     * <br/>
     * call-expr := function-call-expr | method-call-expr | checking-keyword call-expr
     * </code>
     *
     * @param expression Call expression associated with the call statement
     * @return Call statement node
     */
    private STNode parseCallStatement(STNode expression) {
        validateExprInCallStmt(expression);
        STNode semicolon = parseSemicolon();
        return STNodeFactory.createExpressionStatementNode(SyntaxKind.CALL_STATEMENT, expression, semicolon);
    }

    private void validateExprInCallStmt(STNode expression) {
        switch (expression.kind) {
            case FUNCTION_CALL:
            case METHOD_CALL:
                break;
            case CHECK_EXPRESSION:
                validateExprInCallStmt(((STCheckExpressionNode) expression).expression);
                break;
            case REMOTE_METHOD_CALL_ACTION:
                break;
            case BRACED_EXPRESSION:
                validateExprInCallStmt(((STBracedExpressionNode) expression).expression);
                break;
            default:
                if (isMissingNode(expression)) {
                    break;
                }

                // TODO:
                this.errorHandler.reportInvalidNode(null, "expression followed by the checking keyword must be a " +
                        "func-call, a method-call or a check-expr");
                break;
        }
    }

    /**
     * Check whether a node is a missing node.
     *
     * @param node Node to check
     * @return <code>true</code> if the node is a missing node. <code>false</code> otherwise
     */
    private boolean isMissingNode(STNode node) {
        return node instanceof STMissingToken;
    }

    private STNode parseActionStatement(STNode action) {
        STNode semicolon = parseSemicolon();
        return STNodeFactory.createExpressionStatementNode(SyntaxKind.ACTION_STATEMENT, action, semicolon);
    }

    private STNode parseAction(SyntaxKind tokenKind, STNode lhsExpr) {
        switch (tokenKind) {
            case RIGHT_ARROW_TOKEN:
                return parseRemoteMethodCallAction(lhsExpr);
            default:
                // Should never reach here.
                return null;
        }
    }

    /**
     * Parse remote method call action, given the starting expression.
     * <p>
     * <code>remote-method-call-action := expression -> method-name ( arg-list )</code>
     * 
     * @param expression LHS expression
     * @return
     */
    private STNode parseRemoteMethodCallAction(STNode expression) {
        STNode rightArrow = parseRightArrow();
        STNode methodName = parseFunctionName();
        STNode openParenToken = parseOpenParenthesis();
        STNode arguments = parseArgsList();
        STNode closeParenToken = parseCloseParenthesis();
        return STNodeFactory.createRemoteMethodCallActionNode(expression, rightArrow, methodName, openParenToken,
                arguments, closeParenToken);
    }

    /**
     * Parse right arrow (<code>-></code>) token.
     *
     * @return Parsed node
     */
    private STNode parseRightArrow() {
        STToken nextToken = peek();
        if (nextToken.kind == SyntaxKind.RIGHT_ARROW_TOKEN) {
            return consume();
        } else {
            Solution sol = recover(nextToken, ParserRuleContext.RIGHT_ARROW);
            return sol.recoveredNode;
        }
    }

    /**
     * Check whether this is a valid lhs expression.
     * 
     * @param tokenKind Kind of the next token
     * @return <code>true</code>if this is a start of an expression. <code>false</code> otherwise
     */
    private boolean isValidLHSExpression(SyntaxKind tokenKind) {
        switch (tokenKind) {
            case DECIMAL_INTEGER_LITERAL:
            case HEX_INTEGER_LITERAL:
            case STRING_LITERAL:
            case IDENTIFIER_TOKEN:
            case TRUE_KEYWORD:
            case FALSE_KEYWORD:
            case CHECK_KEYWORD:
            case CHECKPANIC_KEYWORD:
            case TYPEOF_KEYWORD:
            case NEGATION_TOKEN:
            case EXCLAMATION_MARK_TOKEN:
                return true;
            case PLUS_TOKEN:
            case MINUS_TOKEN:
                return !isCompoundBinaryOperator(tokenKind);
            case OPEN_PAREN_TOKEN:
            default:
                return false;
        }
    }

    /**
     * Parse nil literal. Here nil literal is only referred to ( ).
     *
     * @return Parsed node
     */
    private STNode parseNilLiteral() {
        startContext(ParserRuleContext.NIL_LITERAL);
        STNode openParenthesisToken = parseOpenParenthesis();
        STNode closeParenthesisToken = parseCloseParenthesis();
        endContext();
        return STNodeFactory.createNilLiteralNode(openParenthesisToken, closeParenthesisToken);
    }

    /**
     * Parse annotation declaration, given the qualifier.
     *
     * @param metadata Metadata
     * @param qualifier Qualifier that precedes the listener declaration
     * @param constKeyword Const keyword
     * @return Parsed node
     */
    private STNode parseAnnotationDeclaration(STNode metadata, STNode qualifier, STNode constKeyword) {
        startContext(ParserRuleContext.ANNOTATION_DECL);
        STNode annotationKeyword = parseAnnotationKeyword();
        STNode annotDecl = parseAnnotationDeclFromType(metadata, qualifier, constKeyword, annotationKeyword);
        endContext();
        return annotDecl;
    }

    /**
     * Parse annotation keyword.
     *
     * @return Parsed node
     */
    private STNode parseAnnotationKeyword() {
        STToken token = peek();
        if (token.kind == SyntaxKind.ANNOTATION_KEYWORD) {
            return consume();
        } else {
            Solution sol = recover(token, ParserRuleContext.ANNOTATION_KEYWORD);
            return sol.recoveredNode;
        }
    }

    /**
     * Parse the components that follows after the annotation keyword of a annotation declaration.
     *
     * @param metadata Metadata
     * @param qualifier Qualifier that precedes the constant decl
     * @param constKeyword Const keyword
     * @param annotationKeyword
     * @return Parsed node
     */
    private STNode parseAnnotationDeclFromType(STNode metadata, STNode qualifier, STNode constKeyword,
                                               STNode annotationKeyword) {
        STToken nextToken = peek();
        return parseAnnotationDeclFromType(nextToken.kind, metadata, qualifier, constKeyword, annotationKeyword);
    }

    private STNode parseAnnotationDeclFromType(SyntaxKind nextTokenKind, STNode metadata, STNode qualifier,
                                               STNode constKeyword, STNode annotationKeyword) {
        switch (nextTokenKind) {
            case IDENTIFIER_TOKEN:
                return parseAnnotationDeclWithOptionalType(metadata, qualifier, constKeyword, annotationKeyword);
            default:
                if (isTypeStartingToken(nextTokenKind)) {
                    break;
                }

                STToken token = peek();
                Solution solution = recover(token, ParserRuleContext.ANNOT_DECL_OPTIONAL_TYPE, metadata, qualifier,
                        constKeyword, annotationKeyword);
                if (solution.action == Action.REMOVE) {
                    return solution.recoveredNode;
                }

                return parseAnnotationDeclFromType(solution.tokenKind, metadata, qualifier, constKeyword,
                        annotationKeyword);
        }

        STNode typeDesc = parseTypeDescriptor();
        STNode annotTag = parseAnnotationTag();
        STNode equalsToken = parseAssignOp();
        STNode initializer = parseExpression();
        STNode semicolonToken = parseSemicolon();
        return STNodeFactory.createConstantDeclarationNode(metadata, qualifier, constKeyword, typeDesc, annotTag,
                equalsToken, initializer, semicolonToken);
    }

    /**
     * Parse annotation tag.
     * <p>
     * <code>annot-tag := identifier</code>
     * 
     * @return
     */
    private STNode parseAnnotationTag() {
        STToken token = peek();
        if (token.kind == SyntaxKind.IDENTIFIER_TOKEN) {
            return consume();
        } else {
            Solution sol = recover(peek(), ParserRuleContext.ANNOTATION_TAG);
            return sol.recoveredNode;
        }
    }

    private STNode parseAnnotationDeclWithOptionalType(STNode metadata, STNode qualifier, STNode constKeyword,
                                                       STNode annotationKeyword) {
        // We come here if the type name also and identifier.
        // However, if it is a qualified identifier, then it has to be the type-desc.
        STNode typeDescOrAnnotTag = parseAnnotationTag();
        if (typeDescOrAnnotTag.kind == SyntaxKind.QUALIFIED_NAME_REFERENCE) {
            STNode annotTag = parseAnnotationTag();
            return parseAnnotationDeclAttachPoints(metadata, qualifier, constKeyword, annotationKeyword,
                    typeDescOrAnnotTag, annotTag);
        }

        return parseAnnotationDeclRhs(metadata, qualifier, constKeyword, annotationKeyword, typeDescOrAnnotTag);
    }

    /**
     * Parse the component that follows the first identifier in an annotation decl. The identifier
     * can be either the type-name (a user defined type) or the annot-tag, where the type-name
     * is not present.
     * 
     * @param metadata Metadata
     * @param qualifier Qualifier that precedes the annotation decl
     * @param constKeyword Const keyword
     * @param annotationKeyword Annotation keyword
     * @param typeDescOrAnnotTag Identifier that follows the annotation-keyword
     * @return Parsed node
     */
    private STNode parseAnnotationDeclRhs(STNode metadata, STNode qualifier, STNode constKeyword,
                                          STNode annotationKeyword, STNode typeDescOrAnnotTag) {
        STToken token = peek();
        return parseAnnotationDeclRhs(token.kind, metadata, qualifier, constKeyword, annotationKeyword,
                typeDescOrAnnotTag);
    }

    private STNode parseAnnotationDeclRhs(SyntaxKind nextTokenKind, STNode metadata, STNode qualifier,
                                          STNode constKeyword, STNode annotationKeyword, STNode typeDescOrAnnotTag) {
        STNode typeDesc;
        STNode annotTag;
        switch (nextTokenKind) {
            case IDENTIFIER_TOKEN:
                typeDesc = typeDescOrAnnotTag;
                annotTag = parseAnnotationTag();
                break;
            case SEMICOLON_TOKEN:
            case ON_KEYWORD:
                typeDesc = STNodeFactory.createEmptyNode();
                annotTag = typeDescOrAnnotTag;
                break;
            default:
                STToken token = peek();
                Solution solution = recover(token, ParserRuleContext.ANNOT_DECL_RHS, metadata, qualifier, constKeyword,
                        annotationKeyword, typeDescOrAnnotTag);

                // If the parser recovered by inserting a token, then try to re-parse the same
                // rule with the inserted token. This is done to pick the correct branch
                // to continue the parsing.
                if (solution.action == Action.REMOVE) {
                    return solution.recoveredNode;
                }

                return parseAnnotationDeclRhs(solution.tokenKind, metadata, qualifier, constKeyword, annotationKeyword,
                        typeDescOrAnnotTag);
        }

        return parseAnnotationDeclAttachPoints(metadata, qualifier, constKeyword, annotationKeyword, typeDesc,
                annotTag);
    }

    private STNode parseAnnotationDeclAttachPoints(STNode metadata, STNode qualifier, STNode constKeyword,
                                                   STNode annotationKeyword, STNode typeDesc, STNode annotTag) {
        STToken nextToken = peek();
        return parseAnnotationDeclAttachPoints(nextToken.kind, metadata, qualifier, constKeyword, annotationKeyword,
                typeDesc, annotTag);

    }

    private STNode parseAnnotationDeclAttachPoints(SyntaxKind nextTokenKind, STNode metadata, STNode qualifier,
                                                   STNode constKeyword, STNode annotationKeyword, STNode typeDesc,
                                                   STNode annotTag) {
        STNode onKeyword;
        STNode attachPoints;
        switch (nextTokenKind) {
            case SEMICOLON_TOKEN:
                onKeyword = STNodeFactory.createEmptyNode();
                attachPoints = STNodeFactory.createEmptyNode();
                break;
            case ON_KEYWORD:
                onKeyword = parseOnKeyword();
                attachPoints = parseAnnotationAttachPoints();
                break;
            default:
                STToken token = peek();
                Solution solution = recover(token, ParserRuleContext.ANNOT_OPTIONAL_ATTACH_POINTS, metadata, qualifier,
                        constKeyword, annotationKeyword, typeDesc, annotTag);

                // If the parser recovered by inserting a token, then try to re-parse the same
                // rule with the inserted token. This is done to pick the correct branch
                // to continue the parsing.
                if (solution.action == Action.REMOVE) {
                    return solution.recoveredNode;
                }

                return parseAnnotationDeclAttachPoints(solution.tokenKind, metadata, qualifier, constKeyword,
                        annotationKeyword, typeDesc, annotTag);
        }

        STNode semicolonToken = parseSemicolon();
        return STNodeFactory.createAnnotationDeclarationNode(metadata, qualifier, constKeyword, annotationKeyword,
                typeDesc, annotTag, onKeyword, attachPoints, semicolonToken);
    }

    /**
     * Parse annotation attach points.
     * <p>
     * <code>
     * annot-attach-points := annot-attach-point (, annot-attach-point)*
     * <br/><br/>
     * annot-attach-point := dual-attach-point | source-only-attach-point
     * <br/><br/>
     * dual-attach-point := [source] dual-attach-point-ident
     * <br/><br/>
     * dual-attach-point-ident :=
     *     [object] type
     *     | [object|resource] function
     *     | parameter
     *     | return
     *     | service
     *     | [object|record] field
     * <br/><br/>
     * source-only-attach-point := source source-only-attach-point-ident
     * <br/><br/>
     * source-only-attach-point-ident :=
     *     annotation
     *     | external
     *     | var
     *     | const
     *     | listener
     *     | worker
     * </code>
     * 
     * @return Parsed node
     */
    private STNode parseAnnotationAttachPoints() {
        startContext(ParserRuleContext.ANNOT_ATTACH_POINTS_LIST);
        List<STNode> attachPoints = new ArrayList<>();

        STToken nextToken = peek();
        if (isEndAnnotAttachPointList(nextToken.kind)) {
            endContext();
            this.errorHandler.reportMissingTokenError("missing attach point");
            return STNodeFactory.createMissingToken(SyntaxKind.IDENTIFIER_TOKEN);
        }

        // Parse first attach-point, that has no leading comma
        STNode attachPoint = parseAnnotationAttachPoint();
        attachPoints.add(attachPoint);

        // Parse the remaining attach-points
        nextToken = peek();
        STNode leadingComma;
        while (!isEndAnnotAttachPointList(nextToken.kind)) {
            leadingComma = parseAttachPointEnd();
            if (leadingComma == null) {
                break;
            }
            attachPoints.add(leadingComma);

            // Parse attach point. Null represents the end of attach-points.
            attachPoint = parseAnnotationAttachPoint();
            if (attachPoint == null) {
                this.errorHandler.reportMissingTokenError("missing attach point");
                attachPoint = STNodeFactory.createMissingToken(SyntaxKind.IDENTIFIER_TOKEN);
                attachPoints.add(attachPoint);
                break;
            }

            attachPoints.add(attachPoint);
            nextToken = peek();
        }

        endContext();
        return STNodeFactory.createNodeList(attachPoints);
    }

    /**
     * Parse annotation attach point end.
     * 
     * @return Parsed node
     */
    private STNode parseAttachPointEnd() {
        STToken nextToken = peek();
        return parseAttachPointEnd(nextToken.kind);
    }

    private STNode parseAttachPointEnd(SyntaxKind nextTokenKind) {
        switch (nextTokenKind) {
            case SEMICOLON_TOKEN:
                // null represents the end of attach points.
                return null;
            case COMMA_TOKEN:
                return consume();
            default:
                Solution sol = recover(peek(), ParserRuleContext.ATTACH_POINT_END);
                if (sol.action == Action.REMOVE) {
                    return sol.recoveredNode;
                }

                return sol.tokenKind == SyntaxKind.COMMA_TOKEN ? sol.recoveredNode : null;
        }
    }

    private boolean isEndAnnotAttachPointList(SyntaxKind tokenKind) {
        switch (tokenKind) {
            case EOF_TOKEN:
            case SEMICOLON_TOKEN:
                return true;
            default:
                return false;
        }
    }

    /**
     * Parse annotation attach point.
     *
     * @return Parsed node
     */
    private STNode parseAnnotationAttachPoint() {
        return parseAnnotationAttachPoint(peek().kind);
    }

    private STNode parseAnnotationAttachPoint(SyntaxKind nextTokenKind) {
        switch (nextTokenKind) {
            case EOF_TOKEN:
                return null;

            // These are source only annotations, but without the source keyword.
            case ANNOTATION_KEYWORD:
            case EXTERNAL_KEYWORD:
            case VAR_KEYWORD:
            case CONST_KEYWORD:
            case LISTENER_KEYWORD:
            case WORKER_KEYWORD:
                // fall through

            case SOURCE_KEYWORD:
                STNode sourceKeyword = parseSourceKeyword();
                return parseAttachPointIdent(sourceKeyword);

            // Dual attach points
            case OBJECT_KEYWORD:
            case TYPE_KEYWORD:
            case RESOURCE_KEYWORD:
            case FUNCTION_KEYWORD:
            case PARAMETER_KEYWORD:
            case RETURN_KEYWORD:
            case SERVICE_KEYWORD:
            case FIELD_KEYWORD:
            case RECORD_KEYWORD:
                sourceKeyword = STNodeFactory.createEmptyNode();
                STNode firstIdent = consume();
                return parseDualAttachPointIdent(sourceKeyword, firstIdent);
            default:
                Solution solution = recover(peek(), ParserRuleContext.ATTACH_POINT);
                return solution.recoveredNode;
        }
    }

    /**
     * Parse source keyword.
     * 
     * @return Parsed node
     */
    private STNode parseSourceKeyword() {
        STToken token = peek();
        if (token.kind == SyntaxKind.SOURCE_KEYWORD) {
            return consume();
        } else {
            Solution sol = recover(token, ParserRuleContext.SOURCE_KEYWORD);
            return sol.recoveredNode;
        }
    }

    /**
     * Parse attach point ident gievn.
     * <p>
     * <code>
     * source-only-attach-point-ident := annotation | external | var | const | listener | worker
     * <br/><br/>
     * dual-attach-point-ident := [object] type | [object|resource] function | parameter
     *                            | return | service | [object|record] field
     * </code>
     * 
     * @param sourceKeyword Source keyword
     * @return Parsed node
     */
    private STNode parseAttachPointIdent(STNode sourceKeyword) {
        return parseAttachPointIdent(peek().kind, sourceKeyword);
    }

    private STNode parseAttachPointIdent(SyntaxKind nextTokenKind, STNode sourceKeyword) {
        switch (nextTokenKind) {
            case ANNOTATION_KEYWORD:
            case EXTERNAL_KEYWORD:
            case VAR_KEYWORD:
            case CONST_KEYWORD:
            case LISTENER_KEYWORD:
            case WORKER_KEYWORD:
                STNode firstIdent = consume();
                STNode secondIdent = STNodeFactory.createEmptyNode();
                return STNodeFactory.createAnnotationAttachPointNode(sourceKeyword, firstIdent, secondIdent);
            case OBJECT_KEYWORD:
            case RESOURCE_KEYWORD:
            case RECORD_KEYWORD:
            case TYPE_KEYWORD:
            case FUNCTION_KEYWORD:
            case PARAMETER_KEYWORD:
            case RETURN_KEYWORD:
            case SERVICE_KEYWORD:
            case FIELD_KEYWORD:
                firstIdent = consume();
                return parseDualAttachPointIdent(sourceKeyword, firstIdent);
            default:
                Solution solution = recover(peek(), ParserRuleContext.ATTACH_POINT_IDENT, sourceKeyword);
                if (solution.action == Action.REMOVE) {
                    return solution.recoveredNode;
                }

                firstIdent = solution.recoveredNode;
                return parseDualAttachPointIdent(sourceKeyword, firstIdent);
        }
    }

    /**
     * Parse dual-attach-point ident.
     * 
     * @param sourceKeyword Source keyword
     * @param firstIdent first part of the dual attach-point
     * @return Parsed node
     */
    private STNode parseDualAttachPointIdent(STNode sourceKeyword, STNode firstIdent) {
        STNode secondIdent;
        switch (firstIdent.kind) {
            case OBJECT_KEYWORD:
                secondIdent = parseIdentAfterObjectIdent();
                break;
            case RESOURCE_KEYWORD:
                secondIdent = parseFunctionIdent();
                break;
            case RECORD_KEYWORD:
                secondIdent = parseFieldIdent();
                break;
            case TYPE_KEYWORD:
            case FUNCTION_KEYWORD:
            case PARAMETER_KEYWORD:
            case RETURN_KEYWORD:
            case SERVICE_KEYWORD:
            case FIELD_KEYWORD:
            default: // default case should never be reached.
                secondIdent = STNodeFactory.createEmptyNode();
                break;
        }

        return STNodeFactory.createAnnotationAttachPointNode(sourceKeyword, firstIdent, secondIdent);
    }

    /**
     * Parse the idents that are supported after object-ident.
     * 
     * @return Parsed node
     */
    private STNode parseIdentAfterObjectIdent() {
        STToken token = peek();
        switch (token.kind) {
            case TYPE_KEYWORD:
            case FUNCTION_KEYWORD:
            case FIELD_KEYWORD:
                return consume();
            default:
                Solution sol = recover(token, ParserRuleContext.IDENT_AFTER_OBJECT_IDENT);
                return sol.recoveredNode;
        }
    }

    /**
     * Parse function ident.
     * 
     * @return Parsed node
     */
    private STNode parseFunctionIdent() {
        STToken token = peek();
        if (token.kind == SyntaxKind.FUNCTION_KEYWORD) {
            return consume();
        } else {
            Solution sol = recover(token, ParserRuleContext.FUNCTION_IDENT);
            return sol.recoveredNode;
        }
    }

    /**
     * Parse field ident.
     * 
     * @return Parsed node
     */
    private STNode parseFieldIdent() {
        STToken token = peek();
        if (token.kind == SyntaxKind.FIELD_KEYWORD) {
            return consume();
        } else {
            Solution sol = recover(token, ParserRuleContext.FIELD_IDENT);
            return sol.recoveredNode;
        }
    }

    /**
     * Parse XML namespace declaration.
     * <p>
     * <code>xmlns-decl := xmlns xml-namespace-uri [ as xml-namespace-prefix ] ;
     * <br/>
     * xml-namespace-uri := simple-const-expr
     * <br/>
     * xml-namespace-prefix := identifier
     * </code>
     * 
     * @return
     */
    private STNode parseXMLNamepsaceDeclaration() {
        startContext(ParserRuleContext.XML_NAMESPACE_DECLARATION);
        STNode xmlnsKeyword = parseXMLNSKeyword();
        STNode namespaceUri = parseXMLNamespaceUri();
        STNode xmlnsDecl = parseXMLDeclRhs(xmlnsKeyword, namespaceUri);
        endContext();
        return xmlnsDecl;
    }

    /**
     * Parse xmlns keyword.
     * 
     * @return Parsed node
     */
    private STNode parseXMLNSKeyword() {
        STToken token = peek();
        if (token.kind == SyntaxKind.XMLNS_KEYWORD) {
            return consume();
        } else {
            Solution sol = recover(token, ParserRuleContext.XMLNS_KEYWORD);
            return sol.recoveredNode;
        }
    }

    /**
     * Parse namespace uri.
     * 
     * @return Parsed node
     */
    private STNode parseXMLNamespaceUri() {
        STNode expr = parseConstExpr();
        switch (expr.kind) {
            case STRING_LITERAL:
            case IDENTIFIER_TOKEN:
            case QUALIFIED_NAME_REFERENCE:
                break;
            default:
                this.errorHandler.reportInvalidNode(null, "namespace uri must be a subtype of string");
        }

        return expr;
    }

    /**
     * Parse constants expr.
     *
     * @return Parsed node
     */
    private STNode parseConstExpr() {
        startContext(ParserRuleContext.CONSTANT_EXPRESSION);
        STToken nextToken = peek();
        STNode expr;
        switch (nextToken.kind) {
            case STRING_LITERAL:
            case DECIMAL_INTEGER_LITERAL:
            case HEX_INTEGER_LITERAL:
            case DECIMAL_FLOATING_POINT_LITERAL:
            case HEX_FLOATING_POINT_LITERAL:
            case TRUE_KEYWORD:
            case FALSE_KEYWORD:
                expr = consume();
                break;
            case IDENTIFIER_TOKEN:
                expr = parseQualifiedIdentifier(ParserRuleContext.VARIABLE_REF);
                break;
            case OPEN_BRACE_TOKEN:
                // TODO: nil-literal
            default:
                STToken token = peek();
                Solution solution = recover(token, ParserRuleContext.CONSTANT_EXPRESSION_START);
                expr = solution.recoveredNode;
                break;
        }

        endContext();
        return expr;
    }

    /**
     * Parse the portion after the namsepsace-uri of an XML declaration.
     * 
     * @param xmlnsKeyword XMLNS keyword
     * @param namespaceUri Namespace URI
     * @return Parsed node
     */
    private STNode parseXMLDeclRhs(STNode xmlnsKeyword, STNode namespaceUri) {
        return parseXMLDeclRhs(peek().kind, xmlnsKeyword, namespaceUri);
    }

    private STNode parseXMLDeclRhs(SyntaxKind nextTokenKind, STNode xmlnsKeyword, STNode namespaceUri) {
        STNode asKeyword = STNodeFactory.createEmptyNode();
        STNode namespacePrefix = STNodeFactory.createEmptyNode();

        switch (nextTokenKind) {
            case AS_KEYWORD:
                asKeyword = parseAsKeyword();
                namespacePrefix = parseNamespacePrefix();
                break;
            case SEMICOLON_TOKEN:
                break;
            default:
                STToken token = peek();
                Solution solution =
                        recover(token, ParserRuleContext.XML_NAMESPACE_PREFIX_DECL, xmlnsKeyword, namespaceUri);

                // If the parser recovered by inserting a token, then try to re-parse the same
                // rule with the inserted token. This is done to pick the correct branch
                // to continue the parsing.
                if (solution.action == Action.REMOVE) {
                    return solution.recoveredNode;
                }

                return parseXMLDeclRhs(solution.tokenKind, xmlnsKeyword, namespaceUri);
        }
        STNode semicolon = parseSemicolon();
        return STNodeFactory.createXMLNamespaceDeclarationNode(xmlnsKeyword, namespaceUri, asKeyword, namespacePrefix,
                semicolon);
    }

    /**
     * Parse import prefix.
     *
     * @return Parsed node
     */
    private STNode parseNamespacePrefix() {
        STToken nextToken = peek();
        if (nextToken.kind == SyntaxKind.IDENTIFIER_TOKEN) {
            return consume();
        } else {
            Solution sol = recover(peek(), ParserRuleContext.NAMESPACE_PREFIX);
            return sol.recoveredNode;
        }
    }

    /**
     * Parse named worker declaration.
     * <p>
     * <code>named-worker-decl := [annots] worker worker-name return-type-descriptor { sequence-stmt }</code>
     * 
     * @param annots Annotations attached to the worker decl
     * @return Parsed node
     */
    private STNode parseNamedWorkerDeclaration(STNode annots) {
        startContext(ParserRuleContext.NAMED_WORKER_DECL);
        STNode workerKeyword = parseWorkerKeyword();
        STNode workerName = parseWorkerName();
        STNode returnTypeDesc = parseReturnTypeDescriptor();
        STNode workerBody = parseBlockNode();
        endContext();
        return STNodeFactory.createNamedWorkerDeclarationNode(annots, workerKeyword, workerName, returnTypeDesc,
                workerBody);
    }

    /**
     * Parse worker keyword.
     *
     * @return Parsed node
     */
    private STNode parseWorkerKeyword() {
        STToken nextToken = peek();
        if (nextToken.kind == SyntaxKind.WORKER_KEYWORD) {
            return consume();
        } else {
            Solution sol = recover(peek(), ParserRuleContext.WORKER_KEYWORD);
            return sol.recoveredNode;
        }
    }

    /**
     * Parse worker name.
     * <p>
     * <code>worker-name := identifier</code>
     * 
     * @return Parsed node
     */
    private STNode parseWorkerName() {
        STToken nextToken = peek();
        if (nextToken.kind == SyntaxKind.IDENTIFIER_TOKEN) {
            return consume();
        } else {
            Solution sol = recover(peek(), ParserRuleContext.WORKER_NAME);
            return sol.recoveredNode;
        }
    }

    /**
     * Parse documentation string.
     * <p>
     * <code>DocumentationString := DocumentationLine +</code>
     * <p>
     * Refer {@link BallerinaLexer#processDocumentationLine}
     * 
     * @return Parsed node
     */
    private STNode parseDocumentationString() {
        List<STNode> docLines = new ArrayList<>();
        STToken nextToken = peek();
        while (nextToken.kind == SyntaxKind.DOCUMENTATION_LINE) {
            docLines.add(consume());
            nextToken = peek();
        }

        STNode documentationLines = STNodeFactory.createNodeList(docLines);
        return STNodeFactory.createDocumentationStringNode(documentationLines);
    }

    /**
     * Parse lock statement.
     * <code>lock-stmt := lock block-stmt ;</code>
     *
     * @return Lock statement
     */
    private STNode parseLockStatement() {
        startContext(ParserRuleContext.LOCK_STMT);
        STNode lockKeyword = parseLockKeyword();
        STNode blockStatement = parseBlockNode();
        endContext();
        return STNodeFactory.createLockStatementNode(lockKeyword, blockStatement);
    }

    /**
     * Parse lock-keyword.
     *
     * @return lock-keyword node
     */
    private STNode parseLockKeyword() {
        STToken token = peek();
        if (token.kind == SyntaxKind.LOCK_KEYWORD) {
            return consume();
        } else {
            Solution sol = recover(token, ParserRuleContext.LOCK_KEYWORD);
            return sol.recoveredNode;
        }
    }

<<<<<<< HEAD
    /**
     * Parse fork-keyword.
     *
     * @return Fork-keyword node
     */
    private STNode parseForkKeyword() {
        STToken token = peek();
        if (token.kind == SyntaxKind.FORK_KEYWORD) {
            return consume();
        } else {
            Solution sol = recover(token, ParserRuleContext.FORK_KEYWORD);
            return sol.recoveredNode;
        }
    }

    /**
    * Parse multiple named worker declarations.
    *
    * @return named-worker-declarations node array
    */
    private STNode parseMultileNamedWorkerDeclarations() {
        STToken token = peek();
        ArrayList<STNode> workers = new ArrayList<>();

        while (!isEndOfStatements(token.kind)) {
            STNode stmt = parseStatement();
            if (stmt == null) {
                break;
            }

            switch (stmt.kind) {
                case NAMED_WORKER_DECLARATION:
                    workers.add(stmt);
                    break;
                default:
                    this.errorHandler.reportInvalidNode(null, "Only named-workers are allowed here");
                    break;
            }
            token = peek();
        }
        
        if (workers.isEmpty()) {
            this.errorHandler.reportInvalidNode(null, "Fork Statement must contain atleast one named-worker");
        }
        STNode namedWorkers = STNodeFactory.createNodeList(workers);
        return namedWorkers;
    }

    /**
     * Parse fork statement.
     * <code>fork-stmt := fork { named-worker-decl+ }</code>
     *
     * @return Fork statement
     */
    private STNode parseForkStatement() {
        startContext(ParserRuleContext.FORK_STMT);
        STNode forkKeyword = parseForkKeyword();
        STNode openBrace = parseOpenBrace();
        STNode namedWorkerDeclarations = parseMultileNamedWorkerDeclarations();
        STNode closeBrace = parseCloseBrace();
        endContext();
        return STNodeFactory.createForkStatementNode(forkKeyword, openBrace, namedWorkerDeclarations, closeBrace);
=======
    private boolean isTypeStartingToken(SyntaxKind nodeKind) {
        switch (nodeKind) {
            case IDENTIFIER_TOKEN:
            case SERVICE_KEYWORD:
            case RECORD_KEYWORD:
            case OBJECT_KEYWORD:
            case ABSTRACT_KEYWORD:
            case CLIENT_KEYWORD:
            case OPEN_PAREN_TOKEN: // nil type descriptor '()'
                return true;
            default:
                return isSimpleType(nodeKind);
        }
    }

    static boolean isSimpleType(SyntaxKind nodeKind) {
        switch (nodeKind) {
            case INT_KEYWORD:
            case FLOAT_KEYWORD:
            case DECIMAL_KEYWORD:
            case BOOLEAN_KEYWORD:
            case STRING_KEYWORD:
            case BYTE_KEYWORD:
            case XML_KEYWORD:
            case JSON_KEYWORD:
            case HANDLE_KEYWORD:
            case ANY_KEYWORD:
            case ANYDATA_KEYWORD:
            case NEVER_KEYWORD:
            case SERVICE_KEYWORD:
            case VAR_KEYWORD:
                return true;
            case TYPE_DESC:
                // This is a special case. TYPE_DESC is only return from
                // error recovery. when a type is missing. Hence we treat it as
                // a simple type
                return true;
            default:
                return false;
        }
    }

    private SyntaxKind getTypeSyntaxKind(SyntaxKind typeKeyword) {
        switch (typeKeyword) {
            case INT_KEYWORD:
                return SyntaxKind.INT_TYPE_DESC;
            case FLOAT_KEYWORD:
                return SyntaxKind.FLOAT_TYPE_DESC;
            case DECIMAL_KEYWORD:
                return SyntaxKind.DECIMAL_TYPE_DESC;
            case BOOLEAN_KEYWORD:
                return SyntaxKind.BOOLEAN_TYPE_DESC;
            case STRING_KEYWORD:
                return SyntaxKind.STRING_TYPE_DESC;
            case BYTE_KEYWORD:
                return SyntaxKind.BYTE_TYPE_DESC;
            case XML_KEYWORD:
                return SyntaxKind.XML_TYPE_DESC;
            case JSON_KEYWORD:
                return SyntaxKind.JSON_TYPE_DESC;
            case HANDLE_KEYWORD:
                return SyntaxKind.HANDLE_TYPE_DESC;
            case ANY_KEYWORD:
                return SyntaxKind.ANY_TYPE_DESC;
            case ANYDATA_KEYWORD:
                return SyntaxKind.ANYDATA_TYPE_DESC;
            case NEVER_KEYWORD:
                return SyntaxKind.NEVER_TYPE_DESC;
            case SERVICE_KEYWORD:
                return SyntaxKind.SERVICE_TYPE_DESC;
            case VAR_KEYWORD:
                return SyntaxKind.VAR_TYPE_DESC;
            default:
                return SyntaxKind.TYPE_DESC;
        }
>>>>>>> 827f4437
    }
}<|MERGE_RESOLUTION|>--- conflicted
+++ resolved
@@ -6547,70 +6547,6 @@
         }
     }
 
-<<<<<<< HEAD
-    /**
-     * Parse fork-keyword.
-     *
-     * @return Fork-keyword node
-     */
-    private STNode parseForkKeyword() {
-        STToken token = peek();
-        if (token.kind == SyntaxKind.FORK_KEYWORD) {
-            return consume();
-        } else {
-            Solution sol = recover(token, ParserRuleContext.FORK_KEYWORD);
-            return sol.recoveredNode;
-        }
-    }
-
-    /**
-    * Parse multiple named worker declarations.
-    *
-    * @return named-worker-declarations node array
-    */
-    private STNode parseMultileNamedWorkerDeclarations() {
-        STToken token = peek();
-        ArrayList<STNode> workers = new ArrayList<>();
-
-        while (!isEndOfStatements(token.kind)) {
-            STNode stmt = parseStatement();
-            if (stmt == null) {
-                break;
-            }
-
-            switch (stmt.kind) {
-                case NAMED_WORKER_DECLARATION:
-                    workers.add(stmt);
-                    break;
-                default:
-                    this.errorHandler.reportInvalidNode(null, "Only named-workers are allowed here");
-                    break;
-            }
-            token = peek();
-        }
-        
-        if (workers.isEmpty()) {
-            this.errorHandler.reportInvalidNode(null, "Fork Statement must contain atleast one named-worker");
-        }
-        STNode namedWorkers = STNodeFactory.createNodeList(workers);
-        return namedWorkers;
-    }
-
-    /**
-     * Parse fork statement.
-     * <code>fork-stmt := fork { named-worker-decl+ }</code>
-     *
-     * @return Fork statement
-     */
-    private STNode parseForkStatement() {
-        startContext(ParserRuleContext.FORK_STMT);
-        STNode forkKeyword = parseForkKeyword();
-        STNode openBrace = parseOpenBrace();
-        STNode namedWorkerDeclarations = parseMultileNamedWorkerDeclarations();
-        STNode closeBrace = parseCloseBrace();
-        endContext();
-        return STNodeFactory.createForkStatementNode(forkKeyword, openBrace, namedWorkerDeclarations, closeBrace);
-=======
     private boolean isTypeStartingToken(SyntaxKind nodeKind) {
         switch (nodeKind) {
             case IDENTIFIER_TOKEN:
@@ -6686,6 +6622,69 @@
             default:
                 return SyntaxKind.TYPE_DESC;
         }
->>>>>>> 827f4437
+    }
+
+    /**
+     * Parse fork-keyword.
+     *
+     * @return Fork-keyword node
+     */
+    private STNode parseForkKeyword() {
+        STToken token = peek();
+        if (token.kind == SyntaxKind.FORK_KEYWORD) {
+            return consume();
+        } else {
+            Solution sol = recover(token, ParserRuleContext.FORK_KEYWORD);
+            return sol.recoveredNode;
+        }
+    }
+
+    /**
+    * Parse multiple named worker declarations.
+    *
+    * @return named-worker-declarations node array
+    */
+    private STNode parseMultileNamedWorkerDeclarations() {
+        STToken token = peek();
+        ArrayList<STNode> workers = new ArrayList<>();
+
+        while (!isEndOfStatements(token.kind)) {
+            STNode stmt = parseStatement();
+            if (stmt == null) {
+                break;
+            }
+
+            switch (stmt.kind) {
+                case NAMED_WORKER_DECLARATION:
+                    workers.add(stmt);
+                    break;
+                default:
+                    this.errorHandler.reportInvalidNode(null, "Only named-workers are allowed here");
+                    break;
+            }
+            token = peek();
+        }
+        
+        if (workers.isEmpty()) {
+            this.errorHandler.reportInvalidNode(null, "Fork Statement must contain atleast one named-worker");
+        }
+        STNode namedWorkers = STNodeFactory.createNodeList(workers);
+        return namedWorkers;
+    }
+
+    /**
+     * Parse fork statement.
+     * <code>fork-stmt := fork { named-worker-decl+ }</code>
+     *
+     * @return Fork statement
+     */
+    private STNode parseForkStatement() {
+        startContext(ParserRuleContext.FORK_STMT);
+        STNode forkKeyword = parseForkKeyword();
+        STNode openBrace = parseOpenBrace();
+        STNode namedWorkerDeclarations = parseMultileNamedWorkerDeclarations();
+        STNode closeBrace = parseCloseBrace();
+        endContext();
+        return STNodeFactory.createForkStatementNode(forkKeyword, openBrace, namedWorkerDeclarations, closeBrace);
     }
 }