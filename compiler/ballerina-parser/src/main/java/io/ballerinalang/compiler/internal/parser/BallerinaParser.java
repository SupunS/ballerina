/*
 * Copyright (c) 2020, WSO2 Inc. (http://www.wso2.org) All Rights Reserved.
 *
 * WSO2 Inc. licenses this file to you under the Apache License,
 * Version 2.0 (the "License"); you may not use this file except
 * in compliance with the License.
 * You may obtain a copy of the License at
 *
 *   http://www.apache.org/licenses/LICENSE-2.0
 *
 * Unless required by applicable law or agreed to in writing,
 * software distributed under the License is distributed on an
 * "AS IS" BASIS, WITHOUT WARRANTIES OR CONDITIONS OF ANY
 * KIND, either express or implied.  See the License for the
 * specific language governing permissions and limitations
 * under the License.
 */
package io.ballerinalang.compiler.internal.parser;

import io.ballerinalang.compiler.internal.parser.BallerinaParserErrorHandler.Action;
import io.ballerinalang.compiler.internal.parser.BallerinaParserErrorHandler.Solution;
import io.ballerinalang.compiler.internal.parser.tree.STBracedExpressionNode;
import io.ballerinalang.compiler.internal.parser.tree.STCheckExpressionNode;
import io.ballerinalang.compiler.internal.parser.tree.STFieldAccessExpressionNode;
import io.ballerinalang.compiler.internal.parser.tree.STMemberAccessExpressionNode;
import io.ballerinalang.compiler.internal.parser.tree.STMissingToken;
import io.ballerinalang.compiler.internal.parser.tree.STNode;
import io.ballerinalang.compiler.internal.parser.tree.STNodeFactory;
import io.ballerinalang.compiler.internal.parser.tree.STToken;
import io.ballerinalang.compiler.syntax.tree.SyntaxKind;

import java.util.ArrayList;
import java.util.List;

/**
 * A LL(k) recursive-descent parser for ballerina.
 *
 * @since 1.2.0
 */
public class BallerinaParser {

    private static final OperatorPrecedence DEFAULT_OP_PRECEDENCE = OperatorPrecedence.ACTION;
    private final BallerinaParserErrorHandler errorHandler;
    private final AbstractTokenReader tokenReader;

    // TODO: Remove this.
    private ParserRuleContext currentParamKind = ParserRuleContext.REQUIRED_PARAM;

    protected BallerinaParser(AbstractTokenReader tokenReader) {
        this.tokenReader = tokenReader;
        this.errorHandler = new BallerinaParserErrorHandler(tokenReader, this);
    }

    /**
     * Start parsing the given input.
     *
     * @return Parsed node
     */
    public STNode parse() {
        return parseCompUnit();
    }

    /**
     * Start parsing the input from a given context. Supported starting points are:
     * <ul>
     * <li>Module part (a file)</li>
     * <li>Top level node</li>
     * <li>Statement</li>
     * <li>Expression</li>
     * </ul>
     *
     * @param context Context to start parsing
     * @return Parsed node
     */
    public STNode parse(ParserRuleContext context) {
        switch (context) {
            case COMP_UNIT:
                return parseCompUnit();
            case TOP_LEVEL_NODE:
                startContext(ParserRuleContext.COMP_UNIT);
                return parseTopLevelNode();
            case STATEMENT:
                startContext(ParserRuleContext.COMP_UNIT);
                startContext(ParserRuleContext.FUNC_DEFINITION);
                startContext(ParserRuleContext.FUNC_BODY_BLOCK);
                return parseStatement();
            case EXPRESSION:
                startContext(ParserRuleContext.COMP_UNIT);
                startContext(ParserRuleContext.FUNC_DEFINITION);
                startContext(ParserRuleContext.FUNC_BODY_BLOCK);
                startContext(ParserRuleContext.STATEMENT);
                return parseExpression();
            default:
                throw new UnsupportedOperationException("Cannot start parsing from: " + context);
        }
    }

    /**
     * Resume the parsing from the given context.
     *
     * @param context Context to resume parsing
     * @param args Arguments that requires to continue parsing from the given parser context
     * @return Parsed node
     */
    public STNode resumeParsing(ParserRuleContext context, Object... args) {
        switch (context) {
            case COMP_UNIT:
                return parseCompUnit();
            case EXTERNAL_FUNC_BODY:
                return parseExternalFunctionBody();
            case FUNC_BODY:
                return parseFunctionBody();
            case OPEN_BRACE:
                return parseOpenBrace();
            case CLOSE_BRACE:
                return parseCloseBrace();
            case FUNC_NAME:
                return parseFunctionName();
            case OPEN_PARENTHESIS:
                return parseOpenParenthesis();
            case PARAM_LIST:
                return parseParamList();
            case RETURN_TYPE_DESCRIPTOR:
                return parseReturnTypeDescriptor();
            case SIMPLE_TYPE_DESCRIPTOR:
                return parseTypeDescriptor();
            case ASSIGN_OP:
                return parseAssignOp();
            case EXTERNAL_KEYWORD:
                return parseExternalKeyword();
            case FUNC_BODY_BLOCK:
                return parseFunctionBodyBlock();
            case SEMICOLON:
                return parseSemicolon();
            case CLOSE_PARENTHESIS:
                return parseCloseParenthesis();
            case VARIABLE_NAME:
                return parseVariableName();
            case TERMINAL_EXPRESSION:
                return parseTerminalExpression((boolean) args[0], (boolean) args[1]);
            case STATEMENT:
                return parseStatement();
            case STATEMENT_WITHOUT_ANNOTS:
                return parseStatement((STNode) args[0]);
            case EXPRESSION_RHS:
                return parseExpressionRhs((OperatorPrecedence) args[1], (STNode) args[0], (boolean) args[2],
                        (boolean) args[3]);
            case PARAMETER:
                return parseParameter((STNode) args[0], (int) args[1]);
            case PARAMETER_WITHOUT_ANNOTS:
                return parseParamGivenAnnots((STNode) args[0], (STNode) args[1], (int) args[2]);
            case AFTER_PARAMETER_TYPE:
                return parseAfterParamType((STNode) args[0], (STNode) args[1], (STNode) args[2], (STNode) args[3]);
            case PARAMETER_RHS:
                return parseParameterRhs((STNode) args[0], (STNode) args[1], (STNode) args[2], (STNode) args[3],
                        (STNode) args[4]);
            case TOP_LEVEL_NODE:
                return parseTopLevelNode();
            case TOP_LEVEL_NODE_WITHOUT_METADATA:
                return parseTopLevelNode((STNode) args[0]);
            case TOP_LEVEL_NODE_WITHOUT_MODIFIER:
                return parseTopLevelNode((STNode) args[0], (STNode) args[1]);
            case STATEMENT_START_IDENTIFIER:
                return parseStatementStartIdentifier();
            case VAR_DECL_STMT_RHS:
                return parseVarDeclRhs((STNode) args[0], (STNode) args[1], (STNode) args[2], (STNode) args[3],
                        (boolean) args[4]);
            case TYPE_REFERENCE:
                return parseTypeReference();
            case FIELD_DESCRIPTOR_RHS:
                return parseFieldDescriptorRhs((STNode) args[0], (STNode) args[1], (STNode) args[2]);
            case NAMED_OR_POSITIONAL_ARG_RHS:
                return parseNamedOrPositionalArg((STNode) args[0]);
            case RECORD_BODY_START:
                return parseRecordBodyStartDelimiter();
            case TYPE_DESCRIPTOR:
                return parseTypeDescriptor();
            case OBJECT_MEMBER:
                return parseObjectMember();
            case OBJECT_FUNC_OR_FIELD_WITHOUT_VISIBILITY:
                return parseObjectMethodOrField((STNode) args[0], (STNode) args[1]);
            case OBJECT_FIELD_RHS:
                return parseObjectFieldRhs((STNode) args[0], (STNode) args[1], (STNode) args[2], (STNode) args[3]);
            case OBJECT_TYPE_FIRST_QUALIFIER:
                return parseObjectTypeQualifiers();
            case OBJECT_TYPE_SECOND_QUALIFIER:
                return parseObjectTypeSecondQualifier((STNode) args[0]);
            case OBJECT_KEYWORD:
                return parseObjectKeyword();
            case TYPE_NAME:
                return parseTypeName();
            case IF_KEYWORD:
                return parseIfKeyword();
            case ELSE_KEYWORD:
                return parseElseKeyword();
            case ELSE_BODY:
                return parseElseBody();
            case WHILE_KEYWORD:
                return parseWhileKeyword();
            case PANIC_KEYWORD:
                return parsePanicKeyword();
            case MAJOR_VERSION:
                return parseMajorVersion();
            case IMPORT_DECL_RHS:
                return parseImportDecl((STNode) args[0], (STNode) args[1]);
            case IMPORT_PREFIX:
                return parseImportPrefix();
            case IMPORT_MODULE_NAME:
            case IMPORT_ORG_OR_MODULE_NAME:
            case VARIABLE_REF:
            case FIELD_OR_FUNC_NAME:
            case SERVICE_NAME:
                return parseIdentifier(context);
            case IMPORT_KEYWORD:
                return parseImportKeyword();
            case SLASH:
                return parseSlashToken();
            case DOT:
                return parseDotToken();
            case IMPORT_VERSION_DECL:
                return parseVersion();
            case VERSION_KEYWORD:
                return parseVersionKeywrod();
            case VERSION_NUMBER:
                return parseVersionNumber();
            case DECIMAL_INTEGER_LITERAL:
                return parseDecimalIntLiteral(context);
            case IMPORT_SUB_VERSION:
                return parseSubVersion(context);
            case IMPORT_PREFIX_DECL:
                return parseImportPrefixDecl();
            case AS_KEYWORD:
                return parseAsKeyword();
            case CONTINUE_KEYWORD:
                return parseContinueKeyword();
            case BREAK_KEYWORD:
                return parseBreakKeyword();
            case RETURN_KEYWORD:
                return parseReturnKeyword();
            case MAPPING_FIELD:
                return parseMappingField((STNode) args[0]);
            case SPECIFIC_FIELD_RHS:
                return parseSpecificFieldRhs((STNode) args[0], (STNode) args[1]);
            case STRING_LITERAL:
                return parseStringLiteral();
            case COLON:
                return parseColon();
            case OPEN_BRACKET:
                return parseOpenBracket();
            case RESOURCE_DEF:
                return parseResource();
            case OPTIONAL_SERVICE_NAME:
                return parseServiceName();
            case SERVICE_KEYWORD:
                return parseServiceKeyword();
            case ON_KEYWORD:
                return parseOnKeyword();
            case RESOURCE_KEYWORD:
                return parseResourceKeyword();
            case LISTENER_KEYWORD:
                return parseListenerKeyword();
            case NIL_TYPE_DESCRIPTOR:
                return parseNilTypeDescriptor();
            case COMPOUND_ASSIGNMENT_STMT:
                return parseCompoundAssignmentStmt();
            case TYPEOF_KEYWORD:
                return parseTypeofKeyword();
            case ARRAY_TYPE_DESCRIPTOR:
                return parseArrayTypeDescriptor((STNode) args[0]);
            case ARRAY_LENGTH:
                return parseArrayLength();
            case FUNC_DEFINITION:
            case REQUIRED_PARAM:
            case ANNOT_REFERENCE:
                return parseIdentifier(context);
            case IS_KEYWORD:
                return parseIsKeyword();
            case STMT_START_WITH_EXPR_RHS:
                return parseStamentStartWithExpr((STNode) args[0]);
            case COMMA:
                return parseComma();
            case CONST_DECL_TYPE:
                return parseConstDecl((STNode) args[0], (STNode) args[1], (STNode) args[2]);
            case STMT_START_WITH_IDENTIFIER:
                return parseStatementStartsWithIdentifier((STNode) args[0], (STNode) args[1]);
            case PARAMETERIZED_TYPE_DESCRIPTOR:
                return parseParameterizedTypeDescriptor();
            case LT:
                return parseLTToken();
            case GT:
                return parseGTToken();
            case NIL_LITERAL:
                return parseNilLiteral();
            case RECORD_FIELD_OR_RECORD_END:
                return parseFieldOrRestDescriptor((boolean) args[0]);
            case ANNOTATION_KEYWORD:
                return parseAnnotationKeyword();
            case ANNOT_DECL_OPTIONAL_TYPE:
                return parseAnnotationDeclFromType((STNode) args[0], (STNode) args[1], (STNode) args[2],
                        (STNode) args[3]);
            case ANNOT_DECL_RHS:
                return parseAnnotationDeclRhs((STNode) args[0], (STNode) args[1], (STNode) args[2], (STNode) args[3],
                        (STNode) args[4]);
            case ANNOT_OPTIONAL_ATTACH_POINTS:
                return parseAnnotationDeclAttachPoints((STNode) args[0], (STNode) args[1], (STNode) args[2],
                        (STNode) args[3], (STNode) args[4], (STNode) args[5]);
            case SOURCE_KEYWORD:
                return parseSourceKeyword();
            case ATTACH_POINT_IDENT:
                return parseAttachPointIdent((STNode) args[0]);
            case IDENT_AFTER_OBJECT_IDENT:
                return parseIdentAfterObjectIdent();
            case FUNCTION_IDENT:
                return parseFunctionIdent();
            case FIELD_IDENT:
                return parseFieldIdent();
            case ATTACH_POINT_END:
                return parseAttachPointEnd();
            case XMLNS_KEYWORD:
                return parseXMLNSKeyword();
            case XML_NAMESPACE_PREFIX_DECL:
                return parseXMLDeclRhs((STNode) args[0], (STNode) args[1]);
            case NAMESPACE_PREFIX:
                return parseNamespacePrefix();
            case WORKER_KEYWORD:
                return parseWorkerKeyword();
            case WORKER_NAME:
                return parseWorkerName();
<<<<<<< HEAD
            case UNION_TYPE_DESCRIPTOR:
                return parseUnionTypeDescriptor((STNode) args[0]);
=======
            case FORK_KEYWORD:
                return parseForkKeyword();
            case DECIMAL_FLOATING_POINT_LITERAL:
                return parseDecimalFloatingPointLiteral();
            case HEX_FLOATING_POINT_LITERAL:
                return parseHexFloatingPointLiteral();
>>>>>>> cd2a1a5f
            default:
                throw new IllegalStateException("Cannot re-parse rule: " + context);
        }
    }

    /*
     * Private methods
     */

    private STToken peek() {
        return this.tokenReader.peek();
    }

    private STToken peek(int k) {
        return this.tokenReader.peek(k);
    }

    private STToken consume() {
        return this.tokenReader.read();
    }

    private Solution recover(STToken token, ParserRuleContext currentCtx, Object... parsedNodes) {
        return this.errorHandler.recover(currentCtx, token, parsedNodes);
    }

    private void startContext(ParserRuleContext context) {
        this.errorHandler.startContext(context);
    }

    private void endContext() {
        this.errorHandler.endContext();
    }

    /**
     * Switch the current context to the provided one. This will replace the
     * existing context.
     *
     * @param context Context to switch to.
     */
    private void switchContext(ParserRuleContext context) {
        this.errorHandler.switchContext(context);
    }

    /**
     * Parse a given input and returns the AST. Starts parsing from the top of a compilation unit.
     *
     * @return Parsed node
     */
    private STNode parseCompUnit() {
        startContext(ParserRuleContext.COMP_UNIT);
        STToken token = peek();
        List<STNode> otherDecls = new ArrayList<>();
        List<STNode> importDecls = new ArrayList<>();

        boolean processImports = true;
        while (token.kind != SyntaxKind.EOF_TOKEN) {
            STNode decl = parseTopLevelNode(token.kind);
            if (decl.kind == SyntaxKind.IMPORT_DECLARATION) {
                if (processImports) {
                    importDecls.add(decl);
                } else {
                    // If an import occurs after any other module level declaration,
                    // we add it to the other-decl list to preserve the order. But
                    // log an error and mark it as invalid.
                    otherDecls.add(decl);
                    this.errorHandler.reportInvalidNode(token, "imports must be declared before other declarations");
                }
            } else {
                if (processImports) {
                    // While processing imports, if we reach any other declaration,
                    // then mark this as the end of processing imports.
                    processImports = false;
                }
                otherDecls.add(decl);
            }
            token = peek();
        }

        STToken eof = consume();
        endContext();

        return STNodeFactory.createModulePartNode(STNodeFactory.createNodeList(importDecls),
                STNodeFactory.createNodeList(otherDecls), eof);
    }

    /**
     * Parse top level node having an optional modifier preceding it.
     *
     * @return Parsed node
     */
    private STNode parseTopLevelNode() {
        STToken token = peek();
        return parseTopLevelNode(token.kind);
    }

    protected STNode parseTopLevelNode(SyntaxKind tokenKind) {
        STNode metadata;
        switch (tokenKind) {
            case EOF_TOKEN:
                return consume();
            case DOCUMENTATION_LINE:
            case AT_TOKEN:
                metadata = parseMetaData(tokenKind);
                return parseTopLevelNode(metadata);
            case IMPORT_KEYWORD:
            case FINAL_KEYWORD:
            case PUBLIC_KEYWORD:
            case FUNCTION_KEYWORD:
            case TYPE_KEYWORD:
            case LISTENER_KEYWORD:
            case CONST_KEYWORD:
            case ANNOTATION_KEYWORD:
            case XMLNS_KEYWORD:
            case SERVICE_KEYWORD:
                // TODO: add type binding pattern
                metadata = createEmptyMetadata();
                break;
            case IDENTIFIER_TOKEN:
                // Here we assume that after recovering, we'll never reach here.
                // Otherwise the tokenOffset will not be 1.
                if (isModuleVarDeclStart(1)) {
                    // This is an early exit, so that we don't have to do the same check again.
                    return parseModuleVarDecl(createEmptyMetadata(), null);
                }
                // Else fall through
            default:
                if (isTypeStartingToken(tokenKind) && tokenKind != SyntaxKind.IDENTIFIER_TOKEN) {
                    metadata = createEmptyMetadata();
                    break;
                }

                STToken token = peek();
                Solution solution = recover(token, ParserRuleContext.TOP_LEVEL_NODE);

                if (solution.action == Action.KEEP) {
                    // If the solution is {@link Action#KEEP}, that means next immediate token is
                    // at the correct place, but some token after that is not. There only one such
                    // cases here, which is the `case IDENTIFIER_TOKEN`. So accept it, and continue.
                    metadata = STNodeFactory.createNodeList(new ArrayList<>());
                    break;
                }

                // If the parser recovered by inserting a token, then try to re-parse the same
                // rule with the inserted token. This is done to pick the correct branch
                // to continue the parsing.
                if (solution.action == Action.REMOVE) {
                    return solution.recoveredNode;
                }

                return parseTopLevelNode(solution.tokenKind);
        }

        return parseTopLevelNode(tokenKind, metadata);
    }

    /**
     * Parse top level node having an optional modifier preceding it, given the next token kind.
     *
     * @param tokenKind Next token kind
     * @return Parsed node
     */
    private STNode parseTopLevelNode(STNode metadata) {
        STToken nextToken = peek();
        return parseTopLevelNode(nextToken.kind, metadata);
    }

    private STNode parseTopLevelNode(SyntaxKind tokenKind, STNode metadata) {
        STNode qualifier = null;
        switch (tokenKind) {
            case EOF_TOKEN:
                if (metadata != null) {
                    this.errorHandler.reportInvalidNode(null, "invalid metadata");
                }
                return consume();
            case PUBLIC_KEYWORD:
                qualifier = parseQualifier();
                tokenKind = peek().kind;
                break;
            case FUNCTION_KEYWORD:
            case TYPE_KEYWORD:
            case LISTENER_KEYWORD:
            case CONST_KEYWORD:
            case FINAL_KEYWORD:
            case IMPORT_KEYWORD:
            case ANNOTATION_KEYWORD:
            case XMLNS_KEYWORD:
                // TODO: add type binding pattern
                break;
            case IDENTIFIER_TOKEN:
                // Here we assume that after recovering, we'll never reach here.
                // Otherwise the tokenOffset will not be 1.
                if (isModuleVarDeclStart(1)) {
                    // This is an early exit, so that we don't have to do the same check again.
                    return parseModuleVarDecl(metadata, null);
                }
                // Else fall through
            default:
                if (isTypeStartingToken(tokenKind) && tokenKind != SyntaxKind.IDENTIFIER_TOKEN) {
                    break;
                }

                STToken token = peek();
                Solution solution = recover(token, ParserRuleContext.TOP_LEVEL_NODE_WITHOUT_METADATA, metadata);

                // If the parser recovered by inserting a token, then try to re-parse the same
                // rule with the inserted token. This is done to pick the correct branch
                // to continue the parsing.
                if (solution.action == Action.REMOVE) {
                    return solution.recoveredNode;
                }

                if (solution.action == Action.KEEP) {
                    // If the solution is {@link Action#KEEP}, that means next immediate token is
                    // at the correct place, but some token after that is not. There only one such
                    // cases here, which is the `case IDENTIFIER_TOKEN`. So accept it, and continue.
                    qualifier = STNodeFactory.createEmptyNode();
                    break;
                }

                return parseTopLevelNode(solution.tokenKind, metadata);
        }

        return parseTopLevelNode(tokenKind, metadata, qualifier);
    }

    /**
     * Check whether the cursor is at the start of a module level var-decl.
     *
     * @param lookahead Offset of the token to to check
     * @return <code>true</code> if the cursor is at the start of a module level var-decl.
     *         <code>false</code> otherwise.
     */
    private boolean isModuleVarDeclStart(int lookahead) {
        // Assumes that we reach here after a peek()
        STToken nextToken = peek(lookahead + 1);
        switch (nextToken.kind) {
            case EQUAL_TOKEN:
                // Scenario: foo =
                // Even though this is not valid, consider this as a var-decl and continue;
            case OPEN_BRACKET_TOKEN:
                // Scenario foo[] (Array type descriptor with custom type)
            case QUESTION_MARK_TOKEN:
                // Scenario foo? (Optional type descriptor with custom type)
            case PIPE_TOKEN:
                // Scenario foo| (Union type descriptor with custom type)
                return true;
            case IDENTIFIER_TOKEN:
                switch (peek(lookahead + 2).kind) {
                    case EQUAL_TOKEN: // Scenario: foo bar =
                    case SEMICOLON_TOKEN: // Scenario: foo bar;
                        return true;
                    default:
                        return false;
                }
            case COLON_TOKEN:
                if (lookahead > 1) {
                    // This means there's a colon somewhere after the type name.
                    // This is not a valid var-decl.
                    return false;
                }

                // Scenario: foo:bar baz ...
                if (peek(lookahead + 2).kind != SyntaxKind.IDENTIFIER_TOKEN) {
                    return false;
                }
                return isModuleVarDeclStart(lookahead + 2);
            default:
                return false;
        }
    }

    /**
     * Parse import declaration.
     * <p>
     * <code>import-decl :=  import [org-name /] module-name [version sem-ver] [as import-prefix] ;</code>
     *
     * @return Parsed node
     */
    private STNode parseImportDecl() {
        startContext(ParserRuleContext.IMPORT_DECL);
        this.tokenReader.switchMode(ParserMode.IMPORT);
        STNode importKeyword = parseImportKeyword();
        STNode identifier = parseIdentifier(ParserRuleContext.IMPORT_ORG_OR_MODULE_NAME);

        STToken token = peek();
        STNode importDecl = parseImportDecl(token.kind, importKeyword, identifier);
        this.tokenReader.resetMode();
        endContext();
        return importDecl;
    }

    /**
     * Parse import keyword.
     *
     * @return Parsed node
     */
    private STNode parseImportKeyword() {
        STToken token = peek();
        if (token.kind == SyntaxKind.IMPORT_KEYWORD) {
            return consume();
        } else {
            Solution sol = recover(token, ParserRuleContext.IMPORT_KEYWORD);
            return sol.recoveredNode;
        }
    }

    /**
     * Parse identifier.
     *
     * @return Parsed node
     */
    private STNode parseIdentifier(ParserRuleContext currentCtx) {
        STToken token = peek();
        if (token.kind == SyntaxKind.IDENTIFIER_TOKEN) {
            return consume();
        } else {
            Solution sol = recover(token, currentCtx);
            return sol.recoveredNode;
        }
    }

    /**
     * Parse RHS of the import declaration. This includes the components after the
     * starting identifier (org-name/module-name) of the import decl.
     *
     * @param importKeyword Import keyword
     * @param identifier Org-name or the module name
     * @return Parsed node
     */
    private STNode parseImportDecl(STNode importKeyword, STNode identifier) {
        STToken nextToken = peek();
        return parseImportDecl(nextToken.kind, importKeyword, identifier);
    }

    private STNode parseImportDecl(SyntaxKind tokenKind, STNode importKeyword, STNode identifier) {
        STNode orgName;
        STNode moduleName;
        STNode version;
        STNode alias;

        switch (tokenKind) {
            case SLASH_TOKEN:
                STNode slash = parseSlashToken();
                orgName = STNodeFactory.createImportOrgNameNode(identifier, slash);
                moduleName = parseModuleName();
                version = parseVersion();
                alias = parseImportPrefixDecl();
                break;
            case DOT_TOKEN:
            case VERSION_KEYWORD:
                orgName = STNodeFactory.createEmptyNode();
                moduleName = parseModuleName(tokenKind, identifier);
                version = parseVersion();
                alias = parseImportPrefixDecl();
                break;
            case AS_KEYWORD:
                orgName = STNodeFactory.createEmptyNode();
                moduleName = parseModuleName(tokenKind, identifier);
                version = STNodeFactory.createEmptyNode();
                alias = parseImportPrefixDecl();
                break;
            case SEMICOLON_TOKEN:
                orgName = STNodeFactory.createEmptyNode();
                moduleName = parseModuleName(tokenKind, identifier);
                version = STNodeFactory.createEmptyNode();
                alias = STNodeFactory.createEmptyNode();
                break;
            default:
                Solution solution = recover(peek(), ParserRuleContext.IMPORT_DECL_RHS, importKeyword, identifier);

                // rule with the inserted token. This is done to pick the correct branch
                // to continue the parsing.
                if (solution.action == Action.REMOVE) {
                    return solution.recoveredNode;
                }

                return parseImportDecl(solution.tokenKind, importKeyword, identifier);
        }

        STNode semicolon = parseSemicolon();
        return STNodeFactory.createImportDeclarationNode(importKeyword, orgName, moduleName, version, alias, semicolon);
    }

    /**
     * parse slash token.
     *
     * @return Parsed node
     */
    private STNode parseSlashToken() {
        STToken token = peek();
        if (token.kind == SyntaxKind.SLASH_TOKEN) {
            return consume();
        } else {
            Solution sol = recover(token, ParserRuleContext.SLASH);
            return sol.recoveredNode;
        }
    }

    /**
     * Parse dot token.
     *
     * @return Parsed node
     */
    private STNode parseDotToken() {
        STToken nextToken = peek();
        return parseDotToken(nextToken.kind);
    }

    private STNode parseDotToken(SyntaxKind tokenKind) {
        if (tokenKind == SyntaxKind.DOT_TOKEN) {
            return consume();
        } else {
            Solution sol = recover(peek(), ParserRuleContext.DOT);
            return sol.recoveredNode;
        }
    }

    /**
     * Parse module name of a import declaration.
     *
     * @return Parsed node
     */
    private STNode parseModuleName() {
        STNode moduleNameStart = parseIdentifier(ParserRuleContext.IMPORT_MODULE_NAME);
        return parseModuleName(peek().kind, moduleNameStart);
    }

    /**
     * Parse import module name of a import declaration, given the module name start identifier.
     *
     * @param moduleNameStart Starting identifier of the module name
     * @return Parsed node
     */
    private STNode parseModuleName(SyntaxKind nextTokenKind, STNode moduleNameStart) {
        List<STNode> moduleNameParts = new ArrayList<>();
        moduleNameParts.add(moduleNameStart);

        while (!isEndOfImportModuleName(nextTokenKind)) {
            moduleNameParts.add(parseDotToken());
            moduleNameParts.add(parseIdentifier(ParserRuleContext.IMPORT_MODULE_NAME));
            nextTokenKind = peek().kind;
        }

        return STNodeFactory.createNodeList(moduleNameParts);
    }

    private boolean isEndOfImportModuleName(SyntaxKind nextTokenKind) {
        return nextTokenKind != SyntaxKind.DOT_TOKEN && nextTokenKind != SyntaxKind.IDENTIFIER_TOKEN;
    }

    private boolean isEndOfImportDecl(SyntaxKind nextTokenKind) {
        switch (nextTokenKind) {
            case SEMICOLON_TOKEN:
            case PUBLIC_KEYWORD:
            case FUNCTION_KEYWORD:
            case TYPE_KEYWORD:
            case ABSTRACT_KEYWORD:
            case CONST_KEYWORD:
            case EOF_TOKEN:
            case SERVICE_KEYWORD:
            case IMPORT_KEYWORD:
            case FINAL_KEYWORD:
                return true;
            default:
                return false;
        }
    }

    /**
     * Parse version component of a import declaration.
     * <p>
     * <code>version-decl := version sem-ver</code>
     *
     * @return Parsed node
     */
    private STNode parseVersion() {
        STToken nextToken = peek();
        return parseVersion(nextToken.kind);
    }

    private STNode parseVersion(SyntaxKind nextTokenKind) {
        switch (nextTokenKind) {
            case VERSION_KEYWORD:
                STNode versionKeyword = parseVersionKeywrod();
                STNode versionNumber = parseVersionNumber();
                return STNodeFactory.createImportVersionNode(versionKeyword, versionNumber);
            case AS_KEYWORD:
            case SEMICOLON_TOKEN:
                return STNodeFactory.createEmptyNode();
            default:
                if (isEndOfImportDecl(nextTokenKind)) {
                    return STNodeFactory.createEmptyNode();
                }

                STToken token = peek();
                Solution solution = recover(token, ParserRuleContext.IMPORT_VERSION_DECL);

                // If the parser recovered by inserting a token, then try to re-parse the same
                // rule with the inserted token. This is done to pick the correct branch
                // to continue the parsing.
                if (solution.action == Action.REMOVE) {
                    return solution.recoveredNode;
                }

                return parseVersion(solution.tokenKind);
        }

    }

    /**
     * Parse version keywrod.
     *
     * @return Parsed node
     */
    private STNode parseVersionKeywrod() {
        STToken nextToken = peek();
        if (nextToken.kind == SyntaxKind.VERSION_KEYWORD) {
            return consume();
        } else {
            Solution sol = recover(peek(), ParserRuleContext.VERSION_KEYWORD);
            return sol.recoveredNode;
        }
    }

    /**
     * Parse version number.
     * <p>
     * <code>sem-ver := major-num [. minor-num [. patch-num]]
     * <br/>
     * major-num := DecimalNumber
     * <br/>
     * minor-num := DecimalNumber
     * <br/>
     * patch-num := DecimalNumber
     * </code>
     *
     * @return Parsed node
     */
    private STNode parseVersionNumber() {
        STToken nextToken = peek();
        return parseVersionNumber(nextToken.kind);
    }

    private STNode parseVersionNumber(SyntaxKind nextTokenKind) {
        STNode majorVersion;
        switch (nextTokenKind) {
            case DECIMAL_INTEGER_LITERAL:
                majorVersion = parseMajorVersion();
                break;
            default:
                STToken token = peek();
                Solution solution = recover(token, ParserRuleContext.VERSION_NUMBER);

                // If the parser recovered by inserting a token, then try to re-parse the same
                // rule with the inserted token. This is done to pick the correct branch
                // to continue the parsing.
                if (solution.action == Action.REMOVE) {
                    return solution.recoveredNode;
                }

                return parseVersionNumber(solution.tokenKind);
        }

        List<STNode> versionParts = new ArrayList<>();
        versionParts.add(majorVersion);

        STNode minorVersion = parseMinorVersion();
        if (minorVersion != null) {
            versionParts.add(minorVersion);

            STNode patchVersion = parsePatchVersion();
            if (patchVersion != null) {
                versionParts.add(patchVersion);
            }
        }

        return STNodeFactory.createNodeList(versionParts);

    }

    private STNode parseMajorVersion() {
        return parseDecimalIntLiteral(ParserRuleContext.MAJOR_VERSION);
    }

    private STNode parseMinorVersion() {
        return parseSubVersion(ParserRuleContext.MINOR_VERSION);
    }

    private STNode parsePatchVersion() {
        return parseSubVersion(ParserRuleContext.PATCH_VERSION);
    }

    /**
     * Parse decimal literal.
     *
     * @param context Context in which the decimal literal is used.
     * @return Parsed node
     */
    private STNode parseDecimalIntLiteral(ParserRuleContext context) {
        STToken nextToken = peek();
        if (nextToken.kind == SyntaxKind.DECIMAL_INTEGER_LITERAL) {
            return consume();
        } else {
            Solution sol = recover(peek(), context);
            return sol.recoveredNode;
        }
    }

    /**
     * Parse sub version. i.e: minor-version/patch-version.
     *
     * @param context Context indicating what kind of sub-version is being parsed.
     * @return Parsed node
     */
    private STNode parseSubVersion(ParserRuleContext context) {
        STToken nextToken = peek();
        return parseSubVersion(nextToken.kind, context);
    }

    private STNode parseSubVersion(SyntaxKind nextTokenKind, ParserRuleContext context) {
        switch (nextTokenKind) {
            case AS_KEYWORD:
            case SEMICOLON_TOKEN:
                return null;
            case DOT_TOKEN:
                STNode leadingDot = parseDotToken();
                STNode versionNumber = parseDecimalIntLiteral(context);
                return STNodeFactory.createImportSubVersionNode(leadingDot, versionNumber);
            default:
                STToken token = peek();
                Solution solution = recover(token, ParserRuleContext.IMPORT_SUB_VERSION);

                // If the parser recovered by inserting a token, then try to re-parse the same
                // rule with the inserted token. This is done to pick the correct branch
                // to continue the parsing.
                if (solution.action == Action.REMOVE) {
                    return solution.recoveredNode;
                }

                return parseSubVersion(solution.tokenKind, context);
        }
    }

    /**
     * Parse import prefix declaration.
     * <p>
     * <code>import-prefix-decl := as import-prefix
     * <br/>
     * import-prefix := a identifier | _
     * </code>
     *
     * @return Parsed node
     */
    private STNode parseImportPrefixDecl() {
        STToken token = peek();
        return parseImportPrefixDecl(token.kind);
    }

    private STNode parseImportPrefixDecl(SyntaxKind nextTokenKind) {
        switch (nextTokenKind) {
            case AS_KEYWORD:
                STNode asKeyword = parseAsKeyword();
                STNode prefix = parseImportPrefix();
                return STNodeFactory.createImportPrefixNode(asKeyword, prefix);
            case SEMICOLON_TOKEN:
                return STNodeFactory.createEmptyNode();
            default:
                if (isEndOfImportDecl(nextTokenKind)) {
                    return STNodeFactory.createEmptyNode();
                }

                STToken token = peek();
                Solution solution = recover(token, ParserRuleContext.IMPORT_PREFIX_DECL);

                // If the parser recovered by inserting a token, then try to re-parse the same
                // rule with the inserted token. This is done to pick the correct branch
                // to continue the parsing.
                if (solution.action == Action.REMOVE) {
                    return solution.recoveredNode;
                }

                return parseImportPrefixDecl(solution.tokenKind);
        }
    }

    /**
     * Parse <code>as</code> keyword.
     *
     * @return Parsed node
     */
    private STNode parseAsKeyword() {
        STToken nextToken = peek();
        if (nextToken.kind == SyntaxKind.AS_KEYWORD) {
            return consume();
        } else {
            Solution sol = recover(peek(), ParserRuleContext.AS_KEYWORD);
            return sol.recoveredNode;
        }
    }

    /**
     * Parse import prefix.
     *
     * @return Parsed node
     */
    private STNode parseImportPrefix() {
        STToken nextToken = peek();
        if (nextToken.kind == SyntaxKind.IDENTIFIER_TOKEN) {
            return consume();
        } else {
            Solution sol = recover(peek(), ParserRuleContext.IMPORT_PREFIX);
            return sol.recoveredNode;
        }
    }

    /**
     * Parse top level node, given the modifier that precedes it.
     *
     * @param qualifier Qualifier that precedes the top level node
     * @return Parsed node
     */
    private STNode parseTopLevelNode(STNode metadata, STNode qualifier) {
        STToken token = peek();
        return parseTopLevelNode(token.kind, metadata, qualifier);
    }

    /**
     * Parse top level node given the next token kind and the modifier that precedes it.
     *
     * @param tokenKind Next token kind
     * @param qualifier Qualifier that precedes the top level node
     * @return Parsed top-level node
     */
    private STNode parseTopLevelNode(SyntaxKind tokenKind, STNode metadata, STNode qualifier) {
        switch (tokenKind) {
            case FUNCTION_KEYWORD:
                return parseFunctionDefinition(metadata, getQualifier(qualifier));
            case TYPE_KEYWORD:
                return parseModuleTypeDefinition(metadata, getQualifier(qualifier));
            case LISTENER_KEYWORD:
                return parseListenerDeclaration(metadata, getQualifier(qualifier));
            case CONST_KEYWORD:
                return parseConstantDeclaration(metadata, getQualifier(qualifier));
            case ANNOTATION_KEYWORD:
                STNode constKeyword = STNodeFactory.createEmptyNode();
                return parseAnnotationDeclaration(metadata, getQualifier(qualifier), constKeyword);
            case IMPORT_KEYWORD:
                reportInvalidQualifier(qualifier);
                // TODO log error for metadata
                return parseImportDecl();
            case XMLNS_KEYWORD:
                reportInvalidQualifier(qualifier);
                // TODO log error for metadata
                return parseXMLNamepsaceDeclaration();

            // TODO: add all 'type starting tokens' here. should be same as 'parseTypeDescriptor(...)'
            // TODO: add type binding pattern
            case FINAL_KEYWORD:
                reportInvalidQualifier(qualifier);
                STNode finalKeyword = parseFinalKeyword();
                return parseVariableDecl(metadata, finalKeyword, true);
            case SERVICE_KEYWORD:
                if (isServiceDeclStart(ParserRuleContext.TOP_LEVEL_NODE, 1)) {
                    reportInvalidQualifier(qualifier);
                    return parseServiceDecl(metadata);
                }

                return parseModuleVarDecl(metadata, qualifier);
            case IDENTIFIER_TOKEN:
                // Here we assume that after recovering, we'll never reach here.
                // Otherwise the tokenOffset will not be 1.
                if (isModuleVarDeclStart(1)) {
                    return parseModuleVarDecl(metadata, qualifier);
                }
                // fall through
            default:
                if (isTypeStartingToken(tokenKind) && tokenKind != SyntaxKind.IDENTIFIER_TOKEN) {
                    return parseModuleVarDecl(metadata, qualifier);
                }

                STToken token = peek();
                Solution solution =
                        recover(token, ParserRuleContext.TOP_LEVEL_NODE_WITHOUT_MODIFIER, metadata, qualifier);

                // If the parser recovered by inserting a token, then try to re-parse the same
                // rule with the inserted token. This is done to pick the correct branch
                // to continue the parsing.
                if (solution.action == Action.REMOVE) {
                    return solution.recoveredNode;
                }

                if (solution.action == Action.KEEP) {
                    // If the solution is {@link Action#KEEP}, that means next immediate token is
                    // at the correct place, but some token after that is not. There only one such
                    // cases here, which is the `case IDENTIFIER_TOKEN`. So accept it, and continue.
                    return parseModuleVarDecl(metadata, qualifier);
                }

                return parseTopLevelNode(solution.tokenKind, metadata, qualifier);
        }

    }

    private STNode parseModuleVarDecl(STNode metadata, STNode qualifier) {
        reportInvalidQualifier(qualifier);
        STNode finalKeyword = STNodeFactory.createEmptyNode();
        return parseVariableDecl(metadata, finalKeyword, true);
    }

    private STNode getQualifier(STNode qualifier) {
        return qualifier == null ? STNodeFactory.createEmptyNode() : qualifier;
    }

    private void reportInvalidQualifier(STNode qualifier) {
        if (qualifier != null && qualifier.kind != SyntaxKind.NONE) {
            this.errorHandler.reportInvalidNode((STToken) qualifier,
                    "invalid qualifier '" + qualifier.toString().trim() + "'");
        }
    }

    /**
     * Parse access modifiers.
     *
     * @return Parsed node
     */
    private STNode parseQualifier() {
        STToken token = peek();
        if (token.kind == SyntaxKind.PUBLIC_KEYWORD) {
            return consume();
        } else {
            Solution sol = recover(token, ParserRuleContext.PUBLIC_KEYWORD);
            return sol.recoveredNode;
        }
    }

    /**
     * <p>
     * Parse function definition. A function definition has the following structure.
     * </p>
     * <code>
     * function-defn := FUNCTION identifier function-signature function-body
     * </code>
     *
     * @param metadata Metadata
     * @param visibilityQualifier Visibility qualifier
     * @return Parsed node
     */
    private STNode parseFunctionDefinition(STNode metadata, STNode visibilityQualifier) {
        startContext(ParserRuleContext.FUNC_DEFINITION);
        STNode functionKeyword = parseFunctionKeyword();
        STNode name = parseFunctionName();
        STNode openParenthesis = parseOpenParenthesis();
        STNode parameters = parseParamList();
        STNode closeParenthesis = parseCloseParenthesis();
        STNode returnTypeDesc = parseReturnTypeDescriptor();
        STNode body = parseFunctionBody();

        endContext();
        return STNodeFactory.createFunctionDefinitionNode(metadata, visibilityQualifier, functionKeyword, name,
                openParenthesis, parameters, closeParenthesis, returnTypeDesc, body);
    }

    /**
     * Parse function keyword. Need to validate the token before consuming,
     * since we can reach here while recovering.
     *
     * @return Parsed node
     */
    private STNode parseFunctionKeyword() {
        STToken token = peek();
        if (token.kind == SyntaxKind.FUNCTION_KEYWORD) {
            return consume();
        } else {
            Solution sol = recover(token, ParserRuleContext.FUNCTION_KEYWORD);
            return sol.recoveredNode;
        }
    }

    /**
     * Parse function name.
     *
     * @return Parsed node
     */
    private STNode parseFunctionName() {
        STToken token = peek();
        if (token.kind == SyntaxKind.IDENTIFIER_TOKEN) {
            return consume();
        } else {
            Solution sol = recover(token, ParserRuleContext.FUNC_NAME);
            return sol.recoveredNode;
        }
    }

    /**
     * Parse open parenthesis.
     *
     * @return Parsed node
     */
    private STNode parseOpenParenthesis() {
        STToken token = peek();
        if (token.kind == SyntaxKind.OPEN_PAREN_TOKEN) {
            return consume();
        } else {
            Solution sol = recover(token, ParserRuleContext.OPEN_PARENTHESIS);
            return sol.recoveredNode;
        }
    }

    /**
     * Parse close parenthesis.
     *
     * @return Parsed node
     */
    private STNode parseCloseParenthesis() {
        STToken token = peek();
        if (token.kind == SyntaxKind.CLOSE_PAREN_TOKEN) {
            return consume();
        } else {
            Solution sol = recover(token, ParserRuleContext.CLOSE_PARENTHESIS);
            return sol.recoveredNode;
        }
    }

    /**
     * <p>
     * Parse parameter list.
     * </p>
     * <code>
     * param-list := required-params [, defaultable-params] [, rest-param]
     *     <br/>&nbsp;| defaultable-params [, rest-param]
     *     <br/>&nbsp;| [rest-param]
     * <br/><br/>
     * required-params := required-param (, required-param)*
     * <br/><br/>
     * required-param := [annots] [public] type-descriptor [param-name]
     * <br/><br/>
     * defaultable-params := defaultable-param (, defaultable-param)*
     * <br/><br/>
     * defaultable-param := [annots] [public] type-descriptor [param-name] default-value
     * <br/><br/>
     * rest-param := [annots] type-descriptor ... [param-name]
     * <br/><br/>
     * param-name := identifier
     * </code>
     *
     * @return Parsed node
     */
    private STNode parseParamList() {
        startContext(ParserRuleContext.PARAM_LIST);
        ArrayList<STNode> paramsList = new ArrayList<>();

        STToken token = peek();
        if (isEndOfParametersList(token.kind)) {
            STNode params = STNodeFactory.createNodeList(paramsList);
            endContext();
            return params;
        }

        // Parse the first parameter. Comma precedes the first parameter doesn't exist.
        STNode startingComma = STNodeFactory.createEmptyNode();
        this.currentParamKind = ParserRuleContext.REQUIRED_PARAM;
        paramsList.add(parseParameter(startingComma));

        // Parse follow-up parameters.
        token = peek();
        while (!isEndOfParametersList(token.kind)) {
            STNode leadingComma = parseComma();
            STNode param = parseParameter(leadingComma);
            paramsList.add(param);
            token = peek();
        }

        STNode params = STNodeFactory.createNodeList(paramsList);
        endContext();
        return params;
    }

    /**
     * Parse a single parameter. Parameter can be a required parameter, a defaultable
     * parameter, or a rest parameter.
     *
     * @param leadingComma Comma that occurs before the param
     * @return Parsed node
     */
    private STNode parseParameter(STNode leadingComma) {
        STToken token = peek();
        if (this.currentParamKind == ParserRuleContext.REST_PARAM) {
            // This is an erroneous scenario, where there are more parameters after
            // the rest parameter. Log an error, and continue the remainder of the
            // parameters by removing the order restriction.

            // TODO: mark the node as erroneous
            this.errorHandler.reportInvalidNode(token, "cannot have more parameters after the rest-parameter");
            startContext(ParserRuleContext.REQUIRED_PARAM);
        } else {
            startContext(this.currentParamKind);
        }

        return parseParameter(token.kind, leadingComma, 1);
    }

    private STNode parseParameter(STNode leadingComma, int nextTokenOffset) {
        return parseParameter(peek().kind, leadingComma, nextTokenOffset);
    }

    private STNode parseParameter(SyntaxKind nextTokenKind, STNode leadingComma, int nextTokenOffset) {
        STNode annots;
        switch (nextTokenKind) {
            case AT_TOKEN:
                annots = parseAnnotations(nextTokenKind);
                nextTokenKind = peek().kind;
                break;
            case PUBLIC_KEYWORD:
                annots = STNodeFactory.createNodeList(new ArrayList<>());
                break;
            case IDENTIFIER_TOKEN:
                // This is a early exit
                if (isParamWithoutAnnotStart(nextTokenOffset)) {
                    annots = STNodeFactory.createNodeList(new ArrayList<>());
                    STNode qualifier = STNodeFactory.createEmptyNode();
                    return parseParamGivenAnnotsAndQualifier(leadingComma, annots, qualifier);
                }
                // else fall through
            default:
                if (nextTokenKind != SyntaxKind.IDENTIFIER_TOKEN && isTypeStartingToken(nextTokenKind)) {
                    annots = STNodeFactory.createNodeList(new ArrayList<>());
                    break;
                }

                STToken token = peek();
                Solution solution = recover(token, ParserRuleContext.PARAMETER, leadingComma, nextTokenOffset);

                if (solution.action == Action.KEEP) {
                    // If the solution is {@link Action#KEEP}, that means next immediate token is
                    // at the correct place, but some token after that is not. There only one such
                    // cases here, which is the `case IDENTIFIER_TOKEN`. So accept it, and continue.
                    annots = STNodeFactory.createNodeList(new ArrayList<>());
                    break;
                }

                // If the parser recovered by inserting a token, then try to re-parse the same
                // rule with the inserted token. This is done to pick the correct branch
                // to continue the parsing.
                if (solution.action == Action.REMOVE) {
                    return solution.recoveredNode;
                }

                // Since we come here after recovering by insertion, then the current token becomes the next token.
                // So the nextNextToken offset becomes 1.
                return parseParameter(solution.tokenKind, leadingComma, 0);
        }

        return parseParamGivenAnnots(nextTokenKind, leadingComma, annots, 1);
    }

    private STNode parseParamGivenAnnots(STNode leadingComma, STNode annots, int nextNextTokenOffset) {
        return parseParamGivenAnnots(peek().kind, leadingComma, annots, nextNextTokenOffset);
    }

    private STNode parseParamGivenAnnots(SyntaxKind nextTokenKind, STNode leadingComma, STNode annots,
                                         int nextTokenOffset) {
        STNode qualifier;
        switch (nextTokenKind) {
            case PUBLIC_KEYWORD:
                qualifier = parseQualifier();
                break;
            case IDENTIFIER_TOKEN:
                // This is a early exit
                if (isParamWithoutAnnotStart(nextTokenOffset)) {
                    qualifier = STNodeFactory.createEmptyNode();
                    break;
                }
                // fall through
            case AT_TOKEN: // Annotations can't reach here
            default:
                if (isTypeStartingToken(nextTokenKind) && nextTokenKind != SyntaxKind.IDENTIFIER_TOKEN) {
                    qualifier = STNodeFactory.createEmptyNode();
                    break;
                }

                STToken token = peek();
                Solution solution = recover(token, ParserRuleContext.PARAMETER_WITHOUT_ANNOTS, leadingComma, annots,
                        nextTokenOffset);

                // If the parser recovered by inserting a token, then try to re-parse the same
                // rule with the inserted token. This is done to pick the correct branch
                // to continue the parsing.
                if (solution.action == Action.REMOVE) {
                    return solution.recoveredNode;
                }

                // Since we come here after recovering by insertion, then the current token becomes the next token.
                // So the nextNextToken offset becomes 1.
                return parseParamGivenAnnots(solution.tokenKind, leadingComma, annots, 0);
        }

        return parseParamGivenAnnotsAndQualifier(leadingComma, annots, qualifier);
    }

    private STNode parseParamGivenAnnotsAndQualifier(STNode leadingComma, STNode annots, STNode qualifier) {
        STNode type = parseTypeDescriptor();
        STNode param = parseAfterParamType(leadingComma, annots, qualifier, type);
        endContext();
        return param;
    }

    /**
     * Check whether the cursor is at the start of a parameter that doesn't have annotations.
     *
     * @param tokenOffset Offset of the token to check
     * @return <code>true</code> if the cursor is at the start of a parameter. <code>false</code> otherwise.
     */
    private boolean isParamWithoutAnnotStart(int tokenOffset) {
        // Assumes that we reach here after a peek()
        STToken nextToken = peek(tokenOffset + 1);
        switch (nextToken.kind) {
            case PUBLIC_KEYWORD:
                return isParamWithoutAnnotStart(tokenOffset + 1);
            case ELLIPSIS_TOKEN:
                // scenario: foo...
                return true;
            case IDENTIFIER_TOKEN:
                // scenario: foo bar [comma | equal | close-parenthesis]
                return true;
            default:
                return false;
        }
    }

    private STNode parseAfterParamType(STNode leadingComma, STNode annots, STNode qualifier, STNode type) {
        STToken token = peek();
        return parseAfterParamType(token.kind, leadingComma, annots, qualifier, type);
    }

    private STNode parseAfterParamType(SyntaxKind tokenKind, STNode leadingComma, STNode annots, STNode qualifier,
                                       STNode type) {
        switch (tokenKind) {
            case ELLIPSIS_TOKEN:
                this.currentParamKind = ParserRuleContext.REST_PARAM;
                switchContext(ParserRuleContext.REST_PARAM);
                reportInvalidQualifier(qualifier);
                STNode ellipsis = parseEllipsis();
                STNode paramName = parseVariableName();
                return STNodeFactory.createRestParameterNode(leadingComma, annots, type, ellipsis, paramName);
            case IDENTIFIER_TOKEN:
                paramName = parseVariableName();
                return parseParameterRhs(leadingComma, annots, qualifier, type, paramName);
            default:
                STToken token = peek();
                Solution solution =
                        recover(token, ParserRuleContext.AFTER_PARAMETER_TYPE, leadingComma, annots, qualifier, type);

                // If the parser recovered by inserting a token, then try to re-parse the same
                // rule with the inserted token. This is done to pick the correct branch
                // to continue the parsing.
                if (solution.action == Action.REMOVE) {
                    return solution.recoveredNode;
                }

                return parseAfterParamType(solution.tokenKind, leadingComma, annots, qualifier, type);
        }
    }

    /**
     * Parse ellipsis.
     *
     * @return Parsed node
     */
    private STNode parseEllipsis() {
        STToken token = peek();
        if (token.kind == SyntaxKind.ELLIPSIS_TOKEN) {
            return consume(); // parse '...'
        } else {
            Solution sol = recover(token, ParserRuleContext.ELLIPSIS);
            return sol.recoveredNode;
        }
    }

    /**
     * <p>
     * Parse the right hand side of a required/defaultable parameter.
     * </p>
     * <code>parameter-rhs := [= expression]</code>
     *
     * @param leadingComma Comma that precedes this parameter
     * @param annots Annotations attached to the parameter
     * @param qualifier Visibility qualifier
     * @param type Type descriptor
     * @param paramName Name of the parameter
     * @return Parsed parameter node
     */
    private STNode parseParameterRhs(STNode leadingComma, STNode annots, STNode qualifier, STNode type,
                                     STNode paramName) {
        STToken token = peek();
        return parseParameterRhs(token.kind, leadingComma, annots, qualifier, type, paramName);
    }

    private STNode parseParameterRhs(SyntaxKind tokenKind, STNode leadingComma, STNode annots, STNode qualifier,
                                     STNode type, STNode paramName) {
        // Required parameters
        if (isEndOfParameter(tokenKind)) {
            if (this.currentParamKind == ParserRuleContext.DEFAULTABLE_PARAM) {
                // This is an erroneous scenario, where a required parameters comes after
                // a defaulatble parameter. Log an error, and continue.

                // TODO: mark the node as erroneous
                this.errorHandler.reportInvalidNode(peek(),
                        "cannot have a required parameter after a defaultable parameter");
            }

            return STNodeFactory.createRequiredParameterNode(leadingComma, annots, qualifier, type, paramName);
        } else if (tokenKind == SyntaxKind.EQUAL_TOKEN) {

            // If we were processing required params so far and found a defualtable
            // parameter, then switch the context to defaultable params.
            if (this.currentParamKind == ParserRuleContext.REQUIRED_PARAM) {
                this.currentParamKind = ParserRuleContext.DEFAULTABLE_PARAM;
                switchContext(ParserRuleContext.DEFAULTABLE_PARAM);
            }

            // Defaultable parameters
            STNode equal = parseAssignOp();
            STNode expr = parseExpression();
            return STNodeFactory.createDefaultableParameterNode(leadingComma, annots, qualifier, type, paramName, equal,
                    expr);
        } else {
            STToken token = peek();
            Solution solution =
                    recover(token, ParserRuleContext.PARAMETER_RHS, leadingComma, annots, qualifier, type, paramName);

            // If the parser recovered by inserting a token, then try to re-parse the same
            // rule with the inserted token. This is done to pick the correct branch
            // to continue the parsing.
            if (solution.action == Action.REMOVE) {
                return solution.recoveredNode;
            }

            return parseParameterRhs(solution.tokenKind, leadingComma, annots, qualifier, type, paramName);
        }
    }

    /**
     * Parse comma.
     *
     * @return Parsed node
     */
    private STNode parseComma() {
        STToken token = peek();
        if (token.kind == SyntaxKind.COMMA_TOKEN) {
            return consume();
        } else {
            Solution sol = recover(token, ParserRuleContext.COMMA);
            return sol.recoveredNode;
        }
    }

    /**
     * Check whether the given token is an end of a parameter.
     *
     * @param tokenKind Next token kind
     * @return <code>true</code> if the token represents an end of a parameter. <code>false</code> otherwise
     */
    private boolean isEndOfParameter(SyntaxKind tokenKind) {
        switch (tokenKind) {
            case EOF_TOKEN:
            case CLOSE_BRACE_TOKEN:
            case CLOSE_PAREN_TOKEN:
            case CLOSE_BRACKET_TOKEN:
            case SEMICOLON_TOKEN:
            case COMMA_TOKEN:
            case PUBLIC_KEYWORD:
            case FUNCTION_KEYWORD:
            case RETURNS_KEYWORD:
            case TYPE_KEYWORD:
            case LISTENER_KEYWORD:
            case IF_KEYWORD:
            case WHILE_KEYWORD:
            case AT_TOKEN:
                return true;
            default:
                return false;
        }
    }

    /**
     * Check whether the given token is an end of a parameter-list.
     *
     * @param tokenKind Next token kind
     * @return <code>true</code> if the token represents an end of a parameter-list. <code>false</code> otherwise
     */
    private boolean isEndOfParametersList(SyntaxKind tokenKind) {
        switch (tokenKind) {
            case EOF_TOKEN:
            case CLOSE_BRACE_TOKEN:
            case CLOSE_PAREN_TOKEN:
            case CLOSE_BRACKET_TOKEN:
            case SEMICOLON_TOKEN:
            case FUNCTION_KEYWORD:
            case RETURNS_KEYWORD:
            case TYPE_KEYWORD:
            case LISTENER_KEYWORD:
            case IF_KEYWORD:
            case WHILE_KEYWORD:
            case OPEN_BRACE_TOKEN:
                return true;
            default:
                return false;
        }
    }

    /**
     * Parse return type descriptor of a function. A return type descriptor has the following structure.
     *
     * <code>return-type-descriptor := [ returns annots type-descriptor ]</code>
     *
     * @return Parsed node
     */
    private STNode parseReturnTypeDescriptor() {
        startContext(ParserRuleContext.RETURN_TYPE_DESCRIPTOR);

        // If the return type is not present, simply return
        STToken token = peek();
        if (token.kind != SyntaxKind.RETURNS_KEYWORD) {
            endContext();
            return STNodeFactory.createEmptyNode();
        }

        STNode returnsKeyword = consume();
        STNode annot = parseAnnotations();
        STNode type = parseTypeDescriptor();

        endContext();
        return STNodeFactory.createReturnTypeDescriptorNode(returnsKeyword, annot, type);
    }

    /**
     * <p>
     * Parse a type descriptor. A type descriptor has the following structure.
     * </p>
     * <code>type-descriptor :=
     *      &nbsp;simple-type-descriptor<br/>
     *      &nbsp;| structured-type-descriptor<br/>
     *      &nbsp;| behavioral-type-descriptor<br/>
     *      &nbsp;| singleton-type-descriptor<br/>
     *      &nbsp;| union-type-descriptor<br/>
     *      &nbsp;| optional-type-descriptor<br/>
     *      &nbsp;| any-type-descriptor<br/>
     *      &nbsp;| anydata-type-descriptor<br/>
     *      &nbsp;| byte-type-descriptor<br/>
     *      &nbsp;| json-type-descriptor<br/>
     *      &nbsp;| type-descriptor-reference<br/>
     *      &nbsp;| ( type-descriptor )
     * <br/>
     * type-descriptor-reference := qualified-identifier</code>
     *
     * @return Parsed node
     */
    private STNode parseTypeDescriptor() {
        STToken token = peek();
        STNode typeDesc = parseTypeDescriptor(token.kind);
        return parseComplexTypeDescriptor(typeDesc);

    }

    /**
     * This will handle the parsing of optional,array,union type desc to infinite length.
     *
     * @param typeDesc
     *
     * @return Parsed type descriptor node
     */
    private STNode parseComplexTypeDescriptor(STNode typeDesc) {
        STToken nextToken = peek();
        switch (nextToken.kind) {
            // If next token after a type descriptor is <code>?</code> then it is an optional type descriptor
            case QUESTION_MARK_TOKEN:
                return parseComplexTypeDescriptor(parseOptionalTypeDescriptor(typeDesc));
            // If next token after a type descriptor is <code>[</code> then it is an array type descriptor
            case OPEN_BRACKET_TOKEN:
                return parseComplexTypeDescriptor(parseArrayTypeDescriptor(typeDesc));
            // If next token after a type descriptor is <code>[</code> then it is an array type descriptor
            case PIPE_TOKEN:
                return parseComplexTypeDescriptor(parseUnionTypeDescriptor(typeDesc));
            default:
                return typeDesc;
        }
    }

    /**
     * <p>
     * Parse a type descriptor, given the next token kind.
     * </p>
     * If the preceding token is <code>?</code> then it is an optional type descriptor
     *
     * @param tokenKind Next token kind
     * @return Parsed node
     */
    private STNode parseTypeDescriptor(SyntaxKind tokenKind) {
        switch (tokenKind) {
            case IDENTIFIER_TOKEN:
                return parseTypeReference();
            case RECORD_KEYWORD:
                // Record type descriptor
                return parseRecordTypeDescriptor();
            case OBJECT_KEYWORD:
            case ABSTRACT_KEYWORD:
            case CLIENT_KEYWORD:
                // Object type descriptor
                return parseObjectTypeDescriptor();
            case OPEN_PAREN_TOKEN:
                // nil type descriptor '()'
                return parseNilTypeDescriptor();
            case MAP_KEYWORD: // map type desc
            case FUTURE_KEYWORD: // future type desc
            case TYPEDESC_KEYWORD: // typedesc type desc
                return parseParameterizedTypeDescriptor();
            default:
                if (isSimpleType(tokenKind)) {
                    return parseSimpleTypeDescriptor();
                }

                STToken token = peek();
                Solution solution = recover(token, ParserRuleContext.TYPE_DESCRIPTOR);

                // If the parser recovered by inserting a token, then try to re-parse the same
                // rule with the inserted token. This is done to pick the correct branch
                // to continue the parsing.
                if (solution.action == Action.REMOVE) {
                    return solution.recoveredNode;
                }

                return parseTypeDescriptor(solution.tokenKind);
        }
    }

    /**
     * Parse simple type descriptor.
     *
     * @return Parsed node
     */
    private STNode parseSimpleTypeDescriptor() {
        STToken node = peek();
        if (isSimpleType(node.kind)) {
            STToken token = consume();
            SyntaxKind typeKind = getTypeSyntaxKind(token.kind);
            return STNodeFactory.createBuiltinSimpleNameReferenceNode(typeKind, token);
        } else {
            Solution sol = recover(peek(), ParserRuleContext.SIMPLE_TYPE_DESCRIPTOR);
            return sol.recoveredNode;
        }
    }

    /**
     * <p>
     * Parse function body. A function body has the following structure.
     * </p>
     * <code>
     * function-body := function-body-block | external-function-body
     * external-function-body := = annots external ;
     * function-body-block := { [default-worker-init, named-worker-decl+] default-worker }
     * </code>
     *
     * @return Parsed node
     */
    private STNode parseFunctionBody() {
        STToken token = peek();
        return parseFunctionBody(token.kind);
    }

    /**
     * Parse function body, given the next token kind.
     *
     * @param tokenKind Next token kind
     * @return Parsed node
     */
    protected STNode parseFunctionBody(SyntaxKind tokenKind) {
        switch (tokenKind) {
            case EQUAL_TOKEN:
                return parseExternalFunctionBody();
            case OPEN_BRACE_TOKEN:
                return parseFunctionBodyBlock();
            default:
                STToken token = peek();
                Solution solution = recover(token, ParserRuleContext.FUNC_BODY);

                // If the parser recovered by inserting a token, then try to re-parse the same
                // rule with the inserted token. This is done to pick the correct branch
                // to continue the parsing.

                if (solution.action == Action.REMOVE) {
                    return solution.recoveredNode;
                }

                // If the recovered token is not something that can be re-parsed,
                // then don't try to re-parse the same rule.
                if (solution.tokenKind == SyntaxKind.NONE) {
                    return STNodeFactory.createMissingToken(solution.tokenKind);
                }

                return parseFunctionBody(solution.tokenKind);
        }
    }

    /**
     * <p>
     * Parse function body block. A function body block has the following structure.
     * </p>
     *
     * <code>
     * function-body-block := { [default-worker-init, named-worker-decl+] default-worker }<br/>
     * default-worker-init := sequence-stmt<br/>
     * default-worker := sequence-stmt<br/>
     * named-worker-decl := worker worker-name return-type-descriptor { sequence-stmt }<br/>
     * worker-name := identifier<br/>
     * </code>
     *
     * @return Parsed node
     */
    private STNode parseFunctionBodyBlock() {
        startContext(ParserRuleContext.FUNC_BODY_BLOCK);
        STNode openBrace = parseOpenBrace();
        STToken token = peek();

        ArrayList<STNode> firstStmtList = new ArrayList<>();
        ArrayList<STNode> workers = new ArrayList<>();
        ArrayList<STNode> secondStmtList = new ArrayList<>();

        ParserRuleContext currentCtx = ParserRuleContext.DEFAULT_WORKER_INIT;
        boolean hasNamedWorkers = false;
        while (!isEndOfStatements(token.kind)) {
            STNode stmt = parseStatement();
            if (stmt == null) {
                break;
            }

            switch (currentCtx) {
                case DEFAULT_WORKER_INIT:
                    if (stmt.kind != SyntaxKind.NAMED_WORKER_DECLARATION) {
                        firstStmtList.add(stmt);
                        break;
                    }
                    // We come here when we find the first named-worker-decl.
                    // Switch to parsing named-workers.
                    currentCtx = ParserRuleContext.NAMED_WORKERS;
                    hasNamedWorkers = true;
                    // fall through
                case NAMED_WORKERS:
                    if (stmt.kind == SyntaxKind.NAMED_WORKER_DECLARATION) {
                        workers.add(stmt);
                        break;
                    }
                    // Otherwise switch to parsing default-worker
                    currentCtx = ParserRuleContext.DEFAULT_WORKER;
                    // fall through
                case DEFAULT_WORKER:
                default:
                    if (stmt.kind == SyntaxKind.NAMED_WORKER_DECLARATION) {
                        this.errorHandler.reportInvalidNode(null, "named-workers are not allowed here");
                        break;
                    }
                    secondStmtList.add(stmt);
                    break;
            }
            token = peek();
        }

        STNode namedWorkersList;
        STNode statements;
        if (hasNamedWorkers) {
            STNode workerInitStatements = STNodeFactory.createNodeList(firstStmtList);
            STNode namedWorkers = STNodeFactory.createNodeList(workers);
            namedWorkersList = STNodeFactory.createNamedWorkerDeclarator(workerInitStatements, namedWorkers);
            statements = STNodeFactory.createNodeList(secondStmtList);
        } else {
            namedWorkersList = STNodeFactory.createEmptyNode();
            statements = STNodeFactory.createNodeList(firstStmtList);
        }

        STNode closeBrace = parseCloseBrace();
        endContext();
        return STNodeFactory.createFunctionBodyBlockNode(openBrace, namedWorkersList, statements, closeBrace);
    }

    private boolean isEndOfRecordTypeNode(SyntaxKind nextTokenKind) {
        switch (nextTokenKind) {
            case EOF_TOKEN:
            case CLOSE_BRACE_TOKEN:
            case CLOSE_BRACE_PIPE_TOKEN:
            case TYPE_KEYWORD:
            case FUNCTION_KEYWORD:
            case PUBLIC_KEYWORD:
            case LISTENER_KEYWORD:
            case IMPORT_KEYWORD:
                return true;
            case SERVICE_KEYWORD:
                return isServiceDeclStart(ParserRuleContext.RECORD_FIELD, 1);
            default:
                return false;
        }
    }

    private boolean isEndOfObjectTypeNode(SyntaxKind tokenKind) {
        switch (tokenKind) {
            case EOF_TOKEN:
            case CLOSE_BRACE_TOKEN:
            case CLOSE_BRACE_PIPE_TOKEN:
            case IMPORT_KEYWORD:
                return true;
            case SERVICE_KEYWORD:
                return isServiceDeclStart(ParserRuleContext.OBJECT_MEMBER, 1);
            default:
                return false;
        }
    }

    /**
     * Parse type reference or variable reference.
     *
     * @return Parsed node
     */
    private STNode parseStatementStartIdentifier() {
        return parseQualifiedIdentifier(ParserRuleContext.STATEMENT_START_IDENTIFIER);
    }

    /**
     * Parse variable name.
     *
     * @return Parsed node
     */
    private STNode parseVariableName() {
        STToken token = peek();
        return parseVariableName(token.kind);
    }

    /**
     * Parse variable name.
     *
     * @return Parsed node
     */
    private STNode parseVariableName(SyntaxKind tokenKind) {
        if (tokenKind == SyntaxKind.IDENTIFIER_TOKEN) {
            return consume();
        } else {
            Solution sol = recover(peek(), ParserRuleContext.VARIABLE_NAME);
            return sol.recoveredNode;
        }
    }

    /**
     * Parse open brace.
     *
     * @return Parsed node
     */
    private STNode parseOpenBrace() {
        STToken token = peek();
        if (token.kind == SyntaxKind.OPEN_BRACE_TOKEN) {
            return consume();
        } else {
            Solution sol = recover(token, ParserRuleContext.OPEN_BRACE);
            return sol.recoveredNode;
        }
    }

    /**
     * Parse close brace.
     *
     * @return Parsed node
     */
    private STNode parseCloseBrace() {
        STToken token = peek();
        if (token.kind == SyntaxKind.CLOSE_BRACE_TOKEN) {
            return consume();
        } else {
            Solution sol = recover(token, ParserRuleContext.CLOSE_BRACE);
            return sol.recoveredNode;
        }
    }

    /**
     * <p>
     * Parse external function body. An external function body has the following structure.
     * </p>
     * <code>
     * external-function-body := = annots external ;
     * </code>
     *
     * @return Parsed node
     */
    private STNode parseExternalFunctionBody() {
        startContext(ParserRuleContext.EXTERNAL_FUNC_BODY);
        STNode assign = parseAssignOp();
        STNode annotation = parseAnnotations();
        STNode externalKeyword = parseExternalKeyword();
        STNode semicolon = parseSemicolon();

        endContext();
        return STNodeFactory.createExternalFunctionBodyNode(assign, annotation, externalKeyword, semicolon);
    }

    /**
     * Parse semicolon.
     *
     * @return Parsed node
     */
    private STNode parseSemicolon() {
        STToken token = peek();
        if (token.kind == SyntaxKind.SEMICOLON_TOKEN) {
            return consume();
        } else {
            Solution sol = recover(token, ParserRuleContext.SEMICOLON);
            return sol.recoveredNode;
        }
    }

    /**
     * Parse <code>external</code> keyword.
     *
     * @return Parsed node
     */
    private STNode parseExternalKeyword() {
        STToken token = peek();
        if (token.kind == SyntaxKind.EXTERNAL_KEYWORD) {
            return consume();
        } else {
            Solution sol = recover(token, ParserRuleContext.EXTERNAL_KEYWORD);
            return sol.recoveredNode;
        }
    }

    /*
     * Operators
     */

    /**
     * Parse assign operator.
     *
     * @return Parsed node
     */
    private STNode parseAssignOp() {
        STToken token = peek();
        if (token.kind == SyntaxKind.EQUAL_TOKEN) {
            return consume();
        } else {
            Solution sol = recover(token, ParserRuleContext.ASSIGN_OP);
            return sol.recoveredNode;
        }
    }

    /**
     * Parse binary operator.
     *
     * @return Parsed node
     */
    private STNode parseBinaryOperator() {
        STToken token = peek();
        if (isBinaryOperator(token.kind)) {
            return consume();
        } else {
            Solution sol = recover(token, ParserRuleContext.BINARY_OPERATOR);
            return sol.recoveredNode;
        }
    }

    /**
     * Check whether the given token kind is a binary operator.
     *
     * @param kind STToken kind
     * @return <code>true</code> if the token kind refers to a binary operator. <code>false</code> otherwise
     */
    private boolean isBinaryOperator(SyntaxKind kind) {
        switch (kind) {
            case PLUS_TOKEN:
            case MINUS_TOKEN:
            case SLASH_TOKEN:
            case ASTERISK_TOKEN:
            case GT_TOKEN:
            case LT_TOKEN:
            case EQUAL_GT_TOKEN:
            case DOUBLE_EQUAL_TOKEN:
            case TRIPPLE_EQUAL_TOKEN:
            case LT_EQUAL_TOKEN:
            case GT_EQUAL_TOKEN:
            case NOT_EQUAL_TOKEN:
            case NOT_DOUBLE_EQUAL_TOKEN:
            case BITWISE_AND_TOKEN:
            case BITWISE_XOR_TOKEN:
            case PIPE_TOKEN:
            case LOGICAL_AND_TOKEN:
            case LOGICAL_OR_TOKEN:
                return true;
            default:
                return false;
        }
    }

    /**
     * Get the precedence of a given operator.
     *
     * @param binaryOpKind Operator kind
     * @return Precedence of the given operator
     */
    private OperatorPrecedence getOpPrecedence(SyntaxKind binaryOpKind) {
        switch (binaryOpKind) {
            case ASTERISK_TOKEN: // multiplication
            case SLASH_TOKEN: // division
                return OperatorPrecedence.MULTIPLICATIVE;
            case PLUS_TOKEN:
            case MINUS_TOKEN:
                return OperatorPrecedence.ADDITIVE;
            case GT_TOKEN:
            case LT_TOKEN:
            case GT_EQUAL_TOKEN:
            case LT_EQUAL_TOKEN:
            case IS_KEYWORD:
                return OperatorPrecedence.BINARY_COMPARE;
            case DOT_TOKEN:
            case OPEN_BRACKET_TOKEN:
            case OPEN_PAREN_TOKEN:
                return OperatorPrecedence.MEMBER_ACCESS;
            case DOUBLE_EQUAL_TOKEN:
            case TRIPPLE_EQUAL_TOKEN:
            case NOT_EQUAL_TOKEN:
            case NOT_DOUBLE_EQUAL_TOKEN:
                return OperatorPrecedence.EQUALITY;
            case BITWISE_AND_TOKEN:
                return OperatorPrecedence.BITWISE_AND;
            case BITWISE_XOR_TOKEN:
                return OperatorPrecedence.BITWISE_XOR;
            case PIPE_TOKEN:
                return OperatorPrecedence.BITWISE_OR;
            case LOGICAL_AND_TOKEN:
                return OperatorPrecedence.LOGICAL_AND;
            case LOGICAL_OR_TOKEN:
                return OperatorPrecedence.LOGICAL_OR;
            case RIGHT_ARROW_TOKEN:
                return OperatorPrecedence.ACTION;
            default:
                throw new UnsupportedOperationException("Unsupported binary operator '" + binaryOpKind + "'");
        }
    }

    /**
     * <p>
     * Get the operator kind to insert during recovery, given the precedence level.
     * </p>
     *
     * @param opPrecedenceLevel Precedence of the given operator
     * @return Kind of the operator to insert
     */
    private SyntaxKind getBinaryOperatorKindToInsert(OperatorPrecedence opPrecedenceLevel) {
        switch (opPrecedenceLevel) {
            case UNARY:
            case ACTION:
                // If the current precedence level is unary/action, then we return
                // the binary operator with closest precedence level to it.
                // Therefore fall through
            case MULTIPLICATIVE:
                return SyntaxKind.ASTERISK_TOKEN;
            case ADDITIVE:
                return SyntaxKind.PLUS_TOKEN;
            case BINARY_COMPARE:
                return SyntaxKind.LT_TOKEN;
            case EQUALITY:
                return SyntaxKind.DOUBLE_EQUAL_TOKEN;
            case BITWISE_AND:
                return SyntaxKind.BITWISE_AND_TOKEN;
            case BITWISE_XOR:
                return SyntaxKind.BITWISE_XOR_TOKEN;
            case BITWISE_OR:
                return SyntaxKind.PIPE_TOKEN;
            case LOGICAL_AND:
                return SyntaxKind.LOGICAL_AND_TOKEN;
            case LOGICAL_OR:
                return SyntaxKind.LOGICAL_OR_TOKEN;
            default:
                throw new UnsupportedOperationException(
                        "Unsupported operator precedence level'" + opPrecedenceLevel + "'");
        }
    }

    /**
     * <p>
     * Parse a module type definition.
     * </p>
     * <code>module-type-defn := metadata [public] type identifier type-descriptor ;</code>
     *
     * @param metadata Metadata
     * @param qualifier Visibility qualifier
     * @return Parsed node
     */
    private STNode parseModuleTypeDefinition(STNode metadata, STNode qualifier) {
        startContext(ParserRuleContext.MODULE_TYPE_DEFINITION);
        STNode typeKeyword = parseTypeKeyword();
        STNode typeName = parseTypeName();
        STNode typeDescriptor = parseTypeDescriptor();
        STNode semicolon = parseSemicolon();
        endContext();
        return STNodeFactory.createTypeDefinitionNode(metadata, qualifier, typeKeyword, typeName, typeDescriptor,
                semicolon);
    }

    /**
     * Parse type keyword.
     *
     * @return Parsed node
     */
    private STNode parseTypeKeyword() {
        STToken token = peek();
        if (token.kind == SyntaxKind.TYPE_KEYWORD) {
            return consume();
        } else {
            Solution sol = recover(token, ParserRuleContext.TYPE_KEYWORD);
            return sol.recoveredNode;
        }
    }

    /**
     * Parse type name.
     *
     * @return Parsed node
     */
    private STNode parseTypeName() {
        STToken token = peek();
        if (token.kind == SyntaxKind.IDENTIFIER_TOKEN) {
            return consume();
        } else {
            Solution sol = recover(token, ParserRuleContext.TYPE_NAME);
            return sol.recoveredNode;
        }
    }

    /**
     * <p>
     * Parse record type descriptor. A record type descriptor body has the following structure.
     * </p>
     *
     * <code>record-type-descriptor := inclusive-record-type-descriptor | exclusive-record-type-descriptor
     * <br/><br/>inclusive-record-type-descriptor := record { field-descriptor* }
     * <br/><br/>exclusive-record-type-descriptor := record {| field-descriptor* [record-rest-descriptor] |}
     * </code>
     *
     * @return Parsed node
     */
    private STNode parseRecordTypeDescriptor() {
        startContext(ParserRuleContext.RECORD_TYPE_DESCRIPTOR);
        STNode recordKeyword = parseRecordKeyword();
        STNode bodyStartDelimiter = parseRecordBodyStartDelimiter();

        boolean isInclusive = bodyStartDelimiter.kind == SyntaxKind.OPEN_BRACE_TOKEN;
        STNode fields = parseFieldDescriptors(isInclusive);

        STNode bodyEndDelimiter = parseRecordBodyCloseDelimiter(bodyStartDelimiter.kind);
        endContext();

        return STNodeFactory.createRecordTypeDescriptorNode(recordKeyword, bodyStartDelimiter, fields,
                bodyEndDelimiter);
    }

    /**
     * Parse record body start delimiter.
     *
     * @return Parsed node
     */
    private STNode parseRecordBodyStartDelimiter() {
        STToken token = peek();
        return parseRecordBodyStartDelimiter(token.kind);
    }

    private STNode parseRecordBodyStartDelimiter(SyntaxKind kind) {
        switch (kind) {
            case OPEN_BRACE_PIPE_TOKEN:
                return parseClosedRecordBodyStart();
            case OPEN_BRACE_TOKEN:
                return parseOpenBrace();
            default:
                STToken token = peek();
                Solution solution = recover(token, ParserRuleContext.RECORD_BODY_START);

                // If the parser recovered by inserting a token, then try to re-parse the same
                // rule with the inserted token. This is done to pick the correct branch
                // to continue the parsing.
                if (solution.action == Action.REMOVE) {
                    return solution.recoveredNode;
                }

                return parseRecordBodyStartDelimiter(solution.tokenKind);
        }
    }

    /**
     * Parse closed-record body start delimiter.
     *
     * @return Parsed node
     */
    private STNode parseClosedRecordBodyStart() {
        STToken token = peek();
        if (token.kind == SyntaxKind.OPEN_BRACE_PIPE_TOKEN) {
            return consume();
        } else {
            Solution sol = recover(token, ParserRuleContext.CLOSED_RECORD_BODY_START);
            return sol.recoveredNode;
        }
    }

    /**
     * Parse record body close delimiter.
     *
     * @return Parsed node
     */
    private STNode parseRecordBodyCloseDelimiter(SyntaxKind startingDelimeter) {
        switch (startingDelimeter) {
            case OPEN_BRACE_PIPE_TOKEN:
                return parseClosedRecordBodyEnd();
            case OPEN_BRACE_TOKEN:
                return parseCloseBrace();
            default:
                // Ideally should never reach here.

                STToken token = peek();
                Solution solution = recover(token, ParserRuleContext.RECORD_BODY_END);

                // If the parser recovered by inserting a token, then try to re-parse the same
                // rule with the inserted token. This is done to pick the correct branch
                // to continue the parsing.
                if (solution.action == Action.REMOVE) {
                    return solution.recoveredNode;
                }

                return parseRecordBodyCloseDelimiter(solution.tokenKind);
        }
    }

    /**
     * Parse closed-record body end delimiter.
     *
     * @return Parsed node
     */
    private STNode parseClosedRecordBodyEnd() {
        STToken token = peek();
        if (token.kind == SyntaxKind.CLOSE_BRACE_PIPE_TOKEN) {
            return consume();
        } else {
            Solution sol = recover(token, ParserRuleContext.CLOSED_RECORD_BODY_END);
            return sol.recoveredNode;
        }
    }

    /**
     * Parse record keyword.
     *
     * @return Parsed node
     */
    private STNode parseRecordKeyword() {
        STToken token = peek();
        if (token.kind == SyntaxKind.RECORD_KEYWORD) {
            return consume();
        } else {
            Solution sol = recover(token, ParserRuleContext.RECORD_KEYWORD);
            return sol.recoveredNode;
        }
    }

    /**
     * <p>
     * Parse field descriptors.
     * </p>
     *
     * @return Parsed node
     */
    private STNode parseFieldDescriptors(boolean isInclusive) {
        ArrayList<STNode> recordFields = new ArrayList<>();
        STToken token = peek();
        boolean endOfFields = false;
        while (!isEndOfRecordTypeNode(token.kind)) {
            STNode field = parseFieldOrRestDescriptor(isInclusive);
            if (field == null) {
                endOfFields = true;
                break;
            }
            recordFields.add(field);
            token = peek();

            if (field.kind == SyntaxKind.RECORD_REST_TYPE) {
                break;
            }
        }

        // Following loop will only run if there are more fields after the rest type descriptor.
        // Try to parse them and mark as invalid.
        while (!endOfFields && !isEndOfRecordTypeNode(token.kind)) {
            parseFieldOrRestDescriptor(isInclusive);
            // TODO: Mark these nodes as error/invalid nodes.
            this.errorHandler.reportInvalidNode(token, "cannot have more fields after the rest type descriptor");
            token = peek();
        }

        return STNodeFactory.createNodeList(recordFields);
    }

    /**
     * <p>
     * Parse field descriptor or rest descriptor.
     * </p>
     *
     * <code>
     * <br/><br/>field-descriptor := individual-field-descriptor | record-type-reference
     * <br/><br/><br/>individual-field-descriptor := metadata type-descriptor field-name [? | default-value] ;
     * <br/><br/>field-name := identifier
     * <br/><br/>default-value := = expression
     * <br/><br/>record-type-reference := * type-reference ;
     * <br/><br/>record-rest-descriptor := type-descriptor ... ;
     * </code>
     *
     * @return Parsed node
     */
    private STNode parseFieldOrRestDescriptor(boolean isInclusive) {
        return parseFieldOrRestDescriptor(peek().kind, isInclusive);
    }

    private STNode parseFieldOrRestDescriptor(SyntaxKind nextTokenKind, boolean isInclusive) {
        switch (nextTokenKind) {
            case CLOSE_BRACE_TOKEN:
            case CLOSE_BRACE_PIPE_TOKEN:
                return null;
            case ASTERISK_TOKEN:
                // record-type-reference
                startContext(ParserRuleContext.RECORD_FIELD);
                STNode asterisk = consume();
                STNode type = parseTypeReference();
                STNode semicolonToken = parseSemicolon();
                endContext();
                return STNodeFactory.createTypeReferenceNode(asterisk, type, semicolonToken);
            case AT_TOKEN:
                startContext(ParserRuleContext.RECORD_FIELD);
                STNode metadata = parseMetaData(nextTokenKind);
                type = parseTypeDescriptor();
                STNode fieldOrRestDesc = parseFieldDescriptor(isInclusive, type, metadata);
                endContext();
                return fieldOrRestDesc;
            default:
                if (isTypeStartingToken(nextTokenKind)) {
                    // individual-field-descriptor
                    startContext(ParserRuleContext.RECORD_FIELD);
                    metadata = createEmptyMetadata();
                    type = parseTypeDescriptor(nextTokenKind);
                    fieldOrRestDesc = parseFieldDescriptor(isInclusive, type, metadata);
                    endContext();
                    return fieldOrRestDesc;
                }

                STToken token = peek();
                Solution solution = recover(token, ParserRuleContext.RECORD_FIELD_OR_RECORD_END, isInclusive);

                // If the parser recovered by inserting a token, then try to re-parse the same
                // rule with the inserted token. This is done to pick the correct branch
                // to continue the parsing.
                if (solution.action == Action.REMOVE) {
                    return solution.recoveredNode;
                }

                return parseFieldOrRestDescriptor(solution.tokenKind, isInclusive);
        }
    }

    private STNode parseFieldDescriptor(boolean isInclusive, STNode type, STNode metadata) {
        if (isInclusive) {
            STNode fieldName = parseVariableName();
            return parseFieldDescriptorRhs(metadata, type, fieldName);
        } else {
            return parseFieldOrRestDescriptorRhs(metadata, type);
        }
    }

    /**
     * Parse type reference.
     * <code>type-reference := identifier | qualified-identifier</code>
     *
     * @return Type reference node
     */
    private STNode parseTypeReference() {
        return parseQualifiedIdentifier(ParserRuleContext.TYPE_REFERENCE);
    }

    /**
     * Parse identifier or qualified identifier.
     *
     * @return Identifier node
     */
    private STNode parseQualifiedIdentifier(ParserRuleContext currentCtx) {
        STToken token = peek();
        if (token.kind == SyntaxKind.IDENTIFIER_TOKEN) {
            STNode typeRefOrPkgRef = consume();
            return parseQualifiedIdentifier(typeRefOrPkgRef);
        } else {
            Solution sol = recover(token, currentCtx);
            return sol.recoveredNode;
        }
    }

    /**
     * Parse identifier or qualified identifier, given the starting identifier.
     *
     * @param identifier Starting identifier
     * @return Parse node
     */
    private STNode parseQualifiedIdentifier(STNode identifier) {
        STToken nextToken = peek(1);
        if (nextToken.kind != SyntaxKind.COLON_TOKEN) {
            return STNodeFactory.createSimpleNameReferenceNode(identifier);
        }

        STToken nextNextToken = peek(2);
        if (nextNextToken.kind == SyntaxKind.IDENTIFIER_TOKEN) {
            STToken colon = consume();
            STToken varOrFuncName = consume();
            return STNodeFactory.createQualifiedNameReferenceNode(identifier, colon, varOrFuncName);
        } else {
            this.errorHandler.removeInvalidToken();
            return parseQualifiedIdentifier(identifier);
        }
    }

    /**
     * Parse RHS of a field or rest type descriptor.
     *
     * @param metadata Metadata
     * @param type Type descriptor
     * @return Parsed node
     */
    private STNode parseFieldOrRestDescriptorRhs(STNode metadata, STNode type) {
        STToken token = peek();
        return parseFieldOrRestDescriptorRhs(token.kind, metadata, type);
    }

    private STNode parseFieldOrRestDescriptorRhs(SyntaxKind kind, STNode metadata, STNode type) {
        switch (kind) {
            case ELLIPSIS_TOKEN:
                // TODO: report error for invalid metadata
                STNode ellipsis = parseEllipsis();
                STNode semicolonToken = parseSemicolon();
                return STNodeFactory.createRecordRestDescriptorNode(type, ellipsis, semicolonToken);
            case IDENTIFIER_TOKEN:
                STNode fieldName = parseVariableName();
                return parseFieldDescriptorRhs(metadata, type, fieldName);
            default:
                STToken token = peek();
                Solution solution = recover(token, ParserRuleContext.FIELD_OR_REST_DESCIPTOR_RHS, metadata, type);

                // If the parser recovered by inserting a token, then try to re-parse the same
                // rule with the inserted token. This is done to pick the correct branch
                // to continue the parsing.
                if (solution.action == Action.REMOVE) {
                    return solution.recoveredNode;
                }

                return parseFieldOrRestDescriptorRhs(solution.tokenKind, metadata, type);
        }
    }

    /**
     * <p>
     * Parse field descriptor rhs.
     * </p>
     *
     * @param metadata Metadata
     * @param type Type descriptor
     * @param fieldName Field name
     * @return Parsed node
     */
    private STNode parseFieldDescriptorRhs(STNode metadata, STNode type, STNode fieldName) {
        STToken token = peek();
        return parseFieldDescriptorRhs(token.kind, metadata, type, fieldName);
    }

    /**
     * <p>
     * Parse field descriptor rhs.
     * </p>
     *
     * <code>
     * field-descriptor := [? | default-value] ;
     * <br/>default-value := = expression
     * </code>
     *
     * @param kind Kind of the next token
     * @param metadata Metadata
     * @param type Type descriptor
     * @param fieldName Field name
     * @return Parsed node
     */
    private STNode parseFieldDescriptorRhs(SyntaxKind kind, STNode metadata, STNode type, STNode fieldName) {
        switch (kind) {
            case SEMICOLON_TOKEN:
                STNode questionMarkToken = STNodeFactory.createEmptyNode();
                STNode semicolonToken = parseSemicolon();
                return STNodeFactory.createRecordFieldNode(metadata, type, fieldName, questionMarkToken,
                        semicolonToken);
            case QUESTION_MARK_TOKEN:
                questionMarkToken = parseQuestionMark();
                semicolonToken = parseSemicolon();
                return STNodeFactory.createRecordFieldNode(metadata, type, fieldName, questionMarkToken,
                        semicolonToken);
            case EQUAL_TOKEN:
                // parseRecordDefaultValue();
                STNode equalsToken = parseAssignOp();
                STNode expression = parseExpression();
                semicolonToken = parseSemicolon();
                return STNodeFactory.createRecordFieldWithDefaultValueNode(metadata, type, fieldName, equalsToken,
                        expression, semicolonToken);
            default:
                STToken token = peek();
                Solution solution = recover(token, ParserRuleContext.FIELD_DESCRIPTOR_RHS, metadata, type, fieldName);

                // If the parser recovered by inserting a token, then try to re-parse the same
                // rule with the inserted token. This is done to pick the correct branch
                // to continue the parsing.
                if (solution.action == Action.REMOVE) {
                    return solution.recoveredNode;
                }

                return parseFieldDescriptorRhs(solution.tokenKind, metadata, type, fieldName);
        }
    }

    /**
     * Parse question mark.
     *
     * @return Parsed node
     */
    private STNode parseQuestionMark() {
        STToken token = peek();
        if (token.kind == SyntaxKind.QUESTION_MARK_TOKEN) {
            return consume(); // '?' token
        } else {
            Solution sol = recover(token, ParserRuleContext.QUESTION_MARK);
            return sol.recoveredNode;
        }
    }

    /*
     * Statements
     */

    /**
     * Parse statements, until an end of a block is reached.
     *
     * @return Parsed node
     */
    private STNode parseStatements() {
        STToken token = peek();

        ArrayList<STNode> stmts = new ArrayList<>();
        while (!isEndOfStatements(token.kind)) {
            STNode stmt = parseStatement();
            if (stmt == null) {
                break;
            }

            if (stmt.kind == SyntaxKind.NAMED_WORKER_DECLARATION) {
                this.errorHandler.reportInvalidNode(null, "named-workers are not allowed here");
                break;
            }

            stmts.add(stmt);
            token = peek();
        }

        return STNodeFactory.createNodeList(stmts);
    }

    private boolean isEndOfStatements(SyntaxKind tokenKind) {
        switch (tokenKind) {
            case EOF_TOKEN:
            case CLOSE_BRACE_TOKEN:
                return true;
            case SERVICE_KEYWORD:
                return isServiceDeclStart(ParserRuleContext.STATEMENT, 1);
            default:
                return false;
        }
    }

    /**
     * Parse a single statement.
     *
     * @return Parsed node
     */
    protected STNode parseStatement() {
        STToken token = peek();
        return parseStatement(token.kind);
    }

    private STNode parseStatement(SyntaxKind tokenKind) {
        STNode annots = null;
        switch (tokenKind) {
            case CLOSE_BRACE_TOKEN:
                // Returning null marks the end of statements
                return null;
            case SEMICOLON_TOKEN:
                this.errorHandler.removeInvalidToken();
                return parseStatement();
            case AT_TOKEN:
                annots = parseAnnotations(tokenKind);
                tokenKind = peek().kind;
                break;
            case FINAL_KEYWORD:

                // Statements starts other than var-decl
            case IF_KEYWORD:
            case WHILE_KEYWORD:
            case PANIC_KEYWORD:
            case CHECK_KEYWORD:
            case CHECKPANIC_KEYWORD:
            case CONTINUE_KEYWORD:
            case BREAK_KEYWORD:
            case RETURN_KEYWORD:
            case TYPE_KEYWORD:
            case LOCK_KEYWORD:
            case OPEN_BRACE_TOKEN:
            case FORK_KEYWORD:

                // Even-though worker is not a statement, we parse it as statements.
                // then validates it based on the context. This is done to provide
                // better error messages
            case WORKER_KEYWORD:
                break;
            default:
                // Var-decl-stmt start
                if (isTypeStartingToken(tokenKind)) {
                    break;
                }

                // Expression-stmt start
                if (isValidLHSExpression(tokenKind)) {
                    break;
                }

                STToken token = peek();
                Solution solution = recover(token, ParserRuleContext.STATEMENT);

                // If the parser recovered by inserting a token, then try to re-parse the same
                // rule with the inserted token. This is done to pick the correct branch
                // to continue the parsing.
                if (solution.action == Action.REMOVE) {
                    return solution.recoveredNode;
                }

                return parseStatement(solution.tokenKind);
        }

        return parseStatement(tokenKind, annots);
    }

    private STNode getAnnotations(STNode nullbaleAnnot) {
        if (nullbaleAnnot != null) {
            return nullbaleAnnot;
        }

        return STNodeFactory.createNodeList(new ArrayList<>());
    }

    private STNode parseStatement(STNode annots) {
        return parseStatement(peek().kind, annots);
    }

    /**
     * Parse a single statement, given the next token kind.
     *
     * @param tokenKind Next token kind
     * @return Parsed node
     */
    private STNode parseStatement(SyntaxKind tokenKind, STNode annots) {
        // TODO: validate annotations: not every statement supports annots
        switch (tokenKind) {
            case CLOSE_BRACE_TOKEN:
                this.errorHandler.reportInvalidNode(null, "invalid annotations");
                // Returning null marks the end of statements
                return null;
            case SEMICOLON_TOKEN:
                this.errorHandler.removeInvalidToken();
                return parseStatement(tokenKind, annots);
            case FINAL_KEYWORD:
                STNode finalKeyword = parseFinalKeyword();
                return parseVariableDecl(getAnnotations(annots), finalKeyword, false);
            case IF_KEYWORD:
                return parseIfElseBlock();
            case WHILE_KEYWORD:
                return parseWhileStatement();
            case PANIC_KEYWORD:
                return parsePanicStatement();
            case CONTINUE_KEYWORD:
                return parseContinueStatement();
            case BREAK_KEYWORD:
                return parseBreakStatement();
            case RETURN_KEYWORD:
                return parseReturnStatement();
            case TYPE_KEYWORD:
                return parseLocalTypeDefinitionStatement(getAnnotations(annots));
            case CHECK_KEYWORD:
            case CHECKPANIC_KEYWORD:
                // Need to pass the token kind, since we may be coming here after recovering.
                // If so, `peek().kind` will not be same as `tokenKind`.
                return parseStamentStartsWithExpr(tokenKind);
            case IDENTIFIER_TOKEN:
                // If the statement starts with an identifier, it could be a var-decl-stmt
                // with a user defined type, or some statement starts with an expression
                STToken nextToken = peek(2);
                // if the next token is question-mark then it is an optional type descriptor with user defined type
                if (nextToken.kind == SyntaxKind.QUESTION_MARK_TOKEN) {
                    finalKeyword = STNodeFactory.createEmptyNode();
                    return parseVariableDecl(getAnnotations(annots), finalKeyword, false);
                }
                //If the nex token is pipe token then it can be unary type or compound assignment statement.
                if (nextToken.kind == SyntaxKind.PIPE_TOKEN) {
                    STToken nextNextToken = peek(3);
                    // if the nextNextToken is not an equal token then it is a unary type with user defined type
                    if (nextNextToken.kind != SyntaxKind.EQUAL_TOKEN) {
                        finalKeyword = STNodeFactory.createEmptyNode();
                        return parseVariableDecl(getAnnotations(annots), finalKeyword, false);
                    }
                }
                return parseStatementStartsWithIdentifier(getAnnotations(annots));
            case LOCK_KEYWORD:
                return parseLockStatement();
            case OPEN_BRACE_TOKEN:
                return parseBlockNode();
            case WORKER_KEYWORD:
                // Even-though worker is not a statement, we parse it as statements.
                // then validates it based on the context. This is done to provide
                // better error messages
                return parseNamedWorkerDeclaration(getAnnotations(annots));
            case FORK_KEYWORD:
                return parseForkStatement();
            default:
                if (isTypeStartingToken(tokenKind)) {
                    // If the statement starts with a type, then its a var declaration.
                    // This is an optimization since if we know the next token is a type, then
                    // we can parse the var-def faster.
                    finalKeyword = STNodeFactory.createEmptyNode();
                    return parseVariableDecl(getAnnotations(annots), finalKeyword, false);
                }
                STToken token = peek();
                Solution solution = recover(token, ParserRuleContext.STATEMENT_WITHOUT_ANNOTS, annots);

                // If the parser recovered by inserting a token, then try to re-parse the same
                // rule with the inserted token. This is done to pick the correct branch
                // to continue the parsing.
                if (solution.action == Action.REMOVE) {
                    return solution.recoveredNode;
                }

                return parseStatement(solution.tokenKind, annots);
        }
    }

    private STNode getNextNextToken(SyntaxKind tokenKind) {
        return peek(1).kind == tokenKind ? peek(2) : peek(1);
    }

    /**
     * <p>
     * Parse variable declaration. Variable declaration can be a local or module level.
     * </p>
     *
     * <code>
     * local-var-decl-stmt := local-init-var-decl-stmt | local-no-init-var-decl-stmt
     * <br/><br/>
     * local-init-var-decl-stmt := [annots] [final] typed-binding-pattern = action-or-expr ;
     * <br/><br/>
     * local-no-init-var-decl-stmt := [annots] [final] type-descriptor variable-name ;
     * </code>
     *
     * @param annots Annotations or metadata
     * @param finalKeyword Final keyword
     * @return Parsed node
     */
    private STNode parseVariableDecl(STNode annots, STNode finalKeyword, boolean isModuleVar) {
        startContext(ParserRuleContext.VAR_DECL_STMT);
        STNode type = parseTypeDescriptor();
        STNode varName = parseVariableName();
        STNode varDecl = parseVarDeclRhs(annots, finalKeyword, type, varName, isModuleVar);
        endContext();
        return varDecl;
    }

    /**
     * Parse final keyword.
     *
     * @return Parsed node
     */
    private STNode parseFinalKeyword() {
        STToken token = peek();
        if (token.kind == SyntaxKind.FINAL_KEYWORD) {
            return consume();
        } else {
            Solution sol = recover(token, ParserRuleContext.FINAL_KEYWORD);
            return sol.recoveredNode;
        }
    }

    /**
     * <p>
     * Parse the right hand side of a variable declaration statement.
     * </p>
     * <code>
     * var-decl-rhs := ; | = action-or-expr ;
     * </code>
     *
     * @param metadata metadata
     * @param finalKeyword Final keyword
     * @param type Type descriptor
     * @param varName Variable name
     * @return Parsed node
     */
    private STNode parseVarDeclRhs(STNode metadata, STNode finalKeyword, STNode type, STNode varName,
                                   boolean isModuleVar) {
        STToken token = peek();
        return parseVarDeclRhs(token.kind, metadata, finalKeyword, type, varName, isModuleVar);
    }

    /**
     * Parse the right hand side of a variable declaration statement, given the
     * next token kind.
     *
     * @param tokenKind Next token kind
     * @param metadata Metadata
     * @param finalKeyword Final keyword
     * @param type Type descriptor
     * @param varName Variable name
     * @param isModuleVar flag indicating whether the var is module level
     * @return Parsed node
     */
    private STNode parseVarDeclRhs(SyntaxKind tokenKind, STNode metadata, STNode finalKeyword, STNode type,
                                   STNode varName, boolean isModuleVar) {
        STNode assign;
        STNode expr;
        STNode semicolon;
        switch (tokenKind) {
            case EQUAL_TOKEN:
                assign = parseAssignOp();
                if (isModuleVar) {
                    expr = parseExpression();
                } else {
                    expr = parseActionOrExpression();
                }
                semicolon = parseSemicolon();
                break;
            case SEMICOLON_TOKEN:
                if (isModuleVar) {
                    this.errorHandler.reportMissingTokenError("assignment required");
                }
                assign = STNodeFactory.createEmptyNode();
                expr = STNodeFactory.createEmptyNode();
                semicolon = parseSemicolon();
                break;
            default:
                STToken token = peek();
                Solution solution = recover(token, ParserRuleContext.VAR_DECL_STMT_RHS, metadata, finalKeyword, type,
                        varName, isModuleVar);

                // If the parser recovered by inserting a token, then try to re-parse the same
                // rule with the inserted token. This is done to pick the correct branch
                // to continue the parsing.
                if (solution.action == Action.REMOVE) {
                    return solution.recoveredNode;
                }

                return parseVarDeclRhs(solution.tokenKind, metadata, finalKeyword, type, varName, isModuleVar);
        }

        if (isModuleVar) {
            return STNodeFactory.createModuleVariableDeclarationNode(metadata, finalKeyword, type, varName, assign,
                    expr, semicolon);
        }

        return STNodeFactory.createVariableDeclarationNode(metadata, finalKeyword, type, varName, assign, expr,
                semicolon);
    }

    /**
     * <p>
     * Parse the RHS portion of the assignment.
     * </p>
     * <code>assignment-stmt-rhs := = action-or-expr ;</code>
     *
     * @param lvExpr LHS expression
     * @return Parsed node
     */
    private STNode parseAssignmentStmtRhs(STNode lvExpr) {
        validateLVExpr(lvExpr);
        STNode assign = parseAssignOp();
        STNode expr = parseActionOrExpression();
        STNode semicolon = parseSemicolon();
        return STNodeFactory.createAssignmentStatementNode(lvExpr, assign, expr, semicolon);
    }

    /*
     * Expressions
     */

    /**
     * Parse expression. This will start parsing expressions from the lowest level of precedence.
     *
     * @return Parsed node
     */
    private STNode parseExpression() {
        return parseExpression(DEFAULT_OP_PRECEDENCE, true, false);
    }

    /**
     * Parse action or expression. This will start parsing actions or expressions from the lowest level of precedence.
     *
     * @return Parsed node
     */
    private STNode parseActionOrExpression() {
        return parseExpression(DEFAULT_OP_PRECEDENCE, true, true);
    }

    private STNode parseActionOrExpression(SyntaxKind tokenKind) {
        return parseExpression(tokenKind, DEFAULT_OP_PRECEDENCE, true, true);
    }

    private STNode parseActionOrExpression(boolean isRhsExpr) {
        return parseExpression(DEFAULT_OP_PRECEDENCE, isRhsExpr, true);
    }

    /**
     * Parse expression.
     *
     * @param isRhsExpr Flag indicating whether this is a rhs expression
     * @return Parsed node
     */
    private STNode parseExpression(boolean isRhsExpr) {
        return parseExpression(DEFAULT_OP_PRECEDENCE, isRhsExpr, false);
    }

    private void validateLVExpr(STNode expression) {
        if (isValidLVExpr(expression)) {
            return;
        }
        this.errorHandler.reportInvalidNode(null, "invalid expression for assignment lhs");
    }

    private boolean isValidLVExpr(STNode expression) {
        switch (expression.kind) {
            case IDENTIFIER_TOKEN:
            case QUALIFIED_NAME_REFERENCE:
            case SIMPLE_NAME_REFERENCE:
                return true;
            case FIELD_ACCESS:
                return isValidLVExpr(((STFieldAccessExpressionNode) expression).expression);
            case MEMBER_ACCESS:
                return isValidLVExpr(((STMemberAccessExpressionNode) expression).containerExpression);
            default:
                return false;
        }
    }

    /**
     * Parse an expression that has an equal or higher precedence than a given level.
     *
     * @param precedenceLevel Precedence level of expression to be parsed
     * @param isRhsExpr Flag indicating whether this is a rhs expression
     * @param allowActions Flag indicating whether the current context support actions
     * @return Parsed node
     */
    private STNode parseExpression(OperatorPrecedence precedenceLevel, boolean isRhsExpr, boolean allowActions) {
        STToken token = peek();
        return parseExpression(token.kind, precedenceLevel, isRhsExpr, allowActions);
    }

    private STNode parseExpression(SyntaxKind kind, OperatorPrecedence precedenceLevel, boolean isRhsExpr,
                                   boolean allowActions) {
        STNode expr = parseTerminalExpression(kind, isRhsExpr, allowActions);
        return parseExpressionRhs(precedenceLevel, expr, isRhsExpr, allowActions);
    }

    /**
     * Parse terminal expressions. A terminal expression has the highest precedence level
     * out of all expressions, and will be at the leaves of an expression tree.
     *
     * @param isRhsExpr Is a rhs expression
     * @param allowActions Allow actions
     * @return Parsed node
     */
    private STNode parseTerminalExpression(boolean isRhsExpr, boolean allowActions) {
        return parseTerminalExpression(peek().kind, isRhsExpr, allowActions);
    }

    private STNode parseTerminalExpression(SyntaxKind kind, boolean isRhsExpr, boolean allowActions) {
        // TODO: Whenever a new expression start is added, make sure to
        // add it to all the other places as well.
        switch (kind) {
            case DECIMAL_INTEGER_LITERAL:
            case HEX_INTEGER_LITERAL:
            case STRING_LITERAL:
            case NULL_KEYWORD:
            case TRUE_KEYWORD:
            case FALSE_KEYWORD:
            case DECIMAL_FLOATING_POINT_LITERAL:
            case HEX_FLOATING_POINT_LITERAL:
                return parseBasicLiteral();
            case IDENTIFIER_TOKEN:
                return parseQualifiedIdentifier(ParserRuleContext.VARIABLE_REF);
            case OPEN_PAREN_TOKEN:
                STToken nextNextToken = peek(2);
                // parse nil literal '()'
                if (nextNextToken.kind == SyntaxKind.CLOSE_PAREN_TOKEN) {
                    return parseNilLiteral();
                }
                return parseBracedExpression(isRhsExpr, allowActions);
            case CHECK_KEYWORD:
            case CHECKPANIC_KEYWORD:
                // In the checking action, nested actions are allowed. And thats the only
                // place where actions are allowed within an action or an expression.
                return parseCheckExpression(isRhsExpr, allowActions);
            case OPEN_BRACE_TOKEN:
                return parseMappingConstructorExpr();
            case TYPEOF_KEYWORD:
                return parseTypeofExpression(isRhsExpr);
            case PLUS_TOKEN:
            case MINUS_TOKEN:
            case NEGATION_TOKEN:
            case EXCLAMATION_MARK_TOKEN:
                return parseUnaryExpression(isRhsExpr);
            default:
                Solution solution = recover(peek(), ParserRuleContext.TERMINAL_EXPRESSION, isRhsExpr, allowActions);

                if (solution.recoveredNode.kind == SyntaxKind.IDENTIFIER_TOKEN) {
                    return parseQualifiedIdentifier(solution.recoveredNode);
                }
                if (solution.recoveredNode.kind == SyntaxKind.OPEN_PAREN_TOKEN &&
                        peek().kind == SyntaxKind.CLOSE_PAREN_TOKEN) {
                    return parseNilLiteral();
                }

                return solution.recoveredNode;
        }
    }

    private STNode parseActionOrExpressionInLhs(STNode lhsExpr) {
        return parseExpressionRhs(DEFAULT_OP_PRECEDENCE, lhsExpr, false, true);
    }

    /**
     * <p>
     * Parse the right-hand-side of an expression.
     * </p>
     * <code>expr-rhs := (binary-op expression
     *                              | dot identifier
     *                              | open-bracket expression close-bracket
     *                          )*</code>
     *
     * @param precedenceLevel Precedence level of the expression that is being parsed currently
     * @param lhsExpr LHS expression of the expression
     * @param isLVExpr Flag indicating whether this is on a lhsExpr of a statement
     * @param allowActions Flag indicating whether the current context support actions
     * @return Parsed node
     */
    private STNode parseExpressionRhs(OperatorPrecedence precedenceLevel, STNode lhsExpr, boolean isLVExpr,
                                      boolean allowActions) {
        STToken token = peek();
        return parseExpressionRhs(token.kind, precedenceLevel, lhsExpr, isLVExpr, allowActions);
    }

    /**
     * Parse the right hand side of an expression given the next token kind.
     *
     * @param tokenKind Next token kind
     * @param currentPrecedenceLevel Precedence level of the expression that is being parsed currently
     * @param lhsExpr LHS expression
     * @param isRhsExpr Flag indicating whether this is a rhs expr or not
     * @param allowActions Flag indicating whether to allow actions or not
     * @return Parsed node
     */
    private STNode parseExpressionRhs(SyntaxKind tokenKind, OperatorPrecedence currentPrecedenceLevel, STNode lhsExpr,
                                      boolean isRhsExpr, boolean allowActions) {
        if (isEndOfExpression(tokenKind, isRhsExpr)) {
            return lhsExpr;
        }

        if (!isValidExprRhsStart(tokenKind)) {
            STToken token = peek();
            Solution solution = recover(token, ParserRuleContext.EXPRESSION_RHS, currentPrecedenceLevel, lhsExpr,
                    isRhsExpr, allowActions);

            // If the current rule was recovered by removing a token,
            // then this entire rule is already parsed while recovering.
            // so we done need to parse the remaining of this rule again.
            // Proceed only if the recovery action was an insertion.
            if (solution.action == Action.REMOVE) {
                return solution.recoveredNode;
            }

            // If the parser recovered by inserting a token, then try to re-parse the same
            // rule with the inserted token. This is done to pick the correct branch to
            // continue the parsing.
            if (solution.ctx == ParserRuleContext.BINARY_OPERATOR) {
                // We come here if the operator is missing. Treat this as injecting an operator
                // that matches to the current operator precedence level, and continue.
                SyntaxKind binaryOpKind = getBinaryOperatorKindToInsert(currentPrecedenceLevel);
                return parseExpressionRhs(binaryOpKind, currentPrecedenceLevel, lhsExpr, isRhsExpr, allowActions);
            } else {
                return parseExpressionRhs(solution.tokenKind, currentPrecedenceLevel, lhsExpr, isRhsExpr, allowActions);
            }
        }

        // If the precedence level of the operator that was being parsed is higher than
        // the newly found (next) operator, then return and finish the previous expr,
        // because it has a higher precedence.
        OperatorPrecedence nextOperatorPrecedence = getOpPrecedence(tokenKind);
        if (currentPrecedenceLevel.isHigherThan(nextOperatorPrecedence)) {
            return lhsExpr;
        }

        STNode newLhsExpr;
        switch (tokenKind) {
            case OPEN_PAREN_TOKEN:
                newLhsExpr = parseFuncCall(lhsExpr);
                break;
            case OPEN_BRACKET_TOKEN:
                newLhsExpr = parseMemberAccessExpr(lhsExpr);
                break;
            case DOT_TOKEN:
                newLhsExpr = parseFieldAccessOrMethodCall(lhsExpr);
                break;
            case IS_KEYWORD:
                newLhsExpr = parseTypeTestExpression(lhsExpr);
                break;
            case RIGHT_ARROW_TOKEN:
                newLhsExpr = parseAction(tokenKind, lhsExpr);
                if (!allowActions) {
                    this.errorHandler.reportInvalidNode(null, "actions are not allowed here");
                }
                break;
            default:
                STNode operator = parseBinaryOperator();

                // Parse the expression that follows the binary operator, until a operator
                // with different precedence is encountered. If an operator with a lower
                // precedence is reached, then come back here and finish the current
                // binary expr. If a an operator with higher precedence level is reached,
                // then complete that binary-expr, come back here and finish the current expr.

                // Actions within binary-expressions are not allowed.
                STNode rhsExpr = parseExpression(nextOperatorPrecedence, isRhsExpr, false);
                newLhsExpr = STNodeFactory.createBinaryExpressionNode(SyntaxKind.BINARY_EXPRESSION, lhsExpr, operator,
                        rhsExpr);
                break;
        }

        // Then continue the operators with the same precedence level.
        return parseExpressionRhs(currentPrecedenceLevel, newLhsExpr, isRhsExpr, allowActions);
    }

    private boolean isValidExprRhsStart(SyntaxKind tokenKind) {
        switch (tokenKind) {
            case OPEN_PAREN_TOKEN:
            case DOT_TOKEN:
            case OPEN_BRACKET_TOKEN:
            case IS_KEYWORD:
            case RIGHT_ARROW_TOKEN:
                return true;
            default:
                return isBinaryOperator(tokenKind);
        }
    }

    /**
     * Parse member access expression.
     *
     * @param lhsExpr Container expression
     * @return Member access expression
     */
    private STNode parseMemberAccessExpr(STNode lhsExpr) {
        // Next token is already validated before coming here. Hence just consume.
        STNode openBracket = consume();

        STNode keyExpr;
        if (peek().kind == SyntaxKind.CLOSE_BRACKET_TOKEN) {
            this.errorHandler.reportMissingTokenError("missing expression");
            keyExpr = STNodeFactory.createMissingToken(SyntaxKind.IDENTIFIER_TOKEN);
        } else {
            keyExpr = parseExpression();
        }
        STNode closeBracket = parseCloseBracket();
        return STNodeFactory.createMemberAccessExpressionNode(lhsExpr, openBracket, keyExpr, closeBracket);
    }

    /**
     * Parse close bracket.
     *
     * @return Parsed node
     */
    private STNode parseCloseBracket() {
        STToken token = peek();
        if (token.kind == SyntaxKind.CLOSE_BRACKET_TOKEN) {
            return consume();
        } else {
            Solution sol = recover(token, ParserRuleContext.CLOSE_BRACKET);
            return sol.recoveredNode;
        }
    }

    /**
     * Parse field access expression and method call expression.
     *
     * @param lhsExpr Preceding expression of the field access or method call
     * @return One of <code>field-access-expression</code> or <code>method-call-expression</code>.
     */
    private STNode parseFieldAccessOrMethodCall(STNode lhsExpr) {
        STNode dotToken = parseDotToken();
        STNode fieldOrMethodName = parseIdentifier(ParserRuleContext.FIELD_OR_FUNC_NAME);

        STToken nextToken = peek();
        if (nextToken.kind == SyntaxKind.OPEN_PAREN_TOKEN) {
            // function invocation
            STNode openParen = parseOpenParenthesis();
            STNode args = parseArgsList();
            STNode closeParen = parseCloseParenthesis();
            return STNodeFactory.createMethodCallExpressionNode(lhsExpr, dotToken, fieldOrMethodName, openParen, args,
                    closeParen);
        }

        // Everything else is field-access
        return STNodeFactory.createFieldAccessExpressionNode(lhsExpr, dotToken, fieldOrMethodName);
    }

    /**
     * <p>
     * Parse braced expression.
     * </p>
     * <code>braced-expr := ( expression )</code>
     *
     * @param isRhsExpr Flag indicating whether this is on a rhsExpr of a statement
     * @param allowActions Allow actions
     * @return Parsed node
     */
    private STNode parseBracedExpression(boolean isRhsExpr, boolean allowActions) {
        STNode openParen = parseOpenParenthesis();
        STNode expr;
        if (allowActions) {
            expr = parseActionOrExpression(isRhsExpr);
        } else {
            expr = parseExpression(isRhsExpr);
        }

        STNode closeParen = parseCloseParenthesis();
        if (isAction(expr)) {
            return STNodeFactory.createBracedExpressionNode(SyntaxKind.BRACED_ACTION, openParen, expr, closeParen);
        } else {
            return STNodeFactory.createBracedExpressionNode(SyntaxKind.BRACED_EXPRESSION, openParen, expr, closeParen);
        }
    }

    /**
     * Check whether a given node is an action node.
     *
     * @param node Node to check
     * @return <code>true</code> if the node is an action node. <code>false</code> otherwise
     */
    private boolean isAction(STNode node) {
        switch (node.kind) {
            case REMOTE_METHOD_CALL_ACTION:
            case BRACED_ACTION:
            case CHECK_ACTION:
                return true;
            default:
                return false;
        }
    }

    /**
     * Check whether the given token is an end of a expression.
     *
     * @param tokenKind Token to check
     * @param isRhsExpr Flag indicating whether this is on a rhsExpr of a statement
     * @return <code>true</code> if the token represents an end of a block. <code>false</code> otherwise
     */
    private boolean isEndOfExpression(SyntaxKind tokenKind, boolean isRhsExpr) {
        if (!isRhsExpr) {
            if (isCompoundBinaryOperator(tokenKind)) {
                return true;
            }
            return !isValidExprRhsStart(tokenKind);
        }

        switch (tokenKind) {
            case CLOSE_BRACE_TOKEN:
            case OPEN_BRACE_TOKEN:
            case CLOSE_PAREN_TOKEN:
            case CLOSE_BRACKET_TOKEN:
            case SEMICOLON_TOKEN:
            case COMMA_TOKEN:
            case PUBLIC_KEYWORD:
            case FUNCTION_KEYWORD:
            case EOF_TOKEN:
            case CONST_KEYWORD:
            case LISTENER_KEYWORD:
            case EQUAL_TOKEN:
            case AT_TOKEN:
            case DOCUMENTATION_LINE:
            case AS_KEYWORD:
                return true;
            default:
                return isSimpleType(tokenKind);
        }
    }

    /**
     * Parse basic literals. It is assumed that we come here after validation.
     *
     * @return Parsed node
     */
    private STNode parseBasicLiteral() {
        STToken literalToken = consume();
        return STNodeFactory.createBasicLiteralNode(literalToken.kind, literalToken);
    }

    /**
     * Parse function call expression.
     * <code>function-call-expr := function-reference ( arg-list )
     * function-reference := variable-reference</code>
     *
     * @param identifier Function name
     * @return Function call expression
     */
    private STNode parseFuncCall(STNode identifier) {
        STNode openParen = parseOpenParenthesis();
        STNode args = parseArgsList();
        STNode closeParen = parseCloseParenthesis();
        return STNodeFactory.createFunctionCallExpressionNode(identifier, openParen, args, closeParen);
    }

    /**
     * Parse function call argument list.
     *
     * @return Parsed agrs list
     */
    private STNode parseArgsList() {
        startContext(ParserRuleContext.ARG_LIST);
        ArrayList<STNode> argsList = new ArrayList<>();

        STToken token = peek();
        if (isEndOfParametersList(token.kind)) {
            STNode args = STNodeFactory.createNodeList(argsList);
            endContext();
            return args;
        }

        SyntaxKind lastProcessedArgKind = parseFirstArg(argsList);
        parseFollowUpArg(argsList, lastProcessedArgKind);

        STNode args = STNodeFactory.createNodeList(argsList);
        endContext();
        return args;
    }

    /**
     * Parse the first argument of a function call.
     *
     * @param argsList Arguments list to which the parsed argument must be added
     * @return Kind of the argument first argument.
     */
    private SyntaxKind parseFirstArg(ArrayList<STNode> argsList) {
        startContext(ParserRuleContext.ARG);

        // Comma precedes the first argument is an empty node, since it doesn't exist.
        STNode leadingComma = STNodeFactory.createEmptyNode();
        STNode arg = parseArg(leadingComma);
        endContext();

        if (SyntaxKind.POSITIONAL_ARG.ordinal() <= arg.kind.ordinal()) {
            argsList.add(arg);
            return arg.kind;
        } else {
            reportInvalidOrderOfArgs(peek(), SyntaxKind.POSITIONAL_ARG, arg.kind);
            return SyntaxKind.POSITIONAL_ARG;
        }
    }

    /**
     * Parse follow up arguments.
     *
     * @param argsList Arguments list to which the parsed argument must be added
     * @param lastProcessedArgKind Kind of the argument processed prior to this
     */
    private void parseFollowUpArg(ArrayList<STNode> argsList, SyntaxKind lastProcessedArgKind) {
        STToken nextToken = peek();
        while (!isEndOfParametersList(nextToken.kind)) {
            startContext(ParserRuleContext.ARG);

            STNode leadingComma = parseComma();

            // If there's an extra comma at the end of arguments list, remove it.
            // Then stop the argument parsing.
            nextToken = peek();
            if (isEndOfParametersList(nextToken.kind)) {
                this.errorHandler.reportInvalidNode((STToken) leadingComma, "invalid token " + leadingComma);
                endContext();
                break;
            }

            STNode arg = parseArg(nextToken.kind, leadingComma);
            if (lastProcessedArgKind.ordinal() <= arg.kind.ordinal()) {
                if (lastProcessedArgKind == SyntaxKind.REST_ARG && arg.kind == SyntaxKind.REST_ARG) {
                    this.errorHandler.reportInvalidNode(nextToken, "cannot more than one rest arg");
                } else {
                    argsList.add(arg);
                    lastProcessedArgKind = arg.kind;
                }
            } else {
                reportInvalidOrderOfArgs(nextToken, lastProcessedArgKind, arg.kind);
            }

            nextToken = peek();
            endContext();
        }
    }

    /**
     * Report invalid order of args.
     *
     * @param token Staring token of the arg.
     * @param lastArgKind Kind of the previously processed arg
     * @param argKind Current arg
     */
    private void reportInvalidOrderOfArgs(STToken token, SyntaxKind lastArgKind, SyntaxKind argKind) {
        this.errorHandler.reportInvalidNode(token, "cannot have a " + argKind + " after the " + lastArgKind);
    }

    /**
     * Parse function call argument.
     *
     * @param leadingComma Comma that occurs before the param
     * @return Parsed argument node
     */
    private STNode parseArg(STNode leadingComma) {
        STToken token = peek();
        return parseArg(token.kind, leadingComma);
    }

    private STNode parseArg(SyntaxKind kind, STNode leadingComma) {
        STNode arg;
        switch (kind) {
            case ELLIPSIS_TOKEN:
                STToken ellipsis = consume();
                STNode expr = parseExpression();
                arg = STNodeFactory.createRestArgumentNode(leadingComma, ellipsis, expr);
                break;

            // Identifier can means two things: either its a named-arg, or just an expression.
            case IDENTIFIER_TOKEN:
                // TODO: Handle package-qualified var-refs (i.e: qualified-identifier).
                arg = parseNamedOrPositionalArg(leadingComma);
                break;

            // Any other expression goes here
            case DECIMAL_INTEGER_LITERAL:
            case HEX_INTEGER_LITERAL:
            case STRING_LITERAL:
            case OPEN_PAREN_TOKEN:
            case TRUE_KEYWORD:
            case FALSE_KEYWORD:
            case NULL_KEYWORD:
            default:
                expr = parseExpression();
                arg = STNodeFactory.createPositionalArgumentNode(leadingComma, expr);
                break;
        }

        return arg;
    }

    /**
     * Parse positional or named arg. This method assumed peek()/peek(1)
     * is always an identifier.
     *
     * @param leadingComma Comma that occurs before the param
     * @return Parsed argument node
     */
    private STNode parseNamedOrPositionalArg(STNode leadingComma) {
        STToken secondToken = peek(2);
        switch (secondToken.kind) {
            case EQUAL_TOKEN:
                STNode argNameOrVarRef = consume();
                STNode equal = parseAssignOp();
                STNode expr = parseExpression();
                return STNodeFactory.createNamedArgumentNode(leadingComma, argNameOrVarRef, equal, expr);
            case COMMA_TOKEN:
            case CLOSE_PAREN_TOKEN:
                argNameOrVarRef = consume();
                return STNodeFactory.createPositionalArgumentNode(leadingComma, argNameOrVarRef);

            // Treat everything else as a single expression. If something is missing,
            // expression-parsing will recover it.
            case DECIMAL_INTEGER_LITERAL:
            case HEX_INTEGER_LITERAL:
            case STRING_LITERAL:
            case IDENTIFIER_TOKEN:
            case OPEN_PAREN_TOKEN:
            case TRUE_KEYWORD:
            case FALSE_KEYWORD:
            case NULL_KEYWORD:
            case DECIMAL_FLOATING_POINT_LITERAL:
            case HEX_FLOATING_POINT_LITERAL:
            default:
                expr = parseExpression();
                return STNodeFactory.createPositionalArgumentNode(leadingComma, expr);
        }
    }

    /**
     * Parse object type descriptor.
     *
     * @return Parsed node
     */
    private STNode parseObjectTypeDescriptor() {
        startContext(ParserRuleContext.OBJECT_TYPE_DESCRIPTOR);
        STNode objectTypeQualifiers = parseObjectTypeQualifiers();
        STNode objectKeyword = parseObjectKeyword();
        STNode openBrace = parseOpenBrace();
        STNode objectMembers = parseObjectMembers();
        STNode closeBrace = parseCloseBrace();
        endContext();

        return STNodeFactory.createObjectTypeDescriptorNode(objectTypeQualifiers, objectKeyword, openBrace,
                objectMembers, closeBrace);
    }

    /**
     * Parse object type qualifiers.
     *
     * @return Parsed node
     */
    private STNode parseObjectTypeQualifiers() {
        STToken nextToken = peek();
        return parseObjectTypeQualifiers(nextToken.kind);
    }

    private STNode parseObjectTypeQualifiers(SyntaxKind kind) {
        List<STNode> qualifiers = new ArrayList<>();
        STNode firstQualifier;
        switch (kind) {
            case CLIENT_KEYWORD:
                STNode clientKeyword = parseClientKeyword();
                firstQualifier = clientKeyword;
                break;
            case ABSTRACT_KEYWORD:
                STNode abstractKeyword = parseAbstractKeyword();
                firstQualifier = abstractKeyword;
                break;
            case OBJECT_KEYWORD:
                return STNodeFactory.createNodeList(qualifiers);
            default:
                Solution solution = recover(peek(), ParserRuleContext.OBJECT_TYPE_FIRST_QUALIFIER);

                // If the parser recovered by inserting a token, then try to re-parse the same
                // rule with the inserted token. This is done to pick the correct branch
                // to continue the parsing.
                if (solution.action == Action.REMOVE) {
                    return solution.recoveredNode;
                }

                return parseObjectTypeQualifiers(solution.tokenKind);
        }

        // Parse the second qualifier if available.
        STNode secondQualifier = parseObjectTypeSecondQualifier(firstQualifier);

        qualifiers.add(firstQualifier);
        if (secondQualifier != null) {
            qualifiers.add(secondQualifier);
        }
        return STNodeFactory.createNodeList(qualifiers);
    }

    private STNode parseObjectTypeSecondQualifier(STNode firstQualifier) {
        STToken nextToken = peek();
        return parseObjectTypeSecondQualifier(nextToken.kind, firstQualifier);
    }

    private STNode parseObjectTypeSecondQualifier(SyntaxKind kind, STNode firstQualifier) {
        if (firstQualifier.kind != kind) {
            switch (kind) {
                case CLIENT_KEYWORD:
                    return parseClientKeyword();
                case ABSTRACT_KEYWORD:
                    return parseAbstractKeyword();
                case OBJECT_KEYWORD:
                    return null;
                default:
                    break;
            }
        }

        Solution solution = recover(peek(), ParserRuleContext.OBJECT_TYPE_SECOND_QUALIFIER, firstQualifier);

        // If the parser recovered by inserting a token, then try to re-parse the same
        // rule with the inserted token. This is done to pick the correct branch
        // to continue the parsing.
        if (solution.action == Action.REMOVE) {
            return solution.recoveredNode;
        }

        return parseObjectTypeSecondQualifier(solution.tokenKind, firstQualifier);
    }

    /**
     * Parse client keyword.
     *
     * @return Parsed node
     */
    private STNode parseClientKeyword() {
        STToken token = peek();
        if (token.kind == SyntaxKind.CLIENT_KEYWORD) {
            return consume();
        } else {
            Solution sol = recover(token, ParserRuleContext.CLIENT_KEYWORD);
            return sol.recoveredNode;
        }
    }

    /**
     * Parse abstract keyword.
     *
     * @return Parsed node
     */
    private STNode parseAbstractKeyword() {
        STToken token = peek();
        if (token.kind == SyntaxKind.ABSTRACT_KEYWORD) {
            return consume();
        } else {
            Solution sol = recover(token, ParserRuleContext.ABSTRACT_KEYWORD);
            return sol.recoveredNode;
        }
    }

    /**
     * Parse object keyword.
     *
     * @return Parsed node
     */
    private STNode parseObjectKeyword() {
        STToken token = peek();
        if (token.kind == SyntaxKind.OBJECT_KEYWORD) {
            return consume();
        } else {
            Solution sol = recover(token, ParserRuleContext.OBJECT_KEYWORD);
            return sol.recoveredNode;
        }
    }

    /**
     * Parse object members.
     *
     * @return Parsed node
     */
    private STNode parseObjectMembers() {
        ArrayList<STNode> objectMembers = new ArrayList<>();
        STToken nextToken = peek();
        while (!isEndOfObjectTypeNode(nextToken.kind)) {
            startContext(ParserRuleContext.OBJECT_MEMBER);
            STNode member = parseObjectMember(nextToken.kind);
            endContext();

            // Null member indicates the end of object members
            if (member == null) {
                break;
            }
            objectMembers.add(member);
            nextToken = peek();
        }

        return STNodeFactory.createNodeList(objectMembers);
    }

    private STNode parseObjectMember() {
        STToken nextToken = peek();
        return parseObjectMember(nextToken.kind);
    }

    private STNode parseObjectMember(SyntaxKind nextTokenKind) {
        STNode metadata;
        switch (nextTokenKind) {
            case EOF_TOKEN:
            case CLOSE_BRACE_TOKEN:
                // Null return indicates the end of object members
                return null;
            case ASTERISK_TOKEN:
            case PUBLIC_KEYWORD:
            case PRIVATE_KEYWORD:
            case REMOTE_KEYWORD:
            case FUNCTION_KEYWORD:
                metadata = createEmptyMetadata();
                break;
            case DOCUMENTATION_LINE:
            case AT_TOKEN:
                metadata = parseMetaData(nextTokenKind);
                nextTokenKind = peek().kind;
                break;
            default:
                if (isTypeStartingToken(nextTokenKind)) {
                    metadata = createEmptyMetadata();
                    break;
                }

                Solution solution = recover(peek(), ParserRuleContext.OBJECT_MEMBER);

                // If the parser recovered by inserting a token, then try to re-parse the same
                // rule with the inserted token. This is done to pick the correct branch
                // to continue the parsing.
                if (solution.action == Action.REMOVE) {
                    return solution.recoveredNode;
                }

                return parseObjectMember(solution.tokenKind);
        }

        return parseObjectMember(nextTokenKind, metadata);
    }

    private STNode parseObjectMember(SyntaxKind nextTokenKind, STNode metadata) {
        STNode member;
        switch (nextTokenKind) {
            case EOF_TOKEN:
            case CLOSE_BRACE_TOKEN:
                // TODO report metadata
                return null;
            case ASTERISK_TOKEN:
                STNode asterisk = consume();
                STNode type = parseTypeReference();
                STNode semicolonToken = parseSemicolon();
                member = STNodeFactory.createTypeReferenceNode(asterisk, type, semicolonToken);
                break;
            case PUBLIC_KEYWORD:
            case PRIVATE_KEYWORD:
                STNode visibilityQualifier = parseObjectMemberVisibility();
                member = parseObjectMethodOrField(metadata, visibilityQualifier);
                break;
            case REMOTE_KEYWORD:
                member = parseObjectMethodOrField(metadata, STNodeFactory.createEmptyNode());
                break;
            case FUNCTION_KEYWORD:
                member = parseObjectMethod(metadata, STNodeFactory.createEmptyNode());
                break;
            default:
                if (isTypeStartingToken(nextTokenKind)) {
                    member = parseObjectField(metadata, STNodeFactory.createEmptyNode());
                    break;
                }

                Solution solution = recover(peek(), ParserRuleContext.OBJECT_MEMBER_WITHOUT_METADATA);

                // If the parser recovered by inserting a token, then try to re-parse the same
                // rule with the inserted token. This is done to pick the correct branch
                // to continue the parsing.
                if (solution.action == Action.REMOVE) {
                    return solution.recoveredNode;
                }

                return parseObjectMember(solution.tokenKind);
        }

        return member;
    }

    private STNode parseObjectMethodOrField(STNode metadata, STNode methodQualifiers) {
        STToken nextToken = peek(1);
        STToken nextNextToken = peek(2);
        return parseObjectMethodOrField(nextToken.kind, nextNextToken.kind, metadata, methodQualifiers);
    }

    /**
     * Parse an object member, given the visibility modifier. Object member can have
     * only one visibility qualifier. This mean the methodQualifiers list can have
     * one qualifier at-most.
     *
     * @param visibilityQualifiers Visibility qualifiers. A modifier can be
     *            a syntax node with either 'PUBLIC' or 'PRIVATE'.
     * @param nextTokenKind Next token kind
     * @param nextNextTokenKind Kind of the token after the
     * @param metadata Metadata
     * @param visibilityQualifiers Visibility qualifiers
     * @return Parse object member node
     */
    private STNode parseObjectMethodOrField(SyntaxKind nextTokenKind, SyntaxKind nextNextTokenKind, STNode metadata,
                                            STNode visibilityQualifiers) {
        switch (nextTokenKind) {
            case REMOTE_KEYWORD:
                STNode remoteKeyword = parseRemoteKeyword();
                ArrayList<STNode> methodQualifiers = new ArrayList<>();
                if (visibilityQualifiers.kind != SyntaxKind.NONE) {
                    methodQualifiers.add(visibilityQualifiers);
                }
                methodQualifiers.add(remoteKeyword);
                return parseObjectMethod(metadata, STNodeFactory.createNodeList(methodQualifiers));
            case FUNCTION_KEYWORD:
                return parseObjectMethod(metadata, visibilityQualifiers);

            // All 'type starting tokens' here. should be same as 'parseTypeDescriptor(...)'
            case IDENTIFIER_TOKEN:
                if (nextNextTokenKind != SyntaxKind.OPEN_PAREN_TOKEN) {
                    // Here we try to catch the common user error of missing the function keyword.
                    // In such cases, lookahead for the open-parenthesis and figure out whether
                    // this is an object-method with missing name. If yes, then try to recover.
                    return parseObjectField(metadata, visibilityQualifiers);
                }
                break;
            default:
                if (isTypeStartingToken(nextTokenKind)) {
                    return parseObjectField(metadata, visibilityQualifiers);
                }
                break;
        }

        Solution solution = recover(peek(), ParserRuleContext.OBJECT_FUNC_OR_FIELD_WITHOUT_VISIBILITY, metadata,
                visibilityQualifiers);

        // If the parser recovered by inserting a token, then try to re-parse the same
        // rule with the inserted token. This is done to pick the correct branch
        // to continue the parsing.
        if (solution.action == Action.REMOVE) {
            return solution.recoveredNode;
        }

        return parseObjectMethodOrField(solution.tokenKind, nextTokenKind, metadata, visibilityQualifiers);
    }

    /**
     * Parse object visibility. Visibility can be <code>public</code> or <code>private</code>.
     *
     * @return Parsed node
     */
    private STNode parseObjectMemberVisibility() {
        STToken token = peek();
        if (token.kind == SyntaxKind.PUBLIC_KEYWORD || token.kind == SyntaxKind.PRIVATE_KEYWORD) {
            return consume();
        } else {
            Solution sol = recover(token, ParserRuleContext.PUBLIC_KEYWORD);
            return sol.recoveredNode;
        }
    }

    private STNode parseRemoteKeyword() {
        STToken token = peek();
        if (token.kind == SyntaxKind.REMOTE_KEYWORD) {
            return consume();
        } else {
            Solution sol = recover(token, ParserRuleContext.REMOTE_KEYWORD);
            return sol.recoveredNode;
        }
    }

    private STNode parseObjectField(STNode metadata, STNode methodQualifiers) {
        STNode type = parseTypeDescriptor();
        STNode fieldName = parseVariableName();
        return parseObjectFieldRhs(metadata, methodQualifiers, type, fieldName);
    }

    /**
     * Parse object field rhs, and complete the object field parsing. Returns the parsed object field.
     *
     * @param metadata Metadata
     * @param visibilityQualifier Visibility qualifier
     * @param type Type descriptor
     * @param fieldName Field name
     * @return Parsed object field
     */
    private STNode parseObjectFieldRhs(STNode metadata, STNode visibilityQualifier, STNode type, STNode fieldName) {
        STToken nextToken = peek();
        return parseObjectFieldRhs(nextToken.kind, metadata, visibilityQualifier, type, fieldName);
    }

    /**
     * Parse object field rhs, and complete the object field parsing. Returns the parsed object field.
     *
     * @param nextTokenKind Kind of the next token
     * @param metadata Metadata
     * @param visibilityQualifier Visibility qualifier
     * @param type Type descriptor
     * @param fieldName Field name
     * @return Parsed object field
     */
    private STNode parseObjectFieldRhs(SyntaxKind nextTokenKind, STNode metadata, STNode visibilityQualifier,
                                       STNode type, STNode fieldName) {
        STNode equalsToken;
        STNode expression;
        STNode semicolonToken;
        switch (nextTokenKind) {
            case SEMICOLON_TOKEN:
                equalsToken = STNodeFactory.createEmptyNode();
                expression = STNodeFactory.createEmptyNode();
                semicolonToken = parseSemicolon();
                break;
            case EQUAL_TOKEN:
                equalsToken = parseAssignOp();
                expression = parseExpression();
                semicolonToken = parseSemicolon();
                break;
            default:
                STToken token = peek();
                Solution solution = recover(token, ParserRuleContext.OBJECT_FIELD_RHS, metadata, visibilityQualifier,
                        type, fieldName);

                // If the parser recovered by inserting a token, then try to re-parse the same
                // rule with the inserted token. This is done to pick the correct branch
                // to continue the parsing.
                if (solution.action == Action.REMOVE) {
                    return solution.recoveredNode;
                }

                return parseObjectFieldRhs(solution.tokenKind, metadata, visibilityQualifier, type, fieldName);
        }

        return STNodeFactory.createObjectFieldNode(metadata, visibilityQualifier, type, fieldName, equalsToken,
                expression, semicolonToken);
    }

    private STNode parseObjectMethod(STNode metadata, STNode methodQualifiers) {
        return parseFunctionDefinition(metadata, methodQualifiers);
    }

    /**
     * Parse if-else statement.
     * <code>
     * if-else-stmt := if expression block-stmt [else-block]
     * </code>
     *
     * @return If-else block
     */
    private STNode parseIfElseBlock() {
        startContext(ParserRuleContext.IF_BLOCK);
        STNode ifKeyword = parseIfKeyword();
        STNode condition = parseExpression();
        STNode ifBody = parseBlockNode();
        endContext();

        STNode elseBody = parseElseBlock();
        return STNodeFactory.createIfElseStatementNode(ifKeyword, condition, ifBody, elseBody);
    }

    /**
     * Parse if-keyword.
     *
     * @return Parsed if-keyword node
     */
    private STNode parseIfKeyword() {
        STToken token = peek();
        if (token.kind == SyntaxKind.IF_KEYWORD) {
            return consume();
        } else {
            Solution sol = recover(token, ParserRuleContext.IF_KEYWORD);
            return sol.recoveredNode;
        }
    }

    /**
     * Parse else-keyword.
     *
     * @return Parsed else keyword node
     */
    private STNode parseElseKeyword() {
        STToken token = peek();
        if (token.kind == SyntaxKind.ELSE_KEYWORD) {
            return consume();
        } else {
            Solution sol = recover(token, ParserRuleContext.ELSE_KEYWORD);
            return sol.recoveredNode;
        }
    }

    /**
     * Parse block node.
     * <code>
     * block-stmt := { sequence-stmt }
     * sequence-stmt := statement*
     * </code>
     *
     * @return Parse block node
     */
    private STNode parseBlockNode() {
        startContext(ParserRuleContext.BLOCK_STMT);
        STNode openBrace = parseOpenBrace();
        STNode stmts = parseStatements();
        STNode closeBrace = parseCloseBrace();
        endContext();
        return STNodeFactory.createBlockStatementNode(openBrace, stmts, closeBrace);
    }

    /**
     * Parse else block.
     * <code>else-block := else (if-else-stmt | block-stmt)</code>
     *
     * @return Else block
     */
    private STNode parseElseBlock() {
        STToken nextToken = peek();
        if (nextToken.kind != SyntaxKind.ELSE_KEYWORD) {
            return STNodeFactory.createEmptyNode();
        }

        STNode elseKeyword = parseElseKeyword();
        STNode elseBody = parseElseBody();
        return STNodeFactory.createElseBlockNode(elseKeyword, elseBody);
    }

    /**
     * Parse else node body.
     * <code>else-body := if-else-stmt | block-stmt</code>
     *
     * @return Else node body
     */
    private STNode parseElseBody() {
        STToken nextToken = peek();
        return parseElseBody(nextToken.kind);
    }

    private STNode parseElseBody(SyntaxKind nextTokenKind) {
        switch (nextTokenKind) {
            case IF_KEYWORD:
                return parseIfElseBlock();
            case OPEN_BRACE_TOKEN:
                return parseBlockNode();
            default:
                STToken token = peek();
                Solution solution = recover(token, ParserRuleContext.ELSE_BODY);

                // If the parser recovered by inserting a token, then try to re-parse the same
                // rule with the inserted token. This is done to pick the correct branch
                // to continue the parsing.
                if (solution.action == Action.REMOVE) {
                    return solution.recoveredNode;
                }

                return parseElseBody(solution.tokenKind);
        }
    }

    /**
     * Parse while statement.
     * <code>while-stmt := while expression block-stmt</code>
     *
     * @return While statement
     */
    private STNode parseWhileStatement() {
        startContext(ParserRuleContext.WHILE_BLOCK);
        STNode whileKeyword = parseWhileKeyword();
        STNode condition = parseExpression();
        STNode whileBody = parseBlockNode();
        endContext();
        return STNodeFactory.createWhileStatementNode(whileKeyword, condition, whileBody);
    }

    /**
     * Parse while-keyword.
     *
     * @return While-keyword node
     */
    private STNode parseWhileKeyword() {
        STToken token = peek();
        if (token.kind == SyntaxKind.WHILE_KEYWORD) {
            return consume();
        } else {
            Solution sol = recover(token, ParserRuleContext.WHILE_KEYWORD);
            return sol.recoveredNode;
        }
    }

    /**
     * Parse panic statement.
     * <code>panic-stmt := panic expression ;</code>
     *
     * @return Panic statement
     */
    private STNode parsePanicStatement() {
        startContext(ParserRuleContext.PANIC_STMT);
        STNode panicKeyword = parsePanicKeyword();
        STNode expression = parseExpression();
        STNode semicolon = parseSemicolon();
        endContext();
        return STNodeFactory.createPanicStatementNode(panicKeyword, expression, semicolon);
    }

    /**
     * Parse panic-keyword.
     *
     * @return Panic-keyword node
     */
    private STNode parsePanicKeyword() {
        STToken token = peek();
        if (token.kind == SyntaxKind.PANIC_KEYWORD) {
            return consume();
        } else {
            Solution sol = recover(token, ParserRuleContext.PANIC_KEYWORD);
            return sol.recoveredNode;
        }
    }

    /**
     * Parse check expression. This method is used to parse both check expression
     * as well as check action.
     *
     * <p>
     * <code>
     * checking-expr := checking-keyword expression
     * checking-action := checking-keyword action
     * </code>
     *
     * @param allowActions Allow actions
     * @param isRhsExpr Is rhs expression
     * @return Check expression node
     */
    private STNode parseCheckExpression(boolean isRhsExpr, boolean allowActions) {
        STNode checkingKeyword = parseCheckingKeyword();
        STNode expr = parseExpression(OperatorPrecedence.UNARY, isRhsExpr, allowActions);
        if (isAction(expr)) {
            return STNodeFactory.createCheckExpressionNode(SyntaxKind.CHECK_ACTION, checkingKeyword, expr);
        } else {
            return STNodeFactory.createCheckExpressionNode(SyntaxKind.CHECK_EXPRESSION, checkingKeyword, expr);
        }
    }

    /**
     * Parse checking keyword.
     * <p>
     * <code>
     * checking-keyword := check | checkpanic
     * </code>
     *
     * @return Parsed node
     */
    private STNode parseCheckingKeyword() {
        STToken token = peek();
        if (token.kind == SyntaxKind.CHECK_KEYWORD || token.kind == SyntaxKind.CHECKPANIC_KEYWORD) {
            return consume();
        } else {
            Solution sol = recover(token, ParserRuleContext.CHECKING_KEYWORD);
            return sol.recoveredNode;
        }
    }

    /**
     *
     * Parse continue statement.
     * <code>continue-stmt := continue ; </code>
     *
     * @return continue statement
     */
    private STNode parseContinueStatement() {
        startContext(ParserRuleContext.CONTINUE_STATEMENT);
        STNode continueKeyword = parseContinueKeyword();
        STNode semicolon = parseSemicolon();
        endContext();
        return STNodeFactory.createContinueStatementNode(continueKeyword, semicolon);
    }

    /**
     * Parse continue-keyword.
     *
     * @return continue-keyword node
     */
    private STNode parseContinueKeyword() {
        STToken token = peek();
        if (token.kind == SyntaxKind.CONTINUE_KEYWORD) {
            return consume();
        } else {
            Solution sol = recover(token, ParserRuleContext.CONTINUE_KEYWORD);
            return sol.recoveredNode;
        }
    }

    /**
     * Parse return statement.
     * <code>return-stmt := return [ action-or-expr ] ;</code>
     *
     * @return Return statement
     */
    private STNode parseReturnStatement() {
        startContext(ParserRuleContext.RETURN_STMT);
        STNode returnKeyword = parseReturnKeyword();
        STNode returnRhs = parseReturnStatementRhs(returnKeyword);
        endContext();
        return returnRhs;
    }

    /**
     * Parse return-keyword.
     *
     * @return Return-keyword node
     */
    private STNode parseReturnKeyword() {
        STToken token = peek();
        if (token.kind == SyntaxKind.RETURN_KEYWORD) {
            return consume();
        } else {
            Solution sol = recover(token, ParserRuleContext.RETURN_KEYWORD);
            return sol.recoveredNode;
        }
    }

    /**
     * Parse break statement.
     * <code>break-stmt := break ; </code>
     *
     * @return break statement
     */
    private STNode parseBreakStatement() {
        startContext(ParserRuleContext.BREAK_STATEMENT);
        STNode breakKeyword = parseBreakKeyword();
        STNode semicolon = parseSemicolon();
        endContext();
        return STNodeFactory.createBreakStatementNode(breakKeyword, semicolon);
    }

    /**
     * Parse break-keyword.
     *
     * @return break-keyword node
     */
    private STNode parseBreakKeyword() {
        STToken token = peek();
        if (token.kind == SyntaxKind.BREAK_KEYWORD) {
            return consume();
        } else {
            Solution sol = recover(token, ParserRuleContext.BREAK_KEYWORD);
            return sol.recoveredNode;
        }
    }

    /**
     * <p>
     * Parse the right hand side of a return statement.
     * </p>
     * <code>
     * return-stmt-rhs := ; |  action-or-expr ;
     * </code>
     *
     * @return Parsed node
     */
    private STNode parseReturnStatementRhs(STNode returnKeyword) {
        STNode expr;
        STNode semicolon;
        STToken token = peek();

        switch (token.kind) {
            case SEMICOLON_TOKEN:
                expr = STNodeFactory.createEmptyNode();
                break;
            default:
                expr = parseActionOrExpression();
                break;
        }

        semicolon = parseSemicolon();
        return STNodeFactory.createReturnStatementNode(returnKeyword, expr, semicolon);
    }

    /**
     * Parse mapping constructor expression.
     * <p>
     * <code>mapping-constructor-expr := { [field (, field)*] }</code>
     *
     * @return Parsed node
     */
    private STNode parseMappingConstructorExpr() {
        startContext(ParserRuleContext.MAPPING_CONSTRUCTOR);
        STNode openBrace = parseOpenBrace();
        STNode fields = parseMappingConstructorFields();
        STNode closeBrace = parseCloseBrace();
        endContext();
        return STNodeFactory.createMappingConstructorExpressionNode(openBrace, fields, closeBrace);
    }

    /**
     * Parse mapping constructor fields.
     *
     * @return Parsed node
     */
    private STNode parseMappingConstructorFields() {
        List<STNode> fields = new ArrayList<>();
        STToken nextToken = peek();
        if (isEndOfMappingConstructor(nextToken.kind)) {
            return STNodeFactory.createNodeList(fields);
        }

        // Parse first field mapping, that has no leading comma
        STNode leadingComma = STNodeFactory.createEmptyNode();
        STNode field = parseMappingField(leadingComma);
        fields.add(field);

        // Parse the remaining field mappings
        nextToken = peek();
        while (!isEndOfMappingConstructor(nextToken.kind)) {
            leadingComma = parseComma();
            field = parseMappingField(leadingComma);
            fields.add(field);
            nextToken = peek();
        }

        return STNodeFactory.createNodeList(fields);
    }

    private boolean isEndOfMappingConstructor(SyntaxKind tokenKind) {
        switch (tokenKind) {
            case IDENTIFIER_TOKEN:
                return false;
            case EOF_TOKEN:
            case AT_TOKEN:
            case DOCUMENTATION_LINE:
            case CLOSE_BRACE_TOKEN:
            case CLOSE_PAREN_TOKEN:
            case CLOSE_BRACKET_TOKEN:
            case OPEN_BRACE_TOKEN:
            case SEMICOLON_TOKEN:
            case PUBLIC_KEYWORD:
            case PRIVATE_KEYWORD:
            case FUNCTION_KEYWORD:
            case RETURNS_KEYWORD:
            case SERVICE_KEYWORD:
            case TYPE_KEYWORD:
            case LISTENER_KEYWORD:
            case CONST_KEYWORD:
            case FINAL_KEYWORD:
            case RESOURCE_KEYWORD:
                return true;
            default:
                return isSimpleType(tokenKind);
        }
    }

    /**
     * Parse mapping constructor field.
     * <p>
     * <code>field := specific-field | computed-name-field | spread-field</code>
     *
     * @param leadingComma Leading comma
     * @return Parsed node
     */
    private STNode parseMappingField(STNode leadingComma) {
        STToken nextToken = peek();
        return parseMappingField(nextToken.kind, leadingComma);
    }

    private STNode parseMappingField(SyntaxKind tokenKind, STNode leadingComma) {
        switch (tokenKind) {
            case IDENTIFIER_TOKEN:
                return parseSpecificFieldWithOptionValue(leadingComma);
            case STRING_LITERAL:
                STNode key = parseStringLiteral();
                STNode colon = parseColon();
                STNode valueExpr = parseExpression();
                return STNodeFactory.createSpecificFieldNode(leadingComma, key, colon, valueExpr);
            case OPEN_BRACKET_TOKEN:
                return parseComputedField(leadingComma);
            case ELLIPSIS_TOKEN:
                STNode ellipsis = parseEllipsis();
                STNode expr = parseExpression();
                return STNodeFactory.createSpreadFieldNode(leadingComma, ellipsis, expr);
            default:
                STToken token = peek();
                Solution solution = recover(token, ParserRuleContext.MAPPING_FIELD, leadingComma);

                // If the parser recovered by inserting a token, then try to re-parse the same
                // rule with the inserted token. This is done to pick the correct branch
                // to continue the parsing.
                if (solution.action == Action.REMOVE) {
                    return solution.recoveredNode;
                }

                return parseMappingField(solution.tokenKind, leadingComma);
        }
    }

    /**
     * Parse mapping constructor specific-field with an optional value.
     *
     * @param leadingComma
     * @return Parsed node
     */
    private STNode parseSpecificFieldWithOptionValue(STNode leadingComma) {
        STNode key = parseIdentifier(ParserRuleContext.MAPPING_FIELD_NAME);
        return parseSpecificFieldRhs(leadingComma, key);
    }

    private STNode parseSpecificFieldRhs(STNode leadingComma, STNode key) {
        STToken nextToken = peek();
        return parseSpecificFieldRhs(nextToken.kind, leadingComma, key);
    }

    private STNode parseSpecificFieldRhs(SyntaxKind tokenKind, STNode leadingComma, STNode key) {
        STNode colon;
        STNode valueExpr;

        switch (tokenKind) {
            case COLON_TOKEN:
                colon = parseColon();
                valueExpr = parseExpression();
                break;
            case COMMA_TOKEN:
                colon = STNodeFactory.createEmptyNode();
                valueExpr = STNodeFactory.createEmptyNode();
                break;
            default:
                if (isEndOfMappingConstructor(tokenKind)) {
                    colon = STNodeFactory.createEmptyNode();
                    valueExpr = STNodeFactory.createEmptyNode();
                    break;
                }

                STToken token = peek();
                Solution solution = recover(token, ParserRuleContext.SPECIFIC_FIELD_RHS, leadingComma, key);

                // If the parser recovered by inserting a token, then try to re-parse the same
                // rule with the inserted token. This is done to pick the correct branch
                // to continue the parsing.
                if (solution.action == Action.REMOVE) {
                    return solution.recoveredNode;
                }

                return parseSpecificFieldRhs(solution.tokenKind, leadingComma, key);

        }
        return STNodeFactory.createSpecificFieldNode(leadingComma, key, colon, valueExpr);
    }

    /**
     * Parse string literal.
     *
     * @return Parsed node
     */
    private STNode parseStringLiteral() {
        STToken token = peek();
        if (token.kind == SyntaxKind.STRING_LITERAL) {
            return consume();
        } else {
            Solution sol = recover(token, ParserRuleContext.STRING_LITERAL);
            return sol.recoveredNode;
        }
    }

    /**
     * Parse colon token.
     *
     * @return Parsed node
     */
    private STNode parseColon() {
        STToken token = peek();
        if (token.kind == SyntaxKind.COLON_TOKEN) {
            return consume();
        } else {
            Solution sol = recover(token, ParserRuleContext.COLON);
            return sol.recoveredNode;
        }
    }

    /**
     * Parse computed-name-field of a mapping constructor expression.
     * <p>
     * <code>computed-name-field := [ field-name-expr ] : value-expr</code>
     *
     * @param leadingComma Leading comma
     * @return Parsed node
     */
    private STNode parseComputedField(STNode leadingComma) {
        // Parse computed field name
        startContext(ParserRuleContext.COMPUTED_FIELD_NAME);
        STNode openBracket = parseOpenBracket();
        STNode fieldNameExpr = parseExpression();
        STNode closeBracket = parseCloseBracket();
        endContext();

        // Parse rhs
        STNode colon = parseColon();
        STNode valueExpr = parseExpression();
        return STNodeFactory.createComputedNameFieldNode(leadingComma, openBracket, fieldNameExpr, closeBracket, colon,
                valueExpr);
    }

    /**
     * Parse open bracket.
     *
     * @return Parsed node
     */
    private STNode parseOpenBracket() {
        STToken token = peek();
        if (token.kind == SyntaxKind.OPEN_BRACKET_TOKEN) {
            return consume();
        } else {
            Solution sol = recover(token, ParserRuleContext.OPEN_BRACKET);
            return sol.recoveredNode;
        }
    }

    /**
     * <p>
     * Parse compound assignment statement, which takes the following format.
     * </p>
     * <code>assignment-stmt := lvexpr CompoundAssignmentOperator action-or-expr ;</code>
     *
     * @return Parsed node
     */
    private STNode parseCompoundAssignmentStmt() {
        startContext(ParserRuleContext.COMPOUND_ASSIGNMENT_STMT);
        STNode varName = parseVariableName();
        STNode compoundAssignmentStmt = parseCompoundAssignmentStmtRhs(varName);
        endContext();
        return compoundAssignmentStmt;
    }

    /**
     * <p>
     * Parse the RHS portion of the compound assignment.
     * </p>
     * <code>compound-assignment-stmt-rhs := CompoundAssignmentOperator action-or-expr ;</code>
     *
     * @param lvExpr LHS expression
     * @return Parsed node
     */
    private STNode parseCompoundAssignmentStmtRhs(STNode lvExpr) {
        validateLVExpr(lvExpr);
        STNode binaryOperator = parseCompoundBinaryOperator();
        STNode equalsToken = parseAssignOp();
        STNode expr = parseActionOrExpression();
        STNode semicolon = parseSemicolon();
        return STNodeFactory.createCompoundAssignmentStatementNode(lvExpr, binaryOperator, equalsToken, expr,
                semicolon);
    }

    /**
     * Parse compound binary operator.
     * <code>BinaryOperator := + | - | * | / | & | | | ^ | << | >> | >>></code>
     *
     * @return Parsed node
     */
    private STNode parseCompoundBinaryOperator() {
        STToken token = peek();
        if (isCompoundBinaryOperator(token.kind)) {
            return consume();
        } else {
            Solution sol = recover(token, ParserRuleContext.COMPOUND_BINARY_OPERATOR);
            return sol.recoveredNode;
        }
    }

    /**
     * Parse service declaration.
     * <p>
     * <code>
     * service-decl := metadata service [variable-name] on expression-list service-body-block
     * <br/>
     * expression-list := expression (, expression)*
     * </code>
     *
     * @param metadata Metadata
     * @return Parsed node
     */
    private STNode parseServiceDecl(STNode metadata) {
        startContext(ParserRuleContext.SERVICE_DECL);
        STNode serviceKeyword = parseServiceKeyword();
        STNode serviceDecl = parseServiceRhs(metadata, serviceKeyword);
        endContext();
        return serviceDecl;
    }

    /**
     * Parse rhs of the service declaration.
     * <p>
     * <code>
     * service-rhs := [variable-name] on expression-list service-body-block
     * </code>
     *
     * @param metadata Metadata
     * @param serviceKeyword Service keyword
     * @return Parsed node
     */
    private STNode parseServiceRhs(STNode metadata, STNode serviceKeyword) {
        STNode serviceName = parseServiceName();
        STNode onKeyword = parseOnKeyword();
        STNode expressionList = parseListeners();
        STNode serviceBody = parseServiceBody();
        STNode service = STNodeFactory.createServiceDeclarationNode(metadata, serviceKeyword, serviceName, onKeyword,
                expressionList, serviceBody);
        return service;
    }

    private STNode parseServiceName() {
        STToken nextToken = peek();
        return parseServiceName(nextToken.kind);
    }

    private STNode parseServiceName(SyntaxKind kind) {
        switch (kind) {
            case IDENTIFIER_TOKEN:
                return parseIdentifier(ParserRuleContext.SERVICE_NAME);
            case ON_KEYWORD:
                return STNodeFactory.createEmptyNode();
            default:
                STToken token = peek();
                Solution solution = recover(token, ParserRuleContext.OPTIONAL_SERVICE_NAME);

                // If the parser recovered by inserting a token, then try to re-parse the same
                // rule with the inserted token. This is done to pick the correct branch
                // to continue the parsing.
                if (solution.action == Action.REMOVE) {
                    return solution.recoveredNode;
                }

                return parseServiceName(solution.tokenKind);
        }
    }

    /**
     * Parse service keyword.
     *
     * @return Parsed node
     */
    private STNode parseServiceKeyword() {
        STToken token = peek();
        if (token.kind == SyntaxKind.SERVICE_KEYWORD) {
            return consume();
        } else {
            Solution sol = recover(token, ParserRuleContext.SERVICE_KEYWORD);
            return sol.recoveredNode;
        }
    }

    /**
     * Check whether the given token kind is a compound binary operator.
     * <p>
     * <code>compound-binary-operator := + | - | * | / | & | | | ^ | << | >> | >>></code>
     *
     * @param tokenKind STToken kind
     * @return <code>true</code> if the token kind refers to a binary operator. <code>false</code> otherwise
     */
    private boolean isCompoundBinaryOperator(SyntaxKind tokenKind) {
        switch (tokenKind) {
            case PLUS_TOKEN:
            case MINUS_TOKEN:
            case SLASH_TOKEN:
            case ASTERISK_TOKEN:
            case BITWISE_AND_TOKEN:
            case BITWISE_XOR_TOKEN:
            case PIPE_TOKEN:
                return getNextNextToken(tokenKind).kind == SyntaxKind.EQUAL_TOKEN;
            default:
                return false;
        }
    }

    /**
     * Parse on keyword.
     *
     * @return Parsed node
     */
    private STNode parseOnKeyword() {
        STToken token = peek();
        if (token.kind == SyntaxKind.ON_KEYWORD) {
            return consume();
        } else {
            Solution sol = recover(token, ParserRuleContext.ON_KEYWORD);
            return sol.recoveredNode;
        }
    }

    /**
     * Parse listener references.
     * <p>
     * <code>expression-list := expression (, expression)*</code>
     *
     * @return Parsed node
     */
    private STNode parseListeners() {
        startContext(ParserRuleContext.LISTENERS_LIST);
        List<STNode> listeners = new ArrayList<>();

        STToken nextToken = peek();
        if (isEndOfListenersList(nextToken.kind)) {
            endContext();
            this.errorHandler.reportMissingTokenError("missing expression");
            return STNodeFactory.createMissingToken(SyntaxKind.IDENTIFIER_TOKEN);
        }

        // Parse first field mapping, that has no leading comma
        STNode leadingComma = STNodeFactory.createEmptyNode();
        STNode exprListItem = parseExpressionListItem(leadingComma);
        listeners.add(exprListItem);

        // Parse the remaining field mappings
        nextToken = peek();
        while (!isEndOfListenersList(nextToken.kind)) {
            leadingComma = parseComma();
            exprListItem = parseExpressionListItem(leadingComma);
            listeners.add(exprListItem);
            nextToken = peek();
        }

        endContext();
        return STNodeFactory.createNodeList(listeners);
    }

    private boolean isEndOfListenersList(SyntaxKind tokenKind) {
        switch (tokenKind) {
            case COMMA_TOKEN:
            case IDENTIFIER_TOKEN:
                return false;
            case CLOSE_BRACE_TOKEN:
            case CLOSE_PAREN_TOKEN:
            case CLOSE_BRACKET_TOKEN:
            case OPEN_BRACE_TOKEN:
            case SEMICOLON_TOKEN:
            case PUBLIC_KEYWORD:
            case FUNCTION_KEYWORD:
            case EOF_TOKEN:
            case RESOURCE_KEYWORD:
            case LISTENER_KEYWORD:
            case AT_TOKEN:
            case DOCUMENTATION_LINE:
            case PRIVATE_KEYWORD:
            case RETURNS_KEYWORD:
            case SERVICE_KEYWORD:
            case TYPE_KEYWORD:
            case CONST_KEYWORD:
            case FINAL_KEYWORD:
                return true;
            default:
                return isSimpleType(tokenKind);
        }
    }

    /**
     * Parse expression list item.
     *
     * @param leadingComma Leading comma
     * @return Parsed node
     */
    private STNode parseExpressionListItem(STNode leadingComma) {
        STNode expr = parseExpression();
        return STNodeFactory.createExpressionListItemNode(leadingComma, expr);
    }

    /**
     * Parse service body.
     * <p>
     * <code>
     * service-body-block := { service-method-defn* }
     * </code>
     *
     * @return Parsed node
     */
    private STNode parseServiceBody() {
        STNode openBrace = parseOpenBrace();
        STNode resources = parseResources();
        STNode closeBrace = parseCloseBrace();
        return STNodeFactory.createServiceBodyNode(openBrace, resources, closeBrace);
    }

    /**
     * Parse service resource definitions.
     *
     * @return Parsed node
     */
    private STNode parseResources() {
        List<STNode> resources = new ArrayList<>();
        STToken nextToken = peek();
        while (!isEndOfServiceDecl(nextToken.kind)) {
            STNode serviceMethod = parseResource();
            if (serviceMethod == null) {
                break;
            }
            resources.add(serviceMethod);
            nextToken = peek();
        }

        return STNodeFactory.createNodeList(resources);
    }

    private boolean isEndOfServiceDecl(SyntaxKind tokenKind) {
        switch (tokenKind) {
            case CLOSE_BRACE_TOKEN:
            case EOF_TOKEN:
            case CLOSE_BRACE_PIPE_TOKEN:
            case TYPE_KEYWORD:
            case SERVICE_KEYWORD:
                return true;
            default:
                return false;
        }
    }

    /**
     * Parse resource definition (i.e. service-method-defn).
     * <p>
     * <code>
     * service-body-block := { service-method-defn* }
     * <br/>
     * service-method-defn := metadata [resource] function identifier function-signature method-defn-body
     * </code>
     *
     * @return Parsed node
     */
    private STNode parseResource() {
        STToken nextToken = peek();
        return parseResource(nextToken.kind);
    }

    private STNode parseResource(SyntaxKind nextTokenKind) {
        STNode metadata;
        switch (nextTokenKind) {
            case RESOURCE_KEYWORD:
            case FUNCTION_KEYWORD:
                metadata = createEmptyMetadata();
                break;
            case DOCUMENTATION_LINE:
            case AT_TOKEN:
                metadata = parseMetaData(nextTokenKind);
                nextTokenKind = peek().kind;
                break;
            default:
                if (isEndOfServiceDecl(nextTokenKind)) {
                    return null;
                }

                STToken token = peek();
                Solution solution = recover(token, ParserRuleContext.RESOURCE_DEF);

                // If the parser recovered by inserting a token, then try to re-parse the same
                // rule with the inserted token. This is done to pick the correct branch
                // to continue the parsing.
                if (solution.action == Action.REMOVE) {
                    return solution.recoveredNode;
                }

                return parseResource(solution.tokenKind);
        }

        return parseResource(nextTokenKind, metadata);
    }

    private STNode parseResource(SyntaxKind nextTokenKind, STNode metadata) {
        switch (nextTokenKind) {
            case RESOURCE_KEYWORD:
                STNode resourceKeyword = parseResourceKeyword();
                return parseFunctionDefinition(metadata, resourceKeyword);
            case FUNCTION_KEYWORD:
                return parseFunctionDefinition(metadata, STNodeFactory.createEmptyNode());
            default:
                STToken token = peek();
                Solution solution = recover(token, ParserRuleContext.RESOURCE_DEF, metadata);

                // If the parser recovered by inserting a token, then try to re-parse the same
                // rule with the inserted token. This is done to pick the correct branch
                // to continue the parsing.
                if (solution.action == Action.REMOVE) {
                    return solution.recoveredNode;
                }

                return parseResource(solution.tokenKind, metadata);
        }
    }

    /**
     * Parse resource keyword.
     *
     * @return Parsed node
     */
    private STNode parseResourceKeyword() {
        STToken token = peek();
        if (token.kind == SyntaxKind.RESOURCE_KEYWORD) {
            return consume();
        } else {
            Solution sol = recover(token, ParserRuleContext.RESOURCE_KEYWORD);
            return sol.recoveredNode;
        }
    }

    /**
     * Check whether next construct is a service declaration or not. This method is
     * used to determine whether an end-of-block is reached, if the next token is
     * a service-keyword. Because service-keyword can be used in statements as well
     * as in top-level node (service-decl). We have reached a service-decl, then
     * it could be due to missing close-brace at the end of the current block.
     *
     * @return <code>true</code> if the next construct is a service declaration.
     *         <code>false</code> otherwise
     */
    private boolean isServiceDeclStart(ParserRuleContext currentContext, int lookahead) {
        // Assume we always reach here after a peek()
        switch (peek(lookahead + 1).kind) {
            case IDENTIFIER_TOKEN:
                SyntaxKind tokenAfterIdentifier = peek(lookahead + 2).kind;
                switch (tokenAfterIdentifier) {
                    case EQUAL_TOKEN: // service foo = ...
                    case SEMICOLON_TOKEN: // service foo;
                        return false;
                    case ON_KEYWORD: // service foo on ...
                        return true;
                    default:
                        // If not any of above, this is not a valid syntax. Hence try to recover
                        // silently and find what's the best token. From that recovered token try
                        // to determine whether the next construct is a service decl or not.
                        ParserRuleContext sol = this.errorHandler.findBestPath(currentContext);
                        return sol == ParserRuleContext.SERVICE_DECL || sol == ParserRuleContext.CLOSE_BRACE;
                }
            case ON_KEYWORD:
                // Next token sequence is similar to: `service foo on ...`.
                // Then this is a service decl.
                return true;
            default:
                this.errorHandler.removeInvalidToken();
                return false;
        }
    }

    /**
     * Parse listener declaration, given the qualifier.
     *
     * @param metadata Metadata
     * @param qualifier Qualifier that precedes the listener declaration
     * @return Parsed node
     */
    private STNode parseListenerDeclaration(STNode metadata, STNode qualifier) {
        startContext(ParserRuleContext.LISTENER_DECL);
        STNode listenerKeyword = parseListenerKeyword();
        STNode typeDesc = parseTypeDescriptor();
        STNode variableName = parseVariableName();
        STNode equalsToken = parseAssignOp();
        STNode initializer = parseExpression();
        STNode semicolonToken = parseSemicolon();
        endContext();
        return STNodeFactory.createListenerDeclarationNode(metadata, qualifier, listenerKeyword, typeDesc, variableName,
                equalsToken, initializer, semicolonToken);
    }

    /**
     * Parse listener keyword.
     *
     * @return Parsed node
     */
    private STNode parseListenerKeyword() {
        STToken token = peek();
        if (token.kind == SyntaxKind.LISTENER_KEYWORD) {
            return consume();
        } else {
            Solution sol = recover(token, ParserRuleContext.LISTENER_KEYWORD);
            return sol.recoveredNode;
        }
    }

    /**
     * Parse constant declaration, given the qualifier.
     * <p>
     * <code>module-const-decl := metadata [public] const [type-descriptor] identifier = const-expr ;</code>
     *
     * @param metadata Metadata
     * @param qualifier Qualifier that precedes the listener declaration
     * @return Parsed node
     */
    private STNode parseConstantDeclaration(STNode metadata, STNode qualifier) {
        startContext(ParserRuleContext.CONSTANT_DECL);
        STNode constKeyword = parseConstantKeyword();
        STNode constDecl = parseConstDecl(metadata, qualifier, constKeyword);
        endContext();
        return constDecl;
    }

    /**
     * Parse the components that follows after the const keyword of a constant declaration.
     *
     * @param metadata Metadata
     * @param qualifier Qualifier that precedes the constant decl
     * @param constKeyword Const keyword
     * @return Parsed node
     */
    private STNode parseConstDecl(STNode metadata, STNode qualifier, STNode constKeyword) {
        STToken nextToken = peek();
        return parseConstDeclFromType(nextToken.kind, metadata, qualifier, constKeyword);
    }

    private STNode parseConstDeclFromType(SyntaxKind nextTokenKind, STNode metadata, STNode qualifier,
                                          STNode constKeyword) {
        switch (nextTokenKind) {
            case ANNOTATION_KEYWORD:
                switchContext(ParserRuleContext.ANNOTATION_DECL);
                return parseAnnotationDeclaration(metadata, qualifier, constKeyword);
            case IDENTIFIER_TOKEN:
                return parseConstantDeclWithOptionalType(metadata, qualifier, constKeyword);
            default:
                if (isTypeStartingToken(nextTokenKind)) {
                    break;
                }
                STToken token = peek();
                Solution solution =
                        recover(token, ParserRuleContext.CONST_DECL_TYPE, metadata, qualifier, constKeyword);

                // If the parser recovered by inserting a token, then try to re-parse the same
                // rule with the inserted token. This is done to pick the correct branch
                // to continue the parsing.
                if (solution.action == Action.REMOVE) {
                    return solution.recoveredNode;
                }

                return parseConstDeclFromType(solution.tokenKind, metadata, qualifier, constKeyword);
        }

        STNode typeDesc = parseTypeDescriptor();
        STNode variableName = parseVariableName();
        STNode equalsToken = parseAssignOp();
        STNode initializer = parseExpression();
        STNode semicolonToken = parseSemicolon();
        return STNodeFactory.createConstantDeclarationNode(metadata, qualifier, constKeyword, typeDesc, variableName,
                equalsToken, initializer, semicolonToken);
    }

    private STNode parseConstantDeclWithOptionalType(STNode metadata, STNode qualifier, STNode constKeyword) {
        STNode varNameOrTypeName = parseStatementStartIdentifier();
        STNode constDecl = parseConstantDeclRhs(metadata, qualifier, constKeyword, varNameOrTypeName);
        return constDecl;
    }

    /**
     * Parse the component that follows the first identifier in a const decl. The identifier
     * can be either the type-name (a user defined type) or the var-name there the type-name
     * is not present.
     *
     * @param qualifier Qualifier that precedes the constant decl
     * @param constKeyword Const keyword
     * @param typeOrVarName Identifier that follows the const-keywoord
     * @return Parsed node
     */
    private STNode parseConstantDeclRhs(STNode metadata, STNode qualifier, STNode constKeyword, STNode typeOrVarName) {
        STToken token = peek();
        return parseConstantDeclRhs(token.kind, metadata, qualifier, constKeyword, typeOrVarName);
    }

    private STNode parseConstantDeclRhs(SyntaxKind nextTokenKind, STNode metadata, STNode qualifier,
                                        STNode constKeyword, STNode typeOrVarName) {
        STNode type;
        STNode variableName;
        switch (nextTokenKind) {
            case IDENTIFIER_TOKEN:
                type = typeOrVarName;
                variableName = parseVariableName();
                break;
            case EQUAL_TOKEN:
                variableName = typeOrVarName;
                type = STNodeFactory.createEmptyNode();
                break;
            default:
                STToken token = peek();
                Solution solution = recover(token, ParserRuleContext.CONST_DECL_RHS, metadata, qualifier, constKeyword,
                        typeOrVarName);

                // If the parser recovered by inserting a token, then try to re-parse the same
                // rule with the inserted token. This is done to pick the correct branch
                // to continue the parsing.
                if (solution.action == Action.REMOVE) {
                    return solution.recoveredNode;
                }

                return parseConstantDeclRhs(solution.tokenKind, metadata, qualifier, constKeyword, typeOrVarName);
        }

        STNode equalsToken = parseAssignOp();
        STNode initializer = parseExpression();
        STNode semicolonToken = parseSemicolon();
        return STNodeFactory.createConstantDeclarationNode(metadata, qualifier, constKeyword, type, variableName,
                equalsToken, initializer, semicolonToken);
    }

    /**
     * Parse const keyword.
     *
     * @return Parsed node
     */
    private STNode parseConstantKeyword() {
        STToken token = peek();
        if (token.kind == SyntaxKind.CONST_KEYWORD) {
            return consume();
        } else {
            Solution sol = recover(token, ParserRuleContext.CONST_KEYWORD);
            return sol.recoveredNode;
        }
    }

    /**
     * Parse nil type descriptor.
     * <p>
     * <code>nil-type-descriptor :=  ( ) </code>
     * </p>
     *
     * @return Parsed node
     */
    private STNode parseNilTypeDescriptor() {
        startContext(ParserRuleContext.NIL_TYPE_DESCRIPTOR);
        STNode openParenthesisToken = parseOpenParenthesis();
        STNode closeParenthesisToken = parseCloseParenthesis();
        endContext();

        return STNodeFactory.createNilTypeDescriptorNode(openParenthesisToken, closeParenthesisToken);
    }

    /**
     * Parse typeof expression.
     * <p>
     * <code>
     * typeof-expr := typeof expression
     * </code>
     *
     * @param isRhsExpr
     * @return Typeof expression node
     */
    private STNode parseTypeofExpression(boolean isRhsExpr) {
        STNode typeofKeyword = parseTypeofKeyword();

        // allow-actions flag is always false, since there will not be any actions
        // within the typeof-expression, due to the precedence.
        STNode expr = parseExpression(OperatorPrecedence.UNARY, isRhsExpr, false);
        return STNodeFactory.createTypeofExpressionNode(typeofKeyword, expr);
    }

    /**
     * Parse typeof-keyword.
     *
     * @return Typeof-keyword node
     */
    private STNode parseTypeofKeyword() {
        STToken token = peek();
        if (token.kind == SyntaxKind.TYPEOF_KEYWORD) {
            return consume();
        } else {
            Solution sol = recover(token, ParserRuleContext.TYPEOF_KEYWORD);
            return sol.recoveredNode;
        }
    }

    /**
     * Parse optional type descriptor.
     * <p>
     * <code>optional-type-descriptor := type-descriptor ? </code>
     * </p>
     *
     * @return Parsed node
     */
    private STNode parseOptionalTypeDescriptor(STNode typeDescriptorNode) {
        startContext(ParserRuleContext.OPTIONAL_TYPE_DESCRIPTOR);
        STNode questionMarkToken = parseQuestionMark();
        endContext();

        return STNodeFactory.createOptionalTypeDescriptorNode(typeDescriptorNode, questionMarkToken);
    }

    /**
     * Parse unary expression.
     * <p>
     * <code>
     * unary-expr := + expression | - expression | ~ expression | ! expression
     * </code>
     *
     * @param isRhsExpr
     * @return Unary expression node
     */
    private STNode parseUnaryExpression(boolean isRhsExpr) {
        STNode unaryOperator = parseUnaryOperator();

        // allow-actions flag is always false, since there will not be any actions
        // within the unary expression, due to the precedence.
        STNode expr = parseExpression(OperatorPrecedence.UNARY, isRhsExpr, false);
        return STNodeFactory.createUnaryExpressionNode(unaryOperator, expr);
    }

    /**
     * Parse unary operator.
     * <code>UnaryOperator := + | - | ~ | !</code>
     *
     * @return Parsed node
     */
    private STNode parseUnaryOperator() {
        STToken token = peek();
        if (isUnaryOperator(token.kind)) {
            return consume();
        } else {
            Solution sol = recover(token, ParserRuleContext.UNARY_OPERATOR);
            return sol.recoveredNode;
        }
    }

    /**
     * Check whether the given token kind is a unary operator.
     *
     * @param kind STToken kind
     * @return <code>true</code> if the token kind refers to a unary operator. <code>false</code> otherwise
     */
    private boolean isUnaryOperator(SyntaxKind kind) {
        switch (kind) {
            case PLUS_TOKEN:
            case MINUS_TOKEN:
            case NEGATION_TOKEN:
            case EXCLAMATION_MARK_TOKEN:
                return true;
            default:
                return false;
        }
    }

    /**
     * Parse array type descriptor.
     * <p>
     * <code>
     * array-type-descriptor := member-type-descriptor [ [ array-length ] ]
     * member-type-descriptor := type-descriptor
     * array-length :=
     *    int-literal
     *    | constant-reference-expr
     *    | inferred-array-length
     * inferred-array-length := *
     * </code>
     * </p>
     *
     * @param typeDescriptorNode
     *
     * @return Parsed Node
     */
    private STNode parseArrayTypeDescriptor(STNode typeDescriptorNode) {
        startContext(ParserRuleContext.ARRAY_TYPE_DESCRIPTOR);
        STNode openBracketToken = parseOpenBracket();
        STNode arrayLengthNode = parseArrayLength();
        STNode closeBracketToken = parseCloseBracket();

        endContext();
        return STNodeFactory.createArrayTypeDescriptorNode(typeDescriptorNode, openBracketToken, arrayLengthNode,
                closeBracketToken);
    }

    /**
     * Parse array length.
     * <p>
     * <code>
     *     array-length :=
     *    int-literal
     *    | constant-reference-expr
     *    | inferred-array-length
     * constant-reference-expr := variable-reference-expr
     * </code>
     * </p>
     *
     * @return Parsed array length
     */
    private STNode parseArrayLength() {
        STToken token = peek();
        switch (token.kind) {
            case DECIMAL_INTEGER_LITERAL:
            case HEX_INTEGER_LITERAL:
            case ASTERISK_TOKEN:
                return consume();
            case CLOSE_BRACKET_TOKEN:
                return STNodeFactory.createEmptyNode();
            // Parsing variable-reference-expr is same as parsing qualified identifier
            case IDENTIFIER_TOKEN:
                return parseQualifiedIdentifier(ParserRuleContext.ARRAY_LENGTH);
            default:
                Solution sol = recover(token, ParserRuleContext.ARRAY_LENGTH);
                return sol.recoveredNode;
        }
    }

    /**
     * Parse annotations.
     * <p>
     * <i>Note: In the ballerina spec ({@link https://ballerina.io/spec/lang/2020R1/#annots})
     * annotations-list is specified as one-or-more annotations. And the usage is marked as
     * optional annotations-list. However, for the consistency of the tree, here we make the
     * annotation-list as zero-or-more annotations, and the usage is not-optional.</i>
     * <p>
     * <code>annots := annotation*</code>
     *
     * @return Parsed node
     */
    private STNode parseAnnotations() {
        STToken nextToken = peek();
        return parseAnnotations(nextToken.kind);
    }

    private STNode parseAnnotations(SyntaxKind nextTokenKind) {
        startContext(ParserRuleContext.ANNOTATIONS);
        List<STNode> annotList = new ArrayList<>();
        while (nextTokenKind == SyntaxKind.AT_TOKEN) {
            annotList.add(parseAnnotation());
            nextTokenKind = peek().kind;
        }

        endContext();
        return STNodeFactory.createNodeList(annotList);
    }

    /**
     * Parse annotation attachment.
     * <p>
     * <code>annotation := @ annot-tag-reference annot-value</code>
     *
     * @return Parsed node
     */
    private STNode parseAnnotation() {
        STNode atToken = parseAtToken();
        STNode annotReference;
        if (peek().kind != SyntaxKind.IDENTIFIER_TOKEN) {
            annotReference = STNodeFactory.createMissingToken(SyntaxKind.IDENTIFIER_TOKEN);
        } else {
            annotReference = parseQualifiedIdentifier(ParserRuleContext.ANNOT_REFERENCE);
        }
        STNode annotValue = parseMappingConstructorExpr();
        return STNodeFactory.createAnnotationNode(atToken, annotReference, annotValue);
    }

    /**
     * Parse '@' token.
     *
     * @return Parsed node
     */
    private STNode parseAtToken() {
        STToken nextToken = peek();
        if (nextToken.kind == SyntaxKind.AT_TOKEN) {
            return consume();
        } else {
            Solution sol = recover(nextToken, ParserRuleContext.AT);
            return sol.recoveredNode;
        }
    }

    /**
     * Parse metadata. Meta data consist of optional doc string and
     * an annotations list.
     * <p>
     * <code>metadata := [DocumentationString] annots</code>
     *
     * @return Parse node
     */
    private STNode parseMetaData(SyntaxKind nextTokenKind) {
        STNode docString;
        STNode annotations;
        switch (nextTokenKind) {
            case DOCUMENTATION_LINE:
                // TODO:
                docString = parseDocumentationString();
                annotations = parseAnnotations();
                break;
            case AT_TOKEN:
                docString = STNodeFactory.createEmptyNode();
                annotations = parseAnnotations(nextTokenKind);
                break;
            default:
                return createEmptyMetadata();
        }

        return STNodeFactory.createMetadataNode(docString, annotations);
    }

    /**
     * Create empty metadata node.
     *
     * @return A metadata node with no doc string and no annotations
     */
    private STNode createEmptyMetadata() {
        return STNodeFactory.createMetadataNode(STNodeFactory.createEmptyNode(),
                STNodeFactory.createNodeList(new ArrayList<>()));
    }

    /**
     * Parse is expression.
     * <code>
     * is-expr := expression is type-descriptor
     * </code>
     *
     * @param lhsExpr Preceding expression of the is expression
     * @return Is expression node
     */
    private STNode parseTypeTestExpression(STNode lhsExpr) {
        startContext(ParserRuleContext.TYPE_TEST_EXPRESSION);
        STNode isKeyword = parseIsKeyword();
        STNode typeDescriptor = parseTypeDescriptor();
        endContext();
        return STNodeFactory.createTypeTestExpressionNode(lhsExpr, isKeyword, typeDescriptor);
    }

    /**
     * Parse is-keyword.
     *
     * @return Is-keyword node
     */
    private STNode parseIsKeyword() {
        STToken token = peek();
        if (token.kind == SyntaxKind.IS_KEYWORD) {
            return consume();
        } else {
            Solution sol = recover(token, ParserRuleContext.IS_KEYWORD);
            return sol.recoveredNode;
        }
    }

    /**
     * Parse local type definition statement statement.
     * <code>ocal-type-defn-stmt := [annots] type identifier type-descriptor ;</code>
     *
     * @return local type definition statement statement
     */
    private STNode parseLocalTypeDefinitionStatement(STNode annots) {
        startContext(ParserRuleContext.LOCAL_TYPE_DEFINITION_STMT);
        STNode typeKeyword = parseTypeKeyword();
        STNode typeName = parseTypeName();
        STNode typeDescriptor = parseTypeDescriptor();
        STNode semicolon = parseSemicolon();
        endContext();
        return STNodeFactory.createLocalTypeDefinitionStatementNode(annots, typeKeyword, typeName, typeDescriptor,
                semicolon);
    }

    /**
     * Pass statements that starts with an identifier.
     *
     * @param tokenKind Next token kind
     * @return Parsed node
     */
    private STNode parseStatementStartsWithIdentifier(STNode annots) {
        startContext(ParserRuleContext.STMT_START_WITH_IDENTIFIER);
        STNode identifier = parseStatementStartIdentifier();
        STToken nextToken = peek();
        STNode stmt = parseStatementStartsWithIdentifier(nextToken.kind, annots, identifier);
        endContext();
        return stmt;
    }

    private STNode parseStatementStartsWithIdentifier(STNode annots, STNode identifier) {
        return parseStatementStartsWithIdentifier(peek().kind, annots, identifier);
    }

    private STNode parseStatementStartsWithIdentifier(SyntaxKind nextTokenKind, STNode annots, STNode identifier) {
        switch (nextTokenKind) {
            case IDENTIFIER_TOKEN:
                switchContext(ParserRuleContext.VAR_DECL_STMT);
                STNode varName = parseVariableName();
                STNode finalKeyword = STNodeFactory.createEmptyNode();
                return parseVarDeclRhs(annots, finalKeyword, identifier, varName, false);
            case EQUAL_TOKEN:
            case SEMICOLON_TOKEN:
                // Here we directly start parsing as a statement that starts with an expression.
                return parseStamentStartWithExpr(nextTokenKind, identifier);
            default:
                // If its a binary operator then this can be a compound assignment statement
                if (isCompoundBinaryOperator(nextTokenKind)) {
                    return parseCompoundAssignmentStmtRhs(identifier);
                }

                // If the next token is part of a valid expression, then still parse it
                // as a statement that starts with an expression.
                if (isValidExprRhsStart(nextTokenKind)) {
                    STNode expression = parseActionOrExpressionInLhs(identifier);
                    return parseStamentStartWithExpr(expression);
                }

                STToken token = peek();
                Solution solution = recover(token, ParserRuleContext.STMT_START_WITH_IDENTIFIER, annots, identifier);

                // If the parser recovered by inserting a token, then try to re-parse the same
                // rule with the inserted token. This is done to pick the correct branch
                // to continue the parsing.
                if (solution.action == Action.REMOVE) {
                    return solution.recoveredNode;
                }

                return parseStatementStartsWithIdentifier(solution.tokenKind, annots, identifier);
        }
    }

    /**
     * Parse statement which is only consists of an action or expression.
     *
     * @param nextTokenKind Next token kind
     * @return Parsed node
     */
    private STNode parseStamentStartsWithExpr(SyntaxKind nextTokenKind) {
        startContext(ParserRuleContext.EXPRESSION_STATEMENT);
        STNode expression = parseActionOrExpression(nextTokenKind);
        STNode stmt = parseStamentStartWithExpr(expression);
        endContext();
        return stmt;
    }

    /**
     * Parse statements that starts with an expression.
     *
     * @return Parsed node
     */
    private STNode parseStamentStartWithExpr(STNode expression) {
        STToken nextToken = peek();
        return parseStamentStartWithExpr(nextToken.kind, expression);
    }

    /**
     * Parse the component followed by the expression, at the beginning of a statement.
     *
     * @param nextTokenKind Kind of the next token
     * @return Parsed node
     */
    private STNode parseStamentStartWithExpr(SyntaxKind nextTokenKind, STNode expression) {
        switch (nextTokenKind) {
            case EQUAL_TOKEN:
                switchContext(ParserRuleContext.ASSIGNMENT_STMT);
                return parseAssignmentStmtRhs(expression);
            case SEMICOLON_TOKEN:
                return getExpressionAsStatement(expression);
            default:
                // If its a binary operator then this can be a compound assignment statement
                if (isCompoundBinaryOperator(nextTokenKind)) {
                    return parseCompoundAssignmentStmtRhs(expression);
                }

                STToken token = peek();
                Solution solution = recover(token, ParserRuleContext.STMT_START_WITH_EXPR_RHS, expression);

                // If the parser recovered by inserting a token, then try to re-parse the same
                // rule with the inserted token. This is done to pick the correct branch
                // to continue the parsing.
                if (solution.action == Action.REMOVE) {
                    return solution.recoveredNode;
                }

                return parseStamentStartWithExpr(solution.tokenKind, expression);
        }
    }

    private STNode getExpressionAsStatement(STNode expression) {
        switch (expression.kind) {
            case METHOD_CALL:
            case FUNCTION_CALL:
            case CHECK_EXPRESSION:
                return parseCallStatement(expression);
            case REMOTE_METHOD_CALL_ACTION:
            case CHECK_ACTION:
            case BRACED_ACTION:
                return parseActionStatement(expression);
            default:
                // Everything else can not be written as a statement.
                // TODO: Add proper error reporting
                this.errorHandler.reportInvalidNode(null,
                        "left hand side of an assignment must be a variable reference");

                STNode semicolon = parseSemicolon();
                return STNodeFactory.createExpressionStatementNode(SyntaxKind.INVALID, expression, semicolon);
        }
    }

    /**
     * <p>
     * Parse call statement, given the call expression.
     * <p>
     * <code>
     * call-stmt := call-expr ;
     * <br/>
     * call-expr := function-call-expr | method-call-expr | checking-keyword call-expr
     * </code>
     *
     * @param expression Call expression associated with the call statement
     * @return Call statement node
     */
    private STNode parseCallStatement(STNode expression) {
        validateExprInCallStmt(expression);
        STNode semicolon = parseSemicolon();
        return STNodeFactory.createExpressionStatementNode(SyntaxKind.CALL_STATEMENT, expression, semicolon);
    }

    private void validateExprInCallStmt(STNode expression) {
        switch (expression.kind) {
            case FUNCTION_CALL:
            case METHOD_CALL:
                break;
            case CHECK_EXPRESSION:
                validateExprInCallStmt(((STCheckExpressionNode) expression).expression);
                break;
            case REMOTE_METHOD_CALL_ACTION:
                break;
            case BRACED_EXPRESSION:
                validateExprInCallStmt(((STBracedExpressionNode) expression).expression);
                break;
            default:
                if (isMissingNode(expression)) {
                    break;
                }

                // TODO:
                this.errorHandler.reportInvalidNode(null, "expression followed by the checking keyword must be a " +
                        "func-call, a method-call or a check-expr");
                break;
        }
    }

    /**
     * Check whether a node is a missing node.
     *
     * @param node Node to check
     * @return <code>true</code> if the node is a missing node. <code>false</code> otherwise
     */
    private boolean isMissingNode(STNode node) {
        return node instanceof STMissingToken;
    }

    private STNode parseActionStatement(STNode action) {
        STNode semicolon = parseSemicolon();
        return STNodeFactory.createExpressionStatementNode(SyntaxKind.ACTION_STATEMENT, action, semicolon);
    }

    private STNode parseAction(SyntaxKind tokenKind, STNode lhsExpr) {
        switch (tokenKind) {
            case RIGHT_ARROW_TOKEN:
                return parseRemoteMethodCallAction(lhsExpr);
            default:
                // Should never reach here.
                return null;
        }
    }

    /**
     * Parse remote method call action, given the starting expression.
     * <p>
     * <code>remote-method-call-action := expression -> method-name ( arg-list )</code>
     * 
     * @param expression LHS expression
     * @return
     */
    private STNode parseRemoteMethodCallAction(STNode expression) {
        STNode rightArrow = parseRightArrow();
        STNode methodName = parseFunctionName();
        STNode openParenToken = parseOpenParenthesis();
        STNode arguments = parseArgsList();
        STNode closeParenToken = parseCloseParenthesis();
        return STNodeFactory.createRemoteMethodCallActionNode(expression, rightArrow, methodName, openParenToken,
                arguments, closeParenToken);
    }

    /**
     * Parse right arrow (<code>-></code>) token.
     *
     * @return Parsed node
     */
    private STNode parseRightArrow() {
        STToken nextToken = peek();
        if (nextToken.kind == SyntaxKind.RIGHT_ARROW_TOKEN) {
            return consume();
        } else {
            Solution sol = recover(nextToken, ParserRuleContext.RIGHT_ARROW);
            return sol.recoveredNode;
        }
    }

    /**
     * Check whether this is a valid lhs expression.
     * 
     * @param tokenKind Kind of the next token
     * @return <code>true</code>if this is a start of an expression. <code>false</code> otherwise
     */
    private boolean isValidLHSExpression(SyntaxKind tokenKind) {
        switch (tokenKind) {
            case DECIMAL_INTEGER_LITERAL:
            case HEX_INTEGER_LITERAL:
            case STRING_LITERAL:
            case IDENTIFIER_TOKEN:
            case TRUE_KEYWORD:
            case FALSE_KEYWORD:
            case CHECK_KEYWORD:
            case CHECKPANIC_KEYWORD:
            case TYPEOF_KEYWORD:
            case NEGATION_TOKEN:
            case EXCLAMATION_MARK_TOKEN:
            case DECIMAL_FLOATING_POINT_LITERAL:
            case HEX_FLOATING_POINT_LITERAL:
                return true;
            case PLUS_TOKEN:
            case MINUS_TOKEN:
                return !isCompoundBinaryOperator(tokenKind);
            case OPEN_PAREN_TOKEN:
            default:
                return false;
        }
    }

    /**
     * Parse parameterized type descriptor.
     * parameterized-type-descriptor := map type-parameter | future type-parameter | typedesc type-parameter
     *
     * @return Parsed node
     */
    private STNode parseParameterizedTypeDescriptor() {
        startContext(ParserRuleContext.PARAMETERIZED_TYPE_DESCRIPTOR);
        STNode parameterizedTypeKeyword = parseParameterizedTypeKeyword();

        STNode ltToken = parseLTToken();
        STNode typeNode = parseTypeDescriptor();
        STNode gtToken = parseGTToken();

        endContext();
        return STNodeFactory.createParameterizedTypeDescriptorNode(parameterizedTypeKeyword, ltToken, typeNode,
                gtToken);
    }

    /**
     * Parse <code>map</code> or <code>future</code> or <code>typedesc</code> keyword token.
     *
     * @return Parsed node
     */
    private STNode parseParameterizedTypeKeyword() {
        STToken nextToken = peek();
        switch (nextToken.kind) {
            case MAP_KEYWORD: // map type desc
            case FUTURE_KEYWORD: // future type desc
            case TYPEDESC_KEYWORD: // typedesc type desc
                return consume();
            default:
                Solution sol = recover(nextToken, ParserRuleContext.PARAMETERIZED_TYPE);
                return sol.recoveredNode;
        }
    }

    /**
     * Parse <code> < </code> token.
     *
     * @return Parsed node
     */
    private STNode parseGTToken() {
        STToken nextToken = peek();
        if (nextToken.kind == SyntaxKind.GT_TOKEN) {
            return consume();
        } else {
            Solution sol = recover(nextToken, ParserRuleContext.GT);
            return sol.recoveredNode;
        }
    }

    /**
     * Parse <code> > </code> token.
     *
     * @return Parsed node
     */
    private STNode parseLTToken() {
        STToken nextToken = peek();
        if (nextToken.kind == SyntaxKind.LT_TOKEN) {
            return consume();
        } else {
            Solution sol = recover(nextToken, ParserRuleContext.LT);
            return sol.recoveredNode;
        }
    }

    /**
     * Parse nil literal. Here nil literal is only referred to ( ).
     *
     * @return Parsed node
     */
    private STNode parseNilLiteral() {
        startContext(ParserRuleContext.NIL_LITERAL);
        STNode openParenthesisToken = parseOpenParenthesis();
        STNode closeParenthesisToken = parseCloseParenthesis();
        endContext();
        return STNodeFactory.createNilLiteralNode(openParenthesisToken, closeParenthesisToken);
    }

    /**
     * Parse annotation declaration, given the qualifier.
     *
     * @param metadata Metadata
     * @param qualifier Qualifier that precedes the listener declaration
     * @param constKeyword Const keyword
     * @return Parsed node
     */
    private STNode parseAnnotationDeclaration(STNode metadata, STNode qualifier, STNode constKeyword) {
        startContext(ParserRuleContext.ANNOTATION_DECL);
        STNode annotationKeyword = parseAnnotationKeyword();
        STNode annotDecl = parseAnnotationDeclFromType(metadata, qualifier, constKeyword, annotationKeyword);
        endContext();
        return annotDecl;
    }

    /**
     * Parse annotation keyword.
     *
     * @return Parsed node
     */
    private STNode parseAnnotationKeyword() {
        STToken token = peek();
        if (token.kind == SyntaxKind.ANNOTATION_KEYWORD) {
            return consume();
        } else {
            Solution sol = recover(token, ParserRuleContext.ANNOTATION_KEYWORD);
            return sol.recoveredNode;
        }
    }

    /**
     * Parse the components that follows after the annotation keyword of a annotation declaration.
     *
     * @param metadata Metadata
     * @param qualifier Qualifier that precedes the constant decl
     * @param constKeyword Const keyword
     * @param annotationKeyword
     * @return Parsed node
     */
    private STNode parseAnnotationDeclFromType(STNode metadata, STNode qualifier, STNode constKeyword,
                                               STNode annotationKeyword) {
        STToken nextToken = peek();
        return parseAnnotationDeclFromType(nextToken.kind, metadata, qualifier, constKeyword, annotationKeyword);
    }

    private STNode parseAnnotationDeclFromType(SyntaxKind nextTokenKind, STNode metadata, STNode qualifier,
                                               STNode constKeyword, STNode annotationKeyword) {
        switch (nextTokenKind) {
            case IDENTIFIER_TOKEN:
                return parseAnnotationDeclWithOptionalType(metadata, qualifier, constKeyword, annotationKeyword);
            default:
                if (isTypeStartingToken(nextTokenKind)) {
                    break;
                }

                STToken token = peek();
                Solution solution = recover(token, ParserRuleContext.ANNOT_DECL_OPTIONAL_TYPE, metadata, qualifier,
                        constKeyword, annotationKeyword);
                if (solution.action == Action.REMOVE) {
                    return solution.recoveredNode;
                }

                return parseAnnotationDeclFromType(solution.tokenKind, metadata, qualifier, constKeyword,
                        annotationKeyword);
        }

        STNode typeDesc = parseTypeDescriptor();
        STNode annotTag = parseAnnotationTag();
        STNode equalsToken = parseAssignOp();
        STNode initializer = parseExpression();
        STNode semicolonToken = parseSemicolon();
        return STNodeFactory.createConstantDeclarationNode(metadata, qualifier, constKeyword, typeDesc, annotTag,
                equalsToken, initializer, semicolonToken);
    }

    /**
     * Parse annotation tag.
     * <p>
     * <code>annot-tag := identifier</code>
     * 
     * @return
     */
    private STNode parseAnnotationTag() {
        STToken token = peek();
        if (token.kind == SyntaxKind.IDENTIFIER_TOKEN) {
            return consume();
        } else {
            Solution sol = recover(peek(), ParserRuleContext.ANNOTATION_TAG);
            return sol.recoveredNode;
        }
    }

    private STNode parseAnnotationDeclWithOptionalType(STNode metadata, STNode qualifier, STNode constKeyword,
                                                       STNode annotationKeyword) {
        // We come here if the type name also and identifier.
        // However, if it is a qualified identifier, then it has to be the type-desc.
        STNode typeDescOrAnnotTag = parseAnnotationTag();
        if (typeDescOrAnnotTag.kind == SyntaxKind.QUALIFIED_NAME_REFERENCE) {
            STNode annotTag = parseAnnotationTag();
            return parseAnnotationDeclAttachPoints(metadata, qualifier, constKeyword, annotationKeyword,
                    typeDescOrAnnotTag, annotTag);
        }

        return parseAnnotationDeclRhs(metadata, qualifier, constKeyword, annotationKeyword, typeDescOrAnnotTag);
    }

    /**
     * Parse the component that follows the first identifier in an annotation decl. The identifier
     * can be either the type-name (a user defined type) or the annot-tag, where the type-name
     * is not present.
     * 
     * @param metadata Metadata
     * @param qualifier Qualifier that precedes the annotation decl
     * @param constKeyword Const keyword
     * @param annotationKeyword Annotation keyword
     * @param typeDescOrAnnotTag Identifier that follows the annotation-keyword
     * @return Parsed node
     */
    private STNode parseAnnotationDeclRhs(STNode metadata, STNode qualifier, STNode constKeyword,
                                          STNode annotationKeyword, STNode typeDescOrAnnotTag) {
        STToken token = peek();
        return parseAnnotationDeclRhs(token.kind, metadata, qualifier, constKeyword, annotationKeyword,
                typeDescOrAnnotTag);
    }

    private STNode parseAnnotationDeclRhs(SyntaxKind nextTokenKind, STNode metadata, STNode qualifier,
                                          STNode constKeyword, STNode annotationKeyword, STNode typeDescOrAnnotTag) {
        STNode typeDesc;
        STNode annotTag;
        switch (nextTokenKind) {
            case IDENTIFIER_TOKEN:
                typeDesc = typeDescOrAnnotTag;
                annotTag = parseAnnotationTag();
                break;
            case SEMICOLON_TOKEN:
            case ON_KEYWORD:
                typeDesc = STNodeFactory.createEmptyNode();
                annotTag = typeDescOrAnnotTag;
                break;
            default:
                STToken token = peek();
                Solution solution = recover(token, ParserRuleContext.ANNOT_DECL_RHS, metadata, qualifier, constKeyword,
                        annotationKeyword, typeDescOrAnnotTag);

                // If the parser recovered by inserting a token, then try to re-parse the same
                // rule with the inserted token. This is done to pick the correct branch
                // to continue the parsing.
                if (solution.action == Action.REMOVE) {
                    return solution.recoveredNode;
                }

                return parseAnnotationDeclRhs(solution.tokenKind, metadata, qualifier, constKeyword, annotationKeyword,
                        typeDescOrAnnotTag);
        }

        return parseAnnotationDeclAttachPoints(metadata, qualifier, constKeyword, annotationKeyword, typeDesc,
                annotTag);
    }

    private STNode parseAnnotationDeclAttachPoints(STNode metadata, STNode qualifier, STNode constKeyword,
                                                   STNode annotationKeyword, STNode typeDesc, STNode annotTag) {
        STToken nextToken = peek();
        return parseAnnotationDeclAttachPoints(nextToken.kind, metadata, qualifier, constKeyword, annotationKeyword,
                typeDesc, annotTag);

    }

    private STNode parseAnnotationDeclAttachPoints(SyntaxKind nextTokenKind, STNode metadata, STNode qualifier,
                                                   STNode constKeyword, STNode annotationKeyword, STNode typeDesc,
                                                   STNode annotTag) {
        STNode onKeyword;
        STNode attachPoints;
        switch (nextTokenKind) {
            case SEMICOLON_TOKEN:
                onKeyword = STNodeFactory.createEmptyNode();
                attachPoints = STNodeFactory.createEmptyNode();
                break;
            case ON_KEYWORD:
                onKeyword = parseOnKeyword();
                attachPoints = parseAnnotationAttachPoints();
                break;
            default:
                STToken token = peek();
                Solution solution = recover(token, ParserRuleContext.ANNOT_OPTIONAL_ATTACH_POINTS, metadata, qualifier,
                        constKeyword, annotationKeyword, typeDesc, annotTag);

                // If the parser recovered by inserting a token, then try to re-parse the same
                // rule with the inserted token. This is done to pick the correct branch
                // to continue the parsing.
                if (solution.action == Action.REMOVE) {
                    return solution.recoveredNode;
                }

                return parseAnnotationDeclAttachPoints(solution.tokenKind, metadata, qualifier, constKeyword,
                        annotationKeyword, typeDesc, annotTag);
        }

        STNode semicolonToken = parseSemicolon();
        return STNodeFactory.createAnnotationDeclarationNode(metadata, qualifier, constKeyword, annotationKeyword,
                typeDesc, annotTag, onKeyword, attachPoints, semicolonToken);
    }

    /**
     * Parse annotation attach points.
     * <p>
     * <code>
     * annot-attach-points := annot-attach-point (, annot-attach-point)*
     * <br/><br/>
     * annot-attach-point := dual-attach-point | source-only-attach-point
     * <br/><br/>
     * dual-attach-point := [source] dual-attach-point-ident
     * <br/><br/>
     * dual-attach-point-ident :=
     *     [object] type
     *     | [object|resource] function
     *     | parameter
     *     | return
     *     | service
     *     | [object|record] field
     * <br/><br/>
     * source-only-attach-point := source source-only-attach-point-ident
     * <br/><br/>
     * source-only-attach-point-ident :=
     *     annotation
     *     | external
     *     | var
     *     | const
     *     | listener
     *     | worker
     * </code>
     * 
     * @return Parsed node
     */
    private STNode parseAnnotationAttachPoints() {
        startContext(ParserRuleContext.ANNOT_ATTACH_POINTS_LIST);
        List<STNode> attachPoints = new ArrayList<>();

        STToken nextToken = peek();
        if (isEndAnnotAttachPointList(nextToken.kind)) {
            endContext();
            this.errorHandler.reportMissingTokenError("missing attach point");
            return STNodeFactory.createMissingToken(SyntaxKind.IDENTIFIER_TOKEN);
        }

        // Parse first attach-point, that has no leading comma
        STNode attachPoint = parseAnnotationAttachPoint();
        attachPoints.add(attachPoint);

        // Parse the remaining attach-points
        nextToken = peek();
        STNode leadingComma;
        while (!isEndAnnotAttachPointList(nextToken.kind)) {
            leadingComma = parseAttachPointEnd();
            if (leadingComma == null) {
                break;
            }
            attachPoints.add(leadingComma);

            // Parse attach point. Null represents the end of attach-points.
            attachPoint = parseAnnotationAttachPoint();
            if (attachPoint == null) {
                this.errorHandler.reportMissingTokenError("missing attach point");
                attachPoint = STNodeFactory.createMissingToken(SyntaxKind.IDENTIFIER_TOKEN);
                attachPoints.add(attachPoint);
                break;
            }

            attachPoints.add(attachPoint);
            nextToken = peek();
        }

        endContext();
        return STNodeFactory.createNodeList(attachPoints);
    }

    /**
     * Parse annotation attach point end.
     * 
     * @return Parsed node
     */
    private STNode parseAttachPointEnd() {
        STToken nextToken = peek();
        return parseAttachPointEnd(nextToken.kind);
    }

    private STNode parseAttachPointEnd(SyntaxKind nextTokenKind) {
        switch (nextTokenKind) {
            case SEMICOLON_TOKEN:
                // null represents the end of attach points.
                return null;
            case COMMA_TOKEN:
                return consume();
            default:
                Solution sol = recover(peek(), ParserRuleContext.ATTACH_POINT_END);
                if (sol.action == Action.REMOVE) {
                    return sol.recoveredNode;
                }

                return sol.tokenKind == SyntaxKind.COMMA_TOKEN ? sol.recoveredNode : null;
        }
    }

    private boolean isEndAnnotAttachPointList(SyntaxKind tokenKind) {
        switch (tokenKind) {
            case EOF_TOKEN:
            case SEMICOLON_TOKEN:
                return true;
            default:
                return false;
        }
    }

    /**
     * Parse annotation attach point.
     *
     * @return Parsed node
     */
    private STNode parseAnnotationAttachPoint() {
        return parseAnnotationAttachPoint(peek().kind);
    }

    private STNode parseAnnotationAttachPoint(SyntaxKind nextTokenKind) {
        switch (nextTokenKind) {
            case EOF_TOKEN:
                return null;

            // These are source only annotations, but without the source keyword.
            case ANNOTATION_KEYWORD:
            case EXTERNAL_KEYWORD:
            case VAR_KEYWORD:
            case CONST_KEYWORD:
            case LISTENER_KEYWORD:
            case WORKER_KEYWORD:
                // fall through

            case SOURCE_KEYWORD:
                STNode sourceKeyword = parseSourceKeyword();
                return parseAttachPointIdent(sourceKeyword);

            // Dual attach points
            case OBJECT_KEYWORD:
            case TYPE_KEYWORD:
            case RESOURCE_KEYWORD:
            case FUNCTION_KEYWORD:
            case PARAMETER_KEYWORD:
            case RETURN_KEYWORD:
            case SERVICE_KEYWORD:
            case FIELD_KEYWORD:
            case RECORD_KEYWORD:
                sourceKeyword = STNodeFactory.createEmptyNode();
                STNode firstIdent = consume();
                return parseDualAttachPointIdent(sourceKeyword, firstIdent);
            default:
                Solution solution = recover(peek(), ParserRuleContext.ATTACH_POINT);
                return solution.recoveredNode;
        }
    }

    /**
     * Parse source keyword.
     * 
     * @return Parsed node
     */
    private STNode parseSourceKeyword() {
        STToken token = peek();
        if (token.kind == SyntaxKind.SOURCE_KEYWORD) {
            return consume();
        } else {
            Solution sol = recover(token, ParserRuleContext.SOURCE_KEYWORD);
            return sol.recoveredNode;
        }
    }

    /**
     * Parse attach point ident gievn.
     * <p>
     * <code>
     * source-only-attach-point-ident := annotation | external | var | const | listener | worker
     * <br/><br/>
     * dual-attach-point-ident := [object] type | [object|resource] function | parameter
     *                            | return | service | [object|record] field
     * </code>
     * 
     * @param sourceKeyword Source keyword
     * @return Parsed node
     */
    private STNode parseAttachPointIdent(STNode sourceKeyword) {
        return parseAttachPointIdent(peek().kind, sourceKeyword);
    }

    private STNode parseAttachPointIdent(SyntaxKind nextTokenKind, STNode sourceKeyword) {
        switch (nextTokenKind) {
            case ANNOTATION_KEYWORD:
            case EXTERNAL_KEYWORD:
            case VAR_KEYWORD:
            case CONST_KEYWORD:
            case LISTENER_KEYWORD:
            case WORKER_KEYWORD:
                STNode firstIdent = consume();
                STNode secondIdent = STNodeFactory.createEmptyNode();
                return STNodeFactory.createAnnotationAttachPointNode(sourceKeyword, firstIdent, secondIdent);
            case OBJECT_KEYWORD:
            case RESOURCE_KEYWORD:
            case RECORD_KEYWORD:
            case TYPE_KEYWORD:
            case FUNCTION_KEYWORD:
            case PARAMETER_KEYWORD:
            case RETURN_KEYWORD:
            case SERVICE_KEYWORD:
            case FIELD_KEYWORD:
                firstIdent = consume();
                return parseDualAttachPointIdent(sourceKeyword, firstIdent);
            default:
                Solution solution = recover(peek(), ParserRuleContext.ATTACH_POINT_IDENT, sourceKeyword);
                if (solution.action == Action.REMOVE) {
                    return solution.recoveredNode;
                }

                firstIdent = solution.recoveredNode;
                return parseDualAttachPointIdent(sourceKeyword, firstIdent);
        }
    }

    /**
     * Parse dual-attach-point ident.
     * 
     * @param sourceKeyword Source keyword
     * @param firstIdent first part of the dual attach-point
     * @return Parsed node
     */
    private STNode parseDualAttachPointIdent(STNode sourceKeyword, STNode firstIdent) {
        STNode secondIdent;
        switch (firstIdent.kind) {
            case OBJECT_KEYWORD:
                secondIdent = parseIdentAfterObjectIdent();
                break;
            case RESOURCE_KEYWORD:
                secondIdent = parseFunctionIdent();
                break;
            case RECORD_KEYWORD:
                secondIdent = parseFieldIdent();
                break;
            case TYPE_KEYWORD:
            case FUNCTION_KEYWORD:
            case PARAMETER_KEYWORD:
            case RETURN_KEYWORD:
            case SERVICE_KEYWORD:
            case FIELD_KEYWORD:
            default: // default case should never be reached.
                secondIdent = STNodeFactory.createEmptyNode();
                break;
        }

        return STNodeFactory.createAnnotationAttachPointNode(sourceKeyword, firstIdent, secondIdent);
    }

    /**
     * Parse the idents that are supported after object-ident.
     * 
     * @return Parsed node
     */
    private STNode parseIdentAfterObjectIdent() {
        STToken token = peek();
        switch (token.kind) {
            case TYPE_KEYWORD:
            case FUNCTION_KEYWORD:
            case FIELD_KEYWORD:
                return consume();
            default:
                Solution sol = recover(token, ParserRuleContext.IDENT_AFTER_OBJECT_IDENT);
                return sol.recoveredNode;
        }
    }

    /**
     * Parse function ident.
     * 
     * @return Parsed node
     */
    private STNode parseFunctionIdent() {
        STToken token = peek();
        if (token.kind == SyntaxKind.FUNCTION_KEYWORD) {
            return consume();
        } else {
            Solution sol = recover(token, ParserRuleContext.FUNCTION_IDENT);
            return sol.recoveredNode;
        }
    }

    /**
     * Parse field ident.
     * 
     * @return Parsed node
     */
    private STNode parseFieldIdent() {
        STToken token = peek();
        if (token.kind == SyntaxKind.FIELD_KEYWORD) {
            return consume();
        } else {
            Solution sol = recover(token, ParserRuleContext.FIELD_IDENT);
            return sol.recoveredNode;
        }
    }

    /**
     * Parse XML namespace declaration.
     * <p>
     * <code>xmlns-decl := xmlns xml-namespace-uri [ as xml-namespace-prefix ] ;
     * <br/>
     * xml-namespace-uri := simple-const-expr
     * <br/>
     * xml-namespace-prefix := identifier
     * </code>
     * 
     * @return
     */
    private STNode parseXMLNamepsaceDeclaration() {
        startContext(ParserRuleContext.XML_NAMESPACE_DECLARATION);
        STNode xmlnsKeyword = parseXMLNSKeyword();
        STNode namespaceUri = parseXMLNamespaceUri();
        STNode xmlnsDecl = parseXMLDeclRhs(xmlnsKeyword, namespaceUri);
        endContext();
        return xmlnsDecl;
    }

    /**
     * Parse xmlns keyword.
     * 
     * @return Parsed node
     */
    private STNode parseXMLNSKeyword() {
        STToken token = peek();
        if (token.kind == SyntaxKind.XMLNS_KEYWORD) {
            return consume();
        } else {
            Solution sol = recover(token, ParserRuleContext.XMLNS_KEYWORD);
            return sol.recoveredNode;
        }
    }

    /**
     * Parse namespace uri.
     * 
     * @return Parsed node
     */
    private STNode parseXMLNamespaceUri() {
        STNode expr = parseConstExpr();
        switch (expr.kind) {
            case STRING_LITERAL:
            case IDENTIFIER_TOKEN:
            case QUALIFIED_NAME_REFERENCE:
                break;
            default:
                this.errorHandler.reportInvalidNode(null, "namespace uri must be a subtype of string");
        }

        return expr;
    }

    /**
     * Parse constants expr.
     *
     * @return Parsed node
     */
    private STNode parseConstExpr() {
        startContext(ParserRuleContext.CONSTANT_EXPRESSION);
        STToken nextToken = peek();
        STNode expr;
        switch (nextToken.kind) {
            case STRING_LITERAL:
            case DECIMAL_INTEGER_LITERAL:
            case HEX_INTEGER_LITERAL:
            case DECIMAL_FLOATING_POINT_LITERAL:
            case HEX_FLOATING_POINT_LITERAL:
            case TRUE_KEYWORD:
            case FALSE_KEYWORD:
            case NULL_KEYWORD:
                expr = consume();
                break;
            case IDENTIFIER_TOKEN:
                expr = parseQualifiedIdentifier(ParserRuleContext.VARIABLE_REF);
                break;
            case OPEN_BRACE_TOKEN:
                // TODO: nil-literal
            default:
                STToken token = peek();
                Solution solution = recover(token, ParserRuleContext.CONSTANT_EXPRESSION_START);
                expr = solution.recoveredNode;
                break;
        }

        endContext();
        return expr;
    }

    /**
     * Parse the portion after the namsepsace-uri of an XML declaration.
     * 
     * @param xmlnsKeyword XMLNS keyword
     * @param namespaceUri Namespace URI
     * @return Parsed node
     */
    private STNode parseXMLDeclRhs(STNode xmlnsKeyword, STNode namespaceUri) {
        return parseXMLDeclRhs(peek().kind, xmlnsKeyword, namespaceUri);
    }

    private STNode parseXMLDeclRhs(SyntaxKind nextTokenKind, STNode xmlnsKeyword, STNode namespaceUri) {
        STNode asKeyword = STNodeFactory.createEmptyNode();
        STNode namespacePrefix = STNodeFactory.createEmptyNode();

        switch (nextTokenKind) {
            case AS_KEYWORD:
                asKeyword = parseAsKeyword();
                namespacePrefix = parseNamespacePrefix();
                break;
            case SEMICOLON_TOKEN:
                break;
            default:
                STToken token = peek();
                Solution solution =
                        recover(token, ParserRuleContext.XML_NAMESPACE_PREFIX_DECL, xmlnsKeyword, namespaceUri);

                // If the parser recovered by inserting a token, then try to re-parse the same
                // rule with the inserted token. This is done to pick the correct branch
                // to continue the parsing.
                if (solution.action == Action.REMOVE) {
                    return solution.recoveredNode;
                }

                return parseXMLDeclRhs(solution.tokenKind, xmlnsKeyword, namespaceUri);
        }
        STNode semicolon = parseSemicolon();
        return STNodeFactory.createXMLNamespaceDeclarationNode(xmlnsKeyword, namespaceUri, asKeyword, namespacePrefix,
                semicolon);
    }

    /**
     * Parse import prefix.
     *
     * @return Parsed node
     */
    private STNode parseNamespacePrefix() {
        STToken nextToken = peek();
        if (nextToken.kind == SyntaxKind.IDENTIFIER_TOKEN) {
            return consume();
        } else {
            Solution sol = recover(peek(), ParserRuleContext.NAMESPACE_PREFIX);
            return sol.recoveredNode;
        }
    }

    /**
     * Parse named worker declaration.
     * <p>
     * <code>named-worker-decl := [annots] worker worker-name return-type-descriptor { sequence-stmt }</code>
     * 
     * @param annots Annotations attached to the worker decl
     * @return Parsed node
     */
    private STNode parseNamedWorkerDeclaration(STNode annots) {
        startContext(ParserRuleContext.NAMED_WORKER_DECL);
        STNode workerKeyword = parseWorkerKeyword();
        STNode workerName = parseWorkerName();
        STNode returnTypeDesc = parseReturnTypeDescriptor();
        STNode workerBody = parseBlockNode();
        endContext();
        return STNodeFactory.createNamedWorkerDeclarationNode(annots, workerKeyword, workerName, returnTypeDesc,
                workerBody);
    }

    /**
     * Parse worker keyword.
     *
     * @return Parsed node
     */
    private STNode parseWorkerKeyword() {
        STToken nextToken = peek();
        if (nextToken.kind == SyntaxKind.WORKER_KEYWORD) {
            return consume();
        } else {
            Solution sol = recover(peek(), ParserRuleContext.WORKER_KEYWORD);
            return sol.recoveredNode;
        }
    }

    /**
     * Parse worker name.
     * <p>
     * <code>worker-name := identifier</code>
     * 
     * @return Parsed node
     */
    private STNode parseWorkerName() {
        STToken nextToken = peek();
        if (nextToken.kind == SyntaxKind.IDENTIFIER_TOKEN) {
            return consume();
        } else {
            Solution sol = recover(peek(), ParserRuleContext.WORKER_NAME);
            return sol.recoveredNode;
        }
    }

    /**
     * Parse documentation string.
     * <p>
     * <code>DocumentationString := DocumentationLine +</code>
     * <p>
     * Refer {@link BallerinaLexer#processDocumentationLine}
     * 
     * @return Parsed node
     */
    private STNode parseDocumentationString() {
        List<STNode> docLines = new ArrayList<>();
        STToken nextToken = peek();
        while (nextToken.kind == SyntaxKind.DOCUMENTATION_LINE) {
            docLines.add(consume());
            nextToken = peek();
        }

        STNode documentationLines = STNodeFactory.createNodeList(docLines);
        return STNodeFactory.createDocumentationStringNode(documentationLines);
    }

    /**
     * Parse lock statement.
     * <code>lock-stmt := lock block-stmt ;</code>
     *
     * @return Lock statement
     */
    private STNode parseLockStatement() {
        startContext(ParserRuleContext.LOCK_STMT);
        STNode lockKeyword = parseLockKeyword();
        STNode blockStatement = parseBlockNode();
        endContext();
        return STNodeFactory.createLockStatementNode(lockKeyword, blockStatement);
    }

    /**
     * Parse lock-keyword.
     *
     * @return lock-keyword node
     */
    private STNode parseLockKeyword() {
        STToken token = peek();
        if (token.kind == SyntaxKind.LOCK_KEYWORD) {
            return consume();
        } else {
            Solution sol = recover(token, ParserRuleContext.LOCK_KEYWORD);
            return sol.recoveredNode;
        }
    }

<<<<<<< HEAD
    /**
     * Parse union type descriptor.
     * union-type-descriptor := type-descriptor | type-descriptor
     *
     * @return parsed union type desc node
     */
    private STNode parseUnionTypeDescriptor(STNode leftTypeDesc) {
        startContext(ParserRuleContext.UNION_TYPE_DESCRIPTOR);
        STNode pipeToken = parsePipeToken();
        STNode rightTypeDesc = parseTypeDescriptor();

        endContext();
        return STNodeFactory.createUnionTypeDescriptorNode(leftTypeDesc, pipeToken, rightTypeDesc);
    }

    /**
     * Parse pipe token.
     *
     * @return parsed pipe token node
     */
    private STNode parsePipeToken() {
        STToken token = peek();
        if (token.kind == SyntaxKind.PIPE_TOKEN) {
            return consume();
        } else {
            Solution sol = recover(token, ParserRuleContext.PIPE);
=======
    private boolean isTypeStartingToken(SyntaxKind nodeKind) {
        switch (nodeKind) {
            case IDENTIFIER_TOKEN:
            case SERVICE_KEYWORD:
            case RECORD_KEYWORD:
            case OBJECT_KEYWORD:
            case ABSTRACT_KEYWORD:
            case CLIENT_KEYWORD:
            case OPEN_PAREN_TOKEN: // nil type descriptor '()'
            case MAP_KEYWORD: // map type desc
            case FUTURE_KEYWORD: // future type desc
            case TYPEDESC_KEYWORD: // typedesc type desc
                return true;
            default:
                return isSimpleType(nodeKind);
        }
    }

    static boolean isSimpleType(SyntaxKind nodeKind) {
        switch (nodeKind) {
            case INT_KEYWORD:
            case FLOAT_KEYWORD:
            case DECIMAL_KEYWORD:
            case BOOLEAN_KEYWORD:
            case STRING_KEYWORD:
            case BYTE_KEYWORD:
            case XML_KEYWORD:
            case JSON_KEYWORD:
            case HANDLE_KEYWORD:
            case ANY_KEYWORD:
            case ANYDATA_KEYWORD:
            case NEVER_KEYWORD:
            case SERVICE_KEYWORD:
            case VAR_KEYWORD:
                return true;
            case TYPE_DESC:
                // This is a special case. TYPE_DESC is only return from
                // error recovery. when a type is missing. Hence we treat it as
                // a simple type
                return true;
            default:
                return false;
        }
    }

    private SyntaxKind getTypeSyntaxKind(SyntaxKind typeKeyword) {
        switch (typeKeyword) {
            case INT_KEYWORD:
                return SyntaxKind.INT_TYPE_DESC;
            case FLOAT_KEYWORD:
                return SyntaxKind.FLOAT_TYPE_DESC;
            case DECIMAL_KEYWORD:
                return SyntaxKind.DECIMAL_TYPE_DESC;
            case BOOLEAN_KEYWORD:
                return SyntaxKind.BOOLEAN_TYPE_DESC;
            case STRING_KEYWORD:
                return SyntaxKind.STRING_TYPE_DESC;
            case BYTE_KEYWORD:
                return SyntaxKind.BYTE_TYPE_DESC;
            case XML_KEYWORD:
                return SyntaxKind.XML_TYPE_DESC;
            case JSON_KEYWORD:
                return SyntaxKind.JSON_TYPE_DESC;
            case HANDLE_KEYWORD:
                return SyntaxKind.HANDLE_TYPE_DESC;
            case ANY_KEYWORD:
                return SyntaxKind.ANY_TYPE_DESC;
            case ANYDATA_KEYWORD:
                return SyntaxKind.ANYDATA_TYPE_DESC;
            case NEVER_KEYWORD:
                return SyntaxKind.NEVER_TYPE_DESC;
            case SERVICE_KEYWORD:
                return SyntaxKind.SERVICE_TYPE_DESC;
            case VAR_KEYWORD:
                return SyntaxKind.VAR_TYPE_DESC;
            default:
                return SyntaxKind.TYPE_DESC;
        }
    }

    /**
     * Parse fork-keyword.
     *
     * @return Fork-keyword node
     */
    private STNode parseForkKeyword() {
        STToken token = peek();
        if (token.kind == SyntaxKind.FORK_KEYWORD) {
            return consume();
        } else {
            Solution sol = recover(token, ParserRuleContext.FORK_KEYWORD);
            return sol.recoveredNode;
        }
    }

    /**
     * Parse multiple named worker declarations.
     *
     * @return named-worker-declarations node array
     */
    private STNode parseMultileNamedWorkerDeclarations() {
        STToken token = peek();
        ArrayList<STNode> workers = new ArrayList<>();

        while (!isEndOfStatements(token.kind)) {
            STNode stmt = parseStatement();
            if (stmt == null) {
                break;
            }

            switch (stmt.kind) {
                case NAMED_WORKER_DECLARATION:
                    workers.add(stmt);
                    break;
                default:
                    this.errorHandler.reportInvalidNode(null, "Only named-workers are allowed here");
                    break;
            }
            token = peek();
        }

        if (workers.isEmpty()) {
            this.errorHandler.reportInvalidNode(null, "Fork Statement must contain atleast one named-worker");
        }
        STNode namedWorkers = STNodeFactory.createNodeList(workers);
        return namedWorkers;
    }

    /**
     * Parse fork statement.
     * <code>fork-stmt := fork { named-worker-decl+ }</code>
     *
     * @return Fork statement
     */
    private STNode parseForkStatement() {
        startContext(ParserRuleContext.FORK_STMT);
        STNode forkKeyword = parseForkKeyword();
        STNode openBrace = parseOpenBrace();
        STNode namedWorkerDeclarations = parseMultileNamedWorkerDeclarations();
        STNode closeBrace = parseCloseBrace();
        endContext();
        return STNodeFactory.createForkStatementNode(forkKeyword, openBrace, namedWorkerDeclarations, closeBrace);
    }

    /**
     * Parse decimal floating point literal.
     *
     * @return Parsed node
     */
    private STNode parseDecimalFloatingPointLiteral() {
        STToken token = peek();
        if (token.kind == SyntaxKind.DECIMAL_FLOATING_POINT_LITERAL) {
            return consume();
        } else {
            Solution sol = recover(token, ParserRuleContext.DECIMAL_FLOATING_POINT_LITERAL);
            return sol.recoveredNode;
        }
    }

    /**
     * Parse hex floating point literal.
     *
     * @return Parsed node
     */
    private STNode parseHexFloatingPointLiteral() {
        STToken token = peek();
        if (token.kind == SyntaxKind.HEX_FLOATING_POINT_LITERAL) {
            return consume();
        } else {
            Solution sol = recover(token, ParserRuleContext.HEX_FLOATING_POINT_LITERAL);
>>>>>>> cd2a1a5f
            return sol.recoveredNode;
        }
    }
}<|MERGE_RESOLUTION|>--- conflicted
+++ resolved
@@ -326,17 +326,14 @@
                 return parseWorkerKeyword();
             case WORKER_NAME:
                 return parseWorkerName();
-<<<<<<< HEAD
-            case UNION_TYPE_DESCRIPTOR:
-                return parseUnionTypeDescriptor((STNode) args[0]);
-=======
             case FORK_KEYWORD:
                 return parseForkKeyword();
             case DECIMAL_FLOATING_POINT_LITERAL:
                 return parseDecimalFloatingPointLiteral();
             case HEX_FLOATING_POINT_LITERAL:
                 return parseHexFloatingPointLiteral();
->>>>>>> cd2a1a5f
+            case UNION_TYPE_DESCRIPTOR:
+                return parseUnionTypeDescriptor((STNode) args[0]);
             default:
                 throw new IllegalStateException("Cannot re-parse rule: " + context);
         }
@@ -6654,7 +6651,6 @@
         }
     }
 
-<<<<<<< HEAD
     /**
      * Parse union type descriptor.
      * union-type-descriptor := type-descriptor | type-descriptor
@@ -6681,7 +6677,10 @@
             return consume();
         } else {
             Solution sol = recover(token, ParserRuleContext.PIPE);
-=======
+            return sol.recoveredNode;
+        }
+    }
+
     private boolean isTypeStartingToken(SyntaxKind nodeKind) {
         switch (nodeKind) {
             case IDENTIFIER_TOKEN:
@@ -6852,7 +6851,6 @@
             return consume();
         } else {
             Solution sol = recover(token, ParserRuleContext.HEX_FLOATING_POINT_LITERAL);
->>>>>>> cd2a1a5f
             return sol.recoveredNode;
         }
     }
