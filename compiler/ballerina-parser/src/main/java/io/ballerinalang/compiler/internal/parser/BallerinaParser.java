--- conflicted
+++ resolved
@@ -287,19 +287,16 @@
                 return parseConstDecl((STNode) args[0], (STNode) args[1], (STNode) args[2]);
             case STMT_START_WITH_IDENTIFIER:
                 return parseStatementStartsWithIdentifier((STNode) args[0], (STNode) args[1]);
-<<<<<<< HEAD
             case MAP_TYPE_DESCRIPTOR:
                 return parseMapTypeDescriptor();
             case LT:
                 return parseLTToken();
             case GT:
                 return parseGTToken();
-=======
             case NULL_KEYWORD:
                 return parseNullKeyword();
             case NIL_LITERAL:
                 return parseNilLiteral();
->>>>>>> 61ed6607
             default:
                 throw new IllegalStateException("Cannot re-parse rule: " + context);
         }
@@ -5771,7 +5768,6 @@
     }
 
     /**
-<<<<<<< HEAD
      * Parse map type descriptor.
      * map-type-descriptor := map type-parameter
      *
@@ -5814,24 +5810,11 @@
             return consume();
         } else {
             Solution sol = recover(nextToken, ParserRuleContext.GT);
-=======
-     * Parse null-keyword.
-     *
-     * @return null-keyword node
-     */
-    private STNode parseNullKeyword() {
-        STToken token = peek();
-        if (token.kind == SyntaxKind.NULL_KEYWORD) {
-            return consume();
-        } else {
-            Solution sol = recover(token, ParserRuleContext.NULL_KEYWORD);
->>>>>>> 61ed6607
-            return sol.recoveredNode;
-        }
-    }
-
-    /**
-<<<<<<< HEAD
+            return sol.recoveredNode;
+        }
+    }
+
+    /**
      * Parse <code> > </code> token.
      *
      * @return Parsed node
@@ -5844,7 +5827,23 @@
             Solution sol = recover(nextToken, ParserRuleContext.LT);
             return sol.recoveredNode;
         }
-=======
+    }
+    /**
+     * Parse null-keyword.
+     *
+     * @return null-keyword node
+     */
+    private STNode parseNullKeyword() {
+        STToken token = peek();
+        if (token.kind == SyntaxKind.NULL_KEYWORD) {
+            return consume();
+        } else {
+            Solution sol = recover(token, ParserRuleContext.NULL_KEYWORD);
+            return sol.recoveredNode;
+        }
+    }
+
+    /**
      * Parse nil literal. Here nil literal is only referred to ( ).
      *
      * @return Parsed node
@@ -5855,6 +5854,5 @@
         STNode closeParenthesisToken = parseCloseParenthesis();
         endContext();
         return STNodeFactory.createNilLiteralNode(openParenthesisToken, closeParenthesisToken);
->>>>>>> 61ed6607
     }
 }