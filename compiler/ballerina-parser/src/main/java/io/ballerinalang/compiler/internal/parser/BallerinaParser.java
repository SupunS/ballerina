/*
 * Copyright (c) 2020, WSO2 Inc. (http://www.wso2.org) All Rights Reserved.
 *
 * WSO2 Inc. licenses this file to you under the Apache License,
 * Version 2.0 (the "License"); you may not use this file except
 * in compliance with the License.
 * You may obtain a copy of the License at
 *
 *   http://www.apache.org/licenses/LICENSE-2.0
 *
 * Unless required by applicable law or agreed to in writing,
 * software distributed under the License is distributed on an
 * "AS IS" BASIS, WITHOUT WARRANTIES OR CONDITIONS OF ANY
 * KIND, either express or implied.  See the License for the
 * specific language governing permissions and limitations
 * under the License.
 */
package io.ballerinalang.compiler.internal.parser;

import io.ballerinalang.compiler.internal.parser.BallerinaParserErrorHandler.Action;
import io.ballerinalang.compiler.internal.parser.BallerinaParserErrorHandler.Solution;
import io.ballerinalang.compiler.internal.parser.tree.STCheckExpression;
import io.ballerinalang.compiler.internal.parser.tree.STMissingToken;
import io.ballerinalang.compiler.internal.parser.tree.STNode;
import io.ballerinalang.compiler.internal.parser.tree.STNodeFactory;
import io.ballerinalang.compiler.internal.parser.tree.STToken;
import io.ballerinalang.compiler.internal.parser.tree.SyntaxKind;

import java.util.ArrayList;
import java.util.List;

/**
 * A LL(k) recursive-descent parser for ballerina.
 * 
 * @since 1.2.0
 */
public class BallerinaParser {

    private final BallerinaParserErrorHandler errorHandler;
    private final AbstractTokenReader tokenReader;

    // TODO: Remove this.
    private ParserRuleContext currentParamKind = ParserRuleContext.REQUIRED_PARAM;

    protected BallerinaParser(AbstractTokenReader tokenReader) {
        this.tokenReader = tokenReader;
        this.errorHandler = new BallerinaParserErrorHandler(tokenReader, this);
    }

    /**
     * Start parsing the given input.
     * 
     * @return Parsed node
     */
    public STNode parse() {
        return parseCompUnit();
    }

    /**
     * Resume the parsing from the given context.
     * 
     * @param context Context to resume parsing
     * @param parsedNodes Parsed that requires to continue parsing the given parser context
     * @return Parsed node
     */
    public STNode resumeParsing(ParserRuleContext context, STNode... parsedNodes) {
        switch (context) {
            case COMP_UNIT:
                return parseCompUnit();
            case EXTERNAL_FUNC_BODY:
                return parseExternalFunctionBody();
            case FUNC_BODY:
                return parseFunctionBody();
            case OPEN_BRACE:
                return parseOpenBrace();
            case CLOSE_BRACE:
                return parseCloseBrace();
            case FUNC_NAME:
                return parseFunctionName();
            case OPEN_PARENTHESIS:
                return parseOpenParenthesis();
            case PARAM_LIST:
                return parseParamList();
            case RETURN_TYPE_DESCRIPTOR:
                return parseReturnTypeDescriptor();
            case SIMPLE_TYPE_DESCRIPTOR:
                return parseTypeDescriptor();
            case ASSIGN_OP:
                return parseAssignOp();
            case ANNOTATION_ATTACHMENT:
            case EXTERNAL_KEYWORD:
                return parseExternalKeyword();
            case FUNC_BODY_BLOCK:
                return parseFunctionBodyBlock();
            case SEMICOLON:
                return parseSemicolon();
            case CLOSE_PARENTHESIS:
                return parseCloseParenthesis();
            case VARIABLE_NAME:
                return parseVariableName();
            case EXPRESSION:
                return parseExpression();
            case STATEMENT:
                return parseStatement();
            case ASSIGNMENT_STMT:
                return parseAssignmentStmt();
            case EXPRESSION_RHS:
                return parseExpressionRhs(parsedNodes[0]);
            case AFTER_PARAMETER_TYPE:
                return parseAfterParamType(parsedNodes[0], parsedNodes[1]);
            case PARAMETER_RHS:
                return parseParameterRhs(parsedNodes[0], parsedNodes[1], parsedNodes[2]);
            case TOP_LEVEL_NODE_WITHOUT_MODIFIER:
                return parseTopLevelNode(parsedNodes[0]);
            case TOP_LEVEL_NODE:
                return parseTopLevelNode();
            case STATEMENT_START_IDENTIFIER:
                return parseStatementStartIdentifier();
            case VAR_DECL_STMT_RHS:
                return parseVarDeclRhs(parsedNodes[0], parsedNodes[1], parsedNodes[2]);
            case ASSIGNMENT_OR_VAR_DECL_STMT:
                return parseAssignmentOrVarDecl();
            case ASSIGNMENT_OR_VAR_DECL_STMT_RHS:
                return parseAssignmentOrVarDeclRhs(parsedNodes[0]);
            case TYPE_REFERENCE:
                return parseTypeReference();
            case FIELD_DESCRIPTOR_RHS:
                return parseFieldDescriptorRhs(parsedNodes[0], parsedNodes[1]);
            case NAMED_OR_POSITIONAL_ARG_RHS:
                return parseNamedOrPositionalArg(parsedNodes[0]);
            case RECORD_BODY_END:
                return parseRecordBodyCloseDelimiter();
            case RECORD_BODY_START:
                return parseRecordBodyStartDelimiter();
            case TYPE_DESCRIPTOR:
                return parseTypeDescriptor();
            case OBJECT_MEMBER:
                return parseObjectMember();
            case OBJECT_FUNC_OR_FIELD_WITHOUT_VISIBILITY:
                return parseObjectMethodOrField(parsedNodes[0]);
            case OBJECT_FIELD_RHS:
                return parseObjectFieldRhs(parsedNodes[0], parsedNodes[1], parsedNodes[2]);
            case OBJECT_TYPE_FIRST_QUALIFIER:
                return parseObjectTypeQualifiers();
            case OBJECT_TYPE_SECOND_QUALIFIER:
                return parseObjectTypeSecondQualifier(parsedNodes[0]);
            case OBJECT_KEYWORD:
                return parseObjectKeyword();
            case TYPE_NAME:
                return parseTypeName();
            case IF_KEYWORD:
                return parseIfKeyword();
            case ELSE_KEYWORD:
                return parseElseKeyword();
            case ELSE_BODY:
                return parseElseBody();
            case WHILE_KEYWORD:
                return parseWhileKeyword();
            case BOOLEAN_LITERAL:
                return parseBooleanLiteral();
            case PANIC_KEYWORD:
                return parsePanicKeyword();
            case MAJOR_VERSION:
                return parseMajorVersion();
            case IMPORT_DECL_RHS:
                return parseImportDecl(parsedNodes[0], parsedNodes[1]);
            case IMPORT_PREFIX:
                return parseImportPrefix();
            case IMPORT_MODULE_NAME:
            case IMPORT_ORG_OR_MODULE_NAME:
            case VARIABLE_REF:
            case FIELD_OR_FUNC_NAME:
            case SERVICE_NAME:
                return parseIdentifier(context);
            case IMPORT_KEYWORD:
                return parseImportKeyword();
            case SLASH:
                return parseSlashToken();
            case DOT:
                return parseDotToken();
            case IMPORT_VERSION_DECL:
                return parseVersion();
            case VERSION_KEYWORD:
                return parseVersionKeywrod();
            case VERSION_NUMBER:
                return parseVersionNumber();
            case DECIMAL_INTEGER_LITERAL:
                return parseDecimalIntLiteral(context);
            case IMPORT_SUB_VERSION:
                return parseSubVersion(context);
            case IMPORT_PREFIX_DECL:
                return parseImportPrefixDecl();
            case AS_KEYWORD:
                return parseAsKeyword();
            case CONTINUE_KEYWORD:
                return parseContinueKeyword();
            case BREAK_KEYWORD:
                return parseBreakKeyword();
            case RETURN_KEYWORD:
                return parseReturnKeyword();
            case MAPPING_FIELD:
                return parseMappingField(parsedNodes[0]);
            case SPECIFIC_FIELD_RHS:
                return parseSpecificFieldRhs(parsedNodes[0], parsedNodes[1]);
            case STRING_LITERAL:
                return parseStringLiteral();
            case COLON:
                return parseColon();
            case OPEN_BRACKET:
                return parseOpenBracket();
            case RESOURCE_DEF:
                return parseResource();
            case OPTIONAL_SERVICE_NAME:
                return parseServiceName();
            case SERVICE_KEYWORD:
                return parseServiceKeyword();
            case ON_KEYWORD:
                return parseOnKeyword();
            case RESOURCE_KEYWORD:
                return parseResourceKeyword();
            case LISTENER_KEYWORD:
                return parseListenerKeyword();
            case SERVICE_DECL:
                return parseServiceDecl();
            case NIL_TYPE_DESCRIPTOR:
                return parseNilTypeDescriptor();
            case COMPOUND_ASSIGNMENT_STMT:
                return parseCompoundAssignmentStmt();
            case TYPEOF_KEYWORD:
                return parseTypeofKeyword();
            case FUNC_DEFINITION:
            case REQUIRED_PARAM:
            default:
                throw new IllegalStateException("Cannot re-parse rule: " + context);
        }
    }

    /**
     * Start parsing the input from a given context. Supported starting points are:
     * <ul>
     * <li>Module part (a file)</li>
     * <li>Top level node</li>
     * <li>Statement</li>
     * <li>Expression</li>
     * </ul>
     * 
     * @param context Context to start parsing
     * @return Parsed node
     */
    public STNode parse(ParserRuleContext context) {
        switch (context) {
            case COMP_UNIT:
                return parseCompUnit();
            case TOP_LEVEL_NODE:
                startContext(ParserRuleContext.COMP_UNIT);
                return parseTopLevelNode();
            case STATEMENT:
                startContext(ParserRuleContext.COMP_UNIT);
                startContext(ParserRuleContext.FUNC_DEFINITION);
                startContext(ParserRuleContext.FUNC_BODY_BLOCK);
                return parseStatement();
            case EXPRESSION:
                startContext(ParserRuleContext.COMP_UNIT);
                startContext(ParserRuleContext.FUNC_DEFINITION);
                startContext(ParserRuleContext.FUNC_BODY_BLOCK);
                startContext(ParserRuleContext.STATEMENT);
                return parseExpression();
            default:
                throw new UnsupportedOperationException("Cannot start parsing from: " + context);
        }
    }

    /*
     * Private methods
     */

    private STToken peek() {
        return this.tokenReader.peek();
    }

    private STToken peek(int k) {
        return this.tokenReader.peek(k);
    }

    private STToken consume() {
        return this.tokenReader.read();
    }

    private Solution recover(STToken token, ParserRuleContext currentCtx, STNode... parsedNodes) {
        return this.errorHandler.recover(currentCtx, token, parsedNodes);
    }

    private void startContext(ParserRuleContext context) {
        this.errorHandler.startContext(context);
    }

    private void endContext() {
        this.errorHandler.endContext();
    }

    /**
     * Switch the current context to the provided one. This will replace the
     * existing context.
     * 
     * @param context Context to switch to.
     */
    private void switchContext(ParserRuleContext context) {
        this.errorHandler.switchContext(context);
    }

    /**
     * Parse a given input and returns the AST. Starts parsing from the top of a compilation unit.
     * 
     * @return Parsed node
     */
    private STNode parseCompUnit() {
        startContext(ParserRuleContext.COMP_UNIT);
        STToken token = peek();
        List<STNode> otherDecls = new ArrayList<>();
        List<STNode> importDecls = new ArrayList<>();

        boolean processImports = true;
        while (token.kind != SyntaxKind.EOF_TOKEN) {
            STNode decl = parseTopLevelNode(token.kind);
            if (decl.kind == SyntaxKind.IMPORT_DECLARATION) {
                if (processImports) {
                    importDecls.add(decl);
                } else {
                    // If an import occurs after any other module level declaration,
                    // we add it to the other-decl list to preserve the order. But
                    // log an error and mark it as invalid.
                    otherDecls.add(decl);
                    this.errorHandler.reportInvalidNode(token, "imports must be declared before other declarations");
                }
            } else {
                if (processImports) {
                    // While processing imports, if we reach any other declaration,
                    // then mark this as the end of processing imports.
                    processImports = false;
                }
                otherDecls.add(decl);
            }
            token = peek();
        }

        STToken eof = consume();
        endContext();

        return STNodeFactory.createModulePart(STNodeFactory.createNodeList(importDecls),
                STNodeFactory.createNodeList(otherDecls), eof);
    }

    /**
     * Parse top level node having an optional modifier preceding it.
     * 
     * @return Parsed node
     */
    private STNode parseTopLevelNode() {
        STToken token = peek();
        return parseTopLevelNode(token.kind);
    }

    /**
     * Parse top level node having an optional modifier preceding it, given the next token kind.
     * 
     * @param tokenKind Next token kind
     * @return Parsed node
     */
    protected STNode parseTopLevelNode(SyntaxKind tokenKind) {
        STNode qualifier = null;
        switch (tokenKind) {
            case EOF_TOKEN:
                return consume();
            case PUBLIC_KEYWORD:
                qualifier = parseModifier();
                break;
            case FUNCTION_KEYWORD:
            case TYPE_KEYWORD:
            case LISTENER_KEYWORD:
            case CONST_KEYWORD:

                // TODO: add all 'type starting tokens' here. should be same as 'parseTypeDescriptor(...)'
                // TODO: add type binding pattern
            case IDENTIFIER_TOKEN:
            case SIMPLE_TYPE:
            case RECORD_KEYWORD:
            case OBJECT_KEYWORD:
            case ABSTRACT_KEYWORD:
            case CLIENT_KEYWORD:
            case IMPORT_KEYWORD:
            case SERVICE_KEYWORD:
                //Detect nil type descriptor '()'
            case OPEN_PAREN_TOKEN:
                break;
            default:
                STToken token = peek();
                Solution solution = recover(token, ParserRuleContext.TOP_LEVEL_NODE);

                // If the parser recovered by inserting a token, then try to re-parse the same
                // rule with the inserted token. This is done to pick the correct branch
                // to continue the parsing.
                if (solution.action == Action.REMOVE) {
                    return solution.recoveredNode;
                }

                return parseTopLevelNode(solution.tokenKind);
        }

        return parseTopLevelNode(qualifier);
    }

    /**
     * Check whether the cursor is at the start of a module level var-decl.
     * 
     * @return <code>true</code> if the cursor is at the start of a module level var-decl.
     *         <code>false</code> otherwise.
     */
    private boolean isVarDeclStart() {
        // Assumes that we reach here after a peek()
        STToken nextToken = peek(2);
        switch (nextToken.kind) {
            case EQUAL_TOKEN:
                // Scenario: foo =
                // Even though this is not valid, consider this as a var-decl and continue;
            case QUESTION_MARK_TOKEN:
                //Scenario foo? (Optional type descriptor with custom type)
                return true;
            case IDENTIFIER_TOKEN:
                // Scenario: foo bar =
                return peek(3).kind == SyntaxKind.EQUAL_TOKEN;

            default:
                return false;
        }
    }

    /**
     * Parse import declaration.
     * <p>
     * <code>import-decl :=  import [org-name /] module-name [version sem-ver] [as import-prefix] ;</code>
     *
     * @return Parsed node
     */
    private STNode parseImportDecl() {
        startContext(ParserRuleContext.IMPORT_DECL);
        this.tokenReader.switchMode(ParserMode.IMPORT);
        STNode importKeyword = parseImportKeyword();
        STNode identifier = parseIdentifier(ParserRuleContext.IMPORT_ORG_OR_MODULE_NAME);

        STToken token = peek();
        STNode importDecl = parseImportDecl(token.kind, importKeyword, identifier);
        this.tokenReader.resetMode();
        endContext();
        return importDecl;
    }

    /**
     * Parse import keyword.
     *
     * @return Parsed node
     */
    private STNode parseImportKeyword() {
        STToken token = peek();
        if (token.kind == SyntaxKind.IMPORT_KEYWORD) {
            return consume();
        } else {
            Solution sol = recover(token, ParserRuleContext.IMPORT_KEYWORD);
            return sol.recoveredNode;
        }
    }

    /**
     * Parse identifier.
     *
     * @return Parsed node
     */
    private STNode parseIdentifier(ParserRuleContext currentCtx) {
        STToken token = peek();
        if (token.kind == SyntaxKind.IDENTIFIER_TOKEN) {
            return consume();
        } else {
            Solution sol = recover(token, currentCtx);
            return sol.recoveredNode;
        }
    }

    /**
     * Parse RHS of the import declaration. This includes the components after the
     * starting identifier (org-name/module-name) of the import decl.
     *
     * @param importKeyword Import keyword
     * @param identifier Org-name or the module name
     * @return Parsed node
     */
    private STNode parseImportDecl(STNode importKeyword, STNode identifier) {
        STToken nextToken = peek();
        return parseImportDecl(nextToken.kind, importKeyword, identifier);
    }

    private STNode parseImportDecl(SyntaxKind tokenKind, STNode importKeyword, STNode identifier) {
        STNode orgName;
        STNode moduleName;
        STNode version;
        STNode alias;

        switch (tokenKind) {
            case SLASH_TOKEN:
                STNode slash = parseSlashToken();
                orgName = STNodeFactory.createOrgName(identifier, slash);
                moduleName = parseModuleName();
                version = parseVersion();
                alias = parseImportPrefixDecl();
                break;
            case DOT_TOKEN:
            case VERSION_KEYWORD:
                orgName = STNodeFactory.createEmptyNode();
                moduleName = parseModuleName(tokenKind, identifier);
                version = parseVersion();
                alias = parseImportPrefixDecl();
                break;
            case AS_KEYWORD:
                orgName = STNodeFactory.createEmptyNode();
                moduleName = parseModuleName(tokenKind, identifier);
                version = STNodeFactory.createEmptyNode();
                alias = parseImportPrefixDecl();
                break;
            case SEMICOLON_TOKEN:
                orgName = STNodeFactory.createEmptyNode();
                moduleName = parseModuleName(tokenKind, identifier);
                version = STNodeFactory.createEmptyNode();
                alias = STNodeFactory.createEmptyNode();
                break;
            default:
                Solution solution = recover(peek(), ParserRuleContext.IMPORT_DECL_RHS, importKeyword, identifier);

                // rule with the inserted token. This is done to pick the correct branch
                // to continue the parsing.
                if (solution.action == Action.REMOVE) {
                    return solution.recoveredNode;
                }

                return parseImportDecl(solution.tokenKind, importKeyword, identifier);
        }

        STNode semicolon = parseSemicolon();
        return STNodeFactory.createImportDecl(importKeyword, orgName, moduleName, version, alias, semicolon);
    }

    /**
     * parse slash token.
     *
     * @return Parsed node
     */
    private STNode parseSlashToken() {
        STToken token = peek();
        if (token.kind == SyntaxKind.SLASH_TOKEN) {
            return consume();
        } else {
            Solution sol = recover(token, ParserRuleContext.SLASH);
            return sol.recoveredNode;
        }
    }

    /**
     * Parse dot token.
     *
     * @return Parsed node
     */
    private STNode parseDotToken() {
        STToken nextToken = peek();
        return parseDotToken(nextToken.kind);
    }

    private STNode parseDotToken(SyntaxKind tokenKind) {
        if (tokenKind == SyntaxKind.DOT_TOKEN) {
            return consume();
        } else {
            Solution sol = recover(peek(), ParserRuleContext.DOT);
            return sol.recoveredNode;
        }
    }

    /**
     * Parse module name of a import declaration.
     *
     * @return Parsed node
     */
    private STNode parseModuleName() {
        STNode moduleNameStart = parseIdentifier(ParserRuleContext.IMPORT_MODULE_NAME);
        return parseModuleName(peek().kind, moduleNameStart);
    }

    /**
     * Parse import module name of a import declaration, given the module name start identifier.
     *
     * @param moduleNameStart Starting identifier of the module name
     * @return Parsed node
     */
    private STNode parseModuleName(SyntaxKind nextTokenKind, STNode moduleNameStart) {
        List<STNode> moduleNameParts = new ArrayList<>();
        moduleNameParts.add(moduleNameStart);

        STNode identifier;
        STNode dotToken;
        while (!isEndOfImportModuleName(nextTokenKind)) {
            dotToken = parseDotToken();
            identifier = parseIdentifier(ParserRuleContext.IMPORT_MODULE_NAME);
            STNode moduleNamePart = STNodeFactory.createModuleNamePart(dotToken, identifier);
            moduleNameParts.add(moduleNamePart);
            nextTokenKind = peek().kind;
        }

        return STNodeFactory.createNodeList(moduleNameParts);
    }

    private boolean isEndOfImportModuleName(SyntaxKind nextTokenKind) {
        return nextTokenKind != SyntaxKind.DOT_TOKEN && nextTokenKind != SyntaxKind.IDENTIFIER_TOKEN;
    }

    private boolean isEndOfImportDecl(SyntaxKind nextTokenKind) {
        switch (nextTokenKind) {
            case SEMICOLON_TOKEN:
            case PUBLIC_KEYWORD:
            case FUNCTION_KEYWORD:
            case TYPE_KEYWORD:
            case ABSTRACT_KEYWORD:
            case CONST_KEYWORD:
            case EOF_TOKEN:
            case SERVICE_KEYWORD:
                return true;
            default:
                return false;
        }
    }

    /**
     * Parse version component of a import declaration.
     * <p>
     * <code>version-decl := version sem-ver</code>
     *
     * @return Parsed node
     */
    private STNode parseVersion() {
        STToken nextToken = peek();
        return parseVersion(nextToken.kind);
    }

    private STNode parseVersion(SyntaxKind nextTokenKind) {
        switch (nextTokenKind) {
            case VERSION_KEYWORD:
                STNode versionKeyword = parseVersionKeywrod();
                STNode versionNumber = parseVersionNumber();
                return STNodeFactory.createImportVersion(versionKeyword, versionNumber);
            case AS_KEYWORD:
            case SEMICOLON_TOKEN:
                return STNodeFactory.createEmptyNode();
            default:
                if (isEndOfImportDecl(nextTokenKind)) {
                    return STNodeFactory.createEmptyNode();
                }

                STToken token = peek();
                Solution solution = recover(token, ParserRuleContext.IMPORT_VERSION_DECL);

                // If the parser recovered by inserting a token, then try to re-parse the same
                // rule with the inserted token. This is done to pick the correct branch
                // to continue the parsing.
                if (solution.action == Action.REMOVE) {
                    return solution.recoveredNode;
                }

                return parseVersion(solution.tokenKind);
        }

    }

    /**
     * Parse version keywrod.
     *
     * @return Parsed node
     */
    private STNode parseVersionKeywrod() {
        STToken nextToken = peek();
        if (nextToken.kind == SyntaxKind.VERSION_KEYWORD) {
            return consume();
        } else {
            Solution sol = recover(peek(), ParserRuleContext.VERSION_KEYWORD);
            return sol.recoveredNode;
        }
    }

    /**
     * Parse version number.
     * <p>
     * <code>sem-ver := major-num [. minor-num [. patch-num]]
     * <br/>
     * major-num := DecimalNumber
     * <br/>
     * minor-num := DecimalNumber
     * <br/>
     * patch-num := DecimalNumber
     * </code>
     *
     * @return Parsed node
     */
    private STNode parseVersionNumber() {
        STToken nextToken = peek();
        return parseVersionNumber(nextToken.kind);
    }

    private STNode parseVersionNumber(SyntaxKind nextTokenKind) {
        STNode majorVersion;
        switch (nextTokenKind) {
            case DECIMAL_INTEGER_LITERAL:
                majorVersion = parseMajorVersion();
                break;
            default:
                STToken token = peek();
                Solution solution = recover(token, ParserRuleContext.VERSION_NUMBER);

                // If the parser recovered by inserting a token, then try to re-parse the same
                // rule with the inserted token. This is done to pick the correct branch
                // to continue the parsing.
                if (solution.action == Action.REMOVE) {
                    return solution.recoveredNode;
                }

                return parseVersionNumber(solution.tokenKind);
        }

        List<STNode> versionParts = new ArrayList<>();
        versionParts.add(majorVersion);

        STNode minorVersion = parseMinorVersion();
        if (minorVersion != null) {
            versionParts.add(minorVersion);

            STNode patchVersion = parsePatchVersion();
            if (patchVersion != null) {
                versionParts.add(patchVersion);
            }
        }

        return STNodeFactory.createNodeList(versionParts);

    }

    private STNode parseMajorVersion() {
        return parseDecimalIntLiteral(ParserRuleContext.MAJOR_VERSION);
    }

    private STNode parseMinorVersion() {
        return parseSubVersion(ParserRuleContext.MINOR_VERSION);
    }

    private STNode parsePatchVersion() {
        return parseSubVersion(ParserRuleContext.PATCH_VERSION);
    }

    /**
     * Parse decimal literal.
     *
     * @param context Context in which the decimal literal is used.
     * @return Parsed node
     */
    private STNode parseDecimalIntLiteral(ParserRuleContext context) {
        STToken nextToken = peek();
        if (nextToken.kind == SyntaxKind.DECIMAL_INTEGER_LITERAL) {
            return consume();
        } else {
            Solution sol = recover(peek(), context);
            return sol.recoveredNode;
        }
    }

    /**
     * Parse sub version. i.e: minor-version/patch-version.
     *
     * @param context Context indicating what kind of sub-version is being parsed.
     * @return Parsed node
     */
    private STNode parseSubVersion(ParserRuleContext context) {
        STToken nextToken = peek();
        return parseSubVersion(nextToken.kind, context);
    }

    private STNode parseSubVersion(SyntaxKind nextTokenKind, ParserRuleContext context) {
        switch (nextTokenKind) {
            case AS_KEYWORD:
            case SEMICOLON_TOKEN:
                return null;
            case DOT_TOKEN:
                STNode leadingDot = parseDotToken();
                STNode versionNumber = parseDecimalIntLiteral(context);
                return STNodeFactory.createVersionPart(leadingDot, versionNumber);
            default:
                STToken token = peek();
                Solution solution = recover(token, ParserRuleContext.IMPORT_SUB_VERSION);

                // If the parser recovered by inserting a token, then try to re-parse the same
                // rule with the inserted token. This is done to pick the correct branch
                // to continue the parsing.
                if (solution.action == Action.REMOVE) {
                    return solution.recoveredNode;
                }

                return parseSubVersion(solution.tokenKind, context);
        }
    }

    /**
     * Parse import prefix declaration.
     * <p>
     * <code>import-prefix-decl := as import-prefix
     * <br/>
     * import-prefix := a identifier | _
     * </code>
     *
     * @return Parsed node
     */
    private STNode parseImportPrefixDecl() {
        STToken token = peek();
        return parseImportPrefixDecl(token.kind);
    }

    private STNode parseImportPrefixDecl(SyntaxKind nextTokenKind) {
        switch (nextTokenKind) {
            case AS_KEYWORD:
                STNode asKeyword = parseAsKeyword();
                STNode prefix = parseImportPrefix();
                return STNodeFactory.createImportPrefix(asKeyword, prefix);
            case SEMICOLON_TOKEN:
                return STNodeFactory.createEmptyNode();
            default:
                if (isEndOfImportDecl(nextTokenKind)) {
                    return STNodeFactory.createEmptyNode();
                }

                STToken token = peek();
                Solution solution = recover(token, ParserRuleContext.IMPORT_PREFIX_DECL);

                // If the parser recovered by inserting a token, then try to re-parse the same
                // rule with the inserted token. This is done to pick the correct branch
                // to continue the parsing.
                if (solution.action == Action.REMOVE) {
                    return solution.recoveredNode;
                }

                return parseImportPrefixDecl(solution.tokenKind);
        }
    }

    /**
     * Parse <code>as</code> keyword.
     *
     * @return Parsed node
     */
    private STNode parseAsKeyword() {
        STToken nextToken = peek();
        if (nextToken.kind == SyntaxKind.AS_KEYWORD) {
            return consume();
        } else {
            Solution sol = recover(peek(), ParserRuleContext.AS_KEYWORD);
            return sol.recoveredNode;
        }
    }

    /**
     * Parse import prefix.
     *
     * @return Parsed node
     */
    private STNode parseImportPrefix() {
        STToken nextToken = peek();
        if (nextToken.kind == SyntaxKind.IDENTIFIER_TOKEN) {
            return consume();
        } else {
            Solution sol = recover(peek(), ParserRuleContext.IMPORT_PREFIX);
            return sol.recoveredNode;
        }
    }

    /**
     * Parse top level node, given the modifier that precedes it.
     * 
     * @param qualifier Qualifier that precedes the top level node
     * @return Parsed node
     */
    private STNode parseTopLevelNode(STNode qualifier) {
        STToken token = peek();
        return parseTopLevelNode(token.kind, qualifier);
    }

    /**
     * Parse top level node given the next token kind and the modifier that precedes it.
     * 
     * @param tokenKind Next token kind
     * @param qualifier Qualifier that precedes the top level node
     * @return Parsed top-level node
     */
    private STNode parseTopLevelNode(SyntaxKind tokenKind, STNode qualifier) {
        switch (tokenKind) {
            case FUNCTION_KEYWORD:
                return parseFunctionDefinition(getQualifier(qualifier));
            case TYPE_KEYWORD:
                return parseModuleTypeDefinition(getQualifier(qualifier));
            case LISTENER_KEYWORD:
                return parseListenerDeclaration(getQualifier(qualifier));
            case CONST_KEYWORD:
                return parseConstantDeclaration(getQualifier(qualifier));
            case IMPORT_KEYWORD:
                validatePublicQualifier(qualifier);
                return parseImportDecl();

            // TODO: add all 'type starting tokens' here. should be same as 'parseTypeDescriptor(...)'
            // TODO: add type binding pattern
            case FINAL_KEYWORD:
                validatePublicQualifier(qualifier);
                STNode finalKeyword = parseFinalKeyword();
                return parseVariableDeclStmt(finalKeyword);
            case SERVICE_KEYWORD:
                if (isServiceDeclStart(ParserRuleContext.TOP_LEVEL_NODE)) {
                    validatePublicQualifier(qualifier);
                    return parseServiceDecl();
                }

                // fall through;
            case IDENTIFIER_TOKEN:
                if (!isVarDeclStart()) {
                    break;
                }
                // fall through;
            case SIMPLE_TYPE:
            case RECORD_KEYWORD:
            case OBJECT_KEYWORD:
            case ABSTRACT_KEYWORD:
            case CLIENT_KEYWORD:
                //Detect nil type descriptor '()'
            case OPEN_PAREN_TOKEN:
                // If declaration starts with a type, then its a module level var declaration.
                // This is an optimization since if we know the next token is a type, then
                // we can parse the var-def faster.
                validatePublicQualifier(qualifier);
                finalKeyword = STNodeFactory.createEmptyNode();
                return parseVariableDeclStmt(finalKeyword);
            default:
                break;
        }

        STToken token = peek();
        Solution solution = recover(token, ParserRuleContext.TOP_LEVEL_NODE_WITHOUT_MODIFIER, qualifier);

        // If the parser recovered by inserting a token, then try to re-parse the same
        // rule with the inserted token. This is done to pick the correct branch
        // to continue the parsing.
        if (solution.action == Action.REMOVE) {
            return solution.recoveredNode;
        }

        return parseTopLevelNode(solution.tokenKind, qualifier);
    }

    private STNode getQualifier(STNode qualifier) {
        return qualifier == null ? STNodeFactory.createEmptyNode() : qualifier;
    }

    private void validatePublicQualifier(STNode qualifier) {
        if (qualifier != null) {
            this.errorHandler.reportInvalidNode((STToken) qualifier,
                    "invalid qualifier '" + qualifier.toString().trim() + "'");
        }
    }

    /**
     * Parse access modifiers.
     * 
     * @return Parsed node
     */
    private STNode parseModifier() {
        STToken token = peek();
        if (token.kind == SyntaxKind.PUBLIC_KEYWORD) {
            return consume();
        } else {
            Solution sol = recover(token, ParserRuleContext.PUBLIC_KEYWORD);
            return sol.recoveredNode;
        }
    }

    /**
     * <p>
     * Parse function definition. A function definition has the following structure.
     * </p>
     * <code>
     * function-defn := FUNCTION identifier function-signature function-body
     * </code>
     * 
     * @return Parsed node
     */
    private STNode parseFunctionDefinition(STNode visibilityQualifier) {
        startContext(ParserRuleContext.FUNC_DEFINITION);

        STNode functionKeyword = parseFunctionKeyword();
        STNode name = parseFunctionName();
        STNode openParenthesis = parseOpenParenthesis();
        STNode parameters = parseParamList();
        STNode closeParenthesis = parseCloseParenthesis();
        STNode returnTypeDesc = parseReturnTypeDescriptor();
        STNode body = parseFunctionBody();

        endContext();
        return STNodeFactory.createFunctionDefinition(visibilityQualifier, functionKeyword, name, openParenthesis,
                parameters, closeParenthesis, returnTypeDesc, body);
    }

    /**
     * Parse function keyword. Need to validate the token before consuming,
     * since we can reach here while recovering.
     * 
     * @return Parsed node
     */
    private STNode parseFunctionKeyword() {
        STToken token = peek();
        if (token.kind == SyntaxKind.FUNCTION_KEYWORD) {
            return consume();
        } else {
            Solution sol = recover(token, ParserRuleContext.FUNCTION_KEYWORD);
            return sol.recoveredNode;
        }
    }

    /**
     * Parse function name.
     * 
     * @return Parsed node
     */
    private STNode parseFunctionName() {
        STToken token = peek();
        if (token.kind == SyntaxKind.IDENTIFIER_TOKEN) {
            return consume();
        } else {
            Solution sol = recover(token, ParserRuleContext.FUNC_NAME);
            return sol.recoveredNode;
        }
    }

    /**
     * Parse open parenthesis.
     * 
     * @return Parsed node
     */
    private STNode parseOpenParenthesis() {
        STToken token = peek();
        if (token.kind == SyntaxKind.OPEN_PAREN_TOKEN) {
            return consume();
        } else {
            Solution sol = recover(token, ParserRuleContext.OPEN_PARENTHESIS);
            return sol.recoveredNode;
        }
    }

    /**
     * Parse close parenthesis.
     * 
     * @return Parsed node
     */
    private STNode parseCloseParenthesis() {
        STToken token = peek();
        if (token.kind == SyntaxKind.CLOSE_PAREN_TOKEN) {
            return consume();
        } else {
            Solution sol = recover(token, ParserRuleContext.CLOSE_PARENTHESIS);
            return sol.recoveredNode;
        }
    }

    /**
     * <p>
     * Parse parameter list.
     * </p>
     * <code>
     * param-list := required-params [, defaultable-params] [, rest-param]
     *     <br/>&nbsp;| defaultable-params [, rest-param]
     *     <br/>&nbsp;| [rest-param]
     * <br/><br/>
     * required-params := required-param (, required-param)*
     * <br/><br/>
     * required-param := [annots] [public] type-descriptor [param-name]
     * <br/><br/>
     * defaultable-params := defaultable-param (, defaultable-param)*
     * <br/><br/>
     * defaultable-param := [annots] [public] type-descriptor [param-name] default-value
     * <br/><br/>
     * rest-param := [annots] type-descriptor ... [param-name]
     * <br/><br/>
     * param-name := identifier
     * </code>
     * 
     * @return Parsed node
     */
    private STNode parseParamList() {
        startContext(ParserRuleContext.PARAM_LIST);
        ArrayList<STNode> paramsList = new ArrayList<>();

        STToken token = peek();
        if (isEndOfParametersList(token.kind)) {
            STNode params = STNodeFactory.createNodeList(paramsList);
            endContext();
            return params;
        }

        // Parse the first parameter. Comma precedes the first parameter doesn't exist.
        STNode startingComma = STNodeFactory.createEmptyNode();
        this.currentParamKind = ParserRuleContext.REQUIRED_PARAM;
        paramsList.add(parseParameter(startingComma));

        // Parse follow-up parameters.
        token = peek();
        while (!isEndOfParametersList(token.kind)) {
            STNode leadingComma = parseComma();
            STNode param = parseParameter(leadingComma);
            paramsList.add(param);
            token = peek();
        }

        STNode params = STNodeFactory.createNodeList(paramsList);
        endContext();
        return params;
    }

    /**
     * Parse a single parameter. Parameter can be a required parameter, a defaultable
     * parameter, or a rest parameter.
     * 
     * @param leadingComma Comma that occurs before the param
     * @return Parsed node
     */
    private STNode parseParameter(STNode leadingComma) {
        STToken token = peek();
        if (this.currentParamKind == ParserRuleContext.REST_PARAM) {
            // This is an erroneous scenario, where there are more parameters after
            // the rest parameter. Log an error, and continue the remainder of the
            // parameters by removing the order restriction.

            // TODO: mark the node as erroneous
            this.errorHandler.reportInvalidNode(token, "cannot have more parameters after the rest-parameter");
            startContext(ParserRuleContext.REQUIRED_PARAM);
        } else {
            startContext(this.currentParamKind);
        }

        if (token.kind == SyntaxKind.PUBLIC_KEYWORD) {
            parseModifier();
            token = peek();
        }

        STNode type = parseTypeDescriptor(token.kind , true);
        STNode param = parseAfterParamType(leadingComma, type);
        endContext();
        return param;
    }

    private STNode parseAfterParamType(STNode leadingComma, STNode type) {
        STToken token = peek();
        return parseAfterParamType(token.kind, leadingComma, type);
    }

    private STNode parseAfterParamType(SyntaxKind tokenKind, STNode leadingComma, STNode type) {
        switch (tokenKind) {
            case ELLIPSIS_TOKEN:
                this.currentParamKind = ParserRuleContext.REST_PARAM;
                switchContext(ParserRuleContext.REST_PARAM);
                STNode ellipsis = parseEllipsis();
                STNode paramName = parseVariableName();
                return STNodeFactory.createRestParameter(SyntaxKind.PARAMETER, leadingComma, type, ellipsis, paramName);
            case IDENTIFIER_TOKEN:
                paramName = parseVariableName();
                return parseParameterRhs(leadingComma, type, paramName);
            default:
                STToken token = peek();
                Solution solution = recover(token, ParserRuleContext.AFTER_PARAMETER_TYPE, leadingComma, type);

                // If the parser recovered by inserting a token, then try to re-parse the same
                // rule with the inserted token. This is done to pick the correct branch
                // to continue the parsing.
                if (solution.action == Action.REMOVE) {
                    return solution.recoveredNode;
                }

                return parseAfterParamType(solution.tokenKind, leadingComma, type);
        }
    }

    /**
     * Parse ellipsis.
     * 
     * @return Parsed node
     */
    private STNode parseEllipsis() {
        STToken token = peek();
        if (token.kind == SyntaxKind.ELLIPSIS_TOKEN) {
            return consume(); // parse '...'
        } else {
            Solution sol = recover(token, ParserRuleContext.ELLIPSIS);
            return sol.recoveredNode;
        }
    }

    /**
     * <p>
     * Parse the right hand side of a required/defaultable parameter.
     * </p>
     * <code>parameter-rhs := [= expression]</code>
     * 
     * @return Parsed parameter node
     */
    private STNode parseParameterRhs(STNode leadingComma, STNode type, STNode paramName) {
        STToken token = peek();
        return parseParameterRhs(token.kind, leadingComma, type, paramName);
    }

    /**
     * Parse the right hand side of a required/defaultable parameter, given the next token kind.
     * 
     * @param tokenKind Next token kind
     * @return Parsed parameter node
     */
    private STNode parseParameterRhs(SyntaxKind tokenKind, STNode leadingComma, STNode type, STNode paramName) {
        // Required parameters
        if (isEndOfParameter(tokenKind)) {
            if (this.currentParamKind == ParserRuleContext.DEFAULTABLE_PARAM) {
                // This is an erroneous scenario, where a required parameters comes after
                // a defaulatble parameter. Log an error, and continue.

                // TODO: mark the node as erroneous
                // TODO: Fix the line number in the error
                this.errorHandler.reportInvalidNode(peek(),
                        "cannot have a required parameter after a defaultable parameter");
            }

            // TODO: add access modifier
            STNode visibilityQualifier = STNodeFactory.createEmptyNode();
            return STNodeFactory.createRequiredParameter(SyntaxKind.PARAMETER, leadingComma, visibilityQualifier, type,
                    paramName);
        } else if (tokenKind == SyntaxKind.EQUAL_TOKEN) {

            // If we were processing required params so far and found a defualtable
            // parameter, then switch the context to defaultable params.
            if (this.currentParamKind == ParserRuleContext.REQUIRED_PARAM) {
                this.currentParamKind = ParserRuleContext.DEFAULTABLE_PARAM;
                switchContext(ParserRuleContext.DEFAULTABLE_PARAM);
            }

            // Defaultable parameters
            STNode equal = parseAssignOp();
            STNode expr = parseExpression();
            STNode visibilityQualifier = STNodeFactory.createEmptyNode();
            return STNodeFactory.createDefaultableParameter(SyntaxKind.PARAMETER, leadingComma, visibilityQualifier,
                    type, paramName, equal, expr);
        } else {
            STToken token = peek();
            Solution solution = recover(token, ParserRuleContext.PARAMETER_RHS, leadingComma, type, paramName);

            // If the parser recovered by inserting a token, then try to re-parse the same
            // rule with the inserted token. This is done to pick the correct branch
            // to continue the parsing.
            if (solution.action == Action.REMOVE) {
                return solution.recoveredNode;
            }

            return parseParameterRhs(solution.tokenKind, leadingComma, type, paramName);
        }
    }

    /**
     * Parse comma.
     * 
     * @return Parsed node
     */
    private STNode parseComma() {
        STToken token = peek();
        if (token.kind == SyntaxKind.COMMA_TOKEN) {
            return consume();
        } else {
            Solution sol = recover(token, ParserRuleContext.COMMA);
            return sol.recoveredNode;
        }
    }

    /**
     * Check whether the given token is an end of a parameter.
     * 
     * @param tokenKind Next token kind
     * @return <code>true</code> if the token represents an end of a parameter. <code>false</code> otherwise
     */
    private boolean isEndOfParameter(SyntaxKind tokenKind) {
        switch (tokenKind) {
            case CLOSE_BRACE_TOKEN:
            case CLOSE_PAREN_TOKEN:
            case CLOSE_BRACKET_TOKEN:
            case SEMICOLON_TOKEN:
            case COMMA_TOKEN:
            case PUBLIC_KEYWORD:
            case FUNCTION_KEYWORD:
            case EOF_TOKEN:
            case RETURNS_KEYWORD:
                return true;
            default:
                return false;
        }
    }

    /**
     * Check whether the given token is an end of a parameter-list.
     * 
     * @param tokenKind Next token kind
     * @return <code>true</code> if the token represents an end of a parameter-list. <code>false</code> otherwise
     */
    private boolean isEndOfParametersList(SyntaxKind tokenKind) {
        switch (tokenKind) {
            case CLOSE_BRACE_TOKEN:
            case CLOSE_PAREN_TOKEN:
            case CLOSE_BRACKET_TOKEN:
            case OPEN_BRACE_TOKEN:
            case SEMICOLON_TOKEN:
            case PUBLIC_KEYWORD:
            case FUNCTION_KEYWORD:
            case EOF_TOKEN:
            case RETURNS_KEYWORD:
                return true;
            default:
                return false;
        }
    }

    /**
     * Parse return type descriptor of a function. A return type descriptor has the following structure.
     * 
     * <code>return-type-descriptor := [ returns annots type-descriptor ]</code>
     * 
     * @return Parsed node
     */
    private STNode parseReturnTypeDescriptor() {
        startContext(ParserRuleContext.RETURN_TYPE_DESCRIPTOR);

        // If the return type is not present, simply return
        STToken token = peek();
        if (token.kind != SyntaxKind.RETURNS_KEYWORD) {
            endContext();
            return STNodeFactory.createEmptyNode();
        }

        STNode returnsKeyword = consume();
        STNode annot = parseAnnotations();
        STNode type = parseTypeDescriptor();

        endContext();
        return STNodeFactory.createReturnTypeDescriptor(returnsKeyword, annot, type);
    }

    /**
     * <p>
     * Parse a type descriptor. A type descriptor has the following structure.
     * </p>
     * <code>type-descriptor :=
     *      &nbsp;simple-type-descriptor<br/>
     *      &nbsp;| structured-type-descriptor<br/>
     *      &nbsp;| behavioral-type-descriptor<br/>
     *      &nbsp;| singleton-type-descriptor<br/>
     *      &nbsp;| union-type-descriptor<br/>
     *      &nbsp;| optional-type-descriptor<br/>
     *      &nbsp;| any-type-descriptor<br/>
     *      &nbsp;| anydata-type-descriptor<br/>
     *      &nbsp;| byte-type-descriptor<br/>
     *      &nbsp;| json-type-descriptor<br/>
     *      &nbsp;| type-descriptor-reference<br/>
     *      &nbsp;| ( type-descriptor )
     * <br/>    
     * type-descriptor-reference := qualified-identifier</code>
     * 
     * @return Parsed node
     */
    private STNode parseTypeDescriptor() {
        STToken token = peek();
        return parseTypeDescriptor(token.kind, true);
    }

    /**
     * <p>
     * Parse a type descriptor, given the next token kind.
     * </p>
     * If the preceding token is <code>?</code> then it is an optional type descriptor
     * @param tokenKind Next token kind
     * @return Parsed node
     */
    private STNode parseTypeDescriptor(SyntaxKind tokenKind, boolean firstVisit) {
        STToken nextToken = peek(2);

        if (firstVisit && nextToken.kind == SyntaxKind.QUESTION_MARK_TOKEN) {
            return parseOptionalTypeDescriptor();
        }

        switch (tokenKind) {
            case SIMPLE_TYPE:
            case SERVICE_KEYWORD:
                // simple type descriptor
                return parseSimpleTypeDescriptor();
            case IDENTIFIER_TOKEN:
                return parseTypeReference();
            case RECORD_KEYWORD:
                // Record type descriptor
                return parseRecordTypeDescriptor();
            case OBJECT_KEYWORD:
            case ABSTRACT_KEYWORD:
            case CLIENT_KEYWORD:
                // Object type descriptor
                return parseObjectTypeDescriptor();
                //Nil type descriptor '()'
            case OPEN_PAREN_TOKEN:
                return parseNilTypeDescriptor();
            default:
                STToken token = peek();
                Solution solution = recover(token, ParserRuleContext.TYPE_DESCRIPTOR);

                // If the parser recovered by inserting a token, then try to re-parse the same
                // rule with the inserted token. This is done to pick the correct branch
                // to continue the parsing.
                if (solution.action == Action.REMOVE) {
                    return solution.recoveredNode;
                }

                return parseTypeDescriptor(solution.tokenKind, true);
        }
    }

    /**
     * Parse simple type descriptor.
     * 
     * @return Parsed node
     */
    private STNode parseSimpleTypeDescriptor() {
        STToken node = peek();
        switch (node.kind) {
            case SIMPLE_TYPE:
            case SERVICE_KEYWORD:
                return consume();
            default:
                Solution sol = recover(peek(), ParserRuleContext.SIMPLE_TYPE_DESCRIPTOR);
                return sol.recoveredNode;
        }
    }

    /**
     * Parse annotation attachments.
     * 
     * @return Parsed node
     */
    private STNode parseAnnotations() {
        // TODO
        return STNodeFactory.createEmptyNode();
    }

    /**
     * <p>
     * Parse function body. A function body has the following structure.
     * </p>
     * <code>
     * function-body := function-body-block | external-function-body
     * external-function-body := = annots external ;
     * function-body-block := { [default-worker-init, named-worker-decl+] default-worker }
     * </code>
     * 
     * @return Parsed node
     */
    private STNode parseFunctionBody() {
        STToken token = peek();
        return parseFunctionBody(token.kind);
    }

    /**
     * Parse function body, given the next token kind.
     * 
     * @param tokenKind Next token kind
     * @return Parsed node
     */
    protected STNode parseFunctionBody(SyntaxKind tokenKind) {
        switch (tokenKind) {
            case EQUAL_TOKEN:
                return parseExternalFunctionBody();
            case OPEN_BRACE_TOKEN:
                return parseFunctionBodyBlock();
            default:
                STToken token = peek();
                Solution solution = recover(token, ParserRuleContext.FUNC_BODY);

                // If the parser recovered by inserting a token, then try to re-parse the same
                // rule with the inserted token. This is done to pick the correct branch
                // to continue the parsing.

                if (solution.action == Action.REMOVE) {
                    return solution.recoveredNode;
                }

                // If the recovered token is not something that can be re-parsed,
                // then don't try to re-parse the same rule.
                if (solution.tokenKind == SyntaxKind.NONE) {
                    return STNodeFactory.createMissingToken(solution.tokenKind);
                }

                return parseFunctionBody(solution.tokenKind);
        }
    }

    /**
     * <p>
     * Parse function body block. A function body block has the following structure.
     * </p>
     * 
     * <code>
     * function-body-block := { [default-worker-init, named-worker-decl+] default-worker }<br/>
     * default-worker-init := sequence-stmt<br/>
     * default-worker := sequence-stmt<br/>
     * named-worker-decl := worker worker-name return-type-descriptor { sequence-stmt }<br/>
     * worker-name := identifier<br/>
     * </code>
     * 
     * @return Parsed node
     */
    private STNode parseFunctionBodyBlock() {
        startContext(ParserRuleContext.FUNC_BODY_BLOCK);
        STNode openBrace = parseOpenBrace();
        STNode stmts = parseStatements(); // TODO: allow workers
        STNode closeBrace = parseCloseBrace();
        endContext();
        return STNodeFactory.createBlockStatement(openBrace, stmts, closeBrace);
    }

    /**
     * Check whether the given token is an end of a block.
     * 
     * @param tokenKind STToken to check
     * @return <code>true</code> if the token represents an end of a block. <code>false</code> otherwise
     */
    private boolean isEndOfBlockNode(SyntaxKind tokenKind) {
        switch (tokenKind) {
            case CLOSE_BRACE_TOKEN:
            case EOF_TOKEN:
            case CLOSE_BRACE_PIPE_TOKEN:
            case PUBLIC_KEYWORD:
            case FUNCTION_KEYWORD:
                // TODO: statements can also start from function-keyword. handle
                // this case similar to service-keyword.
            case ELSE_KEYWORD:
            case RESOURCE_KEYWORD:
                return true;
            case SERVICE_KEYWORD:
                return isServiceDeclStart(ParserRuleContext.STATEMENT);
            default:
                return false;
        }
    }

    private boolean isEndOfRecordTypeNode(SyntaxKind nextTokenKind) {
        STToken nexNextToken = peek(2);
        return isEndOfBlockNode(nextTokenKind) || isEndOfBlockNode(nexNextToken.kind);
    }

    private boolean isEndOfObjectTypeNode(SyntaxKind tokenKind, SyntaxKind nextNextTokenKind) {
        switch (tokenKind) {
            case CLOSE_BRACE_TOKEN:
            case EOF_TOKEN:
            case CLOSE_BRACE_PIPE_TOKEN:
            case TYPE_KEYWORD:
                return true;
            case SERVICE_KEYWORD:
                return isServiceDeclStart(ParserRuleContext.OBJECT_MEMBER);
            default:
                switch (nextNextTokenKind) {
                    case CLOSE_BRACE_TOKEN:
                    case EOF_TOKEN:
                    case CLOSE_BRACE_PIPE_TOKEN:
                    case TYPE_KEYWORD:
                        return true;
                    case SERVICE_KEYWORD:
                        return isServiceDeclStart(ParserRuleContext.OBJECT_MEMBER);
                    default:
                        return false;
                }
        }
    }

    /**
     * Parse type reference or variable reference.
     * 
     * @return Parsed node
     */
    private STNode parseStatementStartIdentifier() {
        return parseQualifiedIdentifier(ParserRuleContext.STATEMENT_START_IDENTIFIER);
    }

    /**
     * Parse variable name.
     * 
     * @return Parsed node
     */
    private STNode parseVariableName() {
        STToken token = peek();
        return parseVariableName(token.kind);
    }

    /**
     * Parse variable name.
     * 
     * @return Parsed node
     */
    private STNode parseVariableName(SyntaxKind tokenKind) {
        if (tokenKind == SyntaxKind.IDENTIFIER_TOKEN) {
            return consume();
        } else {
            Solution sol = recover(peek(), ParserRuleContext.VARIABLE_NAME);
            return sol.recoveredNode;
        }
    }

    /**
     * Parse open brace.
     * 
     * @return Parsed node
     */
    private STNode parseOpenBrace() {
        STToken token = peek();
        if (token.kind == SyntaxKind.OPEN_BRACE_TOKEN) {
            return consume();
        } else {
            Solution sol = recover(token, ParserRuleContext.OPEN_BRACE);
            return sol.recoveredNode;
        }
    }

    /**
     * Parse close brace.
     * 
     * @return Parsed node
     */
    private STNode parseCloseBrace() {
        STToken token = peek();
        if (token.kind == SyntaxKind.CLOSE_BRACE_TOKEN) {
            return consume();
        } else {
            Solution sol = recover(token, ParserRuleContext.CLOSE_BRACE);
            return sol.recoveredNode;
        }
    }

    /**
     * <p>
     * Parse external function body. An external function body has the following structure.
     * </p>
     * <code>
     * external-function-body := = annots external ;
     * </code>
     * 
     * @return Parsed node
     */
    private STNode parseExternalFunctionBody() {
        startContext(ParserRuleContext.EXTERNAL_FUNC_BODY);
        STNode assign = parseAssignOp();
        STNode annotation = parseAnnotations();
        STNode externalKeyword = parseExternalKeyword();
        STNode semicolon = parseSemicolon();

        endContext();
        return STNodeFactory.createExternalFunctionBody(SyntaxKind.EXTERNAL_FUNCTION_BODY, assign, annotation,
                externalKeyword, semicolon);
    }

    /**
     * Parse semicolon.
     * 
     * @return Parsed node
     */
    private STNode parseSemicolon() {
        STToken token = peek();
        if (token.kind == SyntaxKind.SEMICOLON_TOKEN) {
            return consume();
        } else {
            Solution sol = recover(token, ParserRuleContext.SEMICOLON);
            return sol.recoveredNode;
        }
    }

    /**
     * Parse <code>external</code> keyword.
     * 
     * @return Parsed node
     */
    private STNode parseExternalKeyword() {
        STToken token = peek();
        if (token.kind == SyntaxKind.EXTERNAL_KEYWORD) {
            return consume();
        } else {
            Solution sol = recover(token, ParserRuleContext.EXTERNAL_KEYWORD);
            return sol.recoveredNode;
        }
    }

    /*
     * Operators
     */

    /**
     * Parse assign operator.
     * 
     * @return Parsed node
     */
    private STNode parseAssignOp() {
        STToken token = peek();
        if (token.kind == SyntaxKind.EQUAL_TOKEN) {
            return consume();
        } else {
            Solution sol = recover(token, ParserRuleContext.ASSIGN_OP);
            return sol.recoveredNode;
        }
    }

    /**
     * Parse binary operator.
     * 
     * @return Parsed node
     */
    private STNode parseBinaryOperator() {
        STToken token = peek();
        if (isBinaryOperator(token.kind)) {
            return consume();
        } else {
            Solution sol = recover(token, ParserRuleContext.BINARY_OPERATOR);
            return sol.recoveredNode;
        }
    }

    /**
     * Check whether the given token kind is a binary operator.
     * 
     * @param kind STToken kind
     * @return <code>true</code> if the token kind refers to a binary operator. <code>false</code> otherwise
     */
    private boolean isBinaryOperator(SyntaxKind kind) {
        switch (kind) {
            case PLUS_TOKEN:
            case MINUS_TOKEN:
            case SLASH_TOKEN:
            case ASTERISK_TOKEN:
            case GT_TOKEN:
            case LT_TOKEN:
            case EQUAL_GT_TOKEN:
            case DOUBLE_EQUAL_TOKEN:
            case TRIPPLE_EQUAL_TOKEN:
            case LT_EQUAL_TOKEN:
            case GT_EQUAL_TOKEN:
            case NOT_EQUAL_TOKEN:
            case NOT_DOUBLE_EQUAL_TOKEN:
            case BITWISE_AND_TOKEN:
            case BITWISE_XOR_TOKEN:
            case PIPE_TOKEN:
            case LOGICAL_AND_TOKEN:
            case LOGICAL_OR_TOKEN:
                return true;
            default:
                return false;
        }
    }

    /**
     * Get the precedence of a given operator.
     * 
     * @param binaryOpKind Operator kind
     * @return Precedence of the given operator
     */
    private OperatorPrecedence getOpPrecedence(SyntaxKind binaryOpKind) {
        switch (binaryOpKind) {
            case ASTERISK_TOKEN: // multiplication
            case SLASH_TOKEN: // division
                return OperatorPrecedence.MULTIPLICATIVE;
            case PLUS_TOKEN:
            case MINUS_TOKEN:
                return OperatorPrecedence.ADDITIVE;
            case GT_TOKEN:
            case LT_TOKEN:
            case GT_EQUAL_TOKEN:
            case LT_EQUAL_TOKEN:
                return OperatorPrecedence.BINARY_COMPARE;
            case DOT_TOKEN:
            case OPEN_BRACKET_TOKEN:
            case OPEN_PAREN_TOKEN:
                return OperatorPrecedence.MEMBER_ACCESS;
            case DOUBLE_EQUAL_TOKEN:
            case TRIPPLE_EQUAL_TOKEN:
            case NOT_EQUAL_TOKEN:
            case NOT_DOUBLE_EQUAL_TOKEN:
                return OperatorPrecedence.EQUALITY;
            case BITWISE_AND_TOKEN:
                return OperatorPrecedence.BITWISE_AND;
            case BITWISE_XOR_TOKEN:
                return OperatorPrecedence.BITWISE_XOR;
            case PIPE_TOKEN:
                return OperatorPrecedence.BITWISE_OR;
            case LOGICAL_AND_TOKEN:
                return OperatorPrecedence.LOGICAL_AND;
            case LOGICAL_OR_TOKEN:
                return OperatorPrecedence.LOGICAL_OR;
            default:
                throw new UnsupportedOperationException("Unsupported binary operator '" + binaryOpKind + "'");
        }
    }

    /**
     * <p>
     * Get the operator kind to insert during recovery, given the precedence level.
     * </p>
     * 
     * @param opPrecedenceLevel Precedence of the given operator
     * @return Kind of the operator to insert
     */
    private SyntaxKind getOperatorKindToInsert(OperatorPrecedence opPrecedenceLevel) {
        switch (opPrecedenceLevel) {
            case MULTIPLICATIVE:
                return SyntaxKind.ASTERISK_TOKEN;
            case ADDITIVE:
                return SyntaxKind.PLUS_TOKEN;
            case BINARY_COMPARE:
                return SyntaxKind.LT_TOKEN;
            case EQUALITY:
                return SyntaxKind.DOUBLE_EQUAL_TOKEN;
            case BITWISE_AND:
                return SyntaxKind.BITWISE_AND_TOKEN;
            case BITWISE_XOR:
                return SyntaxKind.BITWISE_XOR_TOKEN;
            case BITWISE_OR:
                return SyntaxKind.PIPE_TOKEN;
            case LOGICAL_AND:
                return SyntaxKind.LOGICAL_AND_TOKEN;
            case LOGICAL_OR:
                return SyntaxKind.LOGICAL_OR_TOKEN;
            default:
                throw new UnsupportedOperationException(
                        "Unsupported operator precedence level'" + opPrecedenceLevel + "'");
        }
    }

    /**
     * <p>
     * Parse a module type definition.
     * </p>
     * <code>module-type-defn := metadata [public] type identifier type-descriptor ;</code>
     * 
     * @return Parsed node
     */
    private STNode parseModuleTypeDefinition(STNode modifier) {
        startContext(ParserRuleContext.MODULE_TYPE_DEFINITION);

        STNode typeKeyword = parseTypeKeyword();
        STNode typeName = parseTypeName();
        STNode typeDescriptor = parseTypeDescriptor();
        STNode semicolon = parseSemicolon();

        endContext();
        return STNodeFactory.createModuleTypeDefinition(modifier, typeKeyword, typeName, typeDescriptor, semicolon);
    }

    /**
     * Parse type keyword.
     * 
     * @return Parsed node
     */
    private STNode parseTypeKeyword() {
        STToken token = peek();
        if (token.kind == SyntaxKind.TYPE_KEYWORD) {
            return consume();
        } else {
            Solution sol = recover(token, ParserRuleContext.TYPE_KEYWORD);
            return sol.recoveredNode;
        }
    }

    /**
     * Parse type name.
     * 
     * @return Parsed node
     */
    private STNode parseTypeName() {
        STToken token = peek();
        if (token.kind == SyntaxKind.IDENTIFIER_TOKEN) {
            return consume();
        } else {
            Solution sol = recover(token, ParserRuleContext.TYPE_NAME);
            return sol.recoveredNode;
        }
    }

    /**
     * <p>
     * Parse record type descriptor. A record type descriptor body has the following structure.
     * </p>
     * 
     * <code>record-type-descriptor := inclusive-record-type-descriptor | exclusive-record-type-descriptor
     * <br/><br/>inclusive-record-type-descriptor := record { field-descriptor* }
     * <br/><br/>exclusive-record-type-descriptor := record {| field-descriptor* [record-rest-descriptor] |}
     * </code>
     * 
     * @return Parsed node
     */
    private STNode parseRecordTypeDescriptor() {
        startContext(ParserRuleContext.RECORD_TYPE_DESCRIPTOR);
        STNode recordKeyword = parseRecordKeyword();
        STNode bodyStartDelimiter = parseRecordBodyStartDelimiter();

        boolean isInclusive = bodyStartDelimiter.kind == SyntaxKind.OPEN_BRACE_TOKEN;
        STNode fields = parseFieldDescriptors(isInclusive);

        STNode bodyEndDelimiter = parseRecordBodyCloseDelimiter();
        endContext();

        return STNodeFactory.createRecordTypeDescriptor(recordKeyword, bodyStartDelimiter, fields, bodyEndDelimiter);
    }

    /**
     * Parse record body start delimiter.
     * 
     * @return Parsed node
     */
    private STNode parseRecordBodyStartDelimiter() {
        STToken token = peek();
        return parseRecordBodyStartDelimiter(token.kind);
    }

    private STNode parseRecordBodyStartDelimiter(SyntaxKind kind) {
        switch (kind) {
            case OPEN_BRACE_PIPE_TOKEN:
                return parseClosedRecordBodyStart();
            case OPEN_BRACE_TOKEN:
                return parseOpenBrace();
            default:
                STToken token = peek();
                Solution solution = recover(token, ParserRuleContext.RECORD_BODY_START);

                // If the parser recovered by inserting a token, then try to re-parse the same
                // rule with the inserted token. This is done to pick the correct branch
                // to continue the parsing.
                if (solution.action == Action.REMOVE) {
                    return solution.recoveredNode;
                }

                return parseRecordBodyStartDelimiter(solution.tokenKind);
        }
    }

    /**
     * Parse closed-record body start delimiter.
     * 
     * @return Parsed node
     */
    private STNode parseClosedRecordBodyStart() {
        STToken token = peek();
        if (token.kind == SyntaxKind.OPEN_BRACE_PIPE_TOKEN) {
            return consume();
        } else {
            Solution sol = recover(token, ParserRuleContext.CLOSED_RECORD_BODY_START);
            return sol.recoveredNode;
        }
    }

    /**
     * Parse record body close delimiter.
     * 
     * @return Parsed node
     */
    private STNode parseRecordBodyCloseDelimiter() {
        STToken token = peek();
        return parseRecordBodyCloseDelimiter(token.kind);
    }

    private STNode parseRecordBodyCloseDelimiter(SyntaxKind kind) {
        switch (kind) {
            case CLOSE_BRACE_PIPE_TOKEN:
                return parseClosedRecordBodyEnd();
            case CLOSE_BRACE_TOKEN:
                return parseCloseBrace();
            default:
                STToken token = peek();
                Solution solution = recover(token, ParserRuleContext.RECORD_BODY_END);

                // If the parser recovered by inserting a token, then try to re-parse the same
                // rule with the inserted token. This is done to pick the correct branch
                // to continue the parsing.
                if (solution.action == Action.REMOVE) {
                    return solution.recoveredNode;
                }

                return parseRecordBodyCloseDelimiter(solution.tokenKind);
        }
    }

    /**
     * Parse closed-record body end delimiter.
     * 
     * @return Parsed node
     */
    private STNode parseClosedRecordBodyEnd() {
        STToken token = peek();
        if (token.kind == SyntaxKind.CLOSE_BRACE_PIPE_TOKEN) {
            return consume();
        } else {
            Solution sol = recover(token, ParserRuleContext.CLOSED_RECORD_BODY_END);
            return sol.recoveredNode;
        }
    }

    /**
     * Parse record keyword.
     * 
     * @return Parsed node
     */
    private STNode parseRecordKeyword() {
        STToken token = peek();
        if (token.kind == SyntaxKind.RECORD_KEYWORD) {
            return consume();
        } else {
            Solution sol = recover(token, ParserRuleContext.RECORD_KEYWORD);
            return sol.recoveredNode;
        }
    }

    /**
     * <p>
     * Parse field descriptors.
     * </p>
     * 
     * @return Parsed node
     */
    private STNode parseFieldDescriptors(boolean isInclusive) {
        ArrayList<STNode> recordFields = new ArrayList<>();
        STToken token = peek();
        while (!isEndOfRecordTypeNode(token.kind)) {
            STNode field = parseFieldOrRestDescriptor(isInclusive);
            recordFields.add(field);
            token = peek();

            if (field.kind == SyntaxKind.RECORD_REST_TYPE) {
                break;
            }
        }

        // Following loop will only run if there are more fields after the rest type descriptor.
        // Try to parse them and mark as invalid.
        while (!isEndOfRecordTypeNode(token.kind)) {
            parseFieldOrRestDescriptor(isInclusive);
            // TODO: Mark these nodes as error/invalid nodes.
            this.errorHandler.reportInvalidNode(token, "cannot have more fields after the rest type descriptor");
            token = peek();
        }

        return STNodeFactory.createNodeList(recordFields);
    }

    /**
     * <p>
     * Parse field descriptor or rest descriptor.
     * </p>
     * 
     * <code>
     * <br/><br/>field-descriptor := individual-field-descriptor | record-type-reference
     * <br/><br/><br/>individual-field-descriptor := metadata type-descriptor field-name [? | default-value] ;
     * <br/><br/>field-name := identifier
     * <br/><br/>default-value := = expression
     * <br/><br/>record-type-reference := * type-reference ;
     * <br/><br/>record-rest-descriptor := type-descriptor ... ;
     * </code>
     * 
     * @return Parsed node
     */
    private STNode parseFieldOrRestDescriptor(boolean isInclusive) {
        startContext(ParserRuleContext.RECORD_FIELD);

        // record-type-reference
        STToken token = peek();
        if (token.kind == SyntaxKind.ASTERISK_TOKEN) {
            STNode asterisk = consume();
            STNode type = parseTypeReference();
            STNode semicolonToken = parseSemicolon();
            endContext();
            return STNodeFactory.createTypeReference(asterisk, type, semicolonToken);
        }

        // individual-field-descriptor
        STNode type = parseTypeDescriptor();
        STNode fieldOrRestDesc;
        if (isInclusive) {
            STNode fieldName = parseVariableName();
            fieldOrRestDesc = parseFieldDescriptorRhs(type, fieldName);
        } else {
            fieldOrRestDesc = parseFieldOrRestDescriptorRhs(type);
        }

        endContext();
        return fieldOrRestDesc;
    }

    /**
     * Parse type reference.
     * <code>type-reference := identifier | qualified-identifier</code>
     * 
     * @return Type reference node
     */
    private STNode parseTypeReference() {
        return parseQualifiedIdentifier(ParserRuleContext.TYPE_REFERENCE);
    }

    /**
     * Parse identifier or qualified identifier.
     * 
     * @return Identifier node
     */
    private STNode parseQualifiedIdentifier(ParserRuleContext currentCtx) {
        STToken token = peek();
        if (token.kind == SyntaxKind.IDENTIFIER_TOKEN) {
            STNode typeRefOrPkgRef = consume();
            return parseQualifiedIdentifier(typeRefOrPkgRef);
        } else {
            Solution sol = recover(token, currentCtx);
            return sol.recoveredNode;
        }
    }

    /**
     * @param identifier
     * @return
     */
    private STNode parseQualifiedIdentifier(STNode identifier) {
        STToken nextToken = peek(1);
        if (nextToken.kind != SyntaxKind.COLON_TOKEN) {
            return identifier;
        }

        STToken nextNextToken = peek(2);
        if (nextNextToken.kind == SyntaxKind.IDENTIFIER_TOKEN) {
            STToken colon = consume();
            STToken varOrFuncName = consume();
            return STNodeFactory.createQualifiedIdentifier(identifier, colon, varOrFuncName);
        } else {
            this.errorHandler.removeInvalidToken();
            return parseQualifiedIdentifier(identifier);
        }
    }

    /**
     * Parse RHS of a field or rest type descriptor.
     * 
     * @return Parsed node
     */
    private STNode parseFieldOrRestDescriptorRhs(STNode type) {
        STToken token = peek();
        return parseFieldOrRestDescriptorRhs(token.kind, type);
    }

    private STNode parseFieldOrRestDescriptorRhs(SyntaxKind kind, STNode type) {
        switch (kind) {
            case ELLIPSIS_TOKEN:
                STNode ellipsis = parseEllipsis();
                STNode semicolonToken = parseSemicolon();
                return STNodeFactory.createRecordRestDescriptor(type, ellipsis, semicolonToken);
            case IDENTIFIER_TOKEN:
                STNode fieldName = parseVariableName();
                return parseFieldDescriptorRhs(type, fieldName);
            default:
                STToken token = peek();
                Solution solution = recover(token, ParserRuleContext.FIELD_OR_REST_DESCIPTOR_RHS, type);

                // If the parser recovered by inserting a token, then try to re-parse the same
                // rule with the inserted token. This is done to pick the correct branch
                // to continue the parsing.
                if (solution.action == Action.REMOVE) {
                    return solution.recoveredNode;
                }

                return parseFieldOrRestDescriptorRhs(solution.tokenKind, type);
        }
    }

    /**
     * <p>
     * Parse field descriptor rhs.
     * </p>
     * 
     * @return Parsed node
     */
    private STNode parseFieldDescriptorRhs(STNode type, STNode fieldName) {
        STToken token = peek();
        return parseFieldDescriptorRhs(token.kind, type, fieldName);
    }

    /**
     * <p>
     * Parse field descriptor rhs.
     * </p>
     * 
     * <code>
     * field-descriptor := [? | default-value] ;
     * <br/>default-value := = expression
     * </code>
     * 
     * @return Parsed node
     */
    private STNode parseFieldDescriptorRhs(SyntaxKind kind, STNode type, STNode fieldName) {
        switch (kind) {
            case SEMICOLON_TOKEN:
                STNode questionMarkToken = STNodeFactory.createEmptyNode();
                STNode semicolonToken = parseSemicolon();
                return STNodeFactory.createRecordField(type, fieldName, questionMarkToken, semicolonToken);
            case QUESTION_MARK_TOKEN:
                questionMarkToken = parseQuestionMark();
                semicolonToken = parseSemicolon();
                return STNodeFactory.createRecordField(type, fieldName, questionMarkToken, semicolonToken);
            case EQUAL_TOKEN:
                // parseRecordDefaultValue();
                STNode equalsToken = parseAssignOp();
                STNode expression = parseExpression();
                semicolonToken = parseSemicolon();
                return STNodeFactory.createRecordFieldWithDefaultValue(type, fieldName, equalsToken, expression,
                        semicolonToken);
            default:
                STToken token = peek();
                Solution solution = recover(token, ParserRuleContext.FIELD_DESCRIPTOR_RHS, type, fieldName);

                // If the parser recovered by inserting a token, then try to re-parse the same
                // rule with the inserted token. This is done to pick the correct branch
                // to continue the parsing.
                if (solution.action == Action.REMOVE) {
                    return solution.recoveredNode;
                }

                return parseFieldDescriptorRhs(solution.tokenKind, type, fieldName);
        }
    }

    /**
     * Parse question mark.
     * 
     * @return Parsed node
     */
    private STNode parseQuestionMark() {
        STToken token = peek();
        if (token.kind == SyntaxKind.QUESTION_MARK_TOKEN) {
            return consume(); // '?' token
        } else {
            Solution sol = recover(token, ParserRuleContext.QUESTION_MARK);
            return sol.recoveredNode;
        }
    }

    /*
     * Statements
     */

    /**
     * Parse statements, until an end of a block is reached.
     * 
     * @return Parsed node
     */
    private STNode parseStatements() {
        STToken token = peek();

        ArrayList<STNode> stmts = new ArrayList<>();
        while (!isEndOfBlockNode(token.kind)) {
            STNode stmt = parseStatement();
            if (stmt == null) {
                break;
            }
            stmts.add(stmt);
            token = peek();
        }

        return STNodeFactory.createNodeList(stmts);
    }

    /**
     * Parse a single statement.
     * 
     * @return Parsed node
     */
    protected STNode parseStatement() {
        STToken token = peek();
        return parseStatement(token.kind);
    }

    /**
     * Parse a single statement, given the next token kind.
     * 
     * @param tokenKind Next tokenKind
     * @return Parsed node
     */
    private STNode parseStatement(SyntaxKind tokenKind) {
        switch (tokenKind) {
            case FINAL_KEYWORD:
                STNode finalKeyword = parseFinalKeyword();
                return parseVariableDeclStmt(finalKeyword);
            // TODO: add all 'type starting tokens' here. should be same as 'parseTypeDescriptor(...)'
            case SIMPLE_TYPE:
            case SERVICE_KEYWORD:
            case RECORD_KEYWORD:
            case OBJECT_KEYWORD:
            case ABSTRACT_KEYWORD:
            case CLIENT_KEYWORD:
                //Nil type descriptor '()'
            case OPEN_PAREN_TOKEN:
                // If the statement starts with a type, then its a var declaration.
                // This is an optimization since if we know the next token is a type, then
                // we can parse the var-def faster.
                finalKeyword = STNodeFactory.createEmptyNode();
                return parseVariableDeclStmt(finalKeyword);
            case IDENTIFIER_TOKEN:
                // If the statement starts with an identifier, it could be either an assignment
                // statement or a var-decl-stmt with a user defined type.
                return parseAssignmentOrVarDecl();
            case IF_KEYWORD:
                return parseIfElseBlock();
            case WHILE_KEYWORD:
                return parseWhileStatement();
            case PANIC_KEYWORD:
                return parsePanicStatement();
            case CHECK_KEYWORD:
            case CHECKPANIC_KEYWORD:
                return parseCallStatementWithCheck();
            case CONTINUE_KEYWORD:
                return parseContinueStatement();
            case BREAK_KEYWORD:
                return parseBreakStatement();
            case RETURN_KEYWORD:
                return parseReturnStatement();
            default:
                // If the next token in the token stream does not match to any of the statements and
                // if it is not the end of statement, then try to fix it and continue.
                if (isEndOfBlockNode(tokenKind)) {
                    return null;
                }

                STToken token = peek();
                Solution solution = recover(token, ParserRuleContext.STATEMENT);

                // If the parser recovered by inserting a token, then try to re-parse the same
                // rule with the inserted token. This is done to pick the correct branch
                // to continue the parsing.
                if (solution.action == Action.REMOVE) {
                    return solution.recoveredNode;
                }

                return parseStatement(solution.tokenKind);
        }
    }

    /**
     * <p>
     * Parse local variable declaration statement. A local variable declaration can take following format.
     * </p>
     * 
     * <code>
     * local-var-decl-stmt := local-init-var-decl-stmt | local-no-init-var-decl-stmt
     * <br/><br/>
     * local-init-var-decl-stmt := [annots] [final] typed-binding-pattern = action-or-expr ;
     * <br/><br/>
     * local-no-init-var-decl-stmt := [annots] [final] type-descriptor variable-name ;
     * </code>
     * 
     * @param finalKeyword Final keywrod
     * @return Parsed node
     */
    private STNode parseVariableDeclStmt(STNode finalKeyword) {
        startContext(ParserRuleContext.VAR_DECL_STMT);
        STNode type = parseTypeDescriptor();
        STNode varName = parseVariableName();
        STNode varDecl = parseVarDeclRhs(finalKeyword, type, varName);
        endContext();
        return varDecl;
    }

    /**
     * Parse final keyword.
     * 
     * @return Parsed node
     */
    private STNode parseFinalKeyword() {
        STToken token = peek();
        if (token.kind == SyntaxKind.FINAL_KEYWORD) {
            return consume();
        } else {
            Solution sol = recover(token, ParserRuleContext.FINAL_KEYWORD);
            return sol.recoveredNode;
        }
    }

    /**
     * <p>
     * Parse the right hand side of a variable declaration statement.
     * </p>
     * <code>
     * var-decl-rhs := ; | = action-or-expr ;
     * </code>
     * 
     * @return Parsed node
     */
    private STNode parseVarDeclRhs(STNode finalKeyword, STNode type, STNode varName) {
        STToken token = peek();
        return parseVarDeclRhs(token.kind, finalKeyword, type, varName);
    }

    /**
     * Parse the right hand side of a variable declaration statement, given the
     * next token kind.
     * 
     * @param tokenKind Next token kind
     * @return Parsed node
     */
    private STNode parseVarDeclRhs(SyntaxKind tokenKind, STNode finalKeyword, STNode type, STNode varName) {
        STNode assign;
        STNode expr;
        STNode semicolon;

        switch (tokenKind) {
            case EQUAL_TOKEN:
                assign = parseAssignOp();
                expr = parseExpression();
                semicolon = parseSemicolon();
                break;
            case SEMICOLON_TOKEN:
                assign = STNodeFactory.createEmptyNode();
                expr = STNodeFactory.createEmptyNode();
                semicolon = parseSemicolon();
                break;
            default:
                STToken token = peek();
                Solution solution = recover(token, ParserRuleContext.VAR_DECL_STMT_RHS, finalKeyword, type, varName);

                // If the parser recovered by inserting a token, then try to re-parse the same
                // rule with the inserted token. This is done to pick the correct branch
                // to continue the parsing.
                if (solution.action == Action.REMOVE) {
                    return solution.recoveredNode;
                }

                return parseVarDeclRhs(solution.tokenKind, finalKeyword, type, varName);
        }

        return STNodeFactory.createVariableDeclaration(SyntaxKind.VARIABLE_DECL, finalKeyword, type, varName, assign,
                expr, semicolon);
    }

    /**
     * If the statement starts with an identifier, it could be either an assignment statement or
     * a var-decl-stmt with a user defined type. This method will parse such ambiguous scenarios.
     * 
     * @return Parsed node
     */
    private STNode parseAssignmentOrVarDecl() {
        startContext(ParserRuleContext.ASSIGNMENT_OR_VAR_DECL_STMT);
        STNode identifier = parseStatementStartIdentifier();
        STNode assignmentOrVarDecl = parseAssignmentOrVarDeclRhs(identifier);
        endContext();
        return assignmentOrVarDecl;
    }

    /**
     * Parse the second portion of an assignment statement or a var-decl statement when ambiguous.
     * 
     * @param typeOrVarName Type name or variable name
     * @return Parsed node
     */
    private STNode parseAssignmentOrVarDeclRhs(STNode typeOrVarName) {
        STToken token = peek();
        return parseAssignmentOrVarDeclRhs(token.kind, typeOrVarName);
    }

    /**
     * Parse the second portion of an assignment statement or a var-decl statement when ambiguous,
     * given the next token kind.
     * 
     * @param nextTokenKind Next token kind
     * @param identifier Identifier at the start of the statement
     * @return Parsed node
     */
    private STNode parseAssignmentOrVarDeclRhs(SyntaxKind nextTokenKind, STNode identifier) {
        switch (nextTokenKind) {
            case IDENTIFIER_TOKEN:
                STNode varName = parseVariableName();
                STNode finalKeyword = STNodeFactory.createEmptyNode();
                return parseVarDeclRhs(finalKeyword, identifier, varName);
            case EQUAL_TOKEN:
                return parseAssignmentStmtRhs(identifier);
            case OPEN_PAREN_TOKEN:
            case DOT_TOKEN:
            case OPEN_BRACKET_TOKEN:
                STNode expr = parseExpressionRhs(identifier, true);
                switch (expr.kind) {
                    case METHOD_CALL:
                    case FUNCTION_CALL:
                        return parseCallStatement(expr);
                    case FIELD_ACCESS:
                    case MEMBER_ACCESS:
                        STToken nextToken = peek();
                        if (isCompoundBinaryOperator(nextToken.kind)) {
                            return parseCompoundAssignmentStmtRhs(expr);
                        }
                        return parseAssignmentStmtRhs(expr);
                    default:
                        // TODO: Add proper error reporting
                        this.errorHandler.reportInvalidNode(null,
                                "left hand side of an assignment must be a variable reference");
                        return parseCallStatement(expr);
                }
            default:
                // If its a binary oerator then this can be a compound assignment statement
                if (isCompoundBinaryOperator(nextTokenKind)) {
                    return parseCompoundAssignmentStmtRhs(identifier);
                }
                STToken token = peek();
                Solution solution = recover(token, ParserRuleContext.ASSIGNMENT_OR_VAR_DECL_STMT_RHS, identifier);

                // If the parser recovered by inserting a token, then try to re-parse the same
                // rule with the inserted token. This is done to pick the correct branch
                // to continue the parsing.
                if (solution.action == Action.REMOVE) {
                    return solution.recoveredNode;
                }

                return parseAssignmentOrVarDeclRhs(solution.tokenKind, identifier);
        }
    }

    /**
     * <p>
     * Parse assignment statement, which takes the following format.
     * </p>
     * <code>assignment-stmt := lvexpr = action-or-expr ;</code>
     * 
     * @return Parsed node
     */
    private STNode parseAssignmentStmt() {
        startContext(ParserRuleContext.ASSIGNMENT_STMT);
        STNode varName = parseVariableName();
        STNode assignmentStmt = parseAssignmentStmtRhs(varName);
        endContext();
        return assignmentStmt;
    }

    /**
     * <p>
     * Parse the RHS portion of the assignment.
     * </p>
     * <code>assignment-stmt-rhs := = action-or-expr ;</code>
     * 
     * @param expression LHS expression
     * @return Parsed node
     */
    private STNode parseAssignmentStmtRhs(STNode expression) {
        STNode assign = parseAssignOp();
        STNode expr = parseExpression();
        STNode semicolon = parseSemicolon();
        return STNodeFactory.createAssignmentStatement(SyntaxKind.ASSIGNMENT_STATEMENT, expression, assign, expr,
                semicolon);
    }

    /*
     * Expressions
     */

    /**
     * Parse expression. This will start parsing expressions from the lowest level of precedence.
     * 
     * @return Parsed node
     */
    private STNode parseExpression() {
        return parseExpression(OperatorPrecedence.LOGICAL_OR, false);
    }

    /**
     * Parse an expression that has an equal or higher precedence than a given level.
     * 
     * @param precedenceLevel Precedence level of expression to be parsed
     * @return Parsed node
     */
    private STNode parseExpression(OperatorPrecedence precedenceLevel, boolean isAssignmentLhs) {
        STNode expr = parseTerminalExpression();
        return parseExpressionRhs(precedenceLevel, expr, isAssignmentLhs);
    }

    /**
     * Parse terminal expressions. A terminal expression has the highest precedence level
     * out of all expressions, and will be at the leaves of an expression tree.
     * 
     * @return Parsed node
     */
    private STNode parseTerminalExpression() {
        STToken token = peek();
        return parseTerminalExpression(token.kind);
    }

    private STNode parseTerminalExpression(SyntaxKind kind) {
        // TODO: Whenever a new expression start is added, make sure to
        // add it to all the other places as well.
        switch (kind) {
            case DECIMAL_INTEGER_LITERAL:
            case HEX_INTEGER_LITERAL:
            case STRING_LITERAL:
                return parseLiteral();
            case IDENTIFIER_TOKEN:
                return parseQualifiedIdentifier(ParserRuleContext.VARIABLE_NAME);
            case OPEN_PAREN_TOKEN:
                return parseBracedExpression();
            case TRUE_KEYWORD:
            case FALSE_KEYWORD:
                return parseBooleanLiteral();
            case CHECK_KEYWORD:
            case CHECKPANIC_KEYWORD:
                return parseCheckExpression();
            case OPEN_BRACE_TOKEN:
                return parseMappingConstructorExpr();
            case TYPEOF_KEYWORD:
                return parseTypeofExpression();
            case PLUS_TOKEN:
            case MINUS_TOKEN:
            case NEGATION_TOKEN:
            case EXCLAMATION_MARK_TOKEN:
                return parseUnaryExpression();
            default:
                Solution solution = recover(peek(), ParserRuleContext.EXPRESSION);
                return solution.recoveredNode;
        }
    }

    private STNode parseExpressionRhs(STNode lhsExpr) {
        return parseExpressionRhs(OperatorPrecedence.LOGICAL_OR, lhsExpr, false);
    }

    /**
     * Parse the right-hand-side of an expression.
     * 
     * @return Parsed node
     */
    private STNode parseExpressionRhs(STNode lhsExpr, boolean isAssignmentLhs) {
        return parseExpressionRhs(OperatorPrecedence.LOGICAL_OR, lhsExpr, isAssignmentLhs);
    }

    /**
     * <p>
     * Parse the right-hand-side of an expression.
     * </p>
     * <code>expr-rhs := (binary-op expression 
     *                              | dot identifier 
     *                              | open-bracket expression close-bracket
     *                          )*</code>
     * 
     * @param precedenceLevel Precedence level of the expression that is being parsed currently
     * @param lhsExpr LHS expression of the expression
     * @return Parsed node
     */
    private STNode parseExpressionRhs(OperatorPrecedence precedenceLevel, STNode lhsExpr, boolean isAssignmentLhs) {
        STToken token = peek();
        return parseExpressionRhs(precedenceLevel, token.kind, lhsExpr, isAssignmentLhs);
    }

    /**
     * Parse the right hand side of an expression given the next token kind.
     * 
     * @param currentPrecedenceLevel Precedence level of the expression that is being parsed currently
     * @param tokenKind Next token kind
     * @return Parsed node
     */
    private STNode parseExpressionRhs(OperatorPrecedence currentPrecedenceLevel, SyntaxKind tokenKind, STNode lhsExpr,
                                      boolean isAssignmentLhs) {
        if (isEndOfExpression(tokenKind, isAssignmentLhs)) {
            return lhsExpr;
        }

        if (!isValidExprRhsStart(tokenKind)) {
            STToken token = peek();
            Solution solution = recover(token, ParserRuleContext.EXPRESSION_RHS, lhsExpr);

            // If the current rule was recovered by removing a token,
            // then this entire rule is already parsed while recovering.
            // so we done need to parse the remaining of this rule again.
            // Proceed only if the recovery action was an insertion.
            if (solution.action == Action.REMOVE) {
                return solution.recoveredNode;
            }

            // If the parser recovered by inserting a token, then try to re-parse the same
            // rule with the inserted token. This is done to pick the correct branch to
            // continue the parsing.
            if (solution.ctx == ParserRuleContext.BINARY_OPERATOR) {
                // We come here if the operator is missing. Treat this as injecting an operator
                // that matches to the current operator precedence level, and continue.
                SyntaxKind binaryOpKind = getOperatorKindToInsert(currentPrecedenceLevel);
                return parseExpressionRhs(currentPrecedenceLevel, binaryOpKind, lhsExpr, isAssignmentLhs);
            } else {
                return parseExpressionRhs(currentPrecedenceLevel, solution.tokenKind, lhsExpr, isAssignmentLhs);
            }
        }

        // If the precedence level of the operator that was being parsed is higher than
        // the newly found (next) operator, then return and finish the previous expr,
        // because it has a higher precedence.
        OperatorPrecedence nextOperatorPrecedence = getOpPrecedence(tokenKind);
        if (currentPrecedenceLevel.isHigherThan(nextOperatorPrecedence)) {
            return lhsExpr;
        }

        STNode newLhsExpr;
        switch (tokenKind) {
            case OPEN_PAREN_TOKEN:
                newLhsExpr = parseFuncCall(lhsExpr);
                break;
            case OPEN_BRACKET_TOKEN:
                newLhsExpr = parseMemberAccessExpr(lhsExpr);
                break;
            case DOT_TOKEN:
                newLhsExpr = parseFieldAccessOrMethodCall(lhsExpr);
                break;
            default:
                STNode operator = parseBinaryOperator();

                // Parse the expression that follows the binary operator, until a operator
                // with different precedence is encountered. If an operator with a lower
                // precedence is reached, then come back here and finish the current
                // binary expr. If a an operator with higher precedence level is reached,
                // then complete that binary-expr, come back here and finish the current expr.
                STNode rhsExpr = parseExpression(nextOperatorPrecedence, isAssignmentLhs);
                newLhsExpr =
                        STNodeFactory.createBinaryExpression(SyntaxKind.BINARY_EXPRESSION, lhsExpr, operator, rhsExpr);
                break;
        }

        // Then continue the operators with the same precedence level.
        return parseExpressionRhs(currentPrecedenceLevel, newLhsExpr, isAssignmentLhs);
    }

    private boolean isValidExprRhsStart(SyntaxKind tokenKind) {
        switch (tokenKind) {
            case OPEN_PAREN_TOKEN:
            case DOT_TOKEN:
            case OPEN_BRACKET_TOKEN:
                return true;
            default:
                return isBinaryOperator(tokenKind);
        }
    }

    /**
     * Parse member access expression.
     * 
     * @param lhsExpr Container expression
     * @return Member access expression
     */
    private STNode parseMemberAccessExpr(STNode lhsExpr) {
        // Next token is already validated before coming here. Hence just consume.
        STNode openBracket = consume();

        STNode keyExpr;
        if (peek().kind == SyntaxKind.CLOSE_BRACKET_TOKEN) {
            this.errorHandler.reportMissingTokenError("missing expression");
            keyExpr = STNodeFactory.createMissingToken(SyntaxKind.IDENTIFIER_TOKEN);
        } else {
            keyExpr = parseExpression();
        }
        STNode closeBracket = parseCloseBracket();
        return STNodeFactory.createMemberAccessExpression(lhsExpr, openBracket, keyExpr, closeBracket);
    }

    /**
     * Parse close bracket.
     * 
     * @return Parsed node
     */
    private STNode parseCloseBracket() {
        STToken token = peek();
        if (token.kind == SyntaxKind.CLOSE_BRACKET_TOKEN) {
            return consume();
        } else {
            Solution sol = recover(token, ParserRuleContext.CLOSE_BRACKET);
            return sol.recoveredNode;
        }
    }

    /**
     * Parse field access expression and method call expression.
     * 
     * @param lhsExpr Preceding expression of the field access or method call
     * @return One of <code>field-access-expression</code> or <code>method-call-expression</code>.
     */
    private STNode parseFieldAccessOrMethodCall(STNode lhsExpr) {
        STNode dotToken = parseDotToken();
        STNode fieldOrMethodName = parseIdentifier(ParserRuleContext.FIELD_OR_FUNC_NAME);

        STToken nextToken = peek();
        if (nextToken.kind == SyntaxKind.OPEN_PAREN_TOKEN) {
            // function invocation
            STNode openParen = parseOpenParenthesis();
            STNode args = parseArgsList();
            STNode closeParen = parseCloseParenthesis();
            return STNodeFactory.createMethodCallExpression(lhsExpr, dotToken, fieldOrMethodName, openParen, args,
                    closeParen);
        }

        // Everything else is field-access
        return STNodeFactory.createFieldAccessExpression(lhsExpr, dotToken, fieldOrMethodName);
    }

    /**
     * <p>
     * Parse braced expression.
     * </p>
     * <code>braced-expr := ( expression )</code>
     * 
     * @return Parsed node
     */
    private STNode parseBracedExpression() {
        STNode openParen = parseOpenParenthesis();
        STNode expr = parseExpression();
        STNode closeParen = parseCloseParenthesis();
        return STNodeFactory.createBracedExpression(SyntaxKind.BRACED_EXPRESSION, openParen, expr, closeParen);
    }

    /**
     * Check whether the given token is an end of a expression.
     * 
     * @param tokenKind Token to check
     * @return <code>true</code> if the token represents an end of a block. <code>false</code> otherwise
     */
    private boolean isEndOfExpression(SyntaxKind tokenKind, boolean isAssignmentLhs) {
        switch (tokenKind) {
            case CLOSE_BRACE_TOKEN:
            case OPEN_BRACE_TOKEN:
            case CLOSE_PAREN_TOKEN:
            case CLOSE_BRACKET_TOKEN:
            case SEMICOLON_TOKEN:
            case COMMA_TOKEN:
            case PUBLIC_KEYWORD:
            case FUNCTION_KEYWORD:
            case EOF_TOKEN:
            case SIMPLE_TYPE:
            case CONST_KEYWORD:
            case LISTENER_KEYWORD:
            case EQUAL_TOKEN:
                return true;
            default:
                if (isAssignmentLhs) {
                    return isBinaryOperator(tokenKind);
                }
                return false;
        }
    }

    /**
     * Parse expressions that references variable or functions at the start of the expression.
     * 
     * @return Parsed node
     */
    private STNode parseLiteral() {
        return consume();
    }

    /**
     * Parse function call expression.
     * <code>function-call-expr := function-reference ( arg-list )
     * function-reference := variable-reference</code>
     * 
     * @param identifier Function name
     * @return Function call expression
     */
    private STNode parseFuncCall(STNode identifier) {
        STNode openParen = parseOpenParenthesis();
        STNode args = parseArgsList();
        STNode closeParen = parseCloseParenthesis();
        return STNodeFactory.createFunctionCallExpression(identifier, openParen, args, closeParen);
    }

    /**
     * Parse function call argument list.
     * 
     * @return Parsed agrs list
     */
    private STNode parseArgsList() {
        startContext(ParserRuleContext.ARG_LIST);
        ArrayList<STNode> argsList = new ArrayList<>();

        STToken token = peek();
        if (isEndOfParametersList(token.kind)) {
            STNode args = STNodeFactory.createNodeList(argsList);
            endContext();
            return args;
        }

        SyntaxKind lastProcessedArgKind = parseFirstArg(argsList);
        parseFollowUpArg(argsList, lastProcessedArgKind);

        STNode args = STNodeFactory.createNodeList(argsList);
        endContext();
        return args;
    }

    /**
     * Parse the first argument of a function call.
     * 
     * @param argsList Arguments list to which the parsed argument must be added
     * @return Kind of the argument first argument.
     */
    private SyntaxKind parseFirstArg(ArrayList<STNode> argsList) {
        startContext(ParserRuleContext.ARG);

        // Comma precedes the first argument is an empty node, since it doesn't exist.
        STNode leadingComma = STNodeFactory.createEmptyNode();
        STNode arg = parseArg(leadingComma);
        endContext();

        if (SyntaxKind.POSITIONAL_ARG.ordinal() <= arg.kind.ordinal()) {
            argsList.add(arg);
            return arg.kind;
        } else {
            reportInvalidOrderOfArgs(peek(), SyntaxKind.POSITIONAL_ARG, arg.kind);
            return SyntaxKind.POSITIONAL_ARG;
        }
    }

    /**
     * Parse follow up arguments.
     * 
     * @param argsList Arguments list to which the parsed argument must be added
     * @param lastProcessedArgKind Kind of the argument processed prior to this
     */
    private void parseFollowUpArg(ArrayList<STNode> argsList, SyntaxKind lastProcessedArgKind) {
        STToken nextToken = peek();
        while (!isEndOfParametersList(nextToken.kind)) {
            startContext(ParserRuleContext.ARG);

            STNode leadingComma = parseComma();

            // If there's an extra comma at the end of arguments list, remove it.
            // Then stop the argument parsing.
            nextToken = peek();
            if (isEndOfParametersList(nextToken.kind)) {
                this.errorHandler.reportInvalidNode((STToken) leadingComma, "invalid token " + leadingComma);
                endContext();
                break;
            }

            STNode arg = parseArg(nextToken.kind, leadingComma);
            if (lastProcessedArgKind.ordinal() <= arg.kind.ordinal()) {
                if (lastProcessedArgKind == SyntaxKind.REST_ARG && arg.kind == SyntaxKind.REST_ARG) {
                    this.errorHandler.reportInvalidNode(nextToken, "cannot more than one rest arg");
                } else {
                    argsList.add(arg);
                    lastProcessedArgKind = arg.kind;
                }
            } else {
                reportInvalidOrderOfArgs(nextToken, lastProcessedArgKind, arg.kind);
            }

            nextToken = peek();
            endContext();
        }
    }

    /**
     * Report invalid order of args.
     * 
     * @param token Staring token of the arg.
     * @param lastArgKind Kind of the previously processed arg
     * @param argKind Current arg
     */
    private void reportInvalidOrderOfArgs(STToken token, SyntaxKind lastArgKind, SyntaxKind argKind) {
        this.errorHandler.reportInvalidNode(token, "cannot have a " + argKind + " after the " + lastArgKind);
    }

    /**
     * Parse function call argument.
     * 
     * @param leadingComma Comma that occurs before the param
     * @return Parsed argument node
     */
    private STNode parseArg(STNode leadingComma) {
        STToken token = peek();
        return parseArg(token.kind, leadingComma);
    }

    private STNode parseArg(SyntaxKind kind, STNode leadingComma) {
        STNode arg;
        switch (kind) {
            case ELLIPSIS_TOKEN:
                STToken ellipsis = consume();
                STNode expr = parseExpression();
                arg = STNodeFactory.createRestArg(leadingComma, ellipsis, expr);
                break;

            // Identifier can means two things: either its a named-arg, or just an expression.
            case IDENTIFIER_TOKEN:
                // TODO: Handle package-qualified var-refs (i.e: qualified-identifier).
                arg = parseNamedOrPositionalArg(leadingComma);
                break;

            // Any other expression goes here
            case DECIMAL_INTEGER_LITERAL:
            case HEX_INTEGER_LITERAL:
            case STRING_LITERAL:
            case OPEN_PAREN_TOKEN:
            case TRUE_KEYWORD:
            case FALSE_KEYWORD:
            default:
                expr = parseExpression();
                arg = STNodeFactory.createPositionalArg(leadingComma, expr);
                break;
        }

        return arg;
    }

    /**
     * Parse positional or named arg. This method assumed peek()/peek(1)
     * is always an identifier.
     * 
     * @param leadingComma Comma that occurs before the param
     * @return Parsed argument node
     */
    private STNode parseNamedOrPositionalArg(STNode leadingComma) {
        STToken secondToken = peek(2);
        switch (secondToken.kind) {
            case EQUAL_TOKEN:
                STNode argNameOrVarRef = consume();
                STNode equal = parseAssignOp();
                STNode expr = parseExpression();
                return STNodeFactory.createNamedArg(leadingComma, argNameOrVarRef, equal, expr);
            case COMMA_TOKEN:
            case CLOSE_PAREN_TOKEN:
                argNameOrVarRef = consume();
                return STNodeFactory.createPositionalArg(leadingComma, argNameOrVarRef);

            // Treat everything else as a single expression. If something is missing,
            // expression-parsing will recover it.
            case DECIMAL_INTEGER_LITERAL:
            case HEX_INTEGER_LITERAL:
            case STRING_LITERAL:
            case IDENTIFIER_TOKEN:
            case OPEN_PAREN_TOKEN:
            case TRUE_KEYWORD:
            case FALSE_KEYWORD:
            default:
                expr = parseExpression();
                return STNodeFactory.createPositionalArg(leadingComma, expr);
        }
    }

    /**
     * Parse object type descriptor.
     * 
     * @return Parsed node
     */
    private STNode parseObjectTypeDescriptor() {
        startContext(ParserRuleContext.OBJECT_TYPE_DESCRIPTOR);
        STNode objectTypeQualifiers = parseObjectTypeQualifiers();
        STNode objectKeyword = parseObjectKeyword();
        STNode openBrace = parseOpenBrace();
        STNode objectMembers = parseObjectMembers();
        STNode closeBrace = parseCloseBrace();
        endContext();

        return STNodeFactory.createObjectTypeDescriptor(objectTypeQualifiers, objectKeyword, openBrace, objectMembers,
                closeBrace);
    }

    /**
     * Parse object type qualifiers.
     * 
     * @return Parsed node
     */
    private STNode parseObjectTypeQualifiers() {
        STToken nextToken = peek();
        return parseObjectTypeQualifiers(nextToken.kind);
    }

    private STNode parseObjectTypeQualifiers(SyntaxKind kind) {
        List<STNode> qualifiers = new ArrayList<>();
        STNode firstQualifier;
        switch (kind) {
            case CLIENT_KEYWORD:
                STNode clientKeyword = parseClientKeyword();
                firstQualifier = clientKeyword;
                break;
            case ABSTRACT_KEYWORD:
                STNode abstractKeyword = parseAbstractKeyword();
                firstQualifier = abstractKeyword;
                break;
            case OBJECT_KEYWORD:
                return STNodeFactory.createNodeList(qualifiers);
            default:
                Solution solution = recover(peek(), ParserRuleContext.OBJECT_TYPE_FIRST_QUALIFIER);

                // If the parser recovered by inserting a token, then try to re-parse the same
                // rule with the inserted token. This is done to pick the correct branch
                // to continue the parsing.
                if (solution.action == Action.REMOVE) {
                    return solution.recoveredNode;
                }

                return parseObjectTypeQualifiers(solution.tokenKind);
        }

        // Parse the second qualifier if available.
        STNode secondQualifier = parseObjectTypeSecondQualifier(firstQualifier);

        qualifiers.add(firstQualifier);
        if (secondQualifier != null) {
            qualifiers.add(secondQualifier);
        }
        return STNodeFactory.createNodeList(qualifiers);
    }

    private STNode parseObjectTypeSecondQualifier(STNode firstQualifier) {
        STToken nextToken = peek();
        return parseObjectTypeSecondQualifier(nextToken.kind, firstQualifier);
    }

    private STNode parseObjectTypeSecondQualifier(SyntaxKind kind, STNode firstQualifier) {
        if (firstQualifier.kind != kind) {
            switch (kind) {
                case CLIENT_KEYWORD:
                    return parseClientKeyword();
                case ABSTRACT_KEYWORD:
                    return parseAbstractKeyword();
                case OBJECT_KEYWORD:
                    return null;
                default:
                    break;
            }
        }

        Solution solution = recover(peek(), ParserRuleContext.OBJECT_TYPE_SECOND_QUALIFIER, firstQualifier);

        // If the parser recovered by inserting a token, then try to re-parse the same
        // rule with the inserted token. This is done to pick the correct branch
        // to continue the parsing.
        if (solution.action == Action.REMOVE) {
            return solution.recoveredNode;
        }

        return parseObjectTypeSecondQualifier(solution.tokenKind, firstQualifier);
    }

    /**
     * Parse client keyword.
     * 
     * @return Parsed node
     */
    private STNode parseClientKeyword() {
        STToken token = peek();
        if (token.kind == SyntaxKind.CLIENT_KEYWORD) {
            return consume();
        } else {
            Solution sol = recover(token, ParserRuleContext.CLIENT_KEYWORD);
            return sol.recoveredNode;
        }
    }

    /**
     * Parse abstract keyword.
     * 
     * @return Parsed node
     */
    private STNode parseAbstractKeyword() {
        STToken token = peek();
        if (token.kind == SyntaxKind.ABSTRACT_KEYWORD) {
            return consume();
        } else {
            Solution sol = recover(token, ParserRuleContext.ABSTRACT_KEYWORD);
            return sol.recoveredNode;
        }
    }

    /**
     * Parse object keyword.
     * 
     * @return Parsed node
     */
    private STNode parseObjectKeyword() {
        STToken token = peek();
        if (token.kind == SyntaxKind.OBJECT_KEYWORD) {
            return consume();
        } else {
            Solution sol = recover(token, ParserRuleContext.OBJECT_KEYWORD);
            return sol.recoveredNode;
        }
    }

    /**
     * Parse object members.
     * 
     * @return Parsed node
     */
    private STNode parseObjectMembers() {
        ArrayList<STNode> objectMembers = new ArrayList<>();
        STToken nextToken = peek(1);
        STToken nextNextToken = peek(2);
        while (!isEndOfObjectTypeNode(nextToken.kind, nextNextToken.kind)) {
            startContext(ParserRuleContext.OBJECT_MEMBER);
            STNode field = parseObjectMember(nextToken.kind);
            endContext();

            if (field == null) {
                break;
            }
            objectMembers.add(field);
            nextToken = peek(1);
            nextNextToken = peek(2);
        }

        return STNodeFactory.createNodeList(objectMembers);
    }

    private STNode parseObjectMember() {
        STToken nextToken = peek();
        return parseObjectMember(nextToken.kind);
    }

    /**
     * 
     */
    private STNode parseObjectMember(SyntaxKind kind) {
        STNode member;
        switch (kind) {
            case ASTERISK_TOKEN:
                STNode asterisk = consume();
                STNode type = parseTypeReference();
                STNode semicolonToken = parseSemicolon();
                member = STNodeFactory.createTypeReference(asterisk, type, semicolonToken);
                break;
            case PUBLIC_KEYWORD:
            case PRIVATE_KEYWORD:
                STNode visibilityQualifier = parseObjectMemberVisibility();
                member = parseObjectMethodOrField(visibilityQualifier);
                break;
            case REMOTE_KEYWORD:
                member = parseObjectMethodOrField(STNodeFactory.createEmptyNode());
                break;
            case FUNCTION_KEYWORD:
                member = parseObjectMethod(STNodeFactory.createEmptyNode());
                break;

            // All 'type starting tokens' here. should be same as 'parseTypeDescriptor(...)'
            case IDENTIFIER_TOKEN:
            case SIMPLE_TYPE:
            case SERVICE_KEYWORD:
            case RECORD_KEYWORD:
            case OBJECT_KEYWORD:
            case ABSTRACT_KEYWORD:
            case CLIENT_KEYWORD:
                //Nil type descriptor '()'
            case OPEN_PAREN_TOKEN:
                member = parseObjectField(STNodeFactory.createEmptyNode());
                break;
            default:
                Solution solution = recover(peek(), ParserRuleContext.OBJECT_MEMBER);

                // If the parser recovered by inserting a token, then try to re-parse the same
                // rule with the inserted token. This is done to pick the correct branch
                // to continue the parsing.
                if (solution.action == Action.REMOVE) {
                    return solution.recoveredNode;
                }

                if (isEndOfObjectTypeNode(solution.tokenKind, kind)) {
                    return null;
                }
                return parseObjectMember(solution.tokenKind);
        }

        return member;
    }

    private STNode parseObjectMethodOrField(STNode methodQualifiers) {
        STToken nextToken = peek(1);
        STToken nextNextToken = peek(2);
        return parseObjectMethodOrField(nextToken.kind, nextNextToken.kind, methodQualifiers);
    }

    /**
     * Parse an object member, given the visibility modifier. Object member can have
     * only one visibility qualifier. This mean the methodQualifiers list can have
     * one qualifier at-most.
     * 
     * @param visibilityQualifiers Visibility qualifiers. A modifier can be
     *            a syntax node with either 'PUBLIC' or 'PRIVATE'.
     * @param nextTokenKind Next token kind
     * @param nextNextTokenKind Kind of the token after the
     * @return Parse object member node
     */
    private STNode parseObjectMethodOrField(SyntaxKind nextTokenKind, SyntaxKind nextNextTokenKind,
                                            STNode visibilityQualifiers) {
        switch (nextTokenKind) {
            case REMOTE_KEYWORD:
                STNode remoteKeyword = parseRemoteKeyword();
                ArrayList<STNode> methodQualifiers = new ArrayList<>();
                if (visibilityQualifiers.kind != SyntaxKind.NONE) {
                    methodQualifiers.add(visibilityQualifiers);
                }
                methodQualifiers.add(remoteKeyword);
                return parseObjectMethod(STNodeFactory.createNodeList(methodQualifiers));
            case FUNCTION_KEYWORD:
                return parseObjectMethod(visibilityQualifiers);

            // All 'type starting tokens' here. should be same as 'parseTypeDescriptor(...)'
            case IDENTIFIER_TOKEN:
            case SIMPLE_TYPE:
            case SERVICE_KEYWORD:
            case RECORD_KEYWORD:
            case OBJECT_KEYWORD:
            case ABSTRACT_KEYWORD:
            case CLIENT_KEYWORD:
                //Nil type descriptor '()'
            case OPEN_PAREN_TOKEN:
                // Here we try to catch the common user error of missing the function keyword.
                // In such cases, lookahead for the open-parenthesis and figure out whether
                // this is an object-method with missing name. If yes, then try to recover.
                if (nextNextTokenKind != SyntaxKind.OPEN_PAREN_TOKEN) {
                    return parseObjectField(visibilityQualifiers);
                }

                // Else, fall through
            default:
                Solution solution = recover(peek(), ParserRuleContext.OBJECT_FUNC_OR_FIELD_WITHOUT_VISIBILITY,
                        visibilityQualifiers);

                // If the parser recovered by inserting a token, then try to re-parse the same
                // rule with the inserted token. This is done to pick the correct branch
                // to continue the parsing.
                if (solution.action == Action.REMOVE) {
                    return solution.recoveredNode;
                }

                return parseObjectMethodOrField(solution.tokenKind, nextTokenKind, visibilityQualifiers);
        }
    }

    private STNode parseObjectMemberVisibility() {
        STToken token = peek();
        if (token.kind == SyntaxKind.PUBLIC_KEYWORD || token.kind == SyntaxKind.PRIVATE_KEYWORD) {
            return consume();
        } else {
            Solution sol = recover(token, ParserRuleContext.PUBLIC_KEYWORD);
            return sol.recoveredNode;
        }
    }

    private STNode parseRemoteKeyword() {
        STToken token = peek();
        if (token.kind == SyntaxKind.REMOTE_KEYWORD) {
            return consume();
        } else {
            Solution sol = recover(token, ParserRuleContext.REMOTE_KEYWORD);
            return sol.recoveredNode;
        }
    }

    private STNode parseObjectField(STNode methodQualifiers) {
        STNode type = parseTypeDescriptor();
        STNode fieldName = parseVariableName();
        return parseObjectFieldRhs(methodQualifiers, type, fieldName);
    }

    /**
     * Parse object field rhs, and complete the object field parsing. Returns the parsed object field.
     * 
     * @param visibilityQualifier
     * @param type
     * @param fieldName
     * @return Parsed object field
     */
    private STNode parseObjectFieldRhs(STNode visibilityQualifier, STNode type, STNode fieldName) {
        STToken nextToken = peek();
        return parseObjectFieldRhs(nextToken.kind, visibilityQualifier, type, fieldName);
    }

    /**
     * Parse object field rhs, and complete the object field parsing. Returns the parsed object field.
     * 
     * @param nextTokenKind
     * @param visibilityQualifier
     * @param type
     * @param fieldName
     * @return Parsed object field
     */
    private STNode parseObjectFieldRhs(SyntaxKind nextTokenKind, STNode visibilityQualifier, STNode type,
                                       STNode fieldName) {
        STNode equalsToken;
        STNode expression;
        STNode semicolonToken;
        switch (nextTokenKind) {
            case SEMICOLON_TOKEN:
                equalsToken = STNodeFactory.createEmptyNode();
                expression = STNodeFactory.createEmptyNode();
                semicolonToken = parseSemicolon();
                break;
            case EQUAL_TOKEN:
                equalsToken = parseAssignOp();
                expression = parseExpression();
                semicolonToken = parseSemicolon();
                break;
            default:
                STToken token = peek();
                Solution solution =
                        recover(token, ParserRuleContext.OBJECT_FIELD_RHS, visibilityQualifier, type, fieldName);

                // If the parser recovered by inserting a token, then try to re-parse the same
                // rule with the inserted token. This is done to pick the correct branch
                // to continue the parsing.
                if (solution.action == Action.REMOVE) {
                    return solution.recoveredNode;
                }

                return parseObjectFieldRhs(solution.tokenKind, visibilityQualifier, type, fieldName);
        }

        return STNodeFactory.createObjectField(visibilityQualifier, type, fieldName, equalsToken, expression,
                semicolonToken);
    }

    private STNode parseObjectMethod(STNode methodQualifiers) {
        return parseFunctionDefinition(methodQualifiers);
    }

    /**
     * Parse if-else statement.
     * <code>
     * if-else-stmt := if expression block-stmt [else-block]
     * </code>
     * 
     * @return If-else block
     */
    private STNode parseIfElseBlock() {
        startContext(ParserRuleContext.IF_BLOCK);
        STNode ifKeyword = parseIfKeyword();
        STNode condition = parseExpression();
        STNode ifBody = parseBlockNode();
        endContext();

        STNode elseBody = parseElseBlock();
        return STNodeFactory.createIfElseStatement(ifKeyword, condition, ifBody, elseBody);
    }

    /**
     * Parse if-keyword.
     * 
     * @return Parsed if-keyword node
     */
    private STNode parseIfKeyword() {
        STToken token = peek();
        if (token.kind == SyntaxKind.IF_KEYWORD) {
            return consume();
        } else {
            Solution sol = recover(token, ParserRuleContext.IF_KEYWORD);
            return sol.recoveredNode;
        }
    }

    /**
     * Parse else-keyword.
     * 
     * @return Parsed else keyword node
     */
    private STNode parseElseKeyword() {
        STToken token = peek();
        if (token.kind == SyntaxKind.ELSE_KEYWORD) {
            return consume();
        } else {
            Solution sol = recover(token, ParserRuleContext.ELSE_KEYWORD);
            return sol.recoveredNode;
        }
    }

    /**
     * Parse block node.
     * <code>
     * block-stmt := { sequence-stmt }
     * sequence-stmt := statement*
     * </code>
     * 
     * @return Parse block node
     */
    private STNode parseBlockNode() {
        startContext(ParserRuleContext.BLOCK_STMT);
        STNode openBrace = parseOpenBrace();
        STNode stmts = parseStatements();
        STNode closeBrace = parseCloseBrace();
        endContext();
        return STNodeFactory.createBlockStatement(openBrace, stmts, closeBrace);
    }

    /**
     * Parse else block.
     * <code>else-block := else (if-else-stmt | block-stmt)</code>
     * 
     * @return Else block
     */
    private STNode parseElseBlock() {
        STToken nextToken = peek();
        if (nextToken.kind != SyntaxKind.ELSE_KEYWORD) {
            return STNodeFactory.createEmptyNode();
        }

        STNode elseKeyword = parseElseKeyword();
        STNode elseBody = parseElseBody();
        return STNodeFactory.createElseBlock(elseKeyword, elseBody);
    }

    /**
     * Parse else node body.
     * <code>else-body := if-else-stmt | block-stmt</code>
     * 
     * @return Else node body
     */
    private STNode parseElseBody() {
        STToken nextToken = peek();
        return parseElseBody(nextToken.kind);
    }

    private STNode parseElseBody(SyntaxKind nextTokenKind) {
        switch (nextTokenKind) {
            case IF_KEYWORD:
                return parseIfElseBlock();
            case OPEN_BRACE_TOKEN:
                return parseBlockNode();
            default:
                STToken token = peek();
                Solution solution = recover(token, ParserRuleContext.ELSE_BODY);

                // If the parser recovered by inserting a token, then try to re-parse the same
                // rule with the inserted token. This is done to pick the correct branch
                // to continue the parsing.
                if (solution.action == Action.REMOVE) {
                    return solution.recoveredNode;
                }

                return parseElseBody(solution.tokenKind);
        }
    }

    /**
     * Parse while statement.
     * <code>while-stmt := while expression block-stmt</code>
     * 
     * @return While statement
     */
    private STNode parseWhileStatement() {
        startContext(ParserRuleContext.WHILE_BLOCK);
        STNode whileKeyword = parseWhileKeyword();
        STNode condition = parseExpression();
        STNode whileBody = parseBlockNode();
        endContext();
        return STNodeFactory.createWhileStatement(whileKeyword, condition, whileBody);
    }

    /**
     * Parse while-keyword.
     * 
     * @return While-keyword node
     */
    private STNode parseWhileKeyword() {
        STToken token = peek();
        if (token.kind == SyntaxKind.WHILE_KEYWORD) {
            return consume();
        } else {
            Solution sol = recover(token, ParserRuleContext.WHILE_KEYWORD);
            return sol.recoveredNode;
        }
    }

    /**
     * Parse panic statement.
     * <code>panic-stmt := panic expression ;</code>
     *
     * @return Panic statement
     */
    private STNode parsePanicStatement() {
        startContext(ParserRuleContext.PANIC_STMT);
        STNode panicKeyword = parsePanicKeyword();
        STNode expression = parseExpression();
        STNode semicolon = parseSemicolon();
        endContext();
        return STNodeFactory.createPanicStatement(panicKeyword, expression, semicolon);
    }

    /**
     * Parse panic-keyword.
     *
     * @return Panic-keyword node
     */
    private STNode parsePanicKeyword() {
        STToken token = peek();
        if (token.kind == SyntaxKind.PANIC_KEYWORD) {
            return consume();
        } else {
            Solution sol = recover(token, ParserRuleContext.PANIC_KEYWORD);
            return sol.recoveredNode;
        }
    }

    /**
     * Parse boolean literal.
     * 
     * @return Parsed node
     */
    private STNode parseBooleanLiteral() {
        STToken token = peek();
        switch (token.kind) {
            case TRUE_KEYWORD:
            case FALSE_KEYWORD:
                return consume();
            default:
                Solution sol = recover(token, ParserRuleContext.BOOLEAN_LITERAL);
                return sol.recoveredNode;
        }
    }

    /**
     * <p>
     * Parse call statement, given the call expression.
     * <p>
     * <code>
     * call-stmt := call-expr ;
     * <br/>
     * call-expr := function-call-expr | method-call-expr | checking-keyword call-expr
     * </code>
     * 
     * @param expression Call expression associated with the call statement
     * @return Call statement node
     */
    private STNode parseCallStatement(STNode expression) {
        STNode semicolon = parseSemicolon();
        return STNodeFactory.createCallStatement(expression, semicolon);
    }

    private STNode parseCallStatementWithCheck() {
        startContext(ParserRuleContext.CALL_STMT);
        STNode checkingKeyword = parseCheckingKeyword();
        STNode expr = parseExpression();
        validateExprInCallStatement(checkingKeyword, expr);

        STNode checkExpr = STNodeFactory.createCheckExpression(checkingKeyword, expr);
        STNode checkStmt = parseCallStatement(checkExpr);
        endContext();
        return checkStmt;
    }

    /**
     * Validate the call-expression in the call statement. Call expression takes the following structure.
     * <p>
     * <code>call-expr := function-call-expr | method-call-expr | checking-keyword call-expr</code>
     * 
     * @param checkingKeyword Checking keyword observed before the expression.
     * @param expr Expression followed by the checking keyword
     */
    private void validateExprInCallStatement(STNode checkingKeyword, STNode expr) {
        switch (expr.kind) {
            case FUNCTION_CALL:
            case METHOD_CALL:
                break;
            case CHECK_EXPRESSION:
                // Recursively validate
                STCheckExpression checkExpr = (STCheckExpression) expr;
                validateExprInCallStatement(checkExpr.checkingKeyword, checkExpr.rhsExpr);
                break;
            default:
                if (isMissingNode(expr)) {
                    break;
                }

                // TODO:
                this.errorHandler.reportInvalidNode(null,
                        "expression followed by the '" + checkingKeyword.toString().trim() +
                                "' keyword must be a func-call, a method-call or a check-expr");
                break;
        }
    }

    /**
     * Check whether a node is a missing node.
     * 
     * @param node Node to check
     * @return <code>true</code> if the node is a missing node. <code>false</code> otherwise
     */
    private boolean isMissingNode(STNode node) {
        return node instanceof STMissingToken;
    }

    /**
     * Parse check expression.
     * <p>
     * <code>
     * checking-expr := checking-keyword expression
     * </code>
     * 
     * @return Check expression node
     */
    private STNode parseCheckExpression() {
        STNode checkingKeyword = parseCheckingKeyword();
        STNode expr = parseExpression(OperatorPrecedence.UNARY, false);
        return STNodeFactory.createCheckExpression(checkingKeyword, expr);
    }

    /**
     * Parse checking keyword.
     * <p>
     * <code>
     * checking-keyword := check | checkpanic
     * </code>
     * 
     * @return Parsed node
     */
    private STNode parseCheckingKeyword() {
        STToken token = peek();
        if (token.kind == SyntaxKind.CHECK_KEYWORD || token.kind == SyntaxKind.CHECKPANIC_KEYWORD) {
            return consume();
        } else {
            Solution sol = recover(token, ParserRuleContext.CHECKING_KEYWORD);
            return sol.recoveredNode;
        }
    }

    /**
     * 
     * Parse continue statement.
     * <code>continue-stmt := continue ; </code>
     *
     * @return continue statement
     */
    private STNode parseContinueStatement() {
        startContext(ParserRuleContext.CONTINUE_STATEMENT);
        STNode continueKeyword = parseContinueKeyword();
        STNode semicolon = parseSemicolon();
        endContext();
        return STNodeFactory.createContinueStatement(continueKeyword, semicolon);
    }

    /**
     * Parse continue-keyword.
     *
     * @return continue-keyword node
     */
    private STNode parseContinueKeyword() {
        STToken token = peek();
        if (token.kind == SyntaxKind.CONTINUE_KEYWORD) {
            return consume();
        } else {
            Solution sol = recover(token, ParserRuleContext.CONTINUE_KEYWORD);
            return sol.recoveredNode;
        }
    }

    /**
     * Parse return statement.
     * <code>return-stmt := return [ action-or-expr ] ;</code>
     *
     * @return Return statement
     */
    private STNode parseReturnStatement() {
        startContext(ParserRuleContext.RETURN_STMT);
        STNode returnKeyword = parseReturnKeyword();
        STNode returnRhs = parseReturnStatementRhs(returnKeyword);
        endContext();
        return returnRhs;
    }

    /**
     * Parse return-keyword.
     *
     * @return Return-keyword node
     */
    private STNode parseReturnKeyword() {
        STToken token = peek();
        if (token.kind == SyntaxKind.RETURN_KEYWORD) {
            return consume();
        } else {
            Solution sol = recover(token, ParserRuleContext.RETURN_KEYWORD);
            return sol.recoveredNode;
        }
    }

    /**
     * Parse break statement.
     * <code>break-stmt := break ; </code>
     *
     * @return break statement
     */
    private STNode parseBreakStatement() {
        startContext(ParserRuleContext.BREAK_STATEMENT);
        STNode breakKeyword = parseBreakKeyword();
        STNode semicolon = parseSemicolon();
        endContext();
        return STNodeFactory.createBreakStatement(breakKeyword, semicolon);
    }

    /**
     * Parse break-keyword.
     *
     * @return break-keyword node
     */
    private STNode parseBreakKeyword() {
        STToken token = peek();
        if (token.kind == SyntaxKind.BREAK_KEYWORD) {
            return consume();
        } else {
            Solution sol = recover(token, ParserRuleContext.BREAK_KEYWORD);
            return sol.recoveredNode;
        }
    }

    /**
     * <p>
     * Parse the right hand side of a return statement.
     * </p>
     * <code>
     * return-stmt-rhs := ; |  action-or-expr ;
     * </code>
     *
     * @return Parsed node
     */
    private STNode parseReturnStatementRhs(STNode returnKeyword) {
        STToken token = peek();
        return parseReturnStatementRhs(token.kind, returnKeyword);
    }

    /**
     * Parse the right hand side of a return statement, given the
     * next token kind.
     *
     * @param tokenKind Next token kind
     * @return Parsed node
     */
    private STNode parseReturnStatementRhs(SyntaxKind tokenKind, STNode returnKeyword) {
        STNode expr;
        STNode semicolon;

        switch (tokenKind) {
            case SEMICOLON_TOKEN:
                expr = STNodeFactory.createEmptyNode();
                break;
            default:
                expr = parseExpression();
                break;
        }

        semicolon = parseSemicolon();
        return STNodeFactory.createReturnStatement(SyntaxKind.RETURN_STATEMENT, returnKeyword, expr, semicolon);
    }

    /**
     * Parse mapping constructor expression.
     * <p>
     * <code>mapping-constructor-expr := { [field (, field)*] }</code>
     * 
     * @return Parsed node
     */
    private STNode parseMappingConstructorExpr() {
        startContext(ParserRuleContext.MAPPING_CONSTRUCTOR);
        STNode openBrace = parseOpenBrace();
        STNode fields = parseMappingConstructorFields();
        STNode closeBrace = parseCloseBrace();
        endContext();
        return STNodeFactory.createMappingConstructorExpr(openBrace, fields, closeBrace);
    }

    /**
     * Parse mapping constructor fields.
     * 
     * @return Parsed node
     */
    private STNode parseMappingConstructorFields() {
        List<STNode> fields = new ArrayList<>();
        STToken nextToken = peek();
        if (isEndOfMappingConstructor(nextToken.kind)) {
            return STNodeFactory.createNodeList(fields);
        }

        // Parse first field mapping, that has no leading comma
        STNode leadingComma = STNodeFactory.createEmptyNode();
        STNode field = parseMappingField(leadingComma);
        fields.add(field);

        // Parse the remaining field mappings
        nextToken = peek();
        while (!isEndOfMappingConstructor(nextToken.kind)) {
            leadingComma = parseComma();
            field = parseMappingField(leadingComma);
            fields.add(field);
            nextToken = peek();
        }

        return STNodeFactory.createNodeList(fields);
    }

    private boolean isEndOfMappingConstructor(SyntaxKind tokenKind) {
        switch (tokenKind) {
            case CLOSE_BRACE_TOKEN:
            case CLOSE_PAREN_TOKEN:
            case CLOSE_BRACKET_TOKEN:
            case OPEN_BRACE_TOKEN:
            case SEMICOLON_TOKEN:
            case PUBLIC_KEYWORD:
            case FUNCTION_KEYWORD:
            case EOF_TOKEN:
            case RETURNS_KEYWORD:
                return true;
            default:
                return false;
        }
    }

    /**
     * Parse mapping constructor field.
     * <p>
     * <code>field := specific-field | computed-name-field | spread-field</code>
     * 
     * @param leadingComma Leading comma
     * @return Parsed node
     */
    private STNode parseMappingField(STNode leadingComma) {
        STToken nextToken = peek();
        return parseMappingField(nextToken.kind, leadingComma);
    }

    private STNode parseMappingField(SyntaxKind tokenKind, STNode leadingComma) {
        switch (tokenKind) {
            case IDENTIFIER_TOKEN:
                return parseSpecificFieldWithOptionValue(leadingComma);
            case STRING_LITERAL:
                STNode key = parseStringLiteral();
                STNode colon = parseColon();
                STNode valueExpr = parseExpression();
                return STNodeFactory.createSpecificField(leadingComma, key, colon, valueExpr);
            case OPEN_BRACKET_TOKEN:
                return parseComputedField(leadingComma);
            case ELLIPSIS_TOKEN:
                STNode ellipsis = parseEllipsis();
                STNode expr = parseExpression();
                return STNodeFactory.createSpreadField(leadingComma, ellipsis, expr);
            default:
                STToken token = peek();
                Solution solution = recover(token, ParserRuleContext.MAPPING_FIELD, leadingComma);

                // If the parser recovered by inserting a token, then try to re-parse the same
                // rule with the inserted token. This is done to pick the correct branch
                // to continue the parsing.
                if (solution.action == Action.REMOVE) {
                    return solution.recoveredNode;
                }

                return parseMappingField(solution.tokenKind, leadingComma);
        }
    }

    /**
     * Parse mapping constructor specific-field with an optional value.
     * 
     * @param leadingComma
     * @return Parsed node
     */
    private STNode parseSpecificFieldWithOptionValue(STNode leadingComma) {
        STNode key = parseIdentifier(ParserRuleContext.MAPPING_FIELD_NAME);
        return parseSpecificFieldRhs(leadingComma, key);
    }

    private STNode parseSpecificFieldRhs(STNode leadingComma, STNode key) {
        STToken nextToken = peek();
        return parseSpecificFieldRhs(nextToken.kind, leadingComma, key);
    }

    private STNode parseSpecificFieldRhs(SyntaxKind tokenKind, STNode leadingComma, STNode key) {
        STNode colon;
        STNode valueExpr;

        switch (tokenKind) {
            case COLON_TOKEN:
                colon = parseColon();
                valueExpr = parseExpression();
                break;
            case COMMA_TOKEN:
                colon = STNodeFactory.createEmptyNode();
                valueExpr = STNodeFactory.createEmptyNode();
                break;
            default:
                if (isEndOfMappingConstructor(tokenKind)) {
                    colon = STNodeFactory.createEmptyNode();
                    valueExpr = STNodeFactory.createEmptyNode();
                    break;
                }

                STToken token = peek();
                Solution solution = recover(token, ParserRuleContext.SPECIFIC_FIELD_RHS, leadingComma, key);

                // If the parser recovered by inserting a token, then try to re-parse the same
                // rule with the inserted token. This is done to pick the correct branch
                // to continue the parsing.
                if (solution.action == Action.REMOVE) {
                    return solution.recoveredNode;
                }

                return parseSpecificFieldRhs(solution.tokenKind, leadingComma, key);

        }
        return STNodeFactory.createSpecificField(leadingComma, key, colon, valueExpr);
    }

    /**
     * Parse string literal.
     * 
     * @return Parsed node
     */
    private STNode parseStringLiteral() {
        STToken token = peek();
        if (token.kind == SyntaxKind.STRING_LITERAL) {
            return consume();
        } else {
            Solution sol = recover(token, ParserRuleContext.STRING_LITERAL);
            return sol.recoveredNode;
        }
    }

    /**
     * Parse colon token.
     * 
     * @return Parsed node
     */
    private STNode parseColon() {
        STToken token = peek();
        if (token.kind == SyntaxKind.COLON_TOKEN) {
            return consume();
        } else {
            Solution sol = recover(token, ParserRuleContext.COLON);
            return sol.recoveredNode;
        }
    }

    /**
     * Parse computed-name-field of a mapping constructor expression.
     * <p>
     * <code>computed-name-field := [ field-name-expr ] : value-expr</code>
     * 
     * @param leadingComma Leading comma
     * @return Parsed node
     */
    private STNode parseComputedField(STNode leadingComma) {
        startContext(ParserRuleContext.COMPUTED_FIELD_NAME);
        STNode openBracket = parseOpenBracket();
        STNode fieldNameExpr = parseExpression();
        STNode closeBracket = parseCloseBracket();
        STNode colon = parseColon();
        STNode valueExpr = parseExpression();
        endContext();
        return STNodeFactory.createComputedNameField(leadingComma, openBracket, fieldNameExpr, closeBracket, colon,
                valueExpr);
    }

    /**
     * Parse open bracket.
     * 
     * @return Parsed node
     */
    private STNode parseOpenBracket() {
        STToken token = peek();
        if (token.kind == SyntaxKind.OPEN_BRACKET_TOKEN) {
            return consume();
        } else {
            Solution sol = recover(token, ParserRuleContext.OPEN_BRACKET);
            return sol.recoveredNode;
        }
    }

    /**
     * <p>
     * Parse compound assignment statement, which takes the following format.
     * </p>
     * <code>assignment-stmt := lvexpr CompoundAssignmentOperator action-or-expr ;</code>
     * @return Parsed node
     */
    private STNode parseCompoundAssignmentStmt() {
        startContext(ParserRuleContext.COMPOUND_ASSIGNMENT_STMT);
        STNode varName = parseVariableName();
        STNode compoundAssignmentStmt = parseCompoundAssignmentStmtRhs(varName);
        endContext();
        return compoundAssignmentStmt;
    }

    /**
     * <p>
     * Parse the RHS portion of the compound assignment.
     * </p>
     * <code>compound-assignment-stmt-rhs := CompoundAssignmentOperator action-or-expr ;</code>
     * @param expression LHS expression
     * @return Parsed node
     */
    private STNode parseCompoundAssignmentStmtRhs(STNode expression) {
        STNode binaryOperator = parseCompoundBinaryOperator();
        STNode equalsToken = parseAssignOp();
        STNode expr = parseExpression();
        STNode semicolon = parseSemicolon();
        return STNodeFactory.createCompoundAssignmentStatement(expression, binaryOperator,
                equalsToken, expr, semicolon);
    }

    /**
     * Parse compound binary operator.
     * <code>BinaryOperator := + | - | * | / | & | | | ^ | << | >> | >>></code>
     * @return Parsed node
     */
    private STNode parseCompoundBinaryOperator() {
        STToken token = peek();
        if (isCompoundBinaryOperator(token.kind)) {
            return consume();
        } else {
            Solution sol = recover(token, ParserRuleContext.COMPOUND_BINARY_OPERATOR);
            return sol.recoveredNode;
        }
    }

    /**
     * Parse service declaration.
     * <p>
     * <code>
     * service-decl := metadata service [variable-name] on expression-list service-body-block
     * <br/>
     * expression-list := expression (, expression)*
     * </code>
     * 
     * @return Parsed node
     */
    private STNode parseServiceDecl() {
        startContext(ParserRuleContext.SERVICE_DECL);
        STNode serviceKeyword = parseServiceKeyword();
        STNode serviceDecl = parseServiceRhs(serviceKeyword);
        endContext();
        return serviceDecl;
    }

    /**
     * Parse rhs of the service declaration.
     * <p>
     * <code>
     * service-rhs := [variable-name] on expression-list service-body-block
     * </code>
     * 
     * @return Parsed node
     */
    private STNode parseServiceRhs(STNode serviceKeyword) {
        STNode serviceName = parseServiceName();
        STNode onKeyword = parseOnKeyword();
        STNode expressionList = parseListeners();
        STNode serviceBody = parseServiceBody();
        STNode service =
                STNodeFactory.createServiceDecl(serviceKeyword, serviceName, onKeyword, expressionList, serviceBody);
        return service;
    }

    private STNode parseServiceName() {
        STToken nextToken = peek();
        return parseServiceName(nextToken.kind);
    }

    private STNode parseServiceName(SyntaxKind kind) {
        switch (kind) {
            case IDENTIFIER_TOKEN:
                return parseIdentifier(ParserRuleContext.SERVICE_NAME);
            case ON_KEYWORD:
                return STNodeFactory.createEmptyNode();
            default:
                STToken token = peek();
                Solution solution = recover(token, ParserRuleContext.OPTIONAL_SERVICE_NAME);

                // If the parser recovered by inserting a token, then try to re-parse the same
                // rule with the inserted token. This is done to pick the correct branch
                // to continue the parsing.
                if (solution.action == Action.REMOVE) {
                    return solution.recoveredNode;
                }

                return parseServiceName(solution.tokenKind);
        }
    }

    /**
     * Parse service keyword.
     * 
     * @return Parsed node
     */
    private STNode parseServiceKeyword() {
        STToken token = peek();
        if (token.kind == SyntaxKind.SERVICE_KEYWORD) {
            return consume();
        } else {
            Solution sol = recover(token, ParserRuleContext.SERVICE_KEYWORD);
            return sol.recoveredNode;
        }
    }

    /**
     * Check whether the given token kind is a compound binary operator.
     * @param kind STToken kind
     * @return <code>true</code> if the token kind refers to a binary operator. <code>false</code> otherwise
     */
    private boolean isCompoundBinaryOperator(SyntaxKind kind) {
        switch (kind) {
            case PLUS_TOKEN:
            case MINUS_TOKEN:
            case SLASH_TOKEN:
            case ASTERISK_TOKEN:
                return true;
            default:
                return false;
        }
    }

    /**
     * Parse on keyword.
     * 
     * @return Parsed node
     */
    private STNode parseOnKeyword() {
        STToken token = peek();
        if (token.kind == SyntaxKind.ON_KEYWORD) {
            return consume();
        } else {
            Solution sol = recover(token, ParserRuleContext.ON_KEYWORD);
            return sol.recoveredNode;
        }
    }

    /**
     * Parse listener references.
     * <p>
     * <code>expression-list := expression (, expression)*</code>
     * 
     * @return Parsed node
     */
    private STNode parseListeners() {
        startContext(ParserRuleContext.LISTENERS_LIST);
        List<STNode> listeners = new ArrayList<>();

        STToken nextToken = peek();
        if (isEndOfListenersList(nextToken.kind)) {
            this.errorHandler.reportMissingTokenError("missing expression");
            return STNodeFactory.createMissingToken(SyntaxKind.IDENTIFIER_TOKEN);
        }

        // Parse first field mapping, that has no leading comma
        STNode leadingComma = STNodeFactory.createEmptyNode();
        STNode exprListItem = parseExpressionListItem(leadingComma);
        listeners.add(exprListItem);

        // Parse the remaining field mappings
        nextToken = peek();
        while (!isEndOfListenersList(nextToken.kind)) {
            leadingComma = parseComma();
            exprListItem = parseExpressionListItem(leadingComma);
            listeners.add(exprListItem);
            nextToken = peek();
        }

        endContext();
        return STNodeFactory.createNodeList(listeners);
    }

    private boolean isEndOfListenersList(SyntaxKind tokenKind) {
        switch (tokenKind) {
            case CLOSE_BRACE_TOKEN:
            case CLOSE_PAREN_TOKEN:
            case CLOSE_BRACKET_TOKEN:
            case OPEN_BRACE_TOKEN:
            case SEMICOLON_TOKEN:
            case PUBLIC_KEYWORD:
            case FUNCTION_KEYWORD:
            case EOF_TOKEN:
            case RESOURCE_KEYWORD:
                return true;
            default:
                return false;
        }
    }

    /**
     * Parse expression list item.
     * 
     * @param leadingComma Leading comma
     * @return Parsed node
     */
    private STNode parseExpressionListItem(STNode leadingComma) {
        STNode expr = parseExpression();
        return STNodeFactory.createExpressionListItem(leadingComma, expr);
    }

    /**
     * Parse service body.
     * <p>
     * <code>
     * service-body-block := { service-method-defn* }
     * </code>
     * 
     * @return Parsed node
     */
    private STNode parseServiceBody() {
        STNode openBrace = parseOpenBrace();
        STNode resources = parseResources();
        STNode closeBrace = parseCloseBrace();
        return STNodeFactory.createServiceBody(openBrace, resources, closeBrace);
    }

    /**
     * Parse service resource definitions.
     * 
     * @return Parsed node
     */
    private STNode parseResources() {
        List<STNode> resources = new ArrayList<>();
        STToken nextToken = peek();
        while (!isEndOfServiceDecl(nextToken.kind)) {
            resources.add(parseResource(nextToken.kind));
            nextToken = peek();
        }

        return STNodeFactory.createNodeList(resources);
    }

    private boolean isEndOfServiceDecl(SyntaxKind tokenKind) {
        switch (tokenKind) {
            case CLOSE_BRACE_TOKEN:
            case EOF_TOKEN:
            case CLOSE_BRACE_PIPE_TOKEN:
            case TYPE_KEYWORD:
            case SERVICE_KEYWORD:
                return true;
            default:
                return false;
        }
    }

    /**
     * Parse resource definition (i.e. service-method-defn).
     * <p>
     * <code>
     * service-body-block := { service-method-defn* }
     * <br/>
     * service-method-defn := metadata [resource] function identifier function-signature method-defn-body
     * </code>
     * 
     * @return Parsed node
     */
    private STNode parseResource() {
        STToken nextToken = peek();
        return parseResource(nextToken.kind);
    }

    private STNode parseResource(SyntaxKind nextTokenKind) {
        switch (nextTokenKind) {
            case RESOURCE_KEYWORD:
                STNode resourceKeyword = parseResourceKeyword();
                return parseFunctionDefinition(resourceKeyword);
            case FUNCTION_KEYWORD:
                return parseFunctionDefinition(STNodeFactory.createEmptyNode());
            default:
                STToken token = peek();
                Solution solution = recover(token, ParserRuleContext.RESOURCE_DEF);

                // If the parser recovered by inserting a token, then try to re-parse the same
                // rule with the inserted token. This is done to pick the correct branch
                // to continue the parsing.
                if (solution.action == Action.REMOVE) {
                    return solution.recoveredNode;
                }

                return parseResource(solution.tokenKind);
        }
    }

    /**
     * Parse resource keyword.
     * 
     * @return Parsed node
     */
    private STNode parseResourceKeyword() {
        STToken token = peek();
        if (token.kind == SyntaxKind.RESOURCE_KEYWORD) {
            return consume();
        } else {
            Solution sol = recover(token, ParserRuleContext.RESOURCE_KEYWORD);
            return sol.recoveredNode;
        }
    }

    /**
     * Check whether next construct is a service declaration or not. This method is
     * used to determine whether an end-of-block is reached, if the next token is
     * a service-keyword. Because service-keyword can be used in statements as well
     * as in top-level node (service-decl). We have reached a service-decl, then
     * it could be due to missing close-brace at the end of the current block.
     * 
     * @return <code>true</code> if the next construct is a service declaration.
     *         <code>false</code> otherwise
     */
    private boolean isServiceDeclStart(ParserRuleContext currentContext) {
        // Assume we always reach here after a peek()
        switch (peek(2).kind) {
            case IDENTIFIER_TOKEN:
                SyntaxKind tokenAfterIdentifier = peek(3).kind;
                switch (tokenAfterIdentifier) {
                    case EQUAL_TOKEN: // service foo = ...
                    case SEMICOLON_TOKEN: // service foo;
                        return false;
                    case ON_KEYWORD: // service foo on ...
                        return true;
                    default:
                        // TODO handle compound assignment

                        // If not any of above, this is not a valid syntax. Hence try to recover
                        // silently and find whats the best token. From that recovered token try
                        // to determine whether the next construct is a service decl or not.
                        ParserRuleContext sol = this.errorHandler.findBestPath(currentContext);
                        return sol == ParserRuleContext.SERVICE_DECL || sol == ParserRuleContext.CLOSE_BRACE;
                }
            case ON_KEYWORD:
                // Next token sequence is similar to: `service foo on ...`.
                // Then this is a service decl.
                return true;
            default:
                // If not any of above, this is not a valid syntax. Hence try to recover
                // silently and find whats the best token. From that recovered token try
                // to determine whether the next construct is a service decl or not.

                Solution sol = recover(peek(), ParserRuleContext.STATEMENT);

                // If the recovered token is an end-of block, then
                // next construct must be a service decl.
                return sol.tokenKind == SyntaxKind.CLOSE_BRACE_TOKEN;
        }
    }

    /**
     * Parse listener declaration, given the qualifier.
     * 
     * @param qualifier Qualifier that precedes the listener declaration
     * @return Parsed node
     */
    private STNode parseListenerDeclaration(STNode qualifier) {
        startContext(ParserRuleContext.LISTENER_DECL);
        STNode listenerKeyword = parseListenerKeyword();
        STNode typeDesc = parseTypeDescriptor();
        STNode variableName = parseVariableName();
        STNode equalsToken = parseAssignOp();
        STNode initializer = parseExpression();
        STNode semicolonToken = parseSemicolon();
        endContext();
        return STNodeFactory.createListenerDeclaration(qualifier, listenerKeyword, typeDesc, variableName, equalsToken,
                initializer, semicolonToken);
    }

    /**
     * Parse listener keyword.
     * 
     * @return Parsed node
     */
    private STNode parseListenerKeyword() {
        STToken token = peek();
        if (token.kind == SyntaxKind.LISTENER_KEYWORD) {
            return consume();
        } else {
            Solution sol = recover(token, ParserRuleContext.LISTENER_KEYWORD);
            return sol.recoveredNode;
        }
    }

    /**
     * Parse constant declaration, given the qualifier.
     * 
     * @param qualifier Qualifier that precedes the listener declaration
     * @return Parsed node
     */
    private STNode parseConstantDeclaration(STNode qualifier) {
        startContext(ParserRuleContext.CONSTANT_DECL);
        STNode constKeyword = parseConstantKeyword();
        STNode constDecl = parseConstDecl(qualifier, constKeyword);
        endContext();
        return constDecl;
    }

    private STNode parseConstDecl(STNode qualifier, STNode constKeyword) {
        STToken nextToken = peek();
        return parseConstDeclFromType(nextToken.kind, qualifier, constKeyword);
    }

    private STNode parseConstDeclFromType(SyntaxKind nextTokenKind, STNode qualifier, STNode constKeyword) {
        switch (nextTokenKind) {
            // TODO: add all 'type starting tokens' here. should be same as 'parseTypeDescriptor(...)'
            case SIMPLE_TYPE:
            case SERVICE_KEYWORD:
            case RECORD_KEYWORD:
            case OBJECT_KEYWORD:
            case ABSTRACT_KEYWORD:
            case CLIENT_KEYWORD:
                //Nil type descriptor '()'
            case OPEN_PAREN_TOKEN:
                STNode typeDesc = parseTypeDescriptor();
                STNode variableName = parseVariableName();
                STNode equalsToken = parseAssignOp();
                STNode initializer = parseExpression();
                STNode semicolonToken = parseSemicolon();
                return STNodeFactory.createConstDeclaration(qualifier, constKeyword, typeDesc, variableName,
                        equalsToken, initializer, semicolonToken);
            case IDENTIFIER_TOKEN:
                return parseConstantDeclWithOptionalType(qualifier, constKeyword);
            default:
                STToken token = peek();
                Solution solution = recover(token, ParserRuleContext.CONST_DECL_TYPE);

                // If the parser recovered by inserting a token, then try to re-parse the same
                // rule with the inserted token. This is done to pick the correct branch
                // to continue the parsing.
                if (solution.action == Action.REMOVE) {
                    return solution.recoveredNode;
                }

                return parseConstDeclFromType(solution.tokenKind, qualifier, constKeyword);
        }
    }

    /**
     * @return
     */
    private STNode parseConstantDeclWithOptionalType(STNode qualifier, STNode constKeyword) {
        STNode varNameOrTypeName = parseStatementStartIdentifier();
        STNode constDecl = parseConstantDeclRhs(qualifier, constKeyword, varNameOrTypeName);

        return constDecl;
    }

    private STNode parseConstantDeclRhs(STNode qualifier, STNode constKeyword, STNode typeOrVarName) {
        STToken token = peek();
        return parseConstantDeclRhs(token.kind, qualifier, constKeyword, typeOrVarName);
    }

    private STNode parseConstantDeclRhs(SyntaxKind nextTokenKind, STNode qualifier, STNode constKeyword,
                                        STNode typeOrVarName) {
        STNode type;
        STNode variableName;
        switch (nextTokenKind) {
            case IDENTIFIER_TOKEN:
                type = typeOrVarName;
                variableName = parseVariableName();
                break;
            case EQUAL_TOKEN:
                variableName = typeOrVarName;
                type = STNodeFactory.createEmptyNode();
                break;
            default:
                STToken token = peek();
                Solution solution =
                        recover(token, ParserRuleContext.CONST_DECL_RHS, qualifier, constKeyword, typeOrVarName);

                // If the parser recovered by inserting a token, then try to re-parse the same
                // rule with the inserted token. This is done to pick the correct branch
                // to continue the parsing.
                if (solution.action == Action.REMOVE) {
                    return solution.recoveredNode;
                }

                return parseConstantDeclRhs(solution.tokenKind, qualifier, constKeyword, typeOrVarName);
        }

        STNode equalsToken = parseAssignOp();
        STNode initializer = parseExpression();
        STNode semicolonToken = parseSemicolon();
        return STNodeFactory.createConstDeclaration(qualifier, constKeyword, type, variableName, equalsToken,
                initializer, semicolonToken);
    }

    /**
     * Parse const keyword.
     * 
     * @return Parsed node
     */
    private STNode parseConstantKeyword() {
        STToken token = peek();
        if (token.kind == SyntaxKind.CONST_KEYWORD) {
            return consume();
        } else {
            Solution sol = recover(token, ParserRuleContext.CONST_KEYWORD);
            return sol.recoveredNode;
        }
    }

    /**
     * Parse nil type descriptor.
     *
     * @return Parsed node
     */
    private STNode parseNilTypeDescriptor() {
        startContext(ParserRuleContext.NIL_TYPE_DESCRIPTOR);
        STNode openParenthesisToken = parseOpenParenthesis();
        STNode closeParenthesisToken = parseCloseParenthesis();
        endContext();

        return STNodeFactory.createNilTypeDescriptor(openParenthesisToken, closeParenthesisToken);
    }
    /**
     * Parse typeof expression.
     * <p>
     * <code>
     * typeof-expr := typeof expression
     * </code>
     *
     * @return Typeof expression node
     */
    private STNode parseTypeofExpression() {
        STNode typeofKeyword = parseTypeofKeyword();
        STNode expr = parseExpression(OperatorPrecedence.UNARY, false);
        return STNodeFactory.createTypeofExpression(typeofKeyword, expr);
    }

    /**
     * Parse typeof-keyword.
     *
     * @return Typeof-keyword node
     */
    private STNode parseTypeofKeyword() {
        STToken token = peek();
        if (token.kind == SyntaxKind.TYPEOF_KEYWORD) {
            return consume();
        } else {
            Solution sol = recover(token, ParserRuleContext.TYPEOF_KEYWORD);
            return sol.recoveredNode;
        }
    }

    /**
<<<<<<< HEAD
     * Parse optional type descriptor.
     *
     * @return Parsed node
     */
    private STNode parseOptionalTypeDescriptor() {
        startContext(ParserRuleContext.OPTIONAL_TYPE_DESCRIPTOR);
        STToken token = peek();
        STNode typeDescriptorNode = parseTypeDescriptor(token.kind, false);
        STNode questionMarkToken = parseQuestionMark();
        endContext();

        return STNodeFactory.createOptionalTypeDescriptor(typeDescriptorNode, questionMarkToken);
=======
     * Parse unary expression.
     * <p>
     * <code>
     * unary-expr := + expression | - expression | ~ expression | ! expression
     * </code>
     *
     * @return Unary expression node
     */
    private STNode parseUnaryExpression() {
        STNode unaryOperator = parseUnaryOperator();
        STNode expr = parseExpression(OperatorPrecedence.UNARY, false);
        return STNodeFactory.createUnaryExpression(unaryOperator, expr);
    }

    /**
     * Parse unary operator.
     * <code>UnaryOperator := + | - | ~ | !</code>
     * @return Parsed node
     */
    private STNode parseUnaryOperator() {
        STToken token = peek();
        if (isUnaryOperator(token.kind)) {
            return consume();
        } else {
            Solution sol = recover(token, ParserRuleContext.UNARY_OPERATOR);
            return sol.recoveredNode;
        }
    }

    /**
     * Check whether the given token kind is a unary operator.
     *
     * @param kind STToken kind
     * @return <code>true</code> if the token kind refers to a unary operator. <code>false</code> otherwise
     */
    private boolean isUnaryOperator(SyntaxKind kind) {
        switch (kind) {
            case PLUS_TOKEN:
            case MINUS_TOKEN:
            case NEGATION_TOKEN:
            case EXCLAMATION_MARK_TOKEN:
                return true;
            default:
                return false;
        }
>>>>>>> 7c1760ca
    }
}
<|MERGE_RESOLUTION|>--- conflicted
+++ resolved
@@ -4610,6 +4610,7 @@
 
         return STNodeFactory.createNilTypeDescriptor(openParenthesisToken, closeParenthesisToken);
     }
+
     /**
      * Parse typeof expression.
      * <p>
@@ -4641,7 +4642,6 @@
     }
 
     /**
-<<<<<<< HEAD
      * Parse optional type descriptor.
      *
      * @return Parsed node
@@ -4654,8 +4654,9 @@
         endContext();
 
         return STNodeFactory.createOptionalTypeDescriptor(typeDescriptorNode, questionMarkToken);
-=======
-     * Parse unary expression.
+    }
+
+     /** Parse unary expression.
      * <p>
      * <code>
      * unary-expr := + expression | - expression | ~ expression | ! expression
@@ -4700,6 +4701,5 @@
             default:
                 return false;
         }
->>>>>>> 7c1760ca
     }
 }
