--- conflicted
+++ resolved
@@ -5575,17 +5575,13 @@
             case EQUAL_TOKEN:
             case SEMICOLON_TOKEN:
                 // Here we directly start parsing as a statement that starts with an expression.
-<<<<<<< HEAD
                 return parseStamentStartWithExpr(nextTokenKind, annots, identifier);
-=======
-                return parseStamentStartWithExpr(nextTokenKind, identifier);
             case PIPE_TOKEN:
                 STToken nextNextToken = peek(2);
                 if (nextNextToken.kind != SyntaxKind.EQUAL_TOKEN) {
                     return parseTypeDescStartsWithIdentifier(identifier, annots);
                 }
                 //fall through
->>>>>>> f50fd305
             default:
                 // If its a binary operator then this can be a compound assignment statement
                 if (isCompoundBinaryOperator(nextTokenKind)) {
@@ -6677,7 +6673,6 @@
     }
 
     /**
-<<<<<<< HEAD
      * Checks whether the given expression is a possible array-type-desc.
      * <br/>
      * i.e.: a member-access-expr, where its container is also a member-access.
@@ -6688,14 +6683,17 @@
      */
     private boolean isPossibleArrayType(STNode expression) {
         switch (expression.kind) {
-            case IDENTIFIER_TOKEN:
-            case QUALIFIED_IDENTIFIER:
+            case SIMPLE_NAME_REFERENCE:
+            case QUALIFIED_NAME_REFERENCE:
                 return true;
             case MEMBER_ACCESS:
                 return isPossibleArrayType(((STMemberAccessExpressionNode) expression).containerExpression);
             default:
                 return false;
-=======
+        }
+    }
+
+    /**
      * Parse union type descriptor.
      * union-type-descriptor := type-descriptor | type-descriptor
      *
@@ -7268,7 +7266,6 @@
                 return false;
             default:
                 return true;
->>>>>>> f50fd305
         }
     }
 }